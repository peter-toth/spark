--- conflicted
+++ resolved
@@ -325,75 +325,6 @@
       unusedJar.toString)
     runSparkSubmit(argsForShowTables)
   }
-<<<<<<< HEAD
-
-  // NOTE: This is an expensive operation in terms of time (10 seconds+). Use sparingly.
-  // This is copied from org.apache.spark.deploy.SparkSubmitSuite
-  private def runSparkSubmit(args: Seq[String]): Unit = {
-    val sparkHome = sys.props.getOrElse("spark.test.home", fail("spark.test.home is not set!"))
-    val history = ArrayBuffer.empty[String]
-    val sparkSubmit = if (Utils.isWindows) {
-      // On Windows, `ProcessBuilder.directory` does not change the current working directory.
-      new File("..\\..\\bin\\spark-submit.cmd").getAbsolutePath
-    } else {
-      "./bin/spark-submit"
-    }
-    val commands = Seq(sparkSubmit) ++ args
-    val commandLine = commands.mkString("'", "' '", "'")
-
-    val builder = new ProcessBuilder(commands: _*).directory(new File(sparkHome))
-    val env = builder.environment()
-    env.put("SPARK_TESTING", "1")
-    env.put("SPARK_HOME", sparkHome)
-    env.put("HDP_VERSION", "2.5.0.0")
-
-    def captureOutput(source: String)(line: String): Unit = {
-      // This test suite has some weird behaviors when executed on Jenkins:
-      //
-      // 1. Sometimes it gets extremely slow out of unknown reason on Jenkins.  Here we add a
-      //    timestamp to provide more diagnosis information.
-      // 2. Log lines are not correctly redirected to unit-tests.log as expected, so here we print
-      //    them out for debugging purposes.
-      val logLine = s"${new Timestamp(new Date().getTime)} - $source> $line"
-      // scalastyle:off println
-      println(logLine)
-      // scalastyle:on println
-      history += logLine
-    }
-
-    val process = builder.start()
-    new ProcessOutputCapturer(process.getInputStream, captureOutput("stdout")).start()
-    new ProcessOutputCapturer(process.getErrorStream, captureOutput("stderr")).start()
-
-    try {
-      val exitCode = failAfter(300.seconds) { process.waitFor() }
-      if (exitCode != 0) {
-        // include logs in output. Note that logging is async and may not have completed
-        // at the time this exception is raised
-        Thread.sleep(1000)
-        val historyLog = history.mkString("\n")
-        fail {
-          s"""spark-submit returned with exit code $exitCode.
-             |Command line: $commandLine
-             |
-             |$historyLog
-           """.stripMargin
-        }
-      }
-    } catch {
-      case to: TestFailedDueToTimeoutException =>
-        val historyLog = history.mkString("\n")
-        fail(s"Timeout of $commandLine" +
-            s" See the log4j logs for more detail." +
-            s"\n$historyLog", to)
-        case t: Throwable => throw t
-    } finally {
-      // Ensure we still kill the process in case it timed out
-      process.destroy()
-    }
-  }
-=======
->>>>>>> dbb82412
 }
 
 object SetMetastoreURLTest extends Logging {
