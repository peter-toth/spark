/*
 * Licensed to the Apache Software Foundation (ASF) under one or more
 * contributor license agreements.  See the NOTICE file distributed with
 * this work for additional information regarding copyright ownership.
 * The ASF licenses this file to You under the Apache License, Version 2.0
 * (the "License"); you may not use this file except in compliance with
 * the License.  You may obtain a copy of the License at
 *
 *    http://www.apache.org/licenses/LICENSE-2.0
 *
 * Unless required by applicable law or agreed to in writing, software
 * distributed under the License is distributed on an "AS IS" BASIS,
 * WITHOUT WARRANTIES OR CONDITIONS OF ANY KIND, either express or implied.
 * See the License for the specific language governing permissions and
 * limitations under the License.
 */

package org.apache.spark.sql.sources

import java.io.File
import java.sql.Date

import org.apache.hadoop.fs.{FileAlreadyExistsException, FSDataOutputStream, Path, RawLocalFileSystem}

import org.apache.spark.SparkException
import org.apache.spark.sql._
import org.apache.spark.sql.catalyst.TableIdentifier
import org.apache.spark.sql.catalyst.catalog.{CatalogStorageFormat, CatalogTable, CatalogTableType}
import org.apache.spark.sql.catalyst.parser.ParseException
import org.apache.spark.sql.internal.SQLConf
import org.apache.spark.sql.internal.SQLConf.PartitionOverwriteMode
import org.apache.spark.sql.test.SharedSparkSession
import org.apache.spark.sql.types._
import org.apache.spark.util.Utils

class SimpleInsertSource extends SchemaRelationProvider {
  override def createRelation(
      sqlContext: SQLContext,
      parameters: Map[String, String],
      schema: StructType): BaseRelation = {
    SimpleInsert(schema)(sqlContext.sparkSession)
  }
}

case class SimpleInsert(userSpecifiedSchema: StructType)(@transient val sparkSession: SparkSession)
  extends BaseRelation with InsertableRelation {

  override def sqlContext: SQLContext = sparkSession.sqlContext

  override def schema: StructType = userSpecifiedSchema

  override def insert(input: DataFrame, overwrite: Boolean): Unit = {
    input.collect
  }
}

class InsertSuite extends DataSourceTest with SharedSparkSession {
  import testImplicits._

  protected override lazy val sql = spark.sql _
  private var path: File = null

  override def beforeAll(): Unit = {
    super.beforeAll()
    path = Utils.createTempDir()
    val ds = (1 to 10).map(i => s"""{"a":$i, "b":"str$i"}""").toDS()
    spark.read.json(ds).createOrReplaceTempView("jt")
    sql(
      s"""
        |CREATE TEMPORARY VIEW jsonTable (a int, b string)
        |USING org.apache.spark.sql.json.DefaultSource
        |OPTIONS (
        |  path '${path.toURI.toString}'
        |)
      """.stripMargin)
  }

  override def afterAll(): Unit = {
    try {
      spark.catalog.dropTempView("jsonTable")
      spark.catalog.dropTempView("jt")
      Utils.deleteRecursively(path)
    } finally {
      super.afterAll()
    }
  }

  test("Simple INSERT OVERWRITE a JSONRelation") {
    sql(
      s"""
        |INSERT OVERWRITE TABLE jsonTable SELECT a, b FROM jt
      """.stripMargin)

    checkAnswer(
      sql("SELECT a, b FROM jsonTable"),
      (1 to 10).map(i => Row(i, s"str$i"))
    )
  }

  test("insert into a temp view that does not point to an insertable data source") {
    import testImplicits._
    withTempView("t1", "t2") {
      sql(
        """
          |CREATE TEMPORARY VIEW t1
          |USING org.apache.spark.sql.sources.SimpleScanSource
          |OPTIONS (
          |  From '1',
          |  To '10')
        """.stripMargin)
      sparkContext.parallelize(1 to 10).toDF("a").createOrReplaceTempView("t2")

      val message = intercept[AnalysisException] {
        sql("INSERT INTO TABLE t1 SELECT a FROM t2")
      }.getMessage
      assert(message.contains("does not allow insertion"))
    }
  }

  test("PreInsert casting and renaming") {
    sql(
      s"""
        |INSERT OVERWRITE TABLE jsonTable SELECT a * 2, a * 4 FROM jt
      """.stripMargin)

    checkAnswer(
      sql("SELECT a, b FROM jsonTable"),
      (1 to 10).map(i => Row(i * 2, s"${i * 4}"))
    )

    sql(
      s"""
        |INSERT OVERWRITE TABLE jsonTable SELECT a * 4 AS A, a * 6 as c FROM jt
      """.stripMargin)

    checkAnswer(
      sql("SELECT a, b FROM jsonTable"),
      (1 to 10).map(i => Row(i * 4, s"${i * 6}"))
    )
  }

  test("SELECT clause generating a different number of columns is not allowed.") {
    val message = intercept[AnalysisException] {
      sql(
        s"""
        |INSERT OVERWRITE TABLE jsonTable SELECT a FROM jt
      """.stripMargin)
    }.getMessage
    assert(message.contains("target table has 2 column(s) but the inserted data has 1 column(s)")
    )
  }

  test("INSERT OVERWRITE a JSONRelation multiple times") {
    sql(
      s"""
         |INSERT OVERWRITE TABLE jsonTable SELECT a, b FROM jt
    """.stripMargin)
    checkAnswer(
      sql("SELECT a, b FROM jsonTable"),
      (1 to 10).map(i => Row(i, s"str$i"))
    )

    // Writing the table to less part files.
    val rdd1 = sparkContext.parallelize((1 to 10).map(i => s"""{"a":$i, "b":"str$i"}"""), 5)
    spark.read.json(rdd1.toDS()).createOrReplaceTempView("jt1")
    sql(
      s"""
         |INSERT OVERWRITE TABLE jsonTable SELECT a, b FROM jt1
    """.stripMargin)
    checkAnswer(
      sql("SELECT a, b FROM jsonTable"),
      (1 to 10).map(i => Row(i, s"str$i"))
    )

    // Writing the table to more part files.
    val rdd2 = sparkContext.parallelize((1 to 10).map(i => s"""{"a":$i, "b":"str$i"}"""), 10)
    spark.read.json(rdd2.toDS()).createOrReplaceTempView("jt2")
    sql(
      s"""
         |INSERT OVERWRITE TABLE jsonTable SELECT a, b FROM jt2
    """.stripMargin)
    checkAnswer(
      sql("SELECT a, b FROM jsonTable"),
      (1 to 10).map(i => Row(i, s"str$i"))
    )

    sql(
      s"""
         |INSERT OVERWRITE TABLE jsonTable SELECT a * 10, b FROM jt1
    """.stripMargin)
    checkAnswer(
      sql("SELECT a, b FROM jsonTable"),
      (1 to 10).map(i => Row(i * 10, s"str$i"))
    )

    spark.catalog.dropTempView("jt1")
    spark.catalog.dropTempView("jt2")
  }

  test("INSERT INTO JSONRelation for now") {
    sql(
      s"""
      |INSERT OVERWRITE TABLE jsonTable SELECT a, b FROM jt
    """.stripMargin)
    checkAnswer(
      sql("SELECT a, b FROM jsonTable"),
      sql("SELECT a, b FROM jt").collect()
    )

    sql(
      s"""
         |INSERT INTO TABLE jsonTable SELECT a, b FROM jt
    """.stripMargin)
    checkAnswer(
      sql("SELECT a, b FROM jsonTable"),
      sql("SELECT a, b FROM jt UNION ALL SELECT a, b FROM jt").collect()
    )
  }

  test("INSERT INTO TABLE with Comment in columns") {
    val tabName = "tab1"
    withTable(tabName) {
      sql(
        s"""
           |CREATE TABLE $tabName(col1 int COMMENT 'a', col2 int)
           |USING parquet
         """.stripMargin)
      sql(s"INSERT INTO TABLE $tabName SELECT 1, 2")

      checkAnswer(
        sql(s"SELECT col1, col2 FROM $tabName"),
        Row(1, 2) :: Nil
      )
    }
  }

  test("INSERT INTO TABLE - complex type but different names") {
    val tab1 = "tab1"
    val tab2 = "tab2"
    withTable(tab1, tab2) {
      sql(
        s"""
           |CREATE TABLE $tab1 (s struct<a: string, b: string>)
           |USING parquet
         """.stripMargin)
      sql(s"INSERT INTO TABLE $tab1 SELECT named_struct('col1','1','col2','2')")

      sql(
        s"""
           |CREATE TABLE $tab2 (p struct<c: string, d: string>)
           |USING parquet
         """.stripMargin)
      sql(s"INSERT INTO TABLE $tab2 SELECT * FROM $tab1")

      checkAnswer(
        spark.table(tab1),
        spark.table(tab2)
      )
    }
  }

  test("it is not allowed to write to a table while querying it.") {
    val message = intercept[AnalysisException] {
      sql(
        s"""
        |INSERT OVERWRITE TABLE jsonTable SELECT a, b FROM jsonTable
      """.stripMargin)
    }.getMessage
    assert(
      message.contains("Cannot overwrite a path that is also being read from."),
      "INSERT OVERWRITE to a table while querying it should not be allowed.")
  }

  test("SPARK-30112: it is allowed to write to a table while querying it for " +
    "dynamic partition overwrite.") {
    Seq(PartitionOverwriteMode.DYNAMIC.toString,
        PartitionOverwriteMode.STATIC.toString).foreach { mode =>
      withSQLConf(SQLConf.PARTITION_OVERWRITE_MODE.key -> mode) {
        withTable("insertTable") {
          sql(
            """
              |CREATE TABLE insertTable(i int, part1 int, part2 int) USING PARQUET
              |PARTITIONED BY (part1, part2)
            """.stripMargin)

          sql("INSERT INTO TABLE insertTable PARTITION(part1=1, part2=1) SELECT 1")
          checkAnswer(spark.table("insertTable"), Row(1, 1, 1))
          sql("INSERT OVERWRITE TABLE insertTable PARTITION(part1=1, part2=2) SELECT 2")
          checkAnswer(spark.table("insertTable"), Row(1, 1, 1) :: Row(2, 1, 2) :: Nil)

          if (mode == PartitionOverwriteMode.DYNAMIC.toString) {
            sql(
              """
                |INSERT OVERWRITE TABLE insertTable PARTITION(part1=1, part2)
                |SELECT i + 1, part2 FROM insertTable
              """.stripMargin)
            checkAnswer(spark.table("insertTable"), Row(2, 1, 1) :: Row(3, 1, 2) :: Nil)

            sql(
              """
                |INSERT OVERWRITE TABLE insertTable PARTITION(part1=1, part2)
                |SELECT i + 1, part2 + 1 FROM insertTable
              """.stripMargin)
            checkAnswer(spark.table("insertTable"),
              Row(2, 1, 1) :: Row(3, 1, 2) :: Row(4, 1, 3) :: Nil)
          } else {
            val message = intercept[AnalysisException] {
              sql(
                """
                  |INSERT OVERWRITE TABLE insertTable PARTITION(part1=1, part2)
                  |SELECT i + 1, part2 FROM insertTable
                """.stripMargin)
            }.getMessage
            assert(
              message.contains("Cannot overwrite a path that is also being read from."),
              "INSERT OVERWRITE to a table while querying it should not be allowed.")
          }
        }
      }
    }
  }

  test("Caching")  {
    // write something to the jsonTable
    sql(
      s"""
         |INSERT OVERWRITE TABLE jsonTable SELECT a, b FROM jt
      """.stripMargin)
    // Cached Query Execution
    spark.catalog.cacheTable("jsonTable")
    assertCached(sql("SELECT * FROM jsonTable"))
    checkAnswer(
      sql("SELECT * FROM jsonTable"),
      (1 to 10).map(i => Row(i, s"str$i")))

    assertCached(sql("SELECT a FROM jsonTable"))
    checkAnswer(
      sql("SELECT a FROM jsonTable"),
      (1 to 10).map(Row(_)).toSeq)

    assertCached(sql("SELECT a FROM jsonTable WHERE a < 5"))
    checkAnswer(
      sql("SELECT a FROM jsonTable WHERE a < 5"),
      (1 to 4).map(Row(_)).toSeq)

    assertCached(sql("SELECT a * 2 FROM jsonTable"))
    checkAnswer(
      sql("SELECT a * 2 FROM jsonTable"),
      (1 to 10).map(i => Row(i * 2)).toSeq)

    assertCached(sql(
      "SELECT x.a, y.a FROM jsonTable x JOIN jsonTable y ON x.a = y.a + 1"), 2)
    checkAnswer(sql(
      "SELECT x.a, y.a FROM jsonTable x JOIN jsonTable y ON x.a = y.a + 1"),
      (2 to 10).map(i => Row(i, i - 1)).toSeq)

    // Insert overwrite and keep the same schema.
    sql(
      s"""
        |INSERT OVERWRITE TABLE jsonTable SELECT a * 2, b FROM jt
      """.stripMargin)
    // jsonTable should be recached.
    assertCached(sql("SELECT * FROM jsonTable"))

    // The cached data is the new data.
    checkAnswer(
      sql("SELECT a, b FROM jsonTable"),
      sql("SELECT a * 2, b FROM jt").collect())

    // Verify uncaching
    spark.catalog.uncacheTable("jsonTable")
    assertCached(sql("SELECT * FROM jsonTable"), 0)
  }

  test("it's not allowed to insert into a relation that is not an InsertableRelation") {
    sql(
      """
        |CREATE TEMPORARY VIEW oneToTen
        |USING org.apache.spark.sql.sources.SimpleScanSource
        |OPTIONS (
        |  From '1',
        |  To '10'
        |)
      """.stripMargin)

    checkAnswer(
      sql("SELECT * FROM oneToTen"),
      (1 to 10).map(Row(_)).toSeq
    )

    val message = intercept[AnalysisException] {
      sql(
        s"""
        |INSERT OVERWRITE TABLE oneToTen SELECT CAST(a AS INT) FROM jt
        """.stripMargin)
    }.getMessage
    assert(
      message.contains("does not allow insertion."),
      "It is not allowed to insert into a table that is not an InsertableRelation."
    )

    spark.catalog.dropTempView("oneToTen")
  }

  test("SPARK-15824 - Execute an INSERT wrapped in a WITH statement immediately") {
    withTable("target", "target2") {
      sql(s"CREATE TABLE target(a INT, b STRING) USING JSON")
      sql("WITH tbl AS (SELECT * FROM jt) INSERT OVERWRITE TABLE target SELECT a, b FROM tbl")
      checkAnswer(
        sql("SELECT a, b FROM target"),
        sql("SELECT a, b FROM jt")
      )

      sql(s"CREATE TABLE target2(a INT, b STRING) USING JSON")
      val e = sql(
        """
          |WITH tbl AS (SELECT * FROM jt)
          |FROM tbl
          |INSERT INTO target2 SELECT a, b WHERE a <= 5
          |INSERT INTO target2 SELECT a, b WHERE a > 5
        """.stripMargin)
      checkAnswer(
        sql("SELECT a, b FROM target2"),
        sql("SELECT a, b FROM jt")
      )
    }
  }

  test("SPARK-21203 wrong results of insertion of Array of Struct") {
    val tabName = "tab1"
    withTable(tabName) {
      spark.sql(
        """
          |CREATE TABLE `tab1`
          |(`custom_fields` ARRAY<STRUCT<`id`: BIGINT, `value`: STRING>>)
          |USING parquet
        """.stripMargin)
      spark.sql(
        """
          |INSERT INTO `tab1`
          |SELECT ARRAY(named_struct('id', 1, 'value', 'a'), named_struct('id', 2, 'value', 'b'))
        """.stripMargin)

      checkAnswer(
        spark.sql("SELECT custom_fields.id, custom_fields.value FROM tab1"),
        Row(Array(1, 2), Array("a", "b")))
    }
  }

  test("insert overwrite directory") {
    withTempDir { dir =>
      val path = dir.toURI.getPath

      val v1 =
        s"""
           | INSERT OVERWRITE DIRECTORY '${path}'
           | USING json
           | OPTIONS (a 1, b 0.1, c TRUE)
           | SELECT 1 as a, 'c' as b
         """.stripMargin

      spark.sql(v1)

      checkAnswer(
        spark.read.json(dir.getCanonicalPath),
        sql("SELECT 1 as a, 'c' as b"))
    }
  }

  test("insert overwrite directory with path in options") {
    withTempDir { dir =>
      val path = dir.toURI.getPath

      val v1 =
        s"""
           | INSERT OVERWRITE DIRECTORY
           | USING json
           | OPTIONS ('path' '${path}')
           | SELECT 1 as a, 'c' as b
         """.stripMargin

      spark.sql(v1)

      checkAnswer(
        spark.read.json(dir.getCanonicalPath),
        sql("SELECT 1 as a, 'c' as b"))
    }
  }

  test("Insert overwrite directory using Hive serde without turning on Hive support") {
    withTempDir { dir =>
      val path = dir.toURI.getPath
      val e = intercept[AnalysisException] {
        sql(
          s"""
             |INSERT OVERWRITE LOCAL DIRECTORY '$path'
             |STORED AS orc
             |SELECT 1, 2
           """.stripMargin)
      }.getMessage
      assert(e.contains(
        "Hive support is required to INSERT OVERWRITE DIRECTORY with the Hive format"))
    }
  }

  test("insert overwrite directory to data source not providing FileFormat") {
    withTempDir { dir =>
      val path = dir.toURI.getPath

      val v1 =
        s"""
           | INSERT OVERWRITE DIRECTORY '${path}'
           | USING JDBC
           | OPTIONS (a 1, b 0.1, c TRUE)
           | SELECT 1 as a, 'c' as b
         """.stripMargin
      val e = intercept[SparkException] {
        spark.sql(v1)
      }.getMessage

      assert(e.contains("Only Data Sources providing FileFormat are supported"))
    }
  }

  test("new partitions should be added to catalog after writing to catalog table") {
    val table = "partitioned_catalog_table"
    val tempTable = "partitioned_catalog_temp_table"
    val numParts = 210
    withTable(table) {
      withTempView(tempTable) {
        val df = (1 to numParts).map(i => (i, i)).toDF("part", "col1")
        df.createOrReplaceTempView(tempTable)
        sql(s"CREATE TABLE $table (part Int, col1 Int) USING parquet PARTITIONED BY (part)")
        sql(s"INSERT INTO TABLE $table SELECT * from $tempTable")
        val partitions = spark.sessionState.catalog.listPartitionNames(TableIdentifier(table))
        assert(partitions.size == numParts)
      }
    }
  }

  test("SPARK-20236: dynamic partition overwrite without catalog table") {
    withSQLConf(SQLConf.PARTITION_OVERWRITE_MODE.key -> PartitionOverwriteMode.DYNAMIC.toString) {
      withTempPath { path =>
        Seq((1, 1, 1)).toDF("i", "part1", "part2")
          .write.partitionBy("part1", "part2").parquet(path.getAbsolutePath)
        checkAnswer(spark.read.parquet(path.getAbsolutePath), Row(1, 1, 1))

        Seq((2, 1, 1)).toDF("i", "part1", "part2")
          .write.partitionBy("part1", "part2").mode("overwrite").parquet(path.getAbsolutePath)
        checkAnswer(spark.read.parquet(path.getAbsolutePath), Row(2, 1, 1))

        Seq((2, 2, 2)).toDF("i", "part1", "part2")
          .write.partitionBy("part1", "part2").mode("overwrite").parquet(path.getAbsolutePath)
        checkAnswer(spark.read.parquet(path.getAbsolutePath), Row(2, 1, 1) :: Row(2, 2, 2) :: Nil)
      }
    }
  }

  test("SPARK-20236: dynamic partition overwrite") {
    withSQLConf(SQLConf.PARTITION_OVERWRITE_MODE.key -> PartitionOverwriteMode.DYNAMIC.toString) {
      withTable("t") {
        sql(
          """
            |create table t(i int, part1 int, part2 int) using parquet
            |partitioned by (part1, part2)
          """.stripMargin)

        sql("insert into t partition(part1=1, part2=1) select 1")
        checkAnswer(spark.table("t"), Row(1, 1, 1))

        sql("insert overwrite table t partition(part1=1, part2=1) select 2")
        checkAnswer(spark.table("t"), Row(2, 1, 1))

        sql("insert overwrite table t partition(part1=2, part2) select 2, 2")
        checkAnswer(spark.table("t"), Row(2, 1, 1) :: Row(2, 2, 2) :: Nil)

        sql("insert overwrite table t partition(part1=1, part2=2) select 3")
        checkAnswer(spark.table("t"), Row(2, 1, 1) :: Row(2, 2, 2) :: Row(3, 1, 2) :: Nil)

        sql("insert overwrite table t partition(part1=1, part2) select 4, 1")
        checkAnswer(spark.table("t"), Row(4, 1, 1) :: Row(2, 2, 2) :: Row(3, 1, 2) :: Nil)
      }
    }
  }

  test("SPARK-20236: dynamic partition overwrite with customer partition path") {
    withSQLConf(SQLConf.PARTITION_OVERWRITE_MODE.key -> PartitionOverwriteMode.DYNAMIC.toString) {
      withTable("t") {
        sql(
          """
            |create table t(i int, part1 int, part2 int) using parquet
            |partitioned by (part1, part2)
          """.stripMargin)

        val path1 = Utils.createTempDir()
        sql(s"alter table t add partition(part1=1, part2=1) location '$path1'")
        sql(s"insert into t partition(part1=1, part2=1) select 1")
        checkAnswer(spark.table("t"), Row(1, 1, 1))

        sql("insert overwrite table t partition(part1=1, part2=1) select 2")
        checkAnswer(spark.table("t"), Row(2, 1, 1))

        sql("insert overwrite table t partition(part1=2, part2) select 2, 2")
        checkAnswer(spark.table("t"), Row(2, 1, 1) :: Row(2, 2, 2) :: Nil)

        val path2 = Utils.createTempDir()
        sql(s"alter table t add partition(part1=1, part2=2) location '$path2'")
        sql("insert overwrite table t partition(part1=1, part2=2) select 3")
        checkAnswer(spark.table("t"), Row(2, 1, 1) :: Row(2, 2, 2) :: Row(3, 1, 2) :: Nil)

        sql("insert overwrite table t partition(part1=1, part2) select 4, 1")
        checkAnswer(spark.table("t"), Row(4, 1, 1) :: Row(2, 2, 2) :: Row(3, 1, 2) :: Nil)
      }
    }
  }

  test("Throw exception on unsafe cast with strict casting policy") {
    withSQLConf(
      SQLConf.USE_V1_SOURCE_LIST.key -> "parquet",
      SQLConf.STORE_ASSIGNMENT_POLICY.key -> SQLConf.StoreAssignmentPolicy.STRICT.toString) {
      withTable("t") {
        sql("create table t(i int, d double) using parquet")
        var msg = intercept[AnalysisException] {
          sql("insert into t select 1L, 2")
        }.getMessage
        assert(msg.contains("Cannot safely cast 'i': bigint to int"))

        msg = intercept[AnalysisException] {
          sql("insert into t select 1, 2.0")
        }.getMessage
        assert(msg.contains("Cannot safely cast 'd': decimal(2,1) to double"))

        msg = intercept[AnalysisException] {
          sql("insert into t select 1, 2.0D, 3")
        }.getMessage
        assert(msg.contains("`t` requires that the data to be inserted have the same number of " +
          "columns as the target table: target table has 2 column(s)" +
          " but the inserted data has 3 column(s)"))

        msg = intercept[AnalysisException] {
          sql("insert into t select 1")
        }.getMessage
        assert(msg.contains("`t` requires that the data to be inserted have the same number of " +
          "columns as the target table: target table has 2 column(s)" +
          " but the inserted data has 1 column(s)"))

        // Insert into table successfully.
        sql("insert into t select 1, 2.0D")
        checkAnswer(sql("select * from t"), Row(1, 2.0D))
      }
    }
  }

  test("Throw exception on unsafe cast with ANSI casting policy") {
    withSQLConf(
      SQLConf.USE_V1_SOURCE_LIST.key -> "parquet",
      SQLConf.STORE_ASSIGNMENT_POLICY.key -> SQLConf.StoreAssignmentPolicy.ANSI.toString) {
      withTable("t") {
        sql("create table t(i int, d double) using parquet")
        var msg = intercept[AnalysisException] {
          sql("insert into t values('a', 'b')")
        }.getMessage
        assert(msg.contains("Cannot safely cast 'i': string to int") &&
          msg.contains("Cannot safely cast 'd': string to double"))
        msg = intercept[AnalysisException] {
          sql("insert into t values(now(), now())")
        }.getMessage
        assert(msg.contains("Cannot safely cast 'i': timestamp to int") &&
          msg.contains("Cannot safely cast 'd': timestamp to double"))
        msg = intercept[AnalysisException] {
          sql("insert into t values(true, false)")
        }.getMessage
        assert(msg.contains("Cannot safely cast 'i': boolean to int") &&
          msg.contains("Cannot safely cast 'd': boolean to double"))
      }
    }
  }

  test("Allow on writing any numeric value to numeric type with ANSI policy") {
    withSQLConf(
      SQLConf.USE_V1_SOURCE_LIST.key -> "parquet",
      SQLConf.STORE_ASSIGNMENT_POLICY.key -> SQLConf.StoreAssignmentPolicy.ANSI.toString) {
      withTable("t") {
        sql("create table t(i int, d float) using parquet")
        sql("insert into t values(1L, 2.0)")
        sql("insert into t values(3.0, 4)")
        sql("insert into t values(5.0, 6L)")
        checkAnswer(sql("select * from t"), Seq(Row(1, 2.0F), Row(3, 4.0F), Row(5, 6.0F)))
      }
    }
  }

  test("Allow on writing timestamp value to date type with ANSI policy") {
    withSQLConf(
      SQLConf.USE_V1_SOURCE_LIST.key -> "parquet",
      SQLConf.STORE_ASSIGNMENT_POLICY.key -> SQLConf.StoreAssignmentPolicy.ANSI.toString) {
      withTable("t") {
        sql("create table t(i date) using parquet")
        sql("insert into t values(TIMESTAMP('2010-09-02 14:10:10'))")
        checkAnswer(sql("select * from t"), Seq(Row(Date.valueOf("2010-09-02"))))
      }
    }
  }

  test("Throw exceptions on inserting out-of-range int value with ANSI casting policy") {
    withSQLConf(
      SQLConf.STORE_ASSIGNMENT_POLICY.key -> SQLConf.StoreAssignmentPolicy.ANSI.toString) {
      withTable("t") {
        sql("create table t(b int) using parquet")
        val outOfRangeValue1 = (Int.MaxValue + 1L).toString
        var msg = intercept[SparkException] {
          sql(s"insert into t values($outOfRangeValue1)")
        }.getCause.getMessage
        assert(msg.contains(s"Casting $outOfRangeValue1 to int causes overflow"))

        val outOfRangeValue2 = (Int.MinValue - 1L).toString
        msg = intercept[SparkException] {
          sql(s"insert into t values($outOfRangeValue2)")
        }.getCause.getMessage
        assert(msg.contains(s"Casting $outOfRangeValue2 to int causes overflow"))
      }
    }
  }

  test("Throw exceptions on inserting out-of-range long value with ANSI casting policy") {
    withSQLConf(
      SQLConf.STORE_ASSIGNMENT_POLICY.key -> SQLConf.StoreAssignmentPolicy.ANSI.toString) {
      withTable("t") {
        sql("create table t(b long) using parquet")
        val outOfRangeValue1 = Math.nextUp(Long.MaxValue)
        var msg = intercept[SparkException] {
          sql(s"insert into t values(${outOfRangeValue1}D)")
        }.getCause.getMessage
        assert(msg.contains(s"Casting $outOfRangeValue1 to long causes overflow"))

        val outOfRangeValue2 = Math.nextDown(Long.MinValue)
        msg = intercept[SparkException] {
          sql(s"insert into t values(${outOfRangeValue2}D)")
        }.getCause.getMessage
        assert(msg.contains(s"Casting $outOfRangeValue2 to long causes overflow"))
      }
    }
  }

  test("Throw exceptions on inserting out-of-range decimal value with ANSI casting policy") {
    withSQLConf(
      SQLConf.STORE_ASSIGNMENT_POLICY.key -> SQLConf.StoreAssignmentPolicy.ANSI.toString) {
      withTable("t") {
        sql("create table t(b decimal(3,2)) using parquet")
        val outOfRangeValue = "123.45"
        val msg = intercept[SparkException] {
          sql(s"insert into t values(${outOfRangeValue})")
        }.getCause.getMessage
        assert(msg.contains("cannot be represented as Decimal(3, 2)"))
      }
    }
  }

<<<<<<< HEAD
=======
  test("SPARK-33354: Throw exceptions on inserting invalid cast with ANSI casting policy") {
    withSQLConf(
      SQLConf.STORE_ASSIGNMENT_POLICY.key -> SQLConf.StoreAssignmentPolicy.ANSI.toString) {
      withTable("t") {
        sql("CREATE TABLE t(i int, t timestamp) USING parquet")
        val msg = intercept[AnalysisException] {
          sql("INSERT INTO t VALUES (TIMESTAMP('2010-09-02 14:10:10'), 1)")
        }.getMessage
        assert(msg.contains("Cannot safely cast 'i': timestamp to int"))
        assert(msg.contains("Cannot safely cast 't': int to timestamp"))
      }

      withTable("t") {
        sql("CREATE TABLE t(i int, d date) USING parquet")
        val msg = intercept[AnalysisException] {
          sql("INSERT INTO t VALUES (date('2010-09-02'), 1)")
        }.getMessage
        assert(msg.contains("Cannot safely cast 'i': date to int"))
        assert(msg.contains("Cannot safely cast 'd': int to date"))
      }

      withTable("t") {
        sql("CREATE TABLE t(b boolean, t timestamp) USING parquet")
        val msg = intercept[AnalysisException] {
          sql("INSERT INTO t VALUES (TIMESTAMP('2010-09-02 14:10:10'), true)")
        }.getMessage
        assert(msg.contains("Cannot safely cast 'b': timestamp to boolean"))
        assert(msg.contains("Cannot safely cast 't': boolean to timestamp"))
      }

      withTable("t") {
        sql("CREATE TABLE t(b boolean, d date) USING parquet")
        val msg = intercept[AnalysisException] {
          sql("INSERT INTO t VALUES (date('2010-09-02'), true)")
        }.getMessage
        assert(msg.contains("Cannot safely cast 'b': date to boolean"))
        assert(msg.contains("Cannot safely cast 'd': boolean to date"))
      }
    }
  }

>>>>>>> a630e8d1
  test("SPARK-30844: static partition should also follow StoreAssignmentPolicy") {
    SQLConf.StoreAssignmentPolicy.values.foreach { policy =>
      withSQLConf(
        SQLConf.STORE_ASSIGNMENT_POLICY.key -> policy.toString) {
        withTable("t") {
          sql("create table t(a int, b string) using parquet partitioned by (a)")
          policy match {
            case SQLConf.StoreAssignmentPolicy.ANSI | SQLConf.StoreAssignmentPolicy.STRICT =>
              val errorMsg = intercept[NumberFormatException] {
                sql("insert into t partition(a='ansi') values('ansi')")
              }.getMessage
              assert(errorMsg.contains("invalid input syntax for type numeric: ansi"))
            case SQLConf.StoreAssignmentPolicy.LEGACY =>
              sql("insert into t partition(a='ansi') values('ansi')")
              checkAnswer(sql("select * from t"), Row("ansi", null) :: Nil)
          }
        }
      }
    }
  }

  test("SPARK-24860: dynamic partition overwrite specified per source without catalog table") {
    withTempPath { path =>
      Seq((1, 1), (2, 2)).toDF("i", "part")
        .write.partitionBy("part")
        .parquet(path.getAbsolutePath)
      checkAnswer(spark.read.parquet(path.getAbsolutePath), Row(1, 1) :: Row(2, 2) :: Nil)

      Seq((1, 2), (1, 3)).toDF("i", "part")
        .write.partitionBy("part").mode("overwrite")
        .option("partitionOverwriteMode", "dynamic").parquet(path.getAbsolutePath)
      checkAnswer(spark.read.parquet(path.getAbsolutePath),
        Row(1, 1) :: Row(1, 2) :: Row(1, 3) :: Nil)

      Seq((1, 2), (1, 3)).toDF("i", "part")
        .write.partitionBy("part").mode("overwrite")
        .option("partitionOverwriteMode", "static").parquet(path.getAbsolutePath)
      checkAnswer(spark.read.parquet(path.getAbsolutePath), Row(1, 2) :: Row(1, 3) :: Nil)
    }
  }

  test("SPARK-24583 Wrong schema type in InsertIntoDataSourceCommand") {
    withTable("test_table") {
      val schema = new StructType()
        .add("i", LongType, false)
        .add("s", StringType, false)
      val newTable = CatalogTable(
        identifier = TableIdentifier("test_table", None),
        tableType = CatalogTableType.EXTERNAL,
        storage = CatalogStorageFormat(
          locationUri = None,
          inputFormat = None,
          outputFormat = None,
          serde = None,
          compressed = false,
          properties = Map.empty),
        schema = schema,
        provider = Some(classOf[SimpleInsertSource].getName))

      spark.sessionState.catalog.createTable(newTable, false)

      sql("INSERT INTO TABLE test_table SELECT 1, 'a'")
      val msg = intercept[AnalysisException] {
        sql("INSERT INTO TABLE test_table SELECT 2, null")
      }.getMessage
      assert(msg.contains("Cannot write nullable values to non-null column 's'"))
    }
  }

  test("Stop task set if FileAlreadyExistsException was thrown") {
    Seq(true, false).foreach { fastFail =>
      withSQLConf("fs.file.impl" -> classOf[FileExistingTestFileSystem].getName,
        "fs.file.impl.disable.cache" -> "true",
        SQLConf.FASTFAIL_ON_FILEFORMAT_OUTPUT.key -> fastFail.toString) {
        withTable("t") {
          sql(
            """
              |CREATE TABLE t(i INT, part1 INT) USING PARQUET
              |PARTITIONED BY (part1)
          """.stripMargin)

          val df = Seq((1, 1)).toDF("i", "part1")
          val err = intercept[SparkException] {
            df.write.mode("overwrite").format("parquet").insertInto("t")
          }

          if (fastFail) {
            assert(err.getCause.getMessage.contains("can not write to output file: " +
              "org.apache.hadoop.fs.FileAlreadyExistsException"))
          } else {
            assert(err.getCause.getMessage.contains("Task failed while writing rows"))
          }
        }
      }
    }
  }

  test("SPARK-29174 Support LOCAL in INSERT OVERWRITE DIRECTORY to data source") {
    withTempPath { dir =>
      val path = dir.toURI.getPath
      sql(s"""create table tab1 ( a int) using parquet location '$path'""")
      sql("insert into tab1 values(1)")
      checkAnswer(sql("select * from tab1"), Seq(1).map(i => Row(i)))
      sql("create table tab2 ( a int) using parquet")
      sql("insert into tab2 values(2)")
      checkAnswer(sql("select * from tab2"), Seq(2).map(i => Row(i)))
      sql(s"""insert overwrite local directory '$path' using parquet select * from tab2""")
      sql("refresh table tab1")
      checkAnswer(sql("select * from tab1"), Seq(2).map(i => Row(i)))
    }
  }

  test("SPARK-29174 fail LOCAL in INSERT OVERWRITE DIRECT remote path") {
    val message = intercept[ParseException] {
      sql("insert overwrite local directory 'hdfs:/abcd' using parquet select 1")
    }.getMessage
    assert(message.contains("LOCAL is supported only with file: scheme"))
  }

  test("SPARK-32508 " +
    "Disallow empty part col values in partition spec before static partition writing") {
    withTable("insertTable") {
      sql(
        """
          |CREATE TABLE insertTable(i int, part1 string, part2 string) USING PARQUET
          |PARTITIONED BY (part1, part2)
            """.stripMargin)
      val msg = "Partition spec is invalid"
      assert(intercept[AnalysisException] {
        sql("INSERT INTO TABLE insertTable PARTITION(part1=1, part2='') SELECT 1")
      }.getMessage.contains(msg))
      assert(intercept[AnalysisException] {
        sql("INSERT INTO TABLE insertTable PARTITION(part1='', part2) SELECT 1 ,'' AS part2")
      }.getMessage.contains(msg))

      sql("INSERT INTO TABLE insertTable PARTITION(part1='1', part2='2') SELECT 1")
      sql("INSERT INTO TABLE insertTable PARTITION(part1='1', part2) SELECT 1 ,'2' AS part2")
      sql("INSERT INTO TABLE insertTable PARTITION(part1='1', part2) SELECT 1 ,'' AS part2")
    }
  }

  test("SPARK-33294: Add query resolved check before analyze InsertIntoDir") {
    withTempPath { path =>
      val msg = intercept[AnalysisException] {
        sql(
          s"""
            |INSERT OVERWRITE DIRECTORY '${path.getAbsolutePath}' USING PARQUET
            |SELECT * FROM (
            | SELECT c3 FROM (
            |  SELECT c1, c2 from values(1,2) t(c1, c2)
            |  )
            |)
          """.stripMargin)
      }.getMessage
      assert(msg.contains("cannot resolve '`c3`' given input columns"))
    }
  }
}

class FileExistingTestFileSystem extends RawLocalFileSystem {
  override def create(
      f: Path,
      overwrite: Boolean,
      bufferSize: Int,
      replication: Short,
      blockSize: Long): FSDataOutputStream = {
    throw new FileAlreadyExistsException(s"${f.toString} already exists")
  }
}<|MERGE_RESOLUTION|>--- conflicted
+++ resolved
@@ -756,8 +756,6 @@
     }
   }
 
-<<<<<<< HEAD
-=======
   test("SPARK-33354: Throw exceptions on inserting invalid cast with ANSI casting policy") {
     withSQLConf(
       SQLConf.STORE_ASSIGNMENT_POLICY.key -> SQLConf.StoreAssignmentPolicy.ANSI.toString) {
@@ -799,7 +797,6 @@
     }
   }
 
->>>>>>> a630e8d1
   test("SPARK-30844: static partition should also follow StoreAssignmentPolicy") {
     SQLConf.StoreAssignmentPolicy.values.foreach { policy =>
       withSQLConf(
