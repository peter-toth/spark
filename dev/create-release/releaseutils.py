--- conflicted
+++ resolved
@@ -236,11 +236,7 @@
 # The returned components are already filtered and translated
 def find_components(commit, commit_hash):
     components = re.findall(r"\[\w*\]", commit.lower())
-<<<<<<< HEAD
-    components = [translate_component(c, commit_hash)
-=======
     components = [translate_component(c, commit_hash, [])
->>>>>>> 7955b396
                   for c in components if c in known_components]
     return components
 
