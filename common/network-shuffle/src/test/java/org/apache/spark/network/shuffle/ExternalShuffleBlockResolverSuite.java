/*
 * Licensed to the Apache Software Foundation (ASF) under one or more
 * contributor license agreements.  See the NOTICE file distributed with
 * this work for additional information regarding copyright ownership.
 * The ASF licenses this file to You under the Apache License, Version 2.0
 * (the "License"); you may not use this file except in compliance with
 * the License.  You may obtain a copy of the License at
 *
 *    http://www.apache.org/licenses/LICENSE-2.0
 *
 * Unless required by applicable law or agreed to in writing, software
 * distributed under the License is distributed on an "AS IS" BASIS,
 * WITHOUT WARRANTIES OR CONDITIONS OF ANY KIND, either express or implied.
 * See the License for the specific language governing permissions and
 * limitations under the License.
 */

package org.apache.spark.network.shuffle;

import java.io.IOException;
import java.io.InputStream;
import java.io.InputStreamReader;
import java.nio.charset.StandardCharsets;

import com.fasterxml.jackson.databind.ObjectMapper;
import com.google.common.io.CharStreams;
import org.apache.commons.lang3.SystemUtils;
import org.apache.spark.network.shuffle.protocol.ExecutorShuffleInfo;
import org.apache.spark.network.util.MapConfigProvider;
import org.apache.spark.network.util.TransportConf;
import org.apache.spark.network.shuffle.ExternalShuffleBlockResolver.AppExecId;
import org.junit.AfterClass;
import org.junit.BeforeClass;
import org.junit.Test;

import static org.junit.Assert.*;

public class ExternalShuffleBlockResolverSuite {
  private static final String sortBlock0 = "Hello!";
  private static final String sortBlock1 = "World!";
  private static final String SORT_MANAGER = "org.apache.spark.shuffle.sort.SortShuffleManager";

  private static TestShuffleDataContext dataContext;

  private static final TransportConf conf =
      new TransportConf("shuffle", MapConfigProvider.EMPTY);

  @BeforeClass
  public static void beforeAll() throws IOException {
    dataContext = new TestShuffleDataContext(2, 5);

    dataContext.create();
    // Write some sort data.
    dataContext.insertSortShuffleData(0, 0, new byte[][] {
        sortBlock0.getBytes(StandardCharsets.UTF_8),
        sortBlock1.getBytes(StandardCharsets.UTF_8)});
  }

  @AfterClass
  public static void afterAll() {
    dataContext.cleanup();
  }

  @Test
  public void testBadRequests() throws IOException {
    ExternalShuffleBlockResolver resolver = new ExternalShuffleBlockResolver(conf, null);
    // Unregistered executor
    try {
      resolver.getBlockData("app0", "exec1", 1, 1, 0);
      fail("Should have failed");
    } catch (RuntimeException e) {
      assertTrue("Bad error message: " + e, e.getMessage().contains("not registered"));
    }

    // Nonexistent shuffle block
    resolver.registerExecutor("app0", "exec3",
      dataContext.createExecutorInfo(SORT_MANAGER));
    try {
      resolver.getBlockData("app0", "exec3", 1, 1, 0);
      fail("Should have failed");
    } catch (Exception e) {
      // pass
    }
  }

  @Test
  public void testSortShuffleBlocks() throws IOException {
    ExternalShuffleBlockResolver resolver = new ExternalShuffleBlockResolver(conf, null);
    resolver.registerExecutor("app0", "exec0",
      dataContext.createExecutorInfo(SORT_MANAGER));

    try (InputStream block0Stream = resolver.getBlockData(
        "app0", "exec0", 0, 0, 0).createInputStream()) {
      String block0 =
        CharStreams.toString(new InputStreamReader(block0Stream, StandardCharsets.UTF_8));
      assertEquals(sortBlock0, block0);
    }

    try (InputStream block1Stream = resolver.getBlockData(
        "app0", "exec0", 0, 0, 1).createInputStream()) {
      String block1 =
        CharStreams.toString(new InputStreamReader(block1Stream, StandardCharsets.UTF_8));
      assertEquals(sortBlock1, block1);
    }

    try (InputStream blocksStream = resolver.getContinuousBlocksData(
        "app0", "exec0", 0, 0, 0, 2).createInputStream()) {
      String blocks =
        CharStreams.toString(new InputStreamReader(blocksStream, StandardCharsets.UTF_8));
      assertEquals(sortBlock0 + sortBlock1, blocks);
    }
  }

  @Test
  public void jsonSerializationOfExecutorRegistration() throws IOException {
    ObjectMapper mapper = new ObjectMapper();
    AppExecId appId = new AppExecId("foo", "bar");
    String appIdJson = mapper.writeValueAsString(appId);
    AppExecId parsedAppId = mapper.readValue(appIdJson, AppExecId.class);
    assertEquals(parsedAppId, appId);

    ExecutorShuffleInfo shuffleInfo =
      new ExecutorShuffleInfo(new String[]{"/bippy", "/flippy"}, 7, SORT_MANAGER);
    String shuffleJson = mapper.writeValueAsString(shuffleInfo);
    ExecutorShuffleInfo parsedShuffleInfo =
      mapper.readValue(shuffleJson, ExecutorShuffleInfo.class);
    assertEquals(parsedShuffleInfo, shuffleInfo);

    // Intentionally keep these hard-coded strings in here, to check backwards-compatibility.
    // its not legacy yet, but keeping this here in case anybody changes it
    String legacyAppIdJson = "{\"appId\":\"foo\", \"execId\":\"bar\"}";
    assertEquals(appId, mapper.readValue(legacyAppIdJson, AppExecId.class));
    String legacyShuffleJson = "{\"localDirs\": [\"/bippy\", \"/flippy\"], " +
      "\"subDirsPerLocalDir\": 7, \"shuffleManager\": " + "\"" + SORT_MANAGER + "\"}";
    assertEquals(shuffleInfo, mapper.readValue(legacyShuffleJson, ExecutorShuffleInfo.class));
  }

<<<<<<< HEAD
  @Test
  public void testNormalizeAndInternPathname() {
    String sep = File.separator;
    String expectedPathname = sep + "foo" + sep + "bar" + sep + "baz";
    assertPathsMatch("/foo", "bar", "baz", expectedPathname);
    assertPathsMatch("//foo/", "bar/", "//baz", expectedPathname);
    assertPathsMatch("/foo/", "/bar//", "/baz", expectedPathname);
    assertPathsMatch("foo", "bar", "baz///", "foo" + sep + "bar" + sep + "baz");
    assertPathsMatch("/", "", "", sep);
    assertPathsMatch("/", "/", "/", sep);
    if (SystemUtils.IS_OS_WINDOWS) {
      assertPathsMatch("/foo\\/", "bar", "baz", expectedPathname);
    } else {
      assertPathsMatch("/foo\\/", "bar", "baz", sep + "foo\\" + sep + "bar" + sep + "baz");
    }
  }

  private void assertPathsMatch(String p1, String p2, String p3, String expectedPathname) {
    String normPathname =
      ExecutorDiskUtils.createNormalizedInternedPathname(p1, p2, p3);
    assertEquals(expectedPathname, normPathname);
    File file = new File(normPathname);
    String returnedPath = file.getPath();
    assertEquals(normPathname, returnedPath);
  }
=======
>>>>>>> a630e8d1
}<|MERGE_RESOLUTION|>--- conflicted
+++ resolved
@@ -24,7 +24,6 @@
 
 import com.fasterxml.jackson.databind.ObjectMapper;
 import com.google.common.io.CharStreams;
-import org.apache.commons.lang3.SystemUtils;
 import org.apache.spark.network.shuffle.protocol.ExecutorShuffleInfo;
 import org.apache.spark.network.util.MapConfigProvider;
 import org.apache.spark.network.util.TransportConf;
@@ -135,32 +134,4 @@
     assertEquals(shuffleInfo, mapper.readValue(legacyShuffleJson, ExecutorShuffleInfo.class));
   }
 
-<<<<<<< HEAD
-  @Test
-  public void testNormalizeAndInternPathname() {
-    String sep = File.separator;
-    String expectedPathname = sep + "foo" + sep + "bar" + sep + "baz";
-    assertPathsMatch("/foo", "bar", "baz", expectedPathname);
-    assertPathsMatch("//foo/", "bar/", "//baz", expectedPathname);
-    assertPathsMatch("/foo/", "/bar//", "/baz", expectedPathname);
-    assertPathsMatch("foo", "bar", "baz///", "foo" + sep + "bar" + sep + "baz");
-    assertPathsMatch("/", "", "", sep);
-    assertPathsMatch("/", "/", "/", sep);
-    if (SystemUtils.IS_OS_WINDOWS) {
-      assertPathsMatch("/foo\\/", "bar", "baz", expectedPathname);
-    } else {
-      assertPathsMatch("/foo\\/", "bar", "baz", sep + "foo\\" + sep + "bar" + sep + "baz");
-    }
-  }
-
-  private void assertPathsMatch(String p1, String p2, String p3, String expectedPathname) {
-    String normPathname =
-      ExecutorDiskUtils.createNormalizedInternedPathname(p1, p2, p3);
-    assertEquals(expectedPathname, normPathname);
-    File file = new File(normPathname);
-    String returnedPath = file.getPath();
-    assertEquals(normPathname, returnedPath);
-  }
-=======
->>>>>>> a630e8d1
 }