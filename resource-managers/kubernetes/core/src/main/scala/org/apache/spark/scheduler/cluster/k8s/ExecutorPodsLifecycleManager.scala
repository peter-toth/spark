/*
 * Licensed to the Apache Software Foundation (ASF) under one or more
 * contributor license agreements.  See the NOTICE file distributed with
 * this work for additional information regarding copyright ownership.
 * The ASF licenses this file to You under the Apache License, Version 2.0
 * (the "License"); you may not use this file except in compliance with
 * the License.  You may obtain a copy of the License at
 *
 *    http://www.apache.org/licenses/LICENSE-2.0
 *
 * Unless required by applicable law or agreed to in writing, software
 * distributed under the License is distributed on an "AS IS" BASIS,
 * WITHOUT WARRANTIES OR CONDITIONS OF ANY KIND, either express or implied.
 * See the License for the specific language governing permissions and
 * limitations under the License.
 */
package org.apache.spark.scheduler.cluster.k8s

import com.google.common.cache.Cache
import io.fabric8.kubernetes.api.model.{Pod, PodBuilder}
import io.fabric8.kubernetes.client.KubernetesClient
import scala.collection.JavaConverters._
import scala.collection.mutable

import org.apache.spark.SparkConf
import org.apache.spark.deploy.k8s.Config._
<<<<<<< HEAD
=======
import org.apache.spark.deploy.k8s.Constants._
>>>>>>> 1e65fb2c
import org.apache.spark.deploy.k8s.KubernetesUtils._
import org.apache.spark.internal.Logging
import org.apache.spark.scheduler.ExecutorExited
import org.apache.spark.util.Utils

private[spark] class ExecutorPodsLifecycleManager(
    val conf: SparkConf,
    kubernetesClient: KubernetesClient,
    snapshotsStore: ExecutorPodsSnapshotsStore,
    // Use a best-effort to track which executors have been removed already. It's not generally
    // job-breaking if we remove executors more than once but it's ideal if we make an attempt
    // to avoid doing so. Expire cache entries so that this data structure doesn't grow beyond
    // bounds.
    removedExecutorsCache: Cache[java.lang.Long, java.lang.Long]) extends Logging {

  import ExecutorPodsLifecycleManager._

  private lazy val shouldDeleteExecutors = conf.get(KUBERNETES_DELETE_EXECUTORS)
  private lazy val missingPodDetectDelta = conf.get(KUBERNETES_EXECUTOR_MISSING_POD_DETECT_DELTA)

  private var lastFullSnapshotTs: Long = 0

  // Keep track of which pods are inactive to avoid contacting the API server multiple times.
  // This set is cleaned up when a snapshot containing the updated pod is processed.
  private val inactivatedPods = mutable.HashSet.empty[Long]

  private lazy val shouldDeleteExecutors = conf.get(KUBERNETES_DELETE_EXECUTORS)

  def start(schedulerBackend: KubernetesClusterSchedulerBackend): Unit = {
    val eventProcessingInterval = conf.get(KUBERNETES_EXECUTOR_EVENT_PROCESSING_INTERVAL)
    snapshotsStore.addSubscriber(eventProcessingInterval) {
      onNewSnapshots(schedulerBackend, _)
    }
  }

  private def onNewSnapshots(
      schedulerBackend: KubernetesClusterSchedulerBackend,
      snapshots: Seq[ExecutorPodsSnapshot]): Unit = {
    val execIdsRemovedInThisRound = mutable.HashSet.empty[Long]
    snapshots.foreach { snapshot =>
      snapshot.executorPods.foreach { case (execId, state) =>
        state match {
          case _state if isPodInactive(_state.pod) =>
            inactivatedPods -= execId

          case deleted@PodDeleted(_) =>
            if (removeExecutorFromSpark(schedulerBackend, deleted, execId)) {
              execIdsRemovedInThisRound += execId
              logDebug(s"Snapshot reported deleted executor with id $execId," +
                s" pod name ${state.pod.getMetadata.getName}")
            }
            inactivatedPods -= execId

          case failed@PodFailed(_) =>
            val deleteFromK8s = !execIdsRemovedInThisRound.contains(execId)
            if (onFinalNonDeletedState(failed, execId, schedulerBackend, deleteFromK8s)) {
              execIdsRemovedInThisRound += execId
              logDebug(s"Snapshot reported failed executor with id $execId," +
                s" pod name ${state.pod.getMetadata.getName}")
            }

          case succeeded@PodSucceeded(_) =>
<<<<<<< HEAD
            if (schedulerBackend.isExecutorActive(execId.toString)) {
              logInfo(s"Snapshot reported succeeded executor with id $execId, " +
                "even though the application has not requested for it to be removed.")
            } else {
              logDebug(s"Snapshot reported succeeded executor with id $execId," +
                s" pod name ${state.pod.getMetadata.getName}.")
            }
            onFinalNonDeletedState(succeeded, execId, schedulerBackend, execIdsRemovedInThisRound)
=======
            val deleteFromK8s = !execIdsRemovedInThisRound.contains(execId)
            if (onFinalNonDeletedState(succeeded, execId, schedulerBackend, deleteFromK8s)) {
              execIdsRemovedInThisRound += execId
              if (schedulerBackend.isExecutorActive(execId.toString)) {
                logInfo(s"Snapshot reported succeeded executor with id $execId, " +
                  "even though the application has not requested for it to be removed.")
              } else {
                logDebug(s"Snapshot reported succeeded executor with id $execId," +
                  s" pod name ${state.pod.getMetadata.getName}.")
              }
            }

>>>>>>> 1e65fb2c
          case _ =>
        }
      }
    }

    // Clean up any pods from the inactive list that don't match any pods from the last snapshot.
    // This makes sure that we don't keep growing that set indefinitely, in case we end up missing
    // an update for some pod.
    if (inactivatedPods.nonEmpty && snapshots.nonEmpty) {
      inactivatedPods.retain(snapshots.last.executorPods.contains(_))
    }

    // Reconcile the case where Spark claims to know about an executor but the corresponding pod
    // is missing from the cluster. This would occur if we miss a deletion event and the pod
    // transitions immediately from running to absent. We only need to check against the latest
    // fresh full snapshot (coming from ExecutorPodsPollingSnapshotSource) for this, and we don't
    // do this for executors in the deleted executors cache or that we just removed in this round.
    if (snapshots.nonEmpty && lastFullSnapshotTs != snapshots.last.fullSnapshotTs) {
      lastFullSnapshotTs = snapshots.last.fullSnapshotTs
      val lostExecutorsWithRegistrationTs =
        schedulerBackend.getExecutorsWithRegistrationTs().map(t => (t._1.toLong, t._2)) --
        snapshots.last.executorPods.keySet -- execIdsRemovedInThisRound

      lostExecutorsWithRegistrationTs.foreach { case (lostExecId, lostExecRegistrationTs) =>
        if (removedExecutorsCache.getIfPresent(lostExecId) == null &&
            lastFullSnapshotTs - lostExecRegistrationTs > missingPodDetectDelta) {
          val exitReasonMessage = s"The executor with ID $lostExecId (registered at " +
            s"$lostExecRegistrationTs ms) was not found in the cluster at the polling time " +
            s"($lastFullSnapshotTs ms) which is after the accepted detect delta time " +
            s"($missingPodDetectDelta ms) configured by " +
            s"`${KUBERNETES_EXECUTOR_MISSING_POD_DETECT_DELTA.key}`. " +
            "The executor may have been deleted but the driver missed the deletion event. " +
            "Marking this executor as failed."
          logDebug(exitReasonMessage)
          val exitReason = ExecutorExited(
            UNKNOWN_EXIT_CODE,
            exitCausedByApp = false,
            exitReasonMessage)
          schedulerBackend.doRemoveExecutor(lostExecId.toString, exitReason)
        }
      }
    }
  }

  private def onFinalNonDeletedState(
      podState: FinalPodState,
      execId: Long,
      schedulerBackend: KubernetesClusterSchedulerBackend,
<<<<<<< HEAD
      execIdsRemovedInRound: mutable.Set[Long]): Unit = {
    removeExecutorFromSpark(schedulerBackend, podState, execId)
    if (shouldDeleteExecutors) {
      removeExecutorFromK8s(podState.pod)
    }
    execIdsRemovedInRound += execId
=======
      deleteFromK8s: Boolean): Boolean = {
    val deleted = removeExecutorFromSpark(schedulerBackend, podState, execId)
    if (deleteFromK8s) {
      removeExecutorFromK8s(execId, podState.pod)
    }
    deleted
>>>>>>> 1e65fb2c
  }

  private def removeExecutorFromK8s(execId: Long, updatedPod: Pod): Unit = {
    Utils.tryLogNonFatalError {
      if (shouldDeleteExecutors) {
        // If deletion failed on a previous try, we can try again if resync informs us the pod
        // is still around.
        // Delete as best attempt - duplicate deletes will throw an exception but the end state
        // of getting rid of the pod is what matters.
        kubernetesClient
          .pods()
          .withName(updatedPod.getMetadata.getName)
          .delete()
      } else if (!inactivatedPods.contains(execId) && !isPodInactive(updatedPod)) {
        // If the config is set to keep the executor  around, mark the pod as "inactive" so it
        // can be ignored in future updates from the API server.
        logDebug(s"Marking executor ${updatedPod.getMetadata.getName} as inactive since " +
          "deletion is disabled.")
        val inactivatedPod = new PodBuilder(updatedPod)
          .editMetadata()
            .addToLabels(Map(SPARK_EXECUTOR_INACTIVE_LABEL -> "true").asJava)
            .endMetadata()
          .build()

        kubernetesClient
          .pods()
          .withName(updatedPod.getMetadata.getName)
          .patch(inactivatedPod)

        inactivatedPods += execId
      }
    }
  }

  private def removeExecutorFromSpark(
      schedulerBackend: KubernetesClusterSchedulerBackend,
      podState: FinalPodState,
      execId: Long): Boolean = {
    if (removedExecutorsCache.getIfPresent(execId) == null) {
      removedExecutorsCache.put(execId, execId)
      val exitReason = findExitReason(podState, execId)
      schedulerBackend.doRemoveExecutor(execId.toString, exitReason)
      true
    } else {
      false
    }
  }

  private def findExitReason(podState: FinalPodState, execId: Long): ExecutorExited = {
    val exitCode = findExitCode(podState)
    val (exitCausedByApp, exitMessage) = podState match {
      case PodDeleted(_) =>
        (false, s"The executor with id $execId was deleted by a user or the framework.")
      case _ =>
        val msg = exitReasonMessage(podState, execId, exitCode)
        (true, msg)
    }
    ExecutorExited(exitCode, exitCausedByApp, exitMessage)
  }

  private def exitReasonMessage(podState: FinalPodState, execId: Long, exitCode: Int) = {
    val pod = podState.pod
    val reason = Option(pod.getStatus.getReason)
    val message = Option(pod.getStatus.getMessage)
    s"""
       |The executor with id $execId exited with exit code $exitCode.
       |The API gave the following brief reason: ${reason.getOrElse("N/A")}
       |The API gave the following message: ${message.getOrElse("N/A")}
       |The API gave the following container statuses:
       |
       |${containersDescription(pod)}
      """.stripMargin
  }

  private def findExitCode(podState: FinalPodState): Int = {
    podState.pod.getStatus.getContainerStatuses.asScala.find { containerStatus =>
      containerStatus.getState.getTerminated != null
    }.map { terminatedContainer =>
      terminatedContainer.getState.getTerminated.getExitCode.toInt
    }.getOrElse(UNKNOWN_EXIT_CODE)
  }

  private def isPodInactive(pod: Pod): Boolean = {
    pod.getMetadata.getLabels.get(SPARK_EXECUTOR_INACTIVE_LABEL) == "true"
  }
}

private object ExecutorPodsLifecycleManager {
  val UNKNOWN_EXIT_CODE = -1
}<|MERGE_RESOLUTION|>--- conflicted
+++ resolved
@@ -24,10 +24,7 @@
 
 import org.apache.spark.SparkConf
 import org.apache.spark.deploy.k8s.Config._
-<<<<<<< HEAD
-=======
 import org.apache.spark.deploy.k8s.Constants._
->>>>>>> 1e65fb2c
 import org.apache.spark.deploy.k8s.KubernetesUtils._
 import org.apache.spark.internal.Logging
 import org.apache.spark.scheduler.ExecutorExited
@@ -54,8 +51,6 @@
   // This set is cleaned up when a snapshot containing the updated pod is processed.
   private val inactivatedPods = mutable.HashSet.empty[Long]
 
-  private lazy val shouldDeleteExecutors = conf.get(KUBERNETES_DELETE_EXECUTORS)
-
   def start(schedulerBackend: KubernetesClusterSchedulerBackend): Unit = {
     val eventProcessingInterval = conf.get(KUBERNETES_EXECUTOR_EVENT_PROCESSING_INTERVAL)
     snapshotsStore.addSubscriber(eventProcessingInterval) {
@@ -90,16 +85,6 @@
             }
 
           case succeeded@PodSucceeded(_) =>
-<<<<<<< HEAD
-            if (schedulerBackend.isExecutorActive(execId.toString)) {
-              logInfo(s"Snapshot reported succeeded executor with id $execId, " +
-                "even though the application has not requested for it to be removed.")
-            } else {
-              logDebug(s"Snapshot reported succeeded executor with id $execId," +
-                s" pod name ${state.pod.getMetadata.getName}.")
-            }
-            onFinalNonDeletedState(succeeded, execId, schedulerBackend, execIdsRemovedInThisRound)
-=======
             val deleteFromK8s = !execIdsRemovedInThisRound.contains(execId)
             if (onFinalNonDeletedState(succeeded, execId, schedulerBackend, deleteFromK8s)) {
               execIdsRemovedInThisRound += execId
@@ -112,7 +97,6 @@
               }
             }
 
->>>>>>> 1e65fb2c
           case _ =>
         }
       }
@@ -161,21 +145,12 @@
       podState: FinalPodState,
       execId: Long,
       schedulerBackend: KubernetesClusterSchedulerBackend,
-<<<<<<< HEAD
-      execIdsRemovedInRound: mutable.Set[Long]): Unit = {
-    removeExecutorFromSpark(schedulerBackend, podState, execId)
-    if (shouldDeleteExecutors) {
-      removeExecutorFromK8s(podState.pod)
-    }
-    execIdsRemovedInRound += execId
-=======
       deleteFromK8s: Boolean): Boolean = {
     val deleted = removeExecutorFromSpark(schedulerBackend, podState, execId)
     if (deleteFromK8s) {
       removeExecutorFromK8s(execId, podState.pod)
     }
     deleted
->>>>>>> 1e65fb2c
   }
 
   private def removeExecutorFromK8s(execId: Long, updatedPod: Pod): Unit = {
