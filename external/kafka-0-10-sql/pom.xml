<!--
  ~ Licensed to the Apache Software Foundation (ASF) under one or more
  ~ contributor license agreements.  See the NOTICE file distributed with
  ~ this work for additional information regarding copyright ownership.
  ~ The ASF licenses this file to You under the Apache License, Version 2.0
  ~ (the "License"); you may not use this file except in compliance with
  ~ the License.  You may obtain a copy of the License at
  ~
  ~    http://www.apache.org/licenses/LICENSE-2.0
  ~
  ~ Unless required by applicable law or agreed to in writing, software
  ~ distributed under the License is distributed on an "AS IS" BASIS,
  ~ WITHOUT WARRANTIES OR CONDITIONS OF ANY KIND, either express or implied.
  ~ See the License for the specific language governing permissions and
  ~ limitations under the License.
  -->
<project xmlns:xsi="http://www.w3.org/2001/XMLSchema-instance" xmlns="http://maven.apache.org/POM/4.0.0" xsi:schemaLocation="http://maven.apache.org/POM/4.0.0 http://maven.apache.org/xsd/maven-4.0.0.xsd">
  <modelVersion>4.0.0</modelVersion>
  <parent>
    <groupId>org.apache.spark</groupId>
    <artifactId>spark-parent_2.12</artifactId>
<<<<<<< HEAD
    <version>3.0.0.cloudera1-SNAPSHOT</version>
=======
    <version>3.0.0-preview2</version>
>>>>>>> bcadd5c3
    <relativePath>../../pom.xml</relativePath>
  </parent>

  <groupId>org.apache.spark</groupId>
  <artifactId>spark-sql-kafka-0-10_2.12</artifactId>
  <properties>
    <sbt.project.name>sql-kafka-0-10</sbt.project.name>
  </properties>
  <packaging>jar</packaging>
  <name>Kafka 0.10+ Source for Structured Streaming</name>
  <url>http://spark.apache.org/</url>

  <dependencies>
    <dependency>
      <groupId>org.apache.spark</groupId>
      <artifactId>spark-token-provider-kafka-0-10_${scala.binary.version}</artifactId>
      <version>${project.version}</version>
    </dependency>
    <dependency>
      <groupId>org.apache.spark</groupId>
      <artifactId>spark-sql_${scala.binary.version}</artifactId>
      <version>${project.version}</version>
      <scope>provided</scope>
    </dependency>
    <dependency>
      <groupId>org.apache.spark</groupId>
      <artifactId>spark-token-provider-kafka-0-10_${scala.binary.version}</artifactId>
      <version>${project.version}</version>
      <type>test-jar</type>
      <scope>test</scope>
    </dependency>
    <dependency>
      <groupId>org.apache.spark</groupId>
      <artifactId>spark-core_${scala.binary.version}</artifactId>
      <version>${project.version}</version>
      <type>test-jar</type>
      <scope>test</scope>
    </dependency>
    <dependency>
      <groupId>org.apache.spark</groupId>
      <artifactId>spark-catalyst_${scala.binary.version}</artifactId>
      <version>${project.version}</version>
      <type>test-jar</type>
      <scope>test</scope>
    </dependency>
    <dependency>
      <groupId>org.apache.spark</groupId>
      <artifactId>spark-sql_${scala.binary.version}</artifactId>
      <version>${project.version}</version>
      <type>test-jar</type>
      <scope>test</scope>
    </dependency>
    <dependency>
      <groupId>org.apache.kafka</groupId>
      <artifactId>kafka-clients</artifactId>
      <version>${kafka.version}</version>
    </dependency>
    <dependency>
      <groupId>org.apache.commons</groupId>
      <artifactId>commons-pool2</artifactId>
      <version>${commons-pool2.version}</version>
    </dependency>
    <dependency>
      <groupId>org.apache.kafka</groupId>
      <artifactId>kafka_${scala.binary.version}</artifactId>
      <version>${kafka.version}</version>
      <scope>test</scope>
      <exclusions>
        <exclusion>
          <groupId>com.fasterxml.jackson.core</groupId>
          <artifactId>jackson-core</artifactId>
        </exclusion>
        <exclusion>
          <groupId>com.fasterxml.jackson.core</groupId>
          <artifactId>jackson-databind</artifactId>
        </exclusion>
        <exclusion>
          <groupId>com.fasterxml.jackson.core</groupId>
          <artifactId>jackson-annotations</artifactId>
        </exclusion>
      </exclusions>
    </dependency>
    <dependency>
      <groupId>org.apache.hadoop</groupId>
      <artifactId>hadoop-minikdc</artifactId>
    </dependency>
    <!-- Kafka embedded server uses Zookeeper 3.4.7 API -->
    <dependency>
      <groupId>org.apache.zookeeper</groupId>
      <artifactId>zookeeper</artifactId>
      <version>3.4.7</version>
      <scope>test</scope>
    </dependency>
    <dependency>
      <groupId>net.sf.jopt-simple</groupId>
      <artifactId>jopt-simple</artifactId>
      <version>3.2</version>
      <scope>test</scope>
    </dependency>
     <dependency>
        <groupId>org.eclipse.jetty</groupId>
        <artifactId>jetty-servlet</artifactId>
        <version>${jetty.version}</version>
        <scope>test</scope>
      </dependency>
    <dependency>
      <groupId>org.mockito</groupId>
      <artifactId>mockito-core</artifactId>
      <scope>test</scope>
    </dependency>
    <dependency>
      <groupId>org.scalacheck</groupId>
      <artifactId>scalacheck_${scala.binary.version}</artifactId>
      <scope>test</scope>
    </dependency>
    <dependency>
      <groupId>org.apache.spark</groupId>
      <artifactId>spark-tags_${scala.binary.version}</artifactId>
    </dependency>
    <dependency>
      <groupId>org.jmock</groupId>
      <artifactId>jmock-junit4</artifactId>
      <scope>test</scope>
    </dependency>

    <!--
      This spark-tags test-dep is needed even though it isn't used in this module, otherwise testing-cmds that exclude
      them will yield errors.
    -->
    <dependency>
      <groupId>org.apache.spark</groupId>
      <artifactId>spark-tags_${scala.binary.version}</artifactId>
      <type>test-jar</type>
      <scope>test</scope>
    </dependency>

  </dependencies>

  <build>
    <outputDirectory>target/scala-${scala.binary.version}/classes</outputDirectory>
    <testOutputDirectory>target/scala-${scala.binary.version}/test-classes</testOutputDirectory>
  </build>

</project><|MERGE_RESOLUTION|>--- conflicted
+++ resolved
@@ -1,3 +1,4 @@
+<?xml version="1.0" encoding="UTF-8"?>
 <!--
   ~ Licensed to the Apache Software Foundation (ASF) under one or more
   ~ contributor license agreements.  See the NOTICE file distributed with
@@ -14,16 +15,13 @@
   ~ See the License for the specific language governing permissions and
   ~ limitations under the License.
   -->
-<project xmlns:xsi="http://www.w3.org/2001/XMLSchema-instance" xmlns="http://maven.apache.org/POM/4.0.0" xsi:schemaLocation="http://maven.apache.org/POM/4.0.0 http://maven.apache.org/xsd/maven-4.0.0.xsd">
+
+<project xmlns="http://maven.apache.org/POM/4.0.0" xmlns:xsi="http://www.w3.org/2001/XMLSchema-instance" xsi:schemaLocation="http://maven.apache.org/POM/4.0.0 http://maven.apache.org/xsd/maven-4.0.0.xsd">
   <modelVersion>4.0.0</modelVersion>
   <parent>
     <groupId>org.apache.spark</groupId>
     <artifactId>spark-parent_2.12</artifactId>
-<<<<<<< HEAD
     <version>3.0.0.cloudera1-SNAPSHOT</version>
-=======
-    <version>3.0.0-preview2</version>
->>>>>>> bcadd5c3
     <relativePath>../../pom.xml</relativePath>
   </parent>
 
