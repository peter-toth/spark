/*
 * Licensed to the Apache Software Foundation (ASF) under one or more
 * contributor license agreements.  See the NOTICE file distributed with
 * this work for additional information regarding copyright ownership.
 * The ASF licenses this file to You under the Apache License, Version 2.0
 * (the "License"); you may not use this file except in compliance with
 * the License.  You may obtain a copy of the License at
 *
 *    http://www.apache.org/licenses/LICENSE-2.0
 *
 * Unless required by applicable law or agreed to in writing, software
 * distributed under the License is distributed on an "AS IS" BASIS,
 * WITHOUT WARRANTIES OR CONDITIONS OF ANY KIND, either express or implied.
 * See the License for the specific language governing permissions and
 * limitations under the License.
 */

package org.apache.spark.deploy.history

import java.util.concurrent.TimeUnit

import org.apache.spark.internal.config.{ConfigBuilder, EVENT_LOG_ROLLING_MAX_FILE_SIZE}
import org.apache.spark.network.util.ByteUnit

private[spark] object config {

  val DEFAULT_LOG_DIR = "file:/tmp/spark-events"

  val EVENT_LOG_DIR = ConfigBuilder("spark.history.fs.logDirectory")
    .stringConf
    .createWithDefault(DEFAULT_LOG_DIR)

  val CLEANER_ENABLED = ConfigBuilder("spark.history.fs.cleaner.enabled")
    .booleanConf
    .createWithDefault(false)

  val CLEANER_INTERVAL_S = ConfigBuilder("spark.history.fs.cleaner.interval")
    .timeConf(TimeUnit.SECONDS)
    .createWithDefaultString("1d")

  val MAX_LOG_AGE_S = ConfigBuilder("spark.history.fs.cleaner.maxAge")
    .timeConf(TimeUnit.SECONDS)
    .createWithDefaultString("7d")

  val MAX_LOG_NUM = ConfigBuilder("spark.history.fs.cleaner.maxNum")
    .doc("The maximum number of log files in the event log directory.")
    .intConf
    .createWithDefault(Int.MaxValue)

  val LOCAL_STORE_DIR = ConfigBuilder("spark.history.store.path")
    .doc("Local directory where to cache application history information. By default this is " +
      "not set, meaning all history information will be kept in memory.")
    .stringConf
    .createOptional

  val MAX_LOCAL_DISK_USAGE = ConfigBuilder("spark.history.store.maxDiskUsage")
    .bytesConf(ByteUnit.BYTE)
    .createWithDefaultString("10g")

  val HISTORY_SERVER_UI_PORT = ConfigBuilder("spark.history.ui.port")
    .doc("Web UI port to bind Spark History Server")
    .intConf
    .createWithDefault(18080)

  val FAST_IN_PROGRESS_PARSING =
    ConfigBuilder("spark.history.fs.inProgressOptimization.enabled")
      .doc("Enable optimized handling of in-progress logs. This option may leave finished " +
        "applications that fail to rename their event logs listed as in-progress.")
      .booleanConf
      .createWithDefault(true)

  val END_EVENT_REPARSE_CHUNK_SIZE =
    ConfigBuilder("spark.history.fs.endEventReparseChunkSize")
      .doc("How many bytes to parse at the end of log files looking for the end event. " +
        "This is used to speed up generation of application listings by skipping unnecessary " +
        "parts of event log files. It can be disabled by setting this config to 0.")
      .bytesConf(ByteUnit.BYTE)
      .createWithDefaultString("1m")

<<<<<<< HEAD
=======
  private[spark] val EVENT_LOG_ROLLING_MAX_FILES_TO_RETAIN =
    ConfigBuilder("spark.history.fs.eventLog.rolling.maxFilesToRetain")
      .doc("The maximum number of event log files which will be retained as non-compacted. " +
        "By default, all event log files will be retained. Please set the configuration " +
        s"and ${EVENT_LOG_ROLLING_MAX_FILE_SIZE.key} accordingly if you want to control " +
        "the overall size of event log files.")
      .intConf
      .checkValue(_ > 0, "Max event log files to retain should be higher than 0.")
      .createWithDefault(Integer.MAX_VALUE)

  private[spark] val EVENT_LOG_COMPACTION_SCORE_THRESHOLD =
    ConfigBuilder("spark.history.fs.eventLog.rolling.compaction.score.threshold")
      .doc("The threshold score to determine whether it's good to do the compaction or not. " +
        "The compaction score is calculated in analyzing, and being compared to this value. " +
        "Compaction will proceed only when the score is higher than the threshold value.")
      .internal()
      .doubleConf
      .createWithDefault(0.7d)

>>>>>>> 1e65fb2c
  val DRIVER_LOG_CLEANER_ENABLED = ConfigBuilder("spark.history.fs.driverlog.cleaner.enabled")
    .fallbackConf(CLEANER_ENABLED)

  val DRIVER_LOG_CLEANER_INTERVAL = ConfigBuilder("spark.history.fs.driverlog.cleaner.interval")
    .fallbackConf(CLEANER_INTERVAL_S)

  val MAX_DRIVER_LOG_AGE_S = ConfigBuilder("spark.history.fs.driverlog.cleaner.maxAge")
    .fallbackConf(MAX_LOG_AGE_S)
}<|MERGE_RESOLUTION|>--- conflicted
+++ resolved
@@ -77,8 +77,6 @@
       .bytesConf(ByteUnit.BYTE)
       .createWithDefaultString("1m")
 
-<<<<<<< HEAD
-=======
   private[spark] val EVENT_LOG_ROLLING_MAX_FILES_TO_RETAIN =
     ConfigBuilder("spark.history.fs.eventLog.rolling.maxFilesToRetain")
       .doc("The maximum number of event log files which will be retained as non-compacted. " +
@@ -98,7 +96,6 @@
       .doubleConf
       .createWithDefault(0.7d)
 
->>>>>>> 1e65fb2c
   val DRIVER_LOG_CLEANER_ENABLED = ConfigBuilder("spark.history.fs.driverlog.cleaner.enabled")
     .fallbackConf(CLEANER_ENABLED)
 
