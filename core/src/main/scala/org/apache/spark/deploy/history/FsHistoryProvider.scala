--- conflicted
+++ resolved
@@ -32,7 +32,7 @@
 import com.fasterxml.jackson.annotation.JsonIgnore
 import com.google.common.util.concurrent.MoreExecutors
 import org.apache.hadoop.fs.{FileStatus, FileSystem, Path}
-import org.apache.hadoop.hdfs.{DFSInputStream, DistributedFileSystem}
+import org.apache.hadoop.hdfs.DistributedFileSystem
 import org.apache.hadoop.hdfs.protocol.HdfsConstants
 import org.apache.hadoop.security.AccessControlException
 import org.fusesource.leveldbjni.internal.NativeDB
@@ -40,16 +40,11 @@
 import org.apache.spark.{SecurityManager, SparkConf, SparkException}
 import org.apache.spark.deploy.SparkHadoopUtil
 import org.apache.spark.internal.Logging
-<<<<<<< HEAD
-import org.apache.spark.internal.config.DRIVER_LOG_DFS_DIR
-import org.apache.spark.io.CompressionCodec
-=======
 import org.apache.spark.internal.config._
 import org.apache.spark.internal.config.History._
 import org.apache.spark.internal.config.Status._
 import org.apache.spark.internal.config.Tests.IS_TESTING
 import org.apache.spark.internal.config.UI._
->>>>>>> cceb2d6f
 import org.apache.spark.scheduler._
 import org.apache.spark.scheduler.ReplayListenerBus._
 import org.apache.spark.status._
@@ -101,11 +96,7 @@
   private val UPDATE_INTERVAL_S = conf.get(History.UPDATE_INTERVAL_S)
 
   // Interval between each cleaner checks for event logs to delete
-<<<<<<< HEAD
-  private val CLEAN_INTERVAL_S = conf.get(CLEANER_INTERVAL_S)
-=======
   private val CLEAN_INTERVAL_S = conf.get(History.CLEANER_INTERVAL_S)
->>>>>>> cceb2d6f
 
   // Number of threads used to replay event logs.
   private val NUM_PROCESSING_THREADS = conf.get(History.NUM_REPLAY_THREADS)
@@ -461,16 +452,11 @@
                 isComplete = reader.completed))
             }
 
-<<<<<<< HEAD
-            if (shouldReloadLog(info, entry)) {
-              if (info.appId.isDefined && fastInProgressParsing) {
-=======
             if (shouldReloadLog(info, reader)) {
               // ignore fastInProgressParsing when the status of application is changed from
               // in-progress to completed, which is needed for rolling event log.
               if (info.appId.isDefined && (info.isComplete == reader.completed) &&
                   fastInProgressParsing) {
->>>>>>> cceb2d6f
                 // When fast in-progress parsing is on, we don't need to re-parse when the
                 // size changes, but we do need to invalidate any existing UIs.
                 // Also, we need to update the `lastUpdated time` to display the updated time in
@@ -483,10 +469,7 @@
                       attempt.info.copy(lastUpdated = new Date(newLastScanTime)),
                       attempt.logPath,
                       attempt.fileSize,
-<<<<<<< HEAD
-=======
                       attempt.lastIndex,
->>>>>>> cceb2d6f
                       attempt.adminAcls,
                       attempt.viewAcls,
                       attempt.adminAclsGroups,
@@ -512,16 +495,10 @@
               // If the file is currently not being tracked by the SHS, add an entry for it and try
               // to parse it. This will allow the cleaner code to detect the file as stale later on
               // if it was not possible to parse it.
-<<<<<<< HEAD
-              listing.write(LogInfo(entry.getPath().toString(), newLastScanTime, LogType.EventLogs,
-                None, None, entry.getLen()))
-              entry.getLen() > 0
-=======
               listing.write(LogInfo(reader.rootPath.toString(), newLastScanTime, LogType.EventLogs,
                 None, None, reader.fileSizeForLastIndex, reader.lastIndex,
                 reader.completed))
               reader.fileSizeForLastIndex > 0
->>>>>>> cceb2d6f
           }
         }
         .sortWith { case (entry1, entry2) =>
@@ -596,24 +573,6 @@
     }
   }
 
-<<<<<<< HEAD
-  private[history] def shouldReloadLog(info: LogInfo, entry: FileStatus): Boolean = {
-    var result = info.fileSize < entry.getLen
-    if (!result && info.logPath.endsWith(EventLoggingListener.IN_PROGRESS)) {
-      try {
-        result = Utils.tryWithResource(fs.open(entry.getPath)) { in =>
-          in.getWrappedStream match {
-            case dfsIn: DFSInputStream => info.fileSize < dfsIn.getFileLength
-            case _ => false
-          }
-        }
-      } catch {
-        case e: Exception =>
-          logDebug(s"Failed to check the length for the file : ${info.logPath}", e)
-      }
-    }
-    result
-=======
   private[history] def shouldReloadLog(info: LogInfo, reader: EventLogFileReader): Boolean = {
     if (info.isComplete != reader.completed) {
       true
@@ -634,7 +593,6 @@
       }
       result
     }
->>>>>>> cceb2d6f
   }
 
   private def cleanAppData(appId: String, attemptId: Option[String], logPath: String): Unit = {
@@ -787,12 +745,8 @@
         invalidateUI(app.info.id, app.attempts.head.info.attemptId)
         addListing(app)
         listing.write(LogInfo(logPath.toString(), scanTime, LogType.EventLogs, Some(app.info.id),
-<<<<<<< HEAD
-          app.attempts.head.info.attemptId, fileStatus.getLen()))
-=======
           app.attempts.head.info.attemptId, reader.fileSizeForLastIndex,
           reader.lastIndex, reader.completed))
->>>>>>> cceb2d6f
 
         // For a finished log, remove the corresponding "in progress" entry from the listing DB if
         // the file is really gone.
@@ -823,12 +777,8 @@
         // listing db, with an empty ID. This will make the log eligible for deletion if the app
         // does not make progress after the configured max log age.
         listing.write(
-<<<<<<< HEAD
-          LogInfo(logPath.toString(), scanTime, LogType.EventLogs, None, None, fileStatus.getLen()))
-=======
           LogInfo(logPath.toString(), scanTime, LogType.EventLogs, None, None,
             reader.fileSizeForLastIndex, reader.lastIndex, reader.completed))
->>>>>>> cceb2d6f
     }
   }
 
@@ -863,27 +813,7 @@
       val (remaining, toDelete) = app.attempts.partition { attempt =>
         attempt.info.lastUpdated.getTime() >= maxTime
       }
-<<<<<<< HEAD
-
-      if (remaining.nonEmpty) {
-        val newApp = new ApplicationInfoWrapper(app.info, remaining)
-        listing.write(newApp)
-      }
-
-      toDelete.foreach { attempt =>
-        logInfo(s"Deleting expired event log for ${attempt.logPath}")
-        val logPath = new Path(logDir, attempt.logPath)
-        listing.delete(classOf[LogInfo], logPath.toString())
-        cleanAppData(app.id, attempt.info.attemptId, logPath.toString())
-        deleteLog(fs, logPath)
-      }
-
-      if (remaining.isEmpty) {
-        listing.delete(app.getClass(), app.id)
-      }
-=======
       deleteAttemptLogs(app, remaining, toDelete)
->>>>>>> cceb2d6f
     }
 
     // Delete log files that don't have a valid application and exceed the configured max age.
@@ -1010,61 +940,6 @@
   }
 
   /**
-   * Delete driver logs from the configured spark dfs dir that exceed the configured max age
-   */
-  private[history] def cleanDriverLogs(): Unit = Utils.tryLog {
-    val driverLogDir = conf.get(DRIVER_LOG_DFS_DIR).get
-    val driverLogFs = new Path(driverLogDir).getFileSystem(hadoopConf)
-    val currentTime = clock.getTimeMillis()
-    val maxTime = currentTime - conf.get(MAX_DRIVER_LOG_AGE_S) * 1000
-    val logFiles = driverLogFs.listLocatedStatus(new Path(driverLogDir))
-    while (logFiles.hasNext()) {
-      val f = logFiles.next()
-      // Do not rely on 'modtime' as it is not updated for all filesystems when files are written to
-      val deleteFile =
-        try {
-          val info = listing.read(classOf[LogInfo], f.getPath().toString())
-          // Update the lastprocessedtime of file if it's length or modification time has changed
-          if (info.fileSize < f.getLen() || info.lastProcessed < f.getModificationTime()) {
-            listing.write(
-              info.copy(lastProcessed = currentTime, fileSize = f.getLen()))
-            false
-          } else if (info.lastProcessed > maxTime) {
-            false
-          } else {
-            true
-          }
-        } catch {
-          case e: NoSuchElementException =>
-            // For every new driver log file discovered, create a new entry in listing
-            listing.write(LogInfo(f.getPath().toString(), currentTime, LogType.DriverLogs, None,
-              None, f.getLen()))
-          false
-        }
-      if (deleteFile) {
-        logInfo(s"Deleting expired driver log for: ${f.getPath().getName()}")
-        listing.delete(classOf[LogInfo], f.getPath().toString())
-        deleteLog(driverLogFs, f.getPath())
-      }
-    }
-
-    // Delete driver log file entries that exceed the configured max age and
-    // may have been deleted on filesystem externally.
-    val stale = listing.view(classOf[LogInfo])
-      .index("lastProcessed")
-      .reverse()
-      .first(maxTime)
-      .asScala
-      .filter { l => l.logType != null && l.logType == LogType.DriverLogs }
-      .toList
-    stale.foreach { log =>
-      logInfo(s"Deleting invalid driver log ${log.logPath}")
-      listing.delete(classOf[LogInfo], log.logPath)
-      deleteLog(driverLogFs, new Path(log.logPath))
-    }
-  }
-
-  /**
    * Rebuilds the application state store from its event log.
    */
   private def rebuildAppStore(
@@ -1235,12 +1110,8 @@
       throw new NoSuchElementException(s"Cannot find attempt $attemptId of $appId."))
   }
 
-<<<<<<< HEAD
-  private def deleteLog(fs: FileSystem, log: Path): Unit = {
-=======
   private def deleteLog(fs: FileSystem, log: Path): Boolean = {
     var deleted = false
->>>>>>> cceb2d6f
     if (isBlacklisted(log)) {
       logDebug(s"Skipping deleting $log as we don't have permissions on it.")
     } else {
