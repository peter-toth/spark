--- conflicted
+++ resolved
@@ -64,20 +64,6 @@
 ```sql
 -- Assuming the students table has already been created and populated.
 SELECT * FROM students;
-<<<<<<< HEAD
-+-------------+-------------------------+----------+
-|         name|                  address|student_id|
-+-------------+-------------------------+----------+
-|    Amy Smith|   123 Park Ave, San Jose|    111111|
-|    Bob Brown| 456 Taylor St, Cupertino|    222222|
-|Cathy Johnson|  789 Race Ave, Palo Alto|    333333|
-|Dora Williams|134 Forest Ave, Melo Park|    444444|
-|Fleur Laurent|    345 Copper St, London|    777777|
-|Gordon Martin|     779 Lake Ave, Oxford|    888888|
-|  Helen Davis|469 Mission St, San Diego|    999999|
-|   Jason Wang|    908 Bird St, Saratoga|    121212|
-+-------------+-------------------------+----------+
-=======
 +-------------+--------------------------+----------+
 |         name|                   address|student_id|
 +-------------+--------------------------+----------+
@@ -90,7 +76,6 @@
 |  Helen Davis| 469 Mission St, San Diego|    999999|
 |   Jason Wang|     908 Bird St, Saratoga|    121212|
 +-------------+--------------------------+----------+
->>>>>>> a630e8d1
 
 INSERT OVERWRITE students VALUES
     ('Ashua Hill', '456 Erica Ct, Cupertino', 111111),
@@ -110,15 +95,6 @@
 ```sql
 -- Assuming the persons table has already been created and populated.
 SELECT * FROM persons;
-<<<<<<< HEAD
-+-------------+-------------------------+---------+
-|         name|                  address|      ssn|
-+-------------+-------------------------+---------+
-|Dora Williams|134 Forest Ave, Melo Park|123456789|
-+-------------+-------------------------+---------+
-|  Eddie Davis|   245 Market St,Milpitas|345678901|
-+-------------+-------------------------+---------+
-=======
 +-------------+--------------------------+---------+
 |         name|                   address|      ssn|
 +-------------+--------------------------+---------+
@@ -126,21 +102,11 @@
 +-------------+--------------------------+---------+
 |  Eddie Davis|   245 Market St, Milpitas|345678901|
 +-------------+--------------------------+---------+
->>>>>>> a630e8d1
 
 INSERT OVERWRITE students PARTITION (student_id = 222222)
     SELECT name, address FROM persons WHERE name = "Dora Williams";
 
 SELECT * FROM students;
-<<<<<<< HEAD
-+-------------+-------------------------+----------+
-|         name|                  address|student_id|
-+-------------+-------------------------+----------+
-|   Ashua Hill|  456 Erica Ct, Cupertino|    111111|
-+-------------+-------------------------+----------+
-|Dora Williams|134 Forest Ave, Melo Park|    222222|
-+-------------+-------------------------+----------+
-=======
 +-------------+--------------------------+----------+
 |         name|                   address|student_id|
 +-------------+--------------------------+----------+
@@ -148,7 +114,6 @@
 +-------------+--------------------------+----------+
 |Dora Williams|134 Forest Ave, Menlo Park|    222222|
 +-------------+--------------------------+----------+
->>>>>>> a630e8d1
 ```
 
 #### Insert Using a TABLE Statement
