--- conflicted
+++ resolved
@@ -135,18 +135,11 @@
     assert(getNestedMessages(e) contains "Unknown column 'A0.OWNER_NAME' in 'field list'")
   }
 
-<<<<<<< HEAD
   // CDPD-4216: built-in version doesn't work on JDK11.
   private val versions = if (!SystemUtils.isJavaVersionAtLeast(JavaVersion.JAVA_9)) {
     Seq(HiveUtils.builtinHiveVersion)
   } else {
     Nil
-=======
-  private val versions = if (SystemUtils.isJavaVersionAtLeast(JavaVersion.JAVA_9)) {
-    Seq("2.0", "2.1", "2.2", "2.3", "3.0", "3.1")
-  } else {
-    Seq("0.12", "0.13", "0.14", "1.0", "1.1", "1.2", "2.0", "2.1", "2.2", "2.3", "3.0", "3.1")
->>>>>>> cceb2d6f
   }
 
   private var client: HiveClient = null
@@ -167,8 +160,11 @@
         hadoopConf.set("datanucleus.schema.autoCreateAll", "true")
         hadoopConf.set("hive.metastore.schema.verification", "false")
       }
-<<<<<<< HEAD
-      if (version == "3.0") {
+      if (version == "3.0" || version == "3.1") {
+        // Since Hive 3.0, HIVE-19310 skipped `ensureDbInit` if `hive.in.test=false`.
+        hadoopConf.set("hive.in.test", "true")
+        // Since HIVE-17626(Hive 3.0.0), need to set hive.query.reexecution.enabled=false.
+        hadoopConf.set("hive.query.reexecution.enabled", "false")
         hadoopConf.set("datanucleus.schema.autoCreateAll", "true")
         hadoopConf.set("hive.metastore.schema.verification", "false")
         hadoopConf.set("hive.execution.engine", "mr")
@@ -183,15 +179,6 @@
           isolationOn = true,
           baseClassLoader = Utils.getContextOrSparkClassLoader
         ).createClient()
-=======
-      if (version == "3.0" || version == "3.1") {
-        // Since Hive 3.0, HIVE-19310 skipped `ensureDbInit` if `hive.in.test=false`.
-        hadoopConf.set("hive.in.test", "true")
-        // Since HIVE-17626(Hive 3.0.0), need to set hive.query.reexecution.enabled=false.
-        hadoopConf.set("hive.query.reexecution.enabled", "false")
-      }
-      client = buildClient(version, hadoopConf, HiveUtils.formatTimeVarsForHiveClient(hadoopConf))
->>>>>>> cceb2d6f
       if (versionSpark != null) versionSpark.reset()
       versionSpark = TestHiveVersion(client)
       assert(versionSpark.sharedState.externalCatalog.unwrapped.asInstanceOf[HiveExternalCatalog]
@@ -414,12 +401,8 @@
     }
 
     test(s"$version: dropTable") {
-<<<<<<< HEAD
-      val versionsWithoutPurge = Nil // versions.takeWhile(_ != "0.14")
-=======
       val versionsWithoutPurge =
         if (versions.contains("0.14")) versions.takeWhile(_ != "0.14") else Nil
->>>>>>> cceb2d6f
       // First try with the purge option set. This should fail if the version is < 0.14, in which
       // case we check the version and try without it.
       try {
@@ -574,12 +557,8 @@
 
     test(s"$version: dropPartitions") {
       val spec = Map("key1" -> "1", "key2" -> "3")
-<<<<<<< HEAD
-      val versionsWithoutPurge = Nil // versions.takeWhile(_ != "1.2")
-=======
       val versionsWithoutPurge =
         if (versions.contains("1.2")) versions.takeWhile(_ != "1.2") else Nil
->>>>>>> cceb2d6f
       // Similar to dropTable; try with purge set, and if it fails, make sure we're running
       // with a version that is older than the minimum (1.2 in this case).
       try {
@@ -722,17 +701,6 @@
         client.runSqlHive("CREATE TABLE materialized_view_tbl (c1 INT)")
         client.runSqlHive(
           s"CREATE MATERIALIZED VIEW mv1 $disableRewrite AS SELECT * FROM materialized_view_tbl")
-        val e = intercept[AnalysisException](versionSpark.table("mv1").collect()).getMessage
-        assert(e.contains("Hive materialized view is not supported"))
-      }
-    }
-
-    test(s"$version: sql read hive materialized view") {
-      // HIVE-14249 Since Hive 2.3.0, materialized view is supported.
-      // But skip Hive 3.1 because of SPARK-27074.
-      if (version == "2.3") {
-        client.runSqlHive("CREATE TABLE materialized_view_tbl (c1 INT)")
-        client.runSqlHive("CREATE MATERIALIZED VIEW mv1 AS SELECT * FROM materialized_view_tbl")
         val e = intercept[AnalysisException](versionSpark.table("mv1").collect()).getMessage
         assert(e.contains("Hive materialized view is not supported"))
       }
