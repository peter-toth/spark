--- conflicted
+++ resolved
@@ -18,11 +18,7 @@
 package org.apache.spark.ml
 
 import org.apache.spark.annotation.Since
-<<<<<<< HEAD
-import org.apache.spark.ml.linalg.{SparseVector, Vector}
-=======
 import org.apache.spark.ml.linalg.{SparseVector, Vector, Vectors}
->>>>>>> a630e8d1
 import org.apache.spark.mllib.linalg.{Vector => OldVector}
 import org.apache.spark.sql.Column
 import org.apache.spark.sql.functions.udf
@@ -75,8 +71,6 @@
       )
     }
   }
-<<<<<<< HEAD
-=======
 
   private val arrayToVectorUdf = udf { array: Seq[Double] =>
     Vectors.dense(array.toArray)
@@ -97,5 +91,4 @@
       require(value >= 0, s"illegal weight value: $value. weight must be >= 0.0.")
       value
   }
->>>>>>> a630e8d1
 }