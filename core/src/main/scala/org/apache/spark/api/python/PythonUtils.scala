--- conflicted
+++ resolved
@@ -89,11 +89,8 @@
   def getPythonAuthSocketTimeout(sc: JavaSparkContext): Long = {
     sc.conf.get(org.apache.spark.internal.config.Python.PYTHON_AUTH_SOCKET_TIMEOUT)
   }
-<<<<<<< HEAD
-=======
 
   def getSparkBufferSize(sc: JavaSparkContext): Int = {
     sc.conf.get(org.apache.spark.internal.config.BUFFER_SIZE)
   }
->>>>>>> a630e8d1
 }