--- conflicted
+++ resolved
@@ -37,23 +37,12 @@
 from pyspark.serializers import PickleSerializer, BatchedSerializer, UTF8Deserializer, \
     PairDeserializer, AutoBatchedSerializer, NoOpSerializer, ChunkedStream
 from pyspark.storagelevel import StorageLevel
-<<<<<<< HEAD
-from pyspark.resource import ResourceInformation
-from pyspark.rdd import RDD, _load_from_socket, ignore_unicode_prefix
-=======
 from pyspark.resource.information import ResourceInformation
 from pyspark.rdd import RDD, _load_from_socket
->>>>>>> a630e8d1
 from pyspark.taskcontext import TaskContext
 from pyspark.traceback_utils import CallSite, first_spark_call
 from pyspark.status import StatusTracker
 from pyspark.profiler import ProfilerCollector, BasicProfiler
-<<<<<<< HEAD
-
-if sys.version > '3':
-    xrange = range
-=======
->>>>>>> a630e8d1
 
 
 __all__ = ['SparkContext']
@@ -141,47 +130,8 @@
     def __init__(self, master=None, appName=None, sparkHome=None, pyFiles=None,
                  environment=None, batchSize=0, serializer=PickleSerializer(), conf=None,
                  gateway=None, jsc=None, profiler_cls=BasicProfiler):
-<<<<<<< HEAD
-        """
-        Create a new SparkContext. At least the master and app name should be set,
-        either through the named parameters here or through `conf`.
-
-        :param master: Cluster URL to connect to
-               (e.g. mesos://host:port, spark://host:port, local[4]).
-        :param appName: A name for your job, to display on the cluster web UI.
-        :param sparkHome: Location where Spark is installed on cluster nodes.
-        :param pyFiles: Collection of .zip or .py files to send to the cluster
-               and add to PYTHONPATH.  These can be paths on the local file
-               system or HDFS, HTTP, HTTPS, or FTP URLs.
-        :param environment: A dictionary of environment variables to set on
-               worker nodes.
-        :param batchSize: The number of Python objects represented as a single
-               Java object. Set 1 to disable batching, 0 to automatically choose
-               the batch size based on object sizes, or -1 to use an unlimited
-               batch size
-        :param serializer: The serializer for RDDs.
-        :param conf: A :class:`SparkConf` object setting Spark properties.
-        :param gateway: Use an existing gateway and JVM, otherwise a new JVM
-               will be instantiated.
-        :param jsc: The JavaSparkContext instance (optional).
-        :param profiler_cls: A class of custom Profiler used to do profiling
-               (default is pyspark.profiler.BasicProfiler).
-
-
-        >>> from pyspark.context import SparkContext
-        >>> sc = SparkContext('local', 'test')
-
-        >>> sc2 = SparkContext('local', 'test2') # doctest: +IGNORE_EXCEPTION_DETAIL
-        Traceback (most recent call last):
-            ...
-        ValueError:...
-        """
-        if (conf is not None and
-                conf.get("spark.executor.allowSparkContext", "true").lower() != "true"):
-=======
         if (conf is None or
                 conf.get("spark.executor.allowSparkContext", "false").lower() != "true"):
->>>>>>> a630e8d1
             # In order to prevent SparkContext from being created in executors.
             SparkContext._assert_on_driver()
 
@@ -274,11 +224,8 @@
         self._encryption_enabled = self._jvm.PythonUtils.isEncryptionEnabled(self._jsc)
         os.environ["SPARK_AUTH_SOCKET_TIMEOUT"] = \
             str(self._jvm.PythonUtils.getPythonAuthSocketTimeout(self._jsc))
-<<<<<<< HEAD
-=======
         os.environ["SPARK_BUFFER_SIZE"] = \
             str(self._jvm.PythonUtils.getSparkBufferSize(self._jsc))
->>>>>>> a630e8d1
 
         self.pythonExec = os.environ.get("PYSPARK_PYTHON", 'python')
         self.pythonVer = "%d.%d" % sys.version_info[:2]
@@ -1191,20 +1138,6 @@
         >>> suppress = lock.acquire()
         >>> print(result)
         Cancelled
-<<<<<<< HEAD
-
-        If interruptOnCancel is set to true for the job group, then job cancellation will result
-        in Thread.interrupt() being called on the job's executor threads. This is useful to help
-        ensure that the tasks are actually stopped in a timely manner, but is off by default due
-        to HDFS-1208, where HDFS may respond to Thread.interrupt() by marking nodes as dead.
-
-        .. note:: Currently, setting a group ID (set to local properties) with multiple threads
-            does not properly work. Internally threads on PVM and JVM are not synced, and JVM
-            thread can be reused for multiple threads on PVM, which fails to isolate local
-            properties for each thread on PVM. To work around this, You can use
-            :meth:`RDD.collectWithJobGroup` for now.
-=======
->>>>>>> a630e8d1
         """
         self._jsc.setJobGroup(groupId, description, interruptOnCancel)
 
@@ -1213,13 +1146,6 @@
         Set a local property that affects jobs submitted from this thread, such as the
         Spark fair scheduler pool.
 
-<<<<<<< HEAD
-        .. note:: Currently, setting a local property with multiple threads does not properly work.
-            Internally threads on PVM and JVM are not synced, and JVM thread
-            can be reused for multiple threads on PVM, which fails to isolate local properties
-            for each thread on PVM. To work around this, You can use
-            :meth:`RDD.collectWithJobGroup`.
-=======
         Notes
         -----
         Currently, setting a local property with multiple threads does not properly work.
@@ -1229,7 +1155,6 @@
 
         To avoid this, enable the pinned thread mode by setting ``PYSPARK_PIN_THREAD``
         environment variable to ``true`` and uses :class:`pyspark.InheritableThread`.
->>>>>>> a630e8d1
         """
         self._jsc.setLocalProperty(key, value)
 
@@ -1244,13 +1169,6 @@
         """
         Set a human readable description of the current job.
 
-<<<<<<< HEAD
-        .. note:: Currently, setting a job description (set to local properties) with multiple
-            threads does not properly work. Internally threads on PVM and JVM are not synced,
-            and JVM thread can be reused for multiple threads on PVM, which fails to isolate
-            local properties for each thread on PVM. To work around this, You can use
-            :meth:`RDD.collectWithJobGroup` for now.
-=======
         Notes
         -----
         Currently, setting a job description (set to local properties) with multiple
@@ -1260,7 +1178,6 @@
 
         To avoid this, enable the pinned thread mode by setting ``PYSPARK_PIN_THREAD``
         environment variable to ``true`` and uses :class:`pyspark.InheritableThread`.
->>>>>>> a630e8d1
         """
         self._jsc.setJobDescription(value)
 
