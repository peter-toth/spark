--- conflicted
+++ resolved
@@ -1,23 +1,5 @@
 [ {
   "id" : "app-20200706201101-0003",
-<<<<<<< HEAD
-  "name" : "Spark shell",
-  "attempts" : [ {
-    "startTime" : "2020-07-07T03:11:00.235GMT",
-    "endTime" : "2020-07-07T03:17:04.231GMT",
-    "lastUpdated" : "",
-    "duration" : 363996,
-    "sparkUser" : "terryk",
-    "completed" : true,
-    "appSparkVersion" : "3.1.0-SNAPSHOT",
-    "lastUpdatedEpoch" : 0,
-    "endTimeEpoch" : 1594091824231,
-    "startTimeEpoch" : 1594091460235
-  } ]
-}, {
-  "id" : "application_1555004656427_0144",
-=======
->>>>>>> a630e8d1
   "name" : "Spark shell",
   "attempts" : [ {
     "startTime" : "2020-07-07T03:11:00.235GMT",
@@ -46,8 +28,6 @@
     "startTimeEpoch" : 1578764662851,
     "lastUpdatedEpoch" : 0
   } ]
-<<<<<<< HEAD
-=======
 }, {
   "id" : "application_1555004656427_0144",
   "name" : "Spark shell",
@@ -63,5 +43,4 @@
     "lastUpdatedEpoch" : 0,
     "endTimeEpoch" : 1562101355974
   } ]
->>>>>>> a630e8d1
 } ]