/*
 * Licensed to the Apache Software Foundation (ASF) under one or more
 * contributor license agreements.  See the NOTICE file distributed with
 * this work for additional information regarding copyright ownership.
 * The ASF licenses this file to You under the Apache License, Version 2.0
 * (the "License"); you may not use this file except in compliance with
 * the License.  You may obtain a copy of the License at
 *
 *    http://www.apache.org/licenses/LICENSE-2.0
 *
 * Unless required by applicable law or agreed to in writing, software
 * distributed under the License is distributed on an "AS IS" BASIS,
 * WITHOUT WARRANTIES OR CONDITIONS OF ANY KIND, either express or implied.
 * See the License for the specific language governing permissions and
 * limitations under the License.
 */

package org.apache.spark.sql.hive.execution

import scala.util.control.NonFatal

import org.apache.spark.sql.{AnalysisException, Row, SaveMode, SparkSession}
import org.apache.spark.sql.catalyst.catalog.{CatalogTable, SessionCatalog}
import org.apache.spark.sql.catalyst.plans.logical.LogicalPlan
import org.apache.spark.sql.execution.SparkPlan
import org.apache.spark.sql.execution.command.{DataWritingCommand, DDLUtils}
import org.apache.spark.sql.execution.datasources.{HadoopFsRelation, InsertIntoHadoopFsRelationCommand, LogicalRelation}
import org.apache.spark.sql.hive.HiveSessionCatalog
import org.apache.spark.util.Utils

trait CreateHiveTableAsSelectBase extends DataWritingCommand {
  val tableDesc: CatalogTable
  val query: LogicalPlan
  val outputColumnNames: Seq[String]
  val mode: SaveMode

  protected val tableIdentifier = tableDesc.identifier

  override def run(sparkSession: SparkSession, child: SparkPlan): Seq[Row] = {
    val catalog = sparkSession.sessionState.catalog
    val tableExists = catalog.tableExists(tableIdentifier)

    if (tableExists) {
      assert(mode != SaveMode.Overwrite,
        s"Expect the table $tableIdentifier has been dropped when the save mode is Overwrite")

      if (mode == SaveMode.ErrorIfExists) {
        throw new AnalysisException(s"$tableIdentifier already exists.")
      }
      if (mode == SaveMode.Ignore) {
        // Since the table already exists and the save mode is Ignore, we will just return.
        return Seq.empty
      }

<<<<<<< HEAD
      // For CTAS, there is no static partition values to insert.
      val partition = tableDesc.partitionColumnNames.map(_ -> None).toMap
      InsertIntoHiveTable(
        tableDesc,
        partition,
        query,
        overwrite = false,
        ifPartitionNotExists = false,
        outputColumnNames = outputColumnNames).run(sparkSession, child)
=======
      val command = getWritingCommand(catalog, tableDesc, tableExists = true)
      command.run(sparkSession, child)
>>>>>>> cceb2d6f
    } else {
      // TODO ideally, we should get the output data ready first and then
      // add the relation into catalog, just in case of failure occurs while data
      // processing.
      assert(tableDesc.schema.isEmpty)
      catalog.createTable(
        tableDesc.copy(schema = outputColumns.toStructType), ignoreIfExists = false)

      try {
        // Read back the metadata of the table which was created just now.
        val createdTableMeta = catalog.getTableMetadata(tableDesc.identifier)
        val command = getWritingCommand(catalog, createdTableMeta, tableExists = false)
        command.run(sparkSession, child)
      } catch {
        case NonFatal(e) =>
          // drop the created table.
          catalog.dropTable(tableIdentifier, ignoreIfNotExists = true, purge = false)
          throw e
      }
    }

    Seq.empty[Row]
  }

<<<<<<< HEAD
  override def argString(maxFields: Int): String = {
    s"[Database:${tableDesc.database}, " +
=======
  // Returns `DataWritingCommand` which actually writes data into the table.
  def getWritingCommand(
    catalog: SessionCatalog,
    tableDesc: CatalogTable,
    tableExists: Boolean): DataWritingCommand

  // A subclass should override this with the Class name of the concrete type expected to be
  // returned from `getWritingCommand`.
  def writingCommandClassName: String

  override def argString(maxFields: Int): String = {
    s"[Database: ${tableDesc.database}, " +
>>>>>>> cceb2d6f
    s"TableName: ${tableDesc.identifier.table}, " +
    s"${writingCommandClassName}]"
  }
}

/**
 * Create table and insert the query result into it.
 *
 * @param tableDesc the table description, which may contain serde, storage handler etc.
 * @param query the query whose result will be insert into the new relation
 * @param mode SaveMode
 */
case class CreateHiveTableAsSelectCommand(
    tableDesc: CatalogTable,
    query: LogicalPlan,
    outputColumnNames: Seq[String],
    mode: SaveMode)
  extends CreateHiveTableAsSelectBase {

  override def getWritingCommand(
      catalog: SessionCatalog,
      tableDesc: CatalogTable,
      tableExists: Boolean): DataWritingCommand = {
    // For CTAS, there is no static partition values to insert.
    val partition = tableDesc.partitionColumnNames.map(_ -> None).toMap
    InsertIntoHiveTable(
      tableDesc,
      partition,
      query,
      overwrite = if (tableExists) false else true,
      ifPartitionNotExists = false,
      outputColumnNames = outputColumnNames)
  }

  override def writingCommandClassName: String =
    Utils.getSimpleName(classOf[InsertIntoHiveTable])
}

/**
 * Create table and insert the query result into it. This creates Hive table but inserts
 * the query result into it by using data source.
 *
 * @param tableDesc the table description, which may contain serde, storage handler etc.
 * @param query the query whose result will be insert into the new relation
 * @param mode SaveMode
 */
case class OptimizedCreateHiveTableAsSelectCommand(
    tableDesc: CatalogTable,
    query: LogicalPlan,
    outputColumnNames: Seq[String],
    mode: SaveMode)
  extends CreateHiveTableAsSelectBase {

  override def getWritingCommand(
      catalog: SessionCatalog,
      tableDesc: CatalogTable,
      tableExists: Boolean): DataWritingCommand = {
    val metastoreCatalog = catalog.asInstanceOf[HiveSessionCatalog].metastoreCatalog
    val hiveTable = DDLUtils.readHiveTable(tableDesc)

    val hadoopRelation = metastoreCatalog.convert(hiveTable) match {
      case LogicalRelation(t: HadoopFsRelation, _, _, _) => t
      case _ => throw new AnalysisException(s"$tableIdentifier should be converted to " +
        "HadoopFsRelation.")
    }

    InsertIntoHadoopFsRelationCommand(
      hadoopRelation.location.rootPaths.head,
      Map.empty, // We don't support to convert partitioned table.
      false,
      Seq.empty, // We don't support to convert partitioned table.
      hadoopRelation.bucketSpec,
      hadoopRelation.fileFormat,
      hadoopRelation.options,
      query,
      if (tableExists) mode else SaveMode.Overwrite,
      Some(tableDesc),
      Some(hadoopRelation.location),
      query.output.map(_.name))
  }

  override def writingCommandClassName: String =
    Utils.getSimpleName(classOf[InsertIntoHadoopFsRelationCommand])
}<|MERGE_RESOLUTION|>--- conflicted
+++ resolved
@@ -52,20 +52,8 @@
         return Seq.empty
       }
 
-<<<<<<< HEAD
-      // For CTAS, there is no static partition values to insert.
-      val partition = tableDesc.partitionColumnNames.map(_ -> None).toMap
-      InsertIntoHiveTable(
-        tableDesc,
-        partition,
-        query,
-        overwrite = false,
-        ifPartitionNotExists = false,
-        outputColumnNames = outputColumnNames).run(sparkSession, child)
-=======
       val command = getWritingCommand(catalog, tableDesc, tableExists = true)
       command.run(sparkSession, child)
->>>>>>> cceb2d6f
     } else {
       // TODO ideally, we should get the output data ready first and then
       // add the relation into catalog, just in case of failure occurs while data
@@ -90,10 +78,6 @@
     Seq.empty[Row]
   }
 
-<<<<<<< HEAD
-  override def argString(maxFields: Int): String = {
-    s"[Database:${tableDesc.database}, " +
-=======
   // Returns `DataWritingCommand` which actually writes data into the table.
   def getWritingCommand(
     catalog: SessionCatalog,
@@ -106,7 +90,6 @@
 
   override def argString(maxFields: Int): String = {
     s"[Database: ${tableDesc.database}, " +
->>>>>>> cceb2d6f
     s"TableName: ${tableDesc.identifier.table}, " +
     s"${writingCommandClassName}]"
   }
