/*
 * Licensed to the Apache Software Foundation (ASF) under one or more
 * contributor license agreements.  See the NOTICE file distributed with
 * this work for additional information regarding copyright ownership.
 * The ASF licenses this file to You under the Apache License, Version 2.0
 * (the "License"); you may not use this file except in compliance with
 * the License.  You may obtain a copy of the License at
 *
 *    http://www.apache.org/licenses/LICENSE-2.0
 *
 * Unless required by applicable law or agreed to in writing, software
 * distributed under the License is distributed on an "AS IS" BASIS,
 * WITHOUT WARRANTIES OR CONDITIONS OF ANY KIND, either express or implied.
 * See the License for the specific language governing permissions and
 * limitations under the License.
 */

package org.apache.spark.deploy.history

import java.io._
import java.nio.charset.StandardCharsets
import java.util.{Date, Locale}
import java.util.concurrent.TimeUnit
import java.util.zip.{ZipInputStream, ZipOutputStream}

import scala.collection.JavaConverters._
import scala.concurrent.duration._

import com.google.common.io.{ByteStreams, Files}
import org.apache.commons.io.FileUtils
import org.apache.hadoop.fs.{FileStatus, FileSystem, FSDataInputStream, Path}
import org.apache.hadoop.hdfs.{DFSInputStream, DistributedFileSystem}
import org.apache.hadoop.security.AccessControlException
import org.json4s.jackson.JsonMethods._
<<<<<<< HEAD
import org.mockito.ArgumentMatcher
=======
>>>>>>> cceb2d6f
import org.mockito.ArgumentMatchers.{any, argThat}
import org.mockito.Mockito.{doThrow, mock, spy, verify, when}
import org.scalatest.Matchers
import org.scalatest.concurrent.Eventually._

import org.apache.spark.{SecurityManager, SPARK_VERSION, SparkConf, SparkFunSuite}
import org.apache.spark.internal.Logging
import org.apache.spark.internal.config.DRIVER_LOG_DFS_DIR
<<<<<<< HEAD
=======
import org.apache.spark.internal.config.History._
import org.apache.spark.internal.config.UI.{ADMIN_ACLS, ADMIN_ACLS_GROUPS, USER_GROUPS_MAPPING}
>>>>>>> cceb2d6f
import org.apache.spark.io._
import org.apache.spark.scheduler._
import org.apache.spark.scheduler.cluster.ExecutorInfo
import org.apache.spark.security.GroupMappingServiceProvider
import org.apache.spark.status.AppStatusStore
import org.apache.spark.status.KVUtils.KVStoreScalaSerializer
import org.apache.spark.status.api.v1.{ApplicationAttemptInfo, ApplicationInfo}
import org.apache.spark.util.{Clock, JsonProtocol, ManualClock, Utils}
import org.apache.spark.util.logging.DriverLogger

class FsHistoryProviderSuite extends SparkFunSuite with Matchers with Logging {

  private var testDir: File = null

  override def beforeEach(): Unit = {
    super.beforeEach()
    testDir = Utils.createTempDir(namePrefix = s"a b%20c+d")
  }

  override def afterEach(): Unit = {
    try {
      Utils.deleteRecursively(testDir)
    } finally {
      super.afterEach()
    }
  }

  /** Create a fake log file using the new log format used in Spark 1.3+ */
  private def newLogFile(
      appId: String,
      appAttemptId: Option[String],
      inProgress: Boolean,
      codec: Option[String] = None): File = {
    val ip = if (inProgress) EventLogFileWriter.IN_PROGRESS else ""
    val logUri = SingleEventLogFileWriter.getLogPath(testDir.toURI, appId, appAttemptId, codec)
    val logPath = new Path(logUri).toUri.getPath + ip
    new File(logPath)
  }

  Seq(true, false).foreach { inMemory =>
    test(s"Parse application logs (inMemory = $inMemory)") {
      testAppLogParsing(inMemory)
    }
  }

  private def testAppLogParsing(inMemory: Boolean): Unit = {
    val clock = new ManualClock(12345678)
    val conf = createTestConf(inMemory = inMemory)
    val provider = new FsHistoryProvider(conf, clock)

    // Write a new-style application log.
    val newAppComplete = newLogFile("new1", None, inProgress = false)
    writeFile(newAppComplete, None,
      SparkListenerApplicationStart(newAppComplete.getName(), Some("new-app-complete"), 1L, "test",
        None),
      SparkListenerApplicationEnd(5L)
      )

    // Write a new-style application log.
    val newAppCompressedComplete = newLogFile("new1compressed", None, inProgress = false,
      Some("lzf"))
    writeFile(newAppCompressedComplete, Some(CompressionCodec.createCodec(conf, "lzf")),
      SparkListenerApplicationStart(newAppCompressedComplete.getName(), Some("new-complete-lzf"),
        1L, "test", None),
      SparkListenerApplicationEnd(4L))

    // Write an unfinished app, new-style.
    val newAppIncomplete = newLogFile("new2", None, inProgress = true)
    writeFile(newAppIncomplete, None,
      SparkListenerApplicationStart(newAppIncomplete.getName(), Some("new-incomplete"), 1L, "test",
        None)
      )

    // Force a reload of data from the log directory, and check that logs are loaded.
    // Take the opportunity to check that the offset checks work as expected.
    updateAndCheck(provider) { list =>
      list.size should be (3)
      list.count(_.attempts.head.completed) should be (2)

      def makeAppInfo(
          id: String,
          name: String,
          start: Long,
          end: Long,
          lastMod: Long,
          user: String,
          completed: Boolean): ApplicationInfo = {

        val duration = if (end > 0) end - start else 0
        new ApplicationInfo(id, name, None, None, None, None,
          List(ApplicationAttemptInfo(None, new Date(start),
            new Date(end), new Date(lastMod), duration, user, completed, SPARK_VERSION)))
      }

      // For completed files, lastUpdated would be lastModified time.
      list(0) should be (makeAppInfo("new-app-complete", newAppComplete.getName(), 1L, 5L,
        newAppComplete.lastModified(), "test", true))
      list(1) should be (makeAppInfo("new-complete-lzf", newAppCompressedComplete.getName(),
        1L, 4L, newAppCompressedComplete.lastModified(), "test", true))

      // For Inprogress files, lastUpdated would be current loading time.
      list(2) should be (makeAppInfo("new-incomplete", newAppIncomplete.getName(), 1L, -1L,
        clock.getTimeMillis(), "test", false))

      // Make sure the UI can be rendered.
      list.foreach { info =>
        val appUi = provider.getAppUI(info.id, None)
        appUi should not be null
        appUi should not be None
      }
    }
  }

  test("SPARK-3697: ignore files that cannot be read.") {
    // setReadable(...) does not work on Windows. Please refer JDK-6728842.
    assume(!Utils.isWindows)

    class TestFsHistoryProvider extends FsHistoryProvider(createTestConf()) {
      var mergeApplicationListingCall = 0
      override protected def mergeApplicationListing(
          reader: EventLogFileReader,
          lastSeen: Long,
          enableSkipToEnd: Boolean): Unit = {
        super.mergeApplicationListing(reader, lastSeen, enableSkipToEnd)
        mergeApplicationListingCall += 1
      }
    }
    val provider = new TestFsHistoryProvider

    val logFile1 = newLogFile("new1", None, inProgress = false)
    writeFile(logFile1, None,
      SparkListenerApplicationStart("app1-1", Some("app1-1"), 1L, "test", None),
      SparkListenerApplicationEnd(2L)
      )
    val logFile2 = newLogFile("new2", None, inProgress = false)
    writeFile(logFile2, None,
      SparkListenerApplicationStart("app1-2", Some("app1-2"), 1L, "test", None),
      SparkListenerApplicationEnd(2L)
      )
    logFile2.setReadable(false, false)

    updateAndCheck(provider) { list =>
      list.size should be (1)
    }

    provider.mergeApplicationListingCall should be (1)
  }

  test("history file is renamed from inprogress to completed") {
    val provider = new FsHistoryProvider(createTestConf())

    val logFile1 = newLogFile("app1", None, inProgress = true)
    writeFile(logFile1, None,
      SparkListenerApplicationStart("app1", Some("app1"), 1L, "test", None),
      SparkListenerApplicationEnd(2L)
    )
    updateAndCheck(provider) { list =>
      list.size should be (1)
      provider.getAttempt("app1", None).logPath should endWith(EventLogFileWriter.IN_PROGRESS)
    }

    logFile1.renameTo(newLogFile("app1", None, inProgress = false))
    updateAndCheck(provider) { list =>
      list.size should be (1)
      provider.getAttempt("app1", None).logPath should not endWith(EventLogFileWriter.IN_PROGRESS)
    }
  }

  test("Parse logs that application is not started") {
    val provider = new FsHistoryProvider(createTestConf())

    val logFile1 = newLogFile("app1", None, inProgress = true)
    writeFile(logFile1, None,
      SparkListenerLogStart("1.4")
    )
    updateAndCheck(provider) { list =>
      list.size should be (0)
    }
  }

  test("SPARK-5582: empty log directory") {
    val provider = new FsHistoryProvider(createTestConf())

    val logFile1 = newLogFile("app1", None, inProgress = true)
    writeFile(logFile1, None,
      SparkListenerApplicationStart("app1", Some("app1"), 1L, "test", None),
      SparkListenerApplicationEnd(2L))

    val oldLog = new File(testDir, "old1")
    oldLog.mkdir()

    provider.checkForLogs()
    val appListAfterRename = provider.getListing()
    appListAfterRename.size should be (1)
  }

  test("apps with multiple attempts with order") {
    val provider = new FsHistoryProvider(createTestConf())

    val attempt1 = newLogFile("app1", Some("attempt1"), inProgress = true)
    writeFile(attempt1, None,
      SparkListenerApplicationStart("app1", Some("app1"), 1L, "test", Some("attempt1"))
      )

    updateAndCheck(provider) { list =>
      list.size should be (1)
      list.head.attempts.size should be (1)
    }

    val attempt2 = newLogFile("app1", Some("attempt2"), inProgress = true)
    writeFile(attempt2, None,
      SparkListenerApplicationStart("app1", Some("app1"), 2L, "test", Some("attempt2"))
      )

    updateAndCheck(provider) { list =>
      list.size should be (1)
      list.head.attempts.size should be (2)
      list.head.attempts.head.attemptId should be (Some("attempt2"))
    }

    val attempt3 = newLogFile("app1", Some("attempt3"), inProgress = false)
    writeFile(attempt3, None,
      SparkListenerApplicationStart("app1", Some("app1"), 3L, "test", Some("attempt3")),
      SparkListenerApplicationEnd(4L)
      )

    updateAndCheck(provider) { list =>
      list.size should be (1)
      list.head.attempts.size should be (3)
      list.head.attempts.head.attemptId should be (Some("attempt3"))
    }

    val app2Attempt1 = newLogFile("app2", Some("attempt1"), inProgress = false)
    writeFile(app2Attempt1, None,
      SparkListenerApplicationStart("app2", Some("app2"), 5L, "test", Some("attempt1")),
      SparkListenerApplicationEnd(6L)
      )

    updateAndCheck(provider) { list =>
      list.size should be (2)
      list.head.attempts.size should be (1)
      list.last.attempts.size should be (3)
      list.head.attempts.head.attemptId should be (Some("attempt1"))

      list.foreach { app =>
        app.attempts.foreach { attempt =>
          val appUi = provider.getAppUI(app.id, attempt.attemptId)
          appUi should not be null
        }
      }

    }
  }

  test("log urls without customization") {
    val conf = createTestConf()
    val executorInfos = (1 to 5).map(createTestExecutorInfo("app1", "user1", _))

    val expected: Map[ExecutorInfo, Map[String, String]] = executorInfos.map { execInfo =>
      execInfo -> execInfo.logUrlMap
    }.toMap

    testHandlingExecutorLogUrl(conf, expected)
  }

  test("custom log urls, including FILE_NAME") {
    val conf = createTestConf()
      .set(CUSTOM_EXECUTOR_LOG_URL, getCustomExecutorLogUrl(includeFileName = true))

    // some of available attributes are not used in pattern which should be OK

    val executorInfos = (1 to 5).map(createTestExecutorInfo("app1", "user1", _))

    val expected: Map[ExecutorInfo, Map[String, String]] = executorInfos.map { execInfo =>
      val attr = execInfo.attributes
      val newLogUrlMap = attr("LOG_FILES").split(",").map { file =>
        val newLogUrl = getExpectedExecutorLogUrl(attr, Some(file))
        file -> newLogUrl
      }.toMap

      execInfo -> newLogUrlMap
    }.toMap

    testHandlingExecutorLogUrl(conf, expected)
  }

  test("custom log urls, excluding FILE_NAME") {
    val conf = createTestConf()
      .set(CUSTOM_EXECUTOR_LOG_URL, getCustomExecutorLogUrl(includeFileName = false))

    // some of available attributes are not used in pattern which should be OK

    val executorInfos = (1 to 5).map(createTestExecutorInfo("app1", "user1", _))

    val expected: Map[ExecutorInfo, Map[String, String]] = executorInfos.map { execInfo =>
      val attr = execInfo.attributes
      val newLogUrl = getExpectedExecutorLogUrl(attr, None)

      execInfo -> Map("log" -> newLogUrl)
    }.toMap

    testHandlingExecutorLogUrl(conf, expected)
  }

  test("custom log urls with invalid attribute") {
    // Here we are referring {{NON_EXISTING}} which is not available in attributes,
    // which Spark will fail back to provide origin log url with warning log.

    val conf = createTestConf()
      .set(CUSTOM_EXECUTOR_LOG_URL, getCustomExecutorLogUrl(includeFileName = true) +
        "/{{NON_EXISTING}}")

    val executorInfos = (1 to 5).map(createTestExecutorInfo("app1", "user1", _))

    val expected: Map[ExecutorInfo, Map[String, String]] = executorInfos.map { execInfo =>
      execInfo -> execInfo.logUrlMap
    }.toMap

    testHandlingExecutorLogUrl(conf, expected)
  }

  test("custom log urls, LOG_FILES not available while FILE_NAME is specified") {
    // For this case Spark will fail back to provide origin log url with warning log.

    val conf = createTestConf()
      .set(CUSTOM_EXECUTOR_LOG_URL, getCustomExecutorLogUrl(includeFileName = true))

    val executorInfos = (1 to 5).map(
      createTestExecutorInfo("app1", "user1", _, includingLogFiles = false))

    val expected: Map[ExecutorInfo, Map[String, String]] = executorInfos.map { execInfo =>
      execInfo -> execInfo.logUrlMap
    }.toMap

    testHandlingExecutorLogUrl(conf, expected)
  }

  test("custom log urls, app not finished, applyIncompleteApplication: true") {
    val conf = createTestConf()
      .set(CUSTOM_EXECUTOR_LOG_URL, getCustomExecutorLogUrl(includeFileName = true))
      .set(APPLY_CUSTOM_EXECUTOR_LOG_URL_TO_INCOMPLETE_APP, true)

    // ensure custom log urls are applied to incomplete application

    val executorInfos = (1 to 5).map(createTestExecutorInfo("app1", "user1", _))

    val expected: Map[ExecutorInfo, Map[String, String]] = executorInfos.map { execInfo =>
      val attr = execInfo.attributes
      val newLogUrlMap = attr("LOG_FILES").split(",").map { file =>
        val newLogUrl = getExpectedExecutorLogUrl(attr, Some(file))
        file -> newLogUrl
      }.toMap

      execInfo -> newLogUrlMap
    }.toMap

    testHandlingExecutorLogUrl(conf, expected, isCompletedApp = false)
  }

  test("custom log urls, app not finished, applyIncompleteApplication: false") {
    val conf = createTestConf()
      .set(CUSTOM_EXECUTOR_LOG_URL, getCustomExecutorLogUrl(includeFileName = true))
      .set(APPLY_CUSTOM_EXECUTOR_LOG_URL_TO_INCOMPLETE_APP, false)

    // ensure custom log urls are NOT applied to incomplete application

    val executorInfos = (1 to 5).map(createTestExecutorInfo("app1", "user1", _))

    val expected: Map[ExecutorInfo, Map[String, String]] = executorInfos.map { execInfo =>
      execInfo -> execInfo.logUrlMap
    }.toMap

    testHandlingExecutorLogUrl(conf, expected, isCompletedApp = false)
  }

  private def getCustomExecutorLogUrl(includeFileName: Boolean): String = {
    val baseUrl = "http://newhost:9999/logs/clusters/{{CLUSTER_ID}}/users/{{USER}}/containers/" +
      "{{CONTAINER_ID}}"
    if (includeFileName) baseUrl + "/{{FILE_NAME}}" else baseUrl
  }

  private def getExpectedExecutorLogUrl(
      attributes: Map[String, String],
      fileName: Option[String]): String = {
    val baseUrl = s"http://newhost:9999/logs/clusters/${attributes("CLUSTER_ID")}" +
      s"/users/${attributes("USER")}/containers/${attributes("CONTAINER_ID")}"

    fileName match {
      case Some(file) => baseUrl + s"/$file"
      case None => baseUrl
    }
  }

  private def testHandlingExecutorLogUrl(
      conf: SparkConf,
      expectedLogUrlMap: Map[ExecutorInfo, Map[String, String]],
      isCompletedApp: Boolean = true): Unit = {
    val provider = new FsHistoryProvider(conf)

    val attempt1 = newLogFile("app1", Some("attempt1"), inProgress = true)

    val executorAddedEvents = expectedLogUrlMap.keys.zipWithIndex.map { case (execInfo, idx) =>
      SparkListenerExecutorAdded(1 + idx, s"exec$idx", execInfo)
    }.toList.sortBy(_.time)
    val allEvents = List(SparkListenerApplicationStart("app1", Some("app1"), 1L,
      "test", Some("attempt1"))) ++ executorAddedEvents ++
      (if (isCompletedApp) List(SparkListenerApplicationEnd(1000L)) else Seq())

    writeFile(attempt1, None, allEvents: _*)

    updateAndCheck(provider) { list =>
      list.size should be (1)
      list.head.attempts.size should be (1)

      list.foreach { app =>
        app.attempts.foreach { attempt =>
          val appUi = provider.getAppUI(app.id, attempt.attemptId)
          appUi should not be null
          val executors = appUi.get.ui.store.executorList(false).iterator
          executors should not be null

          val iterForExpectation = expectedLogUrlMap.iterator

          var executorCount = 0
          while (executors.hasNext) {
            val executor = executors.next()
            val (expectedExecInfo, expectedLogs) = iterForExpectation.next()

            executor.hostPort should startWith(expectedExecInfo.executorHost)
            executor.executorLogs should be(expectedLogs)

            executorCount += 1
          }

          executorCount should be (expectedLogUrlMap.size)
        }
      }
    }
  }

  test("log cleaner") {
    val maxAge = TimeUnit.SECONDS.toMillis(10)
    val clock = new ManualClock(maxAge / 2)
    val provider = new FsHistoryProvider(
      createTestConf().set(MAX_LOG_AGE_S.key, s"${maxAge}ms"), clock)

    val log1 = newLogFile("app1", Some("attempt1"), inProgress = false)
    writeFile(log1, None,
      SparkListenerApplicationStart("app1", Some("app1"), 1L, "test", Some("attempt1")),
      SparkListenerApplicationEnd(2L)
      )
    log1.setLastModified(0L)

    val log2 = newLogFile("app1", Some("attempt2"), inProgress = false)
    writeFile(log2, None,
      SparkListenerApplicationStart("app1", Some("app1"), 3L, "test", Some("attempt2")),
      SparkListenerApplicationEnd(4L)
      )
    log2.setLastModified(clock.getTimeMillis())

    updateAndCheck(provider) { list =>
      list.size should be (1)
      list.head.attempts.size should be (2)
    }

    // Move the clock forward so log1 exceeds the max age.
    clock.advance(maxAge)

    updateAndCheck(provider) { list =>
      list.size should be (1)
      list.head.attempts.size should be (1)
      list.head.attempts.head.attemptId should be (Some("attempt2"))
    }
    assert(!log1.exists())

    // Do the same for the other log.
    clock.advance(maxAge)

    updateAndCheck(provider) { list =>
      list.size should be (0)
    }
    assert(!log2.exists())
  }

  test("should not clean inprogress application with lastUpdated time less than maxTime") {
    val firstFileModifiedTime = TimeUnit.DAYS.toMillis(1)
    val secondFileModifiedTime = TimeUnit.DAYS.toMillis(6)
    val maxAge = TimeUnit.DAYS.toMillis(7)
    val clock = new ManualClock(0)
    val provider = new FsHistoryProvider(
      createTestConf().set(MAX_LOG_AGE_S, maxAge / 1000), clock)
    val log = newLogFile("inProgressApp1", None, inProgress = true)
<<<<<<< HEAD
    writeFile(log, true, None,
=======
    writeFile(log, None,
>>>>>>> cceb2d6f
      SparkListenerApplicationStart(
        "inProgressApp1", Some("inProgressApp1"), 3L, "test", Some("attempt1"))
    )
    clock.setTime(firstFileModifiedTime)
    log.setLastModified(clock.getTimeMillis())
    provider.checkForLogs()
<<<<<<< HEAD
    writeFile(log, true, None,
=======
    writeFile(log, None,
>>>>>>> cceb2d6f
      SparkListenerApplicationStart(
        "inProgressApp1", Some("inProgressApp1"), 3L, "test", Some("attempt1")),
      SparkListenerJobStart(0, 1L, Nil, null)
    )

    clock.setTime(secondFileModifiedTime)
    log.setLastModified(clock.getTimeMillis())
    provider.checkForLogs()
    clock.setTime(TimeUnit.DAYS.toMillis(10))
<<<<<<< HEAD
    writeFile(log, true, None,
=======
    writeFile(log, None,
>>>>>>> cceb2d6f
      SparkListenerApplicationStart(
        "inProgressApp1", Some("inProgressApp1"), 3L, "test", Some("attempt1")),
      SparkListenerJobStart(0, 1L, Nil, null),
      SparkListenerJobEnd(0, 1L, JobSucceeded)
    )
    log.setLastModified(clock.getTimeMillis())
    provider.checkForLogs()
    // This should not trigger any cleanup
    updateAndCheck(provider) { list =>
      list.size should be(1)
    }
  }

  test("log cleaner for inProgress files") {
    val firstFileModifiedTime = TimeUnit.SECONDS.toMillis(10)
    val secondFileModifiedTime = TimeUnit.SECONDS.toMillis(20)
    val maxAge = TimeUnit.SECONDS.toMillis(40)
    val clock = new ManualClock(0)
    val provider = new FsHistoryProvider(
      createTestConf().set(MAX_LOG_AGE_S.key, s"${maxAge}ms"), clock)

    val log1 = newLogFile("inProgressApp1", None, inProgress = true)
    writeFile(log1, None,
      SparkListenerApplicationStart(
        "inProgressApp1", Some("inProgressApp1"), 3L, "test", Some("attempt1"))
    )

    clock.setTime(firstFileModifiedTime)
    provider.checkForLogs()

    val log2 = newLogFile("inProgressApp2", None, inProgress = true)
    writeFile(log2, None,
      SparkListenerApplicationStart(
        "inProgressApp2", Some("inProgressApp2"), 23L, "test2", Some("attempt2"))
    )

    clock.setTime(secondFileModifiedTime)
    provider.checkForLogs()

    // This should not trigger any cleanup
    updateAndCheck(provider) { list =>
      list.size should be(2)
    }

    // Should trigger cleanup for first file but not second one
    clock.setTime(firstFileModifiedTime + maxAge + 1)
    updateAndCheck(provider) { list =>
      list.size should be(1)
    }
    assert(!log1.exists())
    assert(log2.exists())

    // Should cleanup the second file as well.
    clock.setTime(secondFileModifiedTime + maxAge + 1)
    updateAndCheck(provider) { list =>
      list.size should be(0)
    }
    assert(!log1.exists())
    assert(!log2.exists())
  }

  test("Event log copy") {
    val provider = new FsHistoryProvider(createTestConf())
    val logs = (1 to 2).map { i =>
      val log = newLogFile("downloadApp1", Some(s"attempt$i"), inProgress = false)
      writeFile(log, None,
        SparkListenerApplicationStart(
          "downloadApp1", Some("downloadApp1"), 5000L * i, "test", Some(s"attempt$i")),
        SparkListenerApplicationEnd(5001L * i)
      )
      log
    }
    provider.checkForLogs()

    (1 to 2).foreach { i =>
      val underlyingStream = new ByteArrayOutputStream()
      val outputStream = new ZipOutputStream(underlyingStream)
      provider.writeEventLogs("downloadApp1", Some(s"attempt$i"), outputStream)
      outputStream.close()
      val inputStream = new ZipInputStream(new ByteArrayInputStream(underlyingStream.toByteArray))
      var totalEntries = 0
      var entry = inputStream.getNextEntry
      entry should not be null
      while (entry != null) {
        val actual = new String(ByteStreams.toByteArray(inputStream), StandardCharsets.UTF_8)
        val expected =
          Files.toString(logs.find(_.getName == entry.getName).get, StandardCharsets.UTF_8)
        actual should be (expected)
        totalEntries += 1
        entry = inputStream.getNextEntry
      }
      totalEntries should be (1)
      inputStream.close()
    }
  }

  test("driver log cleaner") {
    val firstFileModifiedTime = TimeUnit.SECONDS.toMillis(10)
    val secondFileModifiedTime = TimeUnit.SECONDS.toMillis(20)
    val maxAge = TimeUnit.SECONDS.toSeconds(40)
    val clock = new ManualClock(0)
    val testConf = new SparkConf()
<<<<<<< HEAD
    testConf.set("spark.history.fs.logDirectory",
      Utils.createTempDir(namePrefix = "eventLog").getAbsolutePath())
=======
    testConf.set(HISTORY_LOG_DIR, Utils.createTempDir(namePrefix = "eventLog").getAbsolutePath())
>>>>>>> cceb2d6f
    testConf.set(DRIVER_LOG_DFS_DIR, testDir.getAbsolutePath())
    testConf.set(DRIVER_LOG_CLEANER_ENABLED, true)
    testConf.set(DRIVER_LOG_CLEANER_INTERVAL, maxAge / 4)
    testConf.set(MAX_DRIVER_LOG_AGE_S, maxAge)
    val provider = new FsHistoryProvider(testConf, clock)

    val log1 = FileUtils.getFile(testDir, "1" + DriverLogger.DRIVER_LOG_FILE_SUFFIX)
    createEmptyFile(log1)
    clock.setTime(firstFileModifiedTime)
    log1.setLastModified(clock.getTimeMillis())
    provider.cleanDriverLogs()

    val log2 = FileUtils.getFile(testDir, "2" + DriverLogger.DRIVER_LOG_FILE_SUFFIX)
    createEmptyFile(log2)
    val log3 = FileUtils.getFile(testDir, "3" + DriverLogger.DRIVER_LOG_FILE_SUFFIX)
    createEmptyFile(log3)
    clock.setTime(secondFileModifiedTime)
    log2.setLastModified(clock.getTimeMillis())
    log3.setLastModified(clock.getTimeMillis())
    // This should not trigger any cleanup
    provider.cleanDriverLogs()
    provider.listing.view(classOf[LogInfo]).iterator().asScala.toSeq.size should be(3)

    // Should trigger cleanup for first file but not second one
    clock.setTime(firstFileModifiedTime + TimeUnit.SECONDS.toMillis(maxAge) + 1)
    provider.cleanDriverLogs()
    provider.listing.view(classOf[LogInfo]).iterator().asScala.toSeq.size should be(2)
    assert(!log1.exists())
    assert(log2.exists())
    assert(log3.exists())

    // Update the third file length while keeping the original modified time
    Files.write("Add logs to file".getBytes(), log3)
    log3.setLastModified(secondFileModifiedTime)
    // Should cleanup the second file but not the third file, as filelength changed.
    clock.setTime(secondFileModifiedTime + TimeUnit.SECONDS.toMillis(maxAge) + 1)
    provider.cleanDriverLogs()
    provider.listing.view(classOf[LogInfo]).iterator().asScala.toSeq.size should be(1)
    assert(!log1.exists())
    assert(!log2.exists())
    assert(log3.exists())

    // Should cleanup the third file as well.
    clock.setTime(secondFileModifiedTime + 2 * TimeUnit.SECONDS.toMillis(maxAge) + 2)
    provider.cleanDriverLogs()
    provider.listing.view(classOf[LogInfo]).iterator().asScala.toSeq.size should be(0)
    assert(!log3.exists())
  }

  test("SPARK-8372: new logs with no app ID are ignored") {
    val provider = new FsHistoryProvider(createTestConf())

    // Write a new log file without an app id, to make sure it's ignored.
    val logFile1 = newLogFile("app1", None, inProgress = true)
    writeFile(logFile1, None,
      SparkListenerLogStart("1.4")
    )

    updateAndCheck(provider) { list =>
      list.size should be (0)
    }
  }

  test("provider correctly checks whether fs is in safe mode") {
    val provider = spy(new FsHistoryProvider(createTestConf()))
    val dfs = mock(classOf[DistributedFileSystem])
    // Asserts that safe mode is false because we can't really control the return value of the mock,
    // since the API is different between hadoop 1 and 2.
    assert(!provider.isFsInSafeMode(dfs))
  }

  test("provider waits for safe mode to finish before initializing") {
    val clock = new ManualClock()
    val provider = new SafeModeTestProvider(createTestConf(), clock)
    val initThread = provider.initialize()
    try {
      provider.getConfig().keys should contain ("HDFS State")

      clock.setTime(5000)
      provider.getConfig().keys should contain ("HDFS State")

      provider.inSafeMode = false
      clock.setTime(10000)

      eventually(timeout(3.second), interval(10.milliseconds)) {
        provider.getConfig().keys should not contain ("HDFS State")
      }
    } finally {
      provider.stop()
    }
  }

  testRetry("provider reports error after FS leaves safe mode") {
    testDir.delete()
    val clock = new ManualClock()
    val provider = new SafeModeTestProvider(createTestConf(), clock)
    val errorHandler = mock(classOf[Thread.UncaughtExceptionHandler])
    provider.startSafeModeCheckThread(Some(errorHandler))
    try {
      provider.inSafeMode = false
      clock.setTime(10000)

      eventually(timeout(3.second), interval(10.milliseconds)) {
        verify(errorHandler).uncaughtException(any(), any())
      }
    } finally {
      provider.stop()
    }
  }

  test("ignore hidden files") {

    // FsHistoryProvider should ignore hidden files.  (It even writes out a hidden file itself
    // that should be ignored).

    // write out one totally bogus hidden file
    val hiddenGarbageFile = new File(testDir, ".garbage")
    Utils.tryWithResource(new PrintWriter(hiddenGarbageFile)) { out =>
      // scalastyle:off println
      out.println("GARBAGE")
      // scalastyle:on println
    }

    // also write out one real event log file, but since its a hidden file, we shouldn't read it
    val tmpNewAppFile = newLogFile("hidden", None, inProgress = false)
    val hiddenNewAppFile = new File(tmpNewAppFile.getParentFile, "." + tmpNewAppFile.getName)
    tmpNewAppFile.renameTo(hiddenNewAppFile)

    // and write one real file, which should still get picked up just fine
    val newAppComplete = newLogFile("real-app", None, inProgress = false)
    writeFile(newAppComplete, None,
      SparkListenerApplicationStart(newAppComplete.getName(), Some("new-app-complete"), 1L, "test",
        None),
      SparkListenerApplicationEnd(5L)
    )

    val provider = new FsHistoryProvider(createTestConf())
    updateAndCheck(provider) { list =>
      list.size should be (1)
      list(0).name should be ("real-app")
    }
  }

  test("support history server ui admin acls") {
    def createAndCheck(conf: SparkConf, properties: (String, String)*)
      (checkFn: SecurityManager => Unit): Unit = {
      // Empty the testDir for each test.
      if (testDir.exists() && testDir.isDirectory) {
        testDir.listFiles().foreach { f => if (f.isFile) f.delete() }
      }

      var provider: FsHistoryProvider = null
      try {
        provider = new FsHistoryProvider(conf)
        val log = newLogFile("app1", Some("attempt1"), inProgress = false)
        writeFile(log, None,
          SparkListenerApplicationStart("app1", Some("app1"), System.currentTimeMillis(),
            "test", Some("attempt1")),
          SparkListenerEnvironmentUpdate(Map(
            "Spark Properties" -> properties.toSeq,
            "Hadoop Properties" -> Seq.empty,
            "JVM Information" -> Seq.empty,
            "System Properties" -> Seq.empty,
            "Classpath Entries" -> Seq.empty
          )),
          SparkListenerApplicationEnd(System.currentTimeMillis()))

        provider.checkForLogs()
        val appUi = provider.getAppUI("app1", Some("attempt1"))

        assert(appUi.nonEmpty)
        val securityManager = appUi.get.ui.securityManager
        checkFn(securityManager)
      } finally {
        if (provider != null) {
          provider.stop()
        }
      }
    }

    // Test both history ui admin acls and application acls are configured.
    val conf1 = createTestConf()
      .set(HISTORY_SERVER_UI_ACLS_ENABLE, true)
      .set(HISTORY_SERVER_UI_ADMIN_ACLS, Seq("user1", "user2"))
      .set(HISTORY_SERVER_UI_ADMIN_ACLS_GROUPS, Seq("group1"))
      .set(USER_GROUPS_MAPPING, classOf[TestGroupsMappingProvider].getName)

    createAndCheck(conf1, (ADMIN_ACLS.key, "user"), (ADMIN_ACLS_GROUPS.key, "group")) {
      securityManager =>
        // Test whether user has permission to access UI.
        securityManager.checkUIViewPermissions("user1") should be (true)
        securityManager.checkUIViewPermissions("user2") should be (true)
        securityManager.checkUIViewPermissions("user") should be (true)
        securityManager.checkUIViewPermissions("abc") should be (false)

        // Test whether user with admin group has permission to access UI.
        securityManager.checkUIViewPermissions("user3") should be (true)
        securityManager.checkUIViewPermissions("user4") should be (true)
        securityManager.checkUIViewPermissions("user5") should be (true)
        securityManager.checkUIViewPermissions("user6") should be (false)
    }

    // Test only history ui admin acls are configured.
    val conf2 = createTestConf()
      .set(HISTORY_SERVER_UI_ACLS_ENABLE, true)
      .set(HISTORY_SERVER_UI_ADMIN_ACLS, Seq("user1", "user2"))
      .set(HISTORY_SERVER_UI_ADMIN_ACLS_GROUPS, Seq("group1"))
      .set(USER_GROUPS_MAPPING, classOf[TestGroupsMappingProvider].getName)
    createAndCheck(conf2) { securityManager =>
      // Test whether user has permission to access UI.
      securityManager.checkUIViewPermissions("user1") should be (true)
      securityManager.checkUIViewPermissions("user2") should be (true)
      // Check the unknown "user" should return false
      securityManager.checkUIViewPermissions("user") should be (false)

      // Test whether user with admin group has permission to access UI.
      securityManager.checkUIViewPermissions("user3") should be (true)
      securityManager.checkUIViewPermissions("user4") should be (true)
      // Check the "user5" without mapping relation should return false
      securityManager.checkUIViewPermissions("user5") should be (false)
    }

    // Test neither history ui admin acls nor application acls are configured.
     val conf3 = createTestConf()
      .set(HISTORY_SERVER_UI_ACLS_ENABLE, true)
      .set(USER_GROUPS_MAPPING, classOf[TestGroupsMappingProvider].getName)
    createAndCheck(conf3) { securityManager =>
      // Test whether user has permission to access UI.
      securityManager.checkUIViewPermissions("user1") should be (false)
      securityManager.checkUIViewPermissions("user2") should be (false)
      securityManager.checkUIViewPermissions("user") should be (false)

      // Test whether user with admin group has permission to access UI.
      // Check should be failed since we don't have acl group settings.
      securityManager.checkUIViewPermissions("user3") should be (false)
      securityManager.checkUIViewPermissions("user4") should be (false)
      securityManager.checkUIViewPermissions("user5") should be (false)
    }
  }

  test("mismatched version discards old listing") {
    val conf = createTestConf()
    val oldProvider = new FsHistoryProvider(conf)

    val logFile1 = newLogFile("app1", None, inProgress = false)
    writeFile(logFile1, None,
      SparkListenerLogStart("2.3"),
      SparkListenerApplicationStart("test", Some("test"), 1L, "test", None),
      SparkListenerApplicationEnd(5L)
    )

    updateAndCheck(oldProvider) { list =>
      list.size should be (1)
    }
    assert(oldProvider.listing.count(classOf[ApplicationInfoWrapper]) === 1)

    // Manually overwrite the version in the listing db; this should cause the new provider to
    // discard all data because the versions don't match.
    val meta = new FsHistoryProviderMetadata(FsHistoryProvider.CURRENT_LISTING_VERSION + 1,
      AppStatusStore.CURRENT_VERSION, conf.get(LOCAL_STORE_DIR).get)
    oldProvider.listing.setMetadata(meta)
    oldProvider.stop()

    val mistatchedVersionProvider = new FsHistoryProvider(conf)
    assert(mistatchedVersionProvider.listing.count(classOf[ApplicationInfoWrapper]) === 0)
  }

  test("invalidate cached UI") {
    val provider = new FsHistoryProvider(createTestConf())
    val appId = "new1"

    // Write an incomplete app log.
    val appLog = newLogFile(appId, None, inProgress = true)
    writeFile(appLog, None,
      SparkListenerApplicationStart(appId, Some(appId), 1L, "test", None)
      )
    provider.checkForLogs()

    // Load the app UI.
    val oldUI = provider.getAppUI(appId, None)
    assert(oldUI.isDefined)
    intercept[NoSuchElementException] {
      oldUI.get.ui.store.job(0)
    }

    // Add more info to the app log, and trigger the provider to update things.
    writeFile(appLog, None,
      SparkListenerApplicationStart(appId, Some(appId), 1L, "test", None),
      SparkListenerJobStart(0, 1L, Nil, null)
      )
    provider.checkForLogs()

    // Manually detach the old UI; ApplicationCache would do this automatically in a real SHS
    // when the app's UI was requested.
    provider.onUIDetached(appId, None, oldUI.get.ui)

    // Load the UI again and make sure we can get the new info added to the logs.
    val freshUI = provider.getAppUI(appId, None)
    assert(freshUI.isDefined)
    assert(freshUI != oldUI)
    freshUI.get.ui.store.job(0)
  }

  test("clean up stale app information") {
    withTempDir { storeDir =>
      val conf = createTestConf().set(LOCAL_STORE_DIR, storeDir.getAbsolutePath())
      val clock = new ManualClock()
      val provider = spy(new FsHistoryProvider(conf, clock))
      val appId = "new1"

      // Write logs for two app attempts.
      clock.advance(1)
      val attempt1 = newLogFile(appId, Some("1"), inProgress = false)
      writeFile(attempt1, None,
        SparkListenerApplicationStart(appId, Some(appId), 1L, "test", Some("1")),
        SparkListenerJobStart(0, 1L, Nil, null),
        SparkListenerApplicationEnd(5L)
      )
      val attempt2 = newLogFile(appId, Some("2"), inProgress = false)
      writeFile(attempt2, None,
        SparkListenerApplicationStart(appId, Some(appId), 1L, "test", Some("2")),
        SparkListenerJobStart(0, 1L, Nil, null),
        SparkListenerApplicationEnd(5L)
      )
      updateAndCheck(provider) { list =>
        assert(list.size === 1)
        assert(list(0).id === appId)
        assert(list(0).attempts.size === 2)
      }

      // Load the app's UI.
      val ui = provider.getAppUI(appId, Some("1"))
      assert(ui.isDefined)

      // Delete the underlying log file for attempt 1 and rescan. The UI should go away, but since
      // attempt 2 still exists, listing data should be there.
      clock.advance(1)
      attempt1.delete()
      updateAndCheck(provider) { list =>
        assert(list.size === 1)
        assert(list(0).id === appId)
        assert(list(0).attempts.size === 1)
      }
      assert(!ui.get.valid)
      assert(provider.getAppUI(appId, None) === None)

      // Delete the second attempt's log file. Now everything should go away.
      clock.advance(1)
      attempt2.delete()
      updateAndCheck(provider) { list =>
        assert(list.isEmpty)
      }
    }
  }

  test("SPARK-21571: clean up removes invalid history files") {
    val clock = new ManualClock()
    val conf = createTestConf().set(MAX_LOG_AGE_S.key, s"2d")
    val provider = new FsHistoryProvider(conf, clock)

    // Create 0-byte size inprogress and complete files
    var logCount = 0
    var validLogCount = 0

    val emptyInProgress = newLogFile("emptyInprogressLogFile", None, inProgress = true)
    emptyInProgress.createNewFile()
    emptyInProgress.setLastModified(clock.getTimeMillis())
    logCount += 1

    val slowApp = newLogFile("slowApp", None, inProgress = true)
    slowApp.createNewFile()
    slowApp.setLastModified(clock.getTimeMillis())
    logCount += 1

    val emptyFinished = newLogFile("emptyFinishedLogFile", None, inProgress = false)
    emptyFinished.createNewFile()
    emptyFinished.setLastModified(clock.getTimeMillis())
    logCount += 1

    // Create an incomplete log file, has an end record but no start record.
    val corrupt = newLogFile("nonEmptyCorruptLogFile", None, inProgress = false)
    writeFile(corrupt, None, SparkListenerApplicationEnd(0))
    corrupt.setLastModified(clock.getTimeMillis())
    logCount += 1

    provider.checkForLogs()
    provider.cleanLogs()
    assert(new File(testDir.toURI).listFiles().size === logCount)

    // Move the clock forward 1 day and scan the files again. They should still be there.
    clock.advance(TimeUnit.DAYS.toMillis(1))
    provider.checkForLogs()
    provider.cleanLogs()
    assert(new File(testDir.toURI).listFiles().size === logCount)

    // Update the slow app to contain valid info. Code should detect the change and not clean
    // it up.
    writeFile(slowApp, None,
      SparkListenerApplicationStart(slowApp.getName(), Some(slowApp.getName()), 1L, "test", None))
    slowApp.setLastModified(clock.getTimeMillis())
    validLogCount += 1

    // Move the clock forward another 2 days and scan the files again. This time the cleaner should
    // pick up the invalid files and get rid of them.
    clock.advance(TimeUnit.DAYS.toMillis(2))
    provider.checkForLogs()
    provider.cleanLogs()
    assert(new File(testDir.toURI).listFiles().size === validLogCount)
  }

  test("always find end event for finished apps") {
    // Create a log file where the end event is before the configure chunk to be reparsed at
    // the end of the file. The correct listing should still be generated.
    val log = newLogFile("end-event-test", None, inProgress = false)
    writeFile(log, None,
      Seq(
        SparkListenerApplicationStart("end-event-test", Some("end-event-test"), 1L, "test", None),
        SparkListenerEnvironmentUpdate(Map(
          "Spark Properties" -> Seq.empty,
          "Hadoop Properties" -> Seq.empty,
          "JVM Information" -> Seq.empty,
          "System Properties" -> Seq.empty,
          "Classpath Entries" -> Seq.empty
        )),
        SparkListenerApplicationEnd(5L)
      ) ++ (1 to 1000).map { i => SparkListenerJobStart(i, i, Nil) }: _*)

    val conf = createTestConf().set(END_EVENT_REPARSE_CHUNK_SIZE.key, s"1k")
    val provider = new FsHistoryProvider(conf)
    updateAndCheck(provider) { list =>
      assert(list.size === 1)
      assert(list(0).attempts.size === 1)
      assert(list(0).attempts(0).completed)
    }
  }

  test("parse event logs with optimizations off") {
    val conf = createTestConf()
      .set(END_EVENT_REPARSE_CHUNK_SIZE, 0L)
      .set(FAST_IN_PROGRESS_PARSING, false)
    val provider = new FsHistoryProvider(conf)

    val complete = newLogFile("complete", None, inProgress = false)
    writeFile(complete, None,
      SparkListenerApplicationStart("complete", Some("complete"), 1L, "test", None),
      SparkListenerApplicationEnd(5L)
      )

    val incomplete = newLogFile("incomplete", None, inProgress = true)
    writeFile(incomplete, None,
      SparkListenerApplicationStart("incomplete", Some("incomplete"), 1L, "test", None)
      )

    updateAndCheck(provider) { list =>
      list.size should be (2)
      list.count(_.attempts.head.completed) should be (1)
    }
  }

  test("SPARK-24948: blacklist files we don't have read permission on") {
    val clock = new ManualClock(1533132471)
    val provider = new FsHistoryProvider(createTestConf(), clock)
    val accessDenied = newLogFile("accessDenied", None, inProgress = false)
    writeFile(accessDenied, None,
      SparkListenerApplicationStart("accessDenied", Some("accessDenied"), 1L, "test", None))
    val accessGranted = newLogFile("accessGranted", None, inProgress = false)
    writeFile(accessGranted, None,
      SparkListenerApplicationStart("accessGranted", Some("accessGranted"), 1L, "test", None),
      SparkListenerApplicationEnd(5L))
    var isReadable = false
    val mockedFs = spy(provider.fs)
    doThrow(new AccessControlException("Cannot read accessDenied file")).when(mockedFs).open(
<<<<<<< HEAD
      argThat(new ArgumentMatcher[Path]() {
        override def matches(path: Path): Boolean = {
          path.asInstanceOf[Path].getName.toLowerCase == "accessdenied" && !isReadable
        }
      }))
=======
      argThat((path: Path) => path.getName.toLowerCase(Locale.ROOT) == "accessdenied" &&
        !isReadable))
>>>>>>> cceb2d6f
    val mockedProvider = spy(provider)
    when(mockedProvider.fs).thenReturn(mockedFs)
    updateAndCheck(mockedProvider) { list =>
      list.size should be(1)
    }
    // Doing 2 times in order to check the blacklist filter too
    updateAndCheck(mockedProvider) { list =>
      list.size should be(1)
    }
    val accessDeniedPath = new Path(accessDenied.getPath)
    assert(mockedProvider.isBlacklisted(accessDeniedPath))
    clock.advance(24 * 60 * 60 * 1000 + 1) // add a bit more than 1d
    isReadable = true
    mockedProvider.cleanLogs()
    updateAndCheck(mockedProvider) { list =>
      assert(!mockedProvider.isBlacklisted(accessDeniedPath))
      assert(list.exists(_.name == "accessDenied"))
      assert(list.exists(_.name == "accessGranted"))
      list.size should be(2)
    }
  }

  test("check in-progress event logs absolute length") {
    val path = new Path("testapp.inprogress")
    val provider = new FsHistoryProvider(createTestConf())
    val mockedProvider = spy(provider)
    val mockedFs = mock(classOf[FileSystem])
    val in = mock(classOf[FSDataInputStream])
    val dfsIn = mock(classOf[DFSInputStream])
    when(mockedProvider.fs).thenReturn(mockedFs)
    when(mockedFs.open(path)).thenReturn(in)
    when(in.getWrappedStream).thenReturn(dfsIn)
    when(dfsIn.getFileLength).thenReturn(200)
<<<<<<< HEAD
    // FileStatus.getLen is more than logInfo fileSize
    var fileStatus = new FileStatus(200, false, 0, 0, 0, path)
    var logInfo = new LogInfo(path.toString, 0, LogType.EventLogs, Some("appId"),
      Some("attemptId"), 100)
    assert(mockedProvider.shouldReloadLog(logInfo, fileStatus))

    fileStatus = new FileStatus()
    fileStatus.setPath(path)
    // DFSInputStream.getFileLength is more than logInfo fileSize
    logInfo = new LogInfo(path.toString, 0, LogType.EventLogs, Some("appId"),
      Some("attemptId"), 100)
    assert(mockedProvider.shouldReloadLog(logInfo, fileStatus))
    // DFSInputStream.getFileLength is equal to logInfo fileSize
    logInfo = new LogInfo(path.toString, 0, LogType.EventLogs, Some("appId"),
      Some("attemptId"), 200)
    assert(!mockedProvider.shouldReloadLog(logInfo, fileStatus))
    // in.getWrappedStream returns other than DFSInputStream
    val bin = mock(classOf[BufferedInputStream])
    when(in.getWrappedStream).thenReturn(bin)
    assert(!mockedProvider.shouldReloadLog(logInfo, fileStatus))
    // fs.open throws exception
    when(mockedFs.open(path)).thenThrow(new IOException("Throwing intentionally"))
    assert(!mockedProvider.shouldReloadLog(logInfo, fileStatus))
=======

    // FileStatus.getLen is more than logInfo fileSize
    var fileStatus = new FileStatus(200, false, 0, 0, 0, path)
    when(mockedFs.getFileStatus(path)).thenReturn(fileStatus)
    var logInfo = new LogInfo(path.toString, 0, LogType.EventLogs, Some("appId"),
      Some("attemptId"), 100, None, false)
    var reader = EventLogFileReader(mockedFs, path)
    assert(reader.isDefined)
    assert(mockedProvider.shouldReloadLog(logInfo, reader.get))

    fileStatus = new FileStatus()
    fileStatus.setPath(path)
    when(mockedFs.getFileStatus(path)).thenReturn(fileStatus)
    // DFSInputStream.getFileLength is more than logInfo fileSize
    logInfo = new LogInfo(path.toString, 0, LogType.EventLogs, Some("appId"),
      Some("attemptId"), 100, None, false)
    reader = EventLogFileReader(mockedFs, path)
    assert(reader.isDefined)
    assert(mockedProvider.shouldReloadLog(logInfo, reader.get))

    // DFSInputStream.getFileLength is equal to logInfo fileSize
    logInfo = new LogInfo(path.toString, 0, LogType.EventLogs, Some("appId"),
      Some("attemptId"), 200, None, false)
    reader = EventLogFileReader(mockedFs, path)
    assert(reader.isDefined)
    assert(!mockedProvider.shouldReloadLog(logInfo, reader.get))

    // in.getWrappedStream returns other than DFSInputStream
    val bin = mock(classOf[BufferedInputStream])
    when(in.getWrappedStream).thenReturn(bin)
    reader = EventLogFileReader(mockedFs, path)
    assert(reader.isDefined)
    assert(!mockedProvider.shouldReloadLog(logInfo, reader.get))

    // fs.open throws exception
    when(mockedFs.open(path)).thenThrow(new IOException("Throwing intentionally"))
    reader = EventLogFileReader(mockedFs, path)
    assert(reader.isDefined)
    assert(!mockedProvider.shouldReloadLog(logInfo, reader.get))
  }

  test("log cleaner with the maximum number of log files") {
    val clock = new ManualClock(0)
    (5 to 0 by -1).foreach { num =>
      val log1_1 = newLogFile("app1", Some("attempt1"), inProgress = false)
      writeFile(log1_1, None,
        SparkListenerApplicationStart("app1", Some("app1"), 1L, "test", Some("attempt1")),
        SparkListenerApplicationEnd(2L)
      )
      log1_1.setLastModified(2L)

      val log2_1 = newLogFile("app2", Some("attempt1"), inProgress = false)
      writeFile(log2_1, None,
        SparkListenerApplicationStart("app2", Some("app2"), 3L, "test", Some("attempt1")),
        SparkListenerApplicationEnd(4L)
      )
      log2_1.setLastModified(4L)

      val log3_1 = newLogFile("app3", Some("attempt1"), inProgress = false)
      writeFile(log3_1, None,
        SparkListenerApplicationStart("app3", Some("app3"), 5L, "test", Some("attempt1")),
        SparkListenerApplicationEnd(6L)
      )
      log3_1.setLastModified(6L)

      val log1_2_incomplete = newLogFile("app1", Some("attempt2"), inProgress = false)
      writeFile(log1_2_incomplete, None,
        SparkListenerApplicationStart("app1", Some("app1"), 7L, "test", Some("attempt2"))
      )
      log1_2_incomplete.setLastModified(8L)

      val log3_2 = newLogFile("app3", Some("attempt2"), inProgress = false)
      writeFile(log3_2, None,
        SparkListenerApplicationStart("app3", Some("app3"), 9L, "test", Some("attempt2")),
        SparkListenerApplicationEnd(10L)
      )
      log3_2.setLastModified(10L)

      val provider = new FsHistoryProvider(createTestConf().set(MAX_LOG_NUM.key, s"$num"), clock)
      updateAndCheck(provider) { list =>
        assert(log1_1.exists() == (num > 4))
        assert(log1_2_incomplete.exists())  // Always exists for all configurations

        assert(log2_1.exists() == (num > 3))

        assert(log3_1.exists() == (num > 2))
        assert(log3_2.exists() == (num > 2))
      }
    }
  }

  test("backwards compatibility with LogInfo from Spark 2.4") {
    case class LogInfoV24(
         logPath: String,
         lastProcessed: Long,
         appId: Option[String],
         attemptId: Option[String],
         fileSize: Long)

    val oldObj = LogInfoV24("dummy", System.currentTimeMillis(), Some("hello"),
      Some("attempt1"), 100)

    val serializer = new KVStoreScalaSerializer()
    val serializedOldObj = serializer.serialize(oldObj)
    val deserializedOldObj = serializer.deserialize(serializedOldObj, classOf[LogInfo])
    assert(deserializedOldObj.logPath === oldObj.logPath)
    assert(deserializedOldObj.lastProcessed === oldObj.lastProcessed)
    assert(deserializedOldObj.appId === oldObj.appId)
    assert(deserializedOldObj.attemptId === oldObj.attemptId)
    assert(deserializedOldObj.fileSize === oldObj.fileSize)

    // SPARK-25118: added logType: LogType.Value - expected 'null' on old format
    assert(deserializedOldObj.logType === null)

    // SPARK-28869: added lastIndex: Option[Long], isComplete: Boolean - expected 'None' and
    // 'false' on old format. The default value for isComplete is wrong value for completed app,
    // but the value will be corrected once checkForLogs is called.
    assert(deserializedOldObj.lastIndex === None)
    assert(deserializedOldObj.isComplete === false)
>>>>>>> cceb2d6f
  }

  /**
   * Asks the provider to check for logs and calls a function to perform checks on the updated
   * app list. Example:
   *
   *     updateAndCheck(provider) { list =>
   *       // asserts
   *     }
   */
  private def updateAndCheck(provider: FsHistoryProvider)
      (checkFn: Seq[ApplicationInfo] => Unit): Unit = {
    provider.checkForLogs()
    provider.cleanLogs()
    checkFn(provider.getListing().toSeq)
  }

  private def writeFile(file: File, codec: Option[CompressionCodec],
    events: SparkListenerEvent*) = {
    val fstream = new FileOutputStream(file)
    val cstream = codec.map(_.compressedContinuousOutputStream(fstream)).getOrElse(fstream)
    val bstream = new BufferedOutputStream(cstream)

    val metadata = SparkListenerLogStart(org.apache.spark.SPARK_VERSION)
    val eventJson = JsonProtocol.logStartToJson(metadata)
    val metadataJson = compact(eventJson) + "\n"
    bstream.write(metadataJson.getBytes(StandardCharsets.UTF_8))

    val writer = new OutputStreamWriter(bstream, StandardCharsets.UTF_8)
    Utils.tryWithSafeFinally {
      events.foreach(e => writer.write(compact(render(JsonProtocol.sparkEventToJson(e))) + "\n"))
    } {
      writer.close()
    }
  }

  private def createEmptyFile(file: File) = {
    new FileOutputStream(file).close()
  }

  private def createTestConf(inMemory: Boolean = false): SparkConf = {
    val conf = new SparkConf()
      .set(HISTORY_LOG_DIR, testDir.getAbsolutePath())
      .set(FAST_IN_PROGRESS_PARSING, true)

    if (!inMemory) {
      conf.set(LOCAL_STORE_DIR, Utils.createTempDir().getAbsolutePath())
    }

    conf
  }

  private def createTestExecutorInfo(
      appId: String,
      user: String,
      executorSeqNum: Int,
      includingLogFiles: Boolean = true): ExecutorInfo = {
    val host = s"host$executorSeqNum"
    val container = s"container$executorSeqNum"
    val cluster = s"cluster$executorSeqNum"
    val logUrlPrefix = s"http://$host:8888/$appId/$container/origin"

    val executorLogUrlMap = Map("stdout" -> s"$logUrlPrefix/stdout",
      "stderr" -> s"$logUrlPrefix/stderr")

    val extraAttributes = if (includingLogFiles) Map("LOG_FILES" -> "stdout,stderr") else Map.empty
    val executorAttributes = Map("CONTAINER_ID" -> container, "CLUSTER_ID" -> cluster,
      "USER" -> user) ++ extraAttributes

    new ExecutorInfo(host, 1, executorLogUrlMap, executorAttributes)
  }

  private class SafeModeTestProvider(conf: SparkConf, clock: Clock)
    extends FsHistoryProvider(conf, clock) {

    @volatile var inSafeMode = true

    // Skip initialization so that we can manually start the safe mode check thread.
    private[history] override def initialize(): Thread = null

    private[history] override def isFsInSafeMode(): Boolean = inSafeMode

  }

}

class TestGroupsMappingProvider extends GroupMappingServiceProvider {
  private val mappings = Map(
    "user3" -> "group1",
    "user4" -> "group1",
    "user5" -> "group")

  override def getGroups(username: String): Set[String] = {
    mappings.get(username).map(Set(_)).getOrElse(Set.empty)
  }
}<|MERGE_RESOLUTION|>--- conflicted
+++ resolved
@@ -32,10 +32,6 @@
 import org.apache.hadoop.hdfs.{DFSInputStream, DistributedFileSystem}
 import org.apache.hadoop.security.AccessControlException
 import org.json4s.jackson.JsonMethods._
-<<<<<<< HEAD
-import org.mockito.ArgumentMatcher
-=======
->>>>>>> cceb2d6f
 import org.mockito.ArgumentMatchers.{any, argThat}
 import org.mockito.Mockito.{doThrow, mock, spy, verify, when}
 import org.scalatest.Matchers
@@ -44,11 +40,8 @@
 import org.apache.spark.{SecurityManager, SPARK_VERSION, SparkConf, SparkFunSuite}
 import org.apache.spark.internal.Logging
 import org.apache.spark.internal.config.DRIVER_LOG_DFS_DIR
-<<<<<<< HEAD
-=======
 import org.apache.spark.internal.config.History._
 import org.apache.spark.internal.config.UI.{ADMIN_ACLS, ADMIN_ACLS_GROUPS, USER_GROUPS_MAPPING}
->>>>>>> cceb2d6f
 import org.apache.spark.io._
 import org.apache.spark.scheduler._
 import org.apache.spark.scheduler.cluster.ExecutorInfo
@@ -541,22 +534,14 @@
     val provider = new FsHistoryProvider(
       createTestConf().set(MAX_LOG_AGE_S, maxAge / 1000), clock)
     val log = newLogFile("inProgressApp1", None, inProgress = true)
-<<<<<<< HEAD
-    writeFile(log, true, None,
-=======
     writeFile(log, None,
->>>>>>> cceb2d6f
       SparkListenerApplicationStart(
         "inProgressApp1", Some("inProgressApp1"), 3L, "test", Some("attempt1"))
     )
     clock.setTime(firstFileModifiedTime)
     log.setLastModified(clock.getTimeMillis())
     provider.checkForLogs()
-<<<<<<< HEAD
-    writeFile(log, true, None,
-=======
     writeFile(log, None,
->>>>>>> cceb2d6f
       SparkListenerApplicationStart(
         "inProgressApp1", Some("inProgressApp1"), 3L, "test", Some("attempt1")),
       SparkListenerJobStart(0, 1L, Nil, null)
@@ -566,11 +551,7 @@
     log.setLastModified(clock.getTimeMillis())
     provider.checkForLogs()
     clock.setTime(TimeUnit.DAYS.toMillis(10))
-<<<<<<< HEAD
-    writeFile(log, true, None,
-=======
     writeFile(log, None,
->>>>>>> cceb2d6f
       SparkListenerApplicationStart(
         "inProgressApp1", Some("inProgressApp1"), 3L, "test", Some("attempt1")),
       SparkListenerJobStart(0, 1L, Nil, null),
@@ -673,12 +654,7 @@
     val maxAge = TimeUnit.SECONDS.toSeconds(40)
     val clock = new ManualClock(0)
     val testConf = new SparkConf()
-<<<<<<< HEAD
-    testConf.set("spark.history.fs.logDirectory",
-      Utils.createTempDir(namePrefix = "eventLog").getAbsolutePath())
-=======
     testConf.set(HISTORY_LOG_DIR, Utils.createTempDir(namePrefix = "eventLog").getAbsolutePath())
->>>>>>> cceb2d6f
     testConf.set(DRIVER_LOG_DFS_DIR, testDir.getAbsolutePath())
     testConf.set(DRIVER_LOG_CLEANER_ENABLED, true)
     testConf.set(DRIVER_LOG_CLEANER_INTERVAL, maxAge / 4)
@@ -1151,16 +1127,8 @@
     var isReadable = false
     val mockedFs = spy(provider.fs)
     doThrow(new AccessControlException("Cannot read accessDenied file")).when(mockedFs).open(
-<<<<<<< HEAD
-      argThat(new ArgumentMatcher[Path]() {
-        override def matches(path: Path): Boolean = {
-          path.asInstanceOf[Path].getName.toLowerCase == "accessdenied" && !isReadable
-        }
-      }))
-=======
       argThat((path: Path) => path.getName.toLowerCase(Locale.ROOT) == "accessdenied" &&
         !isReadable))
->>>>>>> cceb2d6f
     val mockedProvider = spy(provider)
     when(mockedProvider.fs).thenReturn(mockedFs)
     updateAndCheck(mockedProvider) { list =>
@@ -1194,31 +1162,6 @@
     when(mockedFs.open(path)).thenReturn(in)
     when(in.getWrappedStream).thenReturn(dfsIn)
     when(dfsIn.getFileLength).thenReturn(200)
-<<<<<<< HEAD
-    // FileStatus.getLen is more than logInfo fileSize
-    var fileStatus = new FileStatus(200, false, 0, 0, 0, path)
-    var logInfo = new LogInfo(path.toString, 0, LogType.EventLogs, Some("appId"),
-      Some("attemptId"), 100)
-    assert(mockedProvider.shouldReloadLog(logInfo, fileStatus))
-
-    fileStatus = new FileStatus()
-    fileStatus.setPath(path)
-    // DFSInputStream.getFileLength is more than logInfo fileSize
-    logInfo = new LogInfo(path.toString, 0, LogType.EventLogs, Some("appId"),
-      Some("attemptId"), 100)
-    assert(mockedProvider.shouldReloadLog(logInfo, fileStatus))
-    // DFSInputStream.getFileLength is equal to logInfo fileSize
-    logInfo = new LogInfo(path.toString, 0, LogType.EventLogs, Some("appId"),
-      Some("attemptId"), 200)
-    assert(!mockedProvider.shouldReloadLog(logInfo, fileStatus))
-    // in.getWrappedStream returns other than DFSInputStream
-    val bin = mock(classOf[BufferedInputStream])
-    when(in.getWrappedStream).thenReturn(bin)
-    assert(!mockedProvider.shouldReloadLog(logInfo, fileStatus))
-    // fs.open throws exception
-    when(mockedFs.open(path)).thenThrow(new IOException("Throwing intentionally"))
-    assert(!mockedProvider.shouldReloadLog(logInfo, fileStatus))
-=======
 
     // FileStatus.getLen is more than logInfo fileSize
     var fileStatus = new FileStatus(200, false, 0, 0, 0, path)
@@ -1338,7 +1281,6 @@
     // but the value will be corrected once checkForLogs is called.
     assert(deserializedOldObj.lastIndex === None)
     assert(deserializedOldObj.isComplete === false)
->>>>>>> cceb2d6f
   }
 
   /**
