/*
 * Licensed to the Apache Software Foundation (ASF) under one or more
 * contributor license agreements.  See the NOTICE file distributed with
 * this work for additional information regarding copyright ownership.
 * The ASF licenses this file to You under the Apache License, Version 2.0
 * (the "License"); you may not use this file except in compliance with
 * the License.  You may obtain a copy of the License at
 *
 *    http://www.apache.org/licenses/LICENSE-2.0
 *
 * Unless required by applicable law or agreed to in writing, software
 * distributed under the License is distributed on an "AS IS" BASIS,
 * WITHOUT WARRANTIES OR CONDITIONS OF ANY KIND, either express or implied.
 * See the License for the specific language governing permissions and
 * limitations under the License.
 */

package org.apache.spark.sql.catalyst.analysis

import java.util.Locale

import scala.collection.mutable

import org.apache.spark.sql.AnalysisException
import org.apache.spark.sql.catalyst.expressions.{Ascending, Expression, IntegerLiteral, SortOrder}
import org.apache.spark.sql.catalyst.plans.logical._
import org.apache.spark.sql.catalyst.rules.Rule
import org.apache.spark.sql.catalyst.trees.CurrentOrigin
import org.apache.spark.sql.internal.SQLConf


/**
 * Collection of rules related to hints. The only hint currently available is join strategy hint.
 *
 * Note that this is separately into two rules because in the future we might introduce new hint
 * rules that have different ordering requirements from join strategies.
 */
object ResolveHints {

  /**
   * The list of allowed join strategy hints is defined in [[JoinStrategyHint.strategies]], and a
   * sequence of relation aliases can be specified with a join strategy hint, e.g., "MERGE(a, c)",
   * "BROADCAST(a)". A join strategy hint plan node will be inserted on top of any relation (that
   * is not aliased differently), subquery, or common table expression that match the specified
   * name.
   *
   * The hint resolution works by recursively traversing down the query plan to find a relation or
   * subquery that matches one of the specified relation aliases. The traversal does not go past
   * beyond any view reference, with clause or subquery alias.
   *
   * This rule must happen before common table expressions.
   */
  object ResolveJoinStrategyHints extends Rule[LogicalPlan] {
    private val STRATEGY_HINT_NAMES = JoinStrategyHint.strategies.flatMap(_.hintAliases)

    private def hintErrorHandler = conf.hintErrorHandler

    def resolver: Resolver = conf.resolver

    private def createHintInfo(hintName: String): HintInfo = {
      HintInfo(strategy =
        JoinStrategyHint.strategies.find(
          _.hintAliases.map(
            _.toUpperCase(Locale.ROOT)).contains(hintName.toUpperCase(Locale.ROOT))))
    }

    // This method checks if given multi-part identifiers are matched with each other.
    // The [[ResolveJoinStrategyHints]] rule is applied before the resolution batch
    // in the analyzer and we cannot semantically compare them at this stage.
    // Therefore, we follow a simple rule; they match if an identifier in a hint
    // is a tail of an identifier in a relation. This process is independent of a session
    // catalog (`currentDb` in [[SessionCatalog]]) and it just compares them literally.
    //
    // For example,
    //  * in a query `SELECT /*+ BROADCAST(t) */ * FROM db1.t JOIN t`,
    //    the broadcast hint will match both tables, `db1.t` and `t`,
    //    even when the current db is `db2`.
    //  * in a query `SELECT /*+ BROADCAST(default.t) */ * FROM default.t JOIN t`,
    //    the broadcast hint will match the left-side table only, `default.t`.
    private def matchedIdentifier(identInHint: Seq[String], identInQuery: Seq[String]): Boolean = {
      if (identInHint.length <= identInQuery.length) {
        identInHint.zip(identInQuery.takeRight(identInHint.length))
          .forall { case (i1, i2) => resolver(i1, i2) }
      } else {
        false
      }
    }

    private def extractIdentifier(r: SubqueryAlias): Seq[String] = {
      r.identifier.qualifier :+ r.identifier.name
    }

    private def applyJoinStrategyHint(
        plan: LogicalPlan,
        relationsInHint: Set[Seq[String]],
        relationsInHintWithMatch: mutable.HashSet[Seq[String]],
        hintName: String): LogicalPlan = {
      // Whether to continue recursing down the tree
      var recurse = true

      def matchedIdentifierInHint(identInQuery: Seq[String]): Boolean = {
        relationsInHint.find(matchedIdentifier(_, identInQuery))
          .map(relationsInHintWithMatch.add).nonEmpty
      }

      val newNode = CurrentOrigin.withOrigin(plan.origin) {
        plan match {
<<<<<<< HEAD
          case ResolvedHint(u @ UnresolvedRelation(ident), hint)
=======
          case ResolvedHint(u @ UnresolvedRelation(ident, _, _), hint)
>>>>>>> a630e8d1
              if matchedIdentifierInHint(ident) =>
            ResolvedHint(u, createHintInfo(hintName).merge(hint, hintErrorHandler))

          case ResolvedHint(r: SubqueryAlias, hint)
              if matchedIdentifierInHint(extractIdentifier(r)) =>
            ResolvedHint(r, createHintInfo(hintName).merge(hint, hintErrorHandler))

<<<<<<< HEAD
          case UnresolvedRelation(ident) if matchedIdentifierInHint(ident) =>
=======
          case UnresolvedRelation(ident, _, _) if matchedIdentifierInHint(ident) =>
>>>>>>> a630e8d1
            ResolvedHint(plan, createHintInfo(hintName))

          case r: SubqueryAlias if matchedIdentifierInHint(extractIdentifier(r)) =>
            ResolvedHint(plan, createHintInfo(hintName))

          case _: ResolvedHint | _: View | _: With | _: SubqueryAlias =>
            // Don't traverse down these nodes.
            // For an existing strategy hint, there is no chance for a match from this point down.
            // The rest (view, with, subquery) indicates different scopes that we shouldn't traverse
            // down. Note that technically when this rule is executed, we haven't completed view
            // resolution yet and as a result the view part should be deadcode. I'm leaving it here
            // to be more future proof in case we change the view we do view resolution.
            recurse = false
            plan

          case _ =>
            plan
        }
      }

      if ((plan fastEquals newNode) && recurse) {
        newNode.mapChildren { child =>
          applyJoinStrategyHint(child, relationsInHint, relationsInHintWithMatch, hintName)
        }
      } else {
        newNode
      }
    }

    def apply(plan: LogicalPlan): LogicalPlan = plan resolveOperatorsUp {
      case h: UnresolvedHint if STRATEGY_HINT_NAMES.contains(h.name.toUpperCase(Locale.ROOT)) =>
        if (h.parameters.isEmpty) {
          // If there is no table alias specified, apply the hint on the entire subtree.
          ResolvedHint(h.child, createHintInfo(h.name))
        } else {
          // Otherwise, find within the subtree query plans to apply the hint.
          val relationNamesInHint = h.parameters.map {
            case tableName: String => UnresolvedAttribute.parseAttributeName(tableName)
            case tableId: UnresolvedAttribute => tableId.nameParts
            case unsupported => throw new AnalysisException("Join strategy hint parameter " +
              s"should be an identifier or string but was $unsupported (${unsupported.getClass}")
          }.toSet
          val relationsInHintWithMatch = new mutable.HashSet[Seq[String]]
          val applied = applyJoinStrategyHint(
            h.child, relationNamesInHint, relationsInHintWithMatch, h.name)

          // Filters unmatched relation identifiers in the hint
          val unmatchedIdents = relationNamesInHint -- relationsInHintWithMatch
          hintErrorHandler.hintRelationsNotFound(h.name, h.parameters, unmatchedIdents)
          applied
        }
    }
  }

  /**
   * COALESCE Hint accepts names "COALESCE", "REPARTITION", and "REPARTITION_BY_RANGE".
   */
  object ResolveCoalesceHints extends Rule[LogicalPlan] {

    val COALESCE_HINT_NAMES: Set[String] = Set("COALESCE", "REPARTITION", "REPARTITION_BY_RANGE")

    /**
     * This function handles hints for "COALESCE" and "REPARTITION".
     * The "COALESCE" hint only has a partition number as a parameter. The "REPARTITION" hint
     * has a partition number, columns, or both of them as parameters.
     */
    private def createRepartition(
        shuffle: Boolean, hint: UnresolvedHint): LogicalPlan = {
      val hintName = hint.name.toUpperCase(Locale.ROOT)

      def createRepartitionByExpression(
          numPartitions: Option[Int], partitionExprs: Seq[Any]): RepartitionByExpression = {
        val sortOrders = partitionExprs.filter(_.isInstanceOf[SortOrder])
        if (sortOrders.nonEmpty) throw new IllegalArgumentException(
          s"""Invalid partitionExprs specified: $sortOrders
             |For range partitioning use REPARTITION_BY_RANGE instead.
           """.stripMargin)
        val invalidParams = partitionExprs.filter(!_.isInstanceOf[UnresolvedAttribute])
        if (invalidParams.nonEmpty) {
          throw new AnalysisException(s"$hintName Hint parameter should include columns, but " +
            s"${invalidParams.mkString(", ")} found")
        }
        RepartitionByExpression(
          partitionExprs.map(_.asInstanceOf[Expression]), hint.child, numPartitions)
      }

      hint.parameters match {
        case Seq(IntegerLiteral(numPartitions)) =>
          Repartition(numPartitions, shuffle, hint.child)
        case Seq(numPartitions: Int) =>
          Repartition(numPartitions, shuffle, hint.child)
        // The "COALESCE" hint (shuffle = false) must have a partition number only
        case _ if !shuffle =>
          throw new AnalysisException(s"$hintName Hint expects a partition number as a parameter")

        case param @ Seq(IntegerLiteral(numPartitions), _*) if shuffle =>
          createRepartitionByExpression(Some(numPartitions), param.tail)
        case param @ Seq(numPartitions: Int, _*) if shuffle =>
          createRepartitionByExpression(Some(numPartitions), param.tail)
        case param @ Seq(_*) if shuffle =>
          createRepartitionByExpression(None, param)
      }
    }

    /**
     * This function handles hints for "REPARTITION_BY_RANGE".
     * The "REPARTITION_BY_RANGE" hint must have column names and a partition number is optional.
     */
    private def createRepartitionByRange(hint: UnresolvedHint): RepartitionByExpression = {
      val hintName = hint.name.toUpperCase(Locale.ROOT)

      def createRepartitionByExpression(
          numPartitions: Option[Int], partitionExprs: Seq[Any]): RepartitionByExpression = {
        val invalidParams = partitionExprs.filter(!_.isInstanceOf[UnresolvedAttribute])
        if (invalidParams.nonEmpty) {
          throw new AnalysisException(s"$hintName Hint parameter should include columns, but " +
            s"${invalidParams.mkString(", ")} found")
        }
        val sortOrder = partitionExprs.map {
          case expr: SortOrder => expr
          case expr: Expression => SortOrder(expr, Ascending)
        }
        RepartitionByExpression(sortOrder, hint.child, numPartitions)
      }

      hint.parameters match {
        case param @ Seq(IntegerLiteral(numPartitions), _*) =>
          createRepartitionByExpression(Some(numPartitions), param.tail)
        case param @ Seq(numPartitions: Int, _*) =>
          createRepartitionByExpression(Some(numPartitions), param.tail)
        case param @ Seq(_*) =>
          createRepartitionByExpression(None, param)
      }
    }

    def apply(plan: LogicalPlan): LogicalPlan = plan.resolveOperators {
      case hint @ UnresolvedHint(hintName, _, _) => hintName.toUpperCase(Locale.ROOT) match {
          case "REPARTITION" =>
            createRepartition(shuffle = true, hint)
          case "COALESCE" =>
            createRepartition(shuffle = false, hint)
          case "REPARTITION_BY_RANGE" =>
            createRepartitionByRange(hint)
          case _ => hint
        }
    }
  }

  /**
   * Removes all the hints, used to remove invalid hints provided by the user.
   * This must be executed after all the other hint rules are executed.
   */
  class RemoveAllHints extends Rule[LogicalPlan] {

    private def hintErrorHandler = conf.hintErrorHandler

    def apply(plan: LogicalPlan): LogicalPlan = plan resolveOperatorsUp {
      case h: UnresolvedHint =>
        hintErrorHandler.hintNotRecognized(h.name, h.parameters)
        h.child
    }
  }
<<<<<<< HEAD
=======

  /**
   * Removes all the hints when `spark.sql.optimizer.disableHints` is set.
   * This is executed at the very beginning of the Analyzer to disable
   * the hint functionality.
   */
  class DisableHints extends RemoveAllHints {
    override def apply(plan: LogicalPlan): LogicalPlan = {
      if (conf.getConf(SQLConf.DISABLE_HINTS)) super.apply(plan) else plan
    }
  }
>>>>>>> a630e8d1
}<|MERGE_RESOLUTION|>--- conflicted
+++ resolved
@@ -105,11 +105,7 @@
 
       val newNode = CurrentOrigin.withOrigin(plan.origin) {
         plan match {
-<<<<<<< HEAD
-          case ResolvedHint(u @ UnresolvedRelation(ident), hint)
-=======
           case ResolvedHint(u @ UnresolvedRelation(ident, _, _), hint)
->>>>>>> a630e8d1
               if matchedIdentifierInHint(ident) =>
             ResolvedHint(u, createHintInfo(hintName).merge(hint, hintErrorHandler))
 
@@ -117,11 +113,7 @@
               if matchedIdentifierInHint(extractIdentifier(r)) =>
             ResolvedHint(r, createHintInfo(hintName).merge(hint, hintErrorHandler))
 
-<<<<<<< HEAD
-          case UnresolvedRelation(ident) if matchedIdentifierInHint(ident) =>
-=======
           case UnresolvedRelation(ident, _, _) if matchedIdentifierInHint(ident) =>
->>>>>>> a630e8d1
             ResolvedHint(plan, createHintInfo(hintName))
 
           case r: SubqueryAlias if matchedIdentifierInHint(extractIdentifier(r)) =>
@@ -284,8 +276,6 @@
         h.child
     }
   }
-<<<<<<< HEAD
-=======
 
   /**
    * Removes all the hints when `spark.sql.optimizer.disableHints` is set.
@@ -297,5 +287,4 @@
       if (conf.getConf(SQLConf.DISABLE_HINTS)) super.apply(plan) else plan
     }
   }
->>>>>>> a630e8d1
 }