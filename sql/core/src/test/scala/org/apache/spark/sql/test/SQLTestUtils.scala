--- conflicted
+++ resolved
@@ -139,46 +139,6 @@
       test(name) { runOnThread() }
     }
   }
-<<<<<<< HEAD
-}
-
-/**
- * Helper trait that can be extended by all external SQL test suites.
- *
- * This allows subclasses to plugin a custom `SQLContext`.
- * To use implicit methods, import `testImplicits._` instead of through the `SQLContext`.
- *
- * Subclasses should *not* create `SQLContext`s in the test suite constructor, which is
- * prone to leaving multiple overlapping [[org.apache.spark.SparkContext]]s in the same JVM.
- */
-private[sql] trait SQLTestUtilsBase
-  extends Eventually
-  with BeforeAndAfterAll
-  with SQLTestData
-  with PlanTestBase { self: Suite =>
-
-  protected def sparkContext = spark.sparkContext
-
-  // Shorthand for running a query using our SQLContext
-  protected lazy val sql = spark.sql _
-
-  /**
-   * A helper object for importing SQL implicits.
-   *
-   * Note that the alternative of importing `spark.implicits._` is not possible here.
-   * This is because we create the `SQLContext` immediately before the first test is run,
-   * but the implicits import is needed in the constructor.
-   */
-  protected object testImplicits extends SQLImplicits {
-    protected override def _sqlContext: SQLContext = self.spark.sqlContext
-  }
-
-  protected override def withSQLConf(pairs: (String, String)*)(f: => Unit): Unit = {
-    SparkSession.setActiveSession(spark)
-    super.withSQLConf(pairs: _*)(f)
-  }
-=======
->>>>>>> 1e65fb2c
 
   /**
    * Copy file in jar's resource to a temp file, then pass it to `f`.
