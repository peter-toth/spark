/*
 * Licensed to the Apache Software Foundation (ASF) under one or more
 * contributor license agreements.  See the NOTICE file distributed with
 * this work for additional information regarding copyright ownership.
 * The ASF licenses this file to You under the Apache License, Version 2.0
 * (the "License"); you may not use this file except in compliance with
 * the License.  You may obtain a copy of the License at
 *
 *    http://www.apache.org/licenses/LICENSE-2.0
 *
 * Unless required by applicable law or agreed to in writing, software
 * distributed under the License is distributed on an "AS IS" BASIS,
 * WITHOUT WARRANTIES OR CONDITIONS OF ANY KIND, either express or implied.
 * See the License for the specific language governing permissions and
 * limitations under the License.
 */

package org.apache.spark.sql.execution

import java.util.concurrent.TimeUnit._

import scala.collection.mutable.HashMap

import org.apache.commons.lang3.StringUtils
import org.apache.hadoop.fs.Path

import org.apache.spark.rdd.RDD
import org.apache.spark.sql.catalyst.{InternalRow, TableIdentifier}
import org.apache.spark.sql.catalyst.catalog.BucketSpec
import org.apache.spark.sql.catalyst.expressions._
import org.apache.spark.sql.catalyst.plans.QueryPlan
import org.apache.spark.sql.catalyst.plans.physical.{HashPartitioning, Partitioning, UnknownPartitioning}
import org.apache.spark.sql.catalyst.util.truncatedString
import org.apache.spark.sql.execution.datasources._
import org.apache.spark.sql.execution.datasources.parquet.{ParquetFileFormat => ParquetSource}
import org.apache.spark.sql.execution.metric.{SQLMetric, SQLMetrics}
import org.apache.spark.sql.internal.SQLConf
import org.apache.spark.sql.sources.{BaseRelation, Filter}
import org.apache.spark.sql.types.StructType
import org.apache.spark.sql.vectorized.ColumnarBatch
import org.apache.spark.util.Utils
import org.apache.spark.util.collection.BitSet

trait DataSourceScanExec extends LeafExecNode {
  def relation: BaseRelation
  def tableIdentifier: Option[TableIdentifier]

  protected val nodeNamePrefix: String = ""

  override val nodeName: String = {
    s"Scan $relation ${tableIdentifier.map(_.unquotedString).getOrElse("")}"
  }

  // Metadata that describes more details of this scan.
  protected def metadata: Map[String, String]

  protected val maxMetadataValueLength = sqlContext.sessionState.conf.maxMetadataStringLength

  override def simpleString(maxFields: Int): String = {
    val metadataEntries = metadata.toSeq.sorted.map {
      case (key, value) =>
        key + ": " + StringUtils.abbreviate(redact(value), maxMetadataValueLength)
    }
    val metadataStr = truncatedString(metadataEntries, " ", ", ", "", maxFields)
    redact(
      s"$nodeNamePrefix$nodeName${truncatedString(output, "[", ",", "]", maxFields)}$metadataStr")
  }

  override def verboseStringWithOperatorId(): String = {
    val metadataStr = metadata.toSeq.sorted.filterNot {
      case (_, value) if (value.isEmpty || value.equals("[]")) => true
      case (key, _) if (key.equals("DataFilters") || key.equals("Format")) => true
      case (_, _) => false
    }.map {
      case (key, value) => s"$key: ${redact(value)}"
    }

    s"""
       |$formattedNodeName
       |${ExplainUtils.generateFieldString("Output", output)}
       |${metadataStr.mkString("\n")}
       |""".stripMargin
  }

  /**
   * Shorthand for calling redactString() without specifying redacting rules
   */
  protected def redact(text: String): String = {
    Utils.redact(sqlContext.sessionState.conf.stringRedactionPattern, text)
  }

  /**
   * The data being read in.  This is to provide input to the tests in a way compatible with
   * [[InputRDDCodegen]] which all implementations used to extend.
   */
  def inputRDDs(): Seq[RDD[InternalRow]]
}

/** Physical plan node for scanning data from a relation. */
case class RowDataSourceScanExec(
    output: Seq[Attribute],
    requiredSchema: StructType,
    filters: Set[Filter],
    handledFilters: Set[Filter],
    rdd: RDD[InternalRow],
    @transient relation: BaseRelation,
    tableIdentifier: Option[TableIdentifier])
  extends DataSourceScanExec with InputRDDCodegen {

  override lazy val metrics =
    Map("numOutputRows" -> SQLMetrics.createMetric(sparkContext, "number of output rows"))

  protected override def doExecute(): RDD[InternalRow] = {
    val numOutputRows = longMetric("numOutputRows")

    rdd.mapPartitionsWithIndexInternal { (index, iter) =>
      val proj = UnsafeProjection.create(schema)
      proj.initialize(index)
      iter.map( r => {
        numOutputRows += 1
        proj(r)
      })
    }
  }

  // Input can be InternalRow, has to be turned into UnsafeRows.
  override protected val createUnsafeProjection: Boolean = true

  override def inputRDD: RDD[InternalRow] = rdd

  override val metadata: Map[String, String] = {
    val markedFilters = for (filter <- filters) yield {
      if (handledFilters.contains(filter)) s"*$filter" else s"$filter"
    }
    Map(
      "ReadSchema" -> requiredSchema.catalogString,
      "PushedFilters" -> markedFilters.mkString("[", ", ", "]"))
  }

  // Don't care about `rdd` and `tableIdentifier` when canonicalizing.
  override def doCanonicalize(): SparkPlan =
    copy(
      output.map(QueryPlan.normalizeExpressions(_, output)),
      rdd = null,
      tableIdentifier = None)
}

/**
 * Physical plan node for scanning data from HadoopFsRelations.
 *
 * @param relation The file-based relation to scan.
 * @param output Output attributes of the scan, including data attributes and partition attributes.
 * @param requiredSchema Required schema of the underlying relation, excluding partition columns.
 * @param partitionFilters Predicates to use for partition pruning.
 * @param optionalBucketSet Bucket ids for bucket pruning.
 * @param optionalNumCoalescedBuckets Number of coalesced buckets.
 * @param dataFilters Filters on non-partition columns.
 * @param tableIdentifier Identifier for the table in the metastore.
 * @param disableBucketedScan Disable bucketed scan based on physical query plan, see rule
 *                            [[DisableUnnecessaryBucketedScan]] for details.
 */
case class FileSourceScanExec(
    @transient relation: HadoopFsRelation,
    output: Seq[Attribute],
    requiredSchema: StructType,
    partitionFilters: Seq[Expression],
    optionalBucketSet: Option[BitSet],
    optionalNumCoalescedBuckets: Option[Int],
    dataFilters: Seq[Expression],
    tableIdentifier: Option[TableIdentifier],
    disableBucketedScan: Boolean = false)
  extends DataSourceScanExec {

  // Note that some vals referring the file-based relation are lazy intentionally
  // so that this plan can be canonicalized on executor side too. See SPARK-23731.
  override lazy val supportsColumnar: Boolean = {
    relation.fileFormat.supportBatch(relation.sparkSession, schema)
  }

  private lazy val needsUnsafeRowConversion: Boolean = {
    if (relation.fileFormat.isInstanceOf[ParquetSource]) {
      sqlContext.conf.parquetVectorizedReaderEnabled
    } else {
      false
    }
  }

  override def vectorTypes: Option[Seq[String]] =
    relation.fileFormat.vectorTypes(
      requiredSchema = requiredSchema,
      partitionSchema = relation.partitionSchema,
      relation.sparkSession.sessionState.conf)

  private lazy val driverMetrics: HashMap[String, Long] = HashMap.empty

  /**
   * Send the driver-side metrics. Before calling this function, selectedPartitions has
   * been initialized. See SPARK-26327 for more details.
   */
  private def sendDriverMetrics(): Unit = {
    driverMetrics.foreach(e => metrics(e._1).add(e._2))
    val executionId = sparkContext.getLocalProperty(SQLExecution.EXECUTION_ID_KEY)
    SQLMetrics.postDriverMetricUpdates(sparkContext, executionId,
      metrics.filter(e => driverMetrics.contains(e._1)).values.toSeq)
  }

  private def isDynamicPruningFilter(e: Expression): Boolean =
    e.find(_.isInstanceOf[PlanExpression[_]]).isDefined

  @transient lazy val selectedPartitions: Array[PartitionDirectory] = {
    val optimizerMetadataTimeNs = relation.location.metadataOpsTimeNs.getOrElse(0L)
    val startTime = System.nanoTime()
    val ret =
      relation.location.listFiles(
        partitionFilters.filterNot(isDynamicPruningFilter), dataFilters)
    setFilesNumAndSizeMetric(ret, true)
    val timeTakenMs = NANOSECONDS.toMillis(
      (System.nanoTime() - startTime) + optimizerMetadataTimeNs)
    driverMetrics("metadataTime") = timeTakenMs
    ret
  }.toArray

  // We can only determine the actual partitions at runtime when a dynamic partition filter is
  // present. This is because such a filter relies on information that is only available at run
  // time (for instance the keys used in the other side of a join).
  @transient private lazy val dynamicallySelectedPartitions: Array[PartitionDirectory] = {
    val dynamicPartitionFilters = partitionFilters.filter(isDynamicPruningFilter)

    if (dynamicPartitionFilters.nonEmpty) {
      val startTime = System.nanoTime()
      // call the file index for the files matching all filters except dynamic partition filters
      val predicate = dynamicPartitionFilters.reduce(And)
      val partitionColumns = relation.partitionSchema
      val boundPredicate = Predicate.create(predicate.transform {
        case a: AttributeReference =>
          val index = partitionColumns.indexWhere(a.name == _.name)
          BoundReference(index, partitionColumns(index).dataType, nullable = true)
      }, Nil)
      val ret = selectedPartitions.filter(p => boundPredicate.eval(p.values))
      setFilesNumAndSizeMetric(ret, false)
      val timeTakenMs = (System.nanoTime() - startTime) / 1000 / 1000
      driverMetrics("pruningTime") = timeTakenMs
      driverMetrics("numPartitions") = ret.length
      ret
    } else {
      selectedPartitions
    }
  }

  /**
   * [[partitionFilters]] can contain subqueries whose results are available only at runtime so
   * accessing [[selectedPartitions]] should be guarded by this method during planning
   */
  private def hasPartitionsAvailableAtRunTime: Boolean = {
    partitionFilters.exists(ExecSubqueryExpression.hasSubquery)
  }

  private def toAttribute(colName: String): Option[Attribute] =
    output.find(_.name == colName)

  // exposed for testing
  lazy val bucketedScan: Boolean = {
<<<<<<< HEAD
    if (relation.sparkSession.sessionState.conf.bucketingEnabled && relation.bucketSpec.isDefined) {
=======
    if (relation.sparkSession.sessionState.conf.bucketingEnabled && relation.bucketSpec.isDefined
      && !disableBucketedScan) {
>>>>>>> a630e8d1
      val spec = relation.bucketSpec.get
      val bucketColumns = spec.bucketColumnNames.flatMap(n => toAttribute(n))
      bucketColumns.size == spec.bucketColumnNames.size
    } else {
      false
    }
  }

  override lazy val (outputPartitioning, outputOrdering): (Partitioning, Seq[SortOrder]) = {
    if (bucketedScan) {
      // For bucketed columns:
      // -----------------------
      // `HashPartitioning` would be used only when:
      // 1. ALL the bucketing columns are being read from the table
      //
      // For sorted columns:
      // ---------------------
      // Sort ordering should be used when ALL these criteria's match:
      // 1. `HashPartitioning` is being used
      // 2. A prefix (or all) of the sort columns are being read from the table.
      //
      // Sort ordering would be over the prefix subset of `sort columns` being read
      // from the table.
      // eg.
      // Assume (col0, col2, col3) are the columns read from the table
      // If sort columns are (col0, col1), then sort ordering would be considered as (col0)
      // If sort columns are (col1, col0), then sort ordering would be empty as per rule #2
      // above
      val spec = relation.bucketSpec.get
      val bucketColumns = spec.bucketColumnNames.flatMap(n => toAttribute(n))
<<<<<<< HEAD
      val partitioning = HashPartitioning(bucketColumns, spec.numBuckets)
=======
      val numPartitions = optionalNumCoalescedBuckets.getOrElse(spec.numBuckets)
      val partitioning = HashPartitioning(bucketColumns, numPartitions)
>>>>>>> a630e8d1
      val sortColumns =
        spec.sortColumnNames.map(x => toAttribute(x)).takeWhile(x => x.isDefined).map(_.get)
      val shouldCalculateSortOrder =
        conf.getConf(SQLConf.LEGACY_BUCKETED_TABLE_SCAN_OUTPUT_ORDERING) &&
          sortColumns.nonEmpty &&
          !hasPartitionsAvailableAtRunTime

      val sortOrder = if (shouldCalculateSortOrder) {
        // In case of bucketing, its possible to have multiple files belonging to the
        // same bucket in a given relation. Each of these files are locally sorted
        // but those files combined together are not globally sorted. Given that,
        // the RDD partition will not be sorted even if the relation has sort columns set
        // Current solution is to check if all the buckets have a single file in it

        val files = selectedPartitions.flatMap(partition => partition.files)
        val bucketToFilesGrouping =
          files.map(_.getPath.getName).groupBy(file => BucketingUtils.getBucketId(file))
        val singleFilePartitions = bucketToFilesGrouping.forall(p => p._2.length <= 1)

<<<<<<< HEAD
        if (singleFilePartitions) {
=======
        // TODO SPARK-24528 Sort order is currently ignored if buckets are coalesced.
        if (singleFilePartitions && optionalNumCoalescedBuckets.isEmpty) {
>>>>>>> a630e8d1
          // TODO Currently Spark does not support writing columns sorting in descending order
          // so using Ascending order. This can be fixed in future
          sortColumns.map(attribute => SortOrder(attribute, Ascending))
        } else {
          Nil
        }
      } else {
        Nil
      }
      (partitioning, sortOrder)
    } else {
      (UnknownPartitioning(0), Nil)
    }
  }

  @transient
  private lazy val pushedDownFilters = {
    val supportNestedPredicatePushdown = DataSourceUtils.supportNestedPredicatePushdown(relation)
    dataFilters.flatMap(DataSourceStrategy.translateFilter(_, supportNestedPredicatePushdown))
  }

  override lazy val metadata: Map[String, String] = {
    def seqToString(seq: Seq[Any]) = seq.mkString("[", ", ", "]")
    val location = relation.location
    val locationDesc =
      location.getClass.getSimpleName +
        Utils.buildLocationMetadata(location.rootPaths, maxMetadataValueLength)
    val metadata =
      Map(
        "Format" -> relation.fileFormat.toString,
        "ReadSchema" -> requiredSchema.catalogString,
        "Batched" -> supportsColumnar.toString,
        "PartitionFilters" -> seqToString(partitionFilters),
        "PushedFilters" -> seqToString(pushedDownFilters),
        "DataFilters" -> seqToString(dataFilters),
        "Location" -> locationDesc)

    // TODO(SPARK-32986): Add bucketed scan info in explain output of FileSourceScanExec
    if (bucketedScan) {
      relation.bucketSpec.map { spec =>
        val numSelectedBuckets = optionalBucketSet.map { b =>
          b.cardinality()
        } getOrElse {
          spec.numBuckets
        }
        metadata + ("SelectedBucketsCount" ->
          (s"$numSelectedBuckets out of ${spec.numBuckets}" +
            optionalNumCoalescedBuckets.map { b => s" (Coalesced to $b)"}.getOrElse("")))
      } getOrElse {
        metadata
      }
    } else {
      metadata
    }
  }

  override def verboseStringWithOperatorId(): String = {
    val metadataStr = metadata.toSeq.sorted.filterNot {
      case (_, value) if (value.isEmpty || value.equals("[]")) => true
      case (key, _) if (key.equals("DataFilters") || key.equals("Format")) => true
      case (_, _) => false
    }.map {
      case (key, _) if (key.equals("Location")) =>
        val location = relation.location
        val numPaths = location.rootPaths.length
        val abbreviatedLoaction = if (numPaths <= 1) {
          location.rootPaths.mkString("[", ", ", "]")
        } else {
          "[" + location.rootPaths.head + s", ... ${numPaths - 1} entries]"
        }
        s"$key: ${location.getClass.getSimpleName} ${redact(abbreviatedLoaction)}"
      case (key, value) => s"$key: ${redact(value)}"
    }

    s"""
       |$formattedNodeName
       |${ExplainUtils.generateFieldString("Output", output)}
       |${metadataStr.mkString("\n")}
       |""".stripMargin
  }

  lazy val inputRDD: RDD[InternalRow] = {
    val readFile: (PartitionedFile) => Iterator[InternalRow] =
      relation.fileFormat.buildReaderWithPartitionValues(
        sparkSession = relation.sparkSession,
        dataSchema = relation.dataSchema,
        partitionSchema = relation.partitionSchema,
        requiredSchema = requiredSchema,
        filters = pushedDownFilters,
        options = relation.options,
        hadoopConf = relation.sparkSession.sessionState.newHadoopConfWithOptions(relation.options))

    val readRDD = if (bucketedScan) {
      createBucketedReadRDD(relation.bucketSpec.get, readFile, dynamicallySelectedPartitions,
        relation)
    } else {
      createNonBucketedReadRDD(readFile, dynamicallySelectedPartitions, relation)
    }
    sendDriverMetrics()
    readRDD
  }

  override def inputRDDs(): Seq[RDD[InternalRow]] = {
    inputRDD :: Nil
  }

  /** SQL metrics generated only for scans using dynamic partition pruning. */
  private lazy val staticMetrics = if (partitionFilters.filter(isDynamicPruningFilter).nonEmpty) {
    Map("staticFilesNum" -> SQLMetrics.createMetric(sparkContext, "static number of files read"),
      "staticFilesSize" -> SQLMetrics.createSizeMetric(sparkContext, "static size of files read"))
  } else {
    Map.empty[String, SQLMetric]
  }

  /** Helper for computing total number and size of files in selected partitions. */
  private def setFilesNumAndSizeMetric(
      partitions: Seq[PartitionDirectory],
      static: Boolean): Unit = {
    val filesNum = partitions.map(_.files.size.toLong).sum
    val filesSize = partitions.map(_.files.map(_.getLen).sum).sum
    if (!static || partitionFilters.filter(isDynamicPruningFilter).isEmpty) {
      driverMetrics("numFiles") = filesNum
      driverMetrics("filesSize") = filesSize
    } else {
      driverMetrics("staticFilesNum") = filesNum
      driverMetrics("staticFilesSize") = filesSize
    }
    if (relation.partitionSchemaOption.isDefined) {
      driverMetrics("numPartitions") = partitions.length
    }
  }

  override lazy val metrics = Map(
    "numOutputRows" -> SQLMetrics.createMetric(sparkContext, "number of output rows"),
    "numFiles" -> SQLMetrics.createMetric(sparkContext, "number of files read"),
    "metadataTime" -> SQLMetrics.createTimingMetric(sparkContext, "metadata time"),
    "filesSize" -> SQLMetrics.createSizeMetric(sparkContext, "size of files read")
  ) ++ {
    // Tracking scan time has overhead, we can't afford to do it for each row, and can only do
    // it for each batch.
    if (supportsColumnar) {
      Some("scanTime" -> SQLMetrics.createTimingMetric(sparkContext, "scan time"))
    } else {
      None
    }
  } ++ {
    if (relation.partitionSchemaOption.isDefined) {
      Map(
        "numPartitions" -> SQLMetrics.createMetric(sparkContext, "number of partitions read"),
        "pruningTime" ->
          SQLMetrics.createTimingMetric(sparkContext, "dynamic partition pruning time"))
    } else {
      Map.empty[String, SQLMetric]
    }
  } ++ staticMetrics

  protected override def doExecute(): RDD[InternalRow] = {
    val numOutputRows = longMetric("numOutputRows")
    if (needsUnsafeRowConversion) {
      inputRDD.mapPartitionsWithIndexInternal { (index, iter) =>
        val toUnsafe = UnsafeProjection.create(schema)
        toUnsafe.initialize(index)
        iter.map { row =>
          numOutputRows += 1
          toUnsafe(row)
        }
      }
    } else {
      inputRDD.mapPartitionsInternal { iter =>
        iter.map { row =>
          numOutputRows += 1
          row
        }
      }
    }
  }

  protected override def doExecuteColumnar(): RDD[ColumnarBatch] = {
    val numOutputRows = longMetric("numOutputRows")
    val scanTime = longMetric("scanTime")
    inputRDD.asInstanceOf[RDD[ColumnarBatch]].mapPartitionsInternal { batches =>
      new Iterator[ColumnarBatch] {

        override def hasNext: Boolean = {
          // The `FileScanRDD` returns an iterator which scans the file during the `hasNext` call.
          val startNs = System.nanoTime()
          val res = batches.hasNext
          scanTime += NANOSECONDS.toMillis(System.nanoTime() - startNs)
          res
        }

        override def next(): ColumnarBatch = {
          val batch = batches.next()
          numOutputRows += batch.numRows()
          batch
        }
      }
    }
  }

  override val nodeNamePrefix: String = "File"

  /**
   * Create an RDD for bucketed reads.
   * The non-bucketed variant of this function is [[createNonBucketedReadRDD]].
   *
   * The algorithm is pretty simple: each RDD partition being returned should include all the files
   * with the same bucket id from all the given Hive partitions.
   *
   * @param bucketSpec the bucketing spec.
   * @param readFile a function to read each (part of a) file.
   * @param selectedPartitions Hive-style partition that are part of the read.
   * @param fsRelation [[HadoopFsRelation]] associated with the read.
   */
  private def createBucketedReadRDD(
      bucketSpec: BucketSpec,
      readFile: (PartitionedFile) => Iterator[InternalRow],
      selectedPartitions: Array[PartitionDirectory],
      fsRelation: HadoopFsRelation): RDD[InternalRow] = {
    logInfo(s"Planning with ${bucketSpec.numBuckets} buckets")
    val filesGroupedToBuckets =
      selectedPartitions.flatMap { p =>
        p.files.map { f =>
          PartitionedFileUtil.getPartitionedFile(f, f.getPath, p.values)
        }
      }.groupBy { f =>
        BucketingUtils
          .getBucketId(new Path(f.filePath).getName)
          .getOrElse(sys.error(s"Invalid bucket file ${f.filePath}"))
      }

    // TODO(SPARK-32985): Decouple bucket filter pruning and bucketed table scan
    val prunedFilesGroupedToBuckets = if (optionalBucketSet.isDefined) {
      val bucketSet = optionalBucketSet.get
      filesGroupedToBuckets.filter {
        f => bucketSet.get(f._1)
      }
    } else {
      filesGroupedToBuckets
    }

    val filePartitions = optionalNumCoalescedBuckets.map { numCoalescedBuckets =>
      logInfo(s"Coalescing to ${numCoalescedBuckets} buckets")
      val coalescedBuckets = prunedFilesGroupedToBuckets.groupBy(_._1 % numCoalescedBuckets)
      Seq.tabulate(numCoalescedBuckets) { bucketId =>
        val partitionedFiles = coalescedBuckets.get(bucketId).map {
          _.values.flatten.toArray
        }.getOrElse(Array.empty)
        FilePartition(bucketId, partitionedFiles)
      }
    }.getOrElse {
      Seq.tabulate(bucketSpec.numBuckets) { bucketId =>
        FilePartition(bucketId, prunedFilesGroupedToBuckets.getOrElse(bucketId, Array.empty))
      }
    }

    new FileScanRDD(fsRelation.sparkSession, readFile, filePartitions)
  }

  /**
   * Create an RDD for non-bucketed reads.
   * The bucketed variant of this function is [[createBucketedReadRDD]].
   *
   * @param readFile a function to read each (part of a) file.
   * @param selectedPartitions Hive-style partition that are part of the read.
   * @param fsRelation [[HadoopFsRelation]] associated with the read.
   */
  private def createNonBucketedReadRDD(
      readFile: (PartitionedFile) => Iterator[InternalRow],
      selectedPartitions: Array[PartitionDirectory],
      fsRelation: HadoopFsRelation): RDD[InternalRow] = {
    val openCostInBytes = fsRelation.sparkSession.sessionState.conf.filesOpenCostInBytes
    val maxSplitBytes =
      FilePartition.maxSplitBytes(fsRelation.sparkSession, selectedPartitions)
    logInfo(s"Planning scan with bin packing, max size: $maxSplitBytes bytes, " +
      s"open cost is considered as scanning $openCostInBytes bytes.")

    val splitFiles = selectedPartitions.flatMap { partition =>
      partition.files.flatMap { file =>
        // getPath() is very expensive so we only want to call it once in this block:
        val filePath = file.getPath
        val isSplitable = relation.fileFormat.isSplitable(
          relation.sparkSession, relation.options, filePath)
        PartitionedFileUtil.splitFiles(
          sparkSession = relation.sparkSession,
          file = file,
          filePath = filePath,
          isSplitable = isSplitable,
          maxSplitBytes = maxSplitBytes,
          partitionValues = partition.values
        )
      }
    }.sortBy(_.length)(implicitly[Ordering[Long]].reverse)

    val partitions =
      FilePartition.getFilePartitions(relation.sparkSession, splitFiles, maxSplitBytes)

    new FileScanRDD(fsRelation.sparkSession, readFile, partitions)
  }

  // Filters unused DynamicPruningExpression expressions - one which has been replaced
  // with DynamicPruningExpression(Literal.TrueLiteral) during Physical Planning
  private def filterUnusedDynamicPruningExpressions(
      predicates: Seq[Expression]): Seq[Expression] = {
    predicates.filterNot(_ == DynamicPruningExpression(Literal.TrueLiteral))
  }

  override def doCanonicalize(): FileSourceScanExec = {
    FileSourceScanExec(
      relation,
      output.map(QueryPlan.normalizeExpressions(_, output)),
      requiredSchema,
      QueryPlan.normalizePredicates(
        filterUnusedDynamicPruningExpressions(partitionFilters), output),
      optionalBucketSet,
      optionalNumCoalescedBuckets,
      QueryPlan.normalizePredicates(dataFilters, output),
      None,
      disableBucketedScan)
  }
}<|MERGE_RESOLUTION|>--- conflicted
+++ resolved
@@ -240,7 +240,6 @@
       setFilesNumAndSizeMetric(ret, false)
       val timeTakenMs = (System.nanoTime() - startTime) / 1000 / 1000
       driverMetrics("pruningTime") = timeTakenMs
-      driverMetrics("numPartitions") = ret.length
       ret
     } else {
       selectedPartitions
@@ -260,12 +259,8 @@
 
   // exposed for testing
   lazy val bucketedScan: Boolean = {
-<<<<<<< HEAD
-    if (relation.sparkSession.sessionState.conf.bucketingEnabled && relation.bucketSpec.isDefined) {
-=======
     if (relation.sparkSession.sessionState.conf.bucketingEnabled && relation.bucketSpec.isDefined
       && !disableBucketedScan) {
->>>>>>> a630e8d1
       val spec = relation.bucketSpec.get
       val bucketColumns = spec.bucketColumnNames.flatMap(n => toAttribute(n))
       bucketColumns.size == spec.bucketColumnNames.size
@@ -296,12 +291,8 @@
       // above
       val spec = relation.bucketSpec.get
       val bucketColumns = spec.bucketColumnNames.flatMap(n => toAttribute(n))
-<<<<<<< HEAD
-      val partitioning = HashPartitioning(bucketColumns, spec.numBuckets)
-=======
       val numPartitions = optionalNumCoalescedBuckets.getOrElse(spec.numBuckets)
       val partitioning = HashPartitioning(bucketColumns, numPartitions)
->>>>>>> a630e8d1
       val sortColumns =
         spec.sortColumnNames.map(x => toAttribute(x)).takeWhile(x => x.isDefined).map(_.get)
       val shouldCalculateSortOrder =
@@ -321,12 +312,8 @@
           files.map(_.getPath.getName).groupBy(file => BucketingUtils.getBucketId(file))
         val singleFilePartitions = bucketToFilesGrouping.forall(p => p._2.length <= 1)
 
-<<<<<<< HEAD
-        if (singleFilePartitions) {
-=======
         // TODO SPARK-24528 Sort order is currently ignored if buckets are coalesced.
         if (singleFilePartitions && optionalNumCoalescedBuckets.isEmpty) {
->>>>>>> a630e8d1
           // TODO Currently Spark does not support writing columns sorting in descending order
           // so using Ascending order. This can be fixed in future
           sortColumns.map(attribute => SortOrder(attribute, Ascending))
