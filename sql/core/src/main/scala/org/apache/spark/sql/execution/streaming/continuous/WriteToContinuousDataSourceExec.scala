/*
 * Licensed to the Apache Software Foundation (ASF) under one or more
 * contributor license agreements.  See the NOTICE file distributed with
 * this work for additional information regarding copyright ownership.
 * The ASF licenses this file to You under the Apache License, Version 2.0
 * (the "License"); you may not use this file except in compliance with
 * the License.  You may obtain a copy of the License at
 *
 *    http://www.apache.org/licenses/LICENSE-2.0
 *
 * Unless required by applicable law or agreed to in writing, software
 * distributed under the License is distributed on an "AS IS" BASIS,
 * WITHOUT WARRANTIES OR CONDITIONS OF ANY KIND, either express or implied.
 * See the License for the specific language governing permissions and
 * limitations under the License.
 */

package org.apache.spark.sql.execution.streaming.continuous

import scala.util.control.NonFatal

import org.apache.spark.SparkException
import org.apache.spark.internal.Logging
import org.apache.spark.rdd.RDD
import org.apache.spark.sql.catalyst.InternalRow
import org.apache.spark.sql.catalyst.expressions.Attribute
import org.apache.spark.sql.connector.write.streaming.StreamingWrite
import org.apache.spark.sql.execution.{SparkPlan, UnaryExecNode}
import org.apache.spark.sql.execution.streaming.StreamExecution
<<<<<<< HEAD
import org.apache.spark.sql.sources.v2.writer.streaming.StreamWriter

/**
 * The physical plan for writing data into a continuous processing [[StreamWriter]].
 */
case class WriteToContinuousDataSourceExec(writer: StreamWriter, query: SparkPlan)
    extends SparkPlan with Logging {
  override def children: Seq[SparkPlan] = Seq(query)
  override def output: Seq[Attribute] = Nil

  override protected def doExecute(): RDD[InternalRow] = {
    val writerFactory = writer.createWriterFactory()
    val rdd = new ContinuousWriteRDD(query.execute(), writerFactory)

    logInfo(s"Start processing data source writer: $writer. " +
=======

/**
 * The physical plan for writing data into a continuous processing [[StreamingWrite]].
 */
case class WriteToContinuousDataSourceExec(write: StreamingWrite, query: SparkPlan)
  extends UnaryExecNode with Logging {

  override def child: SparkPlan = query
  override def output: Seq[Attribute] = Nil

  override protected def doExecute(): RDD[InternalRow] = {
    val writerFactory = write.createStreamingWriterFactory()
    val rdd = new ContinuousWriteRDD(query.execute(), writerFactory)

    logInfo(s"Start processing data source write support: $write. " +
>>>>>>> cceb2d6f
      s"The input RDD has ${rdd.partitions.length} partitions.")
    EpochCoordinatorRef.get(
      sparkContext.getLocalProperty(ContinuousExecution.EPOCH_COORDINATOR_ID_KEY),
      sparkContext.env)
      .askSync[Unit](SetWriterPartitions(rdd.getNumPartitions))

    try {
      // Force the RDD to run so continuous processing starts; no data is actually being collected
      // to the driver, as ContinuousWriteRDD outputs nothing.
      rdd.collect()
    } catch {
      case _: InterruptedException =>
        // Interruption is how continuous queries are ended, so accept and ignore the exception.
      case cause: Throwable =>
        cause match {
          // Do not wrap interruption exceptions that will be handled by streaming specially.
          case _ if StreamExecution.isInterruptionException(cause, sparkContext) => throw cause
          // Only wrap non fatal exceptions.
          case NonFatal(e) => throw new SparkException("Writing job aborted.", e)
          case _ => throw cause
        }
    }

    sparkContext.emptyRDD
  }
}<|MERGE_RESOLUTION|>--- conflicted
+++ resolved
@@ -27,23 +27,6 @@
 import org.apache.spark.sql.connector.write.streaming.StreamingWrite
 import org.apache.spark.sql.execution.{SparkPlan, UnaryExecNode}
 import org.apache.spark.sql.execution.streaming.StreamExecution
-<<<<<<< HEAD
-import org.apache.spark.sql.sources.v2.writer.streaming.StreamWriter
-
-/**
- * The physical plan for writing data into a continuous processing [[StreamWriter]].
- */
-case class WriteToContinuousDataSourceExec(writer: StreamWriter, query: SparkPlan)
-    extends SparkPlan with Logging {
-  override def children: Seq[SparkPlan] = Seq(query)
-  override def output: Seq[Attribute] = Nil
-
-  override protected def doExecute(): RDD[InternalRow] = {
-    val writerFactory = writer.createWriterFactory()
-    val rdd = new ContinuousWriteRDD(query.execute(), writerFactory)
-
-    logInfo(s"Start processing data source writer: $writer. " +
-=======
 
 /**
  * The physical plan for writing data into a continuous processing [[StreamingWrite]].
@@ -59,7 +42,6 @@
     val rdd = new ContinuousWriteRDD(query.execute(), writerFactory)
 
     logInfo(s"Start processing data source write support: $write. " +
->>>>>>> cceb2d6f
       s"The input RDD has ${rdd.partitions.length} partitions.")
     EpochCoordinatorRef.get(
       sparkContext.getLocalProperty(ContinuousExecution.EPOCH_COORDINATOR_ID_KEY),
