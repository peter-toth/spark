--- conflicted
+++ resolved
@@ -39,11 +39,6 @@
 case class InsertAdaptiveSparkPlan(
     adaptiveExecutionContext: AdaptiveExecutionContext) extends Rule[SparkPlan] {
 
-<<<<<<< HEAD
-  private val conf = adaptiveExecutionContext.session.sessionState.conf
-
-=======
->>>>>>> a630e8d1
   override def apply(plan: SparkPlan): SparkPlan = applyInternal(plan, false)
 
   private def applyInternal(plan: SparkPlan, isSubquery: Boolean): SparkPlan = plan match {
