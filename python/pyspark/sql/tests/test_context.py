--- conflicted
+++ resolved
@@ -165,10 +165,6 @@
             sql_context = SQLContext.getOrCreate(sc)
             assert(isinstance(sql_context, SQLContext))
         finally:
-<<<<<<< HEAD
-            SQLContext._instantiatedContext = None
-=======
->>>>>>> a630e8d1
             if sql_context is not None:
                 sql_context.sparkSession.stop()
             if sc is not None:
