--- conflicted
+++ resolved
@@ -114,11 +114,7 @@
         d,
         "fromDecimal",
         inputObject :: Nil,
-<<<<<<< HEAD
-        returnNullable = false), d)
-=======
         returnNullable = false), d, !SQLConf.get.ansiEnabled)
->>>>>>> cceb2d6f
 
     case StringType => createSerializerForString(inputObject)
 
