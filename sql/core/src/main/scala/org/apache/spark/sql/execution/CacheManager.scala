/*
 * Licensed to the Apache Software Foundation (ASF) under one or more
 * contributor license agreements.  See the NOTICE file distributed with
 * this work for additional information regarding copyright ownership.
 * The ASF licenses this file to You under the Apache License, Version 2.0
 * (the "License"); you may not use this file except in compliance with
 * the License.  You may obtain a copy of the License at
 *
 *    http://www.apache.org/licenses/LICENSE-2.0
 *
 * Unless required by applicable law or agreed to in writing, software
 * distributed under the License is distributed on an "AS IS" BASIS,
 * WITHOUT WARRANTIES OR CONDITIONS OF ANY KIND, either express or implied.
 * See the License for the specific language governing permissions and
 * limitations under the License.
 */

package org.apache.spark.sql.execution

import scala.collection.immutable.IndexedSeq

import org.apache.hadoop.fs.{FileSystem, Path}

import org.apache.spark.internal.Logging
import org.apache.spark.sql.{Dataset, SparkSession}
import org.apache.spark.sql.catalyst.expressions.{Attribute, SubqueryExpression}
import org.apache.spark.sql.catalyst.optimizer.EliminateResolvedHint
import org.apache.spark.sql.catalyst.plans.logical.{IgnoreCachedData, LogicalPlan, ResolvedHint}
import org.apache.spark.sql.execution.columnar.InMemoryRelation
import org.apache.spark.sql.execution.command.CommandUtils
import org.apache.spark.sql.execution.datasources.{FileIndex, HadoopFsRelation, LogicalRelation}
import org.apache.spark.sql.execution.datasources.v2.{DataSourceV2Relation, FileTable}
import org.apache.spark.storage.StorageLevel
import org.apache.spark.storage.StorageLevel.MEMORY_AND_DISK

/** Holds a cached logical plan and its data */
case class CachedData(plan: LogicalPlan, cachedRepresentation: InMemoryRelation)

/**
 * Provides support in a SQLContext for caching query results and automatically using these cached
 * results when subsequent queries are executed.  Data is cached using byte buffers stored in an
 * InMemoryRelation.  This relation is automatically substituted query plans that return the
 * `sameResult` as the originally cached query.
 *
 * Internal to Spark SQL.
 */
class CacheManager extends Logging {

  /**
   * Maintains the list of cached plans as an immutable sequence.  Any updates to the list
   * should be protected in a "this.synchronized" block which includes the reading of the
   * existing value and the update of the cachedData var.
   */
  @transient @volatile
  private var cachedData = IndexedSeq[CachedData]()

  /** Clears all cached tables. */
  def clearCache(): Unit = this.synchronized {
    cachedData.foreach(_.cachedRepresentation.cacheBuilder.clearCache())
    cachedData = IndexedSeq[CachedData]()
  }

  /** Checks if the cache is empty. */
  def isEmpty: Boolean = {
    cachedData.isEmpty
  }

  /**
   * Caches the data produced by the logical representation of the given [[Dataset]].
   * Unlike `RDD.cache()`, the default storage level is set to be `MEMORY_AND_DISK` because
   * recomputing the in-memory columnar representation of the underlying table is expensive.
   */
  def cacheQuery(
      query: Dataset[_],
      tableName: Option[String] = None,
      storageLevel: StorageLevel = MEMORY_AND_DISK): Unit = {
    val planToCache = query.logicalPlan
    if (lookupCachedData(planToCache).nonEmpty) {
      logWarning("Asked to cache already cached data.")
    } else {
      val sparkSession = query.sparkSession
      val qe = sparkSession.sessionState.executePlan(planToCache)
      val inMemoryRelation = InMemoryRelation(
        sparkSession.sessionState.conf.useCompression,
        sparkSession.sessionState.conf.columnBatchSize, storageLevel,
        qe.executedPlan,
        tableName,
        optimizedPlan = qe.optimizedPlan)
      this.synchronized {
        if (lookupCachedData(planToCache).nonEmpty) {
          logWarning("Data has already been cached.")
        } else {
          cachedData = CachedData(planToCache, inMemoryRelation) +: cachedData
        }
      }
    }
  }

  /**
   * Un-cache the given plan or all the cache entries that refer to the given plan.
   * @param query     The [[Dataset]] to be un-cached.
   * @param cascade   If true, un-cache all the cache entries that refer to the given
   *                  [[Dataset]]; otherwise un-cache the given [[Dataset]] only.
   */
  def uncacheQuery(
      query: Dataset[_],
      cascade: Boolean): Unit = {
    uncacheQuery(query.sparkSession, query.logicalPlan, cascade)
  }

  /**
   * Un-cache the given plan or all the cache entries that refer to the given plan.
   * @param spark     The Spark session.
   * @param plan      The plan to be un-cached.
   * @param cascade   If true, un-cache all the cache entries that refer to the given
   *                  plan; otherwise un-cache the given plan only.
   * @param blocking  Whether to block until all blocks are deleted.
   */
  def uncacheQuery(
      spark: SparkSession,
      plan: LogicalPlan,
      cascade: Boolean,
      blocking: Boolean = false): Unit = {
    val shouldRemove: LogicalPlan => Boolean =
      if (cascade) {
        _.find(_.sameResult(plan)).isDefined
      } else {
        _.sameResult(plan)
      }
    val plansToUncache = cachedData.filter(cd => shouldRemove(cd.plan))
    this.synchronized {
      cachedData = cachedData.filterNot(cd => plansToUncache.exists(_ eq cd))
    }
    plansToUncache.foreach { _.cachedRepresentation.cacheBuilder.clearCache(blocking) }

    // Re-compile dependent cached queries after removing the cached query.
    if (!cascade) {
      recacheByCondition(spark, cd => {
        // If the cache buffer has already been loaded, we don't need to recompile the cached plan,
        // as it does not rely on the plan that has been uncached anymore, it will just produce
        // data from the cache buffer.
        // Note that the `CachedRDDBuilder.isCachedColumnBuffersLoaded` call is a non-locking
        // status test and may not return the most accurate cache buffer state. So the worse case
        // scenario can be:
        // 1) The buffer has been loaded, but `isCachedColumnBuffersLoaded` returns false, then we
        //    will clear the buffer and re-compiled the plan. It is inefficient but doesn't affect
        //    correctness.
        // 2) The buffer has been cleared, but `isCachedColumnBuffersLoaded` returns true, then we
        //    will keep it as it is. It means the physical plan has been re-compiled already in the
        //    other thread.
        val cacheAlreadyLoaded = cd.cachedRepresentation.cacheBuilder.isCachedColumnBuffersLoaded
        cd.plan.find(_.sameResult(plan)).isDefined && !cacheAlreadyLoaded
      })
    }
  }

  // Analyzes column statistics in the given cache data
  private[sql] def analyzeColumnCacheQuery(
      sparkSession: SparkSession,
      cachedData: CachedData,
      column: Seq[Attribute]): Unit = {
    val relation = cachedData.cachedRepresentation
    val (rowCount, newColStats) =
      CommandUtils.computeColumnStats(sparkSession, relation, column)
    relation.updateStats(rowCount, newColStats)
  }

  /**
   * Tries to re-cache all the cache entries that refer to the given plan.
   */
  def recacheByPlan(spark: SparkSession, plan: LogicalPlan): Unit = {
    recacheByCondition(spark, _.plan.find(_.sameResult(plan)).isDefined)
  }

  /**
   *  Re-caches all the cache entries that satisfies the given `condition`.
   */
  private def recacheByCondition(
      spark: SparkSession,
<<<<<<< HEAD
      condition: LogicalPlan => Boolean,
      clearCache: Boolean = true): Unit = {
    val it = cachedData.iterator()
    val needToRecache = scala.collection.mutable.ArrayBuffer.empty[CachedData]
    while (it.hasNext) {
      val cd = it.next()
      // If `clearCache` is false (which means the recache request comes from a non-cascading
      // cache invalidation) and the cache buffer has already been loaded, we do not need to
      // re-compile a physical plan because the old plan will not be used any more by the
      // CacheManager although it still lives in compiled `Dataset`s and it could still work.
      // Otherwise, it means either `clearCache` is true, then we have to clear the cache buffer
      // and re-compile the physical plan; or it is a non-cascading cache invalidation and cache
      // buffer is still empty, then we could have a more efficient new plan by removing
      // dependency on the previously removed cache entries.
      // Note that the `CachedRDDBuilder`.`isCachedColumnBuffersLoaded` call is a non-locking
      // status test and may not return the most accurate cache buffer state. So the worse case
      // scenario can be:
      // 1) The buffer has been loaded, but `isCachedColumnBuffersLoaded` returns false, then we
      //    will clear the buffer and build a new plan. It is inefficient but doesn't affect
      //    correctness.
      // 2) The buffer has been cleared, but `isCachedColumnBuffersLoaded` returns true, then we
      //    will keep it as it is. It means the physical plan has been re-compiled already in the
      //    other thread.
      val buildNewPlan =
        clearCache || !cd.cachedRepresentation.cacheBuilder.isCachedColumnBuffersLoaded
      if (condition(cd.plan) && buildNewPlan) {
        cd.cachedRepresentation.cacheBuilder.clearCache()
        // Remove the cache entry before we create a new one, so that we can have a different
        // physical plan.
        it.remove()
        val plan = spark.sessionState.executePlan(cd.plan).executedPlan
        val newCache = InMemoryRelation(
          cacheBuilder = cd.cachedRepresentation
            .cacheBuilder.copy(cachedPlan = plan)(_cachedColumnBuffers = null),
          logicalPlan = cd.plan)
        needToRecache += cd.copy(cachedRepresentation = newCache)
=======
      condition: CachedData => Boolean): Unit = {
    val needToRecache = cachedData.filter(condition)
    this.synchronized {
      // Remove the cache entry before creating a new ones.
      cachedData = cachedData.filterNot(cd => needToRecache.exists(_ eq cd))
    }
    needToRecache.map { cd =>
      cd.cachedRepresentation.cacheBuilder.clearCache()
      val qe = spark.sessionState.executePlan(cd.plan)
      val newCache = InMemoryRelation(
        cacheBuilder = cd.cachedRepresentation.cacheBuilder.copy(cachedPlan = qe.executedPlan),
        optimizedPlan = qe.optimizedPlan)
      val recomputedPlan = cd.copy(cachedRepresentation = newCache)
      this.synchronized {
        if (lookupCachedData(recomputedPlan.plan).nonEmpty) {
          logWarning("While recaching, data was already added to cache.")
        } else {
          cachedData = recomputedPlan +: cachedData
        }
>>>>>>> cceb2d6f
      }
    }
  }

  /** Optionally returns cached data for the given [[Dataset]] */
  def lookupCachedData(query: Dataset[_]): Option[CachedData] = {
    lookupCachedData(query.logicalPlan)
  }

  /** Optionally returns cached data for the given [[LogicalPlan]]. */
  def lookupCachedData(plan: LogicalPlan): Option[CachedData] = {
    cachedData.find(cd => plan.sameResult(cd.plan))
  }

  /** Replaces segments of the given logical plan with cached versions where possible. */
  def useCachedData(plan: LogicalPlan): LogicalPlan = {
    val newPlan = plan transformDown {
      case command: IgnoreCachedData => command

      case currentFragment =>
        lookupCachedData(currentFragment).map { cached =>
          // After cache lookup, we should still keep the hints from the input plan.
          val hints = EliminateResolvedHint.extractHintsFromPlan(currentFragment)._2
          val cachedPlan = cached.cachedRepresentation.withOutput(currentFragment.output)
          // The returned hint list is in top-down order, we should create the hint nodes from
          // right to left.
          hints.foldRight[LogicalPlan](cachedPlan) { case (hint, p) =>
            ResolvedHint(p, hint)
          }
        }.getOrElse(currentFragment)
    }

    newPlan transformAllExpressions {
      case s: SubqueryExpression => s.withNewPlan(useCachedData(s.plan))
    }
  }

  /**
   * Tries to re-cache all the cache entries that contain `resourcePath` in one or more
   * `HadoopFsRelation` node(s) as part of its logical plan.
   */
  def recacheByPath(spark: SparkSession, resourcePath: String): Unit = {
    val (fs, qualifiedPath) = {
      val path = new Path(resourcePath)
      val fs = path.getFileSystem(spark.sessionState.newHadoopConf())
      (fs, fs.makeQualified(path))
    }

    recacheByCondition(spark, _.plan.find(lookupAndRefresh(_, fs, qualifiedPath)).isDefined)
  }

  /**
   * Traverses a given `plan` and searches for the occurrences of `qualifiedPath` in the
   * [[org.apache.spark.sql.execution.datasources.FileIndex]] of any [[HadoopFsRelation]] nodes
   * in the plan. If found, we refresh the metadata and return true. Otherwise, this method returns
   * false.
   */
  private def lookupAndRefresh(plan: LogicalPlan, fs: FileSystem, qualifiedPath: Path): Boolean = {
    plan match {
      case lr: LogicalRelation => lr.relation match {
        case hr: HadoopFsRelation =>
          refreshFileIndexIfNecessary(hr.location, fs, qualifiedPath)
        case _ => false
      }

      case DataSourceV2Relation(fileTable: FileTable, _, _) =>
        refreshFileIndexIfNecessary(fileTable.fileIndex, fs, qualifiedPath)

      case _ => false
    }
  }

  /**
   * Refresh the given [[FileIndex]] if any of its root paths starts with `qualifiedPath`.
   * @return whether the [[FileIndex]] is refreshed.
   */
  private def refreshFileIndexIfNecessary(
      fileIndex: FileIndex,
      fs: FileSystem,
      qualifiedPath: Path): Boolean = {
    val prefixToInvalidate = qualifiedPath.toString
    val needToRefresh = fileIndex.rootPaths
      .map(_.makeQualified(fs.getUri, fs.getWorkingDirectory).toString)
      .exists(_.startsWith(prefixToInvalidate))
    if (needToRefresh) fileIndex.refresh()
    needToRefresh
  }
}<|MERGE_RESOLUTION|>--- conflicted
+++ resolved
@@ -177,44 +177,6 @@
    */
   private def recacheByCondition(
       spark: SparkSession,
-<<<<<<< HEAD
-      condition: LogicalPlan => Boolean,
-      clearCache: Boolean = true): Unit = {
-    val it = cachedData.iterator()
-    val needToRecache = scala.collection.mutable.ArrayBuffer.empty[CachedData]
-    while (it.hasNext) {
-      val cd = it.next()
-      // If `clearCache` is false (which means the recache request comes from a non-cascading
-      // cache invalidation) and the cache buffer has already been loaded, we do not need to
-      // re-compile a physical plan because the old plan will not be used any more by the
-      // CacheManager although it still lives in compiled `Dataset`s and it could still work.
-      // Otherwise, it means either `clearCache` is true, then we have to clear the cache buffer
-      // and re-compile the physical plan; or it is a non-cascading cache invalidation and cache
-      // buffer is still empty, then we could have a more efficient new plan by removing
-      // dependency on the previously removed cache entries.
-      // Note that the `CachedRDDBuilder`.`isCachedColumnBuffersLoaded` call is a non-locking
-      // status test and may not return the most accurate cache buffer state. So the worse case
-      // scenario can be:
-      // 1) The buffer has been loaded, but `isCachedColumnBuffersLoaded` returns false, then we
-      //    will clear the buffer and build a new plan. It is inefficient but doesn't affect
-      //    correctness.
-      // 2) The buffer has been cleared, but `isCachedColumnBuffersLoaded` returns true, then we
-      //    will keep it as it is. It means the physical plan has been re-compiled already in the
-      //    other thread.
-      val buildNewPlan =
-        clearCache || !cd.cachedRepresentation.cacheBuilder.isCachedColumnBuffersLoaded
-      if (condition(cd.plan) && buildNewPlan) {
-        cd.cachedRepresentation.cacheBuilder.clearCache()
-        // Remove the cache entry before we create a new one, so that we can have a different
-        // physical plan.
-        it.remove()
-        val plan = spark.sessionState.executePlan(cd.plan).executedPlan
-        val newCache = InMemoryRelation(
-          cacheBuilder = cd.cachedRepresentation
-            .cacheBuilder.copy(cachedPlan = plan)(_cachedColumnBuffers = null),
-          logicalPlan = cd.plan)
-        needToRecache += cd.copy(cachedRepresentation = newCache)
-=======
       condition: CachedData => Boolean): Unit = {
     val needToRecache = cachedData.filter(condition)
     this.synchronized {
@@ -234,7 +196,6 @@
         } else {
           cachedData = recomputedPlan +: cachedData
         }
->>>>>>> cceb2d6f
       }
     }
   }
