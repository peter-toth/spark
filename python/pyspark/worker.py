--- conflicted
+++ resolved
@@ -18,11 +18,6 @@
 """
 Worker that receives input from Piped RDD.
 """
-<<<<<<< HEAD
-from __future__ import print_function
-from __future__ import absolute_import
-=======
->>>>>>> a630e8d1
 import os
 import sys
 import time
@@ -342,11 +337,7 @@
             pickleSer, infile, eval_type, runner_conf, udf_index=0)
 
         def func(_, iterator):
-<<<<<<< HEAD
-            num_input_rows = [0]  # TODO(SPARK-29909): Use nonlocal after we drop Python 2.
-=======
             num_input_rows = 0
->>>>>>> a630e8d1
 
             def map_batch(batch):
                 nonlocal num_input_rows
@@ -369,11 +360,7 @@
                 # by consuming the input iterator in user side. Therefore,
                 # it's very unlikely the output length is higher than
                 # input length.
-<<<<<<< HEAD
-                assert is_map_iter or num_output_rows <= num_input_rows[0], \
-=======
                 assert is_map_iter or num_output_rows <= num_input_rows, \
->>>>>>> a630e8d1
                     "Pandas SCALAR_ITER UDF outputted more rows than input rows."
                 yield (result_batch, result_type)
 
@@ -386,19 +373,11 @@
                     raise RuntimeError("pandas iterator UDF should exhaust the input "
                                        "iterator.")
 
-<<<<<<< HEAD
-                if num_output_rows != num_input_rows[0]:
-                    raise RuntimeError(
-                        "The length of output in Scalar iterator pandas UDF should be "
-                        "the same with the input's; however, the length of output was %d and the "
-                        "length of input was %d." % (num_output_rows, num_input_rows[0]))
-=======
                 if num_output_rows != num_input_rows:
                     raise RuntimeError(
                         "The length of output in Scalar iterator pandas UDF should be "
                         "the same with the input's; however, the length of output was %d and the "
                         "length of input was %d." % (num_output_rows, num_input_rows))
->>>>>>> a630e8d1
 
         # profiling is not supported for UDF
         return func, None, ser, ser
