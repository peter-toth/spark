--- conflicted
+++ resolved
@@ -22,21 +22,15 @@
 import org.mockito.Mockito._
 import org.scalatestplus.mockito.MockitoSugar
 
-import org.apache.spark.{SparkEnv, SparkFunSuite, TaskContext}
-import org.apache.spark.rpc.{RpcEndpointRef, RpcEnv}
+import org.apache.spark.{SparkEnv, TaskContext}
+import org.apache.spark.rpc.RpcEndpointRef
 import org.apache.spark.sql.catalyst.InternalRow
 import org.apache.spark.sql.catalyst.expressions.{GenericInternalRow, UnsafeProjection, UnsafeRow}
 import org.apache.spark.sql.connector.read.streaming.{ContinuousPartitionReader, ContinuousStream, PartitionOffset}
 import org.apache.spark.sql.connector.write.streaming.StreamingWrite
 import org.apache.spark.sql.execution.streaming.continuous._
-<<<<<<< HEAD
-import org.apache.spark.sql.sources.v2.reader.InputPartition
-import org.apache.spark.sql.sources.v2.reader.streaming.{ContinuousInputPartitionReader, ContinuousReader, PartitionOffset}
-import org.apache.spark.sql.sources.v2.writer.streaming.StreamWriter
-=======
->>>>>>> cceb2d6f
 import org.apache.spark.sql.streaming.StreamTest
-import org.apache.spark.sql.types.{DataType, IntegerType}
+import org.apache.spark.sql.types.{DataType, IntegerType, StructType}
 
 class ContinuousQueuedDataReaderSuite extends StreamTest with MockitoSugar {
   case class LongPartitionOffset(offset: Long) extends PartitionOffset
@@ -49,13 +43,8 @@
   override def beforeEach(): Unit = {
     super.beforeEach()
     epochEndpoint = EpochCoordinatorRef.create(
-<<<<<<< HEAD
-      mock[StreamWriter],
-      mock[ContinuousReader],
-=======
       mock[StreamingWrite],
       mock[ContinuousStream],
->>>>>>> cceb2d6f
       mock[ContinuousExecution],
       coordinatorId,
       startEpoch,
@@ -83,26 +72,26 @@
    */
   private def setup(): (BlockingQueue[UnsafeRow], ContinuousQueuedDataReader) = {
     val queue = new ArrayBlockingQueue[UnsafeRow](1024)
-    val factory = new InputPartition[InternalRow] {
-      override def createPartitionReader() = new ContinuousInputPartitionReader[InternalRow] {
-        var index = -1
-        var curr: UnsafeRow = _
+    val partitionReader = new ContinuousPartitionReader[InternalRow] {
+      var index = -1
+      var curr: UnsafeRow = _
 
-        override def next() = {
-          curr = queue.take()
-          index += 1
-          true
-        }
+      override def next() = {
+        curr = queue.take()
+        index += 1
+        true
+      }
 
-        override def get = curr
+      override def get = curr
 
-        override def getOffset = LongPartitionOffset(index)
+      override def getOffset = LongPartitionOffset(index)
 
-        override def close() = {}
-      }
+      override def close() = {}
     }
     val reader = new ContinuousQueuedDataReader(
-      new ContinuousDataSourceRDDPartition(0, factory),
+      0,
+      partitionReader,
+      new StructType().add("i", "int"),
       mockContext,
       dataQueueSize = sqlContext.conf.continuousStreamingExecutorQueueSize,
       epochPollIntervalMs = sqlContext.conf.continuousStreamingExecutorPollIntervalMs)
