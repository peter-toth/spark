--- conflicted
+++ resolved
@@ -20,13 +20,8 @@
   <modelVersion>4.0.0</modelVersion>
   <parent>
     <groupId>org.apache.spark</groupId>
-<<<<<<< HEAD
-    <artifactId>spark-parent_2.11</artifactId>
-    <version>2.4.0.7.0.2.0-SNAPSHOT</version>
-=======
     <artifactId>spark-parent_2.12</artifactId>
-    <version>3.0.0-SNAPSHOT</version>
->>>>>>> cceb2d6f
+    <version>3.0.0.cloudera1-SNAPSHOT</version>
     <relativePath>../pom.xml</relativePath>
   </parent>
 
