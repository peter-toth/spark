/*
 * Licensed to the Apache Software Foundation (ASF) under one or more
 * contributor license agreements.  See the NOTICE file distributed with
 * this work for additional information regarding copyright ownership.
 * The ASF licenses this file to You under the Apache License, Version 2.0
 * (the "License"); you may not use this file except in compliance with
 * the License.  You may obtain a copy of the License at
 *
 *    http://www.apache.org/licenses/LICENSE-2.0
 *
 * Unless required by applicable law or agreed to in writing, software
 * distributed under the License is distributed on an "AS IS" BASIS,
 * WITHOUT WARRANTIES OR CONDITIONS OF ANY KIND, either express or implied.
 * See the License for the specific language governing permissions and
 * limitations under the License.
 */

package org.apache.spark.sql.hive.thriftserver

import java.security.PrivilegedExceptionAction
import java.util.{Arrays, Map => JMap}
import java.util.concurrent.{Executors, RejectedExecutionException, TimeUnit}

import scala.collection.JavaConverters._
import scala.collection.mutable.ArrayBuffer
import scala.util.control.NonFatal

import org.apache.hadoop.hive.metastore.api.FieldSchema
import org.apache.hadoop.hive.shims.Utils
import org.apache.hive.service.cli._
import org.apache.hive.service.cli.operation.ExecuteStatementOperation
import org.apache.hive.service.cli.session.HiveSession

import org.apache.spark.internal.Logging
import org.apache.spark.sql.{DataFrame, Row => SparkRow, SQLContext}
import org.apache.spark.sql.execution.HiveResult.{getTimeFormatters, toHiveString, TimeFormatters}
import org.apache.spark.sql.internal.SQLConf
import org.apache.spark.sql.internal.VariableSubstitution
import org.apache.spark.sql.types._
import org.apache.spark.unsafe.types.CalendarInterval
import org.apache.spark.util.{Utils => SparkUtils}

private[hive] class SparkExecuteStatementOperation(
    val sqlContext: SQLContext,
    parentSession: HiveSession,
    statement: String,
    confOverlay: JMap[String, String],
<<<<<<< HEAD
    runInBackground: Boolean = true)
=======
    runInBackground: Boolean = true,
    queryTimeout: Long)
>>>>>>> a630e8d1
  extends ExecuteStatementOperation(parentSession, statement, confOverlay, runInBackground)
  with SparkOperation
  with Logging {

  // If a timeout value `queryTimeout` is specified by users and it is smaller than
  // a global timeout value, we use the user-specified value.
  // This code follows the Hive timeout behaviour (See #29933 for details).
  private val timeout = {
    val globalTimeout = sqlContext.conf.getConf(SQLConf.THRIFTSERVER_QUERY_TIMEOUT)
    if (globalTimeout > 0 && (queryTimeout <= 0 || globalTimeout < queryTimeout)) {
      globalTimeout
    } else {
      queryTimeout
    }
  }

  private val substitutorStatement = SQLConf.withExistingConf(sqlContext.conf) {
    new VariableSubstitution().substitute(statement)
  }

  private var result: DataFrame = _

  // We cache the returned rows to get iterators again in case the user wants to use FETCH_FIRST.
  // This is only used when `spark.sql.thriftServer.incrementalCollect` is set to `false`.
  // In case of `true`, this will be `None` and FETCH_FIRST will trigger re-execution.
  private var resultList: Option[Array[SparkRow]] = _
  private var previousFetchEndOffset: Long = 0
  private var previousFetchStartOffset: Long = 0
  private var iter: Iterator[SparkRow] = _
  private var dataTypes: Array[DataType] = _

  private lazy val resultSchema: TableSchema = {
    if (result == null || result.schema.isEmpty) {
      new TableSchema(Arrays.asList(new FieldSchema("Result", "string", "")))
    } else {
      logInfo(s"Result Schema: ${result.schema}")
      SparkExecuteStatementOperation.getTableSchema(result.schema)
    }
  }

<<<<<<< HEAD
  def addNonNullColumnValue(from: SparkRow, to: ArrayBuffer[Any], ordinal: Int): Unit = {
=======
  def addNonNullColumnValue(
      from: SparkRow,
      to: ArrayBuffer[Any],
      ordinal: Int,
      timeFormatters: TimeFormatters): Unit = {
>>>>>>> a630e8d1
    dataTypes(ordinal) match {
      case StringType =>
        to += from.getString(ordinal)
      case IntegerType =>
        to += from.getInt(ordinal)
      case BooleanType =>
        to += from.getBoolean(ordinal)
      case DoubleType =>
        to += from.getDouble(ordinal)
      case FloatType =>
        to += from.getFloat(ordinal)
      case DecimalType() =>
        to += from.getDecimal(ordinal)
      case LongType =>
        to += from.getLong(ordinal)
      case ByteType =>
        to += from.getByte(ordinal)
      case ShortType =>
        to += from.getShort(ordinal)
      case BinaryType =>
        to += from.getAs[Array[Byte]](ordinal)
      // SPARK-31859, SPARK-31861: Date and Timestamp need to be turned to String here to:
      // - respect spark.sql.session.timeZone
      // - work with spark.sql.datetime.java8API.enabled
      // These types have always been sent over the wire as string, converted later.
      case _: DateType | _: TimestampType =>
<<<<<<< HEAD
        val hiveString = HiveResult.toHiveString((from.get(ordinal), dataTypes(ordinal)))
        to += hiveString
=======
        to += toHiveString((from.get(ordinal), dataTypes(ordinal)), false, timeFormatters)
>>>>>>> a630e8d1
      case CalendarIntervalType =>
        to += toHiveString(
          (from.getAs[CalendarInterval](ordinal), CalendarIntervalType),
          false,
          timeFormatters)
      case _: ArrayType | _: StructType | _: MapType | _: UserDefinedType[_] =>
        to += toHiveString((from.get(ordinal), dataTypes(ordinal)), false, timeFormatters)
    }
  }

  def getNextRowSet(order: FetchOrientation, maxRowsL: Long): RowSet = withLocalProperties {
<<<<<<< HEAD
=======
    try {
      sqlContext.sparkContext.setJobGroup(statementId, substitutorStatement)
      getNextRowSetInternal(order, maxRowsL)
    } finally {
      sqlContext.sparkContext.clearJobGroup()
    }
  }

  private def getNextRowSetInternal(
      order: FetchOrientation,
      maxRowsL: Long): RowSet = withLocalProperties {
>>>>>>> a630e8d1
    log.info(s"Received getNextRowSet request order=${order} and maxRowsL=${maxRowsL} " +
      s"with ${statementId}")
    validateDefaultFetchOrientation(order)
    assertState(OperationState.FINISHED)
    setHasResultSet(true)
    val resultRowSet: RowSet = RowSetFactory.create(getResultSetSchema, getProtocolVersion, false)

    // Reset iter when FETCH_FIRST or FETCH_PRIOR
    if ((order.equals(FetchOrientation.FETCH_FIRST) ||
        order.equals(FetchOrientation.FETCH_PRIOR)) && previousFetchEndOffset != 0) {
      // Reset the iterator to the beginning of the query.
      iter = if (sqlContext.getConf(SQLConf.THRIFTSERVER_INCREMENTAL_COLLECT.key).toBoolean) {
        resultList = None
        result.toLocalIterator.asScala
      } else {
        if (resultList.isEmpty) {
          resultList = Some(result.collect())
        }
        resultList.get.iterator
      }
    }

    var resultOffset = {
      if (order.equals(FetchOrientation.FETCH_FIRST)) {
        logInfo(s"FETCH_FIRST request with $statementId. Resetting to resultOffset=0")
        0
      } else if (order.equals(FetchOrientation.FETCH_PRIOR)) {
        // TODO: FETCH_PRIOR should be handled more efficiently than rewinding to beginning and
        // reiterating.
        val targetOffset = math.max(previousFetchStartOffset - maxRowsL, 0)
        logInfo(s"FETCH_PRIOR request with $statementId. Resetting to resultOffset=$targetOffset")
        var off = 0
        while (off < targetOffset && iter.hasNext) {
          iter.next()
          off += 1
        }
        off
      } else { // FETCH_NEXT
        previousFetchEndOffset
      }
    }

    resultRowSet.setStartOffset(resultOffset)
    previousFetchStartOffset = resultOffset
    if (!iter.hasNext) {
      resultRowSet
    } else {
      val timeFormatters = getTimeFormatters
      // maxRowsL here typically maps to java.sql.Statement.getFetchSize, which is an int
      val maxRows = maxRowsL.toInt
      var curRow = 0
      while (curRow < maxRows && iter.hasNext) {
        val sparkRow = iter.next()
        val row = ArrayBuffer[Any]()
        var curCol = 0
        while (curCol < sparkRow.length) {
          if (sparkRow.isNullAt(curCol)) {
            row += null
          } else {
            addNonNullColumnValue(sparkRow, row, curCol, timeFormatters)
          }
          curCol += 1
        }
        resultRowSet.addRow(row.toArray.asInstanceOf[Array[Object]])
        curRow += 1
        resultOffset += 1
      }
      previousFetchEndOffset = resultOffset
      log.info(s"Returning result set with ${curRow} rows from offsets " +
        s"[$previousFetchStartOffset, $previousFetchEndOffset) with $statementId")
      resultRowSet
    }
  }

  def getResultSetSchema: TableSchema = resultSchema

  override def runInternal(): Unit = {
    setState(OperationState.PENDING)
    logInfo(s"Submitting query '$statement' with $statementId")
    HiveThriftServer2.eventManager.onStatementStart(
      statementId,
      parentSession.getSessionHandle.getSessionId.toString,
      statement,
      statementId,
      parentSession.getUsername)
    setHasResultSet(true) // avoid no resultset for async run

    if (timeout > 0) {
      val timeoutExecutor = Executors.newSingleThreadScheduledExecutor()
      timeoutExecutor.schedule(new Runnable {
        override def run(): Unit = {
          try {
            timeoutCancel()
          } catch {
            case NonFatal(e) =>
              setOperationException(new HiveSQLException(e))
              logError(s"Error cancelling the query after timeout: $timeout seconds")
          } finally {
            timeoutExecutor.shutdown()
          }
        }
      }, timeout, TimeUnit.SECONDS)
    }

    if (!runInBackground) {
      execute()
    } else {
      val sparkServiceUGI = Utils.getUGI()

      // Runnable impl to call runInternal asynchronously,
      // from a different thread
      val backgroundOperation = new Runnable() {

        override def run(): Unit = {
          val doAsAction = new PrivilegedExceptionAction[Unit]() {
            override def run(): Unit = {
              registerCurrentOperationLog()
              try {
                withLocalProperties {
                  execute()
                }
              } catch {
                case e: HiveSQLException => setOperationException(e)
              }
            }
          }

          try {
            sparkServiceUGI.doAs(doAsAction)
          } catch {
            case e: Exception =>
              setOperationException(new HiveSQLException(e))
              logError("Error running hive query as user : " +
                sparkServiceUGI.getShortUserName(), e)
          }
        }
      }
      try {
        // This submit blocks if no background threads are available to run this operation
        val backgroundHandle =
          parentSession.getSessionManager().submitBackgroundOperation(backgroundOperation)
        setBackgroundHandle(backgroundHandle)
      } catch {
        case rejected: RejectedExecutionException =>
          logError("Error submitting query in background, query rejected", rejected)
          setState(OperationState.ERROR)
          HiveThriftServer2.eventManager.onStatementError(
            statementId, rejected.getMessage, SparkUtils.exceptionString(rejected))
          throw new HiveSQLException("The background threadpool cannot accept" +
            " new task for execution, please retry the operation", rejected)
        case NonFatal(e) =>
          logError(s"Error executing query in background", e)
          setState(OperationState.ERROR)
          HiveThriftServer2.eventManager.onStatementError(
            statementId, e.getMessage, SparkUtils.exceptionString(e))
          throw new HiveSQLException(e)
      }
    }
  }

  private def execute(): Unit = {
    try {
      synchronized {
        if (getStatus.getState.isTerminal) {
          logInfo(s"Query with $statementId in terminal state before it started running")
          return
        } else {
          logInfo(s"Running query with $statementId")
          setState(OperationState.RUNNING)
        }
      }
      // Always use the latest class loader provided by executionHive's state.
      val executionHiveClassLoader = sqlContext.sharedState.jarClassLoader
      Thread.currentThread().setContextClassLoader(executionHiveClassLoader)

      // Always set the session state classloader to `executionHiveClassLoader` even for sync mode
      if (!runInBackground) {
        parentSession.getSessionState.getConf.setClassLoader(executionHiveClassLoader)
      }

<<<<<<< HEAD
      sqlContext.sparkContext.setJobGroup(statementId, statement)
=======
      sqlContext.sparkContext.setJobGroup(statementId, substitutorStatement)
>>>>>>> a630e8d1
      result = sqlContext.sql(statement)
      logDebug(result.queryExecution.toString())
      HiveThriftServer2.eventManager.onStatementParsed(statementId,
        result.queryExecution.toString())
      iter = {
        if (sqlContext.getConf(SQLConf.THRIFTSERVER_INCREMENTAL_COLLECT.key).toBoolean) {
          resultList = None
          result.toLocalIterator.asScala
        } else {
          resultList = Some(result.collect())
          resultList.get.iterator
        }
      }
      dataTypes = result.schema.fields.map(_.dataType)
    } catch {
      // Actually do need to catch Throwable as some failures don't inherit from Exception and
      // HiveServer will silently swallow them.
      case e: Throwable =>
        // When cancel() or close() is called very quickly after the query is started,
        // then they may both call cleanup() before Spark Jobs are started. But before background
        // task interrupted, it may have start some spark job, so we need to cancel again to
        // make sure job was cancelled when background thread was interrupted
        if (statementId != null) {
          sqlContext.sparkContext.cancelJobGroup(statementId)
        }
        val currentState = getStatus().getState()
        if (currentState.isTerminal) {
          // This may happen if the execution was cancelled, and then closed from another thread.
          logWarning(s"Ignore exception in terminal state with $statementId: $e")
        } else {
          logError(s"Error executing query with $statementId, currentState $currentState, ", e)
          setState(OperationState.ERROR)
          HiveThriftServer2.eventManager.onStatementError(
            statementId, e.getMessage, SparkUtils.exceptionString(e))
          e match {
            case _: HiveSQLException => throw e
            case _ => throw new HiveSQLException("Error running query: " + e.toString, e)
          }
        }
    } finally {
      synchronized {
        if (!getStatus.getState.isTerminal) {
          setState(OperationState.FINISHED)
          HiveThriftServer2.eventManager.onStatementFinish(statementId)
        }
      }
      sqlContext.sparkContext.clearJobGroup()
    }
  }

  def timeoutCancel(): Unit = {
    synchronized {
      if (!getStatus.getState.isTerminal) {
        logInfo(s"Query with $statementId timed out after $timeout seconds")
        setState(OperationState.TIMEDOUT)
        cleanup()
        HiveThriftServer2.eventManager.onStatementTimeout(statementId)
      }
    }
  }

  override def cancel(): Unit = {
    synchronized {
      if (!getStatus.getState.isTerminal) {
        logInfo(s"Cancel query with $statementId")
        setState(OperationState.CANCELED)
        cleanup()
        HiveThriftServer2.eventManager.onStatementCanceled(statementId)
      }
    }
  }

  override protected def cleanup(): Unit = {
    if (runInBackground) {
      val backgroundHandle = getBackgroundHandle()
      if (backgroundHandle != null) {
        backgroundHandle.cancel(true)
      }
    }
    // RDDs will be cleaned automatically upon garbage collection.
    if (statementId != null) {
      sqlContext.sparkContext.cancelJobGroup(statementId)
    }
  }
}

object SparkExecuteStatementOperation {
  def getTableSchema(structType: StructType): TableSchema = {
    val schema = structType.map { field =>
      val attrTypeString = field.dataType match {
        case NullType => "void"
        case CalendarIntervalType => StringType.catalogString
        case other => other.catalogString
      }
      new FieldSchema(field.name, attrTypeString, field.getComment.getOrElse(""))
    }
    new TableSchema(schema.asJava)
  }
}<|MERGE_RESOLUTION|>--- conflicted
+++ resolved
@@ -45,12 +45,8 @@
     parentSession: HiveSession,
     statement: String,
     confOverlay: JMap[String, String],
-<<<<<<< HEAD
-    runInBackground: Boolean = true)
-=======
     runInBackground: Boolean = true,
     queryTimeout: Long)
->>>>>>> a630e8d1
   extends ExecuteStatementOperation(parentSession, statement, confOverlay, runInBackground)
   with SparkOperation
   with Logging {
@@ -91,15 +87,11 @@
     }
   }
 
-<<<<<<< HEAD
-  def addNonNullColumnValue(from: SparkRow, to: ArrayBuffer[Any], ordinal: Int): Unit = {
-=======
   def addNonNullColumnValue(
       from: SparkRow,
       to: ArrayBuffer[Any],
       ordinal: Int,
       timeFormatters: TimeFormatters): Unit = {
->>>>>>> a630e8d1
     dataTypes(ordinal) match {
       case StringType =>
         to += from.getString(ordinal)
@@ -126,12 +118,7 @@
       // - work with spark.sql.datetime.java8API.enabled
       // These types have always been sent over the wire as string, converted later.
       case _: DateType | _: TimestampType =>
-<<<<<<< HEAD
-        val hiveString = HiveResult.toHiveString((from.get(ordinal), dataTypes(ordinal)))
-        to += hiveString
-=======
         to += toHiveString((from.get(ordinal), dataTypes(ordinal)), false, timeFormatters)
->>>>>>> a630e8d1
       case CalendarIntervalType =>
         to += toHiveString(
           (from.getAs[CalendarInterval](ordinal), CalendarIntervalType),
@@ -143,8 +130,6 @@
   }
 
   def getNextRowSet(order: FetchOrientation, maxRowsL: Long): RowSet = withLocalProperties {
-<<<<<<< HEAD
-=======
     try {
       sqlContext.sparkContext.setJobGroup(statementId, substitutorStatement)
       getNextRowSetInternal(order, maxRowsL)
@@ -156,7 +141,6 @@
   private def getNextRowSetInternal(
       order: FetchOrientation,
       maxRowsL: Long): RowSet = withLocalProperties {
->>>>>>> a630e8d1
     log.info(s"Received getNextRowSet request order=${order} and maxRowsL=${maxRowsL} " +
       s"with ${statementId}")
     validateDefaultFetchOrientation(order)
@@ -337,11 +321,7 @@
         parentSession.getSessionState.getConf.setClassLoader(executionHiveClassLoader)
       }
 
-<<<<<<< HEAD
-      sqlContext.sparkContext.setJobGroup(statementId, statement)
-=======
       sqlContext.sparkContext.setJobGroup(statementId, substitutorStatement)
->>>>>>> a630e8d1
       result = sqlContext.sql(statement)
       logDebug(result.queryExecution.toString())
       HiveThriftServer2.eventManager.onStatementParsed(statementId,
