/*
 * Licensed to the Apache Software Foundation (ASF) under one or more
 * contributor license agreements.  See the NOTICE file distributed with
 * this work for additional information regarding copyright ownership.
 * The ASF licenses this file to You under the Apache License, Version 2.0
 * (the "License"); you may not use this file except in compliance with
 * the License.  You may obtain a copy of the License at
 *
 *    http://www.apache.org/licenses/LICENSE-2.0
 *
 * Unless required by applicable law or agreed to in writing, software
 * distributed under the License is distributed on an "AS IS" BASIS,
 * WITHOUT WARRANTIES OR CONDITIONS OF ANY KIND, either express or implied.
 * See the License for the specific language governing permissions and
 * limitations under the License.
 */

package org.apache.spark.sql.execution.datasources

import org.apache.spark.sql.SparkSession
import org.apache.spark.sql.catalyst.catalog.CatalogStatistics
import org.apache.spark.sql.catalyst.expressions._
import org.apache.spark.sql.catalyst.planning.PhysicalOperation
import org.apache.spark.sql.catalyst.plans.logical.{Filter, LeafNode, LogicalPlan, Project}
import org.apache.spark.sql.catalyst.rules.Rule
import org.apache.spark.sql.execution.datasources.v2.{DataSourceV2ScanRelation, FileScan}
import org.apache.spark.sql.types.StructType

/**
 * Prune the partitions of file source based table using partition filters. Currently, this rule
 * is applied to [[HadoopFsRelation]] with [[CatalogFileIndex]] and [[DataSourceV2ScanRelation]]
 * with [[FileScan]].
 *
 * For [[HadoopFsRelation]], the location will be replaced by pruned file index, and corresponding
 * statistics will be updated. And the partition filters will be kept in the filters of returned
 * logical plan.
 *
 * For [[DataSourceV2ScanRelation]], both partition filters and data filters will be added to
 * its underlying [[FileScan]]. And the partition filters will be removed in the filters of
 * returned logical plan.
 */
<<<<<<< HEAD
private[sql] object PruneFileSourcePartitions extends Rule[LogicalPlan] {
=======
private[sql] object PruneFileSourcePartitions
  extends Rule[LogicalPlan] with PredicateHelper {
>>>>>>> a630e8d1

  private def getPartitionKeyFiltersAndDataFilters(
      sparkSession: SparkSession,
      relation: LeafNode,
      partitionSchema: StructType,
      filters: Seq[Expression],
      output: Seq[AttributeReference]): (ExpressionSet, Seq[Expression]) = {
    val normalizedFilters = DataSourceStrategy.normalizeExprs(
      filters.filter(f => f.deterministic && !SubqueryExpression.hasSubquery(f)), output)
    val partitionColumns =
      relation.resolve(partitionSchema, sparkSession.sessionState.analyzer.resolver)
    val partitionSet = AttributeSet(partitionColumns)
    val (partitionFilters, dataFilters) = normalizedFilters.partition(f =>
      f.references.subsetOf(partitionSet)
    )
    val extraPartitionFilter =
      dataFilters.flatMap(extractPredicatesWithinOutputSet(_, partitionSet))

    (ExpressionSet(partitionFilters ++ extraPartitionFilter), dataFilters)
  }

  private def rebuildPhysicalOperation(
      projects: Seq[NamedExpression],
      filters: Seq[Expression],
      relation: LeafNode): Project = {
    val withFilter = if (filters.nonEmpty) {
      val filterExpression = filters.reduceLeft(And)
      Filter(filterExpression, relation)
    } else {
      relation
    }
    Project(projects, withFilter)
  }

  override def apply(plan: LogicalPlan): LogicalPlan = plan transformDown {
    case op @ PhysicalOperation(projects, filters,
        logicalRelation @
          LogicalRelation(fsRelation @
            HadoopFsRelation(
              catalogFileIndex: CatalogFileIndex,
              partitionSchema,
              _,
              _,
              _,
              _),
            _,
            _,
            _))
        if filters.nonEmpty && fsRelation.partitionSchemaOption.isDefined =>
      val (partitionKeyFilters, _) = getPartitionKeyFiltersAndDataFilters(
        fsRelation.sparkSession, logicalRelation, partitionSchema, filters,
        logicalRelation.output)

      if (partitionKeyFilters.nonEmpty) {
        val prunedFileIndex = catalogFileIndex.filterPartitions(partitionKeyFilters.toSeq)
        val prunedFsRelation =
          fsRelation.copy(location = prunedFileIndex)(fsRelation.sparkSession)
        // Change table stats based on the sizeInBytes of pruned files
        val withStats = logicalRelation.catalogTable.map(_.copy(
          stats = Some(CatalogStatistics(sizeInBytes = BigInt(prunedFileIndex.sizeInBytes)))))
        val prunedLogicalRelation = logicalRelation.copy(
          relation = prunedFsRelation, catalogTable = withStats)
        // Keep partition-pruning predicates so that they are visible in physical planning
        rebuildPhysicalOperation(projects, filters, prunedLogicalRelation)
      } else {
        op
      }

    case op @ PhysicalOperation(projects, filters,
        v2Relation @ DataSourceV2ScanRelation(_, scan: FileScan, output))
        if filters.nonEmpty && scan.readDataSchema.nonEmpty =>
      val (partitionKeyFilters, dataFilters) =
        getPartitionKeyFiltersAndDataFilters(scan.sparkSession, v2Relation,
          scan.readPartitionSchema, filters, output)
      // The dataFilters are pushed down only once
      if (partitionKeyFilters.nonEmpty || (dataFilters.nonEmpty && scan.dataFilters.isEmpty)) {
        val prunedV2Relation =
          v2Relation.copy(scan = scan.withFilters(partitionKeyFilters.toSeq, dataFilters))
        // The pushed down partition filters don't need to be reevaluated.
        val afterScanFilters =
          ExpressionSet(filters) -- partitionKeyFilters.filter(_.references.nonEmpty)
        rebuildPhysicalOperation(projects, afterScanFilters.toSeq, prunedV2Relation)
      } else {
        op
      }
  }
}<|MERGE_RESOLUTION|>--- conflicted
+++ resolved
@@ -39,12 +39,8 @@
  * its underlying [[FileScan]]. And the partition filters will be removed in the filters of
  * returned logical plan.
  */
-<<<<<<< HEAD
-private[sql] object PruneFileSourcePartitions extends Rule[LogicalPlan] {
-=======
 private[sql] object PruneFileSourcePartitions
   extends Rule[LogicalPlan] with PredicateHelper {
->>>>>>> a630e8d1
 
   private def getPartitionKeyFiltersAndDataFilters(
       sparkSession: SparkSession,
