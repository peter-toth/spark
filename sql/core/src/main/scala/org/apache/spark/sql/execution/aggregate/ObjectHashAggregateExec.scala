/*
 * Licensed to the Apache Software Foundation (ASF) under one or more
 * contributor license agreements.  See the NOTICE file distributed with
 * this work for additional information regarding copyright ownership.
 * The ASF licenses this file to You under the Apache License, Version 2.0
 * (the "License"); you may not use this file except in compliance with
 * the License.  You may obtain a copy of the License at
 *
 *    http://www.apache.org/licenses/LICENSE-2.0
 *
 * Unless required by applicable law or agreed to in writing, software
 * distributed under the License is distributed on an "AS IS" BASIS,
 * WITHOUT WARRANTIES OR CONDITIONS OF ANY KIND, either express or implied.
 * See the License for the specific language governing permissions and
 * limitations under the License.
 */

package org.apache.spark.sql.execution.aggregate

import java.util.concurrent.TimeUnit._

import org.apache.spark.rdd.RDD
import org.apache.spark.sql.catalyst.InternalRow
import org.apache.spark.sql.catalyst.errors._
import org.apache.spark.sql.catalyst.expressions._
import org.apache.spark.sql.catalyst.expressions.aggregate._
import org.apache.spark.sql.catalyst.util.truncatedString
import org.apache.spark.sql.execution._
import org.apache.spark.sql.execution.metric.SQLMetrics

/**
 * A hash-based aggregate operator that supports [[TypedImperativeAggregate]] functions that may
 * use arbitrary JVM objects as aggregation states.
 *
 * Similar to [[HashAggregateExec]], this operator also falls back to sort-based aggregation when
 * the size of the internal hash map exceeds the threshold. The differences are:
 *
 *  - It uses safe rows as aggregation buffer since it must support JVM objects as aggregation
 *    states.
 *
 *  - It tracks entry count of the hash map instead of byte size to decide when we should fall back.
 *    This is because it's hard to estimate the accurate size of arbitrary JVM objects in a
 *    lightweight way.
 *
 *  - Whenever fallen back to sort-based aggregation, this operator feeds all of the rest input rows
 *    into external sorters instead of building more hash map(s) as what [[HashAggregateExec]] does.
 *    This is because having too many JVM object aggregation states floating there can be dangerous
 *    for GC.
 *
 *  - CodeGen is not supported yet.
 *
 * This operator may be turned off by setting the following SQL configuration to `false`:
 * {{{
 *   spark.sql.execution.useObjectHashAggregateExec
 * }}}
 * The fallback threshold can be configured by tuning:
 * {{{
 *   spark.sql.objectHashAggregate.sortBased.fallbackThreshold
 * }}}
 */
case class ObjectHashAggregateExec(
    requiredChildDistributionExpressions: Option[Seq[Expression]],
    groupingExpressions: Seq[NamedExpression],
    aggregateExpressions: Seq[AggregateExpression],
    aggregateAttributes: Seq[Attribute],
    initialInputBufferOffset: Int,
    resultExpressions: Seq[NamedExpression],
    child: SparkPlan)
<<<<<<< HEAD
  extends BaseAggregateExec with AliasAwareOutputPartitioning {

  private[this] val aggregateBufferAttributes = {
    aggregateExpressions.flatMap(_.aggregateFunction.aggBufferAttributes)
  }
=======
  extends BaseAggregateExec {
>>>>>>> a630e8d1

  override lazy val allAttributes: AttributeSeq =
    child.output ++ aggregateBufferAttributes ++ aggregateAttributes ++
      aggregateExpressions.flatMap(_.aggregateFunction.inputAggBufferAttributes)

  override lazy val metrics = Map(
    "numOutputRows" -> SQLMetrics.createMetric(sparkContext, "number of output rows"),
    "aggTime" -> SQLMetrics.createTimingMetric(sparkContext, "time in aggregation build")
  )

  protected override def doExecute(): RDD[InternalRow] = attachTree(this, "execute") {
    val numOutputRows = longMetric("numOutputRows")
    val aggTime = longMetric("aggTime")
    val fallbackCountThreshold = sqlContext.conf.objectAggSortBasedFallbackThreshold

    child.execute().mapPartitionsWithIndexInternal { (partIndex, iter) =>
      val beforeAgg = System.nanoTime()
      val hasInput = iter.hasNext
      val res = if (!hasInput && groupingExpressions.nonEmpty) {
        // This is a grouped aggregate and the input kvIterator is empty,
        // so return an empty kvIterator.
        Iterator.empty
      } else {
        val aggregationIterator =
          new ObjectAggregationIterator(
            partIndex,
            child.output,
            groupingExpressions,
            aggregateExpressions,
            aggregateAttributes,
            initialInputBufferOffset,
            resultExpressions,
            (expressions, inputSchema) =>
              MutableProjection.create(expressions, inputSchema),
            inputAttributes,
            iter,
            fallbackCountThreshold,
            numOutputRows)
        if (!hasInput && groupingExpressions.isEmpty) {
          numOutputRows += 1
          Iterator.single[UnsafeRow](aggregationIterator.outputForEmptyGroupingKeyWithoutInput())
        } else {
          aggregationIterator
        }
      }
      aggTime += NANOSECONDS.toMillis(System.nanoTime() - beforeAgg)
      res
    }
  }

  override def verboseString(maxFields: Int): String = toString(verbose = true, maxFields)

  override def simpleString(maxFields: Int): String = toString(verbose = false, maxFields)

  private def toString(verbose: Boolean, maxFields: Int): String = {
    val allAggregateExpressions = aggregateExpressions
    val keyString = truncatedString(groupingExpressions, "[", ", ", "]", maxFields)
    val functionString = truncatedString(allAggregateExpressions, "[", ", ", "]", maxFields)
    val outputString = truncatedString(output, "[", ", ", "]", maxFields)
    if (verbose) {
      s"ObjectHashAggregate(keys=$keyString, functions=$functionString, output=$outputString)"
    } else {
      s"ObjectHashAggregate(keys=$keyString, functions=$functionString)"
    }
  }
}

object ObjectHashAggregateExec {
  def supportsAggregate(aggregateExpressions: Seq[AggregateExpression]): Boolean = {
    aggregateExpressions.map(_.aggregateFunction).exists {
      case _: TypedImperativeAggregate[_] => true
      case _ => false
    }
  }
}<|MERGE_RESOLUTION|>--- conflicted
+++ resolved
@@ -66,15 +66,7 @@
     initialInputBufferOffset: Int,
     resultExpressions: Seq[NamedExpression],
     child: SparkPlan)
-<<<<<<< HEAD
-  extends BaseAggregateExec with AliasAwareOutputPartitioning {
-
-  private[this] val aggregateBufferAttributes = {
-    aggregateExpressions.flatMap(_.aggregateFunction.aggBufferAttributes)
-  }
-=======
   extends BaseAggregateExec {
->>>>>>> a630e8d1
 
   override lazy val allAttributes: AttributeSeq =
     child.output ++ aggregateBufferAttributes ++ aggregateAttributes ++
