--- conflicted
+++ resolved
@@ -1180,8 +1180,6 @@
   Specify whether executor pods should be deleted in case of failure or normal termination.
   </td>
   <td>3.0.0</td>
-<<<<<<< HEAD
-=======
 </tr>
 <tr>
   <td><code>spark.kubernetes.executor.checkAllContainers</code></td>
@@ -1190,7 +1188,6 @@
   Specify whether executor pods should be check all containers (including sidecars) or only the executor container when determining the pod status.
   </td>
   <td>3.1.0</td>
->>>>>>> a630e8d1
 </tr>
 <tr>
   <td><code>spark.kubernetes.submission.connectionTimeout</code></td>
