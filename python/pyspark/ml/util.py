#
# Licensed to the Apache Software Foundation (ASF) under one or more
# contributor license agreements.  See the NOTICE file distributed with
# this work for additional information regarding copyright ownership.
# The ASF licenses this file to You under the Apache License, Version 2.0
# (the "License"); you may not use this file except in compliance with
# the License.  You may obtain a copy of the License at
#
#    http://www.apache.org/licenses/LICENSE-2.0
#
# Unless required by applicable law or agreed to in writing, software
# distributed under the License is distributed on an "AS IS" BASIS,
# WITHOUT WARRANTIES OR CONDITIONS OF ANY KIND, either express or implied.
# See the License for the specific language governing permissions and
# limitations under the License.
#

import json
import os
import time
import uuid

from pyspark import SparkContext, since
from pyspark.ml.common import inherit_doc
from pyspark.sql import SparkSession
from pyspark.util import VersionUtils


def _jvm():
    """
    Returns the JVM view associated with SparkContext. Must be called
    after SparkContext is initialized.
    """
    jvm = SparkContext._jvm
    if jvm:
        return jvm
    else:
        raise AttributeError("Cannot load _jvm from SparkContext. Is SparkContext initialized?")


class Identifiable(object):
    """
    Object with a unique ID.
    """

    def __init__(self):
        #: A unique id for the object.
        self.uid = self._randomUID()

    def __repr__(self):
        return self.uid

    @classmethod
    def _randomUID(cls):
        """
        Generate a unique string id for the object. The default implementation
        concatenates the class name, "_", and 12 random hex chars.
        """
        return str(cls.__name__ + "_" + uuid.uuid4().hex[-12:])


@inherit_doc
class BaseReadWrite(object):
    """
    Base class for MLWriter and MLReader. Stores information about the SparkContext
    and SparkSession.

    .. versionadded:: 2.3.0
    """

    def __init__(self):
        self._sparkSession = None

    def session(self, sparkSession):
        """
        Sets the Spark Session to use for saving/loading.
        """
        self._sparkSession = sparkSession
        return self

    @property
    def sparkSession(self):
        """
        Returns the user-specified Spark Session or the default.
        """
        if self._sparkSession is None:
            self._sparkSession = SparkSession.builder.getOrCreate()
        return self._sparkSession

    @property
    def sc(self):
        """
        Returns the underlying `SparkContext`.
        """
        return self.sparkSession.sparkContext


@inherit_doc
class MLWriter(BaseReadWrite):
    """
    Utility class that can save ML instances.

    .. versionadded:: 2.0.0
    """

    def __init__(self):
        super(MLWriter, self).__init__()
        self.shouldOverwrite = False
        self.optionMap = {}

    def _handleOverwrite(self, path):
        from pyspark.ml.wrapper import JavaWrapper

        _java_obj = JavaWrapper._new_java_obj("org.apache.spark.ml.util.FileSystemOverwrite")
        wrapper = JavaWrapper(_java_obj)
        wrapper._call_java("handleOverwrite", path, True, self.sparkSession._jsparkSession)

    def save(self, path):
        """Save the ML instance to the input path."""
        if self.shouldOverwrite:
            self._handleOverwrite(path)
        self.saveImpl(path)

    def saveImpl(self, path):
        """
        save() handles overwriting and then calls this method.  Subclasses should override this
        method to implement the actual saving of the instance.
        """
        raise NotImplementedError("MLWriter is not yet implemented for type: %s" % type(self))

    def overwrite(self):
        """Overwrites if the output path already exists."""
        self.shouldOverwrite = True
        return self

    def option(self, key, value):
        """
        Adds an option to the underlying MLWriter. See the documentation for the specific model's
        writer for possible options. The option name (key) is case-insensitive.
        """
        self.optionMap[key.lower()] = str(value)
        return self


@inherit_doc
class GeneralMLWriter(MLWriter):
    """
    Utility class that can save ML instances in different formats.

    .. versionadded:: 2.4.0
    """

    def format(self, source):
        """
        Specifies the format of ML export (e.g. "pmml", "internal", or the fully qualified class
        name for export).
        """
        self.source = source
        return self


@inherit_doc
class JavaMLWriter(MLWriter):
    """
    (Private) Specialization of :py:class:`MLWriter` for :py:class:`JavaParams` types
    """

    def __init__(self, instance):
        super(JavaMLWriter, self).__init__()
        _java_obj = instance._to_java()
        self._jwrite = _java_obj.write()

    def save(self, path):
        """Save the ML instance to the input path."""
        if not isinstance(path, str):
            raise TypeError("path should be a string, got type %s" % type(path))
        self._jwrite.save(path)

    def overwrite(self):
        """Overwrites if the output path already exists."""
        self._jwrite.overwrite()
        return self

    def option(self, key, value):
        self._jwrite.option(key, value)
        return self

    def session(self, sparkSession):
        """Sets the Spark Session to use for saving."""
        self._jwrite.session(sparkSession._jsparkSession)
        return self


@inherit_doc
class GeneralJavaMLWriter(JavaMLWriter):
    """
    (Private) Specialization of :py:class:`GeneralMLWriter` for :py:class:`JavaParams` types
    """

    def __init__(self, instance):
        super(GeneralJavaMLWriter, self).__init__(instance)

    def format(self, source):
        """
        Specifies the format of ML export (e.g. "pmml", "internal", or the fully qualified class
        name for export).
        """
        self._jwrite.format(source)
        return self


@inherit_doc
class MLWritable(object):
    """
    Mixin for ML instances that provide :py:class:`MLWriter`.

    .. versionadded:: 2.0.0
    """

    def write(self):
        """Returns an MLWriter instance for this ML instance."""
        raise NotImplementedError("MLWritable is not yet implemented for type: %r" % type(self))

    def save(self, path):
        """Save this ML instance to the given path, a shortcut of 'write().save(path)'."""
        self.write().save(path)


@inherit_doc
class JavaMLWritable(MLWritable):
    """
    (Private) Mixin for ML instances that provide :py:class:`JavaMLWriter`.
    """

    def write(self):
        """Returns an MLWriter instance for this ML instance."""
        return JavaMLWriter(self)


@inherit_doc
class GeneralJavaMLWritable(JavaMLWritable):
    """
    (Private) Mixin for ML instances that provide :py:class:`GeneralJavaMLWriter`.
    """

    def write(self):
        """Returns an GeneralMLWriter instance for this ML instance."""
        return GeneralJavaMLWriter(self)


@inherit_doc
class MLReader(BaseReadWrite):
    """
    Utility class that can load ML instances.

    .. versionadded:: 2.0.0
    """

    def __init__(self):
        super(MLReader, self).__init__()

    def load(self, path):
        """Load the ML instance from the input path."""
        raise NotImplementedError("MLReader is not yet implemented for type: %s" % type(self))


@inherit_doc
class JavaMLReader(MLReader):
    """
    (Private) Specialization of :py:class:`MLReader` for :py:class:`JavaParams` types
    """

    def __init__(self, clazz):
        super(JavaMLReader, self).__init__()
        self._clazz = clazz
        self._jread = self._load_java_obj(clazz).read()

    def load(self, path):
        """Load the ML instance from the input path."""
        if not isinstance(path, str):
            raise TypeError("path should be a string, got type %s" % type(path))
        java_obj = self._jread.load(path)
        if not hasattr(self._clazz, "_from_java"):
            raise NotImplementedError("This Java ML type cannot be loaded into Python currently: %r"
                                      % self._clazz)
        return self._clazz._from_java(java_obj)

    def session(self, sparkSession):
        """Sets the Spark Session to use for loading."""
        self._jread.session(sparkSession._jsparkSession)
        return self

    @classmethod
    def _java_loader_class(cls, clazz):
        """
        Returns the full class name of the Java ML instance. The default
        implementation replaces "pyspark" by "org.apache.spark" in
        the Python full class name.
        """
        java_package = clazz.__module__.replace("pyspark", "org.apache.spark")
        if clazz.__name__ in ("Pipeline", "PipelineModel"):
            # Remove the last package name "pipeline" for Pipeline and PipelineModel.
            java_package = ".".join(java_package.split(".")[0:-1])
        return java_package + "." + clazz.__name__

    @classmethod
    def _load_java_obj(cls, clazz):
        """Load the peer Java object of the ML instance."""
        java_class = cls._java_loader_class(clazz)
        java_obj = _jvm()
        for name in java_class.split("."):
            java_obj = getattr(java_obj, name)
        return java_obj


@inherit_doc
class MLReadable(object):
    """
    Mixin for instances that provide :py:class:`MLReader`.

    .. versionadded:: 2.0.0
    """

    @classmethod
    def read(cls):
        """Returns an MLReader instance for this class."""
        raise NotImplementedError("MLReadable.read() not implemented for type: %r" % cls)

    @classmethod
    def load(cls, path):
        """Reads an ML instance from the input path, a shortcut of `read().load(path)`."""
        return cls.read().load(path)


@inherit_doc
class JavaMLReadable(MLReadable):
    """
    (Private) Mixin for instances that provide JavaMLReader.
    """

    @classmethod
    def read(cls):
        """Returns an MLReader instance for this class."""
        return JavaMLReader(cls)


@inherit_doc
class DefaultParamsWritable(MLWritable):
    """
    Helper trait for making simple :py:class:`Params` types writable.  If a :py:class:`Params`
    class stores all data as :py:class:`Param` values, then extending this trait will provide
    a default implementation of writing saved instances of the class.
    This only handles simple :py:class:`Param` types; e.g., it will not handle
    :py:class:`Dataset`. See :py:class:`DefaultParamsReadable`, the counterpart to this trait.

    .. versionadded:: 2.3.0
    """

    def write(self):
        """Returns a DefaultParamsWriter instance for this class."""
        from pyspark.ml.param import Params

        if isinstance(self, Params):
            return DefaultParamsWriter(self)
        else:
            raise TypeError("Cannot use DefautParamsWritable with type %s because it does not " +
                            " extend Params.", type(self))


@inherit_doc
class DefaultParamsWriter(MLWriter):
    """
    Specialization of :py:class:`MLWriter` for :py:class:`Params` types

    Class for writing Estimators and Transformers whose parameters are JSON-serializable.

    .. versionadded:: 2.3.0
    """

    def __init__(self, instance):
        super(DefaultParamsWriter, self).__init__()
        self.instance = instance

    def saveImpl(self, path):
        DefaultParamsWriter.saveMetadata(self.instance, path, self.sc)

    @staticmethod
    def extractJsonParams(instance, skipParams):
        paramMap = instance.extractParamMap()
        jsonParams = {param.name: value for param, value in paramMap.items()
                      if param.name not in skipParams}
        return jsonParams

    @staticmethod
    def saveMetadata(instance, path, sc, extraMetadata=None, paramMap=None):
        """
        Saves metadata + Params to: path + "/metadata"

        - class
        - timestamp
        - sparkVersion
        - uid
        - paramMap
        - defaultParamMap (since 2.4.0)
        - (optionally, extra metadata)

<<<<<<< HEAD
        :param extraMetadata:  Extra metadata to be saved at same level as uid, paramMap, etc.
        :param paramMap:  If given, this is saved in the "paramMap" field.
=======
        Parameters
        ----------
        extraMetadata : dict, optional
            Extra metadata to be saved at same level as uid, paramMap, etc.
        paramMap : dict, optional
            If given, this is saved in the "paramMap" field.
>>>>>>> a630e8d1
        """
        metadataPath = os.path.join(path, "metadata")
        metadataJson = DefaultParamsWriter._get_metadata_to_save(instance,
                                                                 sc,
                                                                 extraMetadata,
                                                                 paramMap)
        sc.parallelize([metadataJson], 1).saveAsTextFile(metadataPath)

    @staticmethod
    def _get_metadata_to_save(instance, sc, extraMetadata=None, paramMap=None):
        """
        Helper for :py:meth:`DefaultParamsWriter.saveMetadata` which extracts the JSON to save.
        This is useful for ensemble models which need to save metadata for many sub-models.

        Notes
        -----
        See :py:meth:`DefaultParamsWriter.saveMetadata` for details on what this includes.
        """
        uid = instance.uid
        cls = instance.__module__ + '.' + instance.__class__.__name__

        # User-supplied param values
        params = instance._paramMap
        jsonParams = {}
        if paramMap is not None:
            jsonParams = paramMap
        else:
            for p in params:
                jsonParams[p.name] = params[p]

        # Default param values
        jsonDefaultParams = {}
        for p in instance._defaultParamMap:
            jsonDefaultParams[p.name] = instance._defaultParamMap[p]

        basicMetadata = {"class": cls, "timestamp": int(round(time.time() * 1000)),
                         "sparkVersion": sc.version, "uid": uid, "paramMap": jsonParams,
                         "defaultParamMap": jsonDefaultParams}
        if extraMetadata is not None:
            basicMetadata.update(extraMetadata)
        return json.dumps(basicMetadata, separators=[',',  ':'])


@inherit_doc
class DefaultParamsReadable(MLReadable):
    """
    Helper trait for making simple :py:class:`Params` types readable.
    If a :py:class:`Params` class stores all data as :py:class:`Param` values,
    then extending this trait will provide a default implementation of reading saved
    instances of the class. This only handles simple :py:class:`Param` types;
    e.g., it will not handle :py:class:`Dataset`. See :py:class:`DefaultParamsWritable`,
    the counterpart to this trait.

    .. versionadded:: 2.3.0
    """

    @classmethod
    def read(cls):
        """Returns a DefaultParamsReader instance for this class."""
        return DefaultParamsReader(cls)


@inherit_doc
class DefaultParamsReader(MLReader):
    """
    Specialization of :py:class:`MLReader` for :py:class:`Params` types

    Default :py:class:`MLReader` implementation for transformers and estimators that
    contain basic (json-serializable) params and no data. This will not handle
    more complex params or types with data (e.g., models with coefficients).

    .. versionadded:: 2.3.0
    """

    def __init__(self, cls):
        super(DefaultParamsReader, self).__init__()
        self.cls = cls

    @staticmethod
    def __get_class(clazz):
        """
        Loads Python class from its name.
        """
        parts = clazz.split('.')
        module = ".".join(parts[:-1])
        m = __import__(module)
        for comp in parts[1:]:
            m = getattr(m, comp)
        return m

    def load(self, path):
        metadata = DefaultParamsReader.loadMetadata(path, self.sc)
        py_type = DefaultParamsReader.__get_class(metadata['class'])
        instance = py_type()
        instance._resetUid(metadata['uid'])
        DefaultParamsReader.getAndSetParams(instance, metadata)
        return instance

    @staticmethod
    def loadMetadata(path, sc, expectedClassName=""):
        """
        Load metadata saved using :py:meth:`DefaultParamsWriter.saveMetadata`

        Parameters
        ----------
        path : str
        sc : :py:class:`pyspark.SparkContext`
        expectedClassName : str, optional
            If non empty, this is checked against the loaded metadata.
        """
        metadataPath = os.path.join(path, "metadata")
        metadataStr = sc.textFile(metadataPath, 1).first()
        loadedVals = DefaultParamsReader._parseMetaData(metadataStr, expectedClassName)
        return loadedVals

    @staticmethod
    def _parseMetaData(metadataStr, expectedClassName=""):
        """
        Parse metadata JSON string produced by :py:meth`DefaultParamsWriter._get_metadata_to_save`.
        This is a helper function for :py:meth:`DefaultParamsReader.loadMetadata`.

        Parameters
        ----------
        metadataStr : str
            JSON string of metadata
        expectedClassName : str, optional
            If non empty, this is checked against the loaded metadata.
        """
        metadata = json.loads(metadataStr)
        className = metadata['class']
        if len(expectedClassName) > 0:
            assert className == expectedClassName, "Error loading metadata: Expected " + \
                "class name {} but found class name {}".format(expectedClassName, className)
        return metadata

    @staticmethod
    def getAndSetParams(instance, metadata, skipParams=None):
        """
        Extract Params from metadata, and set them in the instance.
        """
        # Set user-supplied param values
        for paramName in metadata['paramMap']:
            param = instance.getParam(paramName)
            if skipParams is None or paramName not in skipParams:
                paramValue = metadata['paramMap'][paramName]
                instance.set(param, paramValue)

        # Set default param values
        majorAndMinorVersions = VersionUtils.majorMinorVersion(metadata['sparkVersion'])
        major = majorAndMinorVersions[0]
        minor = majorAndMinorVersions[1]

        # For metadata file prior to Spark 2.4, there is no default section.
        if major > 2 or (major == 2 and minor >= 4):
            assert 'defaultParamMap' in metadata, "Error loading metadata: Expected " + \
                "`defaultParamMap` section not found"

            for paramName in metadata['defaultParamMap']:
                paramValue = metadata['defaultParamMap'][paramName]
                instance._setDefault(**{paramName: paramValue})

    @staticmethod
    def isPythonParamsInstance(metadata):
        return metadata['class'].startswith('pyspark.ml.')

    @staticmethod
    def loadParamsInstance(path, sc):
        """
        Load a :py:class:`Params` instance from the given path, and return it.
        This assumes the instance inherits from :py:class:`MLReadable`.
        """
        metadata = DefaultParamsReader.loadMetadata(path, sc)
        if DefaultParamsReader.isPythonParamsInstance(metadata):
            pythonClassName = metadata['class']
        else:
            pythonClassName = metadata['class'].replace("org.apache.spark", "pyspark")
        py_type = DefaultParamsReader.__get_class(pythonClassName)
        instance = py_type.load(path)
        return instance


@inherit_doc
class HasTrainingSummary(object):
    """
    Base class for models that provides Training summary.

    .. versionadded:: 3.0.0
    """

    @property
    @since("2.1.0")
    def hasSummary(self):
        """
        Indicates whether a training summary exists for this model
        instance.
        """
        return self._call_java("hasSummary")

    @property
    @since("2.1.0")
    def summary(self):
        """
        Gets summary of the model trained on the training set. An exception is thrown if
        no summary exists.
        """
        return (self._call_java("summary"))


class MetaAlgorithmReadWrite:

    @staticmethod
    def isMetaEstimator(pyInstance):
        from pyspark.ml import Estimator, Pipeline
        from pyspark.ml.tuning import _ValidatorParams
        from pyspark.ml.classification import OneVsRest
        return isinstance(pyInstance, Pipeline) or isinstance(pyInstance, OneVsRest) or \
            (isinstance(pyInstance, Estimator) and isinstance(pyInstance, _ValidatorParams))

    @staticmethod
    def getAllNestedStages(pyInstance):
        from pyspark.ml import Pipeline, PipelineModel
        from pyspark.ml.tuning import _ValidatorParams
        from pyspark.ml.classification import OneVsRest, OneVsRestModel

        # TODO: We need to handle `RFormulaModel.pipelineModel` here after Pyspark RFormulaModel
        #  support pipelineModel property.
        if isinstance(pyInstance, Pipeline):
            pySubStages = pyInstance.getStages()
        elif isinstance(pyInstance, PipelineModel):
            pySubStages = pyInstance.stages
        elif isinstance(pyInstance, _ValidatorParams):
            raise ValueError('PySpark does not support nested validator.')
        elif isinstance(pyInstance, OneVsRest):
            pySubStages = [pyInstance.getClassifier()]
        elif isinstance(pyInstance, OneVsRestModel):
            pySubStages = [pyInstance.getClassifier()] + pyInstance.models
        else:
            pySubStages = []

        nestedStages = []
        for pySubStage in pySubStages:
            nestedStages.extend(MetaAlgorithmReadWrite.getAllNestedStages(pySubStage))

        return [pyInstance] + nestedStages

    @staticmethod
    def getUidMap(instance):
        nestedStages = MetaAlgorithmReadWrite.getAllNestedStages(instance)
        uidMap = {stage.uid: stage for stage in nestedStages}
        if len(nestedStages) != len(uidMap):
            raise RuntimeError(f'{instance.__class__.__module__}.{instance.__class__.__name__}'
                               f'.load found a compound estimator with stages with duplicate '
                               f'UIDs. List of UIDs: {list(uidMap.keys())}.')
        return uidMap<|MERGE_RESOLUTION|>--- conflicted
+++ resolved
@@ -404,17 +404,12 @@
         - defaultParamMap (since 2.4.0)
         - (optionally, extra metadata)
 
-<<<<<<< HEAD
-        :param extraMetadata:  Extra metadata to be saved at same level as uid, paramMap, etc.
-        :param paramMap:  If given, this is saved in the "paramMap" field.
-=======
         Parameters
         ----------
         extraMetadata : dict, optional
             Extra metadata to be saved at same level as uid, paramMap, etc.
         paramMap : dict, optional
             If given, this is saved in the "paramMap" field.
->>>>>>> a630e8d1
         """
         metadataPath = os.path.join(path, "metadata")
         metadataJson = DefaultParamsWriter._get_metadata_to_save(instance,
