/*
 * Licensed to the Apache Software Foundation (ASF) under one or more
 * contributor license agreements.  See the NOTICE file distributed with
 * this work for additional information regarding copyright ownership.
 * The ASF licenses this file to You under the Apache License, Version 2.0
 * (the "License"); you may not use this file except in compliance with
 * the License.  You may obtain a copy of the License at
 *
 *    http://www.apache.org/licenses/LICENSE-2.0
 *
 * Unless required by applicable law or agreed to in writing, software
 * distributed under the License is distributed on an "AS IS" BASIS,
 * WITHOUT WARRANTIES OR CONDITIONS OF ANY KIND, either express or implied.
 * See the License for the specific language governing permissions and
 * limitations under the License.
 */

package org.apache.spark.sql.execution.command

import java.net.URI
import java.util.{Collections, Locale}

import org.mockito.ArgumentMatchers.any
import org.mockito.Mockito.{mock, when}
import org.mockito.invocation.InvocationOnMock

import org.apache.spark.sql.{AnalysisException, SaveMode}
import org.apache.spark.sql.catalyst.{AliasIdentifier, TableIdentifier}
import org.apache.spark.sql.catalyst.analysis.{AnalysisTest, Analyzer, EmptyFunctionRegistry, NoSuchTableException, ResolvedTable, ResolveSessionCatalog, UnresolvedAttribute, UnresolvedRelation, UnresolvedSubqueryColumnAliases, UnresolvedV2Relation}
import org.apache.spark.sql.catalyst.catalog.{BucketSpec, CatalogStorageFormat, CatalogTable, CatalogTableType, InMemoryCatalog, SessionCatalog}
import org.apache.spark.sql.catalyst.expressions.{AttributeReference, EqualTo, Expression, InSubquery, IntegerLiteral, ListQuery, StringLiteral}
import org.apache.spark.sql.catalyst.parser.{CatalystSqlParser, ParseException}
import org.apache.spark.sql.catalyst.plans.logical.{AlterTable, AppendData, Assignment, CreateTableAsSelect, CreateTableStatement, CreateV2Table, DeleteAction, DeleteFromTable, DescribeRelation, DropTable, InsertAction, LocalRelation, LogicalPlan, MergeIntoTable, OneRowRelation, Project, ShowTableProperties, SubqueryAlias, UpdateAction, UpdateTable}
import org.apache.spark.sql.catalyst.rules.Rule
import org.apache.spark.sql.connector.FakeV2Provider
import org.apache.spark.sql.connector.catalog.{CatalogManager, CatalogNotFoundException, Identifier, Table, TableCapability, TableCatalog, TableChange, V1Table}
import org.apache.spark.sql.connector.catalog.TableChange.{UpdateColumnComment, UpdateColumnType}
import org.apache.spark.sql.connector.expressions.Transform
import org.apache.spark.sql.execution.datasources.CreateTable
import org.apache.spark.sql.execution.datasources.v2.DataSourceV2Relation
<<<<<<< HEAD
import org.apache.spark.sql.internal.SQLConf
import org.apache.spark.sql.sources.SimpleScanSource
import org.apache.spark.sql.types.{CharType, DoubleType, HIVE_TYPE_STRING, IntegerType, LongType, MetadataBuilder, StringType, StructField, StructType}
=======
import org.apache.spark.sql.internal.{HiveSerDe, SQLConf}
import org.apache.spark.sql.sources.SimpleScanSource
import org.apache.spark.sql.types.{CharType, DoubleType, IntegerType, LongType, StringType, StructField, StructType}
>>>>>>> a630e8d1

class PlanResolutionSuite extends AnalysisTest {
  import CatalystSqlParser._

  private val v1Format = classOf[SimpleScanSource].getName
  private val v2Format = classOf[FakeV2Provider].getName

  private val table: Table = {
    val t = mock(classOf[Table])
    when(t.schema()).thenReturn(new StructType().add("i", "int").add("s", "string"))
    when(t.partitioning()).thenReturn(Array.empty[Transform])
    t
  }

  private val tableWithAcceptAnySchemaCapability: Table = {
    val t = mock(classOf[Table])
    when(t.schema()).thenReturn(new StructType().add("i", "int"))
    when(t.capabilities()).thenReturn(Collections.singleton(TableCapability.ACCEPT_ANY_SCHEMA))
    t
  }

  private val v1Table: V1Table = {
    val t = mock(classOf[CatalogTable])
    when(t.schema).thenReturn(new StructType().add("i", "int").add("s", "string"))
    when(t.tableType).thenReturn(CatalogTableType.MANAGED)
    when(t.provider).thenReturn(Some(v1Format))
    V1Table(t)
  }

  private val v1HiveTable: V1Table = {
    val t = mock(classOf[CatalogTable])
    when(t.schema).thenReturn(new StructType().add("i", "int").add("s", "string"))
    when(t.tableType).thenReturn(CatalogTableType.MANAGED)
    when(t.provider).thenReturn(Some("hive"))
    V1Table(t)
  }

  private val testCat: TableCatalog = {
    val newCatalog = mock(classOf[TableCatalog])
    when(newCatalog.loadTable(any())).thenAnswer((invocation: InvocationOnMock) => {
      invocation.getArgument[Identifier](0).name match {
        case "tab" => table
        case "tab1" => table
        case name => throw new NoSuchTableException(name)
      }
    })
    when(newCatalog.name()).thenReturn("testcat")
    newCatalog
  }

  private val v2SessionCatalog: TableCatalog = {
    val newCatalog = mock(classOf[TableCatalog])
    when(newCatalog.loadTable(any())).thenAnswer((invocation: InvocationOnMock) => {
      invocation.getArgument[Identifier](0).name match {
        case "v1Table" => v1Table
        case "v1Table1" => v1Table
        case "v1HiveTable" => v1HiveTable
        case "v2Table" => table
        case "v2Table1" => table
        case "v2TableWithAcceptAnySchemaCapability" => tableWithAcceptAnySchemaCapability
        case name => throw new NoSuchTableException(name)
      }
    })
    when(newCatalog.name()).thenReturn(CatalogManager.SESSION_CATALOG_NAME)
    newCatalog
  }

  private val v1SessionCatalog: SessionCatalog = new SessionCatalog(
    new InMemoryCatalog,
    EmptyFunctionRegistry,
    new SQLConf().copy(SQLConf.CASE_SENSITIVE -> true))
  v1SessionCatalog.createTempView("v", LocalRelation(Nil), false)

  private val catalogManagerWithDefault = {
    val manager = mock(classOf[CatalogManager])
    when(manager.catalog(any())).thenAnswer((invocation: InvocationOnMock) => {
      invocation.getArgument[String](0) match {
        case "testcat" =>
          testCat
        case CatalogManager.SESSION_CATALOG_NAME =>
          v2SessionCatalog
        case name =>
          throw new CatalogNotFoundException(s"No such catalog: $name")
      }
    })
    when(manager.currentCatalog).thenReturn(testCat)
    when(manager.currentNamespace).thenReturn(Array.empty[String])
    when(manager.v1SessionCatalog).thenReturn(v1SessionCatalog)
    manager
  }

  private val catalogManagerWithoutDefault = {
    val manager = mock(classOf[CatalogManager])
    when(manager.catalog(any())).thenAnswer((invocation: InvocationOnMock) => {
      invocation.getArgument[String](0) match {
        case "testcat" =>
          testCat
        case name =>
          throw new CatalogNotFoundException(s"No such catalog: $name")
      }
    })
    when(manager.currentCatalog).thenReturn(v2SessionCatalog)
    when(manager.currentNamespace).thenReturn(Array("default"))
    when(manager.v1SessionCatalog).thenReturn(v1SessionCatalog)
    manager
  }

  def parseAndResolve(query: String, withDefault: Boolean = false): LogicalPlan = {
    val catalogManager = if (withDefault) {
      catalogManagerWithDefault
    } else {
      catalogManagerWithoutDefault
    }
<<<<<<< HEAD
    val analyzer = new Analyzer(catalogManager, conf)
    // TODO: run the analyzer directly.
    val rules = Seq(
      CTESubstitution,
      ResolveInlineTables(conf),
      analyzer.ResolveRelations,
      new ResolveCatalogs(catalogManager),
      new ResolveSessionCatalog(catalogManager, conf, _ == Seq("v"), _ => false),
      analyzer.ResolveTables,
      analyzer.ResolveReferences,
      analyzer.ResolveSubqueryColumnAliases,
      analyzer.ResolveReferences,
      analyzer.ResolveAlterTableChanges)
    rules.foldLeft(parsePlan(query)) {
      case (plan, rule) => rule.apply(plan)
=======
    val analyzer = new Analyzer(catalogManager) {
      override val extendedResolutionRules: Seq[Rule[LogicalPlan]] = Seq(
        new ResolveSessionCatalog(catalogManager, _ == Seq("v"), _ => false))
>>>>>>> a630e8d1
    }
    // We don't check analysis here, as we expect the plan to be unresolved such as `CreateTable`.
    analyzer.execute(CatalystSqlParser.parsePlan(query))
  }

  private def parseResolveCompare(query: String, expected: LogicalPlan): Unit =
    comparePlans(parseAndResolve(query), expected, checkAnalysis = true)

  private def extractTableDesc(sql: String): (CatalogTable, Boolean) = {
    parseAndResolve(sql).collect {
      case CreateTable(tableDesc, mode, _) => (tableDesc, mode == SaveMode.Ignore)
    }.head
  }

  private def assertUnsupported(sql: String, containsThesePhrases: Seq[String] = Seq()): Unit = {
    val e = intercept[ParseException] {
      parsePlan(sql)
    }
    assert(e.getMessage.toLowerCase(Locale.ROOT).contains("operation not allowed"))
    containsThesePhrases.foreach { p =>
      assert(e.getMessage.toLowerCase(Locale.ROOT).contains(p.toLowerCase(Locale.ROOT)))
    }
  }

  test("create table - with partitioned by") {
    val query = "CREATE TABLE my_tab(a INT comment 'test', b STRING) " +
        "USING parquet PARTITIONED BY (a)"

    val expectedTableDesc = CatalogTable(
      identifier = TableIdentifier("my_tab", Some("default")),
      tableType = CatalogTableType.MANAGED,
      storage = CatalogStorageFormat.empty,
      schema = new StructType()
          .add("a", IntegerType, nullable = true, "test")
          .add("b", StringType),
      provider = Some("parquet"),
      partitionColumnNames = Seq("a")
    )

    parseAndResolve(query) match {
      case CreateTable(tableDesc, _, None) =>
        assert(tableDesc == expectedTableDesc.copy(createTime = tableDesc.createTime))
      case other =>
        fail(s"Expected to parse ${classOf[CreateTableCommand].getClass.getName} from query," +
            s"got ${other.getClass.getName}: $query")
    }
  }

  test("create table - partitioned by transforms") {
    val transforms = Seq(
        "bucket(16, b)", "years(ts)", "months(ts)", "days(ts)", "hours(ts)", "foo(a, 'bar', 34)",
        "bucket(32, b), days(ts)")
    transforms.foreach { transform =>
      val query =
        s"""
           |CREATE TABLE my_tab(a INT, b STRING) USING parquet
           |PARTITIONED BY ($transform)
           """.stripMargin

      val ae = intercept[AnalysisException] {
        parseAndResolve(query)
      }

      assert(ae.message
          .contains(s"Transforms cannot be converted to partition columns: $transform"))
    }
  }

  test("create table - with bucket") {
    val query = "CREATE TABLE my_tab(a INT, b STRING) USING parquet " +
        "CLUSTERED BY (a) SORTED BY (b) INTO 5 BUCKETS"

    val expectedTableDesc = CatalogTable(
      identifier = TableIdentifier("my_tab", Some("default")),
      tableType = CatalogTableType.MANAGED,
      storage = CatalogStorageFormat.empty,
      schema = new StructType().add("a", IntegerType).add("b", StringType),
      provider = Some("parquet"),
      bucketSpec = Some(BucketSpec(5, Seq("a"), Seq("b")))
    )

    parseAndResolve(query) match {
      case CreateTable(tableDesc, _, None) =>
        assert(tableDesc == expectedTableDesc.copy(createTime = tableDesc.createTime))
      case other =>
        fail(s"Expected to parse ${classOf[CreateTableCommand].getClass.getName} from query," +
            s"got ${other.getClass.getName}: $query")
    }
  }

  test("create table - with comment") {
    val sql = "CREATE TABLE my_tab(a INT, b STRING) USING parquet COMMENT 'abc'"

    val expectedTableDesc = CatalogTable(
      identifier = TableIdentifier("my_tab", Some("default")),
      tableType = CatalogTableType.MANAGED,
      storage = CatalogStorageFormat.empty,
      schema = new StructType().add("a", IntegerType).add("b", StringType),
      provider = Some("parquet"),
      comment = Some("abc"))

    parseAndResolve(sql) match {
      case CreateTable(tableDesc, _, None) =>
        assert(tableDesc == expectedTableDesc.copy(createTime = tableDesc.createTime))
      case other =>
        fail(s"Expected to parse ${classOf[CreateTableCommand].getClass.getName} from query," +
            s"got ${other.getClass.getName}: $sql")
    }
  }

  test("create table - with table properties") {
    val sql = "CREATE TABLE my_tab(a INT, b STRING) USING parquet TBLPROPERTIES('test' = 'test')"

    val expectedTableDesc = CatalogTable(
      identifier = TableIdentifier("my_tab", Some("default")),
      tableType = CatalogTableType.MANAGED,
      storage = CatalogStorageFormat.empty,
      schema = new StructType().add("a", IntegerType).add("b", StringType),
      provider = Some("parquet"),
      properties = Map("test" -> "test"))

    parseAndResolve(sql) match {
      case CreateTable(tableDesc, _, None) =>
        assert(tableDesc == expectedTableDesc.copy(createTime = tableDesc.createTime))
      case other =>
        fail(s"Expected to parse ${classOf[CreateTableCommand].getClass.getName} from query," +
            s"got ${other.getClass.getName}: $sql")
    }
  }

  test("create table - with location") {
    val v1 = "CREATE TABLE my_tab(a INT, b STRING) USING parquet LOCATION '/tmp/file'"

    val expectedTableDesc = CatalogTable(
      identifier = TableIdentifier("my_tab", Some("default")),
      tableType = CatalogTableType.EXTERNAL,
      storage = CatalogStorageFormat.empty.copy(locationUri = Some(new URI("/tmp/file"))),
      schema = new StructType().add("a", IntegerType).add("b", StringType),
      provider = Some("parquet"))

    parseAndResolve(v1) match {
      case CreateTable(tableDesc, _, None) =>
        assert(tableDesc == expectedTableDesc.copy(createTime = tableDesc.createTime))
      case other =>
        fail(s"Expected to parse ${classOf[CreateTableCommand].getClass.getName} from query," +
            s"got ${other.getClass.getName}: $v1")
    }

    val v2 =
      """
        |CREATE TABLE my_tab(a INT, b STRING)
        |USING parquet
        |OPTIONS (path '/tmp/file')
        |LOCATION '/tmp/file'
      """.stripMargin
    val e = intercept[AnalysisException] {
      parseAndResolve(v2)
    }
    assert(e.message.contains("you can only specify one of them."))
  }

  test("create table - byte length literal table name") {
    val sql = "CREATE TABLE 1m.2g(a INT) USING parquet"

    val expectedTableDesc = CatalogTable(
      identifier = TableIdentifier("2g", Some("1m")),
      tableType = CatalogTableType.MANAGED,
      storage = CatalogStorageFormat.empty,
      schema = new StructType().add("a", IntegerType),
      provider = Some("parquet"))

    parseAndResolve(sql) match {
      case CreateTable(tableDesc, _, None) =>
        assert(tableDesc == expectedTableDesc.copy(createTime = tableDesc.createTime))
      case other =>
        fail(s"Expected to parse ${classOf[CreateTableCommand].getClass.getName} from query," +
            s"got ${other.getClass.getName}: $sql")
    }
  }

  test("support for other types in OPTIONS") {
    val sql =
      """
        |CREATE TABLE table_name USING json
        |OPTIONS (a 1, b 0.1, c TRUE)
      """.stripMargin

    val expectedTableDesc = CatalogTable(
      identifier = TableIdentifier("table_name", Some("default")),
      tableType = CatalogTableType.MANAGED,
      storage = CatalogStorageFormat.empty.copy(
        properties = Map("a" -> "1", "b" -> "0.1", "c" -> "true")
      ),
      schema = new StructType,
      provider = Some("json")
    )

    parseAndResolve(sql) match {
      case CreateTable(tableDesc, _, None) =>
        assert(tableDesc == expectedTableDesc.copy(createTime = tableDesc.createTime))
      case other =>
        fail(s"Expected to parse ${classOf[CreateTableCommand].getClass.getName} from query," +
            s"got ${other.getClass.getName}: $sql")
    }
  }

  test("Test CTAS against data source tables") {
    val s1 =
      """
        |CREATE TABLE IF NOT EXISTS mydb.page_view
        |USING parquet
        |COMMENT 'This is the staging page view table'
        |LOCATION '/user/external/page_view'
        |TBLPROPERTIES ('p1'='v1', 'p2'='v2')
        |AS SELECT * FROM src
      """.stripMargin

    val s2 =
      """
        |CREATE TABLE IF NOT EXISTS mydb.page_view
        |USING parquet
        |LOCATION '/user/external/page_view'
        |COMMENT 'This is the staging page view table'
        |TBLPROPERTIES ('p1'='v1', 'p2'='v2')
        |AS SELECT * FROM src
      """.stripMargin

    val s3 =
      """
        |CREATE TABLE IF NOT EXISTS mydb.page_view
        |USING parquet
        |COMMENT 'This is the staging page view table'
        |LOCATION '/user/external/page_view'
        |TBLPROPERTIES ('p1'='v1', 'p2'='v2')
        |AS SELECT * FROM src
      """.stripMargin

    checkParsing(s1)
    checkParsing(s2)
    checkParsing(s3)

    def checkParsing(sql: String): Unit = {
      val (desc, exists) = extractTableDesc(sql)
      assert(exists)
      assert(desc.identifier.database.contains("mydb"))
      assert(desc.identifier.table == "page_view")
      assert(desc.storage.locationUri.contains(new URI("/user/external/page_view")))
      assert(desc.schema.isEmpty) // will be populated later when the table is actually created
      assert(desc.comment.contains("This is the staging page view table"))
      assert(desc.viewText.isEmpty)
      assert(desc.viewCatalogAndNamespace.isEmpty)
      assert(desc.viewQueryColumnNames.isEmpty)
      assert(desc.partitionColumnNames.isEmpty)
      assert(desc.provider.contains("parquet"))
      assert(desc.properties == Map("p1" -> "v1", "p2" -> "v2"))
    }
  }

  test("Test v2 CreateTable with known catalog in identifier") {
    val sql =
      s"""
         |CREATE TABLE IF NOT EXISTS testcat.mydb.table_name (
         |    id bigint,
         |    description string,
         |    point struct<x: double, y: double>)
         |USING parquet
         |COMMENT 'table comment'
         |TBLPROPERTIES ('p1'='v1', 'p2'='v2')
         |OPTIONS (path 's3://bucket/path/to/data', other 20)
      """.stripMargin

    val expectedProperties = Map(
      "p1" -> "v1",
      "p2" -> "v2",
      "option.other" -> "20",
      "provider" -> "parquet",
      "location" -> "s3://bucket/path/to/data",
      "comment" -> "table comment",
      "other" -> "20")

    parseAndResolve(sql) match {
      case create: CreateV2Table =>
        assert(create.catalog.name == "testcat")
        assert(create.tableName == Identifier.of(Array("mydb"), "table_name"))
        assert(create.tableSchema == new StructType()
            .add("id", LongType)
            .add("description", StringType)
            .add("point", new StructType().add("x", DoubleType).add("y", DoubleType)))
        assert(create.partitioning.isEmpty)
        assert(create.properties == expectedProperties)
        assert(create.ignoreIfExists)

      case other =>
        fail(s"Expected to parse ${classOf[CreateV2Table].getName} from query," +
            s"got ${other.getClass.getName}: $sql")
    }
  }

  test("Test v2 CreateTable with default catalog") {
    val sql =
      s"""
         |CREATE TABLE IF NOT EXISTS mydb.table_name (
         |    id bigint,
         |    description string,
         |    point struct<x: double, y: double>)
         |USING parquet
         |COMMENT 'table comment'
         |TBLPROPERTIES ('p1'='v1', 'p2'='v2')
         |OPTIONS (path 's3://bucket/path/to/data', other 20)
      """.stripMargin

    val expectedProperties = Map(
      "p1" -> "v1",
      "p2" -> "v2",
      "option.other" -> "20",
      "provider" -> "parquet",
      "location" -> "s3://bucket/path/to/data",
      "comment" -> "table comment",
      "other" -> "20")

    parseAndResolve(sql, withDefault = true) match {
      case create: CreateV2Table =>
        assert(create.catalog.name == "testcat")
        assert(create.tableName == Identifier.of(Array("mydb"), "table_name"))
        assert(create.tableSchema == new StructType()
            .add("id", LongType)
            .add("description", StringType)
            .add("point", new StructType().add("x", DoubleType).add("y", DoubleType)))
        assert(create.partitioning.isEmpty)
        assert(create.properties == expectedProperties)
        assert(create.ignoreIfExists)

      case other =>
        fail(s"Expected to parse ${classOf[CreateV2Table].getName} from query," +
            s"got ${other.getClass.getName}: $sql")
    }
  }

  test("Test v2 CreateTable with data source v2 provider and no default") {
    val sql =
      s"""
         |CREATE TABLE IF NOT EXISTS mydb.page_view (
         |    id bigint,
         |    description string,
         |    point struct<x: double, y: double>)
         |USING $v2Format
         |COMMENT 'This is the staging page view table'
         |LOCATION '/user/external/page_view'
         |TBLPROPERTIES ('p1'='v1', 'p2'='v2')
      """.stripMargin

    val expectedProperties = Map(
      "p1" -> "v1",
      "p2" -> "v2",
      "provider" -> v2Format,
      "location" -> "/user/external/page_view",
      "comment" -> "This is the staging page view table")

    parseAndResolve(sql) match {
      case create: CreateV2Table =>
        assert(create.catalog.name == CatalogManager.SESSION_CATALOG_NAME)
        assert(create.tableName == Identifier.of(Array("mydb"), "page_view"))
        assert(create.tableSchema == new StructType()
            .add("id", LongType)
            .add("description", StringType)
            .add("point", new StructType().add("x", DoubleType).add("y", DoubleType)))
        assert(create.partitioning.isEmpty)
        assert(create.properties == expectedProperties)
        assert(create.ignoreIfExists)

      case other =>
        fail(s"Expected to parse ${classOf[CreateV2Table].getName} from query," +
            s"got ${other.getClass.getName}: $sql")
    }
  }

  test("Test v2 CTAS with known catalog in identifier") {
    val sql =
      s"""
         |CREATE TABLE IF NOT EXISTS testcat.mydb.table_name
         |USING parquet
         |COMMENT 'table comment'
         |TBLPROPERTIES ('p1'='v1', 'p2'='v2')
         |OPTIONS (path 's3://bucket/path/to/data', other 20)
         |AS SELECT * FROM src
      """.stripMargin

    val expectedProperties = Map(
      "p1" -> "v1",
      "p2" -> "v2",
      "option.other" -> "20",
      "provider" -> "parquet",
      "location" -> "s3://bucket/path/to/data",
      "comment" -> "table comment",
      "other" -> "20")

    parseAndResolve(sql) match {
      case ctas: CreateTableAsSelect =>
        assert(ctas.catalog.name == "testcat")
        assert(ctas.tableName == Identifier.of(Array("mydb"), "table_name"))
        assert(ctas.properties == expectedProperties)
        assert(ctas.writeOptions.isEmpty)
        assert(ctas.partitioning.isEmpty)
        assert(ctas.ignoreIfExists)

      case other =>
        fail(s"Expected to parse ${classOf[CreateTableAsSelect].getName} from query," +
            s"got ${other.getClass.getName}: $sql")
    }
  }

  test("Test v2 CTAS with default catalog") {
    val sql =
      s"""
         |CREATE TABLE IF NOT EXISTS mydb.table_name
         |USING parquet
         |COMMENT 'table comment'
         |TBLPROPERTIES ('p1'='v1', 'p2'='v2')
         |OPTIONS (path 's3://bucket/path/to/data', other 20)
         |AS SELECT * FROM src
      """.stripMargin

    val expectedProperties = Map(
      "p1" -> "v1",
      "p2" -> "v2",
      "option.other" -> "20",
      "provider" -> "parquet",
      "location" -> "s3://bucket/path/to/data",
      "comment" -> "table comment",
      "other" -> "20")

    parseAndResolve(sql, withDefault = true) match {
      case ctas: CreateTableAsSelect =>
        assert(ctas.catalog.name == "testcat")
        assert(ctas.tableName == Identifier.of(Array("mydb"), "table_name"))
        assert(ctas.properties == expectedProperties)
        assert(ctas.writeOptions.isEmpty)
        assert(ctas.partitioning.isEmpty)
        assert(ctas.ignoreIfExists)

      case other =>
        fail(s"Expected to parse ${classOf[CreateTableAsSelect].getName} from query," +
            s"got ${other.getClass.getName}: $sql")
    }
  }

  test("Test v2 CTAS with data source v2 provider and no default") {
    val sql =
      s"""
        |CREATE TABLE IF NOT EXISTS mydb.page_view
        |USING $v2Format
        |COMMENT 'This is the staging page view table'
        |LOCATION '/user/external/page_view'
        |TBLPROPERTIES ('p1'='v1', 'p2'='v2')
        |AS SELECT * FROM src
      """.stripMargin

    val expectedProperties = Map(
      "p1" -> "v1",
      "p2" -> "v2",
      "provider" -> v2Format,
      "location" -> "/user/external/page_view",
      "comment" -> "This is the staging page view table")

    parseAndResolve(sql) match {
      case ctas: CreateTableAsSelect =>
        assert(ctas.catalog.name == CatalogManager.SESSION_CATALOG_NAME)
        assert(ctas.tableName == Identifier.of(Array("mydb"), "page_view"))
        assert(ctas.properties == expectedProperties)
        assert(ctas.writeOptions.isEmpty)
        assert(ctas.partitioning.isEmpty)
        assert(ctas.ignoreIfExists)

      case other =>
        fail(s"Expected to parse ${classOf[CreateTableAsSelect].getName} from query," +
            s"got ${other.getClass.getName}: $sql")
    }
  }

  test("drop table") {
<<<<<<< HEAD
    val tableName1 = "db.tab"
    val tableIdent1 = TableIdentifier("tab", Option("db"))
    val tableName2 = "tab"
    val tableIdent2 = TableIdentifier("tab", Some("default"))
=======
    val tableName1 = "db.v1Table"
    val tableIdent1 = TableIdentifier("v1Table", Option("db"))
    val tableName2 = "v1Table"
    val tableIdent2 = TableIdentifier("v1Table", Some("default"))
>>>>>>> a630e8d1

    parseResolveCompare(s"DROP TABLE $tableName1",
      DropTableCommand(tableIdent1, ifExists = false, isView = false, purge = false))
    parseResolveCompare(s"DROP TABLE IF EXISTS $tableName1",
      DropTableCommand(tableIdent1, ifExists = true, isView = false, purge = false))
    parseResolveCompare(s"DROP TABLE $tableName2",
      DropTableCommand(tableIdent2, ifExists = false, isView = false, purge = false))
    parseResolveCompare(s"DROP TABLE IF EXISTS $tableName2",
      DropTableCommand(tableIdent2, ifExists = true, isView = false, purge = false))
    parseResolveCompare(s"DROP TABLE $tableName2 PURGE",
      DropTableCommand(tableIdent2, ifExists = false, isView = false, purge = true))
    parseResolveCompare(s"DROP TABLE IF EXISTS $tableName2 PURGE",
      DropTableCommand(tableIdent2, ifExists = true, isView = false, purge = true))
  }

  test("drop table in v2 catalog") {
    val tableName1 = "testcat.db.tab"
    val tableIdent1 = Identifier.of(Array("db"), "tab")
    val tableName2 = "testcat.tab"
    val tableIdent2 = Identifier.of(Array.empty, "tab")

    parseResolveCompare(s"DROP TABLE $tableName1",
      DropTable(ResolvedTable(testCat, tableIdent1, table), ifExists = false, purge = false))
    parseResolveCompare(s"DROP TABLE IF EXISTS $tableName1",
      DropTable(ResolvedTable(testCat, tableIdent1, table), ifExists = true, purge = false))
    parseResolveCompare(s"DROP TABLE $tableName2",
      DropTable(ResolvedTable(testCat, tableIdent2, table), ifExists = false, purge = false))
    parseResolveCompare(s"DROP TABLE IF EXISTS $tableName2",
      DropTable(ResolvedTable(testCat, tableIdent2, table), ifExists = true, purge = false))
  }

  test("drop view") {
    val viewName1 = "db.view"
    val viewIdent1 = TableIdentifier("view", Option("db"))
    val viewName2 = "view"
    val viewIdent2 = TableIdentifier("view", Option("default"))

    parseResolveCompare(s"DROP VIEW $viewName1",
      DropTableCommand(viewIdent1, ifExists = false, isView = true, purge = false))
    parseResolveCompare(s"DROP VIEW IF EXISTS $viewName1",
      DropTableCommand(viewIdent1, ifExists = true, isView = true, purge = false))
    parseResolveCompare(s"DROP VIEW $viewName2",
      DropTableCommand(viewIdent2, ifExists = false, isView = true, purge = false))
    parseResolveCompare(s"DROP VIEW IF EXISTS $viewName2",
      DropTableCommand(viewIdent2, ifExists = true, isView = true, purge = false))
  }

  test("drop view in v2 catalog") {
    intercept[AnalysisException] {
      parseAndResolve("DROP VIEW testcat.db.view")
    }.getMessage.toLowerCase(Locale.ROOT).contains(
      "view support in catalog has not been implemented")
  }

  // ALTER VIEW view_name SET TBLPROPERTIES ('comment' = new_comment);
  // ALTER VIEW view_name UNSET TBLPROPERTIES [IF EXISTS] ('comment', 'key');
  test("alter view: alter view properties") {
    val sql1_view = "ALTER VIEW table_name SET TBLPROPERTIES ('test' = 'test', " +
        "'comment' = 'new_comment')"
    val sql2_view = "ALTER VIEW table_name UNSET TBLPROPERTIES ('comment', 'test')"
    val sql3_view = "ALTER VIEW table_name UNSET TBLPROPERTIES IF EXISTS ('comment', 'test')"

    val parsed1_view = parseAndResolve(sql1_view)
    val parsed2_view = parseAndResolve(sql2_view)
    val parsed3_view = parseAndResolve(sql3_view)

    val tableIdent = TableIdentifier("table_name", Some("default"))
    val expected1_view = AlterTableSetPropertiesCommand(
      tableIdent, Map("test" -> "test", "comment" -> "new_comment"), isView = true)
    val expected2_view = AlterTableUnsetPropertiesCommand(
      tableIdent, Seq("comment", "test"), ifExists = false, isView = true)
    val expected3_view = AlterTableUnsetPropertiesCommand(
      tableIdent, Seq("comment", "test"), ifExists = true, isView = true)

    comparePlans(parsed1_view, expected1_view)
    comparePlans(parsed2_view, expected2_view)
    comparePlans(parsed3_view, expected3_view)
  }

  // ALTER TABLE table_name SET TBLPROPERTIES ('comment' = new_comment);
  // ALTER TABLE table_name UNSET TBLPROPERTIES [IF EXISTS] ('comment', 'key');
  test("alter table: alter table properties") {
    Seq("v1Table" -> true, "v2Table" -> false, "testcat.tab" -> false).foreach {
      case (tblName, useV1Command) =>
        val sql1 = s"ALTER TABLE $tblName SET TBLPROPERTIES ('test' = 'test', " +
          "'comment' = 'new_comment')"
        val sql2 = s"ALTER TABLE $tblName UNSET TBLPROPERTIES ('comment', 'test')"
        val sql3 = s"ALTER TABLE $tblName UNSET TBLPROPERTIES IF EXISTS ('comment', 'test')"

        val parsed1 = parseAndResolve(sql1)
        val parsed2 = parseAndResolve(sql2)
        val parsed3 = parseAndResolve(sql3)

        if (useV1Command) {
          val tableIdent = TableIdentifier(tblName, Some("default"))
          val expected1 = AlterTableSetPropertiesCommand(
            tableIdent, Map("test" -> "test", "comment" -> "new_comment"), isView = false)
          val expected2 = AlterTableUnsetPropertiesCommand(
            tableIdent, Seq("comment", "test"), ifExists = false, isView = false)
          val expected3 = AlterTableUnsetPropertiesCommand(
            tableIdent, Seq("comment", "test"), ifExists = true, isView = false)

          comparePlans(parsed1, expected1)
          comparePlans(parsed2, expected2)
          comparePlans(parsed3, expected3)
        } else {
          parsed1 match {
            case AlterTable(_, _, _: DataSourceV2Relation, changes) =>
              assert(changes == Seq(
                TableChange.setProperty("test", "test"),
                TableChange.setProperty("comment", "new_comment")))
            case _ => fail("expect AlterTable")
          }

          parsed2 match {
            case AlterTable(_, _, _: DataSourceV2Relation, changes) =>
              assert(changes == Seq(
                TableChange.removeProperty("comment"),
                TableChange.removeProperty("test")))
            case _ => fail("expect AlterTable")
          }

          parsed3 match {
            case AlterTable(_, _, _: DataSourceV2Relation, changes) =>
              assert(changes == Seq(
                TableChange.removeProperty("comment"),
                TableChange.removeProperty("test")))
            case _ => fail("expect AlterTable")
          }
        }
    }

    val sql4 = "ALTER TABLE non_exist SET TBLPROPERTIES ('test' = 'test')"
    val sql5 = "ALTER TABLE non_exist UNSET TBLPROPERTIES ('test')"
    val parsed4 = parseAndResolve(sql4)
    val parsed5 = parseAndResolve(sql5)

    // For non-existing tables, we convert it to v2 command with `UnresolvedV2Table`
    parsed4 match {
      case AlterTable(_, _, _: UnresolvedV2Relation, _) => // OK
      case _ => fail("Expect AlterTable, but got:\n" + parsed4.treeString)
    }
    parsed5 match {
      case AlterTable(_, _, _: UnresolvedV2Relation, _) => // OK
      case _ => fail("Expect AlterTable, but got:\n" + parsed5.treeString)
    }
  }

  test("support for other types in TBLPROPERTIES") {
    Seq("v1Table" -> true, "v2Table" -> false, "testcat.tab" -> false).foreach {
      case (tblName, useV1Command) =>
        val sql =
          s"""
            |ALTER TABLE $tblName
            |SET TBLPROPERTIES ('a' = 1, 'b' = 0.1, 'c' = TRUE)
          """.stripMargin
        val parsed = parseAndResolve(sql)
        if (useV1Command) {
          val expected = AlterTableSetPropertiesCommand(
            TableIdentifier(tblName, Some("default")),
            Map("a" -> "1", "b" -> "0.1", "c" -> "true"),
            isView = false)

          comparePlans(parsed, expected)
        } else {
          parsed match {
            case AlterTable(_, _, _: DataSourceV2Relation, changes) =>
              assert(changes == Seq(
                TableChange.setProperty("a", "1"),
                TableChange.setProperty("b", "0.1"),
                TableChange.setProperty("c", "true")))
            case _ => fail("Expect AlterTable, but got:\n" + parsed.treeString)
          }
        }
    }
  }

  test("alter table: set location") {
    Seq("v1Table" -> true, "v2Table" -> false, "testcat.tab" -> false).foreach {
      case (tblName, useV1Command) =>
        val sql = s"ALTER TABLE $tblName SET LOCATION 'new location'"
        val parsed = parseAndResolve(sql)
        if (useV1Command) {
          val expected = AlterTableSetLocationCommand(
            TableIdentifier(tblName, Some("default")),
            None,
            "new location")
          comparePlans(parsed, expected)
        } else {
          parsed match {
            case AlterTable(_, _, _: DataSourceV2Relation, changes) =>
              assert(changes == Seq(TableChange.setProperty("location", "new location")))
            case _ => fail("Expect AlterTable, but got:\n" + parsed.treeString)
          }
        }
    }
  }

  test("DESCRIBE relation") {
    Seq("v1Table" -> true, "v2Table" -> false, "testcat.tab" -> false).foreach {
      case (tblName, useV1Command) =>
        val sql1 = s"DESC TABLE $tblName"
        val sql2 = s"DESC TABLE EXTENDED $tblName"
        val parsed1 = parseAndResolve(sql1)
        val parsed2 = parseAndResolve(sql2)
        if (useV1Command) {
          val expected1 = DescribeTableCommand(
            TableIdentifier(tblName, Some("default")), Map.empty, false)
          val expected2 = DescribeTableCommand(
            TableIdentifier(tblName, Some("default")), Map.empty, true)

          comparePlans(parsed1, expected1)
          comparePlans(parsed2, expected2)
        } else {
          parsed1 match {
            case DescribeRelation(_: ResolvedTable, _, isExtended) =>
              assert(!isExtended)
            case _ => fail("Expect DescribeTable, but got:\n" + parsed1.treeString)
          }

          parsed2 match {
            case DescribeRelation(_: ResolvedTable, _, isExtended) =>
              assert(isExtended)
            case _ => fail("Expect DescribeTable, but got:\n" + parsed2.treeString)
          }
        }

        val sql3 = s"DESC TABLE $tblName PARTITION(a=1)"
        val parsed3 = parseAndResolve(sql3)
        if (useV1Command) {
          val expected3 = DescribeTableCommand(
            TableIdentifier(tblName, Some("default")), Map("a" -> "1"), false)
          comparePlans(parsed3, expected3)
        } else {
          parsed3 match {
            case DescribeRelation(_: ResolvedTable, partitionSpec, isExtended) =>
              assert(!isExtended)
              assert(partitionSpec == Map("a" -> "1"))
            case _ => fail("Expect DescribeTable, but got:\n" + parsed2.treeString)
          }
        }
    }

    // use v1 command to describe views.
    val sql4 = "DESC TABLE v"
    val parsed4 = parseAndResolve(sql4)
    assert(parsed4.isInstanceOf[DescribeTableCommand])
  }

  test("DELETE FROM") {
    Seq("v2Table", "testcat.tab").foreach { tblName =>
      val sql1 = s"DELETE FROM $tblName"
      val sql2 = s"DELETE FROM $tblName where name='Robert'"
      val sql3 = s"DELETE FROM $tblName AS t where t.name='Robert'"
      val sql4 =
        s"""
           |WITH s(name) AS (SELECT 'Robert')
           |DELETE FROM $tblName AS t WHERE t.name IN (SELECT s.name FROM s)
         """.stripMargin

      val parsed1 = parseAndResolve(sql1)
      val parsed2 = parseAndResolve(sql2)
      val parsed3 = parseAndResolve(sql3)
      val parsed4 = parseAndResolve(sql4)

      parsed1 match {
        case DeleteFromTable(AsDataSourceV2Relation(_), None) =>
        case _ => fail("Expect DeleteFromTable, but got:\n" + parsed1.treeString)
      }

      parsed2 match {
        case DeleteFromTable(
          AsDataSourceV2Relation(_),
          Some(EqualTo(name: UnresolvedAttribute, StringLiteral("Robert")))) =>
          assert(name.name == "name")
        case _ => fail("Expect DeleteFromTable, but got:\n" + parsed2.treeString)
      }

      parsed3 match {
        case DeleteFromTable(
          SubqueryAlias(AliasIdentifier("t", Seq()), AsDataSourceV2Relation(_)),
          Some(EqualTo(name: UnresolvedAttribute, StringLiteral("Robert")))) =>
          assert(name.name == "t.name")
        case _ => fail("Expect DeleteFromTable, but got:\n" + parsed3.treeString)
      }

      parsed4 match {
        case DeleteFromTable(
            SubqueryAlias(AliasIdentifier("t", Seq()), AsDataSourceV2Relation(_)),
            Some(InSubquery(values, query))) =>
          assert(values.size == 1 && values.head.isInstanceOf[UnresolvedAttribute])
          assert(values.head.asInstanceOf[UnresolvedAttribute].name == "t.name")
          query match {
            case ListQuery(Project(projects, SubqueryAlias(AliasIdentifier("s", Seq()),
                UnresolvedSubqueryColumnAliases(outputColumnNames, Project(_, _: OneRowRelation)))),
                _, _, _) =>
              assert(projects.size == 1 && projects.head.name == "s.name")
              assert(outputColumnNames.size == 1 && outputColumnNames.head == "name")
            case o => fail("Unexpected subquery: \n" + o.treeString)
          }

        case _ => fail("Expect DeleteFromTable, bug got:\n" + parsed4.treeString)
      }
    }
  }

  test("UPDATE TABLE") {
    Seq("v2Table", "testcat.tab").foreach { tblName =>
      val sql1 = s"UPDATE $tblName SET name='Robert', age=32"
      val sql2 = s"UPDATE $tblName AS t SET name='Robert', age=32"
      val sql3 = s"UPDATE $tblName AS t SET name='Robert', age=32 WHERE p=1"
      val sql4 =
        s"""
           |WITH s(name) AS (SELECT 'Robert')
           |UPDATE $tblName AS t
           |SET t.age=32
           |WHERE t.name IN (SELECT s.name FROM s)
         """.stripMargin

      val parsed1 = parseAndResolve(sql1)
      val parsed2 = parseAndResolve(sql2)
      val parsed3 = parseAndResolve(sql3)
      val parsed4 = parseAndResolve(sql4)

      parsed1 match {
        case UpdateTable(
            AsDataSourceV2Relation(_),
            Seq(Assignment(name: UnresolvedAttribute, StringLiteral("Robert")),
              Assignment(age: UnresolvedAttribute, IntegerLiteral(32))),
            None) =>
          assert(name.name == "name")
          assert(age.name == "age")

        case _ => fail("Expect UpdateTable, but got:\n" + parsed1.treeString)
      }

      parsed2 match {
        case UpdateTable(
            SubqueryAlias(AliasIdentifier("t", Seq()), AsDataSourceV2Relation(_)),
            Seq(Assignment(name: UnresolvedAttribute, StringLiteral("Robert")),
              Assignment(age: UnresolvedAttribute, IntegerLiteral(32))),
            None) =>
          assert(name.name == "name")
          assert(age.name == "age")

        case _ => fail("Expect UpdateTable, but got:\n" + parsed2.treeString)
      }

      parsed3 match {
        case UpdateTable(
            SubqueryAlias(AliasIdentifier("t", Seq()), AsDataSourceV2Relation(_)),
            Seq(Assignment(name: UnresolvedAttribute, StringLiteral("Robert")),
              Assignment(age: UnresolvedAttribute, IntegerLiteral(32))),
            Some(EqualTo(p: UnresolvedAttribute, IntegerLiteral(1)))) =>
          assert(name.name == "name")
          assert(age.name == "age")
          assert(p.name == "p")

        case _ => fail("Expect UpdateTable, but got:\n" + parsed3.treeString)
      }

      parsed4 match {
        case UpdateTable(SubqueryAlias(AliasIdentifier("t", Seq()), AsDataSourceV2Relation(_)),
          Seq(Assignment(key: UnresolvedAttribute, IntegerLiteral(32))),
          Some(InSubquery(values, query))) =>
          assert(key.name == "t.age")
          assert(values.size == 1 && values.head.isInstanceOf[UnresolvedAttribute])
          assert(values.head.asInstanceOf[UnresolvedAttribute].name == "t.name")
          query match {
            case ListQuery(Project(projects, SubqueryAlias(AliasIdentifier("s", Seq()),
                UnresolvedSubqueryColumnAliases(outputColumnNames, Project(_, _: OneRowRelation)))),
                _, _, _) =>
              assert(projects.size == 1 && projects.head.name == "s.name")
              assert(outputColumnNames.size == 1 && outputColumnNames.head == "name")
            case o => fail("Unexpected subquery: \n" + o.treeString)
          }

        case _ => fail("Expect UpdateTable, but got:\n" + parsed4.treeString)
      }
    }

    val sql = "UPDATE non_existing SET id=1"
    val parsed = parseAndResolve(sql)
    parsed match {
      case u: UpdateTable =>
        assert(u.table.isInstanceOf[UnresolvedRelation])
      case _ => fail("Expect UpdateTable, but got:\n" + parsed.treeString)
    }
  }

  test("alter table: alter column") {
    Seq("v1Table" -> true, "v2Table" -> false, "testcat.tab" -> false).foreach {
      case (tblName, useV1Command) =>
        val sql1 = s"ALTER TABLE $tblName ALTER COLUMN i TYPE bigint"
        val sql2 = s"ALTER TABLE $tblName ALTER COLUMN i COMMENT 'new comment'"

        val parsed1 = parseAndResolve(sql1)
        val parsed2 = parseAndResolve(sql2)

        if (useV1Command) {
          val tableIdent = TableIdentifier(tblName, Some("default"))
          val oldColumn = StructField("i", IntegerType)
          val newColumn = StructField("i", LongType)
          val expected1 = AlterTableChangeColumnCommand(
            tableIdent, "i", newColumn)
          val expected2 = AlterTableChangeColumnCommand(
            tableIdent, "i", oldColumn.withComment("new comment"))

          comparePlans(parsed1, expected1)
          comparePlans(parsed2, expected2)

          val sql3 = s"ALTER TABLE $tblName ALTER COLUMN j COMMENT 'new comment'"
          val e1 = intercept[AnalysisException] {
            parseAndResolve(sql3)
          }
          assert(e1.getMessage.contains(
            "ALTER COLUMN cannot find column j in v1 table. Available: i, s"))

          val sql4 = s"ALTER TABLE $tblName ALTER COLUMN a.b.c TYPE bigint"
          val e2 = intercept[AnalysisException] {
            parseAndResolve(sql4)
          }
          assert(e2.getMessage.contains(
            "ALTER COLUMN with qualified column is only supported with v2 tables"))
        } else {
          parsed1 match {
            case AlterTable(_, _, _: DataSourceV2Relation, changes) =>
              assert(changes == Seq(
                TableChange.updateColumnType(Array("i"), LongType)))
            case _ => fail("expect AlterTable")
          }

          parsed2 match {
            case AlterTable(_, _, _: DataSourceV2Relation, changes) =>
              assert(changes == Seq(
                TableChange.updateColumnComment(Array("i"), "new comment")))
            case _ => fail("expect AlterTable")
          }
        }
    }

    val sql = s"ALTER TABLE v1HiveTable ALTER COLUMN i TYPE char(1)"
<<<<<<< HEAD
    val builder = new MetadataBuilder
    builder.putString(HIVE_TYPE_STRING, CharType(1).catalogString)
    val newColumnWithCleanedType = StructField("i", StringType, true, builder.build())
=======
    val newColumnWithCleanedType = StructField("i", CharType(1), true)
>>>>>>> a630e8d1
    val expected = AlterTableChangeColumnCommand(
      TableIdentifier("v1HiveTable", Some("default")), "i", newColumnWithCleanedType)
    val parsed = parseAndResolve(sql)
    comparePlans(parsed, expected)
  }

  test("alter table: alter column action is not specified") {
    val e = intercept[AnalysisException] {
      parseAndResolve("ALTER TABLE v1Table ALTER COLUMN i")
    }
    assert(e.getMessage.contains(
      "ALTER TABLE table ALTER COLUMN requires a TYPE, a SET/DROP, a COMMENT, or a FIRST/AFTER"))
  }

  test("alter table: alter column case sensitivity for v1 table") {
    val tblName = "v1Table"
    Seq(true, false).foreach { caseSensitive =>
      withSQLConf(SQLConf.CASE_SENSITIVE.key -> caseSensitive.toString) {
        val sql = s"ALTER TABLE $tblName ALTER COLUMN I COMMENT 'new comment'"
        if (caseSensitive) {
          val e = intercept[AnalysisException] {
            parseAndResolve(sql)
          }
          assert(e.getMessage.contains(
            "ALTER COLUMN cannot find column I in v1 table. Available: i, s"))
        } else {
          val actual = parseAndResolve(sql)
          val expected = AlterTableChangeColumnCommand(
            TableIdentifier(tblName, Some("default")),
            "I",
            StructField("I", IntegerType).withComment("new comment"))
          comparePlans(actual, expected)
        }
      }
    }
  }

  test("alter table: hive style change column") {
    Seq("v2Table", "testcat.tab").foreach { tblName =>
      parseAndResolve(s"ALTER TABLE $tblName CHANGE COLUMN i i int COMMENT 'an index'") match {
        case AlterTable(_, _, _: DataSourceV2Relation, changes) =>
          assert(changes.length == 1, "Should only have a comment change")
          assert(changes.head.isInstanceOf[UpdateColumnComment],
            s"Expected only a UpdateColumnComment change but got: ${changes.head}")
        case _ => fail("expect AlterTable")
      }

      parseAndResolve(s"ALTER TABLE $tblName CHANGE COLUMN i i long COMMENT 'an index'") match {
        case AlterTable(_, _, _: DataSourceV2Relation, changes) =>
          assert(changes.length == 2, "Should have a comment change and type change")
          assert(changes.exists(_.isInstanceOf[UpdateColumnComment]),
            s"Expected UpdateColumnComment change but got: ${changes}")
          assert(changes.exists(_.isInstanceOf[UpdateColumnType]),
            s"Expected UpdateColumnType change but got: ${changes}")
        case _ => fail("expect AlterTable")
      }
    }
  }

  val DSV2ResolutionTests = {
    val v2SessionCatalogTable = s"${CatalogManager.SESSION_CATALOG_NAME}.default.v2Table"
    Seq(
      ("ALTER TABLE testcat.tab ALTER COLUMN i TYPE bigint", false),
      ("ALTER TABLE tab ALTER COLUMN i TYPE bigint", false),
      (s"ALTER TABLE $v2SessionCatalogTable ALTER COLUMN i TYPE bigint", true),
      ("INSERT INTO TABLE tab VALUES (1, 'a')", false),
      ("INSERT INTO TABLE testcat.tab VALUES (1, 'a')", false),
      (s"INSERT INTO TABLE $v2SessionCatalogTable VALUES (1, 'a')", true),
      ("DESC TABLE tab", false),
      ("DESC TABLE testcat.tab", false),
      (s"DESC TABLE $v2SessionCatalogTable", true),
      ("SHOW TBLPROPERTIES tab", false),
      ("SHOW TBLPROPERTIES testcat.tab", false),
      (s"SHOW TBLPROPERTIES $v2SessionCatalogTable", true),
      ("SELECT * from tab", false),
      ("SELECT * from testcat.tab", false),
      (s"SELECT * from $v2SessionCatalogTable", true)
    )
  }

  DSV2ResolutionTests.foreach { case (sql, isSessionCatlog) =>
    test(s"Data source V2 relation resolution '$sql'") {
      val parsed = parseAndResolve(sql, withDefault = true)
      val catlogIdent = if (isSessionCatlog) v2SessionCatalog else testCat
      val tableIdent = if (isSessionCatlog) "v2Table" else "tab"
      parsed match {
        case AlterTable(_, _, r: DataSourceV2Relation, _) =>
          assert(r.catalog.exists(_ == catlogIdent))
          assert(r.identifier.exists(_.name() == tableIdent))
        case Project(_, AsDataSourceV2Relation(r)) =>
          assert(r.catalog.exists(_ == catlogIdent))
          assert(r.identifier.exists(_.name() == tableIdent))
        case AppendData(r: DataSourceV2Relation, _, _, _) =>
          assert(r.catalog.exists(_ == catlogIdent))
          assert(r.identifier.exists(_.name() == tableIdent))
        case DescribeRelation(r: ResolvedTable, _, _) =>
          assert(r.catalog == catlogIdent)
          assert(r.identifier.name() == tableIdent)
        case ShowTableProperties(r: ResolvedTable, _) =>
          assert(r.catalog == catlogIdent)
          assert(r.identifier.name() == tableIdent)
        case ShowTablePropertiesCommand(t: TableIdentifier, _) =>
          assert(t.identifier == tableIdent)
      }
    }
  }

  test("MERGE INTO TABLE") {
    def checkResolution(
        target: LogicalPlan,
        source: LogicalPlan,
        mergeCondition: Expression,
        deleteCondAttr: Option[AttributeReference],
        updateCondAttr: Option[AttributeReference],
        insertCondAttr: Option[AttributeReference],
        updateAssigns: Seq[Assignment],
        insertAssigns: Seq[Assignment],
        starInUpdate: Boolean = false): Unit = {
      val ti = target.output.find(_.name == "i").get.asInstanceOf[AttributeReference]
      val ts = target.output.find(_.name == "s").get.asInstanceOf[AttributeReference]
      val si = source.output.find(_.name == "i").get.asInstanceOf[AttributeReference]
      val ss = source.output.find(_.name == "s").get.asInstanceOf[AttributeReference]

      mergeCondition match {
        case EqualTo(l: AttributeReference, r: AttributeReference) =>
          assert(l.sameRef(ti) && r.sameRef(si))
        case other => fail("unexpected merge condition " + other)
      }

      deleteCondAttr.foreach(a => assert(a.sameRef(ts)))
      updateCondAttr.foreach(a => assert(a.sameRef(ts)))
      insertCondAttr.foreach(a => assert(a.sameRef(ss)))

      if (starInUpdate) {
        assert(updateAssigns.size == 2)
        assert(updateAssigns(0).key.asInstanceOf[AttributeReference].sameRef(ti))
        assert(updateAssigns(0).value.asInstanceOf[AttributeReference].sameRef(si))
        assert(updateAssigns(1).key.asInstanceOf[AttributeReference].sameRef(ts))
        assert(updateAssigns(1).value.asInstanceOf[AttributeReference].sameRef(ss))
      } else {
        assert(updateAssigns.size == 1)
        assert(updateAssigns.head.key.asInstanceOf[AttributeReference].sameRef(ts))
        assert(updateAssigns.head.value.asInstanceOf[AttributeReference].sameRef(ss))
      }
      assert(insertAssigns.size == 2)
      assert(insertAssigns(0).key.asInstanceOf[AttributeReference].sameRef(ti))
      assert(insertAssigns(0).value.asInstanceOf[AttributeReference].sameRef(si))
      assert(insertAssigns(1).key.asInstanceOf[AttributeReference].sameRef(ts))
      assert(insertAssigns(1).value.asInstanceOf[AttributeReference].sameRef(ss))
    }

    Seq(("v2Table", "v2Table1"), ("testcat.tab", "testcat.tab1")).foreach {
      case(target, source) =>
        // basic
        val sql1 =
          s"""
             |MERGE INTO $target AS target
             |USING $source AS source
             |ON target.i = source.i
             |WHEN MATCHED AND (target.s='delete') THEN DELETE
             |WHEN MATCHED AND (target.s='update') THEN UPDATE SET target.s = source.s
             |WHEN NOT MATCHED AND (source.s='insert')
             |  THEN INSERT (target.i, target.s) values (source.i, source.s)
           """.stripMargin
        parseAndResolve(sql1) match {
          case MergeIntoTable(
              SubqueryAlias(AliasIdentifier("target", Seq()), AsDataSourceV2Relation(target)),
              SubqueryAlias(AliasIdentifier("source", Seq()), AsDataSourceV2Relation(source)),
              mergeCondition,
              Seq(DeleteAction(Some(EqualTo(dl: AttributeReference, StringLiteral("delete")))),
                UpdateAction(Some(EqualTo(ul: AttributeReference, StringLiteral("update"))),
                  updateAssigns)),
              Seq(InsertAction(Some(EqualTo(il: AttributeReference, StringLiteral("insert"))),
                insertAssigns))) =>
            checkResolution(target, source, mergeCondition, Some(dl), Some(ul), Some(il),
              updateAssigns, insertAssigns)

          case other => fail("Expect MergeIntoTable, but got:\n" + other.treeString)
        }

        // star
        val sql2 =
          s"""
             |MERGE INTO $target AS target
             |USING $source AS source
             |ON target.i = source.i
             |WHEN MATCHED AND (target.s='delete') THEN DELETE
             |WHEN MATCHED AND (target.s='update') THEN UPDATE SET *
             |WHEN NOT MATCHED AND (source.s='insert') THEN INSERT *
           """.stripMargin
        parseAndResolve(sql2) match {
          case MergeIntoTable(
              SubqueryAlias(AliasIdentifier("target", Seq()), AsDataSourceV2Relation(target)),
              SubqueryAlias(AliasIdentifier("source", Seq()), AsDataSourceV2Relation(source)),
              mergeCondition,
              Seq(DeleteAction(Some(EqualTo(dl: AttributeReference, StringLiteral("delete")))),
                UpdateAction(Some(EqualTo(ul: AttributeReference,
                  StringLiteral("update"))), updateAssigns)),
              Seq(InsertAction(Some(EqualTo(il: AttributeReference, StringLiteral("insert"))),
                insertAssigns))) =>
            checkResolution(target, source, mergeCondition, Some(dl), Some(ul), Some(il),
              updateAssigns, insertAssigns, starInUpdate = true)

          case other => fail("Expect MergeIntoTable, but got:\n" + other.treeString)
        }

        // no additional conditions
        val sql3 =
          s"""
             |MERGE INTO $target AS target
             |USING $source AS source
             |ON target.i = source.i
             |WHEN MATCHED AND (target.s='delete') THEN DELETE
             |WHEN MATCHED THEN UPDATE SET target.s = source.s
             |WHEN NOT MATCHED THEN INSERT (target.i, target.s) values (source.i, source.s)
           """.stripMargin
        parseAndResolve(sql3) match {
          case MergeIntoTable(
              SubqueryAlias(AliasIdentifier("target", Seq()), AsDataSourceV2Relation(target)),
              SubqueryAlias(AliasIdentifier("source", Seq()), AsDataSourceV2Relation(source)),
              mergeCondition,
              Seq(DeleteAction(Some(_)), UpdateAction(None, updateAssigns)),
              Seq(InsertAction(None, insertAssigns))) =>
            checkResolution(target, source, mergeCondition, None, None, None,
              updateAssigns, insertAssigns)

          case other => fail("Expect MergeIntoTable, but got:\n" + other.treeString)
        }

        // using subquery
        val sql4 =
          s"""
             |MERGE INTO $target AS target
             |USING (SELECT * FROM $source) AS source
             |ON target.i = source.i
             |WHEN MATCHED AND (target.s='delete') THEN DELETE
             |WHEN MATCHED AND (target.s='update') THEN UPDATE SET target.s = source.s
             |WHEN NOT MATCHED AND (source.s='insert')
             |  THEN INSERT (target.i, target.s) values (source.i, source.s)
           """.stripMargin
        parseAndResolve(sql4) match {
          case MergeIntoTable(
              SubqueryAlias(AliasIdentifier("target", Seq()), AsDataSourceV2Relation(target)),
              SubqueryAlias(AliasIdentifier("source", Seq()), source: Project),
              mergeCondition,
              Seq(DeleteAction(Some(EqualTo(dl: AttributeReference, StringLiteral("delete")))),
                UpdateAction(Some(EqualTo(ul: AttributeReference, StringLiteral("update"))),
                  updateAssigns)),
              Seq(InsertAction(Some(EqualTo(il: AttributeReference, StringLiteral("insert"))),
                insertAssigns))) =>
            checkResolution(target, source, mergeCondition, Some(dl), Some(ul), Some(il),
              updateAssigns, insertAssigns)

          case other => fail("Expect MergeIntoTable, but got:\n" + other.treeString)
        }

        // cte
        val sql5 =
          s"""
             |WITH source(i, s) AS
             | (SELECT * FROM $source)
             |MERGE INTO $target AS target
             |USING source
             |ON target.i = source.i
             |WHEN MATCHED AND (target.s='delete') THEN DELETE
             |WHEN MATCHED AND (target.s='update') THEN UPDATE SET target.s = source.s
             |WHEN NOT MATCHED AND (source.s='insert')
             |THEN INSERT (target.i, target.s) values (source.i, source.s)
           """.stripMargin
        parseAndResolve(sql5) match {
          case MergeIntoTable(
              SubqueryAlias(AliasIdentifier("target", Seq()), AsDataSourceV2Relation(target)),
              SubqueryAlias(AliasIdentifier("source", Seq()), source: Project),
              mergeCondition,
              Seq(DeleteAction(Some(EqualTo(dl: AttributeReference, StringLiteral("delete")))),
                UpdateAction(Some(EqualTo(ul: AttributeReference, StringLiteral("update"))),
                  updateAssigns)),
              Seq(InsertAction(Some(EqualTo(il: AttributeReference, StringLiteral("insert"))),
                insertAssigns))) =>
            assert(source.output.map(_.name) == Seq("i", "s"))
            checkResolution(target, source, mergeCondition, Some(dl), Some(ul), Some(il),
              updateAssigns, insertAssigns)

          case other => fail("Expect MergeIntoTable, but got:\n" + other.treeString)
        }
    }

    // no aliases
    Seq(("v2Table", "v2Table1"),
      ("testcat.tab", "testcat.tab1")).foreach { pair =>

      val target = pair._1
      val source = pair._2

      val sql1 =
        s"""
           |MERGE INTO $target
           |USING $source
           |ON 1 = 1
           |WHEN MATCHED AND (${target}.s='delete') THEN DELETE
           |WHEN MATCHED THEN UPDATE SET s = 1
           |WHEN NOT MATCHED AND (s = 'a') THEN INSERT (i) values (i)
         """.stripMargin

      parseAndResolve(sql1) match {
        case MergeIntoTable(
            AsDataSourceV2Relation(target),
            AsDataSourceV2Relation(source),
            _,
            Seq(DeleteAction(Some(_)), UpdateAction(None, updateAssigns)),
            Seq(InsertAction(
              Some(EqualTo(il: AttributeReference, StringLiteral("a"))),
              insertAssigns))) =>
          val ti = target.output.find(_.name == "i").get
          val ts = target.output.find(_.name == "s").get
          val si = source.output.find(_.name == "i").get
          val ss = source.output.find(_.name == "s").get

          // INSERT condition is resolved with source table only, so column `s` is not ambiguous.
          assert(il.sameRef(ss))
          assert(updateAssigns.size == 1)
          // UPDATE key is resolved with target table only, so column `s` is not ambiguous.
          assert(updateAssigns.head.key.asInstanceOf[AttributeReference].sameRef(ts))
          assert(insertAssigns.size == 1)
          // INSERT key is resolved with target table only, so column `i` is not ambiguous.
          assert(insertAssigns.head.key.asInstanceOf[AttributeReference].sameRef(ti))
          // INSERT value is resolved with source table only, so column `i` is not ambiguous.
          assert(insertAssigns.head.value.asInstanceOf[AttributeReference].sameRef(si))

        case p => fail("Expect MergeIntoTable, but got:\n" + p.treeString)
      }

      val sql2 =
        s"""
           |MERGE INTO $target
           |USING $source
           |ON i = 1
           |WHEN MATCHED THEN DELETE
         """.stripMargin
      // merge condition is resolved with both target and source tables, and we can't
      // resolve column `i` as it's ambiguous.
      val e2 = intercept[AnalysisException](parseAndResolve(sql2))
      assert(e2.message.contains("Reference 'i' is ambiguous"))

      val sql3 =
        s"""
           |MERGE INTO $target
           |USING $source
           |ON 1 = 1
           |WHEN MATCHED AND (s='delete') THEN DELETE
         """.stripMargin
      // delete condition is resolved with both target and source tables, and we can't
      // resolve column `s` as it's ambiguous.
      val e3 = intercept[AnalysisException](parseAndResolve(sql3))
      assert(e3.message.contains("Reference 's' is ambiguous"))

      val sql4 =
        s"""
           |MERGE INTO $target
           |USING $source
           |ON 1 = 1
           |WHEN MATCHED AND (s = 'a') THEN UPDATE SET i = 1
         """.stripMargin
      // update condition is resolved with both target and source tables, and we can't
      // resolve column `s` as it's ambiguous.
      val e4 = intercept[AnalysisException](parseAndResolve(sql4))
      assert(e4.message.contains("Reference 's' is ambiguous"))

      val sql5 =
        s"""
           |MERGE INTO $target
           |USING $source
           |ON 1 = 1
           |WHEN MATCHED THEN UPDATE SET s = s
         """.stripMargin
      // update value is resolved with both target and source tables, and we can't
      // resolve column `s` as it's ambiguous.
      val e5 = intercept[AnalysisException](parseAndResolve(sql5))
      assert(e5.message.contains("Reference 's' is ambiguous"))
    }

    val sql6 =
      s"""
         |MERGE INTO non_exist_target
         |USING non_exist_source
         |ON target.i = source.i
         |WHEN MATCHED AND (non_exist_target.s='delete') THEN DELETE
         |WHEN MATCHED THEN UPDATE SET *
         |WHEN NOT MATCHED THEN INSERT *
       """.stripMargin
    val parsed = parseAndResolve(sql6)
    parsed match {
      case u: MergeIntoTable =>
        assert(u.targetTable.isInstanceOf[UnresolvedRelation])
        assert(u.sourceTable.isInstanceOf[UnresolvedRelation])
      case _ => fail("Expect MergeIntoTable, but got:\n" + parsed.treeString)
    }
  }

  test("MERGE INTO TABLE - skip resolution on v2 tables that accept any schema") {
    val sql =
      s"""
         |MERGE INTO v2TableWithAcceptAnySchemaCapability AS target
         |USING v2Table AS source
         |ON target.i = source.i
         |WHEN MATCHED AND (target.s='delete') THEN DELETE
         |WHEN MATCHED AND (target.s='update') THEN UPDATE SET target.s = source.s
         |WHEN NOT MATCHED AND (target.s='insert')
         |  THEN INSERT (target.i, target.s) values (source.i, source.s)
       """.stripMargin

    parseAndResolve(sql) match {
      case MergeIntoTable(
          SubqueryAlias(AliasIdentifier("target", Seq()), AsDataSourceV2Relation(_)),
          SubqueryAlias(AliasIdentifier("source", Seq()), AsDataSourceV2Relation(_)),
          EqualTo(l: UnresolvedAttribute, r: UnresolvedAttribute),
          Seq(
            DeleteAction(Some(EqualTo(dl: UnresolvedAttribute, StringLiteral("delete")))),
            UpdateAction(
              Some(EqualTo(ul: UnresolvedAttribute, StringLiteral("update"))),
              updateAssigns)),
          Seq(
            InsertAction(
              Some(EqualTo(il: UnresolvedAttribute, StringLiteral("insert"))),
              insertAssigns))) =>
        assert(l.name == "target.i" && r.name == "source.i")
        assert(dl.name == "target.s")
        assert(ul.name == "target.s")
        assert(il.name == "target.s")
        assert(updateAssigns.size == 1)
        assert(updateAssigns.head.key.asInstanceOf[UnresolvedAttribute].name == "target.s")
        assert(updateAssigns.head.value.asInstanceOf[UnresolvedAttribute].name == "source.s")
        assert(insertAssigns.size == 2)
        assert(insertAssigns.head.key.asInstanceOf[UnresolvedAttribute].name == "target.i")
        assert(insertAssigns.head.value.asInstanceOf[UnresolvedAttribute].name == "source.i")

      case l => fail("Expected unresolved MergeIntoTable, but got:\n" + l.treeString)
    }
  }

<<<<<<< HEAD
  test("SPARK-31147: forbid CHAR type in non-Hive tables") {
    def checkFailure(t: String, provider: String): Unit = {
      val types = Seq(
        "CHAR(2)",
        "ARRAY<CHAR(2)>",
        "MAP<INT, CHAR(2)>",
        "MAP<CHAR(2), INT>",
        "STRUCT<s: CHAR(2)>")
      types.foreach { tpe =>
        intercept[AnalysisException] {
          parseAndResolve(s"CREATE TABLE $t(col $tpe) USING $provider")
        }
        intercept[AnalysisException] {
          parseAndResolve(s"REPLACE TABLE $t(col $tpe) USING $provider")
        }
        intercept[AnalysisException] {
          parseAndResolve(s"CREATE OR REPLACE TABLE $t(col $tpe) USING $provider")
        }
        intercept[AnalysisException] {
          parseAndResolve(s"ALTER TABLE $t ADD COLUMN col $tpe")
        }
        intercept[AnalysisException] {
          parseAndResolve(s"ALTER TABLE $t ADD COLUMN col $tpe")
        }
        intercept[AnalysisException] {
          parseAndResolve(s"ALTER TABLE $t ALTER COLUMN col TYPE $tpe")
        }
      }
    }

    checkFailure("v1Table", v1Format)
    checkFailure("v2Table", v2Format)
    checkFailure("testcat.tab", "foo")
=======
  private def compareNormalized(plan1: LogicalPlan, plan2: LogicalPlan): Unit = {
    /**
     * Normalizes plans:
     * - CreateTable the createTime in tableDesc will replaced by -1L.
     */
    def normalizePlan(plan: LogicalPlan): LogicalPlan = {
      plan match {
        case CreateTable(tableDesc, mode, query) =>
          val newTableDesc = tableDesc.copy(createTime = -1L)
          CreateTable(newTableDesc, mode, query)
        case _ => plan // Don't transform
      }
    }
    comparePlans(normalizePlan(plan1), normalizePlan(plan2))
  }

  test("create table - schema") {
    def createTable(
        table: String,
        database: Option[String] = None,
        tableType: CatalogTableType = CatalogTableType.MANAGED,
        storage: CatalogStorageFormat = CatalogStorageFormat.empty.copy(
          inputFormat = HiveSerDe.sourceToSerDe("textfile").get.inputFormat,
          outputFormat = HiveSerDe.sourceToSerDe("textfile").get.outputFormat,
          serde = Some("org.apache.hadoop.hive.serde2.lazy.LazySimpleSerDe")),
        schema: StructType = new StructType,
        provider: Option[String] = Some("hive"),
        partitionColumnNames: Seq[String] = Seq.empty,
        comment: Option[String] = None,
        mode: SaveMode = SaveMode.ErrorIfExists,
        query: Option[LogicalPlan] = None): CreateTable = {
      CreateTable(
        CatalogTable(
          identifier = TableIdentifier(table, database),
          tableType = tableType,
          storage = storage,
          schema = schema,
          provider = provider,
          partitionColumnNames = partitionColumnNames,
          comment = comment
        ), mode, query
      )
    }

    def compare(sql: String, plan: LogicalPlan): Unit = {
      compareNormalized(parseAndResolve(sql), plan)
    }

    compare("CREATE TABLE my_tab(a INT COMMENT 'test', b STRING) STORED AS textfile",
      createTable(
        table = "my_tab",
        database = Some("default"),
        schema = (new StructType)
            .add("a", IntegerType, nullable = true, "test")
            .add("b", StringType)
      )
    )
    compare("CREATE TABLE my_tab(a INT COMMENT 'test', b STRING) STORED AS textfile " +
        "PARTITIONED BY (c INT, d STRING COMMENT 'test2')",
      createTable(
        table = "my_tab",
        database = Some("default"),
        schema = (new StructType)
            .add("a", IntegerType, nullable = true, "test")
            .add("b", StringType)
            .add("c", IntegerType)
            .add("d", StringType, nullable = true, "test2"),
        partitionColumnNames = Seq("c", "d")
      )
    )
    compare("CREATE TABLE my_tab(id BIGINT, nested STRUCT<col1: STRING,col2: INT>) " +
        "STORED AS textfile",
      createTable(
        table = "my_tab",
        database = Some("default"),
        schema = (new StructType)
            .add("id", LongType)
            .add("nested", (new StructType)
                .add("col1", StringType)
                .add("col2", IntegerType)
            )
      )
    )
    // Partitioned by a StructType should be accepted by `SparkSqlParser` but will fail an analyze
    // rule in `AnalyzeCreateTable`.
    compare("CREATE TABLE my_tab(a INT COMMENT 'test', b STRING) STORED AS textfile " +
        "PARTITIONED BY (nested STRUCT<col1: STRING,col2: INT>)",
      createTable(
        table = "my_tab",
        database = Some("default"),
        schema = (new StructType)
            .add("a", IntegerType, nullable = true, "test")
            .add("b", StringType)
            .add("nested", (new StructType)
                .add("col1", StringType)
                .add("col2", IntegerType)
            ),
        partitionColumnNames = Seq("nested")
      )
    )

    interceptParseException(parsePlan)(
      "CREATE TABLE my_tab(a: INT COMMENT 'test', b: STRING)",
      "extraneous input ':'")
  }

  test("create hive table - table file format") {
    val allSources = Seq("parquet", "parquetfile", "orc", "orcfile", "avro", "avrofile",
      "sequencefile", "rcfile", "textfile")

    allSources.foreach { s =>
      val query = s"CREATE TABLE my_tab STORED AS $s"
      parseAndResolve(query) match {
        case ct: CreateTable =>
          val hiveSerde = HiveSerDe.sourceToSerDe(s)
          assert(hiveSerde.isDefined)
          assert(ct.tableDesc.storage.serde ==
            hiveSerde.get.serde.orElse(Some("org.apache.hadoop.hive.serde2.lazy.LazySimpleSerDe")))
          assert(ct.tableDesc.storage.inputFormat == hiveSerde.get.inputFormat)
          assert(ct.tableDesc.storage.outputFormat == hiveSerde.get.outputFormat)
      }
    }
  }

  test("create hive table - row format and table file format") {
    val createTableStart = "CREATE TABLE my_tab ROW FORMAT"
    val fileFormat = s"STORED AS INPUTFORMAT 'inputfmt' OUTPUTFORMAT 'outputfmt'"
    val query1 = s"$createTableStart SERDE 'anything' $fileFormat"
    val query2 = s"$createTableStart DELIMITED FIELDS TERMINATED BY ' ' $fileFormat"

    // No conflicting serdes here, OK
    parseAndResolve(query1) match {
      case parsed1: CreateTable =>
        assert(parsed1.tableDesc.storage.serde == Some("anything"))
        assert(parsed1.tableDesc.storage.inputFormat == Some("inputfmt"))
        assert(parsed1.tableDesc.storage.outputFormat == Some("outputfmt"))
    }

    parseAndResolve(query2) match {
      case parsed2: CreateTable =>
        assert(parsed2.tableDesc.storage.serde ==
            Some("org.apache.hadoop.hive.serde2.lazy.LazySimpleSerDe"))
        assert(parsed2.tableDesc.storage.inputFormat == Some("inputfmt"))
        assert(parsed2.tableDesc.storage.outputFormat == Some("outputfmt"))
    }
  }

  test("create hive table - row format serde and generic file format") {
    val allSources = Seq("parquet", "orc", "avro", "sequencefile", "rcfile", "textfile")
    val supportedSources = Set("sequencefile", "rcfile", "textfile")

    allSources.foreach { s =>
      val query = s"CREATE TABLE my_tab ROW FORMAT SERDE 'anything' STORED AS $s"
      if (supportedSources.contains(s)) {
        parseAndResolve(query) match {
          case ct: CreateTable =>
            val hiveSerde = HiveSerDe.sourceToSerDe(s)
            assert(hiveSerde.isDefined)
            assert(ct.tableDesc.storage.serde == Some("anything"))
            assert(ct.tableDesc.storage.inputFormat == hiveSerde.get.inputFormat)
            assert(ct.tableDesc.storage.outputFormat == hiveSerde.get.outputFormat)
        }
      } else {
        assertUnsupported(query, Seq("row format serde", "incompatible", s))
      }
    }
  }

  test("create hive table - row format delimited and generic file format") {
    val allSources = Seq("parquet", "orc", "avro", "sequencefile", "rcfile", "textfile")
    val supportedSources = Set("textfile")

    allSources.foreach { s =>
      val query = s"CREATE TABLE my_tab ROW FORMAT DELIMITED FIELDS TERMINATED BY ' ' STORED AS $s"
      if (supportedSources.contains(s)) {
        parseAndResolve(query) match {
          case ct: CreateTable =>
            val hiveSerde = HiveSerDe.sourceToSerDe(s)
            assert(hiveSerde.isDefined)
            assert(ct.tableDesc.storage.serde == hiveSerde.get.serde
                .orElse(Some("org.apache.hadoop.hive.serde2.lazy.LazySimpleSerDe")))
            assert(ct.tableDesc.storage.inputFormat == hiveSerde.get.inputFormat)
            assert(ct.tableDesc.storage.outputFormat == hiveSerde.get.outputFormat)
        }
      } else {
        assertUnsupported(query, Seq("row format delimited", "only compatible with 'textfile'", s))
      }
    }
  }

  test("create hive external table - location must be specified") {
    val exc = intercept[AnalysisException] {
      parseAndResolve("CREATE EXTERNAL TABLE my_tab STORED AS parquet")
    }
    assert(exc.getMessage.contains("CREATE EXTERNAL TABLE must be accompanied by LOCATION"))

    val query = "CREATE EXTERNAL TABLE my_tab STORED AS parquet LOCATION '/something/anything'"
    parseAndResolve(query) match {
      case ct: CreateTable =>
        assert(ct.tableDesc.tableType == CatalogTableType.EXTERNAL)
        assert(ct.tableDesc.storage.locationUri == Some(new URI("/something/anything")))
    }
  }

  test("create hive table - property values must be set") {
    assertUnsupported(
      sql = "CREATE TABLE my_tab STORED AS parquet " +
          "TBLPROPERTIES('key_without_value', 'key_with_value'='x')",
      containsThesePhrases = Seq("key_without_value"))
    assertUnsupported(
      sql = "CREATE TABLE my_tab ROW FORMAT SERDE 'serde' " +
          "WITH SERDEPROPERTIES('key_without_value', 'key_with_value'='x')",
      containsThesePhrases = Seq("key_without_value"))
  }

  test("create hive table - location implies external") {
    val query = "CREATE TABLE my_tab STORED AS parquet LOCATION '/something/anything'"
    parseAndResolve(query) match {
      case ct: CreateTable =>
        assert(ct.tableDesc.tableType == CatalogTableType.EXTERNAL)
        assert(ct.tableDesc.storage.locationUri == Some(new URI("/something/anything")))
    }
  }

  test("Duplicate clauses - create hive table") {
    def intercept(sqlCommand: String, messages: String*): Unit =
      interceptParseException(parsePlan)(sqlCommand, messages: _*)

    def createTableHeader(duplicateClause: String): String = {
      s"CREATE TABLE my_tab(a INT, b STRING) STORED AS parquet $duplicateClause $duplicateClause"
    }

    intercept(createTableHeader("TBLPROPERTIES('test' = 'test2')"),
      "Found duplicate clauses: TBLPROPERTIES")
    intercept(createTableHeader("LOCATION '/tmp/file'"),
      "Found duplicate clauses: LOCATION")
    intercept(createTableHeader("COMMENT 'a table'"),
      "Found duplicate clauses: COMMENT")
    intercept(createTableHeader("CLUSTERED BY(b) INTO 256 BUCKETS"),
      "Found duplicate clauses: CLUSTERED BY")
    intercept(createTableHeader("PARTITIONED BY (k int)"),
      "Found duplicate clauses: PARTITIONED BY")
    intercept(createTableHeader("STORED AS parquet"),
      "Found duplicate clauses: STORED AS/BY")
    intercept(
      createTableHeader("ROW FORMAT SERDE 'parquet.hive.serde.ParquetHiveSerDe'"),
      "Found duplicate clauses: ROW FORMAT")
  }

  test("Test CTAS #1") {
    val s1 =
      """
        |CREATE EXTERNAL TABLE IF NOT EXISTS mydb.page_view
        |COMMENT 'This is the staging page view table'
        |STORED AS RCFILE
        |LOCATION '/user/external/page_view'
        |TBLPROPERTIES ('p1'='v1', 'p2'='v2')
        |AS SELECT * FROM src
      """.stripMargin

    val s2 =
      """
        |CREATE EXTERNAL TABLE IF NOT EXISTS mydb.page_view
        |STORED AS RCFILE
        |COMMENT 'This is the staging page view table'
        |TBLPROPERTIES ('p1'='v1', 'p2'='v2')
        |LOCATION '/user/external/page_view'
        |AS SELECT * FROM src
      """.stripMargin

    val s3 =
      """
        |CREATE EXTERNAL TABLE IF NOT EXISTS mydb.page_view
        |TBLPROPERTIES ('p1'='v1', 'p2'='v2')
        |LOCATION '/user/external/page_view'
        |STORED AS RCFILE
        |COMMENT 'This is the staging page view table'
        |AS SELECT * FROM src
      """.stripMargin

    checkParsing(s1)
    checkParsing(s2)
    checkParsing(s3)

    def checkParsing(sql: String): Unit = {
      val (desc, exists) = extractTableDesc(sql)
      assert(exists)
      assert(desc.identifier.database == Some("mydb"))
      assert(desc.identifier.table == "page_view")
      assert(desc.tableType == CatalogTableType.EXTERNAL)
      assert(desc.storage.locationUri == Some(new URI("/user/external/page_view")))
      assert(desc.schema.isEmpty) // will be populated later when the table is actually created
      assert(desc.comment == Some("This is the staging page view table"))
      // TODO will be SQLText
      assert(desc.viewText.isEmpty)
      assert(desc.viewCatalogAndNamespace.isEmpty)
      assert(desc.viewQueryColumnNames.isEmpty)
      assert(desc.partitionColumnNames.isEmpty)
      assert(desc.storage.inputFormat == Some("org.apache.hadoop.hive.ql.io.RCFileInputFormat"))
      assert(desc.storage.outputFormat == Some("org.apache.hadoop.hive.ql.io.RCFileOutputFormat"))
      assert(desc.storage.serde ==
          Some("org.apache.hadoop.hive.serde2.columnar.LazyBinaryColumnarSerDe"))
      assert(desc.properties == Map("p1" -> "v1", "p2" -> "v2"))
    }
  }

  test("Test CTAS #2") {
    val s1 =
      """
        |CREATE EXTERNAL TABLE IF NOT EXISTS mydb.page_view
        |COMMENT 'This is the staging page view table'
        |ROW FORMAT SERDE 'parquet.hive.serde.ParquetHiveSerDe'
        | STORED AS
        | INPUTFORMAT 'parquet.hive.DeprecatedParquetInputFormat'
        | OUTPUTFORMAT 'parquet.hive.DeprecatedParquetOutputFormat'
        |LOCATION '/user/external/page_view'
        |TBLPROPERTIES ('p1'='v1', 'p2'='v2')
        |AS SELECT * FROM src
      """.stripMargin

    val s2 =
      """
        |CREATE EXTERNAL TABLE IF NOT EXISTS mydb.page_view
        |LOCATION '/user/external/page_view'
        |TBLPROPERTIES ('p1'='v1', 'p2'='v2')
        |ROW FORMAT SERDE 'parquet.hive.serde.ParquetHiveSerDe'
        | STORED AS
        | INPUTFORMAT 'parquet.hive.DeprecatedParquetInputFormat'
        | OUTPUTFORMAT 'parquet.hive.DeprecatedParquetOutputFormat'
        |COMMENT 'This is the staging page view table'
        |AS SELECT * FROM src
      """.stripMargin

    checkParsing(s1)
    checkParsing(s2)

    def checkParsing(sql: String): Unit = {
      val (desc, exists) = extractTableDesc(sql)
      assert(exists)
      assert(desc.identifier.database == Some("mydb"))
      assert(desc.identifier.table == "page_view")
      assert(desc.tableType == CatalogTableType.EXTERNAL)
      assert(desc.storage.locationUri == Some(new URI("/user/external/page_view")))
      assert(desc.schema.isEmpty) // will be populated later when the table is actually created
      // TODO will be SQLText
      assert(desc.comment == Some("This is the staging page view table"))
      assert(desc.viewText.isEmpty)
      assert(desc.viewCatalogAndNamespace.isEmpty)
      assert(desc.viewQueryColumnNames.isEmpty)
      assert(desc.partitionColumnNames.isEmpty)
      assert(desc.storage.properties == Map())
      assert(desc.storage.inputFormat == Some("parquet.hive.DeprecatedParquetInputFormat"))
      assert(desc.storage.outputFormat == Some("parquet.hive.DeprecatedParquetOutputFormat"))
      assert(desc.storage.serde == Some("parquet.hive.serde.ParquetHiveSerDe"))
      assert(desc.properties == Map("p1" -> "v1", "p2" -> "v2"))
    }
  }

  test("Test CTAS #3") {
    val s3 = """CREATE TABLE page_view STORED AS textfile AS SELECT * FROM src"""
    val (desc, exists) = extractTableDesc(s3)
    assert(exists == false)
    assert(desc.identifier.database == Some("default"))
    assert(desc.identifier.table == "page_view")
    assert(desc.tableType == CatalogTableType.MANAGED)
    assert(desc.storage.locationUri == None)
    assert(desc.schema.isEmpty)
    assert(desc.viewText == None) // TODO will be SQLText
    assert(desc.viewQueryColumnNames.isEmpty)
    assert(desc.storage.properties == Map())
    assert(desc.storage.inputFormat == Some("org.apache.hadoop.mapred.TextInputFormat"))
    assert(desc.storage.outputFormat ==
        Some("org.apache.hadoop.hive.ql.io.HiveIgnoreKeyTextOutputFormat"))
    assert(desc.storage.serde == Some("org.apache.hadoop.hive.serde2.lazy.LazySimpleSerDe"))
    assert(desc.properties == Map())
  }

  test("Test CTAS #4") {
    val s4 =
      """CREATE TABLE page_view
        |STORED BY 'storage.handler.class.name' AS SELECT * FROM src""".stripMargin
    intercept[AnalysisException] {
      extractTableDesc(s4)
    }
  }

  test("Test CTAS #5") {
    val s5 = """CREATE TABLE ctas2
               | ROW FORMAT SERDE "org.apache.hadoop.hive.serde2.columnar.ColumnarSerDe"
               | WITH SERDEPROPERTIES("serde_p1"="p1","serde_p2"="p2")
               | STORED AS RCFile
               | TBLPROPERTIES("tbl_p1"="p11", "tbl_p2"="p22")
               | AS
               |   SELECT key, value
               |   FROM src
               |   ORDER BY key, value""".stripMargin
    val (desc, exists) = extractTableDesc(s5)
    assert(exists == false)
    assert(desc.identifier.database == Some("default"))
    assert(desc.identifier.table == "ctas2")
    assert(desc.tableType == CatalogTableType.MANAGED)
    assert(desc.storage.locationUri == None)
    assert(desc.schema.isEmpty)
    assert(desc.viewText == None) // TODO will be SQLText
    assert(desc.viewCatalogAndNamespace.isEmpty)
    assert(desc.viewQueryColumnNames.isEmpty)
    assert(desc.storage.properties == Map(("serde_p1" -> "p1"), ("serde_p2" -> "p2")))
    assert(desc.storage.inputFormat == Some("org.apache.hadoop.hive.ql.io.RCFileInputFormat"))
    assert(desc.storage.outputFormat == Some("org.apache.hadoop.hive.ql.io.RCFileOutputFormat"))
    assert(desc.storage.serde == Some("org.apache.hadoop.hive.serde2.columnar.ColumnarSerDe"))
    assert(desc.properties == Map(("tbl_p1" -> "p11"), ("tbl_p2" -> "p22")))
  }

  test("CTAS statement with a PARTITIONED BY clause is not allowed") {
    assertUnsupported(s"CREATE TABLE ctas1 PARTITIONED BY (k int)" +
        " AS SELECT key, value FROM (SELECT 1 as key, 2 as value) tmp")
  }

  test("CTAS statement with schema") {
    assertUnsupported(s"CREATE TABLE ctas1 (age INT, name STRING) AS SELECT * FROM src")
    assertUnsupported(s"CREATE TABLE ctas1 (age INT, name STRING) AS SELECT 1, 'hello'")
  }

  test("create table - basic") {
    val query = "CREATE TABLE my_table (id int, name string)"
    val (desc, allowExisting) = extractTableDesc(query)
    assert(!allowExisting)
    assert(desc.identifier.database == Some("default"))
    assert(desc.identifier.table == "my_table")
    assert(desc.tableType == CatalogTableType.MANAGED)
    assert(desc.schema == new StructType().add("id", "int").add("name", "string"))
    assert(desc.partitionColumnNames.isEmpty)
    assert(desc.bucketSpec.isEmpty)
    assert(desc.viewText.isEmpty)
    assert(desc.viewQueryColumnNames.isEmpty)
    assert(desc.storage.locationUri.isEmpty)
    assert(desc.storage.inputFormat ==
        Some("org.apache.hadoop.mapred.TextInputFormat"))
    assert(desc.storage.outputFormat ==
        Some("org.apache.hadoop.hive.ql.io.HiveIgnoreKeyTextOutputFormat"))
    assert(desc.storage.serde == Some("org.apache.hadoop.hive.serde2.lazy.LazySimpleSerDe"))
    assert(desc.storage.properties.isEmpty)
    assert(desc.properties.isEmpty)
    assert(desc.comment.isEmpty)
  }

  test("create table - with database name") {
    val query = "CREATE TABLE dbx.my_table (id int, name string)"
    val (desc, _) = extractTableDesc(query)
    assert(desc.identifier.database == Some("dbx"))
    assert(desc.identifier.table == "my_table")
  }

  test("create table - temporary") {
    val query = "CREATE TEMPORARY TABLE tab1 (id int, name string)"
    val e = intercept[ParseException] { parsePlan(query) }
    assert(e.message.contains("Operation not allowed: CREATE TEMPORARY TABLE"))
  }

  test("create table - external") {
    val query = "CREATE EXTERNAL TABLE tab1 (id int, name string) LOCATION '/path/to/nowhere'"
    val (desc, _) = extractTableDesc(query)
    assert(desc.tableType == CatalogTableType.EXTERNAL)
    assert(desc.storage.locationUri == Some(new URI("/path/to/nowhere")))
  }

  test("create table - if not exists") {
    val query = "CREATE TABLE IF NOT EXISTS tab1 (id int, name string)"
    val (_, allowExisting) = extractTableDesc(query)
    assert(allowExisting)
  }

  test("create table - comment") {
    val query = "CREATE TABLE my_table (id int, name string) COMMENT 'its hot as hell below'"
    val (desc, _) = extractTableDesc(query)
    assert(desc.comment == Some("its hot as hell below"))
  }

  test("create table - partitioned columns") {
    val query = "CREATE TABLE my_table (id int, name string) PARTITIONED BY (month int)"
    val (desc, _) = extractTableDesc(query)
    assert(desc.schema == new StructType()
        .add("id", "int")
        .add("name", "string")
        .add("month", "int"))
    assert(desc.partitionColumnNames == Seq("month"))
  }

  test("create table - clustered by") {
    val numBuckets = 10
    val bucketedColumn = "id"
    val sortColumn = "id"
    val baseQuery =
      s"""
         CREATE TABLE my_table (
           $bucketedColumn int,
           name string)
         CLUSTERED BY($bucketedColumn)
       """

    val query1 = s"$baseQuery INTO $numBuckets BUCKETS"
    val (desc1, _) = extractTableDesc(query1)
    assert(desc1.bucketSpec.isDefined)
    val bucketSpec1 = desc1.bucketSpec.get
    assert(bucketSpec1.numBuckets == numBuckets)
    assert(bucketSpec1.bucketColumnNames.head.equals(bucketedColumn))
    assert(bucketSpec1.sortColumnNames.isEmpty)

    val query2 = s"$baseQuery SORTED BY($sortColumn) INTO $numBuckets BUCKETS"
    val (desc2, _) = extractTableDesc(query2)
    assert(desc2.bucketSpec.isDefined)
    val bucketSpec2 = desc2.bucketSpec.get
    assert(bucketSpec2.numBuckets == numBuckets)
    assert(bucketSpec2.bucketColumnNames.head.equals(bucketedColumn))
    assert(bucketSpec2.sortColumnNames.head.equals(sortColumn))
  }

  test("create table(hive) - skewed by") {
    val baseQuery = "CREATE TABLE my_table (id int, name string) SKEWED BY"
    val query1 = s"$baseQuery(id) ON (1, 10, 100)"
    val query2 = s"$baseQuery(id, name) ON ((1, 'x'), (2, 'y'), (3, 'z'))"
    val query3 = s"$baseQuery(id, name) ON ((1, 'x'), (2, 'y'), (3, 'z')) STORED AS DIRECTORIES"
    val e1 = intercept[ParseException] { parsePlan(query1) }
    val e2 = intercept[ParseException] { parsePlan(query2) }
    val e3 = intercept[ParseException] { parsePlan(query3) }
    assert(e1.getMessage.contains("Operation not allowed"))
    assert(e2.getMessage.contains("Operation not allowed"))
    assert(e3.getMessage.contains("Operation not allowed"))
  }

  test("create table(hive) - row format") {
    val baseQuery = "CREATE TABLE my_table (id int, name string) ROW FORMAT"
    val query1 = s"$baseQuery SERDE 'org.apache.poof.serde.Baff'"
    val query2 = s"$baseQuery SERDE 'org.apache.poof.serde.Baff' WITH SERDEPROPERTIES ('k1'='v1')"
    val query3 =
      s"""
         |$baseQuery DELIMITED FIELDS TERMINATED BY 'x' ESCAPED BY 'y'
         |COLLECTION ITEMS TERMINATED BY 'a'
         |MAP KEYS TERMINATED BY 'b'
         |LINES TERMINATED BY '\n'
         |NULL DEFINED AS 'c'
      """.stripMargin
    val (desc1, _) = extractTableDesc(query1)
    val (desc2, _) = extractTableDesc(query2)
    val (desc3, _) = extractTableDesc(query3)
    assert(desc1.storage.serde == Some("org.apache.poof.serde.Baff"))
    assert(desc1.storage.properties.isEmpty)
    assert(desc2.storage.serde == Some("org.apache.poof.serde.Baff"))
    assert(desc2.storage.properties == Map("k1" -> "v1"))
    assert(desc3.storage.properties == Map(
      "field.delim" -> "x",
      "escape.delim" -> "y",
      "serialization.format" -> "x",
      "line.delim" -> "\n",
      "colelction.delim" -> "a", // yes, it's a typo from Hive :)
      "mapkey.delim" -> "b"))
  }

  test("create table(hive) - file format") {
    val baseQuery = "CREATE TABLE my_table (id int, name string) STORED AS"
    val query1 = s"$baseQuery INPUTFORMAT 'winput' OUTPUTFORMAT 'wowput'"
    val query2 = s"$baseQuery ORC"
    val (desc1, _) = extractTableDesc(query1)
    val (desc2, _) = extractTableDesc(query2)
    assert(desc1.storage.inputFormat == Some("winput"))
    assert(desc1.storage.outputFormat == Some("wowput"))
    assert(desc1.storage.serde == Some("org.apache.hadoop.hive.serde2.lazy.LazySimpleSerDe"))
    assert(desc2.storage.inputFormat == Some("org.apache.hadoop.hive.ql.io.orc.OrcInputFormat"))
    assert(desc2.storage.outputFormat == Some("org.apache.hadoop.hive.ql.io.orc.OrcOutputFormat"))
    assert(desc2.storage.serde == Some("org.apache.hadoop.hive.ql.io.orc.OrcSerde"))
  }

  test("create table(hive) - storage handler") {
    val baseQuery = "CREATE TABLE my_table (id int, name string) STORED BY"
    val query1 = s"$baseQuery 'org.papachi.StorageHandler'"
    val query2 = s"$baseQuery 'org.mamachi.StorageHandler' WITH SERDEPROPERTIES ('k1'='v1')"
    val e1 = intercept[ParseException] { parsePlan(query1) }
    val e2 = intercept[ParseException] { parsePlan(query2) }
    assert(e1.getMessage.contains("Operation not allowed"))
    assert(e2.getMessage.contains("Operation not allowed"))
  }

  test("create table - properties") {
    val query = "CREATE TABLE my_table (id int, name string) TBLPROPERTIES ('k1'='v1', 'k2'='v2')"
    parsePlan(query) match {
      case state: CreateTableStatement =>
        assert(state.properties == Map("k1" -> "v1", "k2" -> "v2"))
    }
  }

  test("create table(hive) - everything!") {
    val query =
      """
        |CREATE EXTERNAL TABLE IF NOT EXISTS dbx.my_table (id int, name string)
        |COMMENT 'no comment'
        |PARTITIONED BY (month int)
        |ROW FORMAT SERDE 'org.apache.poof.serde.Baff' WITH SERDEPROPERTIES ('k1'='v1')
        |STORED AS INPUTFORMAT 'winput' OUTPUTFORMAT 'wowput'
        |LOCATION '/path/to/mercury'
        |TBLPROPERTIES ('k1'='v1', 'k2'='v2')
      """.stripMargin
    val (desc, allowExisting) = extractTableDesc(query)
    assert(allowExisting)
    assert(desc.identifier.database == Some("dbx"))
    assert(desc.identifier.table == "my_table")
    assert(desc.tableType == CatalogTableType.EXTERNAL)
    assert(desc.schema == new StructType()
        .add("id", "int")
        .add("name", "string")
        .add("month", "int"))
    assert(desc.partitionColumnNames == Seq("month"))
    assert(desc.bucketSpec.isEmpty)
    assert(desc.viewText.isEmpty)
    assert(desc.viewCatalogAndNamespace.isEmpty)
    assert(desc.viewQueryColumnNames.isEmpty)
    assert(desc.storage.locationUri == Some(new URI("/path/to/mercury")))
    assert(desc.storage.inputFormat == Some("winput"))
    assert(desc.storage.outputFormat == Some("wowput"))
    assert(desc.storage.serde == Some("org.apache.poof.serde.Baff"))
    assert(desc.storage.properties == Map("k1" -> "v1"))
    assert(desc.properties == Map("k1" -> "v1", "k2" -> "v2"))
    assert(desc.comment == Some("no comment"))
>>>>>>> a630e8d1
  }

  // TODO: add tests for more commands.
}

object AsDataSourceV2Relation {
  def unapply(plan: LogicalPlan): Option[DataSourceV2Relation] = plan match {
    case SubqueryAlias(_, r: DataSourceV2Relation) => Some(r)
    case _ => None
  }
}<|MERGE_RESOLUTION|>--- conflicted
+++ resolved
@@ -38,15 +38,9 @@
 import org.apache.spark.sql.connector.expressions.Transform
 import org.apache.spark.sql.execution.datasources.CreateTable
 import org.apache.spark.sql.execution.datasources.v2.DataSourceV2Relation
-<<<<<<< HEAD
-import org.apache.spark.sql.internal.SQLConf
-import org.apache.spark.sql.sources.SimpleScanSource
-import org.apache.spark.sql.types.{CharType, DoubleType, HIVE_TYPE_STRING, IntegerType, LongType, MetadataBuilder, StringType, StructField, StructType}
-=======
 import org.apache.spark.sql.internal.{HiveSerDe, SQLConf}
 import org.apache.spark.sql.sources.SimpleScanSource
 import org.apache.spark.sql.types.{CharType, DoubleType, IntegerType, LongType, StringType, StructField, StructType}
->>>>>>> a630e8d1
 
 class PlanResolutionSuite extends AnalysisTest {
   import CatalystSqlParser._
@@ -160,27 +154,9 @@
     } else {
       catalogManagerWithoutDefault
     }
-<<<<<<< HEAD
-    val analyzer = new Analyzer(catalogManager, conf)
-    // TODO: run the analyzer directly.
-    val rules = Seq(
-      CTESubstitution,
-      ResolveInlineTables(conf),
-      analyzer.ResolveRelations,
-      new ResolveCatalogs(catalogManager),
-      new ResolveSessionCatalog(catalogManager, conf, _ == Seq("v"), _ => false),
-      analyzer.ResolveTables,
-      analyzer.ResolveReferences,
-      analyzer.ResolveSubqueryColumnAliases,
-      analyzer.ResolveReferences,
-      analyzer.ResolveAlterTableChanges)
-    rules.foldLeft(parsePlan(query)) {
-      case (plan, rule) => rule.apply(plan)
-=======
     val analyzer = new Analyzer(catalogManager) {
       override val extendedResolutionRules: Seq[Rule[LogicalPlan]] = Seq(
         new ResolveSessionCatalog(catalogManager, _ == Seq("v"), _ => false))
->>>>>>> a630e8d1
     }
     // We don't check analysis here, as we expect the plan to be unresolved such as `CreateTable`.
     analyzer.execute(CatalystSqlParser.parsePlan(query))
@@ -661,17 +637,10 @@
   }
 
   test("drop table") {
-<<<<<<< HEAD
-    val tableName1 = "db.tab"
-    val tableIdent1 = TableIdentifier("tab", Option("db"))
-    val tableName2 = "tab"
-    val tableIdent2 = TableIdentifier("tab", Some("default"))
-=======
     val tableName1 = "db.v1Table"
     val tableIdent1 = TableIdentifier("v1Table", Option("db"))
     val tableName2 = "v1Table"
     val tableIdent2 = TableIdentifier("v1Table", Some("default"))
->>>>>>> a630e8d1
 
     parseResolveCompare(s"DROP TABLE $tableName1",
       DropTableCommand(tableIdent1, ifExists = false, isView = false, purge = false))
@@ -1114,13 +1083,7 @@
     }
 
     val sql = s"ALTER TABLE v1HiveTable ALTER COLUMN i TYPE char(1)"
-<<<<<<< HEAD
-    val builder = new MetadataBuilder
-    builder.putString(HIVE_TYPE_STRING, CharType(1).catalogString)
-    val newColumnWithCleanedType = StructField("i", StringType, true, builder.build())
-=======
     val newColumnWithCleanedType = StructField("i", CharType(1), true)
->>>>>>> a630e8d1
     val expected = AlterTableChangeColumnCommand(
       TableIdentifier("v1HiveTable", Some("default")), "i", newColumnWithCleanedType)
     val parsed = parseAndResolve(sql)
@@ -1561,41 +1524,6 @@
     }
   }
 
-<<<<<<< HEAD
-  test("SPARK-31147: forbid CHAR type in non-Hive tables") {
-    def checkFailure(t: String, provider: String): Unit = {
-      val types = Seq(
-        "CHAR(2)",
-        "ARRAY<CHAR(2)>",
-        "MAP<INT, CHAR(2)>",
-        "MAP<CHAR(2), INT>",
-        "STRUCT<s: CHAR(2)>")
-      types.foreach { tpe =>
-        intercept[AnalysisException] {
-          parseAndResolve(s"CREATE TABLE $t(col $tpe) USING $provider")
-        }
-        intercept[AnalysisException] {
-          parseAndResolve(s"REPLACE TABLE $t(col $tpe) USING $provider")
-        }
-        intercept[AnalysisException] {
-          parseAndResolve(s"CREATE OR REPLACE TABLE $t(col $tpe) USING $provider")
-        }
-        intercept[AnalysisException] {
-          parseAndResolve(s"ALTER TABLE $t ADD COLUMN col $tpe")
-        }
-        intercept[AnalysisException] {
-          parseAndResolve(s"ALTER TABLE $t ADD COLUMN col $tpe")
-        }
-        intercept[AnalysisException] {
-          parseAndResolve(s"ALTER TABLE $t ALTER COLUMN col TYPE $tpe")
-        }
-      }
-    }
-
-    checkFailure("v1Table", v1Format)
-    checkFailure("v2Table", v2Format)
-    checkFailure("testcat.tab", "foo")
-=======
   private def compareNormalized(plan1: LogicalPlan, plan2: LogicalPlan): Unit = {
     /**
      * Normalizes plans:
@@ -2150,7 +2078,8 @@
       "escape.delim" -> "y",
       "serialization.format" -> "x",
       "line.delim" -> "\n",
-      "colelction.delim" -> "a", // yes, it's a typo from Hive :)
+      // CDP Hive fixed that typo
+      "collection.delim" -> "a", // yes, it's a typo from Hive :)
       "mapkey.delim" -> "b"))
   }
 
@@ -2218,7 +2147,6 @@
     assert(desc.storage.properties == Map("k1" -> "v1"))
     assert(desc.properties == Map("k1" -> "v1", "k2" -> "v2"))
     assert(desc.comment == Some("no comment"))
->>>>>>> a630e8d1
   }
 
   // TODO: add tests for more commands.
