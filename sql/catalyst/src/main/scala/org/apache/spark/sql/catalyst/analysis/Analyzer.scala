--- conflicted
+++ resolved
@@ -233,11 +233,8 @@
       extendedResolutionRules : _*),
     Batch("PostgreSQL Dialect", Once, PostgreSQLDialect.postgreSQLDialectRules: _*),
     Batch("Post-Hoc Resolution", Once, postHocResolutionRules: _*),
-<<<<<<< HEAD
-=======
     Batch("Remove Unresolved Hints", Once,
       new ResolveHints.RemoveAllHints(conf)),
->>>>>>> cceb2d6f
     Batch("Nondeterministic", Once,
       PullOutNondeterministic),
     Batch("UDF", Once,
@@ -1205,9 +1202,6 @@
 
       case q: LogicalPlan =>
         logTrace(s"Attempting to resolve ${q.simpleString(SQLConf.get.maxToStringFields)}")
-<<<<<<< HEAD
-        q.mapExpressions(resolve(_, q))
-=======
         q.mapExpressions(resolveExpressionTopDown(_, q))
     }
 
@@ -1232,7 +1226,6 @@
           Assignment(resolvedKey, resolvedValue)
         }
       }
->>>>>>> cceb2d6f
     }
 
     def newAliases(expressions: Seq[NamedExpression]): Seq[NamedExpression] = {
@@ -2466,29 +2459,6 @@
 
       case p => p transformExpressionsUp {
 
-<<<<<<< HEAD
-        case udf @ ScalaUDF(_, _, inputs, inputsNullSafe, _, _, _, _)
-            if inputsNullSafe.contains(false) =>
-          // Otherwise, add special handling of null for fields that can't accept null.
-          // The result of operations like this, when passed null, is generally to return null.
-          assert(inputsNullSafe.length == inputs.length)
-
-          // TODO: skip null handling for not-nullable primitive inputs after we can completely
-          // trust the `nullable` information.
-          val inputsNullCheck = inputsNullSafe.zip(inputs)
-            .filter { case (nullSafe, _) => !nullSafe }
-            .map { case (_, expr) => IsNull(expr) }
-            .reduceLeftOption[Expression]((e1, e2) => Or(e1, e2))
-          // Once we add an `If` check above the udf, it is safe to mark those checked inputs
-          // as null-safe (i.e., set `inputsNullSafe` all `true`), because the null-returning
-          // branch of `If` will be called if any of these checked inputs is null. Thus we can
-          // prevent this rule from being applied repeatedly.
-          val newInputsNullSafe = inputsNullSafe.map(_ => true)
-          inputsNullCheck
-            .map(If(_, Literal.create(null, udf.dataType),
-              udf.copy(inputsNullSafe = newInputsNullSafe)))
-            .getOrElse(udf)
-=======
         case udf @ ScalaUDF(_, _, inputs, inputPrimitives, _, _, _, _)
             if inputPrimitives.contains(true) =>
           // Otherwise, add special handling of null for fields that can't accept null.
@@ -2519,7 +2489,6 @@
           } else {
             udf
           }
->>>>>>> cceb2d6f
       }
     }
   }
