/*
 * Licensed to the Apache Software Foundation (ASF) under one or more
 * contributor license agreements.  See the NOTICE file distributed with
 * this work for additional information regarding copyright ownership.
 * The ASF licenses this file to You under the Apache License, Version 2.0
 * (the "License"); you may not use this file except in compliance with
 * the License.  You may obtain a copy of the License at
 *
 *    http://www.apache.org/licenses/LICENSE-2.0
 *
 * Unless required by applicable law or agreed to in writing, software
 * distributed under the License is distributed on an "AS IS" BASIS,
 * WITHOUT WARRANTIES OR CONDITIONS OF ANY KIND, either express or implied.
 * See the License for the specific language governing permissions and
 * limitations under the License.
 */
package org.apache.spark.deploy.k8s.features

import scala.collection.JavaConverters._
import scala.collection.mutable

import io.fabric8.kubernetes.api.model._

import org.apache.spark.SparkException
import org.apache.spark.deploy.k8s._
import org.apache.spark.deploy.k8s.Config._
import org.apache.spark.deploy.k8s.Constants._
import org.apache.spark.deploy.k8s.submit._
import org.apache.spark.internal.config._
import org.apache.spark.ui.SparkUI
import org.apache.spark.util.Utils

private[spark] class BasicDriverFeatureStep(conf: KubernetesDriverConf)
  extends KubernetesFeatureConfigStep {

  private val driverPodName = conf
    .get(KUBERNETES_DRIVER_POD_NAME)
    .getOrElse(s"${conf.resourceNamePrefix}-driver")

  private val driverContainerImage = conf
    .get(DRIVER_CONTAINER_IMAGE)
    .getOrElse(throw new SparkException("Must specify the driver container image"))

  // CPU settings
  private val driverCpuCores = conf.get("spark.driver.cores", "1")
  private val driverCoresRequest = conf
    .get(KUBERNETES_DRIVER_REQUEST_CORES)
    .getOrElse(driverCpuCores.toString)
  private val driverLimitCores = conf.get(KUBERNETES_DRIVER_LIMIT_CORES)

  // Memory settings
  private val driverMemoryMiB = conf.get(DRIVER_MEMORY)

  // The memory overhead factor to use. If the user has not set it, then use a different
  // value for non-JVM apps. This value is propagated to executors.
  private val overheadFactor =
    if (conf.mainAppResource.isInstanceOf[NonJVMResource]) {
      if (conf.contains(MEMORY_OVERHEAD_FACTOR)) {
        conf.get(MEMORY_OVERHEAD_FACTOR)
      } else {
        NON_JVM_MEMORY_OVERHEAD_FACTOR
      }
    } else {
      conf.get(MEMORY_OVERHEAD_FACTOR)
    }

  private val memoryOverheadMiB = conf
    .get(DRIVER_MEMORY_OVERHEAD)
    .getOrElse(math.max((overheadFactor * driverMemoryMiB).toInt, MEMORY_OVERHEAD_MIN_MIB))
  private val driverMemoryWithOverheadMiB = driverMemoryMiB + memoryOverheadMiB

  override def configurePod(pod: SparkPod): SparkPod = {
    val driverCustomEnvs = conf.environment.toSeq
      .map { env =>
        new EnvVarBuilder()
          .withName(env._1)
          .withValue(env._2)
          .build()
      }

    val driverCpuQuantity = new QuantityBuilder(false)
      .withAmount(driverCoresRequest)
      .build()
    val driverMemoryQuantity = new QuantityBuilder(false)
      .withAmount(s"${driverMemoryWithOverheadMiB}Mi")
      .build()
    val maybeCpuLimitQuantity = driverLimitCores.map { limitCores =>
      ("cpu", new QuantityBuilder(false).withAmount(limitCores).build())
    }

    val driverPort = conf.sparkConf.getInt("spark.driver.port", DEFAULT_DRIVER_PORT)
    val driverBlockManagerPort = conf.sparkConf.getInt(
      DRIVER_BLOCK_MANAGER_PORT.key,
      DEFAULT_BLOCKMANAGER_PORT
    )
    val driverUIPort = SparkUI.getUIPort(conf.sparkConf)
    val driverContainer = new ContainerBuilder(pod.container)
      .withName(Option(pod.container.getName).getOrElse(DEFAULT_DRIVER_CONTAINER_NAME))
      .withImage(driverContainerImage)
      .withImagePullPolicy(conf.imagePullPolicy)
      .addNewPort()
        .withName(DRIVER_PORT_NAME)
        .withContainerPort(driverPort)
        .withProtocol("TCP")
        .endPort()
      .addNewPort()
        .withName(BLOCK_MANAGER_PORT_NAME)
        .withContainerPort(driverBlockManagerPort)
        .withProtocol("TCP")
        .endPort()
      .addNewPort()
        .withName(UI_PORT_NAME)
        .withContainerPort(driverUIPort)
        .withProtocol("TCP")
        .endPort()
      .addNewEnv()
        .withName(ENV_SPARK_USER)
        .withValue(Utils.getCurrentUserName())
        .endEnv()
      .addAllToEnv(driverCustomEnvs.asJava)
      .addNewEnv()
        .withName(ENV_DRIVER_BIND_ADDRESS)
        .withValueFrom(new EnvVarSourceBuilder()
          .withNewFieldRef("v1", "status.podIP")
          .build())
        .endEnv()
      .editOrNewResources()
        .addToRequests("cpu", driverCpuQuantity)
        .addToLimits(maybeCpuLimitQuantity.toMap.asJava)
        .addToRequests("memory", driverMemoryQuantity)
        .addToLimits("memory", driverMemoryQuantity)
        .endResources()
      .build()

    val driverPod = new PodBuilder(pod.pod)
      .editOrNewMetadata()
        .withName(driverPodName)
        .addToLabels(conf.labels.asJava)
        .addToAnnotations(conf.annotations.asJava)
        .endMetadata()
      .editOrNewSpec()
        .withRestartPolicy("Never")
        .addToNodeSelector(conf.nodeSelector.asJava)
        .addToImagePullSecrets(conf.imagePullSecrets: _*)
        .endSpec()
      .build()

    SparkPod(driverPod, driverContainer)
  }

  override def getAdditionalPodSystemProperties(): Map[String, String] = {
    val additionalProps = mutable.Map(
      KUBERNETES_DRIVER_POD_NAME.key -> driverPodName,
      "spark.app.id" -> conf.appId,
<<<<<<< HEAD
      KUBERNETES_EXECUTOR_POD_NAME_PREFIX.key -> conf.resourceNamePrefix,
=======
>>>>>>> 1e65fb2c
      KUBERNETES_DRIVER_SUBMIT_CHECK.key -> "true",
      MEMORY_OVERHEAD_FACTOR.key -> overheadFactor.toString)

    Seq("spark.jars", "spark.files").foreach { key =>
      conf.getOption(key).foreach { value =>
        val resolved = KubernetesUtils.resolveFileUrisAndPath(Utils.stringToSeq(value))
        if (resolved.nonEmpty) {
          additionalProps.put(key, resolved.mkString(","))
        }
      }
    }

    additionalProps.toMap
  }
}<|MERGE_RESOLUTION|>--- conflicted
+++ resolved
@@ -152,10 +152,6 @@
     val additionalProps = mutable.Map(
       KUBERNETES_DRIVER_POD_NAME.key -> driverPodName,
       "spark.app.id" -> conf.appId,
-<<<<<<< HEAD
-      KUBERNETES_EXECUTOR_POD_NAME_PREFIX.key -> conf.resourceNamePrefix,
-=======
->>>>>>> 1e65fb2c
       KUBERNETES_DRIVER_SUBMIT_CHECK.key -> "true",
       MEMORY_OVERHEAD_FACTOR.key -> overheadFactor.toString)
 
