--- conflicted
+++ resolved
@@ -1395,28 +1395,6 @@
     listener.onStageSubmitted(createStageSubmittedEvent(0))
     // receive 3 metric updates from each executor with just stage 0 running,
     // with different peak updates for each executor
-<<<<<<< HEAD
-    listener.onExecutorMetricsUpdate(createExecutorMetricsUpdateEvent(1,
-      Array(4000L, 50L, 20L, 0L, 40L, 0L, 60L, 0L, 70L, 20L, 7500L, 3500L,
-        6500L, 2500L, 5500L, 1500L)))
-    listener.onExecutorMetricsUpdate(createExecutorMetricsUpdateEvent(2,
-      Array(1500L, 50L, 20L, 0L, 0L, 0L, 20L, 0L, 70L, 0L, 8500L, 3500L,
-        7500L, 2500L, 6500L, 1500L)))
-    // exec 1: new stage 0 peaks for metrics at indexes: 2, 4, 6
-    listener.onExecutorMetricsUpdate(createExecutorMetricsUpdateEvent(1,
-      Array(4000L, 50L, 50L, 0L, 50L, 0L, 100L, 0L, 70L, 20L, 8000L, 4000L,
-        7000L, 3000L, 6000L, 2000L)))
-    // exec 2: new stage 0 peaks for metrics at indexes: 0, 4, 6
-    listener.onExecutorMetricsUpdate(createExecutorMetricsUpdateEvent(2,
-      Array(2000L, 50L, 10L, 0L, 10L, 0L, 30L, 0L, 70L, 0L, 9000L, 4000L,
-        8000L, 3000L, 7000L, 2000L)))
-    // exec 1: new stage 0 peaks for metrics at indexes: 5, 7
-    listener.onExecutorMetricsUpdate(createExecutorMetricsUpdateEvent(1,
-      Array(2000L, 40L, 50L, 0L, 40L, 10L, 90L, 10L, 50L, 0L, 8000L, 3500L,
-        7000L, 2500L, 6000L, 1500L)))
-    // exec 2: new stage 0 peaks for metrics at indexes: 0, 5, 6, 7, 8
-    listener.onExecutorMetricsUpdate(createExecutorMetricsUpdateEvent(2,
-=======
     listener.onExecutorMetricsUpdate(createExecutorMetricsUpdateEvent(0, 1,
       Array(4000L, 50L, 20L, 0L, 40L, 0L, 60L, 0L, 70L, 20L, 7500L, 3500L,
         6500L, 2500L, 5500L, 1500L)))
@@ -1437,51 +1415,23 @@
         7000L, 2500L, 6000L, 1500L)))
     // exec 2: new stage 0 peaks for metrics at indexes: 0, 5, 6, 7, 8
     listener.onExecutorMetricsUpdate(createExecutorMetricsUpdateEvent(0, 2,
->>>>>>> 1e65fb2c
       Array(3500L, 50L, 15L, 0L, 10L, 10L, 35L, 10L, 80L, 0L, 8500L, 3500L,
         7500L, 2500L, 6500L, 1500L)))
     // now start stage 1, one more metric update for each executor, and new
     // peaks for some stage 1 metrics (as listed), initialize stage 1 peaks
     listener.onStageSubmitted(createStageSubmittedEvent(1))
     // exec 1: new stage 0 peaks for metrics at indexes: 0, 3, 7
-<<<<<<< HEAD
-    listener.onExecutorMetricsUpdate(createExecutorMetricsUpdateEvent(1,
-      Array(5000L, 30L, 50L, 20L, 30L, 10L, 80L, 30L, 50L, 0L, 5000L, 3000L,
-        4000L, 2000L, 3000L, 1000L)))
-    // exec 2: new stage 0 peaks for metrics at indexes: 0, 1, 2, 3, 6, 7, 9
-    listener.onExecutorMetricsUpdate(createExecutorMetricsUpdateEvent(2,
-=======
     listener.onExecutorMetricsUpdate(createExecutorMetricsUpdateEvent(0, 1,
       Array(5000L, 30L, 50L, 20L, 30L, 10L, 80L, 30L, 50L, 0L, 5000L, 3000L,
         4000L, 2000L, 3000L, 1000L)))
     // exec 2: new stage 0 peaks for metrics at indexes: 0, 1, 2, 3, 6, 7, 9
     listener.onExecutorMetricsUpdate(createExecutorMetricsUpdateEvent(0, 2,
->>>>>>> 1e65fb2c
       Array(7000L, 80L, 50L, 20L, 0L, 10L, 50L, 30L, 10L, 40L, 8000L, 4000L,
         7000L, 3000L, 6000L, 2000L)))
     // complete stage 0, and 3 more updates for each executor with just
     // stage 1 running
     listener.onStageCompleted(createStageCompletedEvent(0))
     // exec 1: new stage 1 peaks for metrics at indexes: 0, 1, 3
-<<<<<<< HEAD
-    listener.onExecutorMetricsUpdate(createExecutorMetricsUpdateEvent(1,
-      Array(6000L, 70L, 20L, 30L, 10L, 0L, 30L, 30L, 30L, 0L, 5000L, 3000L,
-        4000L, 2000L, 3000L, 1000L)))
-    // exec 2: new stage 1 peaks for metrics at indexes: 3, 4, 7, 8
-    listener.onExecutorMetricsUpdate(createExecutorMetricsUpdateEvent(2,
-      Array(5500L, 30L, 20L, 40L, 10L, 0L, 30L, 40L, 40L, 20L, 8000L, 5000L,
-        7000L, 4000L, 6000L, 3000L)))
-    // exec 1: new stage 1 peaks for metrics at indexes: 0, 4, 5, 7
-    listener.onExecutorMetricsUpdate(createExecutorMetricsUpdateEvent(1,
-      Array(7000L, 70L, 5L, 25L, 60L, 30L, 65L, 55L, 30L, 0L, 3000L, 2500L, 2000L,
-        1500L, 1000L, 500L)))
-    // exec 2: new stage 1 peak for metrics at index: 7
-    listener.onExecutorMetricsUpdate(createExecutorMetricsUpdateEvent(2,
-      Array(5500L, 40L, 25L, 30L, 10L, 30L, 35L, 60L, 0L, 20L, 7000L, 3000L,
-        6000L, 2000L, 5000L, 1000L)))
-    // exec 1: no new stage 1 peaks
-    listener.onExecutorMetricsUpdate(createExecutorMetricsUpdateEvent(1,
-=======
     listener.onExecutorMetricsUpdate(createExecutorMetricsUpdateEvent(1, 1,
       Array(6000L, 70L, 20L, 30L, 10L, 0L, 30L, 30L, 30L, 0L, 5000L, 3000L,
         4000L, 2000L, 3000L, 1000L)))
@@ -1499,16 +1449,11 @@
         6000L, 2000L, 5000L, 1000L)))
     // exec 1: no new stage 1 peaks
     listener.onExecutorMetricsUpdate(createExecutorMetricsUpdateEvent(1, 1,
->>>>>>> 1e65fb2c
       Array(5500L, 70L, 15L, 20L, 55L, 20L, 70L, 40L, 20L, 0L, 4000L, 2500L,
         3000L, 1500, 2000L, 500L)))
     listener.onExecutorRemoved(createExecutorRemovedEvent(1))
     // exec 2: new stage 1 peak for metrics at index: 6
-<<<<<<< HEAD
-    listener.onExecutorMetricsUpdate(createExecutorMetricsUpdateEvent(2,
-=======
     listener.onExecutorMetricsUpdate(createExecutorMetricsUpdateEvent(1, 2,
->>>>>>> 1e65fb2c
       Array(4000L, 20L, 25L, 30L, 10L, 30L, 35L, 60L, 0L, 0L, 7000L, 4000L, 6000L,
         3000L, 5000L, 2000L)))
     listener.onStageCompleted(createStageCompletedEvent(1))
@@ -1526,20 +1471,12 @@
         assert(exec.info.id === id)
         exec.info.peakMemoryMetrics match {
           case Some(actual) =>
-<<<<<<< HEAD
-            ExecutorMetricType.metricToOffset.foreach { metric =>
-              assert(actual.getMetricValue(metric._1) === metrics.getMetricValue(metric._1))
-            }
-=======
             checkExecutorMetrics(metrics, actual)
->>>>>>> 1e65fb2c
           case _ =>
             assert(false)
         }
       }
     }
-<<<<<<< HEAD
-=======
 
     // check stage level executor metrics
     val expectedStageValues = Map(
@@ -1560,7 +1497,6 @@
           "2" -> new ExecutorMetrics(Array(5500L, 40L, 25L, 40L, 10L, 30L, 35L, 60L,
             40L, 20L, 8000L, 5000L, 7000L, 4000L, 6000L, 3000L)))))
     checkStageExecutorMetrics(expectedStageValues)
->>>>>>> 1e65fb2c
   }
 
   test("stage executor metrics") {
@@ -1603,20 +1539,12 @@
         assert(exec.info.id === id)
         exec.info.peakMemoryMetrics match {
           case Some(actual) =>
-<<<<<<< HEAD
-            ExecutorMetricType.metricToOffset.foreach { metric =>
-              assert(actual.getMetricValue(metric._1) === metrics.getMetricValue(metric._1))
-            }
-=======
             checkExecutorMetrics(metrics, actual)
->>>>>>> 1e65fb2c
           case _ =>
             assert(false)
         }
       }
     }
-<<<<<<< HEAD
-=======
 
     // check stage level executor metrics
     val expectedStageValues = Map(
@@ -1679,7 +1607,6 @@
           assert(false)
       }
     }
->>>>>>> 1e65fb2c
   }
 
   private def key(stage: StageInfo): Array[Int] = Array(stage.stageId, stage.attemptNumber)
@@ -1718,41 +1645,4 @@
     def blockId: BlockId = RDDBlockId(rddId, partId)
 
   }
-<<<<<<< HEAD
-
-  /** Create a stage submitted event for the specified stage Id. */
-  private def createStageSubmittedEvent(stageId: Int) = {
-    SparkListenerStageSubmitted(new StageInfo(stageId, 0, stageId.toString, 0,
-      Seq.empty, Seq.empty, "details"))
-  }
-
-  /** Create a stage completed event for the specified stage Id. */
-  private def createStageCompletedEvent(stageId: Int) = {
-    SparkListenerStageCompleted(new StageInfo(stageId, 0, stageId.toString, 0,
-      Seq.empty, Seq.empty, "details"))
-  }
-
-  /** Create an executor added event for the specified executor Id. */
-  private def createExecutorAddedEvent(executorId: Int) = {
-    SparkListenerExecutorAdded(0L, executorId.toString, new ExecutorInfo("host1", 1, Map.empty))
-  }
-
-  /** Create an executor added event for the specified executor Id. */
-  private def createExecutorRemovedEvent(executorId: Int) = {
-    SparkListenerExecutorRemoved(10L, executorId.toString, "test")
-  }
-
-  /** Create an executor metrics update event, with the specified executor metrics values. */
-  private def createExecutorMetricsUpdateEvent(
-      executorId: Int,
-      executorMetrics: Array[Long]): SparkListenerExecutorMetricsUpdate = {
-    val taskMetrics = TaskMetrics.empty
-    taskMetrics.incDiskBytesSpilled(111)
-    taskMetrics.incMemoryBytesSpilled(222)
-    val accum = Array((333L, 1, 1, taskMetrics.accumulators().map(AccumulatorSuite.makeInfo)))
-    SparkListenerExecutorMetricsUpdate(executorId.toString, accum,
-      Some(new ExecutorMetrics(executorMetrics)))
-  }
-=======
->>>>>>> 1e65fb2c
 }