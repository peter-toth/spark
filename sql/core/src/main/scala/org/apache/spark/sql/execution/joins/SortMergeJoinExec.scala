/*
 * Licensed to the Apache Software Foundation (ASF) under one or more
 * contributor license agreements.  See the NOTICE file distributed with
 * this work for additional information regarding copyright ownership.
 * The ASF licenses this file to You under the Apache License, Version 2.0
 * (the "License"); you may not use this file except in compliance with
 * the License.  You may obtain a copy of the License at
 *
 *    http://www.apache.org/licenses/LICENSE-2.0
 *
 * Unless required by applicable law or agreed to in writing, software
 * distributed under the License is distributed on an "AS IS" BASIS,
 * WITHOUT WARRANTIES OR CONDITIONS OF ANY KIND, either express or implied.
 * See the License for the specific language governing permissions and
 * limitations under the License.
 */

package org.apache.spark.sql.execution.joins

import scala.collection.mutable.ArrayBuffer

import org.apache.spark.rdd.RDD
import org.apache.spark.sql.catalyst.InternalRow
import org.apache.spark.sql.catalyst.expressions._
import org.apache.spark.sql.catalyst.expressions.BindReferences.bindReferences
import org.apache.spark.sql.catalyst.expressions.codegen._
import org.apache.spark.sql.catalyst.expressions.codegen.Block._
import org.apache.spark.sql.catalyst.plans._
import org.apache.spark.sql.catalyst.plans.physical._
import org.apache.spark.sql.execution._
import org.apache.spark.sql.execution.metric.{SQLMetric, SQLMetrics}
import org.apache.spark.util.collection.BitSet

/**
 * Performs a sort merge join of two child relations.
 */
case class SortMergeJoinExec(
    leftKeys: Seq[Expression],
    rightKeys: Seq[Expression],
    joinType: JoinType,
    condition: Option[Expression],
    left: SparkPlan,
    right: SparkPlan,
<<<<<<< HEAD
    isSkewJoin: Boolean = false) extends BinaryExecNode with CodegenSupport {
=======
    isSkewJoin: Boolean = false) extends ShuffledJoin with CodegenSupport {
>>>>>>> a630e8d1

  override lazy val metrics = Map(
    "numOutputRows" -> SQLMetrics.createMetric(sparkContext, "number of output rows"),
    "numMatchedPairs" -> SQLMetrics.createMetric(sparkContext, "number of matched pairs")
  )

  override def nodeName: String = {
    if (isSkewJoin) super.nodeName + "(skew=true)" else super.nodeName
  }

  override def stringArgs: Iterator[Any] = super.stringArgs.toSeq.dropRight(1).iterator

  override def nodeName: String = {
    if (isSkewJoin) super.nodeName + "(skew=true)" else super.nodeName
  }

<<<<<<< HEAD
  override def verboseStringWithOperatorId(): String = {
    val joinCondStr = if (condition.isDefined) {
      s"${condition.get}"
    } else "None"
    s"""
       |$formattedNodeName
       |${ExplainUtils.generateFieldString("Left keys", leftKeys)}
       |${ExplainUtils.generateFieldString("Right keys", rightKeys)}
       |${ExplainUtils.generateFieldString("Join condition", joinCondStr)}
       |""".stripMargin
  }

  override def output: Seq[Attribute] = {
    joinType match {
      case _: InnerLike =>
        left.output ++ right.output
      case LeftOuter =>
        left.output ++ right.output.map(_.withNullability(true))
      case RightOuter =>
        left.output.map(_.withNullability(true)) ++ right.output
      case FullOuter =>
        (left.output ++ right.output).map(_.withNullability(true))
      case j: ExistenceJoin =>
        left.output :+ j.exists
      case LeftExistence(_) =>
        left.output
      case x =>
        throw new IllegalArgumentException(
          s"${getClass.getSimpleName} should not take $x as the JoinType")
    }
  }

  override def outputPartitioning: Partitioning = joinType match {
    case _: InnerLike =>
      PartitioningCollection(Seq(left.outputPartitioning, right.outputPartitioning))
    // For left and right outer joins, the output is partitioned by the streamed input's join keys.
    case LeftOuter => left.outputPartitioning
    case RightOuter => right.outputPartitioning
    case FullOuter => UnknownPartitioning(left.outputPartitioning.numPartitions)
    case LeftExistence(_) => left.outputPartitioning
    case x =>
      throw new IllegalArgumentException(
        s"${getClass.getSimpleName} should not take $x as the JoinType")
  }
=======
  override def stringArgs: Iterator[Any] = super.stringArgs.toSeq.dropRight(1).iterator
>>>>>>> a630e8d1

  override def requiredChildDistribution: Seq[Distribution] = {
    if (isSkewJoin) {
      // We re-arrange the shuffle partitions to deal with skew join, and the new children
      // partitioning doesn't satisfy `HashClusteredDistribution`.
      UnspecifiedDistribution :: UnspecifiedDistribution :: Nil
    } else {
      super.requiredChildDistribution
    }
  }

  override def outputOrdering: Seq[SortOrder] = joinType match {
    // For inner join, orders of both sides keys should be kept.
    case _: InnerLike =>
      val leftKeyOrdering = getKeyOrdering(leftKeys, left.outputOrdering)
      val rightKeyOrdering = getKeyOrdering(rightKeys, right.outputOrdering)
      leftKeyOrdering.zip(rightKeyOrdering).map { case (lKey, rKey) =>
        // Also add expressions from right side sort order
        val sameOrderExpressions = ExpressionSet(lKey.sameOrderExpressions ++ rKey.children)
        SortOrder(lKey.child, Ascending, sameOrderExpressions.toSeq)
      }
    // For left and right outer joins, the output is ordered by the streamed input's join keys.
    case LeftOuter => getKeyOrdering(leftKeys, left.outputOrdering)
    case RightOuter => getKeyOrdering(rightKeys, right.outputOrdering)
    // There are null rows in both streams, so there is no order.
    case FullOuter => Nil
    case LeftExistence(_) => getKeyOrdering(leftKeys, left.outputOrdering)
    case x =>
      throw new IllegalArgumentException(
        s"${getClass.getSimpleName} should not take $x as the JoinType")
  }

  /**
   * The utility method to get output ordering for left or right side of the join.
   *
   * Returns the required ordering for left or right child if childOutputOrdering does not
   * satisfy the required ordering; otherwise, which means the child does not need to be sorted
   * again, returns the required ordering for this child with extra "sameOrderExpressions" from
   * the child's outputOrdering.
   */
  private def getKeyOrdering(keys: Seq[Expression], childOutputOrdering: Seq[SortOrder])
    : Seq[SortOrder] = {
    val requiredOrdering = requiredOrders(keys)
    if (SortOrder.orderingSatisfies(childOutputOrdering, requiredOrdering)) {
      keys.zip(childOutputOrdering).map { case (key, childOrder) =>
        val sameOrderExpressionsSet = ExpressionSet(childOrder.children) - key
        SortOrder(key, Ascending, sameOrderExpressionsSet.toSeq)
      }
    } else {
      requiredOrdering
    }
  }

  override def requiredChildOrdering: Seq[Seq[SortOrder]] =
    requiredOrders(leftKeys) :: requiredOrders(rightKeys) :: Nil

  private def requiredOrders(keys: Seq[Expression]): Seq[SortOrder] = {
    // This must be ascending in order to agree with the `keyOrdering` defined in `doExecute()`.
    keys.map(SortOrder(_, Ascending))
  }

  private def createLeftKeyGenerator(): Projection =
    UnsafeProjection.create(leftKeys, left.output)

  private def createRightKeyGenerator(): Projection =
    UnsafeProjection.create(rightKeys, right.output)

  private def getSpillThreshold: Int = {
    sqlContext.conf.sortMergeJoinExecBufferSpillThreshold
  }

  private def getInMemoryThreshold: Int = {
    sqlContext.conf.sortMergeJoinExecBufferInMemoryThreshold
  }

  protected override def doExecute(): RDD[InternalRow] = {
    val numOutputRows = longMetric("numOutputRows")
    val numMatchedPairs = longMetric("numMatchedPairs")
    val spillThreshold = getSpillThreshold
    val inMemoryThreshold = getInMemoryThreshold
    left.execute().zipPartitions(right.execute()) { (leftIter, rightIter) =>
      val boundCondition: (InternalRow) => Boolean = {
        condition.map { cond =>
          Predicate.create(cond, left.output ++ right.output).eval _
        }.getOrElse {
          (r: InternalRow) => true
        }
      }

      // An ordering that can be used to compare keys from both sides.
      val keyOrdering = RowOrdering.createNaturalAscendingOrdering(leftKeys.map(_.dataType))
      val resultProj: InternalRow => InternalRow = UnsafeProjection.create(output, output)

      joinType match {
        case _: InnerLike =>
          new RowIterator {
            private[this] var currentLeftRow: InternalRow = _
            private[this] var currentRightMatches: ExternalAppendOnlyUnsafeRowArray = _
            private[this] var rightMatchesIterator: Iterator[UnsafeRow] = null
            private[this] val smjScanner = new SortMergeJoinScanner(
              createLeftKeyGenerator(),
              createRightKeyGenerator(),
              keyOrdering,
              RowIterator.fromScala(leftIter),
              RowIterator.fromScala(rightIter),
              inMemoryThreshold,
              spillThreshold,
              cleanupResources
            )
            private[this] val joinRow = new JoinedRow

            if (smjScanner.findNextInnerJoinRows()) {
              currentRightMatches = smjScanner.getBufferedMatches
              currentLeftRow = smjScanner.getStreamedRow
              rightMatchesIterator = currentRightMatches.generateIterator()
            }

            override def advanceNext(): Boolean = {
              while (rightMatchesIterator != null) {
                if (!rightMatchesIterator.hasNext) {
                  if (smjScanner.findNextInnerJoinRows()) {
                    currentRightMatches = smjScanner.getBufferedMatches
                    currentLeftRow = smjScanner.getStreamedRow
                    rightMatchesIterator = currentRightMatches.generateIterator()
                  } else {
                    currentRightMatches = null
                    currentLeftRow = null
                    rightMatchesIterator = null
                    return false
                  }
                }
                joinRow(currentLeftRow, rightMatchesIterator.next())
                numMatchedPairs += 1
                if (boundCondition(joinRow)) {
                  numOutputRows += 1
                  return true
                }
              }
              false
            }

            override def getRow: InternalRow = resultProj(joinRow)
          }.toScala

        case LeftOuter =>
          val smjScanner = new SortMergeJoinScanner(
            streamedKeyGenerator = createLeftKeyGenerator(),
            bufferedKeyGenerator = createRightKeyGenerator(),
            keyOrdering,
            streamedIter = RowIterator.fromScala(leftIter),
            bufferedIter = RowIterator.fromScala(rightIter),
            inMemoryThreshold,
            spillThreshold,
            cleanupResources
          )
          val rightNullRow = new GenericInternalRow(right.output.length)
          new LeftOuterIterator(smjScanner, rightNullRow, boundCondition, resultProj,
            numOutputRows, numMatchedPairs).toScala

        case RightOuter =>
          val smjScanner = new SortMergeJoinScanner(
            streamedKeyGenerator = createRightKeyGenerator(),
            bufferedKeyGenerator = createLeftKeyGenerator(),
            keyOrdering,
            streamedIter = RowIterator.fromScala(rightIter),
            bufferedIter = RowIterator.fromScala(leftIter),
            inMemoryThreshold,
            spillThreshold,
            cleanupResources
          )
          val leftNullRow = new GenericInternalRow(left.output.length)
          new RightOuterIterator(smjScanner, leftNullRow, boundCondition, resultProj,
            numOutputRows, numMatchedPairs).toScala

        case FullOuter =>
          val leftNullRow = new GenericInternalRow(left.output.length)
          val rightNullRow = new GenericInternalRow(right.output.length)
          val smjScanner = new SortMergeFullOuterJoinScanner(
            leftKeyGenerator = createLeftKeyGenerator(),
            rightKeyGenerator = createRightKeyGenerator(),
            keyOrdering,
            leftIter = RowIterator.fromScala(leftIter),
            rightIter = RowIterator.fromScala(rightIter),
            boundCondition,
            leftNullRow,
            rightNullRow,
            numMatchedPairs)

          new FullOuterIterator(
            smjScanner,
            resultProj,
            numOutputRows).toScala

        case LeftSemi =>
          new RowIterator {
            private[this] var currentLeftRow: InternalRow = _
            private[this] val smjScanner = new SortMergeJoinScanner(
              createLeftKeyGenerator(),
              createRightKeyGenerator(),
              keyOrdering,
              RowIterator.fromScala(leftIter),
              RowIterator.fromScala(rightIter),
              inMemoryThreshold,
              spillThreshold,
              cleanupResources,
              condition.isEmpty
            )
            private[this] val joinRow = new JoinedRow

            override def advanceNext(): Boolean = {
              while (smjScanner.findNextInnerJoinRows()) {
                val currentRightMatches = smjScanner.getBufferedMatches
                currentLeftRow = smjScanner.getStreamedRow
                if (currentRightMatches != null && currentRightMatches.length > 0) {
                  val rightMatchesIterator = currentRightMatches.generateIterator()
                  while (rightMatchesIterator.hasNext) {
                    joinRow(currentLeftRow, rightMatchesIterator.next())
                    numMatchedPairs += 1
                    if (boundCondition(joinRow)) {
                      numOutputRows += 1
                      return true
                    }
                  }
                }
              }
              false
            }

            override def getRow: InternalRow = currentLeftRow
          }.toScala

        case LeftAnti =>
          new RowIterator {
            private[this] var currentLeftRow: InternalRow = _
            private[this] val smjScanner = new SortMergeJoinScanner(
              createLeftKeyGenerator(),
              createRightKeyGenerator(),
              keyOrdering,
              RowIterator.fromScala(leftIter),
              RowIterator.fromScala(rightIter),
              inMemoryThreshold,
              spillThreshold,
              cleanupResources,
              condition.isEmpty
            )
            private[this] val joinRow = new JoinedRow

            override def advanceNext(): Boolean = {
              while (smjScanner.findNextOuterJoinRows()) {
                currentLeftRow = smjScanner.getStreamedRow
                val currentRightMatches = smjScanner.getBufferedMatches
                if (currentRightMatches == null || currentRightMatches.length == 0) {
                  numOutputRows += 1
                  return true
                }
                var found = false
                val rightMatchesIterator = currentRightMatches.generateIterator()
                while (!found && rightMatchesIterator.hasNext) {
                  joinRow(currentLeftRow, rightMatchesIterator.next())
                  numMatchedPairs += 1
                  if (boundCondition(joinRow)) {
                    found = true
                  }
                }
                if (!found) {
                  numOutputRows += 1
                  return true
                }
              }
              false
            }

            override def getRow: InternalRow = currentLeftRow
          }.toScala

        case j: ExistenceJoin =>
          new RowIterator {
            private[this] var currentLeftRow: InternalRow = _
            private[this] val result: InternalRow = new GenericInternalRow(Array[Any](null))
            private[this] val smjScanner = new SortMergeJoinScanner(
              createLeftKeyGenerator(),
              createRightKeyGenerator(),
              keyOrdering,
              RowIterator.fromScala(leftIter),
              RowIterator.fromScala(rightIter),
              inMemoryThreshold,
              spillThreshold,
              cleanupResources,
              condition.isEmpty
            )
            private[this] val joinRow = new JoinedRow

            override def advanceNext(): Boolean = {
              while (smjScanner.findNextOuterJoinRows()) {
                currentLeftRow = smjScanner.getStreamedRow
                val currentRightMatches = smjScanner.getBufferedMatches
                var found = false
                if (currentRightMatches != null && currentRightMatches.length > 0) {
                  val rightMatchesIterator = currentRightMatches.generateIterator()
                  while (!found && rightMatchesIterator.hasNext) {
                    joinRow(currentLeftRow, rightMatchesIterator.next())
                    numMatchedPairs += 1
                    if (boundCondition(joinRow)) {
                      found = true
                    }
                  }
                }
                result.setBoolean(0, found)
                numOutputRows += 1
                return true
              }
              false
            }

            override def getRow: InternalRow = resultProj(joinRow(currentLeftRow, result))
          }.toScala

        case x =>
          throw new IllegalArgumentException(
            s"SortMergeJoin should not take $x as the JoinType")
      }

    }
  }

  override def supportCodegen: Boolean = {
    joinType.isInstanceOf[InnerLike]
  }

  override def inputRDDs(): Seq[RDD[InternalRow]] = {
    left.execute() :: right.execute() :: Nil
  }

  private def createJoinKey(
      ctx: CodegenContext,
      row: String,
      keys: Seq[Expression],
      input: Seq[Attribute]): Seq[ExprCode] = {
    ctx.INPUT_ROW = row
    ctx.currentVars = null
    bindReferences(keys, input).map(_.genCode(ctx))
  }

  private def copyKeys(ctx: CodegenContext, vars: Seq[ExprCode]): Seq[ExprCode] = {
    vars.zipWithIndex.map { case (ev, i) =>
      ctx.addBufferedState(leftKeys(i).dataType, "value", ev.value)
    }
  }

  private def genComparison(ctx: CodegenContext, a: Seq[ExprCode], b: Seq[ExprCode]): String = {
    val comparisons = a.zip(b).zipWithIndex.map { case ((l, r), i) =>
      s"""
         |if (comp == 0) {
         |  comp = ${ctx.genComp(leftKeys(i).dataType, l.value, r.value)};
         |}
       """.stripMargin.trim
    }
    s"""
       |comp = 0;
       |${comparisons.mkString("\n")}
     """.stripMargin
  }

  /**
   * Generate a function to scan both left and right to find a match, returns the term for
   * matched one row from left side and buffered rows from right side.
   */
  private def genScanner(ctx: CodegenContext): (String, String) = {
    // Create class member for next row from both sides.
    // Inline mutable state since not many join operations in a task
    val leftRow = ctx.addMutableState("InternalRow", "leftRow", forceInline = true)
    val rightRow = ctx.addMutableState("InternalRow", "rightRow", forceInline = true)

    // Create variables for join keys from both sides.
    val leftKeyVars = createJoinKey(ctx, leftRow, leftKeys, left.output)
    val leftAnyNull = leftKeyVars.map(_.isNull).mkString(" || ")
    val rightKeyTmpVars = createJoinKey(ctx, rightRow, rightKeys, right.output)
    val rightAnyNull = rightKeyTmpVars.map(_.isNull).mkString(" || ")
    // Copy the right key as class members so they could be used in next function call.
    val rightKeyVars = copyKeys(ctx, rightKeyTmpVars)

    // A list to hold all matched rows from right side.
    val clsName = classOf[ExternalAppendOnlyUnsafeRowArray].getName

    val spillThreshold = getSpillThreshold
    val inMemoryThreshold = getInMemoryThreshold

    // Inline mutable state since not many join operations in a task
    val matches = ctx.addMutableState(clsName, "matches",
      v => s"$v = new $clsName($inMemoryThreshold, $spillThreshold);", forceInline = true)
    // Copy the left keys as class members so they could be used in next function call.
    val matchedKeyVars = copyKeys(ctx, leftKeyVars)

    ctx.addNewFunction("findNextInnerJoinRows",
      s"""
         |private boolean findNextInnerJoinRows(
         |    scala.collection.Iterator leftIter,
         |    scala.collection.Iterator rightIter) {
         |  $leftRow = null;
         |  int comp = 0;
         |  while ($leftRow == null) {
         |    if (!leftIter.hasNext()) return false;
         |    $leftRow = (InternalRow) leftIter.next();
         |    ${leftKeyVars.map(_.code).mkString("\n")}
         |    if ($leftAnyNull) {
         |      $leftRow = null;
         |      continue;
         |    }
         |    if (!$matches.isEmpty()) {
         |      ${genComparison(ctx, leftKeyVars, matchedKeyVars)}
         |      if (comp == 0) {
         |        return true;
         |      }
         |      $matches.clear();
         |    }
         |
         |    do {
         |      if ($rightRow == null) {
         |        if (!rightIter.hasNext()) {
         |          ${matchedKeyVars.map(_.code).mkString("\n")}
         |          return !$matches.isEmpty();
         |        }
         |        $rightRow = (InternalRow) rightIter.next();
         |        ${rightKeyTmpVars.map(_.code).mkString("\n")}
         |        if ($rightAnyNull) {
         |          $rightRow = null;
         |          continue;
         |        }
         |        ${rightKeyVars.map(_.code).mkString("\n")}
         |      }
         |      ${genComparison(ctx, leftKeyVars, rightKeyVars)}
         |      if (comp > 0) {
         |        $rightRow = null;
         |      } else if (comp < 0) {
         |        if (!$matches.isEmpty()) {
         |          ${matchedKeyVars.map(_.code).mkString("\n")}
         |          return true;
         |        }
         |        $leftRow = null;
         |      } else {
         |        $matches.add((UnsafeRow) $rightRow);
         |        $rightRow = null;
         |      }
         |    } while ($leftRow != null);
         |  }
         |  return false; // unreachable
         |}
       """.stripMargin, inlineToOuterClass = true)

    (leftRow, matches)
  }

  /**
   * Creates variables and declarations for left part of result row.
   *
   * In order to defer the access after condition and also only access once in the loop,
   * the variables should be declared separately from accessing the columns, we can't use the
   * codegen of BoundReference here.
   */
  private def createLeftVars(ctx: CodegenContext, leftRow: String): (Seq[ExprCode], Seq[String]) = {
    ctx.INPUT_ROW = leftRow
    left.output.zipWithIndex.map { case (a, i) =>
      val value = ctx.freshName("value")
      val valueCode = CodeGenerator.getValue(leftRow, a.dataType, i.toString)
      val javaType = CodeGenerator.javaType(a.dataType)
      val defaultValue = CodeGenerator.defaultValue(a.dataType)
      if (a.nullable) {
        val isNull = ctx.freshName("isNull")
        val code =
          code"""
             |$isNull = $leftRow.isNullAt($i);
             |$value = $isNull ? $defaultValue : ($valueCode);
           """.stripMargin
        val leftVarsDecl =
          s"""
             |boolean $isNull = false;
             |$javaType $value = $defaultValue;
           """.stripMargin
        (ExprCode(code, JavaCode.isNullVariable(isNull), JavaCode.variable(value, a.dataType)),
          leftVarsDecl)
      } else {
        val code = code"$value = $valueCode;"
        val leftVarsDecl = s"""$javaType $value = $defaultValue;"""
        (ExprCode(code, FalseLiteral, JavaCode.variable(value, a.dataType)), leftVarsDecl)
      }
    }.unzip
  }

  /**
   * Creates the variables for right part of result row, using BoundReference, since the right
   * part are accessed inside the loop.
   */
  private def createRightVar(ctx: CodegenContext, rightRow: String): Seq[ExprCode] = {
    ctx.INPUT_ROW = rightRow
    right.output.zipWithIndex.map { case (a, i) =>
      BoundReference(i, a.dataType, a.nullable).genCode(ctx)
    }
  }

  /**
   * Splits variables based on whether it's used by condition or not, returns the code to create
   * these variables before the condition and after the condition.
   *
   * Only a few columns are used by condition, then we can skip the accessing of those columns
   * that are not used by condition also filtered out by condition.
   */
  private def splitVarsByCondition(
      attributes: Seq[Attribute],
      variables: Seq[ExprCode]): (String, String) = {
    if (condition.isDefined) {
      val condRefs = condition.get.references
      val (used, notUsed) = attributes.zip(variables).partition{ case (a, ev) =>
        condRefs.contains(a)
      }
      val beforeCond = evaluateVariables(used.map(_._2))
      val afterCond = evaluateVariables(notUsed.map(_._2))
      (beforeCond, afterCond)
    } else {
      (evaluateVariables(variables), "")
    }
  }

  override def needCopyResult: Boolean = true

  override def doProduce(ctx: CodegenContext): String = {
    // Inline mutable state since not many join operations in a task
    val leftInput = ctx.addMutableState("scala.collection.Iterator", "leftInput",
      v => s"$v = inputs[0];", forceInline = true)
    val rightInput = ctx.addMutableState("scala.collection.Iterator", "rightInput",
      v => s"$v = inputs[1];", forceInline = true)

    val (leftRow, matches) = genScanner(ctx)

    // Create variables for row from both sides.
    val (leftVars, leftVarDecl) = createLeftVars(ctx, leftRow)
    val rightRow = ctx.freshName("rightRow")
    val rightVars = createRightVar(ctx, rightRow)

    val iterator = ctx.freshName("iterator")
    val numOutput = metricTerm(ctx, "numOutputRows")
    val numMatched = metricTerm(ctx, "numMatchedPairs")
    val (beforeLoop, condCheck) = if (condition.isDefined) {
      // Split the code of creating variables based on whether it's used by condition or not.
      val loaded = ctx.freshName("loaded")
      val (leftBefore, leftAfter) = splitVarsByCondition(left.output, leftVars)
      val (rightBefore, rightAfter) = splitVarsByCondition(right.output, rightVars)
      // Generate code for condition
      ctx.currentVars = leftVars ++ rightVars
      val cond = BindReferences.bindReference(condition.get, output).genCode(ctx)
      // evaluate the columns those used by condition before loop
      val before = s"""
           |boolean $loaded = false;
           |$leftBefore
         """.stripMargin

      val checking = s"""
         |$rightBefore
         |${cond.code}
         |if (${cond.isNull} || !${cond.value}) continue;
         |if (!$loaded) {
         |  $loaded = true;
         |  $leftAfter
         |}
         |$rightAfter
     """.stripMargin
      (before, checking)
    } else {
      (evaluateVariables(leftVars), "")
    }

    val thisPlan = ctx.addReferenceObj("plan", this)
    val eagerCleanup = s"$thisPlan.cleanupResources();"

    s"""
       |while (findNextInnerJoinRows($leftInput, $rightInput)) {
       |  ${leftVarDecl.mkString("\n")}
       |  ${beforeLoop.trim}
       |  scala.collection.Iterator<UnsafeRow> $iterator = $matches.generateIterator();
       |  while ($iterator.hasNext()) {
       |    InternalRow $rightRow = (InternalRow) $iterator.next();
       |    $numMatched.add(1);
       |    ${condCheck.trim}
       |    $numOutput.add(1);
       |    ${consume(ctx, leftVars ++ rightVars)}
       |  }
       |  if (shouldStop()) return;
       |}
       |$eagerCleanup
     """.stripMargin
  }
}

/**
 * Helper class that is used to implement [[SortMergeJoinExec]].
 *
 * To perform an inner (outer) join, users of this class call [[findNextInnerJoinRows()]]
 * ([[findNextOuterJoinRows()]]), which returns `true` if a result has been produced and `false`
 * otherwise. If a result has been produced, then the caller may call [[getStreamedRow]] to return
 * the matching row from the streamed input and may call [[getBufferedMatches]] to return the
 * sequence of matching rows from the buffered input (in the case of an outer join, this will return
 * an empty sequence if there are no matches from the buffered input). For efficiency, both of these
 * methods return mutable objects which are re-used across calls to the `findNext*JoinRows()`
 * methods.
 *
 * @param streamedKeyGenerator a projection that produces join keys from the streamed input.
 * @param bufferedKeyGenerator a projection that produces join keys from the buffered input.
 * @param keyOrdering an ordering which can be used to compare join keys.
 * @param streamedIter an input whose rows will be streamed.
 * @param bufferedIter an input whose rows will be buffered to construct sequences of rows that
 *                     have the same join key.
 * @param inMemoryThreshold Threshold for number of rows guaranteed to be held in memory by
 *                          internal buffer
 * @param spillThreshold Threshold for number of rows to be spilled by internal buffer
 * @param eagerCleanupResources the eager cleanup function to be invoked when no join row found
 * @param onlyBufferFirstMatch [[bufferMatchingRows]] should buffer only the first matching row
 */
private[joins] class SortMergeJoinScanner(
    streamedKeyGenerator: Projection,
    bufferedKeyGenerator: Projection,
    keyOrdering: Ordering[InternalRow],
    streamedIter: RowIterator,
    bufferedIter: RowIterator,
    inMemoryThreshold: Int,
    spillThreshold: Int,
    eagerCleanupResources: () => Unit,
    onlyBufferFirstMatch: Boolean = false) {
  private[this] var streamedRow: InternalRow = _
  private[this] var streamedRowKey: InternalRow = _
  private[this] var bufferedRow: InternalRow = _
  // Note: this is guaranteed to never have any null columns:
  private[this] var bufferedRowKey: InternalRow = _
  /**
   * The join key for the rows buffered in `bufferedMatches`, or null if `bufferedMatches` is empty
   */
  private[this] var matchJoinKey: InternalRow = _
  /** Buffered rows from the buffered side of the join. This is empty if there are no matches. */
  private[this] val bufferedMatches: ExternalAppendOnlyUnsafeRowArray =
    new ExternalAppendOnlyUnsafeRowArray(if (onlyBufferFirstMatch) 1 else inMemoryThreshold,
      spillThreshold)

  // Initialization (note: do _not_ want to advance streamed here).
  advancedBufferedToRowWithNullFreeJoinKey()

  // --- Public methods ---------------------------------------------------------------------------

  def getStreamedRow: InternalRow = streamedRow

  def getBufferedMatches: ExternalAppendOnlyUnsafeRowArray = bufferedMatches

  /**
   * Advances both input iterators, stopping when we have found rows with matching join keys. If no
   * join rows found, try to do the eager resources cleanup.
   * @return true if matching rows have been found and false otherwise. If this returns true, then
   *         [[getStreamedRow]] and [[getBufferedMatches]] can be called to construct the join
   *         results.
   */
  final def findNextInnerJoinRows(): Boolean = {
    while (advancedStreamed() && streamedRowKey.anyNull) {
      // Advance the streamed side of the join until we find the next row whose join key contains
      // no nulls or we hit the end of the streamed iterator.
    }
    val found = if (streamedRow == null) {
      // We have consumed the entire streamed iterator, so there can be no more matches.
      matchJoinKey = null
      bufferedMatches.clear()
      false
    } else if (matchJoinKey != null && keyOrdering.compare(streamedRowKey, matchJoinKey) == 0) {
      // The new streamed row has the same join key as the previous row, so return the same matches.
      true
    } else if (bufferedRow == null) {
      // The streamed row's join key does not match the current batch of buffered rows and there are
      // no more rows to read from the buffered iterator, so there can be no more matches.
      matchJoinKey = null
      bufferedMatches.clear()
      false
    } else {
      // Advance both the streamed and buffered iterators to find the next pair of matching rows.
      var comp = keyOrdering.compare(streamedRowKey, bufferedRowKey)
      do {
        if (streamedRowKey.anyNull) {
          advancedStreamed()
        } else {
          assert(!bufferedRowKey.anyNull)
          comp = keyOrdering.compare(streamedRowKey, bufferedRowKey)
          if (comp > 0) advancedBufferedToRowWithNullFreeJoinKey()
          else if (comp < 0) advancedStreamed()
        }
      } while (streamedRow != null && bufferedRow != null && comp != 0)
      if (streamedRow == null || bufferedRow == null) {
        // We have either hit the end of one of the iterators, so there can be no more matches.
        matchJoinKey = null
        bufferedMatches.clear()
        false
      } else {
        // The streamed row's join key matches the current buffered row's join, so walk through the
        // buffered iterator to buffer the rest of the matching rows.
        assert(comp == 0)
        bufferMatchingRows()
        true
      }
    }
    if (!found) eagerCleanupResources()
    found
  }

  /**
   * Advances the streamed input iterator and buffers all rows from the buffered input that
   * have matching keys. If no join rows found, try to do the eager resources cleanup.
   * @return true if the streamed iterator returned a row, false otherwise. If this returns true,
   *         then [[getStreamedRow]] and [[getBufferedMatches]] can be called to produce the outer
   *         join results.
   */
  final def findNextOuterJoinRows(): Boolean = {
    val found = if (!advancedStreamed()) {
      // We have consumed the entire streamed iterator, so there can be no more matches.
      matchJoinKey = null
      bufferedMatches.clear()
      false
    } else {
      if (matchJoinKey != null && keyOrdering.compare(streamedRowKey, matchJoinKey) == 0) {
        // Matches the current group, so do nothing.
      } else {
        // The streamed row does not match the current group.
        matchJoinKey = null
        bufferedMatches.clear()
        if (bufferedRow != null && !streamedRowKey.anyNull) {
          // The buffered iterator could still contain matching rows, so we'll need to walk through
          // it until we either find matches or pass where they would be found.
          var comp = 1
          do {
            comp = keyOrdering.compare(streamedRowKey, bufferedRowKey)
          } while (comp > 0 && advancedBufferedToRowWithNullFreeJoinKey())
          if (comp == 0) {
            // We have found matches, so buffer them (this updates matchJoinKey)
            bufferMatchingRows()
          } else {
            // We have overshot the position where the row would be found, hence no matches.
          }
        }
      }
      // If there is a streamed input then we always return true
      true
    }
    if (!found) eagerCleanupResources()
    found
  }

  // --- Private methods --------------------------------------------------------------------------

  /**
   * Advance the streamed iterator and compute the new row's join key.
   * @return true if the streamed iterator returned a row and false otherwise.
   */
  private def advancedStreamed(): Boolean = {
    if (streamedIter.advanceNext()) {
      streamedRow = streamedIter.getRow
      streamedRowKey = streamedKeyGenerator(streamedRow)
      true
    } else {
      streamedRow = null
      streamedRowKey = null
      false
    }
  }

  /**
   * Advance the buffered iterator until we find a row with join key that does not contain nulls.
   * @return true if the buffered iterator returned a row and false otherwise.
   */
  private def advancedBufferedToRowWithNullFreeJoinKey(): Boolean = {
    var foundRow: Boolean = false
    while (!foundRow && bufferedIter.advanceNext()) {
      bufferedRow = bufferedIter.getRow
      bufferedRowKey = bufferedKeyGenerator(bufferedRow)
      foundRow = !bufferedRowKey.anyNull
    }
    if (!foundRow) {
      bufferedRow = null
      bufferedRowKey = null
      false
    } else {
      true
    }
  }

  /**
   * Called when the streamed and buffered join keys match in order to buffer the matching rows.
   */
  private def bufferMatchingRows(): Unit = {
    assert(streamedRowKey != null)
    assert(!streamedRowKey.anyNull)
    assert(bufferedRowKey != null)
    assert(!bufferedRowKey.anyNull)
    assert(keyOrdering.compare(streamedRowKey, bufferedRowKey) == 0)
    // This join key may have been produced by a mutable projection, so we need to make a copy:
    matchJoinKey = streamedRowKey.copy()
    bufferedMatches.clear()
    do {
      if (!onlyBufferFirstMatch || bufferedMatches.isEmpty) {
        bufferedMatches.add(bufferedRow.asInstanceOf[UnsafeRow])
      }
      advancedBufferedToRowWithNullFreeJoinKey()
    } while (bufferedRow != null && keyOrdering.compare(streamedRowKey, bufferedRowKey) == 0)
  }
}

/**
 * An iterator for outputting rows in left outer join.
 */
private class LeftOuterIterator(
    smjScanner: SortMergeJoinScanner,
    rightNullRow: InternalRow,
    boundCondition: InternalRow => Boolean,
    resultProj: InternalRow => InternalRow,
    numOutputRows: SQLMetric,
    numMatchedPairs: SQLMetric)
  extends OneSideOuterIterator(
    smjScanner, rightNullRow, boundCondition, resultProj, numOutputRows, numMatchedPairs) {

  protected override def setStreamSideOutput(row: InternalRow): Unit = joinedRow.withLeft(row)
  protected override def setBufferedSideOutput(row: InternalRow): Unit = joinedRow.withRight(row)
}

/**
 * An iterator for outputting rows in right outer join.
 */
private class RightOuterIterator(
    smjScanner: SortMergeJoinScanner,
    leftNullRow: InternalRow,
    boundCondition: InternalRow => Boolean,
    resultProj: InternalRow => InternalRow,
    numOutputRows: SQLMetric,
    numMatchedPairs: SQLMetric)
  extends OneSideOuterIterator(
    smjScanner, leftNullRow, boundCondition, resultProj, numOutputRows, numMatchedPairs) {

  protected override def setStreamSideOutput(row: InternalRow): Unit = joinedRow.withRight(row)
  protected override def setBufferedSideOutput(row: InternalRow): Unit = joinedRow.withLeft(row)
}

/**
 * An abstract iterator for sharing code between [[LeftOuterIterator]] and [[RightOuterIterator]].
 *
 * Each [[OneSideOuterIterator]] has a streamed side and a buffered side. Each row on the
 * streamed side will output 0 or many rows, one for each matching row on the buffered side.
 * If there are no matches, then the buffered side of the joined output will be a null row.
 *
 * In left outer join, the left is the streamed side and the right is the buffered side.
 * In right outer join, the right is the streamed side and the left is the buffered side.
 *
 * @param smjScanner a scanner that streams rows and buffers any matching rows
 * @param bufferedSideNullRow the default row to return when a streamed row has no matches
 * @param boundCondition an additional filter condition for buffered rows
 * @param resultProj how the output should be projected
 * @param numOutputRows an accumulator metric for the number of rows output
 */
private abstract class OneSideOuterIterator(
    smjScanner: SortMergeJoinScanner,
    bufferedSideNullRow: InternalRow,
    boundCondition: InternalRow => Boolean,
    resultProj: InternalRow => InternalRow,
    numOutputRows: SQLMetric,
    numMatchedPairs: SQLMetric) extends RowIterator {

  // A row to store the joined result, reused many times
  protected[this] val joinedRow: JoinedRow = new JoinedRow()

  // Index of the buffered rows, reset to 0 whenever we advance to a new streamed row
  private[this] var rightMatchesIterator: Iterator[UnsafeRow] = null

  // This iterator is initialized lazily so there should be no matches initially
  assert(smjScanner.getBufferedMatches.length == 0)

  // Set output methods to be overridden by subclasses
  protected def setStreamSideOutput(row: InternalRow): Unit
  protected def setBufferedSideOutput(row: InternalRow): Unit

  /**
   * Advance to the next row on the stream side and populate the buffer with matches.
   * @return whether there are more rows in the stream to consume.
   */
  private def advanceStream(): Boolean = {
    rightMatchesIterator = null
    if (smjScanner.findNextOuterJoinRows()) {
      setStreamSideOutput(smjScanner.getStreamedRow)
      if (smjScanner.getBufferedMatches.isEmpty) {
        // There are no matching rows in the buffer, so return the null row
        setBufferedSideOutput(bufferedSideNullRow)
      } else {
        // Find the next row in the buffer that satisfied the bound condition
        if (!advanceBufferUntilBoundConditionSatisfied()) {
          setBufferedSideOutput(bufferedSideNullRow)
        }
      }
      true
    } else {
      // Stream has been exhausted
      false
    }
  }

  /**
   * Advance to the next row in the buffer that satisfies the bound condition.
   * @return whether there is such a row in the current buffer.
   */
  private def advanceBufferUntilBoundConditionSatisfied(): Boolean = {
    var foundMatch: Boolean = false
    if (rightMatchesIterator == null) {
      rightMatchesIterator = smjScanner.getBufferedMatches.generateIterator()
    }

    while (!foundMatch && rightMatchesIterator.hasNext) {
      setBufferedSideOutput(rightMatchesIterator.next())
      numMatchedPairs += 1
      foundMatch = boundCondition(joinedRow)
    }
    foundMatch
  }

  override def advanceNext(): Boolean = {
    val r = advanceBufferUntilBoundConditionSatisfied() || advanceStream()
    if (r) numOutputRows += 1
    r
  }

  override def getRow: InternalRow = resultProj(joinedRow)
}

private class SortMergeFullOuterJoinScanner(
    leftKeyGenerator: Projection,
    rightKeyGenerator: Projection,
    keyOrdering: Ordering[InternalRow],
    leftIter: RowIterator,
    rightIter: RowIterator,
    boundCondition: InternalRow => Boolean,
    leftNullRow: InternalRow,
    rightNullRow: InternalRow,
    numMatchedPairs: SQLMetric)  {
  private[this] val joinedRow: JoinedRow = new JoinedRow()
  private[this] var leftRow: InternalRow = _
  private[this] var leftRowKey: InternalRow = _
  private[this] var rightRow: InternalRow = _
  private[this] var rightRowKey: InternalRow = _

  private[this] var leftIndex: Int = 0
  private[this] var rightIndex: Int = 0
  private[this] val leftMatches: ArrayBuffer[InternalRow] = new ArrayBuffer[InternalRow]
  private[this] val rightMatches: ArrayBuffer[InternalRow] = new ArrayBuffer[InternalRow]
  private[this] var leftMatched: BitSet = new BitSet(1)
  private[this] var rightMatched: BitSet = new BitSet(1)

  advancedLeft()
  advancedRight()

  // --- Private methods --------------------------------------------------------------------------

  /**
   * Advance the left iterator and compute the new row's join key.
   * @return true if the left iterator returned a row and false otherwise.
   */
  private def advancedLeft(): Boolean = {
    if (leftIter.advanceNext()) {
      leftRow = leftIter.getRow
      leftRowKey = leftKeyGenerator(leftRow)
      true
    } else {
      leftRow = null
      leftRowKey = null
      false
    }
  }

  /**
   * Advance the right iterator and compute the new row's join key.
   * @return true if the right iterator returned a row and false otherwise.
   */
  private def advancedRight(): Boolean = {
    if (rightIter.advanceNext()) {
      rightRow = rightIter.getRow
      rightRowKey = rightKeyGenerator(rightRow)
      true
    } else {
      rightRow = null
      rightRowKey = null
      false
    }
  }

  /**
   * Populate the left and right buffers with rows matching the provided key.
   * This consumes rows from both iterators until their keys are different from the matching key.
   */
  private def findMatchingRows(matchingKey: InternalRow): Unit = {
    leftMatches.clear()
    rightMatches.clear()
    leftIndex = 0
    rightIndex = 0

    while (leftRowKey != null && keyOrdering.compare(leftRowKey, matchingKey) == 0) {
      leftMatches += leftRow.copy()
      advancedLeft()
    }
    while (rightRowKey != null && keyOrdering.compare(rightRowKey, matchingKey) == 0) {
      rightMatches += rightRow.copy()
      advancedRight()
    }

    if (leftMatches.size <= leftMatched.capacity) {
      leftMatched.clearUntil(leftMatches.size)
    } else {
      leftMatched = new BitSet(leftMatches.size)
    }
    if (rightMatches.size <= rightMatched.capacity) {
      rightMatched.clearUntil(rightMatches.size)
    } else {
      rightMatched = new BitSet(rightMatches.size)
    }
  }

  /**
   * Scan the left and right buffers for the next valid match.
   *
   * Note: this method mutates `joinedRow` to point to the latest matching rows in the buffers.
   * If a left row has no valid matches on the right, or a right row has no valid matches on the
   * left, then the row is joined with the null row and the result is considered a valid match.
   *
   * @return true if a valid match is found, false otherwise.
   */
  private def scanNextInBuffered(): Boolean = {
    while (leftIndex < leftMatches.size) {
      while (rightIndex < rightMatches.size) {
        numMatchedPairs += 1
        joinedRow(leftMatches(leftIndex), rightMatches(rightIndex))
        if (boundCondition(joinedRow)) {
          leftMatched.set(leftIndex)
          rightMatched.set(rightIndex)
          rightIndex += 1
          return true
        }
        rightIndex += 1
      }
      rightIndex = 0
      if (!leftMatched.get(leftIndex)) {
        // the left row has never matched any right row, join it with null row
        joinedRow(leftMatches(leftIndex), rightNullRow)
        leftIndex += 1
        return true
      }
      leftIndex += 1
    }

    while (rightIndex < rightMatches.size) {
      if (!rightMatched.get(rightIndex)) {
        // the right row has never matched any left row, join it with null row
        joinedRow(leftNullRow, rightMatches(rightIndex))
        rightIndex += 1
        return true
      }
      rightIndex += 1
    }

    // There are no more valid matches in the left and right buffers
    false
  }

  // --- Public methods --------------------------------------------------------------------------

  def getJoinedRow(): JoinedRow = joinedRow

  def advanceNext(): Boolean = {
    // If we already buffered some matching rows, use them directly
    if (leftIndex <= leftMatches.size || rightIndex <= rightMatches.size) {
      if (scanNextInBuffered()) {
        return true
      }
    }

    if (leftRow != null && (leftRowKey.anyNull || rightRow == null)) {
      joinedRow(leftRow.copy(), rightNullRow)
      advancedLeft()
      true
    } else if (rightRow != null && (rightRowKey.anyNull || leftRow == null)) {
      joinedRow(leftNullRow, rightRow.copy())
      advancedRight()
      true
    } else if (leftRow != null && rightRow != null) {
      // Both rows are present and neither have null values,
      // so we populate the buffers with rows matching the next key
      val comp = keyOrdering.compare(leftRowKey, rightRowKey)
      if (comp <= 0) {
        findMatchingRows(leftRowKey.copy())
      } else {
        findMatchingRows(rightRowKey.copy())
      }
      scanNextInBuffered()
      true
    } else {
      // Both iterators have been consumed
      false
    }
  }
}

private class FullOuterIterator(
    smjScanner: SortMergeFullOuterJoinScanner,
    resultProj: InternalRow => InternalRow,
    numRows: SQLMetric) extends RowIterator {
  private[this] val joinedRow: JoinedRow = smjScanner.getJoinedRow()

  override def advanceNext(): Boolean = {
    val r = smjScanner.advanceNext()
    if (r) numRows += 1
    r
  }

  override def getRow: InternalRow = resultProj(joinedRow)
}<|MERGE_RESOLUTION|>--- conflicted
+++ resolved
@@ -41,11 +41,7 @@
     condition: Option[Expression],
     left: SparkPlan,
     right: SparkPlan,
-<<<<<<< HEAD
-    isSkewJoin: Boolean = false) extends BinaryExecNode with CodegenSupport {
-=======
     isSkewJoin: Boolean = false) extends ShuffledJoin with CodegenSupport {
->>>>>>> a630e8d1
 
   override lazy val metrics = Map(
     "numOutputRows" -> SQLMetrics.createMetric(sparkContext, "number of output rows"),
@@ -57,59 +53,6 @@
   }
 
   override def stringArgs: Iterator[Any] = super.stringArgs.toSeq.dropRight(1).iterator
-
-  override def nodeName: String = {
-    if (isSkewJoin) super.nodeName + "(skew=true)" else super.nodeName
-  }
-
-<<<<<<< HEAD
-  override def verboseStringWithOperatorId(): String = {
-    val joinCondStr = if (condition.isDefined) {
-      s"${condition.get}"
-    } else "None"
-    s"""
-       |$formattedNodeName
-       |${ExplainUtils.generateFieldString("Left keys", leftKeys)}
-       |${ExplainUtils.generateFieldString("Right keys", rightKeys)}
-       |${ExplainUtils.generateFieldString("Join condition", joinCondStr)}
-       |""".stripMargin
-  }
-
-  override def output: Seq[Attribute] = {
-    joinType match {
-      case _: InnerLike =>
-        left.output ++ right.output
-      case LeftOuter =>
-        left.output ++ right.output.map(_.withNullability(true))
-      case RightOuter =>
-        left.output.map(_.withNullability(true)) ++ right.output
-      case FullOuter =>
-        (left.output ++ right.output).map(_.withNullability(true))
-      case j: ExistenceJoin =>
-        left.output :+ j.exists
-      case LeftExistence(_) =>
-        left.output
-      case x =>
-        throw new IllegalArgumentException(
-          s"${getClass.getSimpleName} should not take $x as the JoinType")
-    }
-  }
-
-  override def outputPartitioning: Partitioning = joinType match {
-    case _: InnerLike =>
-      PartitioningCollection(Seq(left.outputPartitioning, right.outputPartitioning))
-    // For left and right outer joins, the output is partitioned by the streamed input's join keys.
-    case LeftOuter => left.outputPartitioning
-    case RightOuter => right.outputPartitioning
-    case FullOuter => UnknownPartitioning(left.outputPartitioning.numPartitions)
-    case LeftExistence(_) => left.outputPartitioning
-    case x =>
-      throw new IllegalArgumentException(
-        s"${getClass.getSimpleName} should not take $x as the JoinType")
-  }
-=======
-  override def stringArgs: Iterator[Any] = super.stringArgs.toSeq.dropRight(1).iterator
->>>>>>> a630e8d1
 
   override def requiredChildDistribution: Seq[Distribution] = {
     if (isSkewJoin) {
