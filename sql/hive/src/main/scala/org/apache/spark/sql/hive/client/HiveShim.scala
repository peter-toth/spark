--- conflicted
+++ resolved
@@ -1587,11 +1587,8 @@
 
 private[client] class Shim_cdpd extends Shim_v3_1 {
 
-<<<<<<< HEAD
-=======
   protected lazy val resetStatistics = JBoolean.TRUE
 
->>>>>>> 1e65fb2c
   override def loadDynamicPartitions(
       hive: Hive,
       loadPath: Path,
@@ -1609,11 +1606,7 @@
     }
     hive.loadDynamicPartitions(loadPath, tableName, partSpec, loadFileType,
       numDP, listBucketingLevel, isAcid, writeIdInLoadTableOrPartition,
-<<<<<<< HEAD
-      stmtIdInLoadTableOrPartition, hasFollowingStatsTask, AcidUtils.Operation.NOT_ACID,
-=======
       stmtIdInLoadTableOrPartition, resetStatistics, AcidUtils.Operation.NOT_ACID,
->>>>>>> 1e65fb2c
       replace, isDirectInsert)
   }
 
@@ -1632,11 +1625,7 @@
     }
 
     hive.loadTable(loadPath, tableName, loadFileType, isSrcLocal,
-<<<<<<< HEAD
-      isSkewedStoreAsSubdir, isAcidIUDoperation, hasFollowingStatsTask,
-=======
       isSkewedStoreAsSubdir, isAcidIUDoperation, resetStatistics,
->>>>>>> 1e65fb2c
       writeIdInLoadTableOrPartition, stmtIdInLoadTableOrPartition, replace, isDirectInsert)
   }
 
@@ -1664,11 +1653,7 @@
     // Here, it just uses 'inheritTableSpecs' to keep the existing behaviour.
     val inheritLocation = inheritTableSpecs
     hive.loadPartition(loadPath, table, partSpec, loadFileType, inheritTableSpecs,
-<<<<<<< HEAD
-      inheritLocation, isSkewedStoreAsSubdir, isSrcLocal, isAcid, hasFollowingStatsTask,
-=======
       inheritLocation, isSkewedStoreAsSubdir, isSrcLocal, isAcid, resetStatistics,
->>>>>>> 1e65fb2c
       writeIdInLoadTableOrPartition, stmtIdInLoadTableOrPartition, replace, isDirectInsert)
   }
 }