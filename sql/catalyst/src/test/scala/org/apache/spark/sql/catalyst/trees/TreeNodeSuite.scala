--- conflicted
+++ resolved
@@ -32,13 +32,8 @@
 import org.apache.spark.sql.catalyst.catalog._
 import org.apache.spark.sql.catalyst.dsl.expressions.DslString
 import org.apache.spark.sql.catalyst.expressions._
-<<<<<<< HEAD
-import org.apache.spark.sql.catalyst.expressions.codegen.CodegenFallback
+import org.apache.spark.sql.catalyst.expressions.codegen.{CodegenContext, CodegenFallback, ExprCode}
 import org.apache.spark.sql.catalyst.plans.{LeftOuter, NaturalJoin, SQLHelper}
-=======
-import org.apache.spark.sql.catalyst.expressions.codegen.{CodegenContext, CodegenFallback, ExprCode}
-import org.apache.spark.sql.catalyst.plans.{LeftOuter, NaturalJoin}
->>>>>>> 163fbd25
 import org.apache.spark.sql.catalyst.plans.logical.{LeafNode, SubqueryAlias, Union}
 import org.apache.spark.sql.catalyst.plans.physical.{IdentityBroadcastMode, RoundRobinPartitioning, SinglePartition}
 import org.apache.spark.sql.internal.SQLConf
@@ -625,29 +620,6 @@
     assert(result === expected)
   }
 
-<<<<<<< HEAD
-  test("treeString limits plan length") {
-    withSQLConf(SQLConf.MAX_PLAN_STRING_LENGTH.key -> "200") {
-      val ds = (1 until 20).foldLeft(Literal("TestLiteral"): Expression) { case (treeNode, x) =>
-        Add(Literal(x), treeNode)
-      }
-
-      val planString = ds.treeString
-      logWarning("Plan string: " + planString)
-      assert(planString.endsWith(" more characters"))
-      assert(planString.length <= SQLConf.get.maxPlanStringLength)
-    }
-  }
-
-  test("treeString limit at zero") {
-    withSQLConf(SQLConf.MAX_PLAN_STRING_LENGTH.key -> "0") {
-      val ds = (1 until 2).foldLeft(Literal("TestLiteral"): Expression) { case (treeNode, x) =>
-        Add(Literal(x), treeNode)
-      }
-
-      val planString = ds.treeString
-      assert(planString.startsWith("Truncated plan of"))
-=======
   object MalformedClassObject extends Serializable {
     // Backport notes: this class inline-expands TaggingExpression from Spark 3.1
     case class MalformedNameExpression(child: Expression) extends UnaryExpression {
@@ -680,7 +652,30 @@
     } catch {
       case ex: java.lang.InternalError if ex.getMessage.contains("Malformed class name") =>
         fail("TreeNode.nodeName should not throw malformed class name error")
->>>>>>> 163fbd25
+    }
+  }
+
+  test("treeString limits plan length") {
+    withSQLConf(SQLConf.MAX_PLAN_STRING_LENGTH.key -> "200") {
+      val ds = (1 until 20).foldLeft(Literal("TestLiteral"): Expression) { case (treeNode, x) =>
+        Add(Literal(x), treeNode)
+      }
+
+      val planString = ds.treeString
+      logWarning("Plan string: " + planString)
+      assert(planString.endsWith(" more characters"))
+      assert(planString.length <= SQLConf.get.maxPlanStringLength)
+    }
+  }
+
+  test("treeString limit at zero") {
+    withSQLConf(SQLConf.MAX_PLAN_STRING_LENGTH.key -> "0") {
+      val ds = (1 until 2).foldLeft(Literal("TestLiteral"): Expression) { case (treeNode, x) =>
+        Add(Literal(x), treeNode)
+      }
+
+      val planString = ds.treeString
+      assert(planString.startsWith("Truncated plan of"))
     }
   }
 }