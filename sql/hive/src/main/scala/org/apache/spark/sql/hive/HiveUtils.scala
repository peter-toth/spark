/*
 * Licensed to the Apache Software Foundation (ASF) under one or more
 * contributor license agreements.  See the NOTICE file distributed with
 * this work for additional information regarding copyright ownership.
 * The ASF licenses this file to You under the Apache License, Version 2.0
 * (the "License"); you may not use this file except in compliance with
 * the License.  You may obtain a copy of the License at
 *
 *    http://www.apache.org/licenses/LICENSE-2.0
 *
 * Unless required by applicable law or agreed to in writing, software
 * distributed under the License is distributed on an "AS IS" BASIS,
 * WITHOUT WARRANTIES OR CONDITIONS OF ANY KIND, either express or implied.
 * See the License for the specific language governing permissions and
 * limitations under the License.
 */

package org.apache.spark.sql.hive

import java.io.File
import java.net.{URL, URLClassLoader}
import java.util.Locale
import java.util.concurrent.TimeUnit

import scala.collection.JavaConverters._
import scala.collection.mutable.HashMap
import scala.language.implicitConversions

import org.apache.commons.lang3.{JavaVersion, SystemUtils}
import org.apache.hadoop.conf.Configuration
import org.apache.hadoop.hive.conf.HiveConf
import org.apache.hadoop.hive.conf.HiveConf.ConfVars
import org.apache.hadoop.hive.ql.session.SessionState
import org.apache.hadoop.util.VersionInfo
import org.apache.hive.common.util.HiveVersionInfo

import org.apache.spark.{SparkConf, SparkContext}
import org.apache.spark.deploy.SparkHadoopUtil
import org.apache.spark.internal.Logging
import org.apache.spark.sql._
import org.apache.spark.sql.catalyst.catalog.CatalogTable
import org.apache.spark.sql.execution.command.DDLUtils
import org.apache.spark.sql.hive.client._
import org.apache.spark.sql.internal.SQLConf
import org.apache.spark.sql.internal.SQLConf._
import org.apache.spark.sql.internal.StaticSQLConf.{CATALOG_IMPLEMENTATION, WAREHOUSE_PATH}
import org.apache.spark.sql.types._
import org.apache.spark.util.{ChildFirstURLClassLoader, Utils}


private[spark] object HiveUtils extends Logging {

  def withHiveExternalCatalog(sc: SparkContext): SparkContext = {
    sc.conf.set(CATALOG_IMPLEMENTATION.key, "hive")
    sc
  }

  private val hiveVersion = HiveVersionInfo.getVersion
  val isHive23: Boolean = hiveVersion.startsWith("2.3")

  /** The version of hive used internally by Spark SQL. */
<<<<<<< HEAD
  val builtinHiveVersion: String = "1.2.2"
=======
  val builtinHiveVersion: String = if (isHive23) hiveVersion else "1.2.1"
>>>>>>> cceb2d6f

  val HIVE_METASTORE_VERSION = buildConf("spark.sql.hive.metastore.version")
    .doc("Version of the Hive metastore. Available options are " +
        "<code>0.12.0</code> through <code>2.3.6</code> and " +
        "<code>3.0.0</code> through <code>3.1.2</code>.")
    .stringConf
    .createWithDefault(builtinHiveVersion)

  // A fake config which is only here for backward compatibility reasons. This config has no effect
  // to Spark, just for reporting the builtin Hive version of Spark to existing applications that
  // already rely on this config.
  val FAKE_HIVE_VERSION = buildConf("spark.sql.hive.version")
    .doc(s"deprecated, please use ${HIVE_METASTORE_VERSION.key} to get the Hive version in Spark.")
    .stringConf
    .createWithDefault(builtinHiveVersion)

  val HIVE_METASTORE_JARS = buildConf("spark.sql.hive.metastore.jars")
    .doc(s"""
      | Location of the jars that should be used to instantiate the HiveMetastoreClient.
      | This property can be one of three options: "
      | 1. "builtin"
      |   Use Hive ${builtinHiveVersion}, which is bundled with the Spark assembly when
      |   <code>-Phive</code> is enabled. When this option is chosen,
      |   <code>spark.sql.hive.metastore.version</code> must be either
      |   <code>${builtinHiveVersion}</code> or not defined.
      | 2. "maven"
      |   Use Hive jars of specified version downloaded from Maven repositories.
      | 3. A classpath in the standard format for both Hive and Hadoop.
      """.stripMargin)
    .stringConf
    .createWithDefault("builtin")

  val CONVERT_METASTORE_PARQUET = buildConf("spark.sql.hive.convertMetastoreParquet")
    .doc("When set to true, the built-in Parquet reader and writer are used to process " +
      "parquet tables created by using the HiveQL syntax, instead of Hive serde.")
    .booleanConf
    .createWithDefault(true)

  val CONVERT_METASTORE_PARQUET_WITH_SCHEMA_MERGING =
    buildConf("spark.sql.hive.convertMetastoreParquet.mergeSchema")
      .doc("When true, also tries to merge possibly different but compatible Parquet schemas in " +
        "different Parquet data files. This configuration is only effective " +
        "when \"spark.sql.hive.convertMetastoreParquet\" is true.")
      .booleanConf
      .createWithDefault(false)

  val CONVERT_METASTORE_ORC = buildConf("spark.sql.hive.convertMetastoreOrc")
    .doc("When set to true, the built-in ORC reader and writer are used to process " +
      "ORC tables created by using the HiveQL syntax, instead of Hive serde.")
    .booleanConf
    .createWithDefault(true)

  val CONVERT_INSERTING_PARTITIONED_TABLE =
    buildConf("spark.sql.hive.convertInsertingPartitionedTable")
      .doc("When set to true, and `spark.sql.hive.convertMetastoreParquet` or " +
        "`spark.sql.hive.convertMetastoreOrc` is true, the built-in ORC/Parquet writer is used" +
        "to process inserting into partitioned ORC/Parquet tables created by using the HiveSQL " +
        "syntax.")
      .booleanConf
      .createWithDefault(true)

  val CONVERT_METASTORE_CTAS = buildConf("spark.sql.hive.convertMetastoreCtas")
    .doc("When set to true,  Spark will try to use built-in data source writer " +
      "instead of Hive serde in CTAS. This flag is effective only if " +
      "`spark.sql.hive.convertMetastoreParquet` or `spark.sql.hive.convertMetastoreOrc` is " +
      "enabled respectively for Parquet and ORC formats")
    .booleanConf
    .createWithDefault(true)

  val HIVE_METASTORE_SHARED_PREFIXES = buildConf("spark.sql.hive.metastore.sharedPrefixes")
    .doc("A comma separated list of class prefixes that should be loaded using the classloader " +
      "that is shared between Spark SQL and a specific version of Hive. An example of classes " +
      "that should be shared is JDBC drivers that are needed to talk to the metastore. Other " +
      "classes that need to be shared are those that interact with classes that are already " +
      "shared. For example, custom appenders that are used by log4j.")
    .stringConf
    .toSequence
    .createWithDefault(jdbcPrefixes)

  private def jdbcPrefixes = Seq(
    "com.mysql.jdbc", "org.postgresql", "com.microsoft.sqlserver", "oracle.jdbc")

  val HIVE_METASTORE_BARRIER_PREFIXES = buildConf("spark.sql.hive.metastore.barrierPrefixes")
    .doc("A comma separated list of class prefixes that should explicitly be reloaded for each " +
      "version of Hive that Spark SQL is communicating with. For example, Hive UDFs that are " +
      "declared in a prefix that typically would be shared (i.e. <code>org.apache.spark.*</code>).")
    .stringConf
    .toSequence
    .createWithDefault(Nil)

  val HIVE_THRIFT_SERVER_ASYNC = buildConf("spark.sql.hive.thriftServer.async")
    .doc("When set to true, Hive Thrift server executes SQL queries in an asynchronous way.")
    .booleanConf
    .createWithDefault(true)

  // CDPD-454: Capabilities that Spark will claim to possess when communicating with HMS.
  // All of these (except SPARKSQL) are defined in the following CDPD Hive class:
  // org.apache.hadoop.hive.metastore.MetastoreDefaultTransformer
  // Note, however, that other processors can add any ad-hoc required capabilities
  // (not just the ones defined in MetastoreDefaultTransformer) to tables they create
  val HIVE_SPARK_CAPABILITIES = buildConf("spark.sql.htl.sparkCapabilities")
    .doc("The list of Hive capabilities that Spark supports.")
    .stringConf
    .toSequence
    .createWithDefault(Seq("SPARKSQL", "EXTREAD", "EXTWRITE", "HIVESQL", "HIVEBUCKET2"))

  // In earlier versions of hive there was a field HIVE_COLUMN_ORDER_ASC in class
  // org.apache.hadoop.hive.ql.parse.BaseSemanticAnalyzer. This field is renamed to ASCENDING_CODE
  // and moved to class org.apache.hadoop.hive.ql.util.DirectionUtils in hive 4 and later
  // ASCENDING_CODE is defined here to be used instead of ASCENDING_CODE in hive 4 and
  // HIVE_COLUMN_ORDER_ASC in earlier versions of hive.
  val ASCENDING_CODE = 1

  /**
   * The version of the hive client that will be used to communicate with the metastore.  Note that
   * this does not necessarily need to be the same version of Hive that is used internally by
   * Spark SQL for execution.
   */
  private def hiveMetastoreVersion(conf: SQLConf): String = {
    conf.getConf(HIVE_METASTORE_VERSION)
  }

  /**
   * The location of the jars that should be used to instantiate the HiveMetastoreClient.  This
   * property can be one of three options:
   *  - a classpath in the standard format for both hive and hadoop.
   *  - builtin - attempt to discover the jars that were used to load Spark SQL and use those. This
   *              option is only valid when using the execution version of Hive.
   *  - maven - download the correct version of hive on demand from maven.
   */
  private def hiveMetastoreJars(conf: SQLConf): String = {
    conf.getConf(HIVE_METASTORE_JARS)
  }

  /**
   * A comma separated list of class prefixes that should be loaded using the classloader that
   * is shared between Spark SQL and a specific version of Hive. An example of classes that should
   * be shared is JDBC drivers that are needed to talk to the metastore. Other classes that need
   * to be shared are those that interact with classes that are already shared.  For example,
   * custom appenders that are used by log4j.
   */
  private def hiveMetastoreSharedPrefixes(conf: SQLConf): Seq[String] = {
    conf.getConf(HIVE_METASTORE_SHARED_PREFIXES).filterNot(_ == "")
  }

  /**
   * A comma separated list of class prefixes that should explicitly be reloaded for each version
   * of Hive that Spark SQL is communicating with.  For example, Hive UDFs that are declared in a
   * prefix that typically would be shared (i.e. org.apache.spark.*)
   */
  private def hiveMetastoreBarrierPrefixes(conf: SQLConf): Seq[String] = {
    conf.getConf(HIVE_METASTORE_BARRIER_PREFIXES).filterNot(_ == "")
  }

  /**
   * Change time configurations needed to create a [[HiveClient]] into unified [[Long]] format.
   */
  private[hive] def formatTimeVarsForHiveClient(hadoopConf: Configuration): Map[String, String] = {
    // Hive 0.14.0 introduces timeout operations in HiveConf, and changes default values of a bunch
    // of time `ConfVar`s by adding time suffixes (`s`, `ms`, and `d` etc.).  This breaks backwards-
    // compatibility when users are trying to connecting to a Hive metastore of lower version,
    // because these options are expected to be integral values in lower versions of Hive.
    //
    // Here we enumerate all time `ConfVar`s and convert their values to numeric strings according
    // to their output time units.
    val commonTimeVars = Seq(
      ConfVars.METASTORE_CLIENT_CONNECT_RETRY_DELAY -> TimeUnit.SECONDS,
      ConfVars.METASTORE_CLIENT_SOCKET_TIMEOUT -> TimeUnit.SECONDS,
      ConfVars.METASTORE_CLIENT_SOCKET_LIFETIME -> TimeUnit.SECONDS,
      ConfVars.HMSHANDLERINTERVAL -> TimeUnit.MILLISECONDS,
      ConfVars.METASTORE_EVENT_DB_LISTENER_TTL -> TimeUnit.SECONDS,
      ConfVars.METASTORE_EVENT_CLEAN_FREQ -> TimeUnit.SECONDS,
      ConfVars.METASTORE_EVENT_EXPIRY_DURATION -> TimeUnit.SECONDS,
      ConfVars.METASTORE_AGGREGATE_STATS_CACHE_TTL -> TimeUnit.SECONDS,
      ConfVars.METASTORE_AGGREGATE_STATS_CACHE_MAX_WRITER_WAIT -> TimeUnit.MILLISECONDS,
      ConfVars.METASTORE_AGGREGATE_STATS_CACHE_MAX_READER_WAIT -> TimeUnit.MILLISECONDS,
      ConfVars.HIVES_AUTO_PROGRESS_TIMEOUT -> TimeUnit.SECONDS,
      ConfVars.HIVE_LOG_INCREMENTAL_PLAN_PROGRESS_INTERVAL -> TimeUnit.MILLISECONDS,
      ConfVars.HIVE_LOCK_SLEEP_BETWEEN_RETRIES -> TimeUnit.SECONDS,
      ConfVars.HIVE_ZOOKEEPER_SESSION_TIMEOUT -> TimeUnit.MILLISECONDS,
      ConfVars.HIVE_ZOOKEEPER_CONNECTION_BASESLEEPTIME -> TimeUnit.MILLISECONDS,
      ConfVars.HIVE_TXN_TIMEOUT -> TimeUnit.SECONDS,
      ConfVars.HIVE_COMPACTOR_WORKER_TIMEOUT -> TimeUnit.SECONDS,
      ConfVars.HIVE_COMPACTOR_CHECK_INTERVAL -> TimeUnit.SECONDS,
      ConfVars.HIVE_COMPACTOR_CLEANER_RUN_INTERVAL -> TimeUnit.MILLISECONDS,
      ConfVars.HIVE_SERVER2_THRIFT_HTTP_MAX_IDLE_TIME -> TimeUnit.MILLISECONDS,
      ConfVars.HIVE_SERVER2_THRIFT_HTTP_WORKER_KEEPALIVE_TIME -> TimeUnit.SECONDS,
      ConfVars.HIVE_SERVER2_THRIFT_HTTP_COOKIE_MAX_AGE -> TimeUnit.SECONDS,
      ConfVars.HIVE_SERVER2_THRIFT_LOGIN_BEBACKOFF_SLOT_LENGTH -> TimeUnit.MILLISECONDS,
      ConfVars.HIVE_SERVER2_THRIFT_LOGIN_TIMEOUT -> TimeUnit.SECONDS,
      ConfVars.HIVE_SERVER2_THRIFT_WORKER_KEEPALIVE_TIME -> TimeUnit.SECONDS,
      ConfVars.HIVE_SERVER2_ASYNC_EXEC_SHUTDOWN_TIMEOUT -> TimeUnit.SECONDS,
      ConfVars.HIVE_SERVER2_ASYNC_EXEC_KEEPALIVE_TIME -> TimeUnit.SECONDS,
      ConfVars.HIVE_SERVER2_LONG_POLLING_TIMEOUT -> TimeUnit.MILLISECONDS,
      ConfVars.HIVE_SERVER2_SESSION_CHECK_INTERVAL -> TimeUnit.MILLISECONDS,
      ConfVars.HIVE_SERVER2_IDLE_SESSION_TIMEOUT -> TimeUnit.MILLISECONDS,
      ConfVars.HIVE_SERVER2_IDLE_OPERATION_TIMEOUT -> TimeUnit.MILLISECONDS,
      ConfVars.SERVER_READ_SOCKET_TIMEOUT -> TimeUnit.SECONDS,
      ConfVars.HIVE_LOCALIZE_RESOURCE_WAIT_INTERVAL -> TimeUnit.MILLISECONDS,
      ConfVars.SPARK_CLIENT_FUTURE_TIMEOUT -> TimeUnit.SECONDS,
      ConfVars.SPARK_JOB_MONITOR_TIMEOUT -> TimeUnit.SECONDS,
      ConfVars.SPARK_RPC_CLIENT_CONNECT_TIMEOUT -> TimeUnit.MILLISECONDS,
      ConfVars.SPARK_RPC_CLIENT_HANDSHAKE_TIMEOUT -> TimeUnit.MILLISECONDS
    ).map { case (confVar, unit) =>
      confVar.varname -> HiveConf.getTimeVar(hadoopConf, confVar, unit).toString
    }

    // The following configurations were removed by HIVE-12164(Hive 2.0)
    val hardcodingTimeVars = Seq(
      ("hive.stats.jdbc.timeout", "30s") -> TimeUnit.SECONDS,
      ("hive.stats.retries.wait", "3000ms") -> TimeUnit.MILLISECONDS
    ).map { case ((key, defaultValue), unit) =>
      val value = hadoopConf.get(key, defaultValue)
      key -> HiveConf.toTime(value, unit, unit).toString
    }

    (commonTimeVars ++ hardcodingTimeVars).toMap
  }

  /**
   * Check current Thread's SessionState type
   * @return true when SessionState.get returns an instance of CliSessionState,
   *         false when it gets non-CliSessionState instance or null
   */
  def isCliSessionState(): Boolean = {
    val state = SessionState.get
    var temp: Class[_] = if (state != null) state.getClass else null
    var found = false
    while (temp != null && !found) {
      found = temp.getName == "org.apache.hadoop.hive.cli.CliSessionState"
      temp = temp.getSuperclass
    }
    found
  }

  /**
   * Create a [[HiveClient]] used for execution.
   *
   * Currently this must always be the Hive built-in version that packaged
   * with Spark SQL. This copy of the client is used for execution related tasks like
   * registering temporary functions or ensuring that the ThreadLocal SessionState is
   * correctly populated.  This copy of Hive is *not* used for storing persistent metadata,
   * and only point to a dummy metastore in a temporary directory.
   */
  protected[hive] def newClientForExecution(
      conf: SparkConf,
      hadoopConf: Configuration): HiveClientImpl = {
    logInfo(s"Initializing execution hive, version $builtinHiveVersion")
    val loader = new IsolatedClientLoader(
      version = IsolatedClientLoader.hiveVersion(builtinHiveVersion),
      sparkConf = conf,
      execJars = Seq.empty,
      hadoopConf = hadoopConf,
      config = newTemporaryConfiguration(useInMemoryDerby = true),
      isolationOn = false,
      baseClassLoader = Utils.getContextOrSparkClassLoader)
    loader.createClient().asInstanceOf[HiveClientImpl]
  }

  /**
   * Create a [[HiveClient]] used to retrieve metadata from the Hive MetaStore.
   *
   * The version of the Hive client that is used here must match the metastore that is configured
   * in the hive-site.xml file.
   */
  protected[hive] def newClientForMetadata(
      conf: SparkConf,
      hadoopConf: Configuration): HiveClient = {
    val configurations = formatTimeVarsForHiveClient(hadoopConf)
    newClientForMetadata(conf, hadoopConf, configurations)
  }

  protected[hive] def newClientForMetadata(
      conf: SparkConf,
      hadoopConf: Configuration,
      configurations: Map[String, String]): HiveClient = {
    val sqlConf = new SQLConf
    sqlConf.setConf(SQLContext.getSQLProperties(conf))
    val hiveMetastoreVersion = HiveUtils.hiveMetastoreVersion(sqlConf)
    val hiveMetastoreJars = HiveUtils.hiveMetastoreJars(sqlConf)
    val hiveMetastoreSharedPrefixes = HiveUtils.hiveMetastoreSharedPrefixes(sqlConf)
    val hiveMetastoreBarrierPrefixes = HiveUtils.hiveMetastoreBarrierPrefixes(sqlConf)
    val metaVersion = IsolatedClientLoader.hiveVersion(hiveMetastoreVersion)

    val isolatedLoader = if (hiveMetastoreJars == "builtin") {
      if (builtinHiveVersion != hiveMetastoreVersion) {
        throw new IllegalArgumentException(
          "Builtin jars can only be used when hive execution version == hive metastore version. " +
            s"Execution: $builtinHiveVersion != Metastore: $hiveMetastoreVersion. " +
            s"Specify a valid path to the correct hive jars using ${HIVE_METASTORE_JARS.key} " +
            s"or change ${HIVE_METASTORE_VERSION.key} to $builtinHiveVersion.")
      }

      // We recursively find all jars in the class loader chain,
      // starting from the given classLoader.
      def allJars(classLoader: ClassLoader): Array[URL] = classLoader match {
        case null => Array.empty[URL]
        case childFirst: ChildFirstURLClassLoader =>
          childFirst.getURLs() ++ allJars(Utils.getSparkClassLoader)
        case urlClassLoader: URLClassLoader =>
          urlClassLoader.getURLs ++ allJars(urlClassLoader.getParent)
        case other => allJars(other.getParent)
      }

      val classLoader = Utils.getContextOrSparkClassLoader
      val jars: Array[URL] = if (SystemUtils.isJavaVersionAtLeast(JavaVersion.JAVA_9)) {
        // Do nothing. The system classloader is no longer a URLClassLoader in Java 9,
        // so it won't match the case in allJars. It no longer exposes URLs of
        // the system classpath
        Array.empty[URL]
      } else {
        val loadedJars = allJars(classLoader)
        // Verify at least one jar was found
        if (loadedJars.length == 0) {
          throw new IllegalArgumentException(
            "Unable to locate hive jars to connect to metastore. " +
              s"Please set ${HIVE_METASTORE_JARS.key}.")
        }
        loadedJars
      }

      logInfo(
        s"Initializing HiveMetastoreConnection version $hiveMetastoreVersion using Spark classes.")
      new IsolatedClientLoader(
        version = metaVersion,
        sparkConf = conf,
        hadoopConf = hadoopConf,
        execJars = jars.toSeq,
        config = configurations,
        isolationOn = !isCliSessionState(),
        barrierPrefixes = hiveMetastoreBarrierPrefixes,
        sharedPrefixes = hiveMetastoreSharedPrefixes)
    } else if (hiveMetastoreJars == "maven") {
      // TODO: Support for loading the jars from an already downloaded location.
      logInfo(
        s"Initializing HiveMetastoreConnection version $hiveMetastoreVersion using maven.")
      val v = VersionInfo.getVersion
      IsolatedClientLoader.forVersion(
        hiveMetastoreVersion = hiveMetastoreVersion,
        hadoopVersion = raw"(\d).(\d).(\d)".r.findFirstIn(v).getOrElse(v),
        sparkConf = conf,
        hadoopConf = hadoopConf,
        config = configurations,
        barrierPrefixes = hiveMetastoreBarrierPrefixes,
        sharedPrefixes = hiveMetastoreSharedPrefixes)
    } else {
      // Convert to files and expand any directories.
      val jars =
        (hiveMetastoreJars + File.pathSeparator + "__hive_libs__/*" +
          File.pathSeparator + s"/usr/hdp/current/spark2-client/standalone-metastore/*")
          .split(File.pathSeparator)
          .flatMap {
          case path if new File(path).getName == "*" =>
            val files = new File(path).getParentFile.listFiles()
            if (files == null) {
              if (!path.equals("__hive_libs__/*") &&
                  !path.equals("/usr/hdp/current/spark2-client/standalone-metastore/*")) {
                logWarning(s"Hive jar path '$path' does not exist.")
              }
              Nil
            } else {
              files.filter(_.getName.toLowerCase(Locale.ROOT).endsWith(".jar"))
            }
          case path =>
            new File(path) :: Nil
        }
          .map(_.toURI.toURL)

      logInfo(
        s"Initializing HiveMetastoreConnection version $hiveMetastoreVersion " +
          s"using ${jars.mkString(":")}")
      new IsolatedClientLoader(
        version = metaVersion,
        sparkConf = conf,
        hadoopConf = hadoopConf,
        execJars = jars.toSeq,
        config = configurations,
        isolationOn = true,
        barrierPrefixes = hiveMetastoreBarrierPrefixes,
        sharedPrefixes = hiveMetastoreSharedPrefixes)
    }
    isolatedLoader.createClient()
  }

  /** Constructs a configuration for hive, where the metastore is located in a temp directory. */
  def newTemporaryConfiguration(useInMemoryDerby: Boolean): Map[String, String] = {
    val withInMemoryMode = if (useInMemoryDerby) "memory:" else ""

    val tempDir = Utils.createTempDir()
    val localMetastore = new File(tempDir, "metastore")
    val propMap: HashMap[String, String] = HashMap()
    // We have to mask all properties in hive-site.xml that relates to metastore data source
    // as we used a local metastore here.
    HiveConf.ConfVars.values().foreach { confvar =>
      if (confvar.varname.contains("datanucleus") || confvar.varname.contains("jdo")
        || confvar.varname.contains("hive.metastore.rawstore.impl")) {
        propMap.put(confvar.varname, confvar.getDefaultExpr())
      }
    }
    propMap.put(WAREHOUSE_PATH.key, localMetastore.toURI.toString)
    propMap.put(HiveConf.ConfVars.METASTORECONNECTURLKEY.varname,
      s"jdbc:derby:${withInMemoryMode};databaseName=${localMetastore.getAbsolutePath};create=true")
    propMap.put("datanucleus.rdbms.datastoreAdapterClassName",
      "org.datanucleus.store.rdbms.adapter.DerbyAdapter")

    // Disable schema verification and allow schema auto-creation in the
    // Derby database, in case the config for the metastore is set otherwise.
    // Without these settings, starting the client fails with
    // MetaException(message:Version information not found in metastore.)
    propMap.put("hive.metastore.schema.verification", "false")
    propMap.put("datanucleus.schema.autoCreateAll", "true")

    // SPARK-11783: When "hive.metastore.uris" is set, the metastore connection mode will be
    // remote (https://cwiki.apache.org/confluence/display/Hive/AdminManual+MetastoreAdmin
    // mentions that "If hive.metastore.uris is empty local mode is assumed, remote otherwise").
    // Remote means that the metastore server is running in its own process.
    // When the mode is remote, configurations like "javax.jdo.option.ConnectionURL" will not be
    // used (because they are used by remote metastore server that talks to the database).
    // Because execution Hive should always connects to an embedded derby metastore.
    // We have to remove the value of hive.metastore.uris. So, the execution Hive client connects
    // to the actual embedded derby metastore instead of the remote metastore.
    // You can search HiveConf.ConfVars.METASTOREURIS in the code of HiveConf (in Hive's repo).
    // Then, you will find that the local metastore mode is only set to true when
    // hive.metastore.uris is not set.
    propMap.put(ConfVars.METASTOREURIS.varname, "")

    // The execution client will generate garbage events, therefore the listeners that are generated
    // for the execution clients are useless. In order to not output garbage, we don't generate
    // these listeners.
    propMap.put(ConfVars.METASTORE_PRE_EVENT_LISTENERS.varname, "")
    propMap.put(ConfVars.METASTORE_EVENT_LISTENERS.varname, "")
    propMap.put(ConfVars.METASTORE_END_FUNCTION_LISTENERS.varname, "")

    // SPARK-21451: Spark will gather all `spark.hadoop.*` properties from a `SparkConf` to a
    // Hadoop Configuration internally, as long as it happens after SparkContext initialized.
    // Some instances such as `CliSessionState` used in `SparkSQLCliDriver` may also rely on these
    // Configuration. But it happens before SparkContext initialized, we need to take them from
    // system properties in the form of regular hadoop configurations.
    SparkHadoopUtil.get.appendSparkHadoopConfigs(sys.props.toMap, propMap)
    SparkHadoopUtil.get.appendSparkHiveConfigs(sys.props.toMap, propMap)

    propMap.toMap
  }

  /**
   * Infers the schema for Hive serde tables and returns the CatalogTable with the inferred schema.
   * When the tables are data source tables or the schema already exists, returns the original
   * CatalogTable.
   */
  def inferSchema(table: CatalogTable): CatalogTable = {
    if (DDLUtils.isDatasourceTable(table) || table.dataSchema.nonEmpty) {
      table
    } else {
      val hiveTable = HiveClientImpl.toHiveTable(table)
      // Note: Hive separates partition columns and the schema, but for us the
      // partition columns are part of the schema
      val partCols = hiveTable.getPartCols.asScala.map(HiveClientImpl.fromHiveColumn)
      val dataCols = hiveTable.getCols.asScala.map(HiveClientImpl.fromHiveColumn)
      table.copy(schema = StructType(dataCols ++ partCols))
    }
  }

  // CDPD-4216: this is used in some tests to decide what checks to make. This is obviously
  // broken, but it's only used in tests currently, and should go away when CDPD-3881 is finished.
  def isHive23: Boolean = SystemUtils.isJavaVersionAtLeast(JavaVersion.JAVA_9)

}<|MERGE_RESOLUTION|>--- conflicted
+++ resolved
@@ -59,11 +59,7 @@
   val isHive23: Boolean = hiveVersion.startsWith("2.3")
 
   /** The version of hive used internally by Spark SQL. */
-<<<<<<< HEAD
-  val builtinHiveVersion: String = "1.2.2"
-=======
-  val builtinHiveVersion: String = if (isHive23) hiveVersion else "1.2.1"
->>>>>>> cceb2d6f
+  val builtinHiveVersion: String = if (isHive23) hiveVersion else "1.2.2"
 
   val HIVE_METASTORE_VERSION = buildConf("spark.sql.hive.metastore.version")
     .doc("Version of the Hive metastore. Available options are " +
@@ -526,8 +522,4 @@
     }
   }
 
-  // CDPD-4216: this is used in some tests to decide what checks to make. This is obviously
-  // broken, but it's only used in tests currently, and should go away when CDPD-3881 is finished.
-  def isHive23: Boolean = SystemUtils.isJavaVersionAtLeast(JavaVersion.JAVA_9)
-
 }