--- conflicted
+++ resolved
@@ -260,11 +260,7 @@
 
     // To avoid allocating any resources immediately after releasing the resource from the task to
     // make sure that `availableAddrs` below won't change
-<<<<<<< HEAD
-    when(ts.resourceOffers(any[IndexedSeq[WorkerOffer]])).thenReturn(Seq.empty)
-=======
     when(ts.resourceOffers(any[IndexedSeq[WorkerOffer]], any[Boolean])).thenReturn(Seq.empty)
->>>>>>> a630e8d1
     backend.driverEndpoint.send(
       StatusUpdate("1", 1, TaskState.FINISHED, buffer, taskResources))
 
