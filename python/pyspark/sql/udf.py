#
# Licensed to the Apache Software Foundation (ASF) under one or more
# contributor license agreements.  See the NOTICE file distributed with
# this work for additional information regarding copyright ownership.
# The ASF licenses this file to You under the Apache License, Version 2.0
# (the "License"); you may not use this file except in compliance with
# the License.  You may obtain a copy of the License at
#
#    http://www.apache.org/licenses/LICENSE-2.0
#
# Unless required by applicable law or agreed to in writing, software
# distributed under the License is distributed on an "AS IS" BASIS,
# WITHOUT WARRANTIES OR CONDITIONS OF ANY KIND, either express or implied.
# See the License for the specific language governing permissions and
# limitations under the License.
#
"""
User-defined function related classes and functions
"""
import functools
import sys

from pyspark import SparkContext
from pyspark.rdd import _prepare_for_python_RDD, PythonEvalType
from pyspark.sql.column import Column, _to_java_column, _to_seq
from pyspark.sql.types import StringType, DataType, StructType, _parse_datatype_string
from pyspark.sql.pandas.types import to_arrow_type

__all__ = ["UDFRegistration"]


def _wrap_function(sc, func, returnType):
    command = (func, returnType)
    pickled_command, broadcast_vars, env, includes = _prepare_for_python_RDD(sc, command)
    return sc._jvm.PythonFunction(bytearray(pickled_command), env, includes, sc.pythonExec,
                                  sc.pythonVer, broadcast_vars, sc._javaAccumulator)


def _create_udf(f, returnType, evalType):
    # Set the name of the UserDefinedFunction object to be the name of function f
    udf_obj = UserDefinedFunction(
        f, returnType=returnType, name=None, evalType=evalType, deterministic=True)
    return udf_obj._wrapped()


class UserDefinedFunction(object):
    """
    User defined function in Python

    .. versionadded:: 1.3

    Notes
    -----
    The constructor of this class is not supposed to be directly called.
    Use :meth:`pyspark.sql.functions.udf` or :meth:`pyspark.sql.functions.pandas_udf`
    to create this instance.
    """
    def __init__(self, func,
                 returnType=StringType(),
                 name=None,
                 evalType=PythonEvalType.SQL_BATCHED_UDF,
                 deterministic=True):
        if not callable(func):
            raise TypeError(
                "Invalid function: not a function or callable (__call__ is not defined): "
                "{0}".format(type(func)))

        if not isinstance(returnType, (DataType, str)):
            raise TypeError(
                "Invalid return type: returnType should be DataType or str "
                "but is {}".format(returnType))

        if not isinstance(evalType, int):
            raise TypeError(
                "Invalid evaluation type: evalType should be an int but is {}".format(evalType))

        self.func = func
        self._returnType = returnType
        # Stores UserDefinedPythonFunctions jobj, once initialized
        self._returnType_placeholder = None
        self._judf_placeholder = None
        self._name = name or (
            func.__name__ if hasattr(func, '__name__')
            else func.__class__.__name__)
        self.evalType = evalType
        self.deterministic = deterministic

    @property
    def returnType(self):
        # This makes sure this is called after SparkContext is initialized.
        # ``_parse_datatype_string`` accesses to JVM for parsing a DDL formatted string.
        if self._returnType_placeholder is None:
            if isinstance(self._returnType, DataType):
                self._returnType_placeholder = self._returnType
            else:
                self._returnType_placeholder = _parse_datatype_string(self._returnType)

        if self.evalType == PythonEvalType.SQL_SCALAR_PANDAS_UDF or \
                self.evalType == PythonEvalType.SQL_SCALAR_PANDAS_ITER_UDF:
            try:
                to_arrow_type(self._returnType_placeholder)
            except TypeError:
                raise NotImplementedError(
                    "Invalid return type with scalar Pandas UDFs: %s is "
                    "not supported" % str(self._returnType_placeholder))
        elif self.evalType == PythonEvalType.SQL_GROUPED_MAP_PANDAS_UDF:
            if isinstance(self._returnType_placeholder, StructType):
                try:
                    to_arrow_type(self._returnType_placeholder)
                except TypeError:
                    raise NotImplementedError(
                        "Invalid return type with grouped map Pandas UDFs or "
                        "at groupby.applyInPandas: %s is not supported" % str(
                            self._returnType_placeholder))
            else:
                raise TypeError("Invalid return type for grouped map Pandas "
                                "UDFs or at groupby.applyInPandas: return type must be a "
                                "StructType.")
        elif self.evalType == PythonEvalType.SQL_MAP_PANDAS_ITER_UDF:
            if isinstance(self._returnType_placeholder, StructType):
                try:
                    to_arrow_type(self._returnType_placeholder)
                except TypeError:
                    raise NotImplementedError(
                        "Invalid return type in mapInPandas: "
                        "%s is not supported" % str(self._returnType_placeholder))
            else:
                raise TypeError("Invalid return type in mapInPandas: "
                                "return type must be a StructType.")
        elif self.evalType == PythonEvalType.SQL_COGROUPED_MAP_PANDAS_UDF:
            if isinstance(self._returnType_placeholder, StructType):
                try:
                    to_arrow_type(self._returnType_placeholder)
                except TypeError:
                    raise NotImplementedError(
                        "Invalid return type in cogroup.applyInPandas: "
                        "%s is not supported" % str(self._returnType_placeholder))
            else:
                raise TypeError("Invalid return type in cogroup.applyInPandas: "
                                "return type must be a StructType.")
        elif self.evalType == PythonEvalType.SQL_GROUPED_AGG_PANDAS_UDF:
            try:
                # StructType is not yet allowed as a return type, explicitly check here to fail fast
                if isinstance(self._returnType_placeholder, StructType):
                    raise TypeError
                to_arrow_type(self._returnType_placeholder)
            except TypeError:
                raise NotImplementedError(
                    "Invalid  return type with grouped aggregate Pandas UDFs: "
                    "%s is not supported" % str(self._returnType_placeholder))

        return self._returnType_placeholder

    @property
    def _judf(self):
        # It is possible that concurrent access, to newly created UDF,
        # will initialize multiple UserDefinedPythonFunctions.
        # This is unlikely, doesn't affect correctness,
        # and should have a minimal performance impact.
        if self._judf_placeholder is None:
            self._judf_placeholder = self._create_judf()
        return self._judf_placeholder

    def _create_judf(self):
        from pyspark.sql import SparkSession

        spark = SparkSession.builder.getOrCreate()
        sc = spark.sparkContext

        wrapped_func = _wrap_function(sc, self.func, self.returnType)
        jdt = spark._jsparkSession.parseDataType(self.returnType.json())
        judf = sc._jvm.org.apache.spark.sql.execution.python.UserDefinedPythonFunction(
            self._name, wrapped_func, jdt, self.evalType, self.deterministic)
        return judf

    def __call__(self, *cols):
        judf = self._judf
        sc = SparkContext._active_spark_context
        return Column(judf.apply(_to_seq(sc, cols, _to_java_column)))

    # This function is for improving the online help system in the interactive interpreter.
    # For example, the built-in help / pydoc.help. It wraps the UDF with the docstring and
    # argument annotation. (See: SPARK-19161)
    def _wrapped(self):
        """
        Wrap this udf with a function and attach docstring from func
        """

        # It is possible for a callable instance without __name__ attribute or/and
        # __module__ attribute to be wrapped here. For example, functools.partial. In this case,
        # we should avoid wrapping the attributes from the wrapped function to the wrapper
        # function. So, we take out these attribute names from the default names to set and
        # then manually assign it after being wrapped.
        assignments = tuple(
            a for a in functools.WRAPPER_ASSIGNMENTS if a != '__name__' and a != '__module__')

        @functools.wraps(self.func, assigned=assignments)
        def wrapper(*args):
            return self(*args)

        wrapper.__name__ = self._name
        wrapper.__module__ = (self.func.__module__ if hasattr(self.func, '__module__')
                              else self.func.__class__.__module__)

        wrapper.func = self.func
        wrapper.returnType = self.returnType
        wrapper.evalType = self.evalType
        wrapper.deterministic = self.deterministic
        wrapper.asNondeterministic = functools.wraps(
            self.asNondeterministic)(lambda: self.asNondeterministic()._wrapped())
        return wrapper

    def asNondeterministic(self):
        """
        Updates UserDefinedFunction to nondeterministic.

        .. versionadded:: 2.3
        """
        # Here, we explicitly clean the cache to create a JVM UDF instance
        # with 'deterministic' updated. See SPARK-23233.
        self._judf_placeholder = None
        self.deterministic = False
        return self


class UDFRegistration(object):
    """
    Wrapper for user-defined function registration. This instance can be accessed by
    :attr:`spark.udf` or :attr:`sqlContext.udf`.

    .. versionadded:: 1.3.1
    """

    def __init__(self, sparkSession):
        self.sparkSession = sparkSession

    def register(self, name, f, returnType=None):
        """Register a Python function (including lambda function) or a user-defined function
        as a SQL function.

        .. versionadded:: 1.3.1

        Parameters
        ----------
        name : str,
            name of the user-defined function in SQL statements.
        f : function, :meth:`pyspark.sql.functions.udf` or :meth:`pyspark.sql.functions.pandas_udf`
            a Python function, or a user-defined function. The user-defined function can
            be either row-at-a-time or vectorized. See :meth:`pyspark.sql.functions.udf` and
            :meth:`pyspark.sql.functions.pandas_udf`.
        returnType : :class:`pyspark.sql.types.DataType` or str, optional
            the return type of the registered user-defined function. The value can
            be either a :class:`pyspark.sql.types.DataType` object or a DDL-formatted type string.
            `returnType` can be optionally specified when `f` is a Python function but not
            when `f` is a user-defined function. Please see the examples below.

        Returns
        -------
        function
            a user-defined function

        Notes
        -----
        To register a nondeterministic Python function, users need to first build
        a nondeterministic user-defined function for the Python function and then register it
        as a SQL function.

        Examples
        --------
        1. When `f` is a Python function:

            `returnType` defaults to string type and can be optionally specified. The produced
            object must match the specified type. In this case, this API works as if
            `register(name, f, returnType=StringType())`.

            >>> strlen = spark.udf.register("stringLengthString", lambda x: len(x))
            >>> spark.sql("SELECT stringLengthString('test')").collect()
            [Row(stringLengthString(test)='4')]

            >>> spark.sql("SELECT 'foo' AS text").select(strlen("text")).collect()
            [Row(stringLengthString(text)='3')]

            >>> from pyspark.sql.types import IntegerType
            >>> _ = spark.udf.register("stringLengthInt", lambda x: len(x), IntegerType())
            >>> spark.sql("SELECT stringLengthInt('test')").collect()
            [Row(stringLengthInt(test)=4)]

            >>> from pyspark.sql.types import IntegerType
            >>> _ = spark.udf.register("stringLengthInt", lambda x: len(x), IntegerType())
            >>> spark.sql("SELECT stringLengthInt('test')").collect()
            [Row(stringLengthInt(test)=4)]

        2. When `f` is a user-defined function (from Spark 2.3.0):

            Spark uses the return type of the given user-defined function as the return type of
            the registered user-defined function. `returnType` should not be specified.
            In this case, this API works as if `register(name, f)`.

            >>> from pyspark.sql.types import IntegerType
            >>> from pyspark.sql.functions import udf
            >>> slen = udf(lambda s: len(s), IntegerType())
            >>> _ = spark.udf.register("slen", slen)
            >>> spark.sql("SELECT slen('test')").collect()
            [Row(slen(test)=4)]

            >>> import random
            >>> from pyspark.sql.functions import udf
            >>> from pyspark.sql.types import IntegerType
            >>> random_udf = udf(lambda: random.randint(0, 100), IntegerType()).asNondeterministic()
            >>> new_random_udf = spark.udf.register("random_udf", random_udf)
            >>> spark.sql("SELECT random_udf()").collect()  # doctest: +SKIP
            [Row(random_udf()=82)]

            >>> import pandas as pd  # doctest: +SKIP
            >>> from pyspark.sql.functions import pandas_udf
            >>> @pandas_udf("integer")  # doctest: +SKIP
            ... def add_one(s: pd.Series) -> pd.Series:
            ...     return s + 1
            ...
            >>> _ = spark.udf.register("add_one", add_one)  # doctest: +SKIP
            >>> spark.sql("SELECT add_one(id) FROM range(3)").collect()  # doctest: +SKIP
            [Row(add_one(id)=1), Row(add_one(id)=2), Row(add_one(id)=3)]

            >>> @pandas_udf("integer")  # doctest: +SKIP
            ... def sum_udf(v: pd.Series) -> int:
            ...     return v.sum()
            ...
            >>> _ = spark.udf.register("sum_udf", sum_udf)  # doctest: +SKIP
            >>> q = "SELECT sum_udf(v1) FROM VALUES (3, 0), (2, 0), (1, 1) tbl(v1, v2) GROUP BY v2"
            >>> spark.sql(q).collect()  # doctest: +SKIP
            [Row(sum_udf(v1)=1), Row(sum_udf(v1)=5)]

        """

        # This is to check whether the input function is from a user-defined function or
        # Python function.
        if hasattr(f, 'asNondeterministic'):
            if returnType is not None:
                raise TypeError(
                    "Invalid return type: data type can not be specified when f is"
                    "a user-defined function, but got %s." % returnType)
            if f.evalType not in [PythonEvalType.SQL_BATCHED_UDF,
                                  PythonEvalType.SQL_SCALAR_PANDAS_UDF,
                                  PythonEvalType.SQL_SCALAR_PANDAS_ITER_UDF,
                                  PythonEvalType.SQL_GROUPED_AGG_PANDAS_UDF,
                                  PythonEvalType.SQL_MAP_PANDAS_ITER_UDF]:
                raise ValueError(
                    "Invalid f: f must be SQL_BATCHED_UDF, SQL_SCALAR_PANDAS_UDF, "
                    "SQL_SCALAR_PANDAS_ITER_UDF, SQL_GROUPED_AGG_PANDAS_UDF or "
                    "SQL_MAP_PANDAS_ITER_UDF.")
            register_udf = UserDefinedFunction(f.func, returnType=f.returnType, name=name,
                                               evalType=f.evalType,
                                               deterministic=f.deterministic)
            return_udf = f
        else:
            if returnType is None:
                returnType = StringType()
            register_udf = UserDefinedFunction(f, returnType=returnType, name=name,
                                               evalType=PythonEvalType.SQL_BATCHED_UDF)
            return_udf = register_udf._wrapped()
        self.sparkSession._jsparkSession.udf().registerPython(name, register_udf._judf)
        return return_udf

    def registerJavaFunction(self, name, javaClassName, returnType=None):
        """Register a Java user-defined function as a SQL function.

        In addition to a name and the function itself, the return type can be optionally specified.
        When the return type is not specified we would infer it via reflection.

        .. versionadded:: 2.3.0

        Parameters
        ----------
        name : str
            name of the user-defined function
        javaClassName : str
            fully qualified name of java class
        returnType : :class:`pyspark.sql.types.DataType` or str, optional
            the return type of the registered Java function. The value can be either
            a :class:`pyspark.sql.types.DataType` object or a DDL-formatted type string.

        Examples
        --------
        >>> from pyspark.sql.types import IntegerType
        >>> spark.udf.registerJavaFunction(
        ...     "javaStringLength", "test.org.apache.spark.sql.JavaStringLength", IntegerType())
        ... # doctest: +SKIP
        >>> spark.sql("SELECT javaStringLength('test')").collect()  # doctest: +SKIP
        [Row(javaStringLength(test)=4)]

        >>> spark.udf.registerJavaFunction(
        ...     "javaStringLength2", "test.org.apache.spark.sql.JavaStringLength")
        ... # doctest: +SKIP
        >>> spark.sql("SELECT javaStringLength2('test')").collect()  # doctest: +SKIP
        [Row(javaStringLength2(test)=4)]

        >>> spark.udf.registerJavaFunction(
        ...     "javaStringLength3", "test.org.apache.spark.sql.JavaStringLength", "integer")
        ... # doctest: +SKIP
        >>> spark.sql("SELECT javaStringLength3('test')").collect()  # doctest: +SKIP
        [Row(javaStringLength3(test)=4)]
        """

        jdt = None
        if returnType is not None:
            if not isinstance(returnType, DataType):
                returnType = _parse_datatype_string(returnType)
            jdt = self.sparkSession._jsparkSession.parseDataType(returnType.json())
        self.sparkSession._jsparkSession.udf().registerJava(name, javaClassName, jdt)

    def registerJavaUDAF(self, name, javaClassName):
        """Register a Java user-defined aggregate function as a SQL function.

        .. versionadded:: 2.3.0

        name : str
            name of the user-defined aggregate function
        javaClassName : str
            fully qualified name of java class

        Examples
        --------
        >>> spark.udf.registerJavaUDAF("javaUDAF", "test.org.apache.spark.sql.MyDoubleAvg")
        ... # doctest: +SKIP
        >>> df = spark.createDataFrame([(1, "a"),(2, "b"), (3, "a")],["id", "name"])
        >>> df.createOrReplaceTempView("df")
        >>> q = "SELECT name, javaUDAF(id) as avg from df group by name order by name desc"
        >>> spark.sql(q).collect()  # doctest: +SKIP
<<<<<<< HEAD
        [Row(name=u'b', avg=102.0), Row(name=u'a', avg=102.0)]
=======
        [Row(name='b', avg=102.0), Row(name='a', avg=102.0)]
>>>>>>> a630e8d1
        """

        self.sparkSession._jsparkSession.udf().registerJavaUDAF(name, javaClassName)


def _test():
    import doctest
    from pyspark.sql import SparkSession
    import pyspark.sql.udf
    globs = pyspark.sql.udf.__dict__.copy()
    spark = SparkSession.builder\
        .master("local[4]")\
        .appName("sql.udf tests")\
        .getOrCreate()
    globs['spark'] = spark
    # Hack to skip the unit tests in register. These are currently being tested in proper tests.
    # We should reenable this test once we completely drop Python 2.
    del pyspark.sql.udf.UDFRegistration.register
    (failure_count, test_count) = doctest.testmod(
        pyspark.sql.udf, globs=globs,
        optionflags=doctest.ELLIPSIS | doctest.NORMALIZE_WHITESPACE)
    spark.stop()
    if failure_count:
        sys.exit(-1)


if __name__ == "__main__":
    _test()<|MERGE_RESOLUTION|>--- conflicted
+++ resolved
@@ -426,11 +426,7 @@
         >>> df.createOrReplaceTempView("df")
         >>> q = "SELECT name, javaUDAF(id) as avg from df group by name order by name desc"
         >>> spark.sql(q).collect()  # doctest: +SKIP
-<<<<<<< HEAD
-        [Row(name=u'b', avg=102.0), Row(name=u'a', avg=102.0)]
-=======
         [Row(name='b', avg=102.0), Row(name='a', avg=102.0)]
->>>>>>> a630e8d1
         """
 
         self.sparkSession._jsparkSession.udf().registerJavaUDAF(name, javaClassName)
@@ -446,9 +442,6 @@
         .appName("sql.udf tests")\
         .getOrCreate()
     globs['spark'] = spark
-    # Hack to skip the unit tests in register. These are currently being tested in proper tests.
-    # We should reenable this test once we completely drop Python 2.
-    del pyspark.sql.udf.UDFRegistration.register
     (failure_count, test_count) = doctest.testmod(
         pyspark.sql.udf, globs=globs,
         optionflags=doctest.ELLIPSIS | doctest.NORMALIZE_WHITESPACE)
