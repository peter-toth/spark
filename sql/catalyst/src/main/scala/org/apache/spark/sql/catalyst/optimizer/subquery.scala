--- conflicted
+++ resolved
@@ -20,10 +20,7 @@
 import scala.collection.mutable.ArrayBuffer
 
 import org.apache.spark.sql.AnalysisException
-<<<<<<< HEAD
-=======
 import org.apache.spark.sql.catalyst.analysis.CleanupAliases
->>>>>>> cceb2d6f
 import org.apache.spark.sql.catalyst.expressions._
 import org.apache.spark.sql.catalyst.expressions.SubExprUtils._
 import org.apache.spark.sql.catalyst.expressions.aggregate._
@@ -55,11 +52,7 @@
       condition: Option[Expression]): Join = {
     // Deduplicate conflicting attributes if any.
     val dedupSubplan = dedupSubqueryOnSelfJoin(outerPlan, subplan, None, condition)
-<<<<<<< HEAD
-    Join(outerPlan, dedupSubplan, joinType, condition)
-=======
     Join(outerPlan, dedupSubplan, joinType, condition, JoinHint.NONE)
->>>>>>> cceb2d6f
   }
 
   private def dedupSubqueryOnSelfJoin(
@@ -76,11 +69,7 @@
     // attributes in the join condition, the subquery's conflicting attributes are changed using
     // a projection which aliases them and resolves the problem.
     val outerReferences = valuesOpt.map(values =>
-<<<<<<< HEAD
-      AttributeSet(values.flatMap(_.references))).getOrElse(AttributeSet.empty)
-=======
       AttributeSet.fromAttributeSets(values.map(_.references))).getOrElse(AttributeSet.empty)
->>>>>>> cceb2d6f
     val outerRefs = outerPlan.outputSet ++ outerReferences
     val duplicates = outerRefs.intersect(subplan.outputSet)
     if (duplicates.nonEmpty) {
@@ -128,11 +117,7 @@
           val newSub = dedupSubqueryOnSelfJoin(p, sub, Some(values))
           val inConditions = values.zip(newSub.output).map(EqualTo.tupled)
           val (joinCond, outerPlan) = rewriteExistentialExpr(inConditions ++ conditions, p)
-<<<<<<< HEAD
-          Join(outerPlan, newSub, LeftSemi, joinCond)
-=======
           Join(outerPlan, newSub, LeftSemi, joinCond, JoinHint.NONE)
->>>>>>> cceb2d6f
         case (p, Not(InSubquery(values, ListQuery(sub, conditions, _, _)))) =>
           // This is a NULL-aware (left) anti join (NAAJ) e.g. col NOT IN expr
           // Construct the condition. A NULL in one of the conditions is regarded as a positive
@@ -158,11 +143,7 @@
           // will have the final conditions in the LEFT ANTI as
           // (A.A1 = B.B1 OR ISNULL(A.A1 = B.B1)) AND (B.B2 = A.A2) AND B.B3 > 1
           val finalJoinCond = (nullAwareJoinConds ++ conditions).reduceLeft(And)
-<<<<<<< HEAD
-          Join(outerPlan, newSub, LeftAnti, Option(finalJoinCond))
-=======
           Join(outerPlan, newSub, LeftAnti, Option(finalJoinCond), JoinHint.NONE)
->>>>>>> cceb2d6f
         case (p, predicate) =>
           val (newCond, inputPlan) = rewriteExistentialExpr(Seq(predicate), p)
           Project(p.output, Filter(newCond.get, inputPlan))
@@ -192,11 +173,7 @@
           val newSub = dedupSubqueryOnSelfJoin(newPlan, sub, Some(values))
           val inConditions = values.zip(newSub.output).map(EqualTo.tupled)
           val newConditions = (inConditions ++ conditions).reduceLeftOption(And)
-<<<<<<< HEAD
-          newPlan = Join(newPlan, newSub, ExistenceJoin(exists), newConditions)
-=======
           newPlan = Join(newPlan, newSub, ExistenceJoin(exists), newConditions, JoinHint.NONE)
->>>>>>> cceb2d6f
           exists
       }
     }
