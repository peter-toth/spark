--- conflicted
+++ resolved
@@ -52,14 +52,9 @@
 import org.apache.spark.network.server.{NoOpRpcHandler, TransportServer, TransportServerBootstrap}
 import org.apache.spark.network.shuffle.{BlockFetchingListener, DownloadFileManager, ExecutorDiskUtils, ExternalBlockStoreClient}
 import org.apache.spark.network.shuffle.protocol.{BlockTransferMessage, RegisterExecutor}
-<<<<<<< HEAD
-import org.apache.spark.rpc.RpcEnv
-import org.apache.spark.scheduler.{LiveListenerBus, SparkListenerBlockUpdated}
-=======
 import org.apache.spark.rpc.{RpcCallContext, RpcEndpoint, RpcEnv}
 import org.apache.spark.scheduler.{LiveListenerBus, MapStatus, SparkListenerBlockUpdated}
 import org.apache.spark.scheduler.cluster.{CoarseGrainedClusterMessages, CoarseGrainedSchedulerBackend}
->>>>>>> a630e8d1
 import org.apache.spark.security.{CryptoStreamUtils, EncryptionFunSuite}
 import org.apache.spark.serializer.{JavaSerializer, KryoSerializer, SerializerManager}
 import org.apache.spark.shuffle.{MigratableResolver, ShuffleBlockInfo, ShuffleBlockResolver, ShuffleManager}
@@ -189,11 +184,7 @@
     liveListenerBus = spy(new LiveListenerBus(conf))
     master = spy(new BlockManagerMaster(rpcEnv.setupEndpoint("blockmanager",
       new BlockManagerMasterEndpoint(rpcEnv, true, conf,
-<<<<<<< HEAD
-        liveListenerBus, None, blockManagerInfo)),
-=======
         liveListenerBus, None, blockManagerInfo, mapOutputTracker)),
->>>>>>> a630e8d1
       rpcEnv.setupEndpoint("blockmanagerHeartbeat",
       new BlockManagerMasterHeartbeatEndpoint(rpcEnv, true, blockManagerInfo)), conf, true))
   }
@@ -1868,9 +1859,6 @@
     verify(liveListenerBus, never()).post(SparkListenerBlockUpdated(BlockUpdatedInfo(updateInfo)))
   }
 
-<<<<<<< HEAD
-  class MockBlockTransferService(val maxFailures: Int) extends BlockTransferService {
-=======
   test("we reject putting blocks when we have the wrong shuffle resolver") {
     val badShuffleManager = mock(classOf[ShuffleManager])
     val badShuffleResolver = mock(classOf[ShuffleBlockResolver])
@@ -2053,7 +2041,6 @@
   class MockBlockTransferService(
       val maxFailures: Int,
       override val hostName: String = "MockBlockTransferServiceHost") extends BlockTransferService {
->>>>>>> a630e8d1
     var numCalls = 0
     var tempFileManager: DownloadFileManager = null
 
