/*
* Licensed to the Apache Software Foundation (ASF) under one or more
* contributor license agreements.  See the NOTICE file distributed with
* this work for additional information regarding copyright ownership.
* The ASF licenses this file to You under the Apache License, Version 2.0
* (the "License"); you may not use this file except in compliance with
* the License.  You may obtain a copy of the License at
*
*    http://www.apache.org/licenses/LICENSE-2.0
*
* Unless required by applicable law or agreed to in writing, software
* distributed under the License is distributed on an "AS IS" BASIS,
* WITHOUT WARRANTIES OR CONDITIONS OF ANY KIND, either express or implied.
* See the License for the specific language governing permissions and
* limitations under the License.
*/

package org.apache.spark.unsafe.types;

import java.io.ByteArrayOutputStream;
import java.io.IOException;
import java.nio.ByteBuffer;
import java.nio.ByteOrder;
import java.nio.charset.StandardCharsets;
import java.util.*;

import com.google.common.collect.ImmutableMap;
import org.apache.spark.unsafe.Platform;
import org.junit.Test;

import static org.junit.Assert.*;

import static org.apache.spark.unsafe.Platform.BYTE_ARRAY_OFFSET;
import static org.apache.spark.unsafe.types.UTF8String.*;

public class UTF8StringSuite {

  private static void checkBasic(String str, int len) {
    UTF8String s1 = fromString(str);
    UTF8String s2 = fromBytes(str.getBytes(StandardCharsets.UTF_8));
    assertEquals(len, s1.numChars());
    assertEquals(len, s2.numChars());

    assertEquals(str, s1.toString());
    assertEquals(str, s2.toString());
    assertEquals(s1, s2);

    assertEquals(s1.hashCode(), s2.hashCode());

    assertEquals(0, s1.compareTo(s2));

    assertTrue(s1.contains(s2));
    assertTrue(s2.contains(s1));
    assertTrue(s1.startsWith(s2));
    assertTrue(s1.endsWith(s2));
  }

  @Test
  public void basicTest() {
    checkBasic("", 0);
    checkBasic("¡", 1); // 2 bytes char
    checkBasic("ку", 2); // 2 * 2 bytes chars
    checkBasic("hello", 5); // 5 * 1 byte chars
    checkBasic("大 千 世 界", 7);
    checkBasic("︽﹋％", 3); // 3 * 3 bytes chars
    checkBasic("\uD83E\uDD19", 1); // 4 bytes char
  }

  @Test
  public void emptyStringTest() {
    assertEquals(EMPTY_UTF8, fromString(""));
    assertEquals(EMPTY_UTF8, fromBytes(new byte[0]));
    assertEquals(0, EMPTY_UTF8.numChars());
    assertEquals(0, EMPTY_UTF8.numBytes());
  }

  @Test
  public void prefix() {
    assertTrue(fromString("a").getPrefix() - fromString("b").getPrefix() < 0);
    assertTrue(fromString("ab").getPrefix() - fromString("b").getPrefix() < 0);
    assertTrue(
      fromString("abbbbbbbbbbbasdf").getPrefix() - fromString("bbbbbbbbbbbbasdf").getPrefix() < 0);
    assertTrue(fromString("").getPrefix() - fromString("a").getPrefix() < 0);
    assertTrue(fromString("你好").getPrefix() - fromString("世界").getPrefix() > 0);

    byte[] buf1 = {1, 2, 3, 4, 5, 6, 7, 8, 9};
    byte[] buf2 = {1, 2, 3};
    UTF8String str1 = fromBytes(buf1, 0, 3);
    UTF8String str2 = fromBytes(buf1, 0, 8);
    UTF8String str3 = fromBytes(buf2);
    assertTrue(str1.getPrefix() - str2.getPrefix() < 0);
    assertEquals(str1.getPrefix(), str3.getPrefix());
  }

  @Test
  public void compareTo() {
    assertTrue(fromString("").compareTo(fromString("a")) < 0);
    assertTrue(fromString("abc").compareTo(fromString("ABC")) > 0);
    assertTrue(fromString("abc0").compareTo(fromString("abc")) > 0);
    assertTrue(fromString("abcabcabc").compareTo(fromString("abcabcabc")) == 0);
    assertTrue(fromString("aBcabcabc").compareTo(fromString("Abcabcabc")) > 0);
    assertTrue(fromString("Abcabcabc").compareTo(fromString("abcabcabC")) < 0);
    assertTrue(fromString("abcabcabc").compareTo(fromString("abcabcabC")) > 0);

    assertTrue(fromString("abc").compareTo(fromString("世界")) < 0);
    assertTrue(fromString("你好").compareTo(fromString("世界")) > 0);
    assertTrue(fromString("你好123").compareTo(fromString("你好122")) > 0);
  }

  protected static void testUpperandLower(String upper, String lower) {
    UTF8String us = fromString(upper);
    UTF8String ls = fromString(lower);
    assertEquals(ls, us.toLowerCase());
    assertEquals(us, ls.toUpperCase());
    assertEquals(us, us.toUpperCase());
    assertEquals(ls, ls.toLowerCase());
  }

  @Test
  public void upperAndLower() {
    testUpperandLower("", "");
    testUpperandLower("0123456", "0123456");
    testUpperandLower("ABCXYZ", "abcxyz");
    testUpperandLower("ЀЁЂѺΏỀ", "ѐёђѻώề");
    testUpperandLower("大千世界 数据砖头", "大千世界 数据砖头");
  }

  @Test
  public void titleCase() {
    assertEquals(fromString(""), fromString("").toTitleCase());
    assertEquals(fromString("Ab Bc Cd"), fromString("ab bc cd").toTitleCase());
    assertEquals(fromString("Ѐ Ё Ђ Ѻ Ώ Ề"), fromString("ѐ ё ђ ѻ ώ ề").toTitleCase());
    assertEquals(fromString("大千世界 数据砖头"), fromString("大千世界 数据砖头").toTitleCase());
  }

  @Test
  public void concatTest() {
    assertEquals(EMPTY_UTF8, concat());
    assertNull(concat((UTF8String) null));
    assertEquals(EMPTY_UTF8, concat(EMPTY_UTF8));
    assertEquals(fromString("ab"), concat(fromString("ab")));
    assertEquals(fromString("ab"), concat(fromString("a"), fromString("b")));
    assertEquals(fromString("abc"), concat(fromString("a"), fromString("b"), fromString("c")));
    assertNull(concat(fromString("a"), null, fromString("c")));
    assertNull(concat(fromString("a"), null, null));
    assertNull(concat(null, null, null));
    assertEquals(fromString("数据砖头"), concat(fromString("数据"), fromString("砖头")));
  }

  @Test
  public void concatWsTest() {
    // Returns null if the separator is null
    assertNull(concatWs(null, (UTF8String) null));
    assertNull(concatWs(null, fromString("a")));

    // If separator is null, concatWs should skip all null inputs and never return null.
    UTF8String sep = fromString("哈哈");
    assertEquals(
      EMPTY_UTF8,
      concatWs(sep, EMPTY_UTF8));
    assertEquals(
      fromString("ab"),
      concatWs(sep, fromString("ab")));
    assertEquals(
      fromString("a哈哈b"),
      concatWs(sep, fromString("a"), fromString("b")));
    assertEquals(
      fromString("a哈哈b哈哈c"),
      concatWs(sep, fromString("a"), fromString("b"), fromString("c")));
    assertEquals(
      fromString("a哈哈c"),
      concatWs(sep, fromString("a"), null, fromString("c")));
    assertEquals(
      fromString("a"),
      concatWs(sep, fromString("a"), null, null));
    assertEquals(
      EMPTY_UTF8,
      concatWs(sep, null, null, null));
    assertEquals(
      fromString("数据哈哈砖头"),
      concatWs(sep, fromString("数据"), fromString("砖头")));
  }

  @Test
  public void contains() {
    assertTrue(EMPTY_UTF8.contains(EMPTY_UTF8));
    assertTrue(fromString("hello").contains(fromString("ello")));
    assertFalse(fromString("hello").contains(fromString("vello")));
    assertFalse(fromString("hello").contains(fromString("hellooo")));
    assertTrue(fromString("大千世界").contains(fromString("千世界")));
    assertFalse(fromString("大千世界").contains(fromString("世千")));
    assertFalse(fromString("大千世界").contains(fromString("大千世界好")));
  }

  @Test
  public void startsWith() {
    assertTrue(EMPTY_UTF8.startsWith(EMPTY_UTF8));
    assertTrue(fromString("hello").startsWith(fromString("hell")));
    assertFalse(fromString("hello").startsWith(fromString("ell")));
    assertFalse(fromString("hello").startsWith(fromString("hellooo")));
    assertTrue(fromString("数据砖头").startsWith(fromString("数据")));
    assertFalse(fromString("大千世界").startsWith(fromString("千")));
    assertFalse(fromString("大千世界").startsWith(fromString("大千世界好")));
  }

  @Test
  public void endsWith() {
    assertTrue(EMPTY_UTF8.endsWith(EMPTY_UTF8));
    assertTrue(fromString("hello").endsWith(fromString("ello")));
    assertFalse(fromString("hello").endsWith(fromString("ellov")));
    assertFalse(fromString("hello").endsWith(fromString("hhhello")));
    assertTrue(fromString("大千世界").endsWith(fromString("世界")));
    assertFalse(fromString("大千世界").endsWith(fromString("世")));
    assertFalse(fromString("数据砖头").endsWith(fromString("我的数据砖头")));
  }

  @Test
  public void substring() {
    assertEquals(EMPTY_UTF8, fromString("hello").substring(0, 0));
    assertEquals(fromString("el"), fromString("hello").substring(1, 3));
    assertEquals(fromString("数"), fromString("数据砖头").substring(0, 1));
    assertEquals(fromString("据砖"), fromString("数据砖头").substring(1, 3));
    assertEquals(fromString("头"), fromString("数据砖头").substring(3, 5));
    assertEquals(fromString("ߵ梷"), fromString("ߵ梷").substring(0, 2));
  }

  @Test
  public void trims() {
    assertEquals(fromString("1"), fromString("1").trim());

    assertEquals(fromString("hello"), fromString("  hello ").trim());
    assertEquals(fromString("hello "), fromString("  hello ").trimLeft());
    assertEquals(fromString("  hello"), fromString("  hello ").trimRight());

    assertEquals(EMPTY_UTF8, EMPTY_UTF8.trim());
    assertEquals(EMPTY_UTF8, fromString("  ").trim());
    assertEquals(EMPTY_UTF8, fromString("  ").trimLeft());
    assertEquals(EMPTY_UTF8, fromString("  ").trimRight());

    assertEquals(fromString("数据砖头"), fromString("  数据砖头 ").trim());
    assertEquals(fromString("数据砖头 "), fromString("  数据砖头 ").trimLeft());
    assertEquals(fromString("  数据砖头"), fromString("  数据砖头 ").trimRight());

    assertEquals(fromString("数据砖头"), fromString("数据砖头").trim());
    assertEquals(fromString("数据砖头"), fromString("数据砖头").trimLeft());
    assertEquals(fromString("数据砖头"), fromString("数据砖头").trimRight());

    char[] charsLessThan0x20 = new char[10];
    Arrays.fill(charsLessThan0x20, (char)(' ' - 1));
    String stringStartingWithSpace =
      new String(charsLessThan0x20) + "hello" + new String(charsLessThan0x20);
    assertEquals(fromString(stringStartingWithSpace), fromString(stringStartingWithSpace).trim());
    assertEquals(fromString(stringStartingWithSpace),
      fromString(stringStartingWithSpace).trimLeft());
    assertEquals(fromString(stringStartingWithSpace),
      fromString(stringStartingWithSpace).trimRight());
  }

  @Test
  public void indexOf() {
    assertEquals(0, EMPTY_UTF8.indexOf(EMPTY_UTF8, 0));
    assertEquals(-1, EMPTY_UTF8.indexOf(fromString("l"), 0));
    assertEquals(0, fromString("hello").indexOf(EMPTY_UTF8, 0));
    assertEquals(2, fromString("hello").indexOf(fromString("l"), 0));
    assertEquals(3, fromString("hello").indexOf(fromString("l"), 3));
    assertEquals(-1, fromString("hello").indexOf(fromString("a"), 0));
    assertEquals(2, fromString("hello").indexOf(fromString("ll"), 0));
    assertEquals(-1, fromString("hello").indexOf(fromString("ll"), 4));
    assertEquals(1, fromString("数据砖头").indexOf(fromString("据砖"), 0));
    assertEquals(-1, fromString("数据砖头").indexOf(fromString("数"), 3));
    assertEquals(0, fromString("数据砖头").indexOf(fromString("数"), 0));
    assertEquals(3, fromString("数据砖头").indexOf(fromString("头"), 0));
  }

  @Test
  public void substring_index() {
    assertEquals(fromString("www.apache.org"),
      fromString("www.apache.org").subStringIndex(fromString("."), 3));
    assertEquals(fromString("www.apache"),
      fromString("www.apache.org").subStringIndex(fromString("."), 2));
    assertEquals(fromString("www"),
      fromString("www.apache.org").subStringIndex(fromString("."), 1));
    assertEquals(fromString(""),
      fromString("www.apache.org").subStringIndex(fromString("."), 0));
    assertEquals(fromString("org"),
      fromString("www.apache.org").subStringIndex(fromString("."), -1));
    assertEquals(fromString("apache.org"),
      fromString("www.apache.org").subStringIndex(fromString("."), -2));
    assertEquals(fromString("www.apache.org"),
      fromString("www.apache.org").subStringIndex(fromString("."), -3));
    // str is empty string
    assertEquals(fromString(""),
      fromString("").subStringIndex(fromString("."), 1));
    // empty string delim
    assertEquals(fromString(""),
      fromString("www.apache.org").subStringIndex(fromString(""), 1));
    // delim does not exist in str
    assertEquals(fromString("www.apache.org"),
      fromString("www.apache.org").subStringIndex(fromString("#"), 2));
    // delim is 2 chars
    assertEquals(fromString("www||apache"),
      fromString("www||apache||org").subStringIndex(fromString("||"), 2));
    assertEquals(fromString("apache||org"),
      fromString("www||apache||org").subStringIndex(fromString("||"), -2));
    // non ascii chars
    assertEquals(fromString("大千世界大"),
      fromString("大千世界大千世界").subStringIndex(fromString("千"), 2));
    // overlapped delim
    assertEquals(fromString("||"), fromString("||||||").subStringIndex(fromString("|||"), 3));
    assertEquals(fromString("|||"), fromString("||||||").subStringIndex(fromString("|||"), -4));
  }

  @Test
  public void reverse() {
    assertEquals(fromString("olleh"), fromString("hello").reverse());
    assertEquals(EMPTY_UTF8, EMPTY_UTF8.reverse());
    assertEquals(fromString("者行孙"), fromString("孙行者").reverse());
    assertEquals(fromString("者行孙 olleh"), fromString("hello 孙行者").reverse());
  }

  @Test
  public void repeat() {
    assertEquals(fromString("数d数d数d数d数d"), fromString("数d").repeat(5));
    assertEquals(fromString("数d"), fromString("数d").repeat(1));
    assertEquals(EMPTY_UTF8, fromString("数d").repeat(-1));
  }

  @Test
  public void pad() {
    assertEquals(fromString("hel"), fromString("hello").lpad(3, fromString("????")));
    assertEquals(fromString("hello"), fromString("hello").lpad(5, fromString("????")));
    assertEquals(fromString("?hello"), fromString("hello").lpad(6, fromString("????")));
    assertEquals(fromString("???????hello"), fromString("hello").lpad(12, fromString("????")));
    assertEquals(fromString("?????hello"), fromString("hello").lpad(10, fromString("?????")));
    assertEquals(fromString("???????"), EMPTY_UTF8.lpad(7, fromString("?????")));

    assertEquals(fromString("hel"), fromString("hello").rpad(3, fromString("????")));
    assertEquals(fromString("hello"), fromString("hello").rpad(5, fromString("????")));
    assertEquals(fromString("hello?"), fromString("hello").rpad(6, fromString("????")));
    assertEquals(fromString("hello???????"), fromString("hello").rpad(12, fromString("????")));
    assertEquals(fromString("hello?????"), fromString("hello").rpad(10, fromString("?????")));
    assertEquals(fromString("???????"), EMPTY_UTF8.rpad(7, fromString("?????")));

    assertEquals(fromString("数据砖"), fromString("数据砖头").lpad(3, fromString("????")));
    assertEquals(fromString("?数据砖头"), fromString("数据砖头").lpad(5, fromString("????")));
    assertEquals(fromString("??数据砖头"), fromString("数据砖头").lpad(6, fromString("????")));
    assertEquals(fromString("孙行数据砖头"), fromString("数据砖头").lpad(6, fromString("孙行者")));
    assertEquals(fromString("孙行者数据砖头"), fromString("数据砖头").lpad(7, fromString("孙行者")));
    assertEquals(
      fromString("孙行者孙行者孙行数据砖头"),
      fromString("数据砖头").lpad(12, fromString("孙行者")));

    assertEquals(fromString("数据砖"), fromString("数据砖头").rpad(3, fromString("????")));
    assertEquals(fromString("数据砖头?"), fromString("数据砖头").rpad(5, fromString("????")));
    assertEquals(fromString("数据砖头??"), fromString("数据砖头").rpad(6, fromString("????")));
    assertEquals(fromString("数据砖头孙行"), fromString("数据砖头").rpad(6, fromString("孙行者")));
    assertEquals(fromString("数据砖头孙行者"), fromString("数据砖头").rpad(7, fromString("孙行者")));
    assertEquals(
      fromString("数据砖头孙行者孙行者孙行"),
      fromString("数据砖头").rpad(12, fromString("孙行者")));

    assertEquals(EMPTY_UTF8, fromString("数据砖头").lpad(-10, fromString("孙行者")));
    assertEquals(EMPTY_UTF8, fromString("数据砖头").lpad(-10, EMPTY_UTF8));
    assertEquals(fromString("数据砖头"), fromString("数据砖头").lpad(5, EMPTY_UTF8));
    assertEquals(fromString("数据砖"), fromString("数据砖头").lpad(3, EMPTY_UTF8));
    assertEquals(EMPTY_UTF8, EMPTY_UTF8.lpad(3, EMPTY_UTF8));

    assertEquals(EMPTY_UTF8, fromString("数据砖头").rpad(-10, fromString("孙行者")));
    assertEquals(EMPTY_UTF8, fromString("数据砖头").rpad(-10, EMPTY_UTF8));
    assertEquals(fromString("数据砖头"), fromString("数据砖头").rpad(5, EMPTY_UTF8));
    assertEquals(fromString("数据砖"), fromString("数据砖头").rpad(3, EMPTY_UTF8));
    assertEquals(EMPTY_UTF8, EMPTY_UTF8.rpad(3, EMPTY_UTF8));
  }

  @Test
  public void substringSQL() {
    UTF8String e = fromString("example");
    assertEquals(fromString("ex"), e.substringSQL(0, 2));
    assertEquals(fromString("ex"), e.substringSQL(1, 2));
    assertEquals(fromString("example"), e.substringSQL(0, 7));
    assertEquals(fromString("ex"), e.substringSQL(1, 2));
    assertEquals(fromString("example"), e.substringSQL(0, 100));
    assertEquals(fromString("example"), e.substringSQL(1, 100));
    assertEquals(fromString("xa"), e.substringSQL(2, 2));
    assertEquals(fromString("exampl"), e.substringSQL(1, 6));
    assertEquals(fromString("xample"), e.substringSQL(2, 100));
    assertEquals(fromString(""), e.substringSQL(0, 0));
    assertEquals(EMPTY_UTF8, e.substringSQL(100, 4));
    assertEquals(fromString("example"), e.substringSQL(0, Integer.MAX_VALUE));
    assertEquals(fromString("example"), e.substringSQL(1, Integer.MAX_VALUE));
    assertEquals(fromString("xample"), e.substringSQL(2, Integer.MAX_VALUE));
  }

  @Test
  public void split() {
    UTF8String[] negativeAndZeroLimitCase =
      new UTF8String[]{fromString("ab"), fromString("def"), fromString("ghi"), fromString("")};
    assertTrue(Arrays.equals(fromString("ab,def,ghi,").split(fromString(","), 0),
      negativeAndZeroLimitCase));
    assertTrue(Arrays.equals(fromString("ab,def,ghi,").split(fromString(","), -1),
      negativeAndZeroLimitCase));
    assertTrue(Arrays.equals(fromString("ab,def,ghi,").split(fromString(","), 2),
      new UTF8String[]{fromString("ab"), fromString("def,ghi,")}));
  }

  @Test
  public void replace() {
    assertEquals(
      fromString("re123ace"),
      fromString("replace").replace(fromString("pl"), fromString("123")));
    assertEquals(
      fromString("reace"),
      fromString("replace").replace(fromString("pl"), fromString("")));
    assertEquals(
      fromString("replace"),
      fromString("replace").replace(fromString(""), fromString("123")));
    // tests for multiple replacements
    assertEquals(
      fromString("a12ca12c"),
      fromString("abcabc").replace(fromString("b"), fromString("12")));
    assertEquals(
      fromString("adad"),
      fromString("abcdabcd").replace(fromString("bc"), fromString("")));
    // tests for single character search and replacement strings
    assertEquals(
      fromString("AbcAbc"),
      fromString("abcabc").replace(fromString("a"), fromString("A")));
    assertEquals(
      fromString("abcabc"),
      fromString("abcabc").replace(fromString("Z"), fromString("A")));
    // Tests with non-ASCII characters
    assertEquals(
      fromString("花ab界"),
      fromString("花花世界").replace(fromString("花世"), fromString("ab")));
    assertEquals(
      fromString("a水c"),
      fromString("a火c").replace(fromString("火"), fromString("水")));
    // Tests for a large number of replacements, triggering UTF8StringBuilder resize
    assertEquals(
      fromString("abcd").repeat(17),
      fromString("a").repeat(17).replace(fromString("a"), fromString("abcd")));
  }

  @Test
  public void levenshteinDistance() {
    assertEquals(0, EMPTY_UTF8.levenshteinDistance(EMPTY_UTF8));
    assertEquals(1, EMPTY_UTF8.levenshteinDistance(fromString("a")));
    assertEquals(7, fromString("aaapppp").levenshteinDistance(EMPTY_UTF8));
    assertEquals(1, fromString("frog").levenshteinDistance(fromString("fog")));
    assertEquals(3, fromString("fly").levenshteinDistance(fromString("ant")));
    assertEquals(7, fromString("elephant").levenshteinDistance(fromString("hippo")));
    assertEquals(7, fromString("hippo").levenshteinDistance(fromString("elephant")));
    assertEquals(8, fromString("hippo").levenshteinDistance(fromString("zzzzzzzz")));
    assertEquals(1, fromString("hello").levenshteinDistance(fromString("hallo")));
    assertEquals(4, fromString("世界千世").levenshteinDistance(fromString("千a世b")));
  }

  @Test
  public void translate() {
    assertEquals(
      fromString("1a2s3ae"),
      fromString("translate").translate(ImmutableMap.of(
        'r', '1',
        'n', '2',
        'l', '3',
        't', '\0'
      )));
    assertEquals(
      fromString("translate"),
      fromString("translate").translate(new HashMap<>()));
    assertEquals(
      fromString("asae"),
      fromString("translate").translate(ImmutableMap.of(
        'r', '\0',
        'n', '\0',
        'l', '\0',
        't', '\0'
      )));
    assertEquals(
      fromString("aa世b"),
      fromString("花花世界").translate(ImmutableMap.of(
        '花', 'a',
        '界', 'b'
      )));
  }

  @Test
  public void createBlankString() {
    assertEquals(fromString(" "), blankString(1));
    assertEquals(fromString("  "), blankString(2));
    assertEquals(fromString("   "), blankString(3));
    assertEquals(fromString(""), blankString(0));
  }

  @Test
  public void findInSet() {
    assertEquals(1, fromString("ab").findInSet(fromString("ab")));
    assertEquals(2, fromString("a,b").findInSet(fromString("b")));
    assertEquals(3, fromString("abc,b,ab,c,def").findInSet(fromString("ab")));
    assertEquals(1, fromString("ab,abc,b,ab,c,def").findInSet(fromString("ab")));
    assertEquals(4, fromString(",,,ab,abc,b,ab,c,def").findInSet(fromString("ab")));
    assertEquals(1, fromString(",ab,abc,b,ab,c,def").findInSet(fromString("")));
    assertEquals(4, fromString("数据砖头,abc,b,ab,c,def").findInSet(fromString("ab")));
    assertEquals(6, fromString("数据砖头,abc,b,ab,c,def").findInSet(fromString("def")));
  }

  @Test
  public void soundex() {
    assertEquals(fromString("R163"), fromString("Robert").soundex());
    assertEquals(fromString("R163"), fromString("Rupert").soundex());
    assertEquals(fromString("R150"), fromString("Rubin").soundex());
    assertEquals(fromString("A261"), fromString("Ashcraft").soundex());
    assertEquals(fromString("A261"), fromString("Ashcroft").soundex());
    assertEquals(fromString("B620"), fromString("Burroughs").soundex());
    assertEquals(fromString("B620"), fromString("Burrows").soundex());
    assertEquals(fromString("E251"), fromString("Ekzampul").soundex());
    assertEquals(fromString("E251"), fromString("Example").soundex());
    assertEquals(fromString("E460"), fromString("Ellery").soundex());
    assertEquals(fromString("E460"), fromString("Euler").soundex());
    assertEquals(fromString("G200"), fromString("Ghosh").soundex());
    assertEquals(fromString("G200"), fromString("Gauss").soundex());
    assertEquals(fromString("G362"), fromString("Gutierrez").soundex());
    assertEquals(fromString("H416"), fromString("Heilbronn").soundex());
    assertEquals(fromString("H416"), fromString("Hilbert").soundex());
    assertEquals(fromString("J250"), fromString("Jackson").soundex());
    assertEquals(fromString("K530"), fromString("Kant").soundex());
    assertEquals(fromString("K530"), fromString("Knuth").soundex());
    assertEquals(fromString("L000"), fromString("Lee").soundex());
    assertEquals(fromString("L222"), fromString("Lukasiewicz").soundex());
    assertEquals(fromString("L222"), fromString("Lissajous").soundex());
    assertEquals(fromString("L300"), fromString("Ladd").soundex());
    assertEquals(fromString("L300"), fromString("Lloyd").soundex());
    assertEquals(fromString("M220"), fromString("Moses").soundex());
    assertEquals(fromString("O600"), fromString("O'Hara").soundex());
    assertEquals(fromString("P236"), fromString("Pfister").soundex());
    assertEquals(fromString("R150"), fromString("Rubin").soundex());
    assertEquals(fromString("R163"), fromString("Robert").soundex());
    assertEquals(fromString("R163"), fromString("Rupert").soundex());
    assertEquals(fromString("S532"), fromString("Soundex").soundex());
    assertEquals(fromString("S532"), fromString("Sownteks").soundex());
    assertEquals(fromString("T522"), fromString("Tymczak").soundex());
    assertEquals(fromString("V532"), fromString("VanDeusen").soundex());
    assertEquals(fromString("W252"), fromString("Washington").soundex());
    assertEquals(fromString("W350"), fromString("Wheaton").soundex());

    assertEquals(fromString("A000"), fromString("a").soundex());
    assertEquals(fromString("A100"), fromString("ab").soundex());
    assertEquals(fromString("A120"), fromString("abc").soundex());
    assertEquals(fromString("A123"), fromString("abcd").soundex());
    assertEquals(fromString(""), fromString("").soundex());
    assertEquals(fromString("123"), fromString("123").soundex());
    assertEquals(fromString("世界千世"), fromString("世界千世").soundex());
  }

  @Test
  public void writeToOutputStreamUnderflow() throws IOException {
    // offset underflow is apparently supported?
    final ByteArrayOutputStream outputStream = new ByteArrayOutputStream();
    final byte[] test = "01234567".getBytes(StandardCharsets.UTF_8);

    for (int i = 1; i <= Platform.BYTE_ARRAY_OFFSET; ++i) {
      UTF8String.fromAddress(test, Platform.BYTE_ARRAY_OFFSET - i, test.length + i)
          .writeTo(outputStream);
      final ByteBuffer buffer = ByteBuffer.wrap(outputStream.toByteArray(), i, test.length);
      assertEquals("01234567", StandardCharsets.UTF_8.decode(buffer).toString());
      outputStream.reset();
    }
  }

  @Test
  public void writeToOutputStreamUnderflow() throws IOException {
    // offset underflow is apparently supported?
    final ByteArrayOutputStream outputStream = new ByteArrayOutputStream();
    final byte[] test = "01234567".getBytes(StandardCharsets.UTF_8);

    for (int i = 1; i <= Platform.BYTE_ARRAY_OFFSET; ++i) {
      UTF8String.fromAddress(test, Platform.BYTE_ARRAY_OFFSET - i, test.length + i)
          .writeTo(outputStream);
      final ByteBuffer buffer = ByteBuffer.wrap(outputStream.toByteArray(), i, test.length);
      assertEquals("01234567", StandardCharsets.UTF_8.decode(buffer).toString());
      outputStream.reset();
    }
  }

  @Test
  public void writeToOutputStreamSlice() throws IOException {
    final ByteArrayOutputStream outputStream = new ByteArrayOutputStream();
    final byte[] test = "01234567".getBytes(StandardCharsets.UTF_8);

    for (int i = 0; i < test.length; ++i) {
      for (int j = 0; j < test.length - i; ++j) {
        UTF8String.fromAddress(test, Platform.BYTE_ARRAY_OFFSET + i, j)
            .writeTo(outputStream);

        assertArrayEquals(Arrays.copyOfRange(test, i, i + j), outputStream.toByteArray());
        outputStream.reset();
      }
    }
  }

  @Test
  public void writeToOutputStreamOverflow() throws IOException {
    final ByteArrayOutputStream outputStream = new ByteArrayOutputStream();
    final byte[] test = "01234567".getBytes(StandardCharsets.UTF_8);

    final HashSet<Long> offsets = new HashSet<>();
    for (int i = 0; i < 16; ++i) {
      // touch more points around MAX_VALUE
      offsets.add((long) Integer.MAX_VALUE - i);
      // subtract off BYTE_ARRAY_OFFSET to avoid wrapping around to a negative value,
      // which will hit the slower copy path instead of the optimized one
      offsets.add(Long.MAX_VALUE - BYTE_ARRAY_OFFSET - i);
    }

    for (long i = 1; i > 0L; i <<= 1) {
      for (long j = 0; j < 32L; ++j) {
        offsets.add(i + j);
      }
    }

    for (final long offset : offsets) {
      try {
        fromAddress(test, BYTE_ARRAY_OFFSET + offset, test.length)
            .writeTo(outputStream);

        throw new IllegalStateException(Long.toString(offset));
      } catch (ArrayIndexOutOfBoundsException e) {
        // ignore
      } finally {
        outputStream.reset();
      }
    }
  }

  @Test
  public void writeToOutputStream() throws IOException {
    final ByteArrayOutputStream outputStream = new ByteArrayOutputStream();
    EMPTY_UTF8.writeTo(outputStream);
    assertEquals("", outputStream.toString(StandardCharsets.UTF_8.name()));
    outputStream.reset();

    fromString("数据砖很重").writeTo(outputStream);
    assertEquals(
        "数据砖很重",
        outputStream.toString(StandardCharsets.UTF_8.name()));
    outputStream.reset();
  }

  @Test
  public void writeToOutputStreamIntArray() throws IOException {
    // verify that writes work on objects that are not byte arrays
    final ByteBuffer buffer = StandardCharsets.UTF_8.encode("大千世界");
    buffer.position(0);
    buffer.order(ByteOrder.nativeOrder());

    final int length = buffer.limit();
    assertEquals(12, length);

    final int ints = length / 4;
    final int[] array = new int[ints];

    for (int i = 0; i < ints; ++i) {
      array[i] = buffer.getInt();
    }

    final ByteArrayOutputStream outputStream = new ByteArrayOutputStream();
    fromAddress(array, Platform.INT_ARRAY_OFFSET, length)
        .writeTo(outputStream);
<<<<<<< HEAD
    assertEquals("大千世界", outputStream.toString("UTF-8"));
=======
    assertEquals("大千世界", outputStream.toString(StandardCharsets.UTF_8.name()));
>>>>>>> cceb2d6f
  }

  @Test
  public void testToShort() throws IOException {
    Map<String, Short> inputToExpectedOutput = new HashMap<>();
    inputToExpectedOutput.put("1", (short) 1);
    inputToExpectedOutput.put("+1", (short) 1);
    inputToExpectedOutput.put("-1", (short) -1);
    inputToExpectedOutput.put("0", (short) 0);
    inputToExpectedOutput.put("1111.12345678901234567890", (short) 1111);
    inputToExpectedOutput.put(String.valueOf(Short.MAX_VALUE), Short.MAX_VALUE);
    inputToExpectedOutput.put(String.valueOf(Short.MIN_VALUE), Short.MIN_VALUE);

    Random rand = new Random();
    for (int i = 0; i < 10; i++) {
      short value = (short) rand.nextInt();
      inputToExpectedOutput.put(String.valueOf(value), value);
    }

    IntWrapper wrapper = new IntWrapper();
    for (Map.Entry<String, Short> entry : inputToExpectedOutput.entrySet()) {
      assertTrue(entry.getKey(), UTF8String.fromString(entry.getKey()).toShort(wrapper));
      assertEquals((short) entry.getValue(), wrapper.value);
    }

    List<String> negativeInputs =
      Arrays.asList("", "  ", "null", "NULL", "\n", "~1212121", "3276700");

    for (String negativeInput : negativeInputs) {
      assertFalse(negativeInput, UTF8String.fromString(negativeInput).toShort(wrapper));
    }
  }

  @Test
  public void testToByte() throws IOException {
    Map<String, Byte> inputToExpectedOutput = new HashMap<>();
    inputToExpectedOutput.put("1", (byte) 1);
    inputToExpectedOutput.put("+1",(byte)  1);
    inputToExpectedOutput.put("-1", (byte)  -1);
    inputToExpectedOutput.put("0", (byte)  0);
    inputToExpectedOutput.put("111.12345678901234567890", (byte) 111);
    inputToExpectedOutput.put(String.valueOf(Byte.MAX_VALUE), Byte.MAX_VALUE);
    inputToExpectedOutput.put(String.valueOf(Byte.MIN_VALUE), Byte.MIN_VALUE);

    Random rand = new Random();
    for (int i = 0; i < 10; i++) {
      byte value = (byte) rand.nextInt();
      inputToExpectedOutput.put(String.valueOf(value), value);
    }

    IntWrapper intWrapper = new IntWrapper();
    for (Map.Entry<String, Byte> entry : inputToExpectedOutput.entrySet()) {
      assertTrue(entry.getKey(), UTF8String.fromString(entry.getKey()).toByte(intWrapper));
      assertEquals((byte) entry.getValue(), intWrapper.value);
    }

    List<String> negativeInputs =
      Arrays.asList("", "  ", "null", "NULL", "\n", "~1212121", "12345678901234567890");

    for (String negativeInput : negativeInputs) {
      assertFalse(negativeInput, UTF8String.fromString(negativeInput).toByte(intWrapper));
    }
  }

  @Test
  public void testToInt() throws IOException {
    Map<String, Integer> inputToExpectedOutput = new HashMap<>();
    inputToExpectedOutput.put("1", 1);
    inputToExpectedOutput.put("+1", 1);
    inputToExpectedOutput.put("-1", -1);
    inputToExpectedOutput.put("0", 0);
    inputToExpectedOutput.put("11111.1234567", 11111);
    inputToExpectedOutput.put(String.valueOf(Integer.MAX_VALUE), Integer.MAX_VALUE);
    inputToExpectedOutput.put(String.valueOf(Integer.MIN_VALUE), Integer.MIN_VALUE);

    Random rand = new Random();
    for (int i = 0; i < 10; i++) {
      int value = rand.nextInt();
      inputToExpectedOutput.put(String.valueOf(value), value);
    }

    IntWrapper intWrapper = new IntWrapper();
    for (Map.Entry<String, Integer> entry : inputToExpectedOutput.entrySet()) {
      assertTrue(entry.getKey(), UTF8String.fromString(entry.getKey()).toInt(intWrapper));
      assertEquals((int) entry.getValue(), intWrapper.value);
    }

    List<String> negativeInputs =
      Arrays.asList("", "  ", "null", "NULL", "\n", "~1212121", "12345678901234567890");

    for (String negativeInput : negativeInputs) {
      assertFalse(negativeInput, UTF8String.fromString(negativeInput).toInt(intWrapper));
    }
  }

  @Test
  public void testToLong() throws IOException {
    Map<String, Long> inputToExpectedOutput = new HashMap<>();
    inputToExpectedOutput.put("1", 1L);
    inputToExpectedOutput.put("+1", 1L);
    inputToExpectedOutput.put("-1", -1L);
    inputToExpectedOutput.put("0", 0L);
    inputToExpectedOutput.put("1076753423.12345678901234567890", 1076753423L);
    inputToExpectedOutput.put(String.valueOf(Long.MAX_VALUE), Long.MAX_VALUE);
    inputToExpectedOutput.put(String.valueOf(Long.MIN_VALUE), Long.MIN_VALUE);

    Random rand = new Random();
    for (int i = 0; i < 10; i++) {
      long value = rand.nextLong();
      inputToExpectedOutput.put(String.valueOf(value), value);
    }

    LongWrapper wrapper = new LongWrapper();
    for (Map.Entry<String, Long> entry : inputToExpectedOutput.entrySet()) {
      assertTrue(entry.getKey(), UTF8String.fromString(entry.getKey()).toLong(wrapper));
      assertEquals((long) entry.getValue(), wrapper.value);
    }

    List<String> negativeInputs = Arrays.asList("", "  ", "null", "NULL", "\n", "~1212121",
        "1234567890123456789012345678901234");

    for (String negativeInput : negativeInputs) {
      assertFalse(negativeInput, UTF8String.fromString(negativeInput).toLong(wrapper));
    }
  }

  @Test
  public void trimBothWithTrimString() {
    assertEquals(fromString("hello"), fromString("  hello ").trim(fromString(" ")));
    assertEquals(fromString("o"), fromString("  hello ").trim(fromString(" hle")));
    assertEquals(fromString("h e"), fromString("ooh e ooo").trim(fromString("o ")));
    assertEquals(fromString(""), fromString("ooo...oooo").trim(fromString("o.")));
    assertEquals(fromString("b"), fromString("%^b[]@").trim(fromString("][@^%")));

    assertEquals(EMPTY_UTF8, fromString("  ").trim(fromString(" ")));

    assertEquals(fromString("数据砖头"), fromString("  数据砖头 ").trim());
    assertEquals(fromString("数"), fromString("a数b").trim(fromString("ab")));
    assertEquals(fromString(""), fromString("a").trim(fromString("a数b")));
    assertEquals(fromString(""), fromString("数数 数数数").trim(fromString("数 ")));
    assertEquals(fromString("据砖头"), fromString("数]数[数据砖头#数数").trim(fromString("[数]#")));
    assertEquals(fromString("据砖头数数 "), fromString("数数数据砖头数数 ").trim(fromString("数")));
  }

  @Test
  public void trimLeftWithTrimString() {
    assertEquals(fromString("  hello "), fromString("  hello ").trimLeft(fromString("")));
    assertEquals(fromString(""), fromString("a").trimLeft(fromString("a")));
    assertEquals(fromString("b"), fromString("b").trimLeft(fromString("a")));
    assertEquals(fromString("ba"), fromString("ba").trimLeft(fromString("a")));
    assertEquals(fromString(""), fromString("aaaaaaa").trimLeft(fromString("a")));
    assertEquals(fromString("trim"), fromString("oabtrim").trimLeft(fromString("bao")));
    assertEquals(fromString("rim "), fromString("ooootrim ").trimLeft(fromString("otm")));

    assertEquals(EMPTY_UTF8, fromString("  ").trimLeft(fromString(" ")));

    assertEquals(fromString("数据砖头 "), fromString("  数据砖头 ").trimLeft(fromString(" ")));
    assertEquals(fromString("数"), fromString("数").trimLeft(fromString("a")));
    assertEquals(fromString("a"), fromString("a").trimLeft(fromString("数")));
    assertEquals(fromString("砖头数数"), fromString("数数数据砖头数数").trimLeft(fromString("据数")));
    assertEquals(fromString("据砖头数数"), fromString(" 数数数据砖头数数").trimLeft(fromString("数 ")));
    assertEquals(fromString("据砖头数数"), fromString("aa数数数据砖头数数").trimLeft(fromString("a数砖")));
    assertEquals(fromString("$S,.$BR"), fromString(",,,,%$S,.$BR").trimLeft(fromString("%,")));
  }

  @Test
  public void trimRightWithTrimString() {
    assertEquals(fromString("  hello "), fromString("  hello ").trimRight(fromString("")));
    assertEquals(fromString(""), fromString("a").trimRight(fromString("a")));
    assertEquals(fromString("cc"), fromString("ccbaaaa").trimRight(fromString("ba")));
    assertEquals(fromString(""), fromString("aabbbbaaa").trimRight(fromString("ab")));
    assertEquals(fromString("  he"), fromString("  hello ").trimRight(fromString(" ol")));
    assertEquals(fromString("oohell"),
        fromString("oohellooo../*&").trimRight(fromString("./,&%*o")));

    assertEquals(EMPTY_UTF8, fromString("  ").trimRight(fromString(" ")));

    assertEquals(fromString("  数据砖头"), fromString("  数据砖头 ").trimRight(fromString(" ")));
    assertEquals(fromString("数数砖头"), fromString("数数砖头数aa数").trimRight(fromString("a数")));
    assertEquals(fromString(""), fromString("数数数据砖ab").trimRight(fromString("数据砖ab")));
    assertEquals(fromString("头"), fromString("头a???/").trimRight(fromString("数?/*&^%a")));
    assertEquals(fromString("头"), fromString("头数b数数 [").trimRight(fromString(" []数b")));
  }

  @Test
  public void skipWrongFirstByte() {
    int[] wrongFirstBytes = {
      0x80, 0x9F, 0xBF, // Skip Continuation bytes
      0xC0, 0xC2, // 0xC0..0xC1 - disallowed in UTF-8
      // 0xF5..0xFF - disallowed in UTF-8
      0xF5, 0xF6, 0xF7, 0xF8, 0xF9,
      0xFA, 0xFB, 0xFC, 0xFD, 0xFE, 0xFF
    };
    byte[] c = new byte[1];

    for (int i = 0; i < wrongFirstBytes.length; ++i) {
      c[0] = (byte)wrongFirstBytes[i];
      assertEquals(1, fromBytes(c).numChars());
    }
  }
}<|MERGE_RESOLUTION|>--- conflicted
+++ resolved
@@ -568,21 +568,6 @@
   }
 
   @Test
-  public void writeToOutputStreamUnderflow() throws IOException {
-    // offset underflow is apparently supported?
-    final ByteArrayOutputStream outputStream = new ByteArrayOutputStream();
-    final byte[] test = "01234567".getBytes(StandardCharsets.UTF_8);
-
-    for (int i = 1; i <= Platform.BYTE_ARRAY_OFFSET; ++i) {
-      UTF8String.fromAddress(test, Platform.BYTE_ARRAY_OFFSET - i, test.length + i)
-          .writeTo(outputStream);
-      final ByteBuffer buffer = ByteBuffer.wrap(outputStream.toByteArray(), i, test.length);
-      assertEquals("01234567", StandardCharsets.UTF_8.decode(buffer).toString());
-      outputStream.reset();
-    }
-  }
-
-  @Test
   public void writeToOutputStreamSlice() throws IOException {
     final ByteArrayOutputStream outputStream = new ByteArrayOutputStream();
     final byte[] test = "01234567".getBytes(StandardCharsets.UTF_8);
@@ -666,11 +651,7 @@
     final ByteArrayOutputStream outputStream = new ByteArrayOutputStream();
     fromAddress(array, Platform.INT_ARRAY_OFFSET, length)
         .writeTo(outputStream);
-<<<<<<< HEAD
-    assertEquals("大千世界", outputStream.toString("UTF-8"));
-=======
     assertEquals("大千世界", outputStream.toString(StandardCharsets.UTF_8.name()));
->>>>>>> cceb2d6f
   }
 
   @Test
