/*
 * Licensed to the Apache Software Foundation (ASF) under one or more
 * contributor license agreements.  See the NOTICE file distributed with
 * this work for additional information regarding copyright ownership.
 * The ASF licenses this file to You under the Apache License, Version 2.0
 * (the "License"); you may not use this file except in compliance with
 * the License.  You may obtain a copy of the License at
 *
 *    http://www.apache.org/licenses/LICENSE-2.0
 *
 * Unless required by applicable law or agreed to in writing, software
 * distributed under the License is distributed on an "AS IS" BASIS,
 * WITHOUT WARRANTIES OR CONDITIONS OF ANY KIND, either express or implied.
 * See the License for the specific language governing permissions and
 * limitations under the License.
 */

package org.apache.spark.deploy

import java.io._
import java.net.URI
import java.nio.charset.StandardCharsets
import java.nio.file.Files

import scala.collection.mutable
import scala.collection.mutable.ArrayBuffer
import scala.io.Source

import com.google.common.io.ByteStreams
import org.apache.commons.io.FileUtils
import org.apache.hadoop.conf.Configuration
import org.apache.hadoop.fs.{FileStatus, FSDataInputStream, Path}
import org.scalatest.{BeforeAndAfterEach, Matchers}
import org.scalatest.concurrent.TimeLimits
import org.scalatest.time.SpanSugar._

import org.apache.spark._
import org.apache.spark.TestUtils.JavaSourceFromString
import org.apache.spark.api.r.RUtils
import org.apache.spark.deploy.SparkSubmit._
import org.apache.spark.deploy.SparkSubmitUtils.MavenCoordinate
import org.apache.spark.internal.Logging
import org.apache.spark.internal.config._
import org.apache.spark.scheduler.EventLoggingListener
import org.apache.spark.util.{CommandLineUtils, ResetSystemProperties, Utils}

trait TestPrematureExit {
  suite: SparkFunSuite =>

  private val noOpOutputStream = new OutputStream {
    def write(b: Int) = {}
  }

  /** Simple PrintStream that reads data into a buffer */
  private class BufferPrintStream extends PrintStream(noOpOutputStream) {
    var lineBuffer = ArrayBuffer[String]()
    // scalastyle:off println
    override def println(line: String) {
      lineBuffer += line
    }
    // scalastyle:on println
  }

  /** Returns true if the script exits and the given search string is printed. */
  private[spark] def testPrematureExit(
      input: Array[String],
      searchString: String,
      mainObject: CommandLineUtils = SparkSubmit) : Unit = {
    val printStream = new BufferPrintStream()
    mainObject.printStream = printStream

    @volatile var exitedCleanly = false
    mainObject.exitFn = (_) => exitedCleanly = true

    val thread = new Thread {
      override def run() = try {
        mainObject.main(input)
      } catch {
        // If exceptions occur after the "exit" has happened, fine to ignore them.
        // These represent code paths not reachable during normal execution.
        case e: Exception => if (!exitedCleanly) throw e
      }
    }
    thread.start()
    thread.join()
    val joined = printStream.lineBuffer.mkString("\n")
    if (!joined.contains(searchString)) {
      fail(s"Search string '$searchString' not found in $joined")
    }
  }
}

// Note: this suite mixes in ResetSystemProperties because SparkSubmit.main() sets a bunch
// of properties that needed to be cleared after tests.
class SparkSubmitSuite
  extends SparkFunSuite
  with Matchers
  with BeforeAndAfterEach
  with ResetSystemProperties
  with TimeLimits
  with TestPrematureExit {

  import SparkSubmitSuite._

  override def beforeEach() {
    super.beforeEach()
    System.setProperty("spark.testing", "true")
  }

  // scalastyle:off println
  test("prints usage on empty input") {
    testPrematureExit(Array.empty[String], "Usage: spark-submit")
  }

  test("prints usage with only --help") {
    testPrematureExit(Array("--help"), "Usage: spark-submit")
  }

  test("prints error with unrecognized options") {
    testPrematureExit(Array("--blarg"), "Unrecognized option '--blarg'")
    testPrematureExit(Array("-bleg"), "Unrecognized option '-bleg'")
  }

  test("handle binary specified but not class") {
    testPrematureExit(Array("foo.jar"), "No main class")
  }

  test("handles arguments with --key=val") {
    val clArgs = Seq(
      "--jars=one.jar,two.jar,three.jar",
      "--name=myApp")
    val appArgs = new SparkSubmitArguments(clArgs)
    appArgs.jars should include regex (".*one.jar,.*two.jar,.*three.jar")
    appArgs.name should be ("myApp")
  }

  test("handles arguments to user program") {
    val clArgs = Seq(
      "--name", "myApp",
      "--class", "Foo",
      "userjar.jar",
      "some",
      "--weird", "args")
    val appArgs = new SparkSubmitArguments(clArgs)
    appArgs.childArgs should be (Seq("some", "--weird", "args"))
  }

  test("handles arguments to user program with name collision") {
    val clArgs = Seq(
      "--name", "myApp",
      "--class", "Foo",
      "userjar.jar",
      "--master", "local",
      "some",
      "--weird", "args")
    val appArgs = new SparkSubmitArguments(clArgs)
    appArgs.childArgs should be (Seq("--master", "local", "some", "--weird", "args"))
  }

  test("print the right queue name") {
    val clArgs = Seq(
      "--name", "myApp",
      "--class", "Foo",
      "--conf", "spark.yarn.queue=thequeue",
      "userjar.jar")
    val appArgs = new SparkSubmitArguments(clArgs)
    appArgs.queue should be ("thequeue")
    appArgs.toString should include ("thequeue")
  }

  test("specify deploy mode through configuration") {
    val clArgs = Seq(
      "--master", "yarn",
      "--conf", "spark.submit.deployMode=client",
      "--class", "org.SomeClass",
      "thejar.jar"
    )
    val appArgs = new SparkSubmitArguments(clArgs)
    val (_, _, sysProps, _) = prepareSubmitEnvironment(appArgs)

    appArgs.deployMode should be ("client")
    sysProps("spark.submit.deployMode") should be ("client")

    // Both cmd line and configuration are specified, cmdline option takes the priority
    val clArgs1 = Seq(
      "--master", "yarn",
      "--deploy-mode", "cluster",
      "--conf", "spark.submit.deployMode=client",
      "-class", "org.SomeClass",
      "thejar.jar"
    )
    val appArgs1 = new SparkSubmitArguments(clArgs1)
    val (_, _, sysProps1, _) = prepareSubmitEnvironment(appArgs1)

    appArgs1.deployMode should be ("cluster")
    sysProps1("spark.submit.deployMode") should be ("cluster")

    // Neither cmdline nor configuration are specified, client mode is the default choice
    val clArgs2 = Seq(
      "--master", "yarn",
      "--class", "org.SomeClass",
      "thejar.jar"
    )
    val appArgs2 = new SparkSubmitArguments(clArgs2)
    appArgs2.deployMode should be (null)

    val (_, _, sysProps2, _) = prepareSubmitEnvironment(appArgs2)
    appArgs2.deployMode should be ("client")
    sysProps2("spark.submit.deployMode") should be ("client")
  }

  test("handles YARN cluster mode") {
    val clArgs = Seq(
      "--deploy-mode", "cluster",
      "--master", "yarn",
      "--executor-memory", "5g",
      "--executor-cores", "5",
      "--class", "org.SomeClass",
      "--jars", "one.jar,two.jar,three.jar",
      "--driver-memory", "4g",
      "--queue", "thequeue",
      "--files", "file1.txt,file2.txt",
      "--archives", "archive1.txt,archive2.txt",
      "--num-executors", "6",
      "--name", "beauty",
      "--conf", "spark.ui.enabled=false",
      "thejar.jar",
      "arg1", "arg2")
    val appArgs = new SparkSubmitArguments(clArgs)
    val (childArgs, classpath, sysProps, mainClass) = prepareSubmitEnvironment(appArgs)
    val childArgsStr = childArgs.mkString(" ")
    childArgsStr should include ("--class org.SomeClass")
    childArgsStr should include ("--arg arg1 --arg arg2")
    childArgsStr should include regex ("--jar .*thejar.jar")
    mainClass should be ("org.apache.spark.deploy.yarn.Client")

    // In yarn cluster mode, also adding jars to classpath
    classpath(0) should endWith ("thejar.jar")
    classpath(1) should endWith ("one.jar")
    classpath(2) should endWith ("two.jar")
    classpath(3) should endWith ("three.jar")

    sysProps("spark.executor.memory") should be ("5g")
    sysProps("spark.driver.memory") should be ("4g")
    sysProps("spark.executor.cores") should be ("5")
    sysProps("spark.yarn.queue") should be ("thequeue")
    sysProps("spark.yarn.dist.jars") should include regex (".*one.jar,.*two.jar,.*three.jar")
    sysProps("spark.yarn.dist.files") should include regex (".*file1.txt,.*file2.txt")
    sysProps("spark.yarn.dist.archives") should include regex (".*archive1.txt,.*archive2.txt")
    sysProps("spark.app.name") should be ("beauty")
    sysProps("spark.ui.enabled") should be ("false")
    sysProps("SPARK_SUBMIT") should be ("true")
  }

  test("handles YARN client mode") {
    val clArgs = Seq(
      "--deploy-mode", "client",
      "--master", "yarn",
      "--executor-memory", "5g",
      "--executor-cores", "5",
      "--class", "org.SomeClass",
      "--jars", "one.jar,two.jar,three.jar",
      "--driver-memory", "4g",
      "--queue", "thequeue",
      "--files", "file1.txt,file2.txt",
      "--archives", "archive1.txt,archive2.txt",
      "--num-executors", "6",
      "--name", "trill",
      "--conf", "spark.ui.enabled=false",
      "thejar.jar",
      "arg1", "arg2")
    val appArgs = new SparkSubmitArguments(clArgs)
    val (childArgs, classpath, sysProps, mainClass) = prepareSubmitEnvironment(appArgs)
    childArgs.mkString(" ") should be ("arg1 arg2")
    mainClass should be ("org.SomeClass")
    classpath should have length (4)
    classpath(0) should endWith ("thejar.jar")
    classpath(1) should endWith ("one.jar")
    classpath(2) should endWith ("two.jar")
    classpath(3) should endWith ("three.jar")
    sysProps("spark.app.name") should be ("trill")
    sysProps("spark.executor.memory") should be ("5g")
    sysProps("spark.executor.cores") should be ("5")
    sysProps("spark.yarn.queue") should be ("thequeue")
    sysProps("spark.executor.instances") should be ("6")
    sysProps("spark.yarn.dist.files") should include regex (".*file1.txt,.*file2.txt")
    sysProps("spark.yarn.dist.archives") should include regex (".*archive1.txt,.*archive2.txt")
    sysProps("spark.yarn.dist.jars") should include
      regex (".*one.jar,.*two.jar,.*three.jar,.*thejar.jar")
    sysProps("SPARK_SUBMIT") should be ("true")
    sysProps("spark.ui.enabled") should be ("false")
  }

  test("handles standalone cluster mode") {
    testStandaloneCluster(useRest = true)
  }

  test("handles legacy standalone cluster mode") {
    testStandaloneCluster(useRest = false)
  }

  /**
   * Test whether the launch environment is correctly set up in standalone cluster mode.
   * @param useRest whether to use the REST submission gateway introduced in Spark 1.3
   */
  private def testStandaloneCluster(useRest: Boolean): Unit = {
    val clArgs = Seq(
      "--deploy-mode", "cluster",
      "--master", "spark://h:p",
      "--class", "org.SomeClass",
      "--supervise",
      "--driver-memory", "4g",
      "--driver-cores", "5",
      "--conf", "spark.ui.enabled=false",
      "thejar.jar",
      "arg1", "arg2")
    val appArgs = new SparkSubmitArguments(clArgs)
    appArgs.useRest = useRest
    val (childArgs, classpath, sysProps, mainClass) = prepareSubmitEnvironment(appArgs)
    val childArgsStr = childArgs.mkString(" ")
    if (useRest) {
      childArgsStr should endWith ("thejar.jar org.SomeClass arg1 arg2")
      mainClass should be ("org.apache.spark.deploy.rest.RestSubmissionClient")
    } else {
      childArgsStr should startWith ("--supervise --memory 4g --cores 5")
      childArgsStr should include regex "launch spark://h:p .*thejar.jar org.SomeClass arg1 arg2"
      mainClass should be ("org.apache.spark.deploy.Client")
    }
    classpath should have size 0
    sysProps should have size 9
    sysProps.keys should contain ("SPARK_SUBMIT")
    sysProps.keys should contain ("spark.master")
    sysProps.keys should contain ("spark.app.name")
    sysProps.keys should contain ("spark.jars")
    sysProps.keys should contain ("spark.driver.memory")
    sysProps.keys should contain ("spark.driver.cores")
    sysProps.keys should contain ("spark.driver.supervise")
    sysProps.keys should contain ("spark.ui.enabled")
    sysProps.keys should contain ("spark.submit.deployMode")
    sysProps("spark.ui.enabled") should be ("false")
  }

  test("handles standalone client mode") {
    val clArgs = Seq(
      "--deploy-mode", "client",
      "--master", "spark://h:p",
      "--executor-memory", "5g",
      "--total-executor-cores", "5",
      "--class", "org.SomeClass",
      "--driver-memory", "4g",
      "--conf", "spark.ui.enabled=false",
      "thejar.jar",
      "arg1", "arg2")
    val appArgs = new SparkSubmitArguments(clArgs)
    val (childArgs, classpath, sysProps, mainClass) = prepareSubmitEnvironment(appArgs)
    childArgs.mkString(" ") should be ("arg1 arg2")
    mainClass should be ("org.SomeClass")
    classpath should have length (1)
    classpath(0) should endWith ("thejar.jar")
    sysProps("spark.executor.memory") should be ("5g")
    sysProps("spark.cores.max") should be ("5")
    sysProps("spark.ui.enabled") should be ("false")
  }

  test("handles mesos client mode") {
    val clArgs = Seq(
      "--deploy-mode", "client",
      "--master", "mesos://h:p",
      "--executor-memory", "5g",
      "--total-executor-cores", "5",
      "--class", "org.SomeClass",
      "--driver-memory", "4g",
      "--conf", "spark.ui.enabled=false",
      "thejar.jar",
      "arg1", "arg2")
    val appArgs = new SparkSubmitArguments(clArgs)
    val (childArgs, classpath, sysProps, mainClass) = prepareSubmitEnvironment(appArgs)
    childArgs.mkString(" ") should be ("arg1 arg2")
    mainClass should be ("org.SomeClass")
    classpath should have length (1)
    classpath(0) should endWith ("thejar.jar")
    sysProps("spark.executor.memory") should be ("5g")
    sysProps("spark.cores.max") should be ("5")
    sysProps("spark.ui.enabled") should be ("false")
  }

  test("handles confs with flag equivalents") {
    val clArgs = Seq(
      "--deploy-mode", "cluster",
      "--executor-memory", "5g",
      "--class", "org.SomeClass",
      "--conf", "spark.executor.memory=4g",
      "--conf", "spark.master=yarn",
      "thejar.jar",
      "arg1", "arg2")
    val appArgs = new SparkSubmitArguments(clArgs)
    val (_, _, sysProps, mainClass) = prepareSubmitEnvironment(appArgs)
    sysProps("spark.executor.memory") should be ("5g")
    sysProps("spark.master") should be ("yarn")
    sysProps("spark.submit.deployMode") should be ("cluster")
    mainClass should be ("org.apache.spark.deploy.yarn.Client")
  }

  test("SPARK-21568 ConsoleProgressBar should be enabled only in shells") {
    val clArgs1 = Seq("--class", "org.apache.spark.repl.Main", "spark-shell")
    val appArgs1 = new SparkSubmitArguments(clArgs1)
    val (_, _, sysProps1, _) = prepareSubmitEnvironment(appArgs1)
    sysProps1(UI_SHOW_CONSOLE_PROGRESS.key) should be ("true")

    val clArgs2 = Seq("--class", "org.SomeClass", "thejar.jar")
    val appArgs2 = new SparkSubmitArguments(clArgs2)
    val (_, _, sysProps2, _) = prepareSubmitEnvironment(appArgs2)
    sysProps2.keys should not contain UI_SHOW_CONSOLE_PROGRESS.key
  }

  test("launch simple application with spark-submit") {
    val unusedJar = TestUtils.createJarWithClasses(Seq.empty)
    val args = Seq(
      "--class", SimpleApplicationTest.getClass.getName.stripSuffix("$"),
      "--name", "testApp",
      "--master", "local",
      "--conf", "spark.ui.enabled=false",
      "--conf", "spark.master.rest.enabled=false",
      unusedJar.toString)
    runSparkSubmit(args)
  }

  test("launch simple application with spark-submit with redaction") {
    val testDir = Utils.createTempDir()
    testDir.deleteOnExit()
    val testDirPath = new Path(testDir.getAbsolutePath())
    val unusedJar = TestUtils.createJarWithClasses(Seq.empty)
    val fileSystem = Utils.getHadoopFileSystem("/",
      SparkHadoopUtil.get.newConfiguration(new SparkConf()))
    try {
      val args = Seq(
        "--class", SimpleApplicationTest.getClass.getName.stripSuffix("$"),
        "--name", "testApp",
        "--master", "local",
        "--conf", "spark.ui.enabled=false",
        "--conf", "spark.master.rest.enabled=false",
        "--conf", "spark.executorEnv.HADOOP_CREDSTORE_PASSWORD=secret_password",
        "--conf", "spark.eventLog.enabled=true",
        "--conf", "spark.eventLog.testing=true",
        "--conf", s"spark.eventLog.dir=${testDirPath.toUri.toString}",
        "--conf", "spark.hadoop.fs.defaultFS=unsupported://example.com",
        unusedJar.toString)
      runSparkSubmit(args)
      val listStatus = fileSystem.listStatus(testDirPath)
      val logData = EventLoggingListener.openEventLog(listStatus.last.getPath, fileSystem)
      Source.fromInputStream(logData).getLines().foreach { line =>
        assert(!line.contains("secret_password"))
      }
    } finally {
      Utils.deleteRecursively(testDir)
    }
  }

  test("includes jars passed in through --jars") {
    val unusedJar = TestUtils.createJarWithClasses(Seq.empty)
    val jar1 = TestUtils.createJarWithClasses(Seq("SparkSubmitClassA"))
    val jar2 = TestUtils.createJarWithClasses(Seq("SparkSubmitClassB"))
    val jarsString = Seq(jar1, jar2).map(j => j.toString).mkString(",")
    val args = Seq(
      "--class", JarCreationTest.getClass.getName.stripSuffix("$"),
      "--name", "testApp",
      "--master", "local-cluster[2,1,1024]",
      "--conf", "spark.ui.enabled=false",
      "--conf", "spark.master.rest.enabled=false",
      "--jars", jarsString,
      unusedJar.toString, "SparkSubmitClassA", "SparkSubmitClassB")
    runSparkSubmit(args)
  }

  // SPARK-7287
  test("includes jars passed in through --packages") {
    val unusedJar = TestUtils.createJarWithClasses(Seq.empty)
    val main = MavenCoordinate("my.great.lib", "mylib", "0.1")
    val dep = MavenCoordinate("my.great.dep", "mylib", "0.1")
    IvyTestUtils.withRepository(main, Some(dep.toString), None) { repo =>
      val args = Seq(
        "--class", JarCreationTest.getClass.getName.stripSuffix("$"),
        "--name", "testApp",
        "--master", "local-cluster[2,1,1024]",
        "--packages", Seq(main, dep).mkString(","),
        "--repositories", repo,
        "--conf", "spark.ui.enabled=false",
        "--conf", "spark.master.rest.enabled=false",
        unusedJar.toString,
        "my.great.lib.MyLib", "my.great.dep.MyLib")
      runSparkSubmit(args)
    }
  }

  test("includes jars passed through spark.jars.packages and spark.jars.repositories") {
    val unusedJar = TestUtils.createJarWithClasses(Seq.empty)
    val main = MavenCoordinate("my.great.lib", "mylib", "0.1")
    val dep = MavenCoordinate("my.great.dep", "mylib", "0.1")
    // Test using "spark.jars.packages" and "spark.jars.repositories" configurations.
    IvyTestUtils.withRepository(main, Some(dep.toString), None) { repo =>
      val args = Seq(
        "--class", JarCreationTest.getClass.getName.stripSuffix("$"),
        "--name", "testApp",
        "--master", "local-cluster[2,1,1024]",
        "--conf", "spark.jars.packages=my.great.lib:mylib:0.1,my.great.dep:mylib:0.1",
        "--conf", s"spark.jars.repositories=$repo",
        "--conf", "spark.ui.enabled=false",
        "--conf", "spark.master.rest.enabled=false",
        unusedJar.toString,
        "my.great.lib.MyLib", "my.great.dep.MyLib")
      runSparkSubmit(args)
    }
  }

  // TODO(SPARK-9603): Building a package is flaky on Jenkins Maven builds.
  // See https://gist.github.com/shivaram/3a2fecce60768a603dac for a error log
  ignore("correctly builds R packages included in a jar with --packages") {
    assume(RUtils.isRInstalled, "R isn't installed on this machine.")
    // Check if the SparkR package is installed
    assume(RUtils.isSparkRInstalled, "SparkR is not installed in this build.")
    val main = MavenCoordinate("my.great.lib", "mylib", "0.1")
    val sparkHome = sys.props.getOrElse("spark.test.home", fail("spark.test.home is not set!"))
    val rScriptDir = Seq(
      sparkHome, "R", "pkg", "tests", "fulltests", "packageInAJarTest.R").mkString(File.separator)
    assert(new File(rScriptDir).exists)
    IvyTestUtils.withRepository(main, None, None, withR = true) { repo =>
      val args = Seq(
        "--name", "testApp",
        "--master", "local-cluster[2,1,1024]",
        "--packages", main.toString,
        "--repositories", repo,
        "--verbose",
        "--conf", "spark.ui.enabled=false",
        rScriptDir)
      runSparkSubmit(args)
    }
  }

  test("include an external JAR in SparkR") {
    assume(RUtils.isRInstalled, "R isn't installed on this machine.")
    val sparkHome = sys.props.getOrElse("spark.test.home", fail("spark.test.home is not set!"))
    // Check if the SparkR package is installed
    assume(RUtils.isSparkRInstalled, "SparkR is not installed in this build.")
    val rScriptDir =
      Seq(sparkHome, "R", "pkg", "tests", "fulltests", "jarTest.R").mkString(File.separator)
    assert(new File(rScriptDir).exists)

    // compile a small jar containing a class that will be called from R code.
    val tempDir = Utils.createTempDir()
    val srcDir = new File(tempDir, "sparkrtest")
    srcDir.mkdirs()
    val excSource = new JavaSourceFromString(new File(srcDir, "DummyClass").toURI.getPath,
      """package sparkrtest;
        |
        |public class DummyClass implements java.io.Serializable {
        |  public static String helloWorld(String arg) { return "Hello " + arg; }
        |  public static int addStuff(int arg1, int arg2) { return arg1 + arg2; }
        |}
      """.stripMargin)
    val excFile = TestUtils.createCompiledClass("DummyClass", srcDir, excSource, Seq.empty)
    val jarFile = new File(tempDir, "sparkRTestJar-%s.jar".format(System.currentTimeMillis()))
    val jarURL = TestUtils.createJar(Seq(excFile), jarFile, directoryPrefix = Some("sparkrtest"))

    val args = Seq(
      "--name", "testApp",
      "--master", "local",
      "--jars", jarURL.toString,
      "--verbose",
      "--conf", "spark.ui.enabled=false",
      rScriptDir)
    runSparkSubmit(args)
  }

  test("resolves command line argument paths correctly") {
    val jars = "/jar1,/jar2"                 // --jars
    val files = "local:/file1,file2"          // --files
    val archives = "file:/archive1,archive2" // --archives
    val pyFiles = "py-file1,py-file2"        // --py-files

    // Test jars and files
    val clArgs = Seq(
      "--master", "local",
      "--class", "org.SomeClass",
      "--jars", jars,
      "--files", files,
      "thejar.jar")
    val appArgs = new SparkSubmitArguments(clArgs)
    val sysProps = SparkSubmit.prepareSubmitEnvironment(appArgs)._3
    appArgs.jars should be (Utils.resolveURIs(jars))
    appArgs.files should be (Utils.resolveURIs(files))
    sysProps("spark.jars") should be (Utils.resolveURIs(jars + ",thejar.jar"))
    sysProps("spark.files") should be (Utils.resolveURIs(files))

    // Test files and archives (Yarn)
    val clArgs2 = Seq(
      "--master", "yarn",
      "--class", "org.SomeClass",
      "--files", files,
      "--archives", archives,
      "thejar.jar"
    )
    val appArgs2 = new SparkSubmitArguments(clArgs2)
    val sysProps2 = SparkSubmit.prepareSubmitEnvironment(appArgs2)._3
    appArgs2.files should be (Utils.resolveURIs(files))
    appArgs2.archives should be (Utils.resolveURIs(archives))
    sysProps2("spark.yarn.dist.files") should be (Utils.resolveURIs(files))
    sysProps2("spark.yarn.dist.archives") should be (Utils.resolveURIs(archives))

    // Test python files
    val clArgs3 = Seq(
      "--master", "local",
      "--py-files", pyFiles,
      "--conf", "spark.pyspark.driver.python=python3.4",
      "--conf", "spark.pyspark.python=python3.5",
      "mister.py"
    )
    val appArgs3 = new SparkSubmitArguments(clArgs3)
    val sysProps3 = SparkSubmit.prepareSubmitEnvironment(appArgs3)._3
    appArgs3.pyFiles should be (Utils.resolveURIs(pyFiles))
    sysProps3("spark.submit.pyFiles") should be (
      PythonRunner.formatPaths(Utils.resolveURIs(pyFiles)).mkString(","))
    sysProps3(PYSPARK_DRIVER_PYTHON.key) should be ("python3.4")
    sysProps3(PYSPARK_PYTHON.key) should be ("python3.5")
  }

  test("resolves config paths correctly") {
    val jars = "/jar1,/jar2" // spark.jars
    val files = "local:/file1,file2" // spark.files / spark.yarn.dist.files
    val archives = "file:/archive1,archive2" // spark.yarn.dist.archives
    val pyFiles = "py-file1,py-file2" // spark.submit.pyFiles

    val tmpDir = Utils.createTempDir()

    // Test jars and files
    val f1 = File.createTempFile("test-submit-jars-files", "", tmpDir)
    val writer1 = new PrintWriter(f1)
    writer1.println("spark.jars " + jars)
    writer1.println("spark.files " + files)
    writer1.close()
    val clArgs = Seq(
      "--master", "local",
      "--class", "org.SomeClass",
      "--properties-file", f1.getPath,
      "thejar.jar"
    )
    val appArgs = new SparkSubmitArguments(clArgs)
    val sysProps = SparkSubmit.prepareSubmitEnvironment(appArgs)._3
    sysProps("spark.jars") should be(Utils.resolveURIs(jars + ",thejar.jar"))
    sysProps("spark.files") should be(Utils.resolveURIs(files))

    // Test files and archives (Yarn)
    val f2 = File.createTempFile("test-submit-files-archives", "", tmpDir)
    val writer2 = new PrintWriter(f2)
    writer2.println("spark.yarn.dist.files " + files)
    writer2.println("spark.yarn.dist.archives " + archives)
    writer2.close()
    val clArgs2 = Seq(
      "--master", "yarn",
      "--class", "org.SomeClass",
      "--properties-file", f2.getPath,
      "thejar.jar"
    )
    val appArgs2 = new SparkSubmitArguments(clArgs2)
    val sysProps2 = SparkSubmit.prepareSubmitEnvironment(appArgs2)._3
    sysProps2("spark.yarn.dist.files") should be(Utils.resolveURIs(files))
    sysProps2("spark.yarn.dist.archives") should be(Utils.resolveURIs(archives))

    // Test python files
    val f3 = File.createTempFile("test-submit-python-files", "", tmpDir)
    val writer3 = new PrintWriter(f3)
    writer3.println("spark.submit.pyFiles " + pyFiles)
    writer3.close()
    val clArgs3 = Seq(
      "--master", "local",
      "--properties-file", f3.getPath,
      "mister.py"
    )
    val appArgs3 = new SparkSubmitArguments(clArgs3)
    val sysProps3 = SparkSubmit.prepareSubmitEnvironment(appArgs3)._3
    sysProps3("spark.submit.pyFiles") should be(
      PythonRunner.formatPaths(Utils.resolveURIs(pyFiles)).mkString(","))

    // Test remote python files
    val f4 = File.createTempFile("test-submit-remote-python-files", "", tmpDir)
    val writer4 = new PrintWriter(f4)
    val remotePyFiles = "hdfs:///tmp/file1.py,hdfs:///tmp/file2.py"
    writer4.println("spark.submit.pyFiles " + remotePyFiles)
    writer4.close()
    val clArgs4 = Seq(
      "--master", "yarn",
      "--deploy-mode", "cluster",
      "--properties-file", f4.getPath,
      "hdfs:///tmp/mister.py"
    )
    val appArgs4 = new SparkSubmitArguments(clArgs4)
    val sysProps4 = SparkSubmit.prepareSubmitEnvironment(appArgs4)._3
    // Should not format python path for yarn cluster mode
    sysProps4("spark.submit.pyFiles") should be(
      Utils.resolveURIs(remotePyFiles)
    )
  }

  test("user classpath first in driver") {
    val systemJar = TestUtils.createJarWithFiles(Map("test.resource" -> "SYSTEM"))
    val userJar = TestUtils.createJarWithFiles(Map("test.resource" -> "USER"))
    val args = Seq(
      "--class", UserClasspathFirstTest.getClass.getName.stripSuffix("$"),
      "--name", "testApp",
      "--master", "local",
      "--conf", "spark.driver.extraClassPath=" + systemJar,
      "--conf", "spark.driver.userClassPathFirst=true",
      "--conf", "spark.ui.enabled=false",
      "--conf", "spark.master.rest.enabled=false",
      userJar.toString)
    runSparkSubmit(args)
  }

  test("SPARK_CONF_DIR overrides spark-defaults.conf") {
    forConfDir(Map("spark.executor.memory" -> "2.3g")) { path =>
      val unusedJar = TestUtils.createJarWithClasses(Seq.empty)
      val args = Seq(
        "--class", SimpleApplicationTest.getClass.getName.stripSuffix("$"),
        "--name", "testApp",
        "--master", "local",
        unusedJar.toString)
      val appArgs = new SparkSubmitArguments(args, Map("SPARK_CONF_DIR" -> path))
      assert(appArgs.propertiesFile != null)
      assert(appArgs.propertiesFile.startsWith(path))
      appArgs.executorMemory should be ("2.3g")
    }
  }

  test("comma separated list of files are unioned correctly") {
    val left = Option("/tmp/a.jar,/tmp/b.jar")
    val right = Option("/tmp/c.jar,/tmp/a.jar")
    val emptyString = Option("")
    Utils.unionFileLists(left, right) should be (Set("/tmp/a.jar", "/tmp/b.jar", "/tmp/c.jar"))
    Utils.unionFileLists(emptyString, emptyString) should be (Set.empty)
    Utils.unionFileLists(Option("/tmp/a.jar"), emptyString) should be (Set("/tmp/a.jar"))
    Utils.unionFileLists(emptyString, Option("/tmp/a.jar")) should be (Set("/tmp/a.jar"))
    Utils.unionFileLists(None, Option("/tmp/a.jar")) should be (Set("/tmp/a.jar"))
    Utils.unionFileLists(Option("/tmp/a.jar"), None) should be (Set("/tmp/a.jar"))
  }

  test("support glob path") {
    val tmpJarDir = Utils.createTempDir()
    val jar1 = TestUtils.createJarWithFiles(Map("test.resource" -> "1"), tmpJarDir)
    val jar2 = TestUtils.createJarWithFiles(Map("test.resource" -> "USER"), tmpJarDir)

    val tmpFileDir = Utils.createTempDir()
    val file1 = File.createTempFile("tmpFile1", "", tmpFileDir)
    val file2 = File.createTempFile("tmpFile2", "", tmpFileDir)

    val tmpPyFileDir = Utils.createTempDir()
    val pyFile1 = File.createTempFile("tmpPy1", ".py", tmpPyFileDir)
    val pyFile2 = File.createTempFile("tmpPy2", ".egg", tmpPyFileDir)

    val tmpArchiveDir = Utils.createTempDir()
    val archive1 = File.createTempFile("archive1", ".zip", tmpArchiveDir)
    val archive2 = File.createTempFile("archive2", ".zip", tmpArchiveDir)

    val args = Seq(
      "--class", UserClasspathFirstTest.getClass.getName.stripPrefix("$"),
      "--name", "testApp",
      "--master", "yarn",
      "--deploy-mode", "client",
      "--jars", s"${tmpJarDir.getAbsolutePath}/*.jar",
      "--files", s"${tmpFileDir.getAbsolutePath}/tmpFile*",
      "--py-files", s"${tmpPyFileDir.getAbsolutePath}/tmpPy*",
      "--archives", s"${tmpArchiveDir.getAbsolutePath}/*.zip",
      jar2.toString)

    val appArgs = new SparkSubmitArguments(args)
    val sysProps = SparkSubmit.prepareSubmitEnvironment(appArgs)._3
    sysProps("spark.yarn.dist.jars").split(",").toSet should be
      (Set(jar1.toURI.toString, jar2.toURI.toString))
    sysProps("spark.yarn.dist.files").split(",").toSet should be
      (Set(file1.toURI.toString, file2.toURI.toString))
    sysProps("spark.yarn.dist.pyFiles").split(",").toSet should be
      (Set(pyFile1.getAbsolutePath, pyFile2.getAbsolutePath))
    sysProps("spark.yarn.dist.archives").split(",").toSet should be
      (Set(archive1.toURI.toString, archive2.toURI.toString))
  }

  // scalastyle:on println

  private def checkDownloadedFile(sourcePath: String, outputPath: String): Unit = {
    if (sourcePath == outputPath) {
      return
    }

    val sourceUri = new URI(sourcePath)
    val outputUri = new URI(outputPath)
    assert(outputUri.getScheme === "file")

    // The path and filename are preserved.
    assert(outputUri.getPath.endsWith(new Path(sourceUri).getName))
    assert(FileUtils.readFileToString(new File(outputUri.getPath)) ===
      FileUtils.readFileToString(new File(sourceUri.getPath)))
  }

  private def deleteTempOutputFile(outputPath: String): Unit = {
    val outputFile = new File(new URI(outputPath).getPath)
    if (outputFile.exists) {
      outputFile.delete()
    }
  }

  test("downloadFile - invalid url") {
    val sparkConf = new SparkConf(false)
    intercept[IOException] {
      DependencyUtils.downloadFile(
        "abc:/my/file", Utils.createTempDir(), sparkConf, new Configuration(),
        new SecurityManager(sparkConf))
    }
  }

  test("downloadFile - file doesn't exist") {
    val sparkConf = new SparkConf(false)
    val hadoopConf = new Configuration()
    val tmpDir = Utils.createTempDir()
    updateConfWithFakeS3Fs(hadoopConf)
    intercept[FileNotFoundException] {
      DependencyUtils.downloadFile("s3a:/no/such/file", tmpDir, sparkConf, hadoopConf,
        new SecurityManager(sparkConf))
    }
  }

  test("downloadFile does not download local file") {
    val sparkConf = new SparkConf(false)
    val secMgr = new SecurityManager(sparkConf)
    // empty path is considered as local file.
    val tmpDir = Files.createTempDirectory("tmp").toFile
    assert(DependencyUtils.downloadFile("", tmpDir, sparkConf, new Configuration(), secMgr) === "")
    assert(DependencyUtils.downloadFile("/local/file", tmpDir, sparkConf, new Configuration(),
      secMgr) === "/local/file")
  }

  test("download one file to local") {
    val sparkConf = new SparkConf(false)
    val jarFile = File.createTempFile("test", ".jar")
    jarFile.deleteOnExit()
    val content = "hello, world"
    FileUtils.write(jarFile, content)
    val hadoopConf = new Configuration()
    val tmpDir = Files.createTempDirectory("tmp").toFile
    updateConfWithFakeS3Fs(hadoopConf)
    val sourcePath = s"s3a://${jarFile.toURI.getPath}"
    val outputPath = DependencyUtils.downloadFile(sourcePath, tmpDir, sparkConf, hadoopConf,
      new SecurityManager(sparkConf))
    checkDownloadedFile(sourcePath, outputPath)
    deleteTempOutputFile(outputPath)
  }

  test("download list of files to local") {
    val sparkConf = new SparkConf(false)
    val jarFile = File.createTempFile("test", ".jar")
    jarFile.deleteOnExit()
    val content = "hello, world"
    FileUtils.write(jarFile, content)
    val hadoopConf = new Configuration()
    val tmpDir = Files.createTempDirectory("tmp").toFile
    updateConfWithFakeS3Fs(hadoopConf)
    val sourcePaths = Seq("/local/file", s"s3a://${jarFile.toURI.getPath}")
    val outputPaths = DependencyUtils
      .downloadFileList(sourcePaths.mkString(","), tmpDir, sparkConf, hadoopConf,
        new SecurityManager(sparkConf))
      .split(",")

    assert(outputPaths.length === sourcePaths.length)
    sourcePaths.zip(outputPaths).foreach { case (sourcePath, outputPath) =>
      checkDownloadedFile(sourcePath, outputPath)
      deleteTempOutputFile(outputPath)
    }
  }

  test("Avoid re-upload remote resources in yarn client mode") {
    val hadoopConf = new Configuration()
    updateConfWithFakeS3Fs(hadoopConf)

    val tmpDir = Utils.createTempDir()
    val file = File.createTempFile("tmpFile", "", tmpDir)
    val pyFile = File.createTempFile("tmpPy", ".egg", tmpDir)
    val mainResource = File.createTempFile("tmpPy", ".py", tmpDir)
    val tmpJar = TestUtils.createJarWithFiles(Map("test.resource" -> "USER"), tmpDir)
    val tmpJarPath = s"s3a://${new File(tmpJar.toURI).getAbsolutePath}"

    val args = Seq(
      "--class", UserClasspathFirstTest.getClass.getName.stripPrefix("$"),
      "--name", "testApp",
      "--master", "yarn",
      "--deploy-mode", "client",
      "--jars", tmpJarPath,
      "--files", s"s3a://${file.getAbsolutePath}",
      "--py-files", s"s3a://${pyFile.getAbsolutePath}",
      s"s3a://$mainResource"
      )

    val appArgs = new SparkSubmitArguments(args)
    val sysProps = SparkSubmit.prepareSubmitEnvironment(appArgs, Some(hadoopConf))._3

    // All the resources should still be remote paths, so that YARN client will not upload again.
    sysProps("spark.yarn.dist.jars") should be (tmpJarPath)
    sysProps("spark.yarn.dist.files") should be (s"s3a://${file.getAbsolutePath}")
    sysProps("spark.yarn.dist.pyFiles") should be (s"s3a://${pyFile.getAbsolutePath}")

    // Local repl jars should be a local path.
    sysProps("spark.repl.local.jars") should (startWith("file:"))

    // local py files should not be a URI format.
    sysProps("spark.submit.pyFiles") should (startWith("/"))
  }

  test("download remote resource if it is not supported by yarn service") {
    testRemoteResources(isHttpSchemeBlacklisted = false, supportMockHttpFs = false)
  }

  test("avoid downloading remote resource if it is supported by yarn service") {
    testRemoteResources(isHttpSchemeBlacklisted = false, supportMockHttpFs = true)
  }

  test("force download from blacklisted schemes") {
    testRemoteResources(isHttpSchemeBlacklisted = true, supportMockHttpFs = true)
  }

  private def testRemoteResources(isHttpSchemeBlacklisted: Boolean,
      supportMockHttpFs: Boolean): Unit = {
    val hadoopConf = new Configuration()
    updateConfWithFakeS3Fs(hadoopConf)
    if (supportMockHttpFs) {
      hadoopConf.set("fs.http.impl", classOf[TestFileSystem].getCanonicalName)
      hadoopConf.set("fs.http.impl.disable.cache", "true")
    }

    val tmpDir = Utils.createTempDir()
    val mainResource = File.createTempFile("tmpPy", ".py", tmpDir)
    val tmpS3Jar = TestUtils.createJarWithFiles(Map("test.resource" -> "USER"), tmpDir)
    val tmpS3JarPath = s"s3a://${new File(tmpS3Jar.toURI).getAbsolutePath}"
    val tmpHttpJar = TestUtils.createJarWithFiles(Map("test.resource" -> "USER"), tmpDir)
    val tmpHttpJarPath = s"http://${new File(tmpHttpJar.toURI).getAbsolutePath}"

    val args = Seq(
      "--class", UserClasspathFirstTest.getClass.getName.stripPrefix("$"),
      "--name", "testApp",
      "--master", "yarn",
      "--deploy-mode", "client",
      "--jars", s"$tmpS3JarPath,$tmpHttpJarPath",
      s"s3a://$mainResource"
    ) ++ (
      if (isHttpSchemeBlacklisted) {
        Seq("--conf", "spark.yarn.dist.forceDownloadSchemes=http,https")
      } else {
        Nil
      }
    )

    val appArgs = new SparkSubmitArguments(args)
    val sysProps = SparkSubmit.prepareSubmitEnvironment(appArgs, Some(hadoopConf))._3

    val jars = sysProps("spark.yarn.dist.jars").split(",").toSet

    // The URI of remote S3 resource should still be remote.
    assert(jars.contains(tmpS3JarPath))

    if (supportMockHttpFs) {
      // If Http FS is supported by yarn service, the URI of remote http resource should
      // still be remote.
      assert(jars.contains(tmpHttpJarPath))
    } else {
      // If Http FS is not supported by yarn service, or http scheme is configured to be force
      // downloading, the URI of remote http resource should be changed to a local one.
      val jarName = new File(tmpHttpJar.toURI).getName
      val localHttpJar = jars.filter(_.contains(jarName))
      localHttpJar.size should be(1)
      localHttpJar.head should startWith("file:")
    }
  }

<<<<<<< HEAD
  // NOTE: This is an expensive operation in terms of time (10 seconds+). Use sparingly.
  private def runSparkSubmit(args: Seq[String]): Unit = {
    val sparkHome = sys.props.getOrElse("spark.test.home", fail("spark.test.home is not set!"))
    val sparkSubmitFile = if (Utils.isWindows) {
      new File("..\\bin\\spark-submit.cmd")
    } else {
      new File("../bin/spark-submit")
    }
    val process = Utils.executeCommand(
      Seq(sparkSubmitFile.getCanonicalPath) ++ args,
      new File(sparkHome),
      Map("SPARK_TESTING" -> "1", "SPARK_HOME" -> sparkHome, "HDP_VERSION" -> "2.5.0.0"))

    try {
      val exitCode = failAfter(60 seconds) { process.waitFor() }
      if (exitCode != 0) {
        fail(s"Process returned with exit code $exitCode. See the log4j logs for more detail.")
      }
    } finally {
      // Ensure we still kill the process in case it timed out
      process.destroy()
    }
  }

=======
>>>>>>> 3b5c2a84
  private def forConfDir(defaults: Map[String, String]) (f: String => Unit) = {
    val tmpDir = Utils.createTempDir()

    val defaultsConf = new File(tmpDir.getAbsolutePath, "spark-defaults.conf")
    val writer = new OutputStreamWriter(new FileOutputStream(defaultsConf), StandardCharsets.UTF_8)
    for ((key, value) <- defaults) writer.write(s"$key $value\n")

    writer.close()

    try {
      f(tmpDir.getAbsolutePath)
    } finally {
      Utils.deleteRecursively(tmpDir)
    }
  }

  private def updateConfWithFakeS3Fs(conf: Configuration): Unit = {
    conf.set("fs.s3a.impl", classOf[TestFileSystem].getCanonicalName)
    conf.set("fs.s3a.impl.disable.cache", "true")
  }
}

object SparkSubmitSuite extends SparkFunSuite with TimeLimits {
  // NOTE: This is an expensive operation in terms of time (10 seconds+). Use sparingly.
  def runSparkSubmit(args: Seq[String], root: String = ".."): Unit = {
    val sparkHome = sys.props.getOrElse("spark.test.home", fail("spark.test.home is not set!"))
    val sparkSubmitFile = if (Utils.isWindows) {
      new File(s"$root\\bin\\spark-submit.cmd")
    } else {
      new File(s"$root/bin/spark-submit")
    }
    val process = Utils.executeCommand(
      Seq(sparkSubmitFile.getCanonicalPath) ++ args,
      new File(sparkHome),
      Map("SPARK_TESTING" -> "1", "SPARK_HOME" -> sparkHome))

    try {
      val exitCode = failAfter(60 seconds) { process.waitFor() }
      if (exitCode != 0) {
        fail(s"Process returned with exit code $exitCode. See the log4j logs for more detail.")
      }
    } finally {
      // Ensure we still kill the process in case it timed out
      process.destroy()
    }
  }
}

object JarCreationTest extends Logging {
  def main(args: Array[String]) {
    Utils.configTestLog4j("INFO")
    val conf = new SparkConf()
    val sc = new SparkContext(conf)
    val result = sc.makeRDD(1 to 100, 10).mapPartitions { x =>
      var exception: String = null
      try {
        Utils.classForName(args(0))
        Utils.classForName(args(1))
      } catch {
        case t: Throwable =>
          exception = t + "\n" + Utils.exceptionString(t)
          exception = exception.replaceAll("\n", "\n\t")
      }
      Option(exception).toSeq.iterator
    }.collect()
    if (result.nonEmpty) {
      throw new Exception("Could not load user class from jar:\n" + result(0))
    }
    sc.stop()
  }
}

object SimpleApplicationTest {
  def main(args: Array[String]) {
    Utils.configTestLog4j("INFO")
    val conf = new SparkConf()
    val sc = new SparkContext(conf)
    val configs = Seq("spark.master", "spark.app.name")
    for (config <- configs) {
      val masterValue = conf.get(config)
      val executorValues = sc
        .makeRDD(1 to 100, 10)
        .map(x => SparkEnv.get.conf.get(config))
        .collect()
        .distinct
      if (executorValues.size != 1) {
        throw new SparkException(s"Inconsistent values for $config: $executorValues")
      }
      val executorValue = executorValues(0)
      if (executorValue != masterValue) {
        throw new SparkException(
          s"Master had $config=$masterValue but executor had $config=$executorValue")
      }
    }
    sc.stop()
  }
}

object UserClasspathFirstTest {
  def main(args: Array[String]) {
    val ccl = Thread.currentThread().getContextClassLoader()
    val resource = ccl.getResourceAsStream("test.resource")
    val bytes = ByteStreams.toByteArray(resource)
    val contents = new String(bytes, 0, bytes.length, StandardCharsets.UTF_8)
    if (contents != "USER") {
      throw new SparkException("Should have read user resource, but instead read: " + contents)
    }
  }
}

class TestFileSystem extends org.apache.hadoop.fs.LocalFileSystem {
  private def local(path: Path): Path = {
    // Ignore the scheme for testing.
    new Path(path.toUri.getPath)
  }

  private def toRemote(status: FileStatus): FileStatus = {
    val path = s"s3a://${status.getPath.toUri.getPath}"
    status.setPath(new Path(path))
    status
  }

  override def isFile(path: Path): Boolean = super.isFile(local(path))

  override def globStatus(pathPattern: Path): Array[FileStatus] = {
    val newPath = new Path(pathPattern.toUri.getPath)
    super.globStatus(newPath).map(toRemote)
  }

  override def listStatus(path: Path): Array[FileStatus] = {
    super.listStatus(local(path)).map(toRemote)
  }

  override def copyToLocalFile(src: Path, dst: Path): Unit = {
    super.copyToLocalFile(local(src), dst)
  }

  override def open(path: Path): FSDataInputStream = super.open(local(path))
}<|MERGE_RESOLUTION|>--- conflicted
+++ resolved
@@ -976,33 +976,6 @@
     }
   }
 
-<<<<<<< HEAD
-  // NOTE: This is an expensive operation in terms of time (10 seconds+). Use sparingly.
-  private def runSparkSubmit(args: Seq[String]): Unit = {
-    val sparkHome = sys.props.getOrElse("spark.test.home", fail("spark.test.home is not set!"))
-    val sparkSubmitFile = if (Utils.isWindows) {
-      new File("..\\bin\\spark-submit.cmd")
-    } else {
-      new File("../bin/spark-submit")
-    }
-    val process = Utils.executeCommand(
-      Seq(sparkSubmitFile.getCanonicalPath) ++ args,
-      new File(sparkHome),
-      Map("SPARK_TESTING" -> "1", "SPARK_HOME" -> sparkHome, "HDP_VERSION" -> "2.5.0.0"))
-
-    try {
-      val exitCode = failAfter(60 seconds) { process.waitFor() }
-      if (exitCode != 0) {
-        fail(s"Process returned with exit code $exitCode. See the log4j logs for more detail.")
-      }
-    } finally {
-      // Ensure we still kill the process in case it timed out
-      process.destroy()
-    }
-  }
-
-=======
->>>>>>> 3b5c2a84
   private def forConfDir(defaults: Map[String, String]) (f: String => Unit) = {
     val tmpDir = Utils.createTempDir()
 
@@ -1037,7 +1010,7 @@
     val process = Utils.executeCommand(
       Seq(sparkSubmitFile.getCanonicalPath) ++ args,
       new File(sparkHome),
-      Map("SPARK_TESTING" -> "1", "SPARK_HOME" -> sparkHome))
+      Map("SPARK_TESTING" -> "1", "SPARK_HOME" -> sparkHome, "HDP_VERSION" -> "2.5.0.0"))
 
     try {
       val exitCode = failAfter(60 seconds) { process.waitFor() }
