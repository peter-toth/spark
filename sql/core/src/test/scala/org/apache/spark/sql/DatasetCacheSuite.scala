/*
 * Licensed to the Apache Software Foundation (ASF) under one or more
 * contributor license agreements.  See the NOTICE file distributed with
 * this work for additional information regarding copyright ownership.
 * The ASF licenses this file to You under the Apache License, Version 2.0
 * (the "License"); you may not use this file except in compliance with
 * the License.  You may obtain a copy of the License at
 *
 *    http://www.apache.org/licenses/LICENSE-2.0
 *
 * Unless required by applicable law or agreed to in writing, software
 * distributed under the License is distributed on an "AS IS" BASIS,
 * WITHOUT WARRANTIES OR CONDITIONS OF ANY KIND, either express or implied.
 * See the License for the specific language governing permissions and
 * limitations under the License.
 */

package org.apache.spark.sql

import org.scalatest.concurrent.TimeLimits
import org.scalatest.time.SpanSugar._

import org.apache.spark.sql.execution.columnar.{InMemoryRelation, InMemoryTableScanExec}
import org.apache.spark.sql.functions._
import org.apache.spark.sql.test.SharedSparkSession
import org.apache.spark.storage.StorageLevel


class DatasetCacheSuite extends QueryTest with SharedSparkSession with TimeLimits {
  import testImplicits._

  /**
   * Asserts that a cached [[Dataset]] will be built using the given number of other cached results.
   */
  private def assertCacheDependency(df: DataFrame, numOfCachesDependedUpon: Int = 1): Unit = {
    val plan = df.queryExecution.withCachedData
    assert(plan.isInstanceOf[InMemoryRelation])
    val internalPlan = plan.asInstanceOf[InMemoryRelation].cacheBuilder.cachedPlan
    assert(internalPlan.find(_.isInstanceOf[InMemoryTableScanExec]).size == numOfCachesDependedUpon)
  }

  test("get storage level") {
    val ds1 = Seq("1", "2").toDS().as("a")
    val ds2 = Seq(2, 3).toDS().as("b")

    // default storage level
    ds1.persist()
    ds2.cache()
    assert(ds1.storageLevel == StorageLevel.MEMORY_AND_DISK)
    assert(ds2.storageLevel == StorageLevel.MEMORY_AND_DISK)
    // unpersist
    ds1.unpersist(blocking = true)
    assert(ds1.storageLevel == StorageLevel.NONE)
    // non-default storage level
    ds1.persist(StorageLevel.MEMORY_ONLY_2)
    assert(ds1.storageLevel == StorageLevel.MEMORY_ONLY_2)
    // joined Dataset should not be persisted
    val joined = ds1.joinWith(ds2, $"a.value" === $"b.value")
    assert(joined.storageLevel == StorageLevel.NONE)
  }

  test("persist and unpersist") {
    val ds = Seq(("a", 1), ("b", 2), ("c", 3)).toDS().select(expr("_2 + 1").as[Int])
    val cached = ds.cache()
    // count triggers the caching action. It should not throw.
    cached.count()
    // Make sure, the Dataset is indeed cached.
    assertCached(cached)
    // Check result.
    checkDataset(
      cached,
      2, 3, 4)
    // Drop the cache.
    cached.unpersist(blocking = true)
    assert(cached.storageLevel == StorageLevel.NONE, "The Dataset should not be cached.")
  }

  test("persist and then rebind right encoder when join 2 datasets") {
    val ds1 = Seq("1", "2").toDS().as("a")
    val ds2 = Seq(2, 3).toDS().as("b")

    ds1.persist()
    assertCached(ds1)
    ds2.persist()
    assertCached(ds2)

    val joined = ds1.joinWith(ds2, $"a.value" === $"b.value")
    checkDataset(joined, ("2", 2))
    assertCached(joined, 2)

    ds1.unpersist(blocking = true)
    assert(ds1.storageLevel == StorageLevel.NONE, "The Dataset ds1 should not be cached.")
    ds2.unpersist(blocking = true)
    assert(ds2.storageLevel == StorageLevel.NONE, "The Dataset ds2 should not be cached.")
  }

  test("persist and then groupBy columns asKey, map") {
    val ds = Seq(("a", 10), ("a", 20), ("b", 1), ("b", 2), ("c", 1)).toDS()
    val grouped = ds.groupByKey(_._1)
    val agged = grouped.mapGroups { case (g, iter) => (g, iter.map(_._2).sum) }
    agged.persist()

    checkDataset(
      agged.filter(_._1 == "b"),
      ("b", 3))
    assertCached(agged.filter(_._1 == "b"))

    ds.unpersist(blocking = true)
    assert(ds.storageLevel == StorageLevel.NONE, "The Dataset ds should not be cached.")
    agged.unpersist(blocking = true)
    assert(agged.storageLevel == StorageLevel.NONE, "The Dataset agged should not be cached.")
  }

  test("persist and then withColumn") {
    val df = Seq(("test", 1)).toDF("s", "i")
    val df2 = df.withColumn("newColumn", lit(1))

    df.cache()
    assertCached(df)
    assertCached(df2)

    df.count()
    assertCached(df2)

    df.unpersist(blocking = true)
    assert(df.storageLevel == StorageLevel.NONE)
  }

  test("cache UDF result correctly") {
    val expensiveUDF = udf({x: Int => Thread.sleep(2000); x})
    val df = spark.range(0, 2).toDF("a").repartition(1).withColumn("b", expensiveUDF($"a"))
    val df2 = df.agg(sum(df("b")))

    df.cache()
    df.count()
    assertCached(df2)

    // udf has been evaluated during caching, and thus should not be re-evaluated here
    failAfter(2.seconds) {
      df2.collect()
    }

    df.unpersist(blocking = true)
    assert(df.storageLevel == StorageLevel.NONE)
  }

  test("SPARK-24613 Cache with UDF could not be matched with subsequent dependent caches") {
    val udf1 = udf({x: Int => x + 1})
    val df = spark.range(0, 10).toDF("a").withColumn("b", udf1($"a"))
    val df2 = df.agg(sum(df("b")))

    df.cache()
    df.count()
    df2.cache()

    assertCacheDependency(df2)
  }

  test("SPARK-24596 Non-cascading Cache Invalidation") {
    val df = Seq(("a", 1), ("b", 2)).toDF("s", "i")
    val df2 = df.filter('i > 1)
    val df3 = df.filter('i < 2)

    df2.cache()
    df.cache()
    df.count()
    df3.cache()

    df.unpersist(blocking = true)

    // df un-cached; df2 and df3's cache plan re-compiled
    assert(df.storageLevel == StorageLevel.NONE)
    assertCacheDependency(df2, 0)
    assertCacheDependency(df3, 0)
  }

  test("SPARK-24596 Non-cascading Cache Invalidation - verify cached data reuse") {
    val expensiveUDF = udf({ x: Int => Thread.sleep(5000); x })
    val df = spark.range(0, 5).toDF("a")
    val df1 = df.withColumn("b", expensiveUDF($"a"))
    val df2 = df1.groupBy('a).agg(sum('b))
    val df3 = df.agg(sum('a))

    df1.cache()
    df2.cache()
    df2.collect()
    df3.cache()

    assertCacheDependency(df2)

    df1.unpersist(blocking = true)

    // df1 un-cached; df2's cache plan stays the same
    assert(df1.storageLevel == StorageLevel.NONE)
    assertCacheDependency(df1.groupBy('a).agg(sum('b)))

    val df4 = df1.groupBy('a).agg(sum('b)).agg(sum("sum(b)"))
    assertCached(df4)
    // reuse loaded cache
    failAfter(3.seconds) {
      checkDataset(df4, Row(10))
    }

    val df5 = df.agg(sum('a)).filter($"sum(a)" > 1)
    assertCached(df5)
    // first time use, load cache
    checkDataset(df5, Row(10))
  }

  test("SPARK-26708 Cache data and cached plan should stay consistent") {
    val df = spark.range(0, 5).toDF("a")
    val df1 = df.withColumn("b", 'a + 1)
    val df2 = df.filter('a > 1)

    df.cache()
    // Add df1 to the CacheManager; the buffer is currently empty.
    df1.cache()
    // After calling collect(), df1's buffer has been loaded.
    df1.collect()
    // Add df2 to the CacheManager; the buffer is currently empty.
    df2.cache()

    // Verify that df1 is a InMemoryRelation plan with dependency on another cached plan.
    assertCacheDependency(df1)
    val df1InnerPlan = df1.queryExecution.withCachedData
      .asInstanceOf[InMemoryRelation].cacheBuilder.cachedPlan
    // Verify that df2 is a InMemoryRelation plan with dependency on another cached plan.
    assertCacheDependency(df2)

    df.unpersist(blocking = true)

    // Verify that df1's cache has stayed the same, since df1's cache already has data
    // before df.unpersist().
    val df1Limit = df1.limit(2)
    val df1LimitInnerPlan = df1Limit.queryExecution.withCachedData.collectFirst {
      case i: InMemoryRelation => i.cacheBuilder.cachedPlan
    }
    assert(df1LimitInnerPlan.isDefined && df1LimitInnerPlan.get == df1InnerPlan)

    // Verify that df2's cache has been re-cached, with a new physical plan rid of dependency
    // on df, since df2's cache had not been loaded before df.unpersist().
    val df2Limit = df2.limit(2)
    val df2LimitInnerPlan = df2Limit.queryExecution.withCachedData.collectFirst {
      case i: InMemoryRelation => i.cacheBuilder.cachedPlan
    }
    assert(df2LimitInnerPlan.isDefined &&
      df2LimitInnerPlan.get.find(_.isInstanceOf[InMemoryTableScanExec]).isEmpty)
  }
<<<<<<< HEAD
=======

  test("SPARK-27739 Save stats from optimized plan") {
    withTable("a") {
      spark.range(4)
        .selectExpr("id", "id % 2 AS p")
        .write
        .partitionBy("p")
        .saveAsTable("a")

      val df = sql("SELECT * FROM a WHERE p = 0")
      df.cache()
      df.count()
      df.queryExecution.withCachedData match {
        case i: InMemoryRelation =>
          // Optimized plan has non-default size in bytes
          assert(i.statsOfPlanToCache.sizeInBytes !==
            df.sparkSession.sessionState.conf.defaultSizeInBytes)
      }
    }
  }
>>>>>>> cceb2d6f
}<|MERGE_RESOLUTION|>--- conflicted
+++ resolved
@@ -246,8 +246,6 @@
     assert(df2LimitInnerPlan.isDefined &&
       df2LimitInnerPlan.get.find(_.isInstanceOf[InMemoryTableScanExec]).isEmpty)
   }
-<<<<<<< HEAD
-=======
 
   test("SPARK-27739 Save stats from optimized plan") {
     withTable("a") {
@@ -268,5 +266,4 @@
       }
     }
   }
->>>>>>> cceb2d6f
 }