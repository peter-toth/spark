/*
 * Licensed to the Apache Software Foundation (ASF) under one or more
 * contributor license agreements.  See the NOTICE file distributed with
 * this work for additional information regarding copyright ownership.
 * The ASF licenses this file to You under the Apache License, Version 2.0
 * (the "License"); you may not use this file except in compliance with
 * the License.  You may obtain a copy of the License at
 *
 *    http://www.apache.org/licenses/LICENSE-2.0
 *
 * Unless required by applicable law or agreed to in writing, software
 * distributed under the License is distributed on an "AS IS" BASIS,
 * WITHOUT WARRANTIES OR CONDITIONS OF ANY KIND, either express or implied.
 * See the License for the specific language governing permissions and
 * limitations under the License.
 */

package org.apache.spark.sql.catalyst.analysis

import org.apache.spark.sql.AnalysisException
import org.apache.spark.sql.catalyst.expressions._
import org.apache.spark.sql.catalyst.expressions.SubExprUtils._
import org.apache.spark.sql.catalyst.expressions.aggregate.AggregateExpression
import org.apache.spark.sql.catalyst.optimizer.BooleanSimplification
import org.apache.spark.sql.catalyst.plans._
import org.apache.spark.sql.catalyst.plans.logical._
<<<<<<< HEAD
=======
import org.apache.spark.sql.connector.catalog.TableChange.{AddColumn, DeleteColumn, RenameColumn, UpdateColumnComment, UpdateColumnType}
>>>>>>> cceb2d6f
import org.apache.spark.sql.internal.SQLConf
import org.apache.spark.sql.types._

/**
 * Throws user facing errors when passed invalid queries that fail to analyze.
 */
trait CheckAnalysis extends PredicateHelper {

  protected def isView(nameParts: Seq[String]): Boolean

  import org.apache.spark.sql.connector.catalog.CatalogV2Implicits._

  /**
   * Override to provide additional checks for correct analysis.
   * These rules will be evaluated after our built-in check rules.
   */
  val extendedCheckRules: Seq[LogicalPlan => Unit] = Nil

  protected def failAnalysis(msg: String): Nothing = {
    throw new AnalysisException(msg)
  }

  protected def containsMultipleGenerators(exprs: Seq[Expression]): Boolean = {
    exprs.flatMap(_.collect {
      case e: Generator => e
    }).length > 1
  }

  protected def hasMapType(dt: DataType): Boolean = {
    dt.existsRecursively(_.isInstanceOf[MapType])
  }

  protected def mapColumnInSetOperation(plan: LogicalPlan): Option[Attribute] = plan match {
    case _: Intersect | _: Except | _: Distinct =>
      plan.output.find(a => hasMapType(a.dataType))
    case d: Deduplicate =>
      d.keys.find(a => hasMapType(a.dataType))
    case _ => None
  }

  private def checkLimitClause(limitExpr: Expression): Unit = {
    limitExpr match {
      case e if !e.foldable => failAnalysis(
        "The limit expression must evaluate to a constant value, but got " +
          limitExpr.sql)
      case e if e.dataType != IntegerType => failAnalysis(
        s"The limit expression must be integer type, but got " +
          e.dataType.catalogString)
      case e =>
        e.eval() match {
          case null => failAnalysis(
            s"The evaluated limit expression must not be null, but got ${limitExpr.sql}")
          case v: Int if v < 0 => failAnalysis(
            s"The limit expression must be equal to or greater than 0, but got $v")
          case _ => // OK
        }
    }
  }

  def checkAnalysis(plan: LogicalPlan): Unit = {
    // We transform up and order the rules so as to catch the first possible failure instead
    // of the result of cascading resolution failures.
    plan.foreachUp {

      case p if p.analyzed => // Skip already analyzed sub-plans

      case u: UnresolvedRelation =>
        u.failAnalysis(s"Table or view not found: ${u.multipartIdentifier.quoted}")

      case InsertIntoStatement(u: UnresolvedRelation, _, _, _, _) =>
        failAnalysis(s"Table not found: ${u.multipartIdentifier.quoted}")

      case u: UnresolvedV2Relation if isView(u.originalNameParts) =>
        u.failAnalysis(
          s"Invalid command: '${u.originalNameParts.quoted}' is a view not a table.")

      case u: UnresolvedV2Relation =>
        u.failAnalysis(s"Table not found: ${u.originalNameParts.quoted}")

      case AlterTable(_, _, u: UnresolvedV2Relation, _) if isView(u.originalNameParts) =>
        u.failAnalysis(
          s"Invalid command: '${u.originalNameParts.quoted}' is a view not a table.")

      case AlterTable(_, _, u: UnresolvedV2Relation, _) =>
        failAnalysis(s"Table not found: ${u.originalNameParts.quoted}")

      case DescribeTable(u: UnresolvedV2Relation, _) if isView(u.originalNameParts) =>
        u.failAnalysis(
          s"Invalid command: '${u.originalNameParts.quoted}' is a view not a table.")

      case DescribeTable(u: UnresolvedV2Relation, _) =>
        failAnalysis(s"Table not found: ${u.originalNameParts.quoted}")

      case operator: LogicalPlan =>
        // Check argument data types of higher-order functions downwards first.
        // If the arguments of the higher-order functions are resolved but the type check fails,
        // the argument functions will not get resolved, but we should report the argument type
        // check failure instead of claiming the argument functions are unresolved.
        operator transformExpressionsDown {
          case hof: HigherOrderFunction
              if hof.argumentsResolved && hof.checkArgumentDataTypes().isFailure =>
            hof.checkArgumentDataTypes() match {
              case TypeCheckResult.TypeCheckFailure(message) =>
                hof.failAnalysis(
                  s"cannot resolve '${hof.sql}' due to argument data type mismatch: $message")
            }
        }

        operator transformExpressionsUp {
          case a: Attribute if !a.resolved =>
            val from = operator.inputSet.toSeq.map(_.qualifiedName).mkString(", ")
            a.failAnalysis(s"cannot resolve '${a.sql}' given input columns: [$from]")

          case e: Expression if e.checkInputDataTypes().isFailure =>
            e.checkInputDataTypes() match {
              case TypeCheckResult.TypeCheckFailure(message) =>
                e.failAnalysis(
                  s"cannot resolve '${e.sql}' due to data type mismatch: $message")
            }

          case c: Cast if !c.resolved =>
            failAnalysis(s"invalid cast from ${c.child.dataType.catalogString} to " +
              c.dataType.catalogString)

          case g: Grouping =>
            failAnalysis("grouping() can only be used with GroupingSets/Cube/Rollup")
          case g: GroupingID =>
            failAnalysis("grouping_id() can only be used with GroupingSets/Cube/Rollup")

          case w @ WindowExpression(AggregateExpression(_, _, true, _), _) =>
            failAnalysis(s"Distinct window functions are not supported: $w")

          case w @ WindowExpression(_: OffsetWindowFunction,
            WindowSpecDefinition(_, order, frame: SpecifiedWindowFrame))
             if order.isEmpty || !frame.isOffset =>
            failAnalysis("An offset window function can only be evaluated in an ordered " +
              s"row-based window frame with a single offset: $w")

          case w @ WindowExpression(e, s) =>
            // Only allow window functions with an aggregate expression or an offset window
            // function or a Pandas window UDF.
            e match {
              case _: AggregateExpression | _: OffsetWindowFunction | _: AggregateWindowFunction =>
                w
              case f: PythonUDF if PythonUDF.isWindowPandasUDF(f) =>
                w
              case _ =>
                failAnalysis(s"Expression '$e' not supported within a window function.")
            }

          case s: SubqueryExpression =>
            checkSubqueryExpression(operator, s)
            s
        }

        operator match {
          case etw: EventTimeWatermark =>
            etw.eventTime.dataType match {
              case s: StructType
                if s.find(_.name == "end").map(_.dataType) == Some(TimestampType) =>
              case _: TimestampType =>
              case _ =>
                failAnalysis(
                  s"Event time must be defined on a window or a timestamp, but " +
                  s"${etw.eventTime.name} is of type ${etw.eventTime.dataType.catalogString}")
            }
          case f: Filter if f.condition.dataType != BooleanType =>
            failAnalysis(
              s"filter expression '${f.condition.sql}' " +
                s"of type ${f.condition.dataType.catalogString} is not a boolean.")

          case Filter(condition, _) if hasNullAwarePredicateWithinNot(condition) =>
            failAnalysis("Null-aware predicate sub-queries cannot be used in nested " +
              s"conditions: $condition")

          case j @ Join(_, _, _, Some(condition), _) if condition.dataType != BooleanType =>
            failAnalysis(
              s"join condition '${condition.sql}' " +
                s"of type ${condition.dataType.catalogString} is not a boolean.")

          case Aggregate(groupingExprs, aggregateExprs, child) =>
            def isAggregateExpression(expr: Expression): Boolean = {
              expr.isInstanceOf[AggregateExpression] || PythonUDF.isGroupedAggPandasUDF(expr)
            }

            def checkValidAggregateExpression(expr: Expression): Unit = expr match {
              case expr: Expression if isAggregateExpression(expr) =>
                val aggFunction = expr match {
                  case agg: AggregateExpression => agg.aggregateFunction
                  case udf: PythonUDF => udf
                }
                aggFunction.children.foreach { child =>
                  child.foreach {
                    case expr: Expression if isAggregateExpression(expr) =>
                      failAnalysis(
                        s"It is not allowed to use an aggregate function in the argument of " +
                          s"another aggregate function. Please use the inner aggregate function " +
                          s"in a sub-query.")
                    case other => // OK
                  }

                  if (!child.deterministic) {
                    failAnalysis(
                      s"nondeterministic expression ${expr.sql} should not " +
                        s"appear in the arguments of an aggregate function.")
                  }
                }
              case e: Attribute if groupingExprs.isEmpty =>
                // Collect all [[AggregateExpressions]]s.
                val aggExprs = aggregateExprs.filter(_.collect {
                  case a: AggregateExpression => a
                }.nonEmpty)
                failAnalysis(
                  s"grouping expressions sequence is empty, " +
                    s"and '${e.sql}' is not an aggregate function. " +
                    s"Wrap '${aggExprs.map(_.sql).mkString("(", ", ", ")")}' in windowing " +
                    s"function(s) or wrap '${e.sql}' in first() (or first_value) " +
                    s"if you don't care which value you get."
                )
              case e: Attribute if !groupingExprs.exists(_.semanticEquals(e)) =>
                failAnalysis(
                  s"expression '${e.sql}' is neither present in the group by, " +
                    s"nor is it an aggregate function. " +
                    "Add to group by or wrap in first() (or first_value) if you don't care " +
                    "which value you get.")
              case e if groupingExprs.exists(_.semanticEquals(e)) => // OK
              case e => e.children.foreach(checkValidAggregateExpression)
            }

            def checkValidGroupingExprs(expr: Expression): Unit = {
              if (expr.find(_.isInstanceOf[AggregateExpression]).isDefined) {
                failAnalysis(
                  "aggregate functions are not allowed in GROUP BY, but found " + expr.sql)
              }

              // Check if the data type of expr is orderable.
              if (!RowOrdering.isOrderable(expr.dataType)) {
                failAnalysis(
                  s"expression ${expr.sql} cannot be used as a grouping expression " +
                    s"because its data type ${expr.dataType.catalogString} is not an orderable " +
                    s"data type.")
              }

              if (!expr.deterministic) {
                // This is just a sanity check, our analysis rule PullOutNondeterministic should
                // already pull out those nondeterministic expressions and evaluate them in
                // a Project node.
                failAnalysis(s"nondeterministic expression ${expr.sql} should not " +
                  s"appear in grouping expression.")
              }
            }

            groupingExprs.foreach(checkValidGroupingExprs)
            aggregateExprs.foreach(checkValidAggregateExpression)

          case Sort(orders, _, _) =>
            orders.foreach { order =>
              if (!RowOrdering.isOrderable(order.dataType)) {
                failAnalysis(
                  s"sorting is not supported for columns of type ${order.dataType.catalogString}")
              }
            }

          case GlobalLimit(limitExpr, _) => checkLimitClause(limitExpr)

          case LocalLimit(limitExpr, _) => checkLimitClause(limitExpr)

          case _: Union | _: SetOperation if operator.children.length > 1 =>
            def dataTypes(plan: LogicalPlan): Seq[DataType] = plan.output.map(_.dataType)
            def ordinalNumber(i: Int): String = i match {
              case 0 => "first"
              case 1 => "second"
              case i => s"${i}th"
            }
            val ref = dataTypes(operator.children.head)
            operator.children.tail.zipWithIndex.foreach { case (child, ti) =>
              // Check the number of columns
              if (child.output.length != ref.length) {
                failAnalysis(
                  s"""
                    |${operator.nodeName} can only be performed on tables with the same number
                    |of columns, but the first table has ${ref.length} columns and
                    |the ${ordinalNumber(ti + 1)} table has ${child.output.length} columns
                  """.stripMargin.replace("\n", " ").trim())
              }
              // Check if the data types match.
              dataTypes(child).zip(ref).zipWithIndex.foreach { case ((dt1, dt2), ci) =>
                // SPARK-18058: we shall not care about the nullability of columns
                if (TypeCoercion.findWiderTypeForTwo(dt1.asNullable, dt2.asNullable).isEmpty) {
                  failAnalysis(
                    s"""
                      |${operator.nodeName} can only be performed on tables with the compatible
                      |column types. ${dt1.catalogString} <> ${dt2.catalogString} at the
                      |${ordinalNumber(ci)} column of the ${ordinalNumber(ti + 1)} table
                    """.stripMargin.replace("\n", " ").trim())
                }
              }
            }

<<<<<<< HEAD
=======
          case create: V2CreateTablePlan =>
            val references = create.partitioning.flatMap(_.references).toSet
            val badReferences = references.map(_.fieldNames).flatMap { column =>
              create.tableSchema.findNestedField(column) match {
                case Some(_) =>
                  None
                case _ =>
                  Some(s"${column.quoted} is missing or is in a map or array")
              }
            }

            if (badReferences.nonEmpty) {
              failAnalysis(s"Invalid partitioning: ${badReferences.mkString(", ")}")
            }

>>>>>>> cceb2d6f
          // If the view output doesn't have the same number of columns neither with the child
          // output, nor with the query column names, throw an AnalysisException.
          // If the view's child output can't up cast to the view output,
          // throw an AnalysisException, too.
<<<<<<< HEAD
          case v @ View(desc, output, child) if child.resolved && output != child.output =>
=======
          case v @ View(desc, output, child) if child.resolved && !v.sameOutput(child) =>
>>>>>>> cceb2d6f
            val queryColumnNames = desc.viewQueryColumnNames
            val queryOutput = if (queryColumnNames.nonEmpty) {
              if (output.length != queryColumnNames.length) {
                // If the view output doesn't have the same number of columns with the query column
                // names, throw an AnalysisException.
                throw new AnalysisException(
                  s"The view output ${output.mkString("[", ",", "]")} doesn't have the same" +
                    "number of columns with the query column names " +
                    s"${queryColumnNames.mkString("[", ",", "]")}")
              }
              val resolver = SQLConf.get.resolver
              queryColumnNames.map { colName =>
                child.output.find { attr =>
                  resolver(attr.name, colName)
                }.getOrElse(throw new AnalysisException(
                  s"Attribute with name '$colName' is not found in " +
                    s"'${child.output.map(_.name).mkString("(", ",", ")")}'"))
              }
            } else {
              child.output
            }

            output.zip(queryOutput).foreach {
              case (attr, originAttr) if !attr.dataType.sameType(originAttr.dataType) =>
                // The dataType of the output attributes may be not the same with that of the view
                // output, so we should cast the attribute to the dataType of the view output
<<<<<<< HEAD
                // attribute. Will throw an AnalysisException if the cast can't be performed or
                // might truncate.
                if (Cast.mayTruncate(originAttr.dataType, attr.dataType) ||
                  !Cast.canCast(originAttr.dataType, attr.dataType)) {
=======
                // attribute. Will throw an AnalysisException if the cast is not a up-cast.
                if (!Cast.canUpCast(originAttr.dataType, attr.dataType)) {
>>>>>>> cceb2d6f
                  throw new AnalysisException(s"Cannot up cast ${originAttr.sql} from " +
                    s"${originAttr.dataType.catalogString} to ${attr.dataType.catalogString} " +
                    "as it may truncate\n")
                }
              case _ =>
            }

<<<<<<< HEAD
=======
          case alter: AlterTable if alter.childrenResolved =>
            val table = alter.table
            def findField(operation: String, fieldName: Array[String]): StructField = {
              // include collections because structs nested in maps and arrays may be altered
              val field = table.schema.findNestedField(fieldName, includeCollections = true)
              if (field.isEmpty) {
                throw new AnalysisException(
                  s"Cannot $operation missing field in ${table.name} schema: ${fieldName.quoted}")
              }
              field.get
            }

            alter.changes.foreach {
              case add: AddColumn =>
                val parent = add.fieldNames.init
                if (parent.nonEmpty) {
                  findField("add to", parent)
                }
              case update: UpdateColumnType =>
                val field = findField("update", update.fieldNames)
                val fieldName = update.fieldNames.quoted
                update.newDataType match {
                  case _: StructType =>
                    throw new AnalysisException(
                      s"Cannot update ${table.name} field $fieldName type: " +
                          s"update a struct by adding, deleting, or updating its fields")
                  case _: MapType =>
                    throw new AnalysisException(
                      s"Cannot update ${table.name} field $fieldName type: " +
                          s"update a map by updating $fieldName.key or $fieldName.value")
                  case _: ArrayType =>
                    throw new AnalysisException(
                      s"Cannot update ${table.name} field $fieldName type: " +
                          s"update the element by updating $fieldName.element")
                  case _: AtomicType =>
                    // update is okay
                }
                if (!Cast.canUpCast(field.dataType, update.newDataType)) {
                  throw new AnalysisException(
                    s"Cannot update ${table.name} field $fieldName: " +
                        s"${field.dataType.simpleString} cannot be cast to " +
                        s"${update.newDataType.simpleString}")
                }
              case rename: RenameColumn =>
                findField("rename", rename.fieldNames)
              case update: UpdateColumnComment =>
                findField("update", update.fieldNames)
              case delete: DeleteColumn =>
                findField("delete", delete.fieldNames)
              case _ =>
              // no validation needed for set and remove property
            }

>>>>>>> cceb2d6f
          case _ => // Fallbacks to the following checks
        }

        operator match {
          case o if o.children.nonEmpty && o.missingInput.nonEmpty =>
            val missingAttributes = o.missingInput.mkString(",")
            val input = o.inputSet.mkString(",")
            val msgForMissingAttributes = s"Resolved attribute(s) $missingAttributes missing " +
              s"from $input in operator ${operator.simpleString(SQLConf.get.maxToStringFields)}."

            val resolver = plan.conf.resolver
            val attrsWithSameName = o.missingInput.filter { missing =>
              o.inputSet.exists(input => resolver(missing.name, input.name))
            }

            val msg = if (attrsWithSameName.nonEmpty) {
              val sameNames = attrsWithSameName.map(_.name).mkString(",")
              s"$msgForMissingAttributes Attribute(s) with the same name appear in the " +
                s"operation: $sameNames. Please check if the right attribute(s) are used."
            } else {
              msgForMissingAttributes
            }

            failAnalysis(msg)

          case p @ Project(exprs, _) if containsMultipleGenerators(exprs) =>
            failAnalysis(
              s"""Only a single table generating function is allowed in a SELECT clause, found:
                 | ${exprs.map(_.sql).mkString(",")}""".stripMargin)

          case j: Join if !j.duplicateResolved =>
            val conflictingAttributes = j.left.outputSet.intersect(j.right.outputSet)
            failAnalysis(
              s"""
                 |Failure when resolving conflicting references in Join:
                 |$plan
                 |Conflicting attributes: ${conflictingAttributes.mkString(",")}
                 |""".stripMargin)

          case i: Intersect if !i.duplicateResolved =>
            val conflictingAttributes = i.left.outputSet.intersect(i.right.outputSet)
            failAnalysis(
              s"""
                 |Failure when resolving conflicting references in Intersect:
                 |$plan
                 |Conflicting attributes: ${conflictingAttributes.mkString(",")}
               """.stripMargin)

          case e: Except if !e.duplicateResolved =>
            val conflictingAttributes = e.left.outputSet.intersect(e.right.outputSet)
            failAnalysis(
              s"""
                 |Failure when resolving conflicting references in Except:
                 |$plan
                 |Conflicting attributes: ${conflictingAttributes.mkString(",")}
               """.stripMargin)

          // TODO: although map type is not orderable, technically map type should be able to be
          // used in equality comparison, remove this type check once we support it.
          case o if mapColumnInSetOperation(o).isDefined =>
            val mapCol = mapColumnInSetOperation(o).get
            failAnalysis("Cannot have map type columns in DataFrame which calls " +
              s"set operations(intersect, except, etc.), but the type of column ${mapCol.name} " +
              "is " + mapCol.dataType.catalogString)

          case o if o.expressions.exists(!_.deterministic) &&
            !o.isInstanceOf[Project] && !o.isInstanceOf[Filter] &&
            !o.isInstanceOf[Aggregate] && !o.isInstanceOf[Window] =>
            // The rule above is used to check Aggregate operator.
            failAnalysis(
              s"""nondeterministic expressions are only allowed in
                 |Project, Filter, Aggregate or Window, found:
                 | ${o.expressions.map(_.sql).mkString(",")}
                 |in operator ${operator.simpleString(SQLConf.get.maxToStringFields)}
               """.stripMargin)

          case _: UnresolvedHint =>
            throw new IllegalStateException(
              "Internal error: logical hint operator should have been removed during analysis")

          case f @ Filter(condition, _)
            if PlanHelper.specialExpressionsInUnsupportedOperator(f).nonEmpty =>
            val invalidExprSqls = PlanHelper.specialExpressionsInUnsupportedOperator(f).map(_.sql)
            failAnalysis(
              s"""
                 |Aggregate/Window/Generate expressions are not valid in where clause of the query.
                 |Expression in where clause: [${condition.sql}]
                 |Invalid expressions: [${invalidExprSqls.mkString(", ")}]""".stripMargin)

          case other if PlanHelper.specialExpressionsInUnsupportedOperator(other).nonEmpty =>
            val invalidExprSqls =
              PlanHelper.specialExpressionsInUnsupportedOperator(other).map(_.sql)
            failAnalysis(
              s"""
                 |The query operator `${other.nodeName}` contains one or more unsupported
                 |expression types Aggregate, Window or Generate.
                 |Invalid expressions: [${invalidExprSqls.mkString(", ")}]""".stripMargin
            )

          case _ => // Analysis successful!
        }
    }
    extendedCheckRules.foreach(_(plan))
    plan.foreachUp {
      case o if !o.resolved =>
        failAnalysis(s"unresolved operator ${o.simpleString(SQLConf.get.maxToStringFields)}")
      case _ =>
    }

    plan.setAnalyzed()
  }

  /**
   * Validates subquery expressions in the plan. Upon failure, returns an user facing error.
   */
  private def checkSubqueryExpression(plan: LogicalPlan, expr: SubqueryExpression): Unit = {
    def checkAggregateInScalarSubquery(
        conditions: Seq[Expression],
        query: LogicalPlan, agg: Aggregate): Unit = {
      // Make sure correlated scalar subqueries contain one row for every outer row by
      // enforcing that they are aggregates containing exactly one aggregate expression.
      val aggregates = agg.expressions.flatMap(_.collect {
        case a: AggregateExpression => a
      })
      if (aggregates.isEmpty) {
        failAnalysis("The output of a correlated scalar subquery must be aggregated")
      }

      // SPARK-18504/SPARK-18814: Block cases where GROUP BY columns
      // are not part of the correlated columns.
      val groupByCols = AttributeSet(agg.groupingExpressions.flatMap(_.references))
      // Collect the local references from the correlated predicate in the subquery.
      val subqueryColumns = getCorrelatedPredicates(query).flatMap(_.references)
        .filterNot(conditions.flatMap(_.references).contains)
      val correlatedCols = AttributeSet(subqueryColumns)
      val invalidCols = groupByCols -- correlatedCols
      // GROUP BY columns must be a subset of columns in the predicates
      if (invalidCols.nonEmpty) {
        failAnalysis(
          "A GROUP BY clause in a scalar correlated subquery " +
            "cannot contain non-correlated columns: " +
            invalidCols.mkString(","))
      }
    }

    // Skip subquery aliases added by the Analyzer.
    // For projects, do the necessary mapping and skip to its child.
    def cleanQueryInScalarSubquery(p: LogicalPlan): LogicalPlan = p match {
      case s: SubqueryAlias => cleanQueryInScalarSubquery(s.child)
      case p: Project => cleanQueryInScalarSubquery(p.child)
      case child => child
    }

    // Validate the subquery plan.
    checkAnalysis(expr.plan)

    expr match {
      case ScalarSubquery(query, conditions, _) =>
        // Scalar subquery must return one column as output.
        if (query.output.size != 1) {
          failAnalysis(
            s"Scalar subquery must return only one column, but got ${query.output.size}")
        }

        if (conditions.nonEmpty) {
          cleanQueryInScalarSubquery(query) match {
            case a: Aggregate => checkAggregateInScalarSubquery(conditions, query, a)
            case Filter(_, a: Aggregate) => checkAggregateInScalarSubquery(conditions, query, a)
            case fail => failAnalysis(s"Correlated scalar subqueries must be aggregated: $fail")
          }

          // Only certain operators are allowed to host subquery expression containing
          // outer references.
          plan match {
            case _: Filter | _: Aggregate | _: Project | _: SupportsSubquery => // Ok
            case other => failAnalysis(
              "Correlated scalar sub-queries can only be used in a " +
                s"Filter/Aggregate/Project and a few commands: $plan")
          }
        }

      case inSubqueryOrExistsSubquery =>
        plan match {
          case _: Filter | _: SupportsSubquery | _: Join => // Ok
          case _ =>
            failAnalysis(s"IN/EXISTS predicate sub-queries can only be used in" +
                s" Filter/Join and a few commands: $plan")
        }
    }

    // Validate to make sure the correlations appearing in the query are valid and
    // allowed by spark.
    checkCorrelationsInSubquery(expr.plan)
  }

  /**
   * Validates to make sure the outer references appearing inside the subquery
   * are allowed.
   */
  private def checkCorrelationsInSubquery(sub: LogicalPlan): Unit = {
    // Validate that correlated aggregate expression do not contain a mixture
    // of outer and local references.
    def checkMixedReferencesInsideAggregateExpr(expr: Expression): Unit = {
      expr.foreach {
        case a: AggregateExpression if containsOuter(a) =>
          val outer = a.collect { case OuterReference(e) => e.toAttribute }
          val local = a.references -- outer
          if (local.nonEmpty) {
            val msg =
              s"""
                 |Found an aggregate expression in a correlated predicate that has both
                 |outer and local references, which is not supported yet.
                 |Aggregate expression: ${SubExprUtils.stripOuterReference(a).sql},
                 |Outer references: ${outer.map(_.sql).mkString(", ")},
                 |Local references: ${local.map(_.sql).mkString(", ")}.
               """.stripMargin.replace("\n", " ").trim()
            failAnalysis(msg)
          }
        case _ =>
      }
    }

    // Make sure a plan's subtree does not contain outer references
    def failOnOuterReferenceInSubTree(p: LogicalPlan): Unit = {
      if (hasOuterReferences(p)) {
        failAnalysis(s"Accessing outer query column is not allowed in:\n$p")
      }
    }

    // Make sure a plan's expressions do not contain :
    // 1. Aggregate expressions that have mixture of outer and local references.
    // 2. Expressions containing outer references on plan nodes other than Filter.
    def failOnInvalidOuterReference(p: LogicalPlan): Unit = {
      p.expressions.foreach(checkMixedReferencesInsideAggregateExpr)
      if (!p.isInstanceOf[Filter] && p.expressions.exists(containsOuter)) {
        failAnalysis(
          "Expressions referencing the outer query are not supported outside of WHERE/HAVING " +
            s"clauses:\n$p")
      }
    }

    // SPARK-17348: A potential incorrect result case.
    // When a correlated predicate is a non-equality predicate,
    // certain operators are not permitted from the operator
    // hosting the correlated predicate up to the operator on the outer table.
    // Otherwise, the pull up of the correlated predicate
    // will generate a plan with a different semantics
    // which could return incorrect result.
    // Currently we check for Aggregate and Window operators
    //
    // Below shows an example of a Logical Plan during Analyzer phase that
    // show this problem. Pulling the correlated predicate [outer(c2#77) >= ..]
    // through the Aggregate (or Window) operator could alter the result of
    // the Aggregate.
    //
    // Project [c1#76]
    // +- Project [c1#87, c2#88]
    // :  (Aggregate or Window operator)
    // :  +- Filter [outer(c2#77) >= c2#88)]
    // :     +- SubqueryAlias t2, `t2`
    // :        +- Project [_1#84 AS c1#87, _2#85 AS c2#88]
    // :           +- LocalRelation [_1#84, _2#85]
    // +- SubqueryAlias t1, `t1`
    // +- Project [_1#73 AS c1#76, _2#74 AS c2#77]
    // +- LocalRelation [_1#73, _2#74]
    def failOnNonEqualCorrelatedPredicate(found: Boolean, p: LogicalPlan): Unit = {
      if (found) {
        // Report a non-supported case as an exception
        failAnalysis(s"Correlated column is not allowed in a non-equality predicate:\n$p")
      }
    }

    var foundNonEqualCorrelatedPred: Boolean = false

    // Simplify the predicates before validating any unsupported correlation patterns in the plan.
    AnalysisHelper.allowInvokingTransformsInAnalyzer { BooleanSimplification(sub).foreachUp {
      // Whitelist operators allowed in a correlated subquery
      // There are 4 categories:
      // 1. Operators that are allowed anywhere in a correlated subquery, and,
      //    by definition of the operators, they either do not contain
      //    any columns or cannot host outer references.
      // 2. Operators that are allowed anywhere in a correlated subquery
      //    so long as they do not host outer references.
      // 3. Operators that need special handlings. These operators are
      //    Filter, Join, Aggregate, and Generate.
      //
      // Any operators that are not in the above list are allowed
      // in a correlated subquery only if they are not on a correlation path.
      // In other word, these operators are allowed only under a correlation point.
      //
      // A correlation path is defined as the sub-tree of all the operators that
      // are on the path from the operator hosting the correlated expressions
      // up to the operator producing the correlated values.

      // Category 1:
      // ResolvedHint, Distinct, LeafNode, Repartition, and SubqueryAlias
      case _: ResolvedHint | _: Distinct | _: LeafNode | _: Repartition | _: SubqueryAlias =>

      // Category 2:
      // These operators can be anywhere in a correlated subquery.
      // so long as they do not host outer references in the operators.
      case p: Project =>
        failOnInvalidOuterReference(p)

      case s: Sort =>
        failOnInvalidOuterReference(s)

      case r: RepartitionByExpression =>
        failOnInvalidOuterReference(r)

      // Category 3:
      // Filter is one of the two operators allowed to host correlated expressions.
      // The other operator is Join. Filter can be anywhere in a correlated subquery.
      case f: Filter =>
        val (correlated, _) = splitConjunctivePredicates(f.condition).partition(containsOuter)

        // Find any non-equality correlated predicates
        foundNonEqualCorrelatedPred = foundNonEqualCorrelatedPred || correlated.exists {
          case _: EqualTo | _: EqualNullSafe => false
          case _ => true
        }
        failOnInvalidOuterReference(f)

      // Aggregate cannot host any correlated expressions
      // It can be on a correlation path if the correlation contains
      // only equality correlated predicates.
      // It cannot be on a correlation path if the correlation has
      // non-equality correlated predicates.
      case a: Aggregate =>
        failOnInvalidOuterReference(a)
        failOnNonEqualCorrelatedPredicate(foundNonEqualCorrelatedPred, a)

      // Join can host correlated expressions.
      case j @ Join(left, right, joinType, _, _) =>
        joinType match {
          // Inner join, like Filter, can be anywhere.
          case _: InnerLike =>
            failOnInvalidOuterReference(j)

          // Left outer join's right operand cannot be on a correlation path.
          // LeftAnti and ExistenceJoin are special cases of LeftOuter.
          // Note that ExistenceJoin cannot be expressed externally in both SQL and DataFrame
          // so it should not show up here in Analysis phase. This is just a safety net.
          //
          // LeftSemi does not allow output from the right operand.
          // Any correlated references in the subplan
          // of the right operand cannot be pulled up.
          case LeftOuter | LeftSemi | LeftAnti | ExistenceJoin(_) =>
            failOnInvalidOuterReference(j)
            failOnOuterReferenceInSubTree(right)

          // Likewise, Right outer join's left operand cannot be on a correlation path.
          case RightOuter =>
            failOnInvalidOuterReference(j)
            failOnOuterReferenceInSubTree(left)

          // Any other join types not explicitly listed above,
          // including Full outer join, are treated as Category 4.
          case _ =>
            failOnOuterReferenceInSubTree(j)
        }

      // Generator with join=true, i.e., expressed with
      // LATERAL VIEW [OUTER], similar to inner join,
      // allows to have correlation under it
      // but must not host any outer references.
      // Note:
      // Generator with requiredChildOutput.isEmpty is treated as Category 4.
      case g: Generate if g.requiredChildOutput.nonEmpty =>
        failOnInvalidOuterReference(g)

      // Category 4: Any other operators not in the above 3 categories
      // cannot be on a correlation path, that is they are allowed only
      // under a correlation point but they and their descendant operators
      // are not allowed to have any correlated expressions.
      case p =>
        failOnOuterReferenceInSubTree(p)
    }}
  }
}<|MERGE_RESOLUTION|>--- conflicted
+++ resolved
@@ -24,10 +24,7 @@
 import org.apache.spark.sql.catalyst.optimizer.BooleanSimplification
 import org.apache.spark.sql.catalyst.plans._
 import org.apache.spark.sql.catalyst.plans.logical._
-<<<<<<< HEAD
-=======
 import org.apache.spark.sql.connector.catalog.TableChange.{AddColumn, DeleteColumn, RenameColumn, UpdateColumnComment, UpdateColumnType}
->>>>>>> cceb2d6f
 import org.apache.spark.sql.internal.SQLConf
 import org.apache.spark.sql.types._
 
@@ -327,8 +324,6 @@
               }
             }
 
-<<<<<<< HEAD
-=======
           case create: V2CreateTablePlan =>
             val references = create.partitioning.flatMap(_.references).toSet
             val badReferences = references.map(_.fieldNames).flatMap { column =>
@@ -344,16 +339,11 @@
               failAnalysis(s"Invalid partitioning: ${badReferences.mkString(", ")}")
             }
 
->>>>>>> cceb2d6f
           // If the view output doesn't have the same number of columns neither with the child
           // output, nor with the query column names, throw an AnalysisException.
           // If the view's child output can't up cast to the view output,
           // throw an AnalysisException, too.
-<<<<<<< HEAD
-          case v @ View(desc, output, child) if child.resolved && output != child.output =>
-=======
           case v @ View(desc, output, child) if child.resolved && !v.sameOutput(child) =>
->>>>>>> cceb2d6f
             val queryColumnNames = desc.viewQueryColumnNames
             val queryOutput = if (queryColumnNames.nonEmpty) {
               if (output.length != queryColumnNames.length) {
@@ -380,15 +370,8 @@
               case (attr, originAttr) if !attr.dataType.sameType(originAttr.dataType) =>
                 // The dataType of the output attributes may be not the same with that of the view
                 // output, so we should cast the attribute to the dataType of the view output
-<<<<<<< HEAD
-                // attribute. Will throw an AnalysisException if the cast can't be performed or
-                // might truncate.
-                if (Cast.mayTruncate(originAttr.dataType, attr.dataType) ||
-                  !Cast.canCast(originAttr.dataType, attr.dataType)) {
-=======
                 // attribute. Will throw an AnalysisException if the cast is not a up-cast.
                 if (!Cast.canUpCast(originAttr.dataType, attr.dataType)) {
->>>>>>> cceb2d6f
                   throw new AnalysisException(s"Cannot up cast ${originAttr.sql} from " +
                     s"${originAttr.dataType.catalogString} to ${attr.dataType.catalogString} " +
                     "as it may truncate\n")
@@ -396,8 +379,6 @@
               case _ =>
             }
 
-<<<<<<< HEAD
-=======
           case alter: AlterTable if alter.childrenResolved =>
             val table = alter.table
             def findField(operation: String, fieldName: Array[String]): StructField = {
@@ -451,7 +432,6 @@
               // no validation needed for set and remove property
             }
 
->>>>>>> cceb2d6f
           case _ => // Fallbacks to the following checks
         }
 
