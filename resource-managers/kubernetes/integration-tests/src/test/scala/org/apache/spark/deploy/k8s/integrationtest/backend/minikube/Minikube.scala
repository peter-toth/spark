--- conflicted
+++ resolved
@@ -33,13 +33,10 @@
   private val MINIKUBE_VM_PREFIX = "minikubeVM: "
   private val MINIKUBE_PREFIX = "minikube: "
   private val MINIKUBE_PATH = ".minikube"
-<<<<<<< HEAD
-=======
 
   def logVersion(): Unit = {
     logInfo(executeMinikube("version").mkString("\n"))
   }
->>>>>>> 7955b396
 
   def getMinikubeIp: String = {
     val outputs = executeMinikube("ip")
@@ -73,18 +70,9 @@
     val kubernetesConf = new ConfigBuilder()
       .withApiVersion("v1")
       .withMasterUrl(kubernetesMaster)
-<<<<<<< HEAD
       .withCaCertFile(Paths.get(userHome, MINIKUBE_PATH, "ca.crt").toFile.getAbsolutePath)
       .withClientCertFile(Paths.get(userHome, MINIKUBE_PATH, "apiserver.crt").toFile.getAbsolutePath)
       .withClientKeyFile(Paths.get(userHome, MINIKUBE_PATH, "apiserver.key").toFile.getAbsolutePath)
-=======
-      .withCaCertFile(
-        Paths.get(userHome, MINIKUBE_PATH, "ca.crt").toFile.getAbsolutePath)
-      .withClientCertFile(
-        Paths.get(userHome, MINIKUBE_PATH, "apiserver.crt").toFile.getAbsolutePath)
-      .withClientKeyFile(
-        Paths.get(userHome, MINIKUBE_PATH, "apiserver.key").toFile.getAbsolutePath)
->>>>>>> 7955b396
       .build()
     new DefaultKubernetesClient(kubernetesConf)
   }
