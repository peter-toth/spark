--- conflicted
+++ resolved
@@ -16,8 +16,4 @@
 # See the License for the specific language governing permissions and
 # limitations under the License.
 
-<<<<<<< HEAD
-__version__ = "2.4.4"
-=======
-__version__ = "3.0.0.dev0"
->>>>>>> cceb2d6f
+__version__ = "3.0.0"