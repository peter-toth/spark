--- conflicted
+++ resolved
@@ -208,14 +208,6 @@
     "FILTER predicate specified, but aggregate is not an aggregate function" :: Nil)
 
   errorTest(
-<<<<<<< HEAD
-    "DISTINCT aggregate function with filter predicate",
-    CatalystSqlParser.parsePlan("SELECT count(DISTINCT a) FILTER (WHERE c > 1) FROM TaBlE2"),
-    "DISTINCT and FILTER cannot be used in aggregate functions at the same time" :: Nil)
-
-  errorTest(
-=======
->>>>>>> a630e8d1
     "non-deterministic filter predicate in aggregate functions",
     CatalystSqlParser.parsePlan("SELECT count(a) FILTER (WHERE rand(int(c)) > 1) FROM TaBlE2"),
     "FILTER expression is non-deterministic, it cannot be used in aggregate functions" :: Nil)
