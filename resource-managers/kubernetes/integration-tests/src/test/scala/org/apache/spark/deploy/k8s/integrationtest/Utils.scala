/*
 * Licensed to the Apache Software Foundation (ASF) under one or more
 * contributor license agreements.  See the NOTICE file distributed with
 * this work for additional information regarding copyright ownership.
 * The ASF licenses this file to You under the Apache License, Version 2.0
 * (the "License"); you may not use this file except in compliance with
 * the License.  You may obtain a copy of the License at
 *
 *    http://www.apache.org/licenses/LICENSE-2.0
 *
 * Unless required by applicable law or agreed to in writing, software
 * distributed under the License is distributed on an "AS IS" BASIS,
 * WITHOUT WARRANTIES OR CONDITIONS OF ANY KIND, either express or implied.
 * See the License for the specific language governing permissions and
 * limitations under the License.
 */
package org.apache.spark.deploy.k8s.integrationtest

import java.io.{Closeable, File, FileInputStream, FileOutputStream, PrintWriter}
import java.nio.file.{Files, Path}
import java.util.concurrent.CountDownLatch
import java.util.zip.{ZipEntry, ZipOutputStream}

import scala.collection.JavaConverters._
import scala.util.Try

import io.fabric8.kubernetes.client.dsl.ExecListener
import okhttp3.Response
import org.apache.commons.compress.archivers.tar.{TarArchiveEntry, TarArchiveOutputStream}
import org.apache.commons.compress.compressors.gzip.GzipCompressorOutputStream
import org.apache.commons.compress.utils.IOUtils
import org.apache.commons.io.output.ByteArrayOutputStream
import org.apache.hadoop.util.VersionInfo

import org.apache.spark.{SPARK_VERSION, SparkException}
import org.apache.spark.internal.Logging
import org.apache.spark.util.{Utils => SparkUtils}

object Utils extends Logging {

  def getExamplesJarName(): String = {
    val scalaVersion = scala.util.Properties.versionNumberString
      .split("\\.")
      .take(2)
      .mkString(".")
    s"spark-examples_$scalaVersion-${SPARK_VERSION}.jar"
  }

  def tryWithResource[R <: Closeable, T](createResource: => R)(f: R => T): T = {
    val resource = createResource
    try f.apply(resource) finally resource.close()
  }

  def executeCommand(cmd: String*)(
      implicit podName: String,
      kubernetesTestComponents: KubernetesTestComponents): String = {
    val out = new ByteArrayOutputStream()
    val pod = kubernetesTestComponents
      .kubernetesClient
      .pods()
      .withName(podName)
    // Avoid timing issues by looking for open/close
    class ReadyListener extends ExecListener {
      val openLatch: CountDownLatch = new CountDownLatch(1)
      val closeLatch: CountDownLatch = new CountDownLatch(1)

      override def onOpen(response: Response): Unit = {
        openLatch.countDown()
      }

      override def onClose(a: Int, b: String): Unit = {
        closeLatch.countDown()
      }

      override def onFailure(e: Throwable, r: Response): Unit = {
      }

      def waitForInputStreamToConnect(): Unit = {
        openLatch.await()
      }

      def waitForClose(): Unit = {
        closeLatch.await()
      }
    }
    val listener = new ReadyListener()
    val watch = pod
      .readingInput(System.in)
      .writingOutput(out)
      .writingError(System.err)
      .withTTY()
      .usingListener(listener)
      .exec(cmd.toArray: _*)
    // under load sometimes the stdout isn't connected by the time we try to read from it.
    listener.waitForInputStreamToConnect()
    listener.waitForClose()
    watch.close()
    out.flush()
    val result = out.toString()
    result
  }

  def createTempFile(contents: String, hostPath: String): String = {
    val filename = try {
      val f = File.createTempFile("tmp", ".txt", new File(hostPath))
      f.deleteOnExit()
      new PrintWriter(f) {
        try {
          write(contents)
        } finally {
          close()
        }
      }
      f.getName
    } catch {
      case e: Exception => e.printStackTrace(); throw e;
    }
    filename
  }

  def getTestFileAbsolutePath(fileName: String, sparkHomeDir: Path): String = {
    val filePathsFound = Files
      .walk(sparkHomeDir)
      .filter(Files.isRegularFile(_))
      .filter((f: Path) => {f.toFile.getName == fileName})
    // we should not have more than one here under current test build dir
    // we only need one though
    val filePath = filePathsFound
      .iterator()
      .asScala
      .map(_.toAbsolutePath.toString)
      .toArray
      .headOption
    filePath match {
      case Some(file) => file
      case _ => throw new SparkException(s"No valid $fileName file was found " +
        s"under spark home test dir ${sparkHomeDir.toAbsolutePath}!")
    }
  }

  def isHadoop3(): Boolean = {
    VersionInfo.getVersion.startsWith("3")
  }
<<<<<<< HEAD
=======

  def createZipFile(inFile: String, outFile: String): Unit = {
    val fileToZip = new File(inFile)
    val fis = new FileInputStream(fileToZip)
    val fos = new FileOutputStream(outFile)
    val zipOut = new ZipOutputStream(fos)
    val zipEntry = new ZipEntry(fileToZip.getName)
    zipOut.putNextEntry(zipEntry)
    IOUtils.copy(fis, zipOut)
    IOUtils.closeQuietly(fis)
    IOUtils.closeQuietly(zipOut)
  }

  def createTarGzFile(inFile: String, outFile: String): Unit = {
    val fileToTarGz = new File(inFile)
    Utils.tryWithResource(
      new FileInputStream(fileToTarGz)
    ) { fis =>
      Utils.tryWithResource(
        new TarArchiveOutputStream(
          new GzipCompressorOutputStream(
            new FileOutputStream(
              new File(outFile))))
      ) { tOut =>
        val tarEntry = new TarArchiveEntry(fileToTarGz, fileToTarGz.getName)
        tOut.putArchiveEntry(tarEntry)
        IOUtils.copy(fis, tOut)
        tOut.closeArchiveEntry()
        tOut.finish()
      }
    }
  }
>>>>>>> a630e8d1
}<|MERGE_RESOLUTION|>--- conflicted
+++ resolved
@@ -22,7 +22,6 @@
 import java.util.zip.{ZipEntry, ZipOutputStream}
 
 import scala.collection.JavaConverters._
-import scala.util.Try
 
 import io.fabric8.kubernetes.client.dsl.ExecListener
 import okhttp3.Response
@@ -34,7 +33,6 @@
 
 import org.apache.spark.{SPARK_VERSION, SparkException}
 import org.apache.spark.internal.Logging
-import org.apache.spark.util.{Utils => SparkUtils}
 
 object Utils extends Logging {
 
@@ -141,8 +139,6 @@
   def isHadoop3(): Boolean = {
     VersionInfo.getVersion.startsWith("3")
   }
-<<<<<<< HEAD
-=======
 
   def createZipFile(inFile: String, outFile: String): Unit = {
     val fileToZip = new File(inFile)
@@ -175,5 +171,4 @@
       }
     }
   }
->>>>>>> a630e8d1
 }