/*
 * Licensed to the Apache Software Foundation (ASF) under one or more
 * contributor license agreements.  See the NOTICE file distributed with
 * this work for additional information regarding copyright ownership.
 * The ASF licenses this file to You under the Apache License, Version 2.0
 * (the "License"); you may not use this file except in compliance with
 * the License.  You may obtain a copy of the License at
 *
 *    http://www.apache.org/licenses/LICENSE-2.0
 *
 * Unless required by applicable law or agreed to in writing, software
 * distributed under the License is distributed on an "AS IS" BASIS,
 * WITHOUT WARRANTIES OR CONDITIONS OF ANY KIND, either express or implied.
 * See the License for the specific language governing permissions and
 * limitations under the License.
 */

package org.apache.spark.sql

import java.math.BigDecimal
import java.sql.Timestamp
import java.time.{Instant, LocalDate}
import java.time.format.DateTimeFormatter

<<<<<<< HEAD
=======
import scala.collection.mutable.{ArrayBuffer, WrappedArray}

>>>>>>> a630e8d1
import org.apache.spark.SparkException
import org.apache.spark.sql.api.java._
import org.apache.spark.sql.catalyst.encoders.OuterScopes
import org.apache.spark.sql.catalyst.plans.logical.Project
import org.apache.spark.sql.catalyst.util.DateTimeUtils
import org.apache.spark.sql.execution.{QueryExecution, SimpleMode}
import org.apache.spark.sql.execution.columnar.InMemoryRelation
import org.apache.spark.sql.execution.command.{CreateDataSourceTableAsSelectCommand, ExplainCommand}
import org.apache.spark.sql.execution.datasources.InsertIntoHadoopFsRelationCommand
import org.apache.spark.sql.expressions.SparkUserDefinedFunction
import org.apache.spark.sql.functions.{lit, struct, udf}
import org.apache.spark.sql.internal.SQLConf
import org.apache.spark.sql.test.SharedSparkSession
import org.apache.spark.sql.test.SQLTestData._
import org.apache.spark.sql.types._
import org.apache.spark.sql.util.QueryExecutionListener

private case class FunctionResult(f1: String, f2: String)
private case class LocalDateInstantType(date: LocalDate, instant: Instant)
private case class TimestampInstantType(t: Timestamp, instant: Instant)

class UDFSuite extends QueryTest with SharedSparkSession {
  import testImplicits._

  test("built-in fixed arity expressions") {
    val df = spark.emptyDataFrame
    df.selectExpr("rand()", "randn()", "rand(5)", "randn(50)")
  }

  test("built-in vararg expressions") {
    val df = Seq((1, 2)).toDF("a", "b")
    df.selectExpr("array(a, b)")
    df.selectExpr("struct(a, b)")
  }

  test("built-in expressions with multiple constructors") {
    val df = Seq(("abcd", 2)).toDF("a", "b")
    df.selectExpr("substr(a, 2)", "substr(a, 2, 3)").collect()
  }

  test("count") {
    val df = Seq(("abcd", 2)).toDF("a", "b")
    df.selectExpr("count(a)")
  }

  test("count distinct") {
    val df = Seq(("abcd", 2)).toDF("a", "b")
    df.selectExpr("count(distinct a)")
  }

  test("SPARK-8003 spark_partition_id") {
    val df = Seq((1, "Tearing down the walls that divide us")).toDF("id", "saying")
    df.createOrReplaceTempView("tmp_table")
    checkAnswer(sql("select spark_partition_id() from tmp_table").toDF(), Row(0))
    spark.catalog.dropTempView("tmp_table")
  }

  test("SPARK-8005 input_file_name") {
    withTempPath { dir =>
      val data = sparkContext.parallelize(0 to 10, 2).toDF("id")
      data.write.parquet(dir.getCanonicalPath)
      spark.read.parquet(dir.getCanonicalPath).createOrReplaceTempView("test_table")
      val answer = sql("select input_file_name() from test_table").head().getString(0)
      assert(answer.contains(dir.toURI.getPath))
      assert(sql("select input_file_name() from test_table").distinct().collect().length >= 2)
      spark.catalog.dropTempView("test_table")
    }
  }

  test("error reporting for incorrect number of arguments - builtin function") {
    val df = spark.emptyDataFrame
    val e = intercept[AnalysisException] {
      df.selectExpr("substr('abcd', 2, 3, 4)")
    }
    assert(e.getMessage.contains("Invalid number of arguments for function substr. Expected:"))
  }

  test("error reporting for incorrect number of arguments - udf") {
    val df = spark.emptyDataFrame
    val e = intercept[AnalysisException] {
      spark.udf.register("foo", (_: String).length)
      df.selectExpr("foo(2, 3, 4)")
    }
    assert(e.getMessage.contains("Invalid number of arguments for function foo. Expected:"))
  }

  test("error reporting for undefined functions") {
    val df = spark.emptyDataFrame
    val e = intercept[AnalysisException] {
      df.selectExpr("a_function_that_does_not_exist()")
    }
    assert(e.getMessage.contains("Undefined function"))
    assert(e.getMessage.contains("a_function_that_does_not_exist"))
  }

  test("Simple UDF") {
    spark.udf.register("strLenScala", (_: String).length)
    assert(sql("SELECT strLenScala('test')").head().getInt(0) === 4)
  }

  test("UDF defined using UserDefinedFunction") {
    import functions.udf
    val foo = udf((x: Int) => x + 1)
    spark.udf.register("foo", foo)
    assert(sql("select foo(5)").head().getInt(0) == 6)
  }

  test("ZeroArgument non-deterministic UDF") {
    val foo = udf(() => Math.random())
    spark.udf.register("random0", foo.asNondeterministic())
    val df = sql("SELECT random0()")
    assert(df.logicalPlan.asInstanceOf[Project].projectList.forall(!_.deterministic))
    assert(df.head().getDouble(0) >= 0.0)

    val foo1 = foo.asNondeterministic()
    val df1 = testData.select(foo1())
    assert(df1.logicalPlan.asInstanceOf[Project].projectList.forall(!_.deterministic))
    assert(df1.head().getDouble(0) >= 0.0)

    withSQLConf(SQLConf.LEGACY_ALLOW_UNTYPED_SCALA_UDF.key -> "true") {
      val bar = udf(() => Math.random(), DataTypes.DoubleType).asNondeterministic()
      val df2 = testData.select(bar())
      assert(df2.logicalPlan.asInstanceOf[Project].projectList.forall(!_.deterministic))
      assert(df2.head().getDouble(0) >= 0.0)
    }

    val javaUdf = udf(new UDF0[Double] {
      override def call(): Double = Math.random()
    }, DoubleType).asNondeterministic()
    val df3 = testData.select(javaUdf())
    assert(df3.logicalPlan.asInstanceOf[Project].projectList.forall(!_.deterministic))
    assert(df3.head().getDouble(0) >= 0.0)
  }

  test("TwoArgument UDF") {
    spark.udf.register("strLenScala", (_: String).length + (_: Int))
    assert(sql("SELECT strLenScala('test', 1)").head().getInt(0) === 5)
  }

  test("UDF in a WHERE") {
    withTempView("integerData") {
      spark.udf.register("oneArgFilter", (n: Int) => { n > 80 })

      val df = sparkContext.parallelize(
        (1 to 100).map(i => TestData(i, i.toString))).toDF()
      df.createOrReplaceTempView("integerData")

      val result =
        sql("SELECT * FROM integerData WHERE oneArgFilter(key)")
      assert(result.count() === 20)
    }
  }

  test("UDF in a HAVING") {
    withTempView("groupData") {
      spark.udf.register("havingFilter", (n: Long) => { n > 5 })

      val df = Seq(("red", 1), ("red", 2), ("blue", 10),
        ("green", 100), ("green", 200)).toDF("g", "v")
      df.createOrReplaceTempView("groupData")

      val result =
        sql(
          """
           | SELECT g, SUM(v) as s
           | FROM groupData
           | GROUP BY g
           | HAVING havingFilter(s)
          """.stripMargin)

      assert(result.count() === 2)
    }
  }

  test("UDF in a GROUP BY") {
    withTempView("groupData") {
      spark.udf.register("groupFunction", (n: Int) => { n > 10 })

      val df = Seq(("red", 1), ("red", 2), ("blue", 10),
        ("green", 100), ("green", 200)).toDF("g", "v")
      df.createOrReplaceTempView("groupData")

      val result =
        sql(
          """
           | SELECT SUM(v)
           | FROM groupData
           | GROUP BY groupFunction(v)
          """.stripMargin)
      assert(result.count() === 2)
    }
  }

  test("UDFs everywhere") {
    withTempView("groupData") {
      spark.udf.register("groupFunction", (n: Int) => { n > 10 })
      spark.udf.register("havingFilter", (n: Long) => { n > 2000 })
      spark.udf.register("whereFilter", (n: Int) => { n < 150 })
      spark.udf.register("timesHundred", (n: Long) => { n * 100 })

      val df = Seq(("red", 1), ("red", 2), ("blue", 10),
        ("green", 100), ("green", 200)).toDF("g", "v")
      df.createOrReplaceTempView("groupData")

      val result =
        sql(
          """
           | SELECT timesHundred(SUM(v)) as v100
           | FROM groupData
           | WHERE whereFilter(v)
           | GROUP BY groupFunction(v)
           | HAVING havingFilter(v100)
          """.stripMargin)
      assert(result.count() === 1)
    }
  }

  test("struct UDF") {
    spark.udf.register("returnStruct", (f1: String, f2: String) => FunctionResult(f1, f2))

    val result =
      sql("SELECT returnStruct('test', 'test2') as ret")
        .select($"ret.f1").head().getString(0)
    assert(result === "test")
  }

  test("udf that is transformed") {
    spark.udf.register("makeStruct", (x: Int, y: Int) => (x, y))
    // 1 + 1 is constant folded causing a transformation.
    assert(sql("SELECT makeStruct(1 + 1, 2)").first().getAs[Row](0) === Row(2, 2))
  }

  test("type coercion for udf inputs") {
    spark.udf.register("intExpected", (x: Int) => x)
    // pass a decimal to intExpected.
    assert(sql("SELECT intExpected(1.0)").head().getInt(0) === 1)
  }

  test("udf in different types") {
    spark.udf.register("testDataFunc", (n: Int, s: String) => { (n, s) })
    spark.udf.register("decimalDataFunc",
      (a: java.math.BigDecimal, b: java.math.BigDecimal) => { (a, b) })
    spark.udf.register("binaryDataFunc", (a: Array[Byte], b: Int) => { (a, b) })
    spark.udf.register("arrayDataFunc",
      (data: Seq[Int], nestedData: Seq[Seq[Int]]) => { (data, nestedData) })
    spark.udf.register("mapDataFunc",
      (data: scala.collection.Map[Int, String]) => { data })
    spark.udf.register("complexDataFunc",
      (m: Map[String, Int], a: Seq[Int], b: Boolean) => { (m, a, b) } )

    checkAnswer(
      sql("SELECT tmp.t.* FROM (SELECT testDataFunc(key, value) AS t from testData) tmp").toDF(),
      testData)
    checkAnswer(
      sql("""
           | SELECT tmp.t.* FROM
           | (SELECT decimalDataFunc(a, b) AS t FROM decimalData) tmp
          """.stripMargin).toDF(), decimalData)
    checkAnswer(
      sql("""
           | SELECT tmp.t.* FROM
           | (SELECT binaryDataFunc(a, b) AS t FROM binaryData) tmp
          """.stripMargin).toDF(), binaryData)
    checkAnswer(
      sql("""
           | SELECT tmp.t.* FROM
           | (SELECT arrayDataFunc(data, nestedData) AS t FROM arrayData) tmp
          """.stripMargin).toDF(), arrayData.toDF())
    checkAnswer(
      sql("""
           | SELECT mapDataFunc(data) AS t FROM mapData
          """.stripMargin).toDF(), mapData.toDF())
    checkAnswer(
      sql("""
           | SELECT tmp.t.* FROM
           | (SELECT complexDataFunc(m, a, b) AS t FROM complexData) tmp
          """.stripMargin).toDF(), complexData.select("m", "a", "b"))
  }

  test("SPARK-11716 UDFRegistration does not include the input data type in returned UDF") {
    val myUDF = spark.udf.register("testDataFunc", (n: Int, s: String) => { (n, s.toInt) })

    // Without the fix, this will fail because we fail to cast data type of b to string
    // because myUDF does not know its input data type. With the fix, this query should not
    // fail.
    checkAnswer(
      testData2.select(myUDF($"a", $"b").as("t")),
      testData2.selectExpr("struct(a, b)"))

    checkAnswer(
      sql("SELECT tmp.t.* FROM (SELECT testDataFunc(a, b) AS t from testData2) tmp").toDF(),
      testData2)
  }

  test("SPARK-19338 Provide identical names for UDFs in the EXPLAIN output") {
    def explainStr(df: DataFrame): String = {
      val explain = ExplainCommand(df.queryExecution.logical, SimpleMode)
      val sparkPlan = spark.sessionState.executePlan(explain).executedPlan
      sparkPlan.executeCollect().map(_.getString(0).trim).headOption.getOrElse("")
    }
    val udf1Name = "myUdf1"
    val udf2Name = "myUdf2"
    val udf1 = spark.udf.register(udf1Name, (n: Int) => n + 1)
    val udf2 = spark.udf.register(udf2Name, (n: Int) => n * 1)
    assert(explainStr(sql("SELECT myUdf1(myUdf2(1))")).contains(s"$udf1Name($udf2Name(1))"))
    assert(explainStr(spark.range(1).select(udf1(udf2(functions.lit(1)))))
      .contains(s"$udf1Name($udf2Name(1))"))
  }

  test("SPARK-23666 Do not display exprId in argument names") {
    withTempView("x") {
      Seq(((1, 2), 3)).toDF("a", "b").createOrReplaceTempView("x")
      spark.udf.register("f", (a: Int) => a)
      val outputStream = new java.io.ByteArrayOutputStream()
      Console.withOut(outputStream) {
        spark.sql("SELECT f(a._1) FROM x").show
      }
      assert(outputStream.toString.contains("f(a._1 AS `_1`)"))
    }
  }

  test("cached Data should be used in the write path") {
    withTable("t") {
      withTempPath { path =>
        var numTotalCachedHit = 0
        val listener = new QueryExecutionListener {
          override def onFailure(f: String, qe: QueryExecution, e: Exception): Unit = {}

          override def onSuccess(funcName: String, qe: QueryExecution, duration: Long): Unit = {
            qe.withCachedData match {
              case c: CreateDataSourceTableAsSelectCommand
                  if c.query.isInstanceOf[InMemoryRelation] =>
                numTotalCachedHit += 1
              case i: InsertIntoHadoopFsRelationCommand
                  if i.query.isInstanceOf[InMemoryRelation] =>
                numTotalCachedHit += 1
              case _ =>
            }
          }
        }
        spark.listenerManager.register(listener)

        val udf1 = udf({ (x: Int, y: Int) => x + y })
        val df = spark.range(0, 3).toDF("a")
          .withColumn("b", udf1($"a", lit(10)))
        df.cache()
        df.write.saveAsTable("t")
        sparkContext.listenerBus.waitUntilEmpty()
        assert(numTotalCachedHit == 1, "expected to be cached in saveAsTable")
        df.write.insertInto("t")
        sparkContext.listenerBus.waitUntilEmpty()
        assert(numTotalCachedHit == 2, "expected to be cached in insertInto")
        df.write.save(path.getCanonicalPath)
        sparkContext.listenerBus.waitUntilEmpty()
        assert(numTotalCachedHit == 3, "expected to be cached in save for native")
      }
    }
  }

  test("SPARK-24891 Fix HandleNullInputsForUDF rule") {
    val udf1 = udf({(x: Int, y: Int) => x + y})
    val df = spark.range(0, 3).toDF("a")
      .withColumn("b", udf1($"a", udf1($"a", lit(10))))
      .withColumn("c", udf1($"a", lit(null)))
    val plan = spark.sessionState.executePlan(df.logicalPlan).analyzed

    comparePlans(df.logicalPlan, plan)
    checkAnswer(
      df,
      Seq(
        Row(0, 10, null),
        Row(1, 12, null),
        Row(2, 14, null)))
  }

  test("SPARK-24891 Fix HandleNullInputsForUDF rule - with table") {
    withTable("x") {
      Seq((1, "2"), (2, "4")).toDF("a", "b").write.format("json").saveAsTable("x")
      sql("insert into table x values(3, null)")
      sql("insert into table x values(null, '4')")
      spark.udf.register("f", (a: Int, b: String) => a + b)
      val df = spark.sql("SELECT f(a, b) FROM x")
      val plan = spark.sessionState.executePlan(df.logicalPlan).analyzed
      comparePlans(df.logicalPlan, plan)
      checkAnswer(df, Seq(Row("12"), Row("24"), Row("3null"), Row(null)))
    }
  }

  test("SPARK-25044 Verify null input handling for primitive types - with udf()") {
    val input = Seq(
      (null, Integer.valueOf(1), "x"),
      ("M", null, "y"),
      ("N", Integer.valueOf(3), null)).toDF("a", "b", "c")

    val udf1 = udf((a: String, b: Int, c: Any) => a + b + c)
    val df = input.select(udf1('a, 'b, 'c))
    checkAnswer(df, Seq(Row("null1x"), Row(null), Row("N3null")))

    // test Java UDF. Java UDF can't have primitive inputs, as it's generic typed.
    val udf2 = udf(new UDF3[String, Integer, Object, String] {
      override def call(t1: String, t2: Integer, t3: Object): String = {
        t1 + t2 + t3
      }
    }, StringType)
    val df2 = input.select(udf2('a, 'b, 'c))
    checkAnswer(df2, Seq(Row("null1x"), Row("Mnully"), Row("N3null")))
  }

  test("SPARK-25044 Verify null input handling for primitive types - with udf.register") {
    withTable("t") {
      Seq((null, Integer.valueOf(1), "x"), ("M", null, "y"), ("N", Integer.valueOf(3), null))
        .toDF("a", "b", "c").write.format("json").saveAsTable("t")
      spark.udf.register("f", (a: String, b: Int, c: Any) => a + b + c)
      val df = spark.sql("SELECT f(a, b, c) FROM t")
      checkAnswer(df, Seq(Row("null1x"), Row(null), Row("N3null")))

      // test Java UDF. Java UDF can't have primitive inputs, as it's generic typed.
      spark.udf.register("f2", new UDF3[String, Integer, Object, String] {
        override def call(t1: String, t2: Integer, t3: Object): String = {
          t1 + t2 + t3
        }
      }, StringType)
      val df2 = spark.sql("SELECT f2(a, b, c) FROM t")
      checkAnswer(df2, Seq(Row("null1x"), Row("Mnully"), Row("N3null")))
    }
  }

  test("SPARK-25044 Verify null input handling for primitive types - with udf(Any, DataType)") {
    withSQLConf(SQLConf.LEGACY_ALLOW_UNTYPED_SCALA_UDF.key -> "true") {
      val f = udf((x: Int) => x, IntegerType)
      checkAnswer(
        Seq(Integer.valueOf(1), null).toDF("x").select(f($"x")),
        Row(1) :: Row(0) :: Nil)

      val f2 = udf((x: Double) => x, DoubleType)
      checkAnswer(
        Seq(java.lang.Double.valueOf(1.1), null).toDF("x").select(f2($"x")),
        Row(1.1) :: Row(0.0) :: Nil)
    }

  }

  test("use untyped Scala UDF should fail by default") {
    val e = intercept[AnalysisException](udf((x: Int) => x, IntegerType))
    assert(e.getMessage.contains("You're using untyped Scala UDF"))
  }

  test("SPARK-26308: udf with decimal") {
    val df1 = spark.createDataFrame(
      sparkContext.parallelize(Seq(Row(new BigDecimal("2011000000000002456556")))),
      StructType(Seq(StructField("col1", DecimalType(30, 0)))))
    val udf1 = org.apache.spark.sql.functions.udf((value: BigDecimal) => {
      if (value == null) null else value.toBigInteger.toString
    })
    checkAnswer(df1.select(udf1(df1.col("col1"))), Seq(Row("2011000000000002456556")))
  }

  test("SPARK-26308: udf with complex types of decimal") {
    val df1 = spark.createDataFrame(
      sparkContext.parallelize(Seq(Row(Array(new BigDecimal("2011000000000002456556"))))),
      StructType(Seq(StructField("col1", ArrayType(DecimalType(30, 0))))))
    val udf1 = org.apache.spark.sql.functions.udf((arr: Seq[BigDecimal]) => {
      arr.map(value => if (value == null) null else value.toBigInteger.toString)
    })
    checkAnswer(df1.select(udf1($"col1")), Seq(Row(Array("2011000000000002456556"))))

    val df2 = spark.createDataFrame(
      sparkContext.parallelize(Seq(Row(Map("a" -> new BigDecimal("2011000000000002456556"))))),
      StructType(Seq(StructField("col1", MapType(StringType, DecimalType(30, 0))))))
    val udf2 = org.apache.spark.sql.functions.udf((map: Map[String, BigDecimal]) => {
      map.mapValues(value => if (value == null) null else value.toBigInteger.toString).toMap
    })
    checkAnswer(df2.select(udf2($"col1")), Seq(Row(Map("a" -> "2011000000000002456556"))))
  }

  test("SPARK-26323 Verify input type check - with udf()") {
    val f = udf((x: Long, y: Any) => x)
    val df = Seq(1 -> "a", 2 -> "b").toDF("i", "j").select(f($"i", $"j"))
    checkAnswer(df, Seq(Row(1L), Row(2L)))
  }

  test("SPARK-26323 Verify input type check - with udf.register") {
    withTable("t") {
      Seq(1 -> "a", 2 -> "b").toDF("i", "j").write.format("json").saveAsTable("t")
      spark.udf.register("f", (x: Long, y: Any) => x)
      val df = spark.sql("SELECT f(i, j) FROM t")
      checkAnswer(df, Seq(Row(1L), Row(2L)))
    }
  }

  test("Using java.time.Instant in UDF") {
    val dtf = DateTimeFormatter.ofPattern("yyyy-MM-dd HH:mm:ss")
    val expected = java.time.Instant.parse("2019-02-27T00:00:00Z")
      .atZone(DateTimeUtils.getZoneId(conf.sessionLocalTimeZone))
      .toLocalDateTime
      .format(dtf)
    val plusSec = udf((i: java.time.Instant) => i.plusSeconds(1))
    val df = spark.sql("SELECT TIMESTAMP '2019-02-26 23:59:59Z' as t")
      .select(plusSec('t).cast(StringType))
    checkAnswer(df, Row(expected) :: Nil)
  }

  test("Using java.time.LocalDate in UDF") {
    val expected = java.time.LocalDate.parse("2019-02-27").toString
    val plusDay = udf((i: java.time.LocalDate) => i.plusDays(1))
    val df = spark.sql("SELECT DATE '2019-02-26' as d")
      .select(plusDay('d).cast(StringType))
    checkAnswer(df, Row(expected) :: Nil)
  }

  test("Using combined types of Instant/LocalDate in UDF") {
    val dtf = DateTimeFormatter.ofPattern("yyyy-MM-dd HH:mm:ss")
    val date = LocalDate.parse("2019-02-26")
    val instant = Instant.parse("2019-02-26T23:59:59Z")
    val expectedDate = date.toString
    val expectedInstant =
      instant.atZone(DateTimeUtils.getZoneId(conf.sessionLocalTimeZone))
        .toLocalDateTime
        .format(dtf)
    val df = Seq((date, instant)).toDF("d", "i")

    // test normal case
    spark.udf.register("buildLocalDateInstantType",
      udf((d: LocalDate, i: Instant) => LocalDateInstantType(d, i)))
    checkAnswer(df.selectExpr(s"buildLocalDateInstantType(d, i) as di")
      .select('di.cast(StringType)),
      Row(s"{$expectedDate, $expectedInstant}") :: Nil)

    // test null cases
    spark.udf.register("buildLocalDateInstantType",
      udf((d: LocalDate, i: Instant) => LocalDateInstantType(null, null)))
    checkAnswer(df.selectExpr("buildLocalDateInstantType(d, i) as di"),
      Row(Row(null, null)))

    spark.udf.register("buildLocalDateInstantType",
      udf((d: LocalDate, i: Instant) => null.asInstanceOf[LocalDateInstantType]))
    checkAnswer(df.selectExpr("buildLocalDateInstantType(d, i) as di"),
      Row(null))
  }

  test("Using combined types of Instant/Timestamp in UDF") {
    val dtf = DateTimeFormatter.ofPattern("yyyy-MM-dd HH:mm:ss")
    val timestamp = Timestamp.valueOf("2019-02-26 23:59:59")
    val instant = Instant.parse("2019-02-26T23:59:59Z")
    val expectedTimestamp = timestamp.toLocalDateTime.format(dtf)
    val expectedInstant =
      instant.atZone(DateTimeUtils.getZoneId(conf.sessionLocalTimeZone))
      .toLocalDateTime
      .format(dtf)
    val df = Seq((timestamp, instant)).toDF("t", "i")

    // test normal case
    spark.udf.register("buildTimestampInstantType",
      udf((t: Timestamp, i: Instant) => TimestampInstantType(t, i)))
    checkAnswer(df.selectExpr("buildTimestampInstantType(t, i) as ti")
      .select('ti.cast(StringType)),
      Row(s"{$expectedTimestamp, $expectedInstant}"))

    // test null cases
    spark.udf.register("buildTimestampInstantType",
      udf((t: Timestamp, i: Instant) => TimestampInstantType(null, null)))
    checkAnswer(df.selectExpr("buildTimestampInstantType(t, i) as ti"),
      Row(Row(null, null)))

    spark.udf.register("buildTimestampInstantType",
      udf((t: Timestamp, i: Instant) => null.asInstanceOf[TimestampInstantType]))
    checkAnswer(df.selectExpr("buildTimestampInstantType(t, i) as ti"),
      Row(null))
  }

  test("SPARK-32154: return null with or without explicit type") {
    // without explicit type
    val udf1 = udf((i: String) => null)
    assert(udf1.asInstanceOf[SparkUserDefinedFunction] .dataType === NullType)
    checkAnswer(Seq("1").toDF("a").select(udf1('a)), Row(null) :: Nil)
    // with explicit type
    val udf2 = udf((i: String) => null.asInstanceOf[String])
    assert(udf2.asInstanceOf[SparkUserDefinedFunction].dataType === StringType)
    checkAnswer(Seq("1").toDF("a").select(udf1('a)), Row(null) :: Nil)
  }

  test("SPARK-28321 0-args Java UDF should not be called only once") {
    val nonDeterministicJavaUDF = udf(
      new UDF0[Int] {
        override def call(): Int = scala.util.Random.nextInt()
      }, IntegerType).asNondeterministic()

    assert(spark.range(2).select(nonDeterministicJavaUDF()).distinct().count() == 2)
  }

  test("SPARK-28521 error message for CAST(parameter types contains DataType)") {
    val e = intercept[AnalysisException] {
      spark.sql("SELECT CAST(1)")
    }
    assert(e.getMessage.contains("Invalid arguments for function cast"))
  }

  test("only one case class parameter") {
    val f = (d: TestData) => d.key * d.value.toInt
    val myUdf = udf(f)
    val df = Seq(("data", TestData(50, "2"))).toDF("col1", "col2")
    checkAnswer(df.select(myUdf(Column("col2"))), Row(100) :: Nil)
  }

  test("one case class with primitive parameter") {
    val f = (i: Int, p: TestData) => p.key * i
    val myUdf = udf(f)
    val df = Seq((2, TestData(50, "data"))).toDF("col1", "col2")
    checkAnswer(df.select(myUdf(Column("col1"), Column("col2"))), Row(100) :: Nil)
  }

  test("multiple case class parameters") {
    val f = (d1: TestData, d2: TestData) => d1.key * d2.key
    val myUdf = udf(f)
    val df = Seq((TestData(10, "d1"), TestData(50, "d2"))).toDF("col1", "col2")
    checkAnswer(df.select(myUdf(Column("col1"), Column("col2"))), Row(500) :: Nil)
  }

  test("input case class parameter and return case class") {
    val f = (d: TestData) => TestData(d.key * 2, "copy")
    val myUdf = udf(f)
    val df = Seq(("data", TestData(50, "d2"))).toDF("col1", "col2")
    checkAnswer(df.select(myUdf(Column("col2"))), Row(Row(100, "copy")) :: Nil)
  }

  test("any and case class parameter") {
    val f = (any: Any, d: TestData) => s"${any.toString}, ${d.value}"
    val myUdf = udf(f)
    val df = Seq(("Hello", TestData(50, "World"))).toDF("col1", "col2")
    checkAnswer(df.select(myUdf(Column("col1"), Column("col2"))), Row("Hello, World") :: Nil)
  }

  test("nested case class parameter") {
    val f = (y: Int, training: TrainingSales) => training.sales.year + y
    val myUdf = udf(f)
    val df = Seq((20, TrainingSales("training", CourseSales("course", 2000, 3.14))))
      .toDF("col1", "col2")
    checkAnswer(df.select(myUdf(Column("col1"), Column("col2"))), Row(2020) :: Nil)
  }

<<<<<<< HEAD
=======
  test("case class as element type of Seq/Array") {
    val f1 = (s: Seq[TestData]) => s.map(d => d.key * d.value.toInt).sum
    val myUdf1 = udf(f1)
    val df1 = Seq(("data", Seq(TestData(50, "2")))).toDF("col1", "col2")
    checkAnswer(df1.select(myUdf1(Column("col2"))), Row(100) :: Nil)

    val f2 = (s: Array[TestData]) => s.map(d => d.key * d.value.toInt).sum
    val myUdf2 = udf(f2)
    val df2 = Seq(("data", Array(TestData(50, "2")))).toDF("col1", "col2")
    checkAnswer(df2.select(myUdf2(Column("col2"))), Row(100) :: Nil)
  }

  test("case class as key/value type of Map") {
    val f1 = (s: Map[TestData, Int]) => s.keys.head.key * s.keys.head.value.toInt
    val myUdf1 = udf(f1)
    val df1 = Seq(("data", Map(TestData(50, "2") -> 502))).toDF("col1", "col2")
    checkAnswer(df1.select(myUdf1(Column("col2"))), Row(100) :: Nil)

    val f2 = (s: Map[Int, TestData]) => s.values.head.key * s.values.head.value.toInt
    val myUdf2 = udf(f2)
    val df2 = Seq(("data", Map(502 -> TestData(50, "2")))).toDF("col1", "col2")
    checkAnswer(df2.select(myUdf2(Column("col2"))), Row(100) :: Nil)

    val f3 = (s: Map[TestData, TestData]) => s.keys.head.key * s.values.head.value.toInt
    val myUdf3 = udf(f3)
    val df3 = Seq(("data", Map(TestData(50, "2") -> TestData(50, "2")))).toDF("col1", "col2")
    checkAnswer(df3.select(myUdf3(Column("col2"))), Row(100) :: Nil)
  }

  test("case class as element of tuple") {
    val f = (s: (TestData, Int)) => s._1.key * s._2
    val myUdf = udf(f)
    val df = Seq(("data", (TestData(50, "2"), 2))).toDF("col1", "col2")
    checkAnswer(df.select(myUdf(Column("col2"))), Row(100) :: Nil)
  }

  test("case class as generic type of Option") {
    val f = (o: Option[TestData]) => o.map(t => t.key * t.value.toInt)
    val myUdf = udf(f)
    val df1 = Seq(("data", Some(TestData(50, "2")))).toDF("col1", "col2")
    checkAnswer(df1.select(myUdf(Column("col2"))), Row(100) :: Nil)
    val df2 = Seq(("data", None: Option[TestData])).toDF("col1", "col2")
    checkAnswer(df2.select(myUdf(Column("col2"))), Row(null) :: Nil)
  }

  test("more input fields than expect for case class") {
    val f = (t: TestData2) => t.a * t.b
    val myUdf = udf(f)
    val df = spark.range(1)
      .select(lit(50).as("a"), lit(2).as("b"), lit(2).as("c"))
      .select(struct("a", "b", "c").as("col"))
    checkAnswer(df.select(myUdf(Column("col"))), Row(100) :: Nil)
  }

  test("less input fields than expect for case class") {
    val f = (t: TestData2) => t.a * t.b
    val myUdf = udf(f)
    val df = spark.range(1)
      .select(lit(50).as("a"))
      .select(struct("a").as("col"))
    val error = intercept[AnalysisException](df.select(myUdf(Column("col"))))
    assert(error.getMessage.contains("cannot resolve '`b`' given input columns: [a]"))
  }

  test("wrong order of input fields for case class") {
    val f = (t: TestData) => t.key * t.value.toInt
    val myUdf = udf(f)
    val df = spark.range(1)
      .select(lit("2").as("value"), lit(50).as("key"))
      .select(struct("value", "key").as("col"))
    checkAnswer(df.select(myUdf(Column("col"))), Row(100) :: Nil)
  }

  test("top level Option primitive type") {
    val f = (i: Option[Int]) => i.map(_ * 10)
    val myUdf = udf(f)
    val df = Seq(Some(10), None).toDF("col")
    checkAnswer(df.select(myUdf(Column("col"))), Row(100) :: Row(null) :: Nil)
  }

  test("array Option") {
    val f = (i: Array[Option[TestData]]) =>
      i.map(_.map(t => t.key * t.value.toInt).getOrElse(0)).sum
    val myUdf = udf(f)
    val df = Seq(Array(Some(TestData(50, "2")), None)).toDF("col")
    checkAnswer(df.select(myUdf(Column("col"))), Row(100) :: Nil)
  }

>>>>>>> a630e8d1
  object MalformedClassObject extends Serializable {
    class MalformedNonPrimitiveFunction extends (String => Int) with Serializable {
      override def apply(v1: String): Int = v1.toInt / 0
    }

    class MalformedPrimitiveFunction extends (Int => Int) with Serializable {
      override def apply(v1: Int): Int = v1 / 0
    }
  }

  test("SPARK-32238: Use Utils.getSimpleName to avoid hitting Malformed class name") {
    OuterScopes.addOuterScope(MalformedClassObject)
    val f1 = new MalformedClassObject.MalformedNonPrimitiveFunction()
    val f2 = new MalformedClassObject.MalformedPrimitiveFunction()

    val e1 = intercept[SparkException] {
      Seq("20").toDF("col").select(udf(f1).apply(Column("col"))).collect()
    }
    assert(e1.getMessage.contains("UDFSuite$MalformedClassObject$MalformedNonPrimitiveFunction"))

    val e2 = intercept[SparkException] {
      Seq(20).toDF("col").select(udf(f2).apply(Column("col"))).collect()
    }
    assert(e2.getMessage.contains("UDFSuite$MalformedClassObject$MalformedPrimitiveFunction"))
  }
<<<<<<< HEAD
=======

  test("SPARK-32307: Aggression that use map type input UDF as group expression") {
    spark.udf.register("key", udf((m: Map[String, String]) => m.keys.head.toInt))
    Seq(Map("1" -> "one", "2" -> "two")).toDF("a").createOrReplaceTempView("t")
    checkAnswer(sql("SELECT key(a) AS k FROM t GROUP BY key(a)"), Row(1) :: Nil)
  }

  test("SPARK-32307: Aggression that use array type input UDF as group expression") {
    spark.udf.register("key", udf((m: Array[Int]) => m.head))
    Seq(Array(1)).toDF("a").createOrReplaceTempView("t")
    checkAnswer(sql("SELECT key(a) AS k FROM t GROUP BY key(a)"), Row(1) :: Nil)
  }

  test("SPARK-32459: UDF should not fail on WrappedArray") {
    val myUdf = udf((a: WrappedArray[Int]) =>
      WrappedArray.make[Int](Array(a.head + 99)))
    checkAnswer(Seq(Array(1))
      .toDF("col")
      .select(myUdf(Column("col"))),
      Row(ArrayBuffer(100)))
  }
>>>>>>> a630e8d1
}<|MERGE_RESOLUTION|>--- conflicted
+++ resolved
@@ -22,11 +22,8 @@
 import java.time.{Instant, LocalDate}
 import java.time.format.DateTimeFormatter
 
-<<<<<<< HEAD
-=======
 import scala.collection.mutable.{ArrayBuffer, WrappedArray}
 
->>>>>>> a630e8d1
 import org.apache.spark.SparkException
 import org.apache.spark.sql.api.java._
 import org.apache.spark.sql.catalyst.encoders.OuterScopes
@@ -667,8 +664,6 @@
     checkAnswer(df.select(myUdf(Column("col1"), Column("col2"))), Row(2020) :: Nil)
   }
 
-<<<<<<< HEAD
-=======
   test("case class as element type of Seq/Array") {
     val f1 = (s: Seq[TestData]) => s.map(d => d.key * d.value.toInt).sum
     val myUdf1 = udf(f1)
@@ -757,7 +752,6 @@
     checkAnswer(df.select(myUdf(Column("col"))), Row(100) :: Nil)
   }
 
->>>>>>> a630e8d1
   object MalformedClassObject extends Serializable {
     class MalformedNonPrimitiveFunction extends (String => Int) with Serializable {
       override def apply(v1: String): Int = v1.toInt / 0
@@ -783,8 +777,6 @@
     }
     assert(e2.getMessage.contains("UDFSuite$MalformedClassObject$MalformedPrimitiveFunction"))
   }
-<<<<<<< HEAD
-=======
 
   test("SPARK-32307: Aggression that use map type input UDF as group expression") {
     spark.udf.register("key", udf((m: Map[String, String]) => m.keys.head.toInt))
@@ -806,5 +798,4 @@
       .select(myUdf(Column("col"))),
       Row(ArrayBuffer(100)))
   }
->>>>>>> a630e8d1
 }