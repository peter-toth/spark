--- conflicted
+++ resolved
@@ -25,11 +25,7 @@
 import org.apache.kafka.clients.consumer.internals.NoOpConsumerRebalanceListener
 import org.apache.kafka.common.TopicPartition
 
-<<<<<<< HEAD
-import org.apache.spark.sql.kafka010.KafkaSourceProvider.ConfigUpdater
-=======
 import org.apache.spark.kafka010.KafkaConfigUpdater
->>>>>>> 1e65fb2c
 
 /**
  * Subscribe allows you to subscribe to a fixed collection of topics.
@@ -49,11 +45,7 @@
    * Added a function to hide internals and reduce code duplications because all strategy uses it.
    */
   protected def setAuthenticationConfigIfNeeded(kafkaParams: ju.Map[String, Object]) =
-<<<<<<< HEAD
-    ConfigUpdater("source", kafkaParams.asScala.toMap)
-=======
     KafkaConfigUpdater("source", kafkaParams.asScala.toMap)
->>>>>>> 1e65fb2c
       .setAuthenticationConfigIfNeeded()
       .build()
 }
