/*
 * Licensed to the Apache Software Foundation (ASF) under one or more
 * contributor license agreements.  See the NOTICE file distributed with
 * this work for additional information regarding copyright ownership.
 * The ASF licenses this file to You under the Apache License, Version 2.0
 * (the "License"); you may not use this file except in compliance with
 * the License.  You may obtain a copy of the License at
 *
 *    http://www.apache.org/licenses/LICENSE-2.0
 *
 * Unless required by applicable law or agreed to in writing, software
 * distributed under the License is distributed on an "AS IS" BASIS,
 * WITHOUT WARRANTIES OR CONDITIONS OF ANY KIND, either express or implied.
 * See the License for the specific language governing permissions and
 * limitations under the License.
 */

package org.apache.spark.sql.hive

import java.io.File
import java.net.{URL, URLClassLoader}
import java.util.Locale
import java.util.concurrent.TimeUnit

import scala.collection.JavaConverters._
import scala.collection.mutable.HashMap

import org.apache.commons.lang3.{JavaVersion, SystemUtils}
import org.apache.hadoop.conf.Configuration
import org.apache.hadoop.hive.conf.HiveConf
import org.apache.hadoop.hive.conf.HiveConf.ConfVars
import org.apache.hadoop.hive.ql.session.SessionState
import org.apache.hadoop.util.VersionInfo
import org.apache.hive.common.util.HiveVersionInfo

import org.apache.spark.{SparkConf, SparkContext}
import org.apache.spark.deploy.SparkHadoopUtil
import org.apache.spark.internal.Logging
import org.apache.spark.sql._
import org.apache.spark.sql.catalyst.catalog.CatalogTable
import org.apache.spark.sql.execution.command.DDLUtils
import org.apache.spark.sql.execution.datasources.DataSource
import org.apache.spark.sql.hive.client._
import org.apache.spark.sql.internal.SQLConf
import org.apache.spark.sql.internal.SQLConf._
import org.apache.spark.sql.internal.StaticSQLConf.{CATALOG_IMPLEMENTATION, WAREHOUSE_PATH}
import org.apache.spark.sql.types._
import org.apache.spark.util.{ChildFirstURLClassLoader, Utils}


private[spark] object HiveUtils extends Logging {

  def withHiveExternalCatalog(sc: SparkContext): SparkContext = {
    sc.conf.set(CATALOG_IMPLEMENTATION.key, "hive")
    sc
  }

<<<<<<< HEAD
  private val hiveVersion = HiveVersionInfo.getVersion
  val isHive23: Boolean = hiveVersion.startsWith("2.3") || hiveVersion.startsWith("3")

  /** The version of hive used internally by Spark SQL. */
  val builtinHiveVersion: String = hiveVersion
=======
  /** The version of hive used internally by Spark SQL. */
  val builtinHiveVersion: String = HiveVersionInfo.getVersion
>>>>>>> a630e8d1

  val HIVE_METASTORE_VERSION = buildStaticConf("spark.sql.hive.metastore.version")
    .doc("Version of the Hive metastore. Available options are " +
        "<code>0.12.0</code> through <code>2.3.7</code> and " +
        "<code>3.0.0</code> through <code>3.1.2</code>.")
    .version("1.4.0")
    .stringConf
    .createWithDefault(builtinHiveVersion)

  // A fake config which is only here for backward compatibility reasons. This config has no effect
  // to Spark, just for reporting the builtin Hive version of Spark to existing applications that
  // already rely on this config.
  val FAKE_HIVE_VERSION = buildConf("spark.sql.hive.version")
    .doc(s"deprecated, please use ${HIVE_METASTORE_VERSION.key} to get the Hive version in Spark.")
    .version("1.1.1")
    .fallbackConf(HIVE_METASTORE_VERSION)

  val HIVE_METASTORE_JARS = buildStaticConf("spark.sql.hive.metastore.jars")
    .doc(s"""
      | Location of the jars that should be used to instantiate the HiveMetastoreClient.
      | This property can be one of four options: "
      | 1. "builtin"
      |   Use Hive ${builtinHiveVersion}, which is bundled with the Spark assembly when
      |   <code>-Phive</code> is enabled. When this option is chosen,
      |   <code>spark.sql.hive.metastore.version</code> must be either
      |   <code>${builtinHiveVersion}</code> or not defined.
      | 2. "maven"
      |   Use Hive jars of specified version downloaded from Maven repositories.
      | 3. "path"
      |   Use Hive jars configured by `spark.sql.hive.metastore.jars.path`
      |   in comma separated format. Support both local or remote paths.
      | 4. A classpath in the standard format for both Hive and Hadoop.
      """.stripMargin)
    .version("1.4.0")
    .stringConf
    .createWithDefault("builtin")

  val HIVE_METASTORE_JARS_PATH = buildStaticConf("spark.sql.hive.metastore.jars.path")
    .doc(s"""
      | Comma-separated paths of the jars that used to instantiate the HiveMetastoreClient.
      | This configuration is useful only when `{$HIVE_METASTORE_JARS.key}` is set as `path`.
      | The paths can be any of the following format:
      | 1. file://path/to/jar/foo.jar
      | 2. hdfs://nameservice/path/to/jar/foo.jar
      | 3. /path/to/jar/ (path without URI scheme follow conf `fs.defaultFS`'s URI schema)
      | 4. [http/https/ftp]://path/to/jar/foo.jar
      | Note that 1, 2, and 3 support wildcard. For example:
      | 1. file://path/to/jar/*,file://path2/to/jar/*/*.jar
      | 2. hdfs://nameservice/path/to/jar/*,hdfs://nameservice2/path/to/jar/*/*.jar
      """.stripMargin)
    .version("3.1.0")
    .stringConf
    .toSequence
    .createWithDefault(Nil)

  val CONVERT_METASTORE_PARQUET = buildConf("spark.sql.hive.convertMetastoreParquet")
    .doc("When set to true, the built-in Parquet reader and writer are used to process " +
      "parquet tables created by using the HiveQL syntax, instead of Hive serde.")
    .version("1.1.1")
    .booleanConf
    .createWithDefault(true)

  val CONVERT_METASTORE_PARQUET_WITH_SCHEMA_MERGING =
    buildConf("spark.sql.hive.convertMetastoreParquet.mergeSchema")
      .doc("When true, also tries to merge possibly different but compatible Parquet schemas in " +
        "different Parquet data files. This configuration is only effective " +
        "when \"spark.sql.hive.convertMetastoreParquet\" is true.")
      .version("1.3.1")
      .booleanConf
      .createWithDefault(false)

  val CONVERT_METASTORE_ORC = buildConf("spark.sql.hive.convertMetastoreOrc")
    .doc("When set to true, the built-in ORC reader and writer are used to process " +
      "ORC tables created by using the HiveQL syntax, instead of Hive serde.")
    .version("2.0.0")
    .booleanConf
    .createWithDefault(true)

  val CONVERT_INSERTING_PARTITIONED_TABLE =
    buildConf("spark.sql.hive.convertInsertingPartitionedTable")
      .doc("When set to true, and `spark.sql.hive.convertMetastoreParquet` or " +
        "`spark.sql.hive.convertMetastoreOrc` is true, the built-in ORC/Parquet writer is used" +
        "to process inserting into partitioned ORC/Parquet tables created by using the HiveSQL " +
        "syntax.")
      .version("3.0.0")
      .booleanConf
      // https://jira.cloudera.com/browse/CDPD-16803:
      // We enable "Enable Optimized S3 Committers" in CM by default. That option configures
      // spark.sql.sources.commitProtocolClass=
      // org.apache.spark.internal.io.cloud.PathOutputCommitProtocol which doesn't support
      // `dynamicPartitionOverwrite`. Since `dynamicPartitionOverwrite` became the default in Spark3
      // with Hive tables that can be converted to datasource relations
      // (https://issues.apache.org/jira/browse/SPARK-28573) without disabling this configuration
      // INSERT OVERWRITE statements to those tables would fail.
      .createWithDefault(false)

  val CONVERT_METASTORE_CTAS = buildConf("spark.sql.hive.convertMetastoreCtas")
    .doc("When set to true,  Spark will try to use built-in data source writer " +
      "instead of Hive serde in CTAS. This flag is effective only if " +
      "`spark.sql.hive.convertMetastoreParquet` or `spark.sql.hive.convertMetastoreOrc` is " +
      "enabled respectively for Parquet and ORC formats")
    .version("3.0.0")
    .booleanConf
    .createWithDefault(true)

  val HIVE_METASTORE_SHARED_PREFIXES = buildStaticConf("spark.sql.hive.metastore.sharedPrefixes")
    .doc("A comma separated list of class prefixes that should be loaded using the classloader " +
      "that is shared between Spark SQL and a specific version of Hive. An example of classes " +
      "that should be shared is JDBC drivers that are needed to talk to the metastore. Other " +
      "classes that need to be shared are those that interact with classes that are already " +
      "shared. For example, custom appenders that are used by log4j.")
    .version("1.4.0")
    .stringConf
    .toSequence
    .createWithDefault(jdbcPrefixes)

  private def jdbcPrefixes = Seq(
    "com.mysql.jdbc", "org.postgresql", "com.microsoft.sqlserver", "oracle.jdbc")

  val HIVE_METASTORE_BARRIER_PREFIXES = buildStaticConf("spark.sql.hive.metastore.barrierPrefixes")
    .doc("A comma separated list of class prefixes that should explicitly be reloaded for each " +
      "version of Hive that Spark SQL is communicating with. For example, Hive UDFs that are " +
      "declared in a prefix that typically would be shared (i.e. <code>org.apache.spark.*</code>).")
    .version("1.4.0")
    .stringConf
    .toSequence
    .createWithDefault(Nil)

  val HIVE_THRIFT_SERVER_ASYNC = buildConf("spark.sql.hive.thriftServer.async")
    .doc("When set to true, Hive Thrift server executes SQL queries in an asynchronous way.")
    .version("1.5.0")
    .booleanConf
    .createWithDefault(true)

  // CDPD-454: Capabilities that Spark will claim to possess when communicating with HMS.
  // All of these (except SPARKSQL) are defined in the following CDPD Hive class:
  // org.apache.hadoop.hive.metastore.MetastoreDefaultTransformer
  // Note, however, that other processors can add any ad-hoc required capabilities
  // (not just the ones defined in MetastoreDefaultTransformer) to tables they create
  val HIVE_SPARK_CAPABILITIES = buildConf("spark.sql.htl.sparkCapabilities")
    .doc("The list of Hive capabilities that Spark supports.")
    .stringConf
    .toSequence
    .createWithDefault(Seq("SPARKSQL", "EXTREAD", "EXTWRITE", "HIVESQL", "HIVEBUCKET2"))

  // In earlier versions of hive there was a field HIVE_COLUMN_ORDER_ASC in class
  // org.apache.hadoop.hive.ql.parse.BaseSemanticAnalyzer. This field is renamed to ASCENDING_CODE
  // and moved to class org.apache.hadoop.hive.ql.util.DirectionUtils in hive 4 and later
  // ASCENDING_CODE is defined here to be used instead of ASCENDING_CODE in hive 4 and
  // HIVE_COLUMN_ORDER_ASC in earlier versions of hive.
  val ASCENDING_CODE = 1

  /**
   * The version of the hive client that will be used to communicate with the metastore.  Note that
   * this does not necessarily need to be the same version of Hive that is used internally by
   * Spark SQL for execution.
   */
  private def hiveMetastoreVersion(conf: SQLConf): String = {
    conf.getConf(HIVE_METASTORE_VERSION)
  }

  /**
   * The location of the jars that should be used to instantiate the HiveMetastoreClient.  This
   * property can be one of three options:
   *  - a classpath in the standard format for both hive and hadoop.
   *  - path - attempt to discover the jars with paths configured by `HIVE_METASTORE_JARS_PATH`.
   *  - builtin - attempt to discover the jars that were used to load Spark SQL and use those. This
   *              option is only valid when using the execution version of Hive.
   *  - maven - download the correct version of hive on demand from maven.
   */
  private def hiveMetastoreJars(conf: SQLConf): String = {
    conf.getConf(HIVE_METASTORE_JARS)
  }

  /**
   * Hive jars paths, only work when `HIVE_METASTORE_JARS` is `path`.
   */
  private def hiveMetastoreJarsPath(conf: SQLConf): Seq[String] = {
    conf.getConf(HIVE_METASTORE_JARS_PATH)
  }

  /**
   * A comma separated list of class prefixes that should be loaded using the classloader that
   * is shared between Spark SQL and a specific version of Hive. An example of classes that should
   * be shared is JDBC drivers that are needed to talk to the metastore. Other classes that need
   * to be shared are those that interact with classes that are already shared.  For example,
   * custom appenders that are used by log4j.
   */
  private def hiveMetastoreSharedPrefixes(conf: SQLConf): Seq[String] = {
    conf.getConf(HIVE_METASTORE_SHARED_PREFIXES).filterNot(_ == "")
  }

  /**
   * A comma separated list of class prefixes that should explicitly be reloaded for each version
   * of Hive that Spark SQL is communicating with.  For example, Hive UDFs that are declared in a
   * prefix that typically would be shared (i.e. org.apache.spark.*)
   */
  private def hiveMetastoreBarrierPrefixes(conf: SQLConf): Seq[String] = {
    conf.getConf(HIVE_METASTORE_BARRIER_PREFIXES).filterNot(_ == "")
  }

  /**
   * Change time configurations needed to create a [[HiveClient]] into unified [[Long]] format.
   */
  private[hive] def formatTimeVarsForHiveClient(hadoopConf: Configuration): Map[String, String] = {
    // Hive 0.14.0 introduces timeout operations in HiveConf, and changes default values of a bunch
    // of time `ConfVar`s by adding time suffixes (`s`, `ms`, and `d` etc.).  This breaks backwards-
    // compatibility when users are trying to connecting to a Hive metastore of lower version,
    // because these options are expected to be integral values in lower versions of Hive.
    //
    // Here we enumerate all time `ConfVar`s and convert their values to numeric strings according
    // to their output time units.
    val commonTimeVars = Seq(
      ConfVars.METASTORE_CLIENT_CONNECT_RETRY_DELAY -> TimeUnit.SECONDS,
      ConfVars.METASTORE_CLIENT_SOCKET_TIMEOUT -> TimeUnit.SECONDS,
      ConfVars.METASTORE_CLIENT_SOCKET_LIFETIME -> TimeUnit.SECONDS,
      ConfVars.HMSHANDLERINTERVAL -> TimeUnit.MILLISECONDS,
      ConfVars.METASTORE_EVENT_DB_LISTENER_TTL -> TimeUnit.SECONDS,
      ConfVars.METASTORE_EVENT_CLEAN_FREQ -> TimeUnit.SECONDS,
      ConfVars.METASTORE_EVENT_EXPIRY_DURATION -> TimeUnit.SECONDS,
      ConfVars.METASTORE_AGGREGATE_STATS_CACHE_TTL -> TimeUnit.SECONDS,
      ConfVars.METASTORE_AGGREGATE_STATS_CACHE_MAX_WRITER_WAIT -> TimeUnit.MILLISECONDS,
      ConfVars.METASTORE_AGGREGATE_STATS_CACHE_MAX_READER_WAIT -> TimeUnit.MILLISECONDS,
      ConfVars.HIVES_AUTO_PROGRESS_TIMEOUT -> TimeUnit.SECONDS,
      ConfVars.HIVE_LOG_INCREMENTAL_PLAN_PROGRESS_INTERVAL -> TimeUnit.MILLISECONDS,
      ConfVars.HIVE_LOCK_SLEEP_BETWEEN_RETRIES -> TimeUnit.SECONDS,
      ConfVars.HIVE_ZOOKEEPER_SESSION_TIMEOUT -> TimeUnit.MILLISECONDS,
      ConfVars.HIVE_ZOOKEEPER_CONNECTION_BASESLEEPTIME -> TimeUnit.MILLISECONDS,
      ConfVars.HIVE_TXN_TIMEOUT -> TimeUnit.SECONDS,
      ConfVars.HIVE_COMPACTOR_WORKER_TIMEOUT -> TimeUnit.SECONDS,
      ConfVars.HIVE_COMPACTOR_CHECK_INTERVAL -> TimeUnit.SECONDS,
      ConfVars.HIVE_COMPACTOR_CLEANER_RUN_INTERVAL -> TimeUnit.MILLISECONDS,
      ConfVars.HIVE_SERVER2_THRIFT_HTTP_MAX_IDLE_TIME -> TimeUnit.MILLISECONDS,
      ConfVars.HIVE_SERVER2_THRIFT_HTTP_WORKER_KEEPALIVE_TIME -> TimeUnit.SECONDS,
      ConfVars.HIVE_SERVER2_THRIFT_HTTP_COOKIE_MAX_AGE -> TimeUnit.SECONDS,
      ConfVars.HIVE_SERVER2_THRIFT_LOGIN_BEBACKOFF_SLOT_LENGTH -> TimeUnit.MILLISECONDS,
      ConfVars.HIVE_SERVER2_THRIFT_LOGIN_TIMEOUT -> TimeUnit.SECONDS,
      ConfVars.HIVE_SERVER2_THRIFT_WORKER_KEEPALIVE_TIME -> TimeUnit.SECONDS,
      ConfVars.HIVE_SERVER2_ASYNC_EXEC_SHUTDOWN_TIMEOUT -> TimeUnit.SECONDS,
      ConfVars.HIVE_SERVER2_ASYNC_EXEC_KEEPALIVE_TIME -> TimeUnit.SECONDS,
      ConfVars.HIVE_SERVER2_LONG_POLLING_TIMEOUT -> TimeUnit.MILLISECONDS,
      ConfVars.HIVE_SERVER2_SESSION_CHECK_INTERVAL -> TimeUnit.MILLISECONDS,
      ConfVars.HIVE_SERVER2_IDLE_SESSION_TIMEOUT -> TimeUnit.MILLISECONDS,
      ConfVars.HIVE_SERVER2_IDLE_OPERATION_TIMEOUT -> TimeUnit.MILLISECONDS,
      ConfVars.SERVER_READ_SOCKET_TIMEOUT -> TimeUnit.SECONDS,
      ConfVars.HIVE_LOCALIZE_RESOURCE_WAIT_INTERVAL -> TimeUnit.MILLISECONDS,
      ConfVars.SPARK_CLIENT_FUTURE_TIMEOUT -> TimeUnit.SECONDS,
      ConfVars.SPARK_JOB_MONITOR_TIMEOUT -> TimeUnit.SECONDS,
      ConfVars.SPARK_RPC_CLIENT_CONNECT_TIMEOUT -> TimeUnit.MILLISECONDS,
      ConfVars.SPARK_RPC_CLIENT_HANDSHAKE_TIMEOUT -> TimeUnit.MILLISECONDS
    ).map { case (confVar, unit) =>
      confVar.varname -> HiveConf.getTimeVar(hadoopConf, confVar, unit).toString
    }

    // The following configurations were removed by HIVE-12164(Hive 2.0)
    val hardcodingTimeVars = Seq(
      ("hive.stats.jdbc.timeout", "30s") -> TimeUnit.SECONDS,
      ("hive.stats.retries.wait", "3000ms") -> TimeUnit.MILLISECONDS
    ).map { case ((key, defaultValue), unit) =>
      val value = hadoopConf.get(key, defaultValue)
      key -> HiveConf.toTime(value, unit, unit).toString
    }

    (commonTimeVars ++ hardcodingTimeVars).toMap
  }

  /**
   * Check current Thread's SessionState type
   * @return true when SessionState.get returns an instance of CliSessionState,
   *         false when it gets non-CliSessionState instance or null
   */
  def isCliSessionState(): Boolean = {
    val state = SessionState.get
    var temp: Class[_] = if (state != null) state.getClass else null
    var found = false
    while (temp != null && !found) {
      found = temp.getName == "org.apache.hadoop.hive.cli.CliSessionState"
      temp = temp.getSuperclass
    }
    found
  }

  /**
   * Create a [[HiveClient]] used for execution.
   *
   * Currently this must always be the Hive built-in version that packaged
   * with Spark SQL. This copy of the client is used for execution related tasks like
   * registering temporary functions or ensuring that the ThreadLocal SessionState is
   * correctly populated.  This copy of Hive is *not* used for storing persistent metadata,
   * and only point to a dummy metastore in a temporary directory.
   */
  protected[hive] def newClientForExecution(
      conf: SparkConf,
      hadoopConf: Configuration): HiveClientImpl = {
    logInfo(s"Initializing execution hive, version $builtinHiveVersion")
    val loader = new IsolatedClientLoader(
      version = IsolatedClientLoader.hiveVersion(builtinHiveVersion),
      sparkConf = conf,
      execJars = Seq.empty,
      hadoopConf = hadoopConf,
      config = newTemporaryConfiguration(useInMemoryDerby = true),
      isolationOn = false,
      baseClassLoader = Utils.getContextOrSparkClassLoader)
    loader.createClient().asInstanceOf[HiveClientImpl]
  }

  /**
   * Create a [[HiveClient]] used to retrieve metadata from the Hive MetaStore.
   *
   * The version of the Hive client that is used here must match the metastore that is configured
   * in the hive-site.xml file.
   */
  protected[hive] def newClientForMetadata(
      conf: SparkConf,
      hadoopConf: Configuration): HiveClient = {
    val configurations = formatTimeVarsForHiveClient(hadoopConf)
    newClientForMetadata(conf, hadoopConf, configurations)
  }

  protected[hive] def newClientForMetadata(
      conf: SparkConf,
      hadoopConf: Configuration,
      configurations: Map[String, String]): HiveClient = {
    val sqlConf = new SQLConf
    sqlConf.setConf(SQLContext.getSQLProperties(conf))
    val hiveMetastoreVersion = HiveUtils.hiveMetastoreVersion(sqlConf)
    val hiveMetastoreJars = HiveUtils.hiveMetastoreJars(sqlConf)
    val hiveMetastoreSharedPrefixes = HiveUtils.hiveMetastoreSharedPrefixes(sqlConf)
    val hiveMetastoreBarrierPrefixes = HiveUtils.hiveMetastoreBarrierPrefixes(sqlConf)
    val metaVersion = IsolatedClientLoader.hiveVersion(hiveMetastoreVersion)

    def addLocalHiveJars(file: File): Seq[URL] = {
      if (file.getName == "*") {
        val files = file.getParentFile.listFiles()
        if (files == null) {
          logWarning(s"Hive jar path '${file.getPath}' does not exist.")
          Nil
        } else {
          files.filter(_.getName.toLowerCase(Locale.ROOT).endsWith(".jar")).map(_.toURL).toSeq
        }
      } else {
        file.toURL :: Nil
      }
    }

    val isolatedLoader = if (hiveMetastoreJars == "builtin") {
      if (builtinHiveVersion != hiveMetastoreVersion) {
        throw new IllegalArgumentException(
          "Builtin jars can only be used when hive execution version == hive metastore version. " +
            s"Execution: $builtinHiveVersion != Metastore: $hiveMetastoreVersion. " +
            s"Specify a valid path to the correct hive jars using ${HIVE_METASTORE_JARS.key} " +
            s"or change ${HIVE_METASTORE_VERSION.key} to $builtinHiveVersion.")
      }

      // We recursively find all jars in the class loader chain,
      // starting from the given classLoader.
      def allJars(classLoader: ClassLoader): Array[URL] = classLoader match {
        case null => Array.empty[URL]
        case childFirst: ChildFirstURLClassLoader =>
          childFirst.getURLs() ++ allJars(Utils.getSparkClassLoader)
        case urlClassLoader: URLClassLoader =>
          urlClassLoader.getURLs ++ allJars(urlClassLoader.getParent)
        case other => allJars(other.getParent)
      }

      val classLoader = Utils.getContextOrSparkClassLoader
      val jars: Array[URL] = if (SystemUtils.isJavaVersionAtLeast(JavaVersion.JAVA_9)) {
        // Do nothing. The system classloader is no longer a URLClassLoader in Java 9,
        // so it won't match the case in allJars. It no longer exposes URLs of
        // the system classpath
        Array.empty[URL]
      } else {
        val loadedJars = allJars(classLoader)
        // Verify at least one jar was found
        if (loadedJars.length == 0) {
          throw new IllegalArgumentException(
            "Unable to locate hive jars to connect to metastore. " +
              s"Please set ${HIVE_METASTORE_JARS.key}.")
        }
        loadedJars
      }

      logInfo(
        s"Initializing HiveMetastoreConnection version $hiveMetastoreVersion using Spark classes.")
      new IsolatedClientLoader(
        version = metaVersion,
        sparkConf = conf,
        hadoopConf = hadoopConf,
        execJars = jars.toSeq,
        config = configurations,
        isolationOn = !isCliSessionState(),
        barrierPrefixes = hiveMetastoreBarrierPrefixes,
        sharedPrefixes = hiveMetastoreSharedPrefixes)
    } else if (hiveMetastoreJars == "maven") {
      // TODO: Support for loading the jars from an already downloaded location.
      logInfo(
        s"Initializing HiveMetastoreConnection version $hiveMetastoreVersion using maven.")
      IsolatedClientLoader.forVersion(
        hiveMetastoreVersion = hiveMetastoreVersion,
        hadoopVersion = VersionInfo.getVersion,
        sparkConf = conf,
        hadoopConf = hadoopConf,
        config = configurations,
        barrierPrefixes = hiveMetastoreBarrierPrefixes,
        sharedPrefixes = hiveMetastoreSharedPrefixes)
    } else if (hiveMetastoreJars == "path") {
      // Convert to files and expand any directories.
      val jars =
        HiveUtils.hiveMetastoreJarsPath(sqlConf)
          .flatMap {
            case path if path.contains("\\") && Utils.isWindows =>
              addLocalHiveJars(new File(path))
            case path =>
              DataSource.checkAndGlobPathIfNecessary(
                pathStrings = Seq(path),
                hadoopConf = hadoopConf,
                checkEmptyGlobPath = true,
                checkFilesExist = false,
                enableGlobbing = true
              ).map(_.toUri.toURL)
          }

      logInfo(
        s"Initializing HiveMetastoreConnection version $hiveMetastoreVersion " +
          s"using path: ${jars.mkString(";")}")
      new IsolatedClientLoader(
        version = metaVersion,
        sparkConf = conf,
        hadoopConf = hadoopConf,
        execJars = jars.toSeq,
        config = configurations,
        isolationOn = true,
        barrierPrefixes = hiveMetastoreBarrierPrefixes,
        sharedPrefixes = hiveMetastoreSharedPrefixes)
    } else {
      // Convert to files and expand any directories.
      val jars =
        hiveMetastoreJars
          .split(File.pathSeparator)
          .flatMap { path =>
            addLocalHiveJars(new File(path))
          }

      logInfo(
        s"Initializing HiveMetastoreConnection version $hiveMetastoreVersion " +
          s"using ${jars.mkString(":")}")
      new IsolatedClientLoader(
        version = metaVersion,
        sparkConf = conf,
        hadoopConf = hadoopConf,
        execJars = jars.toSeq,
        config = configurations,
        isolationOn = true,
        barrierPrefixes = hiveMetastoreBarrierPrefixes,
        sharedPrefixes = hiveMetastoreSharedPrefixes)
    }
    isolatedLoader.createClient()
  }

  /** Constructs a configuration for hive, where the metastore is located in a temp directory. */
  def newTemporaryConfiguration(useInMemoryDerby: Boolean): Map[String, String] = {
    val withInMemoryMode = if (useInMemoryDerby) "memory:" else ""

    val tempDir = Utils.createTempDir()
    val localMetastore = new File(tempDir, "metastore")
    val propMap: HashMap[String, String] = HashMap()
    // We have to mask all properties in hive-site.xml that relates to metastore data source
    // as we used a local metastore here.
    HiveConf.ConfVars.values().foreach { confvar =>
      if (confvar.varname.contains("datanucleus") || confvar.varname.contains("jdo")
        || confvar.varname.contains("hive.metastore.rawstore.impl")) {
        propMap.put(confvar.varname, confvar.getDefaultExpr())
      }
    }
    propMap.put(WAREHOUSE_PATH.key, localMetastore.toURI.toString)
    propMap.put(HiveConf.ConfVars.METASTORECONNECTURLKEY.varname,
      s"jdbc:derby:${withInMemoryMode};databaseName=${localMetastore.getAbsolutePath};create=true")
    propMap.put("datanucleus.rdbms.datastoreAdapterClassName",
      "org.datanucleus.store.rdbms.adapter.DerbyAdapter")

    // Disable schema verification and allow schema auto-creation in the
    // Derby database, in case the config for the metastore is set otherwise.
    // Without these settings, starting the client fails with
    // MetaException(message:Version information not found in metastore.)
    propMap.put("hive.metastore.schema.verification", "false")
    propMap.put("datanucleus.schema.autoCreateAll", "true")
    propMap.put("datanucleus.schema.autoCreateTables", "true")

    // SPARK-11783: When "hive.metastore.uris" is set, the metastore connection mode will be
    // remote (https://cwiki.apache.org/confluence/display/Hive/AdminManual+MetastoreAdmin
    // mentions that "If hive.metastore.uris is empty local mode is assumed, remote otherwise").
    // Remote means that the metastore server is running in its own process.
    // When the mode is remote, configurations like "javax.jdo.option.ConnectionURL" will not be
    // used (because they are used by remote metastore server that talks to the database).
    // Because execution Hive should always connects to an embedded derby metastore.
    // We have to remove the value of hive.metastore.uris. So, the execution Hive client connects
    // to the actual embedded derby metastore instead of the remote metastore.
    // You can search HiveConf.ConfVars.METASTOREURIS in the code of HiveConf (in Hive's repo).
    // Then, you will find that the local metastore mode is only set to true when
    // hive.metastore.uris is not set.
    propMap.put(ConfVars.METASTOREURIS.varname, "")

    // The execution client will generate garbage events, therefore the listeners that are generated
    // for the execution clients are useless. In order to not output garbage, we don't generate
    // these listeners.
    propMap.put(ConfVars.METASTORE_PRE_EVENT_LISTENERS.varname, "")
    propMap.put(ConfVars.METASTORE_EVENT_LISTENERS.varname, "")
    propMap.put(ConfVars.METASTORE_END_FUNCTION_LISTENERS.varname, "")

    // SPARK-21451: Spark will gather all `spark.hadoop.*` properties from a `SparkConf` to a
    // Hadoop Configuration internally, as long as it happens after SparkContext initialized.
    // Some instances such as `CliSessionState` used in `SparkSQLCliDriver` may also rely on these
    // Configuration. But it happens before SparkContext initialized, we need to take them from
    // system properties in the form of regular hadoop configurations.
    SparkHadoopUtil.get.appendSparkHadoopConfigs(sys.props.toMap, propMap)
    SparkHadoopUtil.get.appendSparkHiveConfigs(sys.props.toMap, propMap)

    propMap.toMap
  }

  /**
   * Infers the schema for Hive serde tables and returns the CatalogTable with the inferred schema.
   * When the tables are data source tables or the schema already exists, returns the original
   * CatalogTable.
   */
  def inferSchema(table: CatalogTable): CatalogTable = {
    if (DDLUtils.isDatasourceTable(table) || table.dataSchema.nonEmpty) {
      table
    } else {
      val hiveTable = HiveClientImpl.toHiveTable(table)
      // Note: Hive separates partition columns and the schema, but for us the
      // partition columns are part of the schema
      val partCols = hiveTable.getPartCols.asScala.map(HiveClientImpl.fromHiveColumn)
      val dataCols = hiveTable.getCols.asScala.map(HiveClientImpl.fromHiveColumn)
      table.copy(schema = StructType((dataCols ++ partCols).toSeq))
    }
  }
}<|MERGE_RESOLUTION|>--- conflicted
+++ resolved
@@ -55,16 +55,11 @@
     sc
   }
 
-<<<<<<< HEAD
   private val hiveVersion = HiveVersionInfo.getVersion
   val isHive23: Boolean = hiveVersion.startsWith("2.3") || hiveVersion.startsWith("3")
 
   /** The version of hive used internally by Spark SQL. */
   val builtinHiveVersion: String = hiveVersion
-=======
-  /** The version of hive used internally by Spark SQL. */
-  val builtinHiveVersion: String = HiveVersionInfo.getVersion
->>>>>>> a630e8d1
 
   val HIVE_METASTORE_VERSION = buildStaticConf("spark.sql.hive.metastore.version")
     .doc("Version of the Hive metastore. Available options are " +
