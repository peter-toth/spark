--- conflicted
+++ resolved
@@ -40,10 +40,7 @@
     "Asia/Hong_Kong",
     "Europe/Amsterdam")
   val outstandingTimezones: Seq[TimeZone] = outstandingTimezonesIds.map(TimeZone.getTimeZone)
-<<<<<<< HEAD
-=======
   val outstandingZoneIds: Seq[ZoneId] = outstandingTimezonesIds.map(DateTimeUtils.getZoneId)
->>>>>>> cceb2d6f
 
   def withDefaultTimeZone[T](newDefaultTimeZone: TimeZone)(block: => T): T = {
     val originalDefaultTimeZone = TimeZone.getDefault
