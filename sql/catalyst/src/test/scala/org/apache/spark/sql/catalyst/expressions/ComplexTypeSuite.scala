--- conflicted
+++ resolved
@@ -22,10 +22,7 @@
 import org.apache.spark.sql.catalyst.analysis.{TypeCheckResult, UnresolvedExtractValue}
 import org.apache.spark.sql.catalyst.dsl.expressions._
 import org.apache.spark.sql.catalyst.expressions.codegen.CodegenContext
-<<<<<<< HEAD
-=======
 import org.apache.spark.sql.catalyst.util._
->>>>>>> a630e8d1
 import org.apache.spark.sql.internal.SQLConf
 import org.apache.spark.sql.types._
 import org.apache.spark.unsafe.types.UTF8String
@@ -207,31 +204,6 @@
     checkEvaluation(getArrayStructFields(input2, "a"), Seq(null))
     checkEvaluation(getArrayStructFields(input3, "a"), Seq(null))
     checkEvaluation(getArrayStructFields(input4, "a"), null)
-  }
-
-  test("SPARK-32167: nullability of GetArrayStructFields") {
-    val resolver = SQLConf.get.resolver
-
-    val array1 = ArrayType(
-      new StructType().add("a", "int", nullable = true),
-      containsNull = false)
-    val data1 = Literal.create(Seq(Row(null)), array1)
-    val get1 = ExtractValue(data1, Literal("a"), resolver).asInstanceOf[GetArrayStructFields]
-    assert(get1.containsNull)
-
-    val array2 = ArrayType(
-      new StructType().add("a", "int", nullable = false),
-      containsNull = true)
-    val data2 = Literal.create(Seq(null), array2)
-    val get2 = ExtractValue(data2, Literal("a"), resolver).asInstanceOf[GetArrayStructFields]
-    assert(get2.containsNull)
-
-    val array3 = ArrayType(
-      new StructType().add("a", "int", nullable = false),
-      containsNull = false)
-    val data3 = Literal.create(Seq(Row(1)), array3)
-    val get3 = ExtractValue(data3, Literal("a"), resolver).asInstanceOf[GetArrayStructFields]
-    assert(!get3.containsNull)
   }
 
   test("SPARK-32167: nullability of GetArrayStructFields") {
