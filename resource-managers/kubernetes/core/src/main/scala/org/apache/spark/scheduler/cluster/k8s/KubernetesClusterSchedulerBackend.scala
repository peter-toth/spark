--- conflicted
+++ resolved
@@ -178,21 +178,14 @@
 
   override def createDriverEndpoint(): DriverEndpoint = {
     new KubernetesDriverEndpoint()
-<<<<<<< HEAD
   }
 
   override protected def createTokenManager(): Option[HadoopDelegationTokenManager] = {
     Some(new HadoopDelegationTokenManager(conf, sc.hadoopConfiguration, driverEndpoint))
-=======
-  }
-
-  override protected def createTokenManager(): Option[HadoopDelegationTokenManager] = {
-    Some(new HadoopDelegationTokenManager(conf, sc.hadoopConfiguration, driverEndpoint))
   }
 
   override protected def isBlacklisted(executorId: String, hostname: String): Boolean = {
     podAllocator.isDeleted(executorId)
->>>>>>> 1e65fb2c
   }
 
   private class KubernetesDriverEndpoint extends DriverEndpoint {
