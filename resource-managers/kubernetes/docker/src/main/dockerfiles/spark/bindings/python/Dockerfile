#
# Licensed to the Apache Software Foundation (ASF) under one or more
# contributor license agreements.  See the NOTICE file distributed with
# this work for additional information regarding copyright ownership.
# The ASF licenses this file to You under the Apache License, Version 2.0
# (the "License"); you may not use this file except in compliance with
# the License.  You may obtain a copy of the License at
#
#    http://www.apache.org/licenses/LICENSE-2.0
#
# Unless required by applicable law or agreed to in writing, software
# distributed under the License is distributed on an "AS IS" BASIS,
# WITHOUT WARRANTIES OR CONDITIONS OF ANY KIND, either express or implied.
# See the License for the specific language governing permissions and
# limitations under the License.
#

ARG base_img

FROM $base_img
WORKDIR /

# Reset to root to run installation tasks
USER 0

RUN mkdir ${SPARK_HOME}/python
# TODO: Investigate running both pip and pip3 via virtualenvs
RUN apt install -y python python-pip && \
    apt install -y python3 python3-pip && \
    # We remove ensurepip since it adds no functionality since pip is
    # installed on the image and it just takes up 1.6MB on the image
    rm -r /usr/lib/python*/ensurepip && \
    pip install --upgrade pip setuptools && \
    # You may install with python3 packages by using pip3.6
    # Removed the .cache to save space
    rm -r /root/.cache && rm -rf /var/cache/apt/*

<<<<<<< HEAD
COPY python/lib ${SPARK_HOME}/python/lib
ENV PYTHONPATH ${SPARK_HOME}/python/lib/pyspark.zip:${SPARK_HOME}/python/lib/py4j-*.zip
=======
COPY python/pyspark ${SPARK_HOME}/python/pyspark
COPY python/lib ${SPARK_HOME}/python/lib
>>>>>>> cceb2d6f

WORKDIR /opt/spark/work-dir
ENTRYPOINT [ "/opt/entrypoint.sh" ]

# Specify the User that the actual main process will run as
ARG spark_uid=185
USER ${spark_uid}<|MERGE_RESOLUTION|>--- conflicted
+++ resolved
@@ -35,13 +35,8 @@
     # Removed the .cache to save space
     rm -r /root/.cache && rm -rf /var/cache/apt/*
 
-<<<<<<< HEAD
-COPY python/lib ${SPARK_HOME}/python/lib
-ENV PYTHONPATH ${SPARK_HOME}/python/lib/pyspark.zip:${SPARK_HOME}/python/lib/py4j-*.zip
-=======
 COPY python/pyspark ${SPARK_HOME}/python/pyspark
 COPY python/lib ${SPARK_HOME}/python/lib
->>>>>>> cceb2d6f
 
 WORKDIR /opt/spark/work-dir
 ENTRYPOINT [ "/opt/entrypoint.sh" ]
