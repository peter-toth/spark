--- conflicted
+++ resolved
@@ -728,13 +728,9 @@
     EXECUTOR_MEMORY_OVERHEAD.key -> Seq(
       AlternateConfig("spark.yarn.executor.memoryOverhead", "2.3")),
     KERBEROS_FILESYSTEMS_TO_ACCESS.key -> Seq(
-<<<<<<< HEAD
-      AlternateConfig("spark.yarn.access.namenodes", "2.2"))
-=======
       AlternateConfig("spark.yarn.access.namenodes", "2.2")),
     "spark.executor.processTreeMetrics.enabled" -> Seq(
       AlternateConfig("spark.eventLog.logStageExecutorProcessTreeMetrics.enabled", "2.4"))
->>>>>>> 1e65fb2c
   )
 
   /**
