--- conflicted
+++ resolved
@@ -162,35 +162,6 @@
       //   5. Pick broadcast nested loop join as the final solution. It may OOM but we don't have
       //      other choice.
       case j @ ExtractEquiJoinKeys(joinType, leftKeys, rightKeys, nonEquiCond, left, right, hint) =>
-<<<<<<< HEAD
-        def createBroadcastHashJoin(buildLeft: Boolean, buildRight: Boolean) = {
-          val wantToBuildLeft = canBuildLeft(joinType) && buildLeft
-          val wantToBuildRight = canBuildRight(joinType) && buildRight
-          getBuildSide(wantToBuildLeft, wantToBuildRight, left, right).map { buildSide =>
-            Seq(joins.BroadcastHashJoinExec(
-              leftKeys,
-              rightKeys,
-              joinType,
-              buildSide,
-              nonEquiCond,
-              planLater(left),
-              planLater(right)))
-          }
-        }
-
-        def createShuffleHashJoin(buildLeft: Boolean, buildRight: Boolean) = {
-          val wantToBuildLeft = canBuildLeft(joinType) && buildLeft
-          val wantToBuildRight = canBuildRight(joinType) && buildRight
-          getBuildSide(wantToBuildLeft, wantToBuildRight, left, right).map { buildSide =>
-            Seq(joins.ShuffledHashJoinExec(
-              leftKeys,
-              rightKeys,
-              joinType,
-              buildSide,
-              nonEquiCond,
-              planLater(left),
-              planLater(right)))
-=======
         def createBroadcastHashJoin(onlyLookingAtHint: Boolean) = {
           getBroadcastBuildSide(left, right, joinType, hint, onlyLookingAtHint, conf).map {
             buildSide =>
@@ -216,7 +187,6 @@
                 nonEquiCond,
                 planLater(left),
                 planLater(right)))
->>>>>>> a630e8d1
           }
         }
 
@@ -495,12 +465,8 @@
             // to be [COUNT(DISTINCT foo), MAX(DISTINCT foo)], but
             // [COUNT(DISTINCT bar), COUNT(DISTINCT foo)] is disallowed because those two distinct
             // aggregates have different column expressions.
-<<<<<<< HEAD
-            val distinctExpressions = functionsWithDistinct.head.aggregateFunction.children
-=======
             val distinctExpressions =
               functionsWithDistinct.head.aggregateFunction.children.filterNot(_.foldable)
->>>>>>> a630e8d1
             val normalizedNamedDistinctExpressions = distinctExpressions.map { e =>
               // Ideally this should be done in `NormalizeFloatingNumbers`, but we do it here
               // because `distinctExpressions` is not extracted during logical phase.
@@ -704,11 +670,7 @@
       case logical.Repartition(numPartitions, shuffle, child) =>
         if (shuffle) {
           ShuffleExchangeExec(RoundRobinPartitioning(numPartitions),
-<<<<<<< HEAD
-            planLater(child), noUserSpecifiedNumPartition = false) :: Nil
-=======
             planLater(child), REPARTITION_WITH_NUM) :: Nil
->>>>>>> a630e8d1
         } else {
           execution.CoalesceExec(numPartitions, planLater(child)) :: Nil
         }
@@ -741,17 +703,12 @@
       case r: logical.Range =>
         execution.RangeExec(r) :: Nil
       case r: logical.RepartitionByExpression =>
-<<<<<<< HEAD
-        exchange.ShuffleExchangeExec(
-          r.partitioning, planLater(r.child), noUserSpecifiedNumPartition = false) :: Nil
-=======
         val shuffleOrigin = if (r.optNumPartitions.isEmpty) {
           REPARTITION
         } else {
           REPARTITION_WITH_NUM
         }
         exchange.ShuffleExchangeExec(r.partitioning, planLater(r.child), shuffleOrigin) :: Nil
->>>>>>> a630e8d1
       case ExternalRDD(outputObjAttr, rdd) => ExternalRDDScanExec(outputObjAttr, rdd) :: Nil
       case r: LogicalRDD =>
         RDDScanExec(r.output, r.rdd, "ExistingRDD", r.outputPartitioning, r.outputOrdering) :: Nil
