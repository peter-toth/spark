/*
 * Licensed to the Apache Software Foundation (ASF) under one or more
 * contributor license agreements.  See the NOTICE file distributed with
 * this work for additional information regarding copyright ownership.
 * The ASF licenses this file to You under the Apache License, Version 2.0
 * (the "License"); you may not use this file except in compliance with
 * the License.  You may obtain a copy of the License at
 *
 *    http://www.apache.org/licenses/LICENSE-2.0
 *
 * Unless required by applicable law or agreed to in writing, software
 * distributed under the License is distributed on an "AS IS" BASIS,
 * WITHOUT WARRANTIES OR CONDITIONS OF ANY KIND, either express or implied.
 * See the License for the specific language governing permissions and
 * limitations under the License.
 */

package org.apache.spark.sql.connector

import java.time.{Instant, ZoneId}
import java.time.temporal.ChronoUnit
import java.util

import scala.collection.JavaConverters._
import scala.collection.mutable

import org.scalatest.Assertions._

import org.apache.spark.sql.catalyst.InternalRow
<<<<<<< HEAD
import org.apache.spark.sql.catalyst.util.DateTimeUtils
=======
import org.apache.spark.sql.catalyst.expressions.{GenericInternalRow, JoinedRow}
import org.apache.spark.sql.catalyst.util.{CharVarcharUtils, DateTimeUtils}
>>>>>>> a630e8d1
import org.apache.spark.sql.connector.catalog._
import org.apache.spark.sql.connector.expressions.{BucketTransform, DaysTransform, HoursTransform, IdentityTransform, MonthsTransform, Transform, YearsTransform}
import org.apache.spark.sql.connector.read._
import org.apache.spark.sql.connector.write._
import org.apache.spark.sql.connector.write.streaming.{StreamingDataWriterFactory, StreamingWrite}
import org.apache.spark.sql.sources.{And, EqualTo, Filter, IsNotNull}
<<<<<<< HEAD
import org.apache.spark.sql.types.{DataType, DateType, StructType, TimestampType}
=======
import org.apache.spark.sql.types.{DataType, DateType, StringType, StructField, StructType, TimestampType}
>>>>>>> a630e8d1
import org.apache.spark.sql.util.CaseInsensitiveStringMap
import org.apache.spark.unsafe.types.UTF8String

/**
 * A simple in-memory table. Rows are stored as a buffered group produced by each output task.
 */
class InMemoryTable(
    val name: String,
    val schema: StructType,
    override val partitioning: Array[Transform],
    override val properties: util.Map[String, String])
  extends Table with SupportsRead with SupportsWrite with SupportsDelete
      with SupportsMetadataColumns {

  private object PartitionKeyColumn extends MetadataColumn {
    override def name: String = "_partition"
    override def dataType: DataType = StringType
    override def comment: String = "Partition key used to store the row"
  }

  private object IndexColumn extends MetadataColumn {
    override def name: String = "index"
    override def dataType: DataType = StringType
    override def comment: String = "Metadata column used to conflict with a data column"
  }

  // purposely exposes a metadata column that conflicts with a data column in some tests
  override val metadataColumns: Array[MetadataColumn] = Array(IndexColumn, PartitionKeyColumn)
  private val metadataColumnNames = metadataColumns.map(_.name).toSet -- schema.map(_.name)

  private val allowUnsupportedTransforms =
    properties.getOrDefault("allow-unsupported-transforms", "false").toBoolean

  partitioning.foreach {
    case _: IdentityTransform =>
    case _: YearsTransform =>
    case _: MonthsTransform =>
    case _: DaysTransform =>
    case _: HoursTransform =>
    case _: BucketTransform =>
    case t if !allowUnsupportedTransforms =>
      throw new IllegalArgumentException(s"Transform $t is not a supported transform")
  }

  // The key `Seq[Any]` is the partition values.
  val dataMap: mutable.Map[Seq[Any], BufferedRows] = mutable.Map.empty

  def data: Array[BufferedRows] = dataMap.values.toArray

  def rows: Seq[InternalRow] = dataMap.values.flatMap(_.rows).toSeq

  private val partCols: Array[Array[String]] = partitioning.flatMap(_.references).map { ref =>
    schema.findNestedField(ref.fieldNames(), includeCollections = false) match {
      case Some(_) => ref.fieldNames()
      case None => throw new IllegalArgumentException(s"${ref.describe()} does not exist.")
    }
  }

  private val UTC = ZoneId.of("UTC")
  private val EPOCH_LOCAL_DATE = Instant.EPOCH.atZone(UTC).toLocalDate

  private def getKey(row: InternalRow): Seq[Any] = {
    def extractor(
        fieldNames: Array[String],
        schema: StructType,
        row: InternalRow): (Any, DataType) = {
      val index = schema.fieldIndex(fieldNames(0))
      val value = row.toSeq(schema).apply(index)
      if (fieldNames.length > 1) {
        (value, schema(index).dataType) match {
          case (row: InternalRow, nestedSchema: StructType) =>
            extractor(fieldNames.drop(1), nestedSchema, row)
          case (_, dataType) =>
            throw new IllegalArgumentException(s"Unsupported type, ${dataType.simpleString}")
        }
      } else {
        (value, schema(index).dataType)
      }
    }
<<<<<<< HEAD

    partitioning.map {
      case IdentityTransform(ref) =>
        extractor(ref.fieldNames, schema, row)._1
      case YearsTransform(ref) =>
        extractor(ref.fieldNames, schema, row) match {
          case (days: Int, DateType) =>
            ChronoUnit.YEARS.between(EPOCH_LOCAL_DATE, DateTimeUtils.daysToLocalDate(days))
          case (micros: Long, TimestampType) =>
            val localDate = DateTimeUtils.microsToInstant(micros).atZone(UTC).toLocalDate
            ChronoUnit.YEARS.between(EPOCH_LOCAL_DATE, localDate)
        }
      case MonthsTransform(ref) =>
        extractor(ref.fieldNames, schema, row) match {
          case (days: Int, DateType) =>
            ChronoUnit.MONTHS.between(EPOCH_LOCAL_DATE, DateTimeUtils.daysToLocalDate(days))
          case (micros: Long, TimestampType) =>
            val localDate = DateTimeUtils.microsToInstant(micros).atZone(UTC).toLocalDate
            ChronoUnit.MONTHS.between(EPOCH_LOCAL_DATE, localDate)
        }
      case DaysTransform(ref) =>
        extractor(ref.fieldNames, schema, row) match {
          case (days, DateType) =>
            days
          case (micros: Long, TimestampType) =>
            ChronoUnit.DAYS.between(Instant.EPOCH, DateTimeUtils.microsToInstant(micros))
        }
      case HoursTransform(ref) =>
        extractor(ref.fieldNames, schema, row) match {
          case (micros: Long, TimestampType) =>
            ChronoUnit.HOURS.between(Instant.EPOCH, DateTimeUtils.microsToInstant(micros))
        }
      case BucketTransform(numBuckets, ref) =>
        (extractor(ref.fieldNames, schema, row).hashCode() & Integer.MAX_VALUE) % numBuckets
    }
  }
=======

    val cleanedSchema = CharVarcharUtils.replaceCharVarcharWithStringInSchema(schema)
    partitioning.map {
      case IdentityTransform(ref) =>
        extractor(ref.fieldNames, cleanedSchema, row)._1
      case YearsTransform(ref) =>
        extractor(ref.fieldNames, cleanedSchema, row) match {
          case (days: Int, DateType) =>
            ChronoUnit.YEARS.between(EPOCH_LOCAL_DATE, DateTimeUtils.daysToLocalDate(days))
          case (micros: Long, TimestampType) =>
            val localDate = DateTimeUtils.microsToInstant(micros).atZone(UTC).toLocalDate
            ChronoUnit.YEARS.between(EPOCH_LOCAL_DATE, localDate)
          case (v, t) =>
            throw new IllegalArgumentException(s"Match: unsupported argument(s) type - ($v, $t)")
        }
      case MonthsTransform(ref) =>
        extractor(ref.fieldNames, cleanedSchema, row) match {
          case (days: Int, DateType) =>
            ChronoUnit.MONTHS.between(EPOCH_LOCAL_DATE, DateTimeUtils.daysToLocalDate(days))
          case (micros: Long, TimestampType) =>
            val localDate = DateTimeUtils.microsToInstant(micros).atZone(UTC).toLocalDate
            ChronoUnit.MONTHS.between(EPOCH_LOCAL_DATE, localDate)
          case (v, t) =>
            throw new IllegalArgumentException(s"Match: unsupported argument(s) type - ($v, $t)")
        }
      case DaysTransform(ref) =>
        extractor(ref.fieldNames, cleanedSchema, row) match {
          case (days, DateType) =>
            days
          case (micros: Long, TimestampType) =>
            ChronoUnit.DAYS.between(Instant.EPOCH, DateTimeUtils.microsToInstant(micros))
          case (v, t) =>
            throw new IllegalArgumentException(s"Match: unsupported argument(s) type - ($v, $t)")
        }
      case HoursTransform(ref) =>
        extractor(ref.fieldNames, cleanedSchema, row) match {
          case (micros: Long, TimestampType) =>
            ChronoUnit.HOURS.between(Instant.EPOCH, DateTimeUtils.microsToInstant(micros))
          case (v, t) =>
            throw new IllegalArgumentException(s"Match: unsupported argument(s) type - ($v, $t)")
        }
      case BucketTransform(numBuckets, ref) =>
        val (value, dataType) = extractor(ref.fieldNames, cleanedSchema, row)
        val valueHashCode = if (value == null) 0 else value.hashCode
        ((valueHashCode + 31 * dataType.hashCode()) & Integer.MAX_VALUE) % numBuckets
    }
  }

  protected def addPartitionKey(key: Seq[Any]): Unit = {}
>>>>>>> a630e8d1

  def withData(data: Array[BufferedRows]): InMemoryTable = dataMap.synchronized {
    data.foreach(_.rows.foreach { row =>
      val key = getKey(row)
      dataMap += dataMap.get(key)
        .map(key -> _.withRow(row))
        .getOrElse(key -> new BufferedRows(key.toArray.mkString("/")).withRow(row))
      addPartitionKey(key)
    })
    this
  }

  override def capabilities: util.Set[TableCapability] = Set(
    TableCapability.BATCH_READ,
    TableCapability.BATCH_WRITE,
    TableCapability.STREAMING_WRITE,
    TableCapability.OVERWRITE_BY_FILTER,
    TableCapability.OVERWRITE_DYNAMIC,
    TableCapability.TRUNCATE).asJava

  override def newScanBuilder(options: CaseInsensitiveStringMap): ScanBuilder = {
    new InMemoryScanBuilder(schema)
  }

  class InMemoryScanBuilder(tableSchema: StructType) extends ScanBuilder
      with SupportsPushDownRequiredColumns {
    private var schema: StructType = tableSchema

    override def build: Scan =
      new InMemoryBatchScan(data.map(_.asInstanceOf[InputPartition]), schema)

    override def pruneColumns(requiredSchema: StructType): Unit = {
      // if metadata columns are projected, return the table schema and metadata columns
      val hasMetadataColumns = requiredSchema.map(_.name).exists(metadataColumnNames.contains)
      if (hasMetadataColumns) {
        schema = StructType(tableSchema ++ metadataColumnNames
            .flatMap(name => metadataColumns.find(_.name == name))
            .map(col => StructField(col.name, col.dataType, col.isNullable)))
      }
    }
  }

  class InMemoryBatchScan(data: Array[InputPartition], schema: StructType) extends Scan with Batch {
    override def readSchema(): StructType = schema

    override def toBatch: Batch = this

    override def planInputPartitions(): Array[InputPartition] = data

    override def createReaderFactory(): PartitionReaderFactory = {
      val metadataColumns = schema.map(_.name).filter(metadataColumnNames.contains)
      new BufferedRowsReaderFactory(metadataColumns)
    }
  }

  override def newWriteBuilder(info: LogicalWriteInfo): WriteBuilder = {
    InMemoryTable.maybeSimulateFailedTableWrite(new CaseInsensitiveStringMap(properties))
    InMemoryTable.maybeSimulateFailedTableWrite(info.options)

    new WriteBuilder with SupportsTruncate with SupportsOverwrite with SupportsDynamicOverwrite {
      private var writer: BatchWrite = Append
      private var streamingWriter: StreamingWrite = StreamingAppend

      override def truncate(): WriteBuilder = {
        assert(writer == Append)
        writer = TruncateAndAppend
        streamingWriter = StreamingTruncateAndAppend
        this
      }

      override def overwrite(filters: Array[Filter]): WriteBuilder = {
        assert(writer == Append)
        writer = new Overwrite(filters)
        streamingWriter = new StreamingNotSupportedOperation(s"overwrite ($filters)")
        this
      }

      override def overwriteDynamicPartitions(): WriteBuilder = {
        assert(writer == Append)
        writer = DynamicOverwrite
        streamingWriter = new StreamingNotSupportedOperation("overwriteDynamicPartitions")
        this
      }

      override def buildForBatch(): BatchWrite = writer

      override def buildForStreaming(): StreamingWrite = streamingWriter match {
        case exc: StreamingNotSupportedOperation => exc.throwsException()
        case s => s
      }
    }
  }

  private abstract class TestBatchWrite extends BatchWrite {
    override def createBatchWriterFactory(info: PhysicalWriteInfo): DataWriterFactory = {
      BufferedRowsWriterFactory
    }

    override def abort(messages: Array[WriterCommitMessage]): Unit = {}
  }

  private object Append extends TestBatchWrite {
    override def commit(messages: Array[WriterCommitMessage]): Unit = dataMap.synchronized {
      withData(messages.map(_.asInstanceOf[BufferedRows]))
    }
  }

  private object DynamicOverwrite extends TestBatchWrite {
    override def commit(messages: Array[WriterCommitMessage]): Unit = dataMap.synchronized {
      val newData = messages.map(_.asInstanceOf[BufferedRows])
      dataMap --= newData.flatMap(_.rows.map(getKey))
      withData(newData)
    }
  }

  private class Overwrite(filters: Array[Filter]) extends TestBatchWrite {
    import org.apache.spark.sql.connector.catalog.CatalogV2Implicits.MultipartIdentifierHelper
    override def commit(messages: Array[WriterCommitMessage]): Unit = dataMap.synchronized {
      val deleteKeys = InMemoryTable.filtersToKeys(
        dataMap.keys, partCols.map(_.toSeq.quoted), filters)
      dataMap --= deleteKeys
      withData(messages.map(_.asInstanceOf[BufferedRows]))
    }
  }

  private object TruncateAndAppend extends TestBatchWrite {
    override def commit(messages: Array[WriterCommitMessage]): Unit = dataMap.synchronized {
      dataMap.clear
      withData(messages.map(_.asInstanceOf[BufferedRows]))
    }
  }

  private abstract class TestStreamingWrite extends StreamingWrite {
    def createStreamingWriterFactory(info: PhysicalWriteInfo): StreamingDataWriterFactory = {
      BufferedRowsWriterFactory
    }

    def abort(epochId: Long, messages: Array[WriterCommitMessage]): Unit = {}
  }

  private class StreamingNotSupportedOperation(operation: String) extends TestStreamingWrite {
    override def createStreamingWriterFactory(info: PhysicalWriteInfo): StreamingDataWriterFactory =
      throwsException()

    override def commit(epochId: Long, messages: Array[WriterCommitMessage]): Unit =
      throwsException()

    override def abort(epochId: Long, messages: Array[WriterCommitMessage]): Unit =
      throwsException()

    def throwsException[T](): T = throw new IllegalStateException("The operation " +
      s"${operation} isn't supported for streaming query.")
  }

  private object StreamingAppend extends TestStreamingWrite {
    override def commit(epochId: Long, messages: Array[WriterCommitMessage]): Unit = {
      dataMap.synchronized {
        withData(messages.map(_.asInstanceOf[BufferedRows]))
      }
    }
  }

  private object StreamingTruncateAndAppend extends TestStreamingWrite {
    override def commit(epochId: Long, messages: Array[WriterCommitMessage]): Unit = {
      dataMap.synchronized {
        dataMap.clear
        withData(messages.map(_.asInstanceOf[BufferedRows]))
      }
    }
  }

  override def canDeleteWhere(filters: Array[Filter]): Boolean = {
    InMemoryTable.supportsFilters(filters)
  }

  override def deleteWhere(filters: Array[Filter]): Unit = dataMap.synchronized {
    import org.apache.spark.sql.connector.catalog.CatalogV2Implicits.MultipartIdentifierHelper
    dataMap --= InMemoryTable.filtersToKeys(dataMap.keys, partCols.map(_.toSeq.quoted), filters)
  }
}

object InMemoryTable {
  val SIMULATE_FAILED_WRITE_OPTION = "spark.sql.test.simulateFailedWrite"

  def filtersToKeys(
      keys: Iterable[Seq[Any]],
      partitionNames: Seq[String],
      filters: Array[Filter]): Iterable[Seq[Any]] = {
    keys.filter { partValues =>
      filters.flatMap(splitAnd).forall {
        case EqualTo(attr, value) =>
          value == extractValue(attr, partitionNames, partValues)
        case IsNotNull(attr) =>
          null != extractValue(attr, partitionNames, partValues)
        case f =>
          throw new IllegalArgumentException(s"Unsupported filter type: $f")
      }
    }
  }

  def supportsFilters(filters: Array[Filter]): Boolean = {
    filters.flatMap(splitAnd).forall {
      case _: EqualTo => true
      case _: IsNotNull => true
      case _ => false
    }
  }

  private def extractValue(
      attr: String,
      partFieldNames: Seq[String],
      partValues: Seq[Any]): Any = {
    partFieldNames.zipWithIndex.find(_._1 == attr) match {
      case Some((_, partIndex)) =>
        partValues(partIndex)
      case _ =>
        throw new IllegalArgumentException(s"Unknown filter attribute: $attr")
    }
  }

  private def splitAnd(filter: Filter): Seq[Filter] = {
    filter match {
      case And(left, right) => splitAnd(left) ++ splitAnd(right)
      case _ => filter :: Nil
    }
  }

  def maybeSimulateFailedTableWrite(tableOptions: CaseInsensitiveStringMap): Unit = {
    if (tableOptions.getBoolean(SIMULATE_FAILED_WRITE_OPTION, false)) {
      throw new IllegalStateException("Manual write to table failure.")
    }
  }
}

class BufferedRows(
    val key: String = "") extends WriterCommitMessage with InputPartition with Serializable {
  val rows = new mutable.ArrayBuffer[InternalRow]()

  def withRow(row: InternalRow): BufferedRows = {
    rows.append(row)
    this
  }
}

private class BufferedRowsReaderFactory(
    metadataColumns: Seq[String]) extends PartitionReaderFactory {
  override def createReader(partition: InputPartition): PartitionReader[InternalRow] = {
    new BufferedRowsReader(partition.asInstanceOf[BufferedRows], metadataColumns)
  }
}

private class BufferedRowsReader(
    partition: BufferedRows,
    metadataColumns: Seq[String]) extends PartitionReader[InternalRow] {
  private def addMetadata(row: InternalRow): InternalRow = {
    val metadataRow = new GenericInternalRow(metadataColumns.map {
      case "index" => index
      case "_partition" => UTF8String.fromString(partition.key)
    }.toArray)
    new JoinedRow(row, metadataRow)
  }

  private var index: Int = -1

  override def next(): Boolean = {
    index += 1
    index < partition.rows.length
  }

  override def get(): InternalRow = addMetadata(partition.rows(index))

  override def close(): Unit = {}
}

private object BufferedRowsWriterFactory extends DataWriterFactory with StreamingDataWriterFactory {
  override def createWriter(partitionId: Int, taskId: Long): DataWriter[InternalRow] = {
    new BufferWriter
  }

  override def createWriter(
      partitionId: Int,
      taskId: Long,
      epochId: Long): DataWriter[InternalRow] = {
    new BufferWriter
  }
}

private class BufferWriter extends DataWriter[InternalRow] {
  private val buffer = new BufferedRows

  override def write(row: InternalRow): Unit = buffer.rows.append(row.copy())

  override def commit(): WriterCommitMessage = buffer

  override def abort(): Unit = {}

  override def close(): Unit = {}
}<|MERGE_RESOLUTION|>--- conflicted
+++ resolved
@@ -27,23 +27,15 @@
 import org.scalatest.Assertions._
 
 import org.apache.spark.sql.catalyst.InternalRow
-<<<<<<< HEAD
-import org.apache.spark.sql.catalyst.util.DateTimeUtils
-=======
 import org.apache.spark.sql.catalyst.expressions.{GenericInternalRow, JoinedRow}
 import org.apache.spark.sql.catalyst.util.{CharVarcharUtils, DateTimeUtils}
->>>>>>> a630e8d1
 import org.apache.spark.sql.connector.catalog._
 import org.apache.spark.sql.connector.expressions.{BucketTransform, DaysTransform, HoursTransform, IdentityTransform, MonthsTransform, Transform, YearsTransform}
 import org.apache.spark.sql.connector.read._
 import org.apache.spark.sql.connector.write._
 import org.apache.spark.sql.connector.write.streaming.{StreamingDataWriterFactory, StreamingWrite}
 import org.apache.spark.sql.sources.{And, EqualTo, Filter, IsNotNull}
-<<<<<<< HEAD
-import org.apache.spark.sql.types.{DataType, DateType, StructType, TimestampType}
-=======
 import org.apache.spark.sql.types.{DataType, DateType, StringType, StructField, StructType, TimestampType}
->>>>>>> a630e8d1
 import org.apache.spark.sql.util.CaseInsensitiveStringMap
 import org.apache.spark.unsafe.types.UTF8String
 
@@ -123,44 +115,6 @@
         (value, schema(index).dataType)
       }
     }
-<<<<<<< HEAD
-
-    partitioning.map {
-      case IdentityTransform(ref) =>
-        extractor(ref.fieldNames, schema, row)._1
-      case YearsTransform(ref) =>
-        extractor(ref.fieldNames, schema, row) match {
-          case (days: Int, DateType) =>
-            ChronoUnit.YEARS.between(EPOCH_LOCAL_DATE, DateTimeUtils.daysToLocalDate(days))
-          case (micros: Long, TimestampType) =>
-            val localDate = DateTimeUtils.microsToInstant(micros).atZone(UTC).toLocalDate
-            ChronoUnit.YEARS.between(EPOCH_LOCAL_DATE, localDate)
-        }
-      case MonthsTransform(ref) =>
-        extractor(ref.fieldNames, schema, row) match {
-          case (days: Int, DateType) =>
-            ChronoUnit.MONTHS.between(EPOCH_LOCAL_DATE, DateTimeUtils.daysToLocalDate(days))
-          case (micros: Long, TimestampType) =>
-            val localDate = DateTimeUtils.microsToInstant(micros).atZone(UTC).toLocalDate
-            ChronoUnit.MONTHS.between(EPOCH_LOCAL_DATE, localDate)
-        }
-      case DaysTransform(ref) =>
-        extractor(ref.fieldNames, schema, row) match {
-          case (days, DateType) =>
-            days
-          case (micros: Long, TimestampType) =>
-            ChronoUnit.DAYS.between(Instant.EPOCH, DateTimeUtils.microsToInstant(micros))
-        }
-      case HoursTransform(ref) =>
-        extractor(ref.fieldNames, schema, row) match {
-          case (micros: Long, TimestampType) =>
-            ChronoUnit.HOURS.between(Instant.EPOCH, DateTimeUtils.microsToInstant(micros))
-        }
-      case BucketTransform(numBuckets, ref) =>
-        (extractor(ref.fieldNames, schema, row).hashCode() & Integer.MAX_VALUE) % numBuckets
-    }
-  }
-=======
 
     val cleanedSchema = CharVarcharUtils.replaceCharVarcharWithStringInSchema(schema)
     partitioning.map {
@@ -210,7 +164,6 @@
   }
 
   protected def addPartitionKey(key: Seq[Any]): Unit = {}
->>>>>>> a630e8d1
 
   def withData(data: Array[BufferedRows]): InMemoryTable = dataMap.synchronized {
     data.foreach(_.rows.foreach { row =>
