--- conflicted
+++ resolved
@@ -342,8 +342,6 @@
 }
 
 /**
-<<<<<<< HEAD
-=======
  * Returns an unordered array of all entries in the given map.
  */
 @ExpressionDescription(
@@ -512,7 +510,6 @@
 }
 
 /**
->>>>>>> cceb2d6f
  * Returns the union of all the given maps.
  */
 @ExpressionDescription(
@@ -703,128 +700,6 @@
     })
   }
 
-<<<<<<< HEAD
-  private def genCodeForAssignmentLoop(
-      ctx: CodegenContext,
-      childVariable: String,
-      mapData: String,
-      numEntries: String,
-      keyAssignment: (String, String) => String,
-      valueAssignment: (String, String) => String): String = {
-    val entry = ctx.freshName("entry")
-    val i = ctx.freshName("idx")
-
-    val nullKeyCheck = if (dataTypeDetails.get._2) {
-      s"""
-         |if ($entry.isNullAt(0)) {
-         |  throw new RuntimeException("The first field from a struct (key) can't be null.");
-         |}
-       """.stripMargin
-    } else {
-      ""
-    }
-
-    s"""
-       |for (int $i = 0; $i < $numEntries; $i++) {
-       |  InternalRow $entry = $childVariable.getStruct($i, 2);
-       |  $nullKeyCheck
-       |  ${keyAssignment(CodeGenerator.getValue(entry, dataType.keyType, "0"), i)}
-       |  ${valueAssignment(entry, i)}
-       |}
-     """.stripMargin
-  }
-
-  private def genCodeForPrimitiveElements(
-      ctx: CodegenContext,
-      childVariable: String,
-      mapData: String,
-      numEntries: String): String = {
-    val byteArraySize = ctx.freshName("byteArraySize")
-    val keySectionSize = ctx.freshName("keySectionSize")
-    val valueSectionSize = ctx.freshName("valueSectionSize")
-    val data = ctx.freshName("byteArray")
-    val unsafeMapData = ctx.freshName("unsafeMapData")
-    val keyArrayData = ctx.freshName("keyArrayData")
-    val valueArrayData = ctx.freshName("valueArrayData")
-
-    val baseOffset = "Platform.BYTE_ARRAY_OFFSET"
-    val keySize = dataType.keyType.defaultSize
-    val valueSize = dataType.valueType.defaultSize
-    val kByteSize = s"UnsafeArrayData.calculateSizeOfUnderlyingByteArray($numEntries, $keySize)"
-    val vByteSize = s"UnsafeArrayData.calculateSizeOfUnderlyingByteArray($numEntries, $valueSize)"
-
-    val keyAssignment = (key: String, idx: String) =>
-      CodeGenerator.setArrayElement(keyArrayData, dataType.keyType, idx, key)
-    val valueAssignment = (entry: String, idx: String) =>
-      CodeGenerator.createArrayAssignment(
-        valueArrayData, dataType.valueType, entry, idx, "1", dataType.valueContainsNull)
-    val assignmentLoop = genCodeForAssignmentLoop(
-      ctx,
-      childVariable,
-      mapData,
-      numEntries,
-      keyAssignment,
-      valueAssignment
-    )
-
-    s"""
-       |final long $keySectionSize = $kByteSize;
-       |final long $valueSectionSize = $vByteSize;
-       |final long $byteArraySize = 8 + $keySectionSize + $valueSectionSize;
-       |if ($byteArraySize > ${ByteArrayMethods.MAX_ROUNDED_ARRAY_LENGTH}) {
-       |  ${genCodeForAnyElements(ctx, childVariable, mapData, numEntries)}
-       |} else {
-       |  final byte[] $data = new byte[(int)$byteArraySize];
-       |  UnsafeMapData $unsafeMapData = new UnsafeMapData();
-       |  Platform.putLong($data, $baseOffset, $keySectionSize);
-       |  Platform.putLong($data, $baseOffset + 8, $numEntries);
-       |  Platform.putLong($data, $baseOffset + 8 + $keySectionSize, $numEntries);
-       |  $unsafeMapData.pointTo($data, $baseOffset, (int)$byteArraySize);
-       |  ArrayData $keyArrayData = $unsafeMapData.keyArray();
-       |  ArrayData $valueArrayData = $unsafeMapData.valueArray();
-       |  $assignmentLoop
-       |  $mapData = $unsafeMapData;
-       |}
-     """.stripMargin
-  }
-
-  private def genCodeForAnyElements(
-      ctx: CodegenContext,
-      childVariable: String,
-      mapData: String,
-      numEntries: String): String = {
-    val keys = ctx.freshName("keys")
-    val values = ctx.freshName("values")
-    val mapDataClass = classOf[ArrayBasedMapData].getName()
-
-    val isValuePrimitive = CodeGenerator.isPrimitiveType(dataType.valueType)
-    val valueAssignment = (entry: String, idx: String) => {
-      val value = CodeGenerator.getValue(entry, dataType.valueType, "1")
-      if (dataType.valueContainsNull && isValuePrimitive) {
-        s"$values[$idx] = $entry.isNullAt(1) ? null : (Object)$value;"
-      } else {
-        s"$values[$idx] = $value;"
-      }
-    }
-    val keyAssignment = (key: String, idx: String) => s"$keys[$idx] = $key;"
-    val assignmentLoop = genCodeForAssignmentLoop(
-      ctx,
-      childVariable,
-      mapData,
-      numEntries,
-      keyAssignment,
-      valueAssignment)
-
-    s"""
-       |final Object[] $keys = new Object[$numEntries];
-       |final Object[] $values = new Object[$numEntries];
-       |$assignmentLoop
-       |$mapData = $mapDataClass.apply($keys, $values);
-     """.stripMargin
-  }
-
-=======
->>>>>>> cceb2d6f
   override def prettyName: String = "map_from_entries"
 }
 
@@ -1084,12 +959,9 @@
        [3,1,5,20]
       > SELECT _FUNC_(array(1, 20, null, 3));
        [20,null,3,1]
-<<<<<<< HEAD
-=======
   """,
   note = """
     The function is non-deterministic.
->>>>>>> cceb2d6f
   """,
   since = "2.4.0")
 case class Shuffle(child: Expression, randomSeed: Option[Long] = None)
@@ -2190,13 +2062,9 @@
       > SELECT _FUNC_(array(1, 2, 3), array(4, 5), array(6));
        [1,2,3,4,5,6]
   """,
-<<<<<<< HEAD
-  note = "Concat logic for arrays is available since 2.4.0.")
-=======
   note = """
     Concat logic for arrays is available since 2.4.0.
   """)
->>>>>>> cceb2d6f
 case class Concat(children: Seq[Expression]) extends ComplexTypeMergingExpression {
 
   private def allowedTypes: Seq[AbstractDataType] = Seq(StringType, BinaryType, ArrayType)
@@ -3264,17 +3132,10 @@
             val va = arrayBuffer(j)
             found = (va != null) && ordering.equiv(va, data(i))
             j += 1
-<<<<<<< HEAD
           }
           if (!found) {
             arrayBuffer += data(i)
           }
-=======
-          }
-          if (!found) {
-            arrayBuffer += data(i)
-          }
->>>>>>> cceb2d6f
         } else {
           // De-duplicate the null values.
           if (!alreadyStoredNull) {
