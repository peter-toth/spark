#
# Licensed to the Apache Software Foundation (ASF) under one or more
# contributor license agreements.  See the NOTICE file distributed with
# this work for additional information regarding copyright ownership.
# The ASF licenses this file to You under the Apache License, Version 2.0
# (the "License"); you may not use this file except in compliance with
# the License.  You may obtain a copy of the License at
#
#    http://www.apache.org/licenses/LICENSE-2.0
#
# Unless required by applicable law or agreed to in writing, software
# distributed under the License is distributed on an "AS IS" BASIS,
# WITHOUT WARRANTIES OR CONDITIONS OF ANY KIND, either express or implied.
# See the License for the specific language governing permissions and
# limitations under the License.
#

import sys

from pyspark import since, SparkContext
from pyspark.sql.column import _to_seq, _to_java_column

__all__ = ["Window", "WindowSpec"]


def _to_java_cols(cols):
    sc = SparkContext._active_spark_context
    if len(cols) == 1 and isinstance(cols[0], list):
        cols = cols[0]
    return _to_seq(sc, cols, _to_java_column)


class Window(object):
    """
    Utility functions for defining window in DataFrames.

    For example:

    >>> # ORDER BY date ROWS BETWEEN UNBOUNDED PRECEDING AND CURRENT ROW
    >>> window = Window.orderBy("date").rowsBetween(Window.unboundedPreceding, Window.currentRow)

    >>> # PARTITION BY country ORDER BY date RANGE BETWEEN 3 PRECEDING AND 3 FOLLOWING
    >>> window = Window.orderBy("date").partitionBy("country").rangeBetween(-3, 3)

    .. note:: When ordering is not defined, an unbounded window frame (rowFrame,
         unboundedPreceding, unboundedFollowing) is used by default. When ordering is defined,
         a growing window frame (rangeFrame, unboundedPreceding, currentRow) is used by default.

    .. versionadded:: 1.4
    """

    _JAVA_MIN_LONG = -(1 << 63)  # -9223372036854775808
    _JAVA_MAX_LONG = (1 << 63) - 1  # 9223372036854775807
    _PRECEDING_THRESHOLD = max(-sys.maxsize, _JAVA_MIN_LONG)
    _FOLLOWING_THRESHOLD = min(sys.maxsize, _JAVA_MAX_LONG)

    unboundedPreceding = _JAVA_MIN_LONG

    unboundedFollowing = _JAVA_MAX_LONG

    currentRow = 0

    @staticmethod
    @since(1.4)
    def partitionBy(*cols):
        """
        Creates a :class:`WindowSpec` with the partitioning defined.
        """
        sc = SparkContext._active_spark_context
        jspec = sc._jvm.org.apache.spark.sql.expressions.Window.partitionBy(_to_java_cols(cols))
        return WindowSpec(jspec)

    @staticmethod
    @since(1.4)
    def orderBy(*cols):
        """
        Creates a :class:`WindowSpec` with the ordering defined.
        """
        sc = SparkContext._active_spark_context
        jspec = sc._jvm.org.apache.spark.sql.expressions.Window.orderBy(_to_java_cols(cols))
        return WindowSpec(jspec)

    @staticmethod
    @since(2.1)
    def rowsBetween(start, end):
        """
        Creates a :class:`WindowSpec` with the frame boundaries defined,
        from `start` (inclusive) to `end` (inclusive).

        Both `start` and `end` are relative positions from the current row.
        For example, "0" means "current row", while "-1" means the row before
        the current row, and "5" means the fifth row after the current row.

        We recommend users use ``Window.unboundedPreceding``, ``Window.unboundedFollowing``,
        and ``Window.currentRow`` to specify special boundary values, rather than using integral
        values directly.

        A row based boundary is based on the position of the row within the partition.
        An offset indicates the number of rows above or below the current row, the frame for the
        current row starts or ends. For instance, given a row based sliding frame with a lower bound
        offset of -1 and a upper bound offset of +2. The frame for row with index 5 would range from
        index 4 to index 7.

        >>> from pyspark.sql import Window
        >>> from pyspark.sql import functions as func
        >>> from pyspark.sql import SQLContext
        >>> sc = SparkContext.getOrCreate()
        >>> sqlContext = SQLContext(sc)
        >>> tup = [(1, "a"), (1, "a"), (2, "a"), (1, "b"), (2, "b"), (3, "b")]
        >>> df = sqlContext.createDataFrame(tup, ["id", "category"])
        >>> window = Window.partitionBy("category").orderBy("id").rowsBetween(Window.currentRow, 1)
        >>> df.withColumn("sum", func.sum("id").over(window)).show()
        +---+--------+---+
        | id|category|sum|
        +---+--------+---+
        |  1|       b|  3|
        |  2|       b|  5|
        |  3|       b|  3|
        |  1|       a|  2|
        |  1|       a|  3|
        |  2|       a|  2|
        +---+--------+---+

        :param start: boundary start, inclusive.
                      The frame is unbounded if this is ``Window.unboundedPreceding``, or
                      any value less than or equal to -9223372036854775808.
        :param end: boundary end, inclusive.
                    The frame is unbounded if this is ``Window.unboundedFollowing``, or
                    any value greater than or equal to 9223372036854775807.
        """
        if start <= Window._PRECEDING_THRESHOLD:
            start = Window.unboundedPreceding
        if end >= Window._FOLLOWING_THRESHOLD:
            end = Window.unboundedFollowing
        sc = SparkContext._active_spark_context
        jspec = sc._jvm.org.apache.spark.sql.expressions.Window.rowsBetween(start, end)
        return WindowSpec(jspec)

    @staticmethod
    @since(2.1)
    def rangeBetween(start, end):
        """
        Creates a :class:`WindowSpec` with the frame boundaries defined,
        from `start` (inclusive) to `end` (inclusive).

        Both `start` and `end` are relative from the current row. For example,
        "0" means "current row", while "-1" means one off before the current row,
        and "5" means the five off after the current row.

        We recommend users use ``Window.unboundedPreceding``, ``Window.unboundedFollowing``,
        and ``Window.currentRow`` to specify special boundary values, rather than using integral
        values directly.

<<<<<<< HEAD
=======
        A range-based boundary is based on the actual value of the ORDER BY
        expression(s). An offset is used to alter the value of the ORDER BY expression, for
        instance if the current ORDER BY expression has a value of 10 and the lower bound offset
        is -3, the resulting lower bound for the current row will be 10 - 3 = 7. This however puts a
        number of constraints on the ORDER BY expressions: there can be only one expression and this
        expression must have a numerical data type. An exception can be made when the offset is
        unbounded, because no value modification is needed, in this case multiple and non-numeric
        ORDER BY expression are allowed.

        >>> from pyspark.sql import Window
        >>> from pyspark.sql import functions as func
        >>> from pyspark.sql import SQLContext
        >>> sc = SparkContext.getOrCreate()
        >>> sqlContext = SQLContext(sc)
        >>> tup = [(1, "a"), (1, "a"), (2, "a"), (1, "b"), (2, "b"), (3, "b")]
        >>> df = sqlContext.createDataFrame(tup, ["id", "category"])
        >>> window = Window.partitionBy("category").orderBy("id").rangeBetween(Window.currentRow, 1)
        >>> df.withColumn("sum", func.sum("id").over(window)).show()
        +---+--------+---+
        | id|category|sum|
        +---+--------+---+
        |  1|       b|  3|
        |  2|       b|  5|
        |  3|       b|  3|
        |  1|       a|  4|
        |  1|       a|  4|
        |  2|       a|  2|
        +---+--------+---+

>>>>>>> cceb2d6f
        :param start: boundary start, inclusive.
                      The frame is unbounded if this is ``Window.unboundedPreceding``, or
                      any value less than or equal to max(-sys.maxsize, -9223372036854775808).
        :param end: boundary end, inclusive.
                    The frame is unbounded if this is ``Window.unboundedFollowing``, or
                    any value greater than or equal to min(sys.maxsize, 9223372036854775807).
        """
        if start <= Window._PRECEDING_THRESHOLD:
            start = Window.unboundedPreceding
        if end >= Window._FOLLOWING_THRESHOLD:
            end = Window.unboundedFollowing
        sc = SparkContext._active_spark_context
        jspec = sc._jvm.org.apache.spark.sql.expressions.Window.rangeBetween(start, end)
        return WindowSpec(jspec)


class WindowSpec(object):
    """
    A window specification that defines the partitioning, ordering,
    and frame boundaries.

    Use the static methods in :class:`Window` to create a :class:`WindowSpec`.

    .. versionadded:: 1.4
    """

    def __init__(self, jspec):
        self._jspec = jspec

    @since(1.4)
    def partitionBy(self, *cols):
        """
        Defines the partitioning columns in a :class:`WindowSpec`.

        :param cols: names of columns or expressions
        """
        return WindowSpec(self._jspec.partitionBy(_to_java_cols(cols)))

    @since(1.4)
    def orderBy(self, *cols):
        """
        Defines the ordering columns in a :class:`WindowSpec`.

        :param cols: names of columns or expressions
        """
        return WindowSpec(self._jspec.orderBy(_to_java_cols(cols)))

    @since(1.4)
    def rowsBetween(self, start, end):
        """
        Defines the frame boundaries, from `start` (inclusive) to `end` (inclusive).

        Both `start` and `end` are relative positions from the current row.
        For example, "0" means "current row", while "-1" means the row before
        the current row, and "5" means the fifth row after the current row.

        We recommend users use ``Window.unboundedPreceding``, ``Window.unboundedFollowing``,
        and ``Window.currentRow`` to specify special boundary values, rather than using integral
        values directly.

        :param start: boundary start, inclusive.
                      The frame is unbounded if this is ``Window.unboundedPreceding``, or
                      any value less than or equal to max(-sys.maxsize, -9223372036854775808).
        :param end: boundary end, inclusive.
                    The frame is unbounded if this is ``Window.unboundedFollowing``, or
                    any value greater than or equal to min(sys.maxsize, 9223372036854775807).
        """
        if start <= Window._PRECEDING_THRESHOLD:
            start = Window.unboundedPreceding
        if end >= Window._FOLLOWING_THRESHOLD:
            end = Window.unboundedFollowing
        return WindowSpec(self._jspec.rowsBetween(start, end))

    @since(1.4)
    def rangeBetween(self, start, end):
        """
        Defines the frame boundaries, from `start` (inclusive) to `end` (inclusive).

        Both `start` and `end` are relative from the current row. For example,
        "0" means "current row", while "-1" means one off before the current row,
        and "5" means the five off after the current row.

        We recommend users use ``Window.unboundedPreceding``, ``Window.unboundedFollowing``,
        and ``Window.currentRow`` to specify special boundary values, rather than using integral
        values directly.

        :param start: boundary start, inclusive.
                      The frame is unbounded if this is ``Window.unboundedPreceding``, or
                      any value less than or equal to max(-sys.maxsize, -9223372036854775808).
        :param end: boundary end, inclusive.
                    The frame is unbounded if this is ``Window.unboundedFollowing``, or
                    any value greater than or equal to min(sys.maxsize, 9223372036854775807).
        """
        if start <= Window._PRECEDING_THRESHOLD:
            start = Window.unboundedPreceding
        if end >= Window._FOLLOWING_THRESHOLD:
            end = Window.unboundedFollowing
        return WindowSpec(self._jspec.rangeBetween(start, end))


def _test():
    import doctest
    import pyspark.sql.window
    SparkContext('local[4]', 'PythonTest')
<<<<<<< HEAD
    (failure_count, test_count) = doctest.testmod()
=======
    globs = pyspark.sql.window.__dict__.copy()
    (failure_count, test_count) = doctest.testmod(
        pyspark.sql.window, globs=globs,
        optionflags=doctest.NORMALIZE_WHITESPACE)
>>>>>>> cceb2d6f
    if failure_count:
        sys.exit(-1)


if __name__ == "__main__":
    _test()<|MERGE_RESOLUTION|>--- conflicted
+++ resolved
@@ -151,8 +151,6 @@
         and ``Window.currentRow`` to specify special boundary values, rather than using integral
         values directly.
 
-<<<<<<< HEAD
-=======
         A range-based boundary is based on the actual value of the ORDER BY
         expression(s). An offset is used to alter the value of the ORDER BY expression, for
         instance if the current ORDER BY expression has a value of 10 and the lower bound offset
@@ -182,7 +180,6 @@
         |  2|       a|  2|
         +---+--------+---+
 
->>>>>>> cceb2d6f
         :param start: boundary start, inclusive.
                       The frame is unbounded if this is ``Window.unboundedPreceding``, or
                       any value less than or equal to max(-sys.maxsize, -9223372036854775808).
@@ -287,14 +284,10 @@
     import doctest
     import pyspark.sql.window
     SparkContext('local[4]', 'PythonTest')
-<<<<<<< HEAD
-    (failure_count, test_count) = doctest.testmod()
-=======
     globs = pyspark.sql.window.__dict__.copy()
     (failure_count, test_count) = doctest.testmod(
         pyspark.sql.window, globs=globs,
         optionflags=doctest.NORMALIZE_WHITESPACE)
->>>>>>> cceb2d6f
     if failure_count:
         sys.exit(-1)
 
