--- conflicted
+++ resolved
@@ -230,12 +230,8 @@
       verify(scheduler).executorHeartbeatReceived(
         meq(executorId),
         meq(Array(1L -> metrics.accumulators())),
-<<<<<<< HEAD
-        meq(blockManagerId))
-=======
         meq(blockManagerId),
         meq(executorUpdates))
->>>>>>> cceb2d6f
     }
   }
 
