/*
 * Licensed to the Apache Software Foundation (ASF) under one or more
 * contributor license agreements.  See the NOTICE file distributed with
 * this work for additional information regarding copyright ownership.
 * The ASF licenses this file to You under the Apache License, Version 2.0
 * (the "License"); you may not use this file except in compliance with
 * the License.  You may obtain a copy of the License at
 *
 *    http://www.apache.org/licenses/LICENSE-2.0
 *
 * Unless required by applicable law or agreed to in writing, software
 * distributed under the License is distributed on an "AS IS" BASIS,
 * WITHOUT WARRANTIES OR CONDITIONS OF ANY KIND, either express or implied.
 * See the License for the specific language governing permissions and
 * limitations under the License.
 */

package org.apache.spark.sql.execution.datasources.parquet

import java.math.{BigDecimal => JBigDecimal}
import java.nio.charset.StandardCharsets
import java.sql.{Date, Timestamp}
import java.time.{LocalDate, LocalDateTime, ZoneId}

import scala.reflect.ClassTag
import scala.reflect.runtime.universe.TypeTag

import org.apache.parquet.filter2.predicate.{FilterApi, FilterPredicate, Operators}
import org.apache.parquet.filter2.predicate.FilterApi._
import org.apache.parquet.filter2.predicate.Operators.{Column => _, _}
import org.apache.parquet.schema.MessageType

import org.apache.spark.{SparkConf, SparkException}
import org.apache.spark.sql._
import org.apache.spark.sql.catalyst.dsl.expressions._
import org.apache.spark.sql.catalyst.expressions._
import org.apache.spark.sql.catalyst.optimizer.InferFiltersFromConstraints
import org.apache.spark.sql.catalyst.planning.PhysicalOperation
import org.apache.spark.sql.connector.catalog.CatalogV2Implicits.parseColumnPath
import org.apache.spark.sql.execution.datasources.{DataSourceStrategy, HadoopFsRelation, LogicalRelation, PushableColumnAndNestedColumn}
import org.apache.spark.sql.execution.datasources.v2.DataSourceV2ScanRelation
import org.apache.spark.sql.execution.datasources.v2.parquet.ParquetScan
import org.apache.spark.sql.functions._
import org.apache.spark.sql.internal.SQLConf
import org.apache.spark.sql.internal.SQLConf.ParquetOutputTimestampType
import org.apache.spark.sql.test.SharedSparkSession
import org.apache.spark.sql.types._
import org.apache.spark.tags.ExtendedSQLTest
import org.apache.spark.util.{AccumulatorContext, AccumulatorV2}

/**
 * A test suite that tests Parquet filter2 API based filter pushdown optimization.
 *
 * NOTE:
 *
 * 1. `!(a cmp b)` is always transformed to its negated form `a cmp' b` by the
 *    `BooleanSimplification` optimization rule whenever possible. As a result, predicate `!(a < 1)`
 *    results in a `GtEq` filter predicate rather than a `Not`.
 *
 * 2. `Tuple1(Option(x))` is used together with `AnyVal` types like `Int` to ensure the inferred
 *    data type is nullable.
 *
 * NOTE:
 *
 * This file intendedly enables record-level filtering explicitly. If new test cases are
 * dependent on this configuration, don't forget you better explicitly set this configuration
 * within the test.
 */
abstract class ParquetFilterSuite extends QueryTest with ParquetTest with SharedSparkSession {

  protected def createParquetFilters(
      schema: MessageType,
      caseSensitive: Option[Boolean] = None): ParquetFilters =
    new ParquetFilters(schema, conf.parquetFilterPushDownDate, conf.parquetFilterPushDownTimestamp,
      conf.parquetFilterPushDownDecimal, conf.parquetFilterPushDownStringStartWith,
      conf.parquetFilterPushDownInFilterThreshold,
      caseSensitive.getOrElse(conf.caseSensitiveAnalysis))

  override def beforeEach(): Unit = {
    super.beforeEach()
    // Note that there are many tests here that require record-level filtering set to be true.
    spark.conf.set(SQLConf.PARQUET_RECORD_FILTER_ENABLED.key, "true")
  }

  override def afterEach(): Unit = {
    try {
      spark.conf.unset(SQLConf.PARQUET_RECORD_FILTER_ENABLED.key)
    } finally {
      super.afterEach()
    }
  }

  def checkFilterPredicate(
      df: DataFrame,
      predicate: Predicate,
      filterClass: Class[_ <: FilterPredicate],
      checker: (DataFrame, Seq[Row]) => Unit,
      expected: Seq[Row]): Unit

  private def checkFilterPredicate
      (predicate: Predicate, filterClass: Class[_ <: FilterPredicate], expected: Seq[Row])
      (implicit df: DataFrame): Unit = {
    checkFilterPredicate(df, predicate, filterClass, checkAnswer(_, _: Seq[Row]), expected)
  }

  private def checkFilterPredicate[T]
      (predicate: Predicate, filterClass: Class[_ <: FilterPredicate], expected: T)
      (implicit df: DataFrame): Unit = {
    checkFilterPredicate(predicate, filterClass, Seq(Row(expected)))(df)
  }

  /**
   * Takes a sequence of products `data` to generate multi-level nested
   * dataframes as new test data. It tests both non-nested and nested dataframes
   * which are written and read back with Parquet datasource.
   *
   * This is different from [[ParquetTest.withParquetDataFrame]] which does not
   * test nested cases.
   */
  private def withNestedParquetDataFrame[T <: Product: ClassTag: TypeTag](data: Seq[T])
      (runTest: (DataFrame, String, Any => Any) => Unit): Unit =
    withNestedParquetDataFrame(spark.createDataFrame(data))(runTest)

  private def withNestedParquetDataFrame(inputDF: DataFrame)
      (runTest: (DataFrame, String, Any => Any) => Unit): Unit = {
<<<<<<< HEAD
    assert(inputDF.schema.fields.length == 1)
    assert(!inputDF.schema.fields.head.dataType.isInstanceOf[StructType])
    val df = inputDF.toDF("temp")
    Seq(
      (
        df.withColumnRenamed("temp", "a"),
        "a", // zero nesting
        (x: Any) => x),
      (
        df.withColumn("a", struct(df("temp") as "b")).drop("temp"),
        "a.b", // one level nesting
        (x: Any) => Row(x)),
      (
        df.withColumn("a", struct(struct(df("temp") as "c") as "b")).drop("temp"),
        "a.b.c", // two level nesting
        (x: Any) => Row(Row(x))
      ),
      (
        df.withColumnRenamed("temp", "a.b"),
        "`a.b`", // zero nesting with column name containing `dots`
        (x: Any) => x
      ),
      (
        df.withColumn("a.b", struct(df("temp") as "c.d") ).drop("temp"),
        "`a.b`.`c.d`", // one level nesting with column names containing `dots`
        (x: Any) => Row(x)
      )
    ).foreach { case (newDF, colName, resultFun) =>
=======
    withNestedDataFrame(inputDF).foreach { case (newDF, colName, resultFun) =>
>>>>>>> a630e8d1
      withTempPath { file =>
        newDF.write.format(dataSourceName).save(file.getCanonicalPath)
        readParquetFile(file.getCanonicalPath) { df => runTest(df, colName, resultFun) }
      }
    }
  }

  private def testTimestampPushdown(data: Seq[String], java8Api: Boolean): Unit = {
    implicit class StringToTs(s: String) {
      def ts: Timestamp = Timestamp.valueOf(s)
    }
    assert(data.size === 4)
    val ts1 = data.head
    val ts2 = data(1)
    val ts3 = data(2)
    val ts4 = data(3)

    import testImplicits._
    val df = data.map(i => Tuple1(Timestamp.valueOf(i))).toDF()
    withNestedParquetDataFrame(df) { case (parquetDF, colName, fun) =>
      implicit val df: DataFrame = parquetDF

      def resultFun(tsStr: String): Any = {
        val parsed = if (java8Api) {
          LocalDateTime.parse(tsStr.replace(" ", "T"))
            .atZone(ZoneId.systemDefault())
            .toInstant
        } else {
          Timestamp.valueOf(tsStr)
        }
        fun(parsed)
      }

      val tsAttr = df(colName).expr
      assert(df(colName).expr.dataType === TimestampType)

      checkFilterPredicate(tsAttr.isNull, classOf[Eq[_]], Seq.empty[Row])
      checkFilterPredicate(tsAttr.isNotNull, classOf[NotEq[_]],
        data.map(i => Row.apply(resultFun(i))))

      checkFilterPredicate(tsAttr === ts1.ts, classOf[Eq[_]], resultFun(ts1))
      checkFilterPredicate(tsAttr <=> ts1.ts, classOf[Eq[_]], resultFun(ts1))
      checkFilterPredicate(tsAttr =!= ts1.ts, classOf[NotEq[_]],
        Seq(ts2, ts3, ts4).map(i => Row.apply(resultFun(i))))

      checkFilterPredicate(tsAttr < ts2.ts, classOf[Lt[_]], resultFun(ts1))
      checkFilterPredicate(tsAttr > ts1.ts, classOf[Gt[_]],
        Seq(ts2, ts3, ts4).map(i => Row.apply(resultFun(i))))
      checkFilterPredicate(tsAttr <= ts1.ts, classOf[LtEq[_]], resultFun(ts1))
      checkFilterPredicate(tsAttr >= ts4.ts, classOf[GtEq[_]], resultFun(ts4))

      checkFilterPredicate(Literal(ts1.ts) === tsAttr, classOf[Eq[_]], resultFun(ts1))
      checkFilterPredicate(Literal(ts1.ts) <=> tsAttr, classOf[Eq[_]], resultFun(ts1))
      checkFilterPredicate(Literal(ts2.ts) > tsAttr, classOf[Lt[_]], resultFun(ts1))
      checkFilterPredicate(Literal(ts3.ts) < tsAttr, classOf[Gt[_]], resultFun(ts4))
      checkFilterPredicate(Literal(ts1.ts) >= tsAttr, classOf[LtEq[_]], resultFun(ts1))
      checkFilterPredicate(Literal(ts4.ts) <= tsAttr, classOf[GtEq[_]], resultFun(ts4))

      checkFilterPredicate(!(tsAttr < ts4.ts), classOf[GtEq[_]], resultFun(ts4))
      checkFilterPredicate(tsAttr < ts2.ts || tsAttr > ts3.ts, classOf[Operators.Or],
        Seq(Row(resultFun(ts1)), Row(resultFun(ts4))))
    }
  }

  // This function tests that exactly go through the `canDrop` and `inverseCanDrop`.
  private def testStringStartsWith(dataFrame: DataFrame, filter: String): Unit = {
    withTempPath { dir =>
      val path = dir.getCanonicalPath
      dataFrame.write.option("parquet.block.size", 512).parquet(path)
      Seq(true, false).foreach { pushDown =>
        withSQLConf(
          SQLConf.PARQUET_FILTER_PUSHDOWN_STRING_STARTSWITH_ENABLED.key -> pushDown.toString) {
          val accu = new NumRowGroupsAcc
          sparkContext.register(accu)

          val df = spark.read.parquet(path).filter(filter)
          df.foreachPartition((it: Iterator[Row]) => it.foreach(v => accu.add(0)))
          if (pushDown) {
            assert(accu.value == 0)
          } else {
            assert(accu.value > 0)
          }

          AccumulatorContext.remove(accu.id)
        }
      }
    }
  }

  test("filter pushdown - boolean") {
    val data = (true :: false :: Nil).map(b => Tuple1.apply(Option(b)))
    withNestedParquetDataFrame(data) { case (inputDF, colName, resultFun) =>
      implicit val df: DataFrame = inputDF
<<<<<<< HEAD

      val booleanAttr = df(colName).expr
      assert(df(colName).expr.dataType === BooleanType)

      checkFilterPredicate(booleanAttr.isNull, classOf[Eq[_]], Seq.empty[Row])
      checkFilterPredicate(booleanAttr.isNotNull, classOf[NotEq[_]],
        Seq(Row(resultFun(true)), Row(resultFun(false))))

=======

      val booleanAttr = df(colName).expr
      assert(df(colName).expr.dataType === BooleanType)

      checkFilterPredicate(booleanAttr.isNull, classOf[Eq[_]], Seq.empty[Row])
      checkFilterPredicate(booleanAttr.isNotNull, classOf[NotEq[_]],
        Seq(Row(resultFun(true)), Row(resultFun(false))))

>>>>>>> a630e8d1
      checkFilterPredicate(booleanAttr === true, classOf[Eq[_]], resultFun(true))
      checkFilterPredicate(booleanAttr <=> true, classOf[Eq[_]], resultFun(true))
      checkFilterPredicate(booleanAttr =!= true, classOf[NotEq[_]], resultFun(false))
    }
  }

  test("filter pushdown - tinyint") {
    val data = (1 to 4).map(i => Tuple1(Option(i.toByte)))
    withNestedParquetDataFrame(data) { case (inputDF, colName, resultFun) =>
      implicit val df: DataFrame = inputDF

      val tinyIntAttr = df(colName).expr
      assert(df(colName).expr.dataType === ByteType)

      checkFilterPredicate(tinyIntAttr.isNull, classOf[Eq[_]], Seq.empty[Row])
      checkFilterPredicate(tinyIntAttr.isNotNull, classOf[NotEq[_]],
        (1 to 4).map(i => Row.apply(resultFun(i))))

      checkFilterPredicate(tinyIntAttr === 1.toByte, classOf[Eq[_]], resultFun(1))
      checkFilterPredicate(tinyIntAttr <=> 1.toByte, classOf[Eq[_]], resultFun(1))
      checkFilterPredicate(tinyIntAttr =!= 1.toByte, classOf[NotEq[_]],
        (2 to 4).map(i => Row.apply(resultFun(i))))

      checkFilterPredicate(tinyIntAttr < 2.toByte, classOf[Lt[_]], resultFun(1))
      checkFilterPredicate(tinyIntAttr > 3.toByte, classOf[Gt[_]], resultFun(4))
      checkFilterPredicate(tinyIntAttr <= 1.toByte, classOf[LtEq[_]], resultFun(1))
      checkFilterPredicate(tinyIntAttr >= 4.toByte, classOf[GtEq[_]], resultFun(4))

      checkFilterPredicate(Literal(1.toByte) === tinyIntAttr, classOf[Eq[_]], resultFun(1))
      checkFilterPredicate(Literal(1.toByte) <=> tinyIntAttr, classOf[Eq[_]], resultFun(1))
      checkFilterPredicate(Literal(2.toByte) > tinyIntAttr, classOf[Lt[_]], resultFun(1))
      checkFilterPredicate(Literal(3.toByte) < tinyIntAttr, classOf[Gt[_]], resultFun(4))
      checkFilterPredicate(Literal(1.toByte) >= tinyIntAttr, classOf[LtEq[_]], resultFun(1))
      checkFilterPredicate(Literal(4.toByte) <= tinyIntAttr, classOf[GtEq[_]], resultFun(4))

      checkFilterPredicate(!(tinyIntAttr < 4.toByte), classOf[GtEq[_]], resultFun(4))
      checkFilterPredicate(tinyIntAttr < 2.toByte || tinyIntAttr > 3.toByte,
        classOf[Operators.Or], Seq(Row(resultFun(1)), Row(resultFun(4))))
    }
  }

  test("filter pushdown - smallint") {
    val data = (1 to 4).map(i => Tuple1(Option(i.toShort)))
    withNestedParquetDataFrame(data) { case (inputDF, colName, resultFun) =>
      implicit val df: DataFrame = inputDF

      val smallIntAttr = df(colName).expr
      assert(df(colName).expr.dataType === ShortType)

      checkFilterPredicate(smallIntAttr.isNull, classOf[Eq[_]], Seq.empty[Row])
      checkFilterPredicate(smallIntAttr.isNotNull, classOf[NotEq[_]],
        (1 to 4).map(i => Row.apply(resultFun(i))))

      checkFilterPredicate(smallIntAttr === 1.toShort, classOf[Eq[_]], resultFun(1))
      checkFilterPredicate(smallIntAttr <=> 1.toShort, classOf[Eq[_]], resultFun(1))
      checkFilterPredicate(smallIntAttr =!= 1.toShort, classOf[NotEq[_]],
        (2 to 4).map(i => Row.apply(resultFun(i))))

      checkFilterPredicate(smallIntAttr < 2.toShort, classOf[Lt[_]], resultFun(1))
      checkFilterPredicate(smallIntAttr > 3.toShort, classOf[Gt[_]], resultFun(4))
      checkFilterPredicate(smallIntAttr <= 1.toShort, classOf[LtEq[_]], resultFun(1))
      checkFilterPredicate(smallIntAttr >= 4.toShort, classOf[GtEq[_]], resultFun(4))

      checkFilterPredicate(Literal(1.toShort) === smallIntAttr, classOf[Eq[_]], resultFun(1))
      checkFilterPredicate(Literal(1.toShort) <=> smallIntAttr, classOf[Eq[_]], resultFun(1))
      checkFilterPredicate(Literal(2.toShort) > smallIntAttr, classOf[Lt[_]], resultFun(1))
      checkFilterPredicate(Literal(3.toShort) < smallIntAttr, classOf[Gt[_]], resultFun(4))
      checkFilterPredicate(Literal(1.toShort) >= smallIntAttr, classOf[LtEq[_]], resultFun(1))
      checkFilterPredicate(Literal(4.toShort) <= smallIntAttr, classOf[GtEq[_]], resultFun(4))

      checkFilterPredicate(!(smallIntAttr < 4.toShort), classOf[GtEq[_]], resultFun(4))
      checkFilterPredicate(smallIntAttr < 2.toShort || smallIntAttr > 3.toShort,
        classOf[Operators.Or], Seq(Row(resultFun(1)), Row(resultFun(4))))
    }
  }

  test("filter pushdown - integer") {
    val data = (1 to 4).map(i => Tuple1(Option(i)))
    withNestedParquetDataFrame(data) { case (inputDF, colName, resultFun) =>
      implicit val df: DataFrame = inputDF

      val intAttr = df(colName).expr
      assert(df(colName).expr.dataType === IntegerType)

      checkFilterPredicate(intAttr.isNull, classOf[Eq[_]], Seq.empty[Row])
      checkFilterPredicate(intAttr.isNotNull, classOf[NotEq[_]],
        (1 to 4).map(i => Row.apply(resultFun(i))))

      checkFilterPredicate(intAttr === 1, classOf[Eq[_]], resultFun(1))
      checkFilterPredicate(intAttr <=> 1, classOf[Eq[_]], resultFun(1))
      checkFilterPredicate(intAttr =!= 1, classOf[NotEq[_]],
        (2 to 4).map(i => Row.apply(resultFun(i))))

      checkFilterPredicate(intAttr < 2, classOf[Lt[_]], resultFun(1))
      checkFilterPredicate(intAttr > 3, classOf[Gt[_]], resultFun(4))
      checkFilterPredicate(intAttr <= 1, classOf[LtEq[_]], resultFun(1))
      checkFilterPredicate(intAttr >= 4, classOf[GtEq[_]], resultFun(4))

      checkFilterPredicate(Literal(1) === intAttr, classOf[Eq[_]], resultFun(1))
      checkFilterPredicate(Literal(1) <=> intAttr, classOf[Eq[_]], resultFun(1))
      checkFilterPredicate(Literal(2) > intAttr, classOf[Lt[_]], resultFun(1))
      checkFilterPredicate(Literal(3) < intAttr, classOf[Gt[_]], resultFun(4))
      checkFilterPredicate(Literal(1) >= intAttr, classOf[LtEq[_]], resultFun(1))
      checkFilterPredicate(Literal(4) <= intAttr, classOf[GtEq[_]], resultFun(4))

      checkFilterPredicate(!(intAttr < 4), classOf[GtEq[_]], resultFun(4))
      checkFilterPredicate(intAttr < 2 || intAttr > 3, classOf[Operators.Or],
        Seq(Row(resultFun(1)), Row(resultFun(4))))
    }
  }

  test("filter pushdown - long") {
    val data = (1 to 4).map(i => Tuple1(Option(i.toLong)))
    withNestedParquetDataFrame(data) { case (inputDF, colName, resultFun) =>
      implicit val df: DataFrame = inputDF

      val longAttr = df(colName).expr
      assert(df(colName).expr.dataType === LongType)

      checkFilterPredicate(longAttr.isNull, classOf[Eq[_]], Seq.empty[Row])
      checkFilterPredicate(longAttr.isNotNull, classOf[NotEq[_]],
        (1 to 4).map(i => Row.apply(resultFun(i))))

      checkFilterPredicate(longAttr === 1, classOf[Eq[_]], resultFun(1))
      checkFilterPredicate(longAttr <=> 1, classOf[Eq[_]], resultFun(1))
      checkFilterPredicate(longAttr =!= 1, classOf[NotEq[_]],
        (2 to 4).map(i => Row.apply(resultFun(i))))

      checkFilterPredicate(longAttr < 2, classOf[Lt[_]], resultFun(1))
      checkFilterPredicate(longAttr > 3, classOf[Gt[_]], resultFun(4))
      checkFilterPredicate(longAttr <= 1, classOf[LtEq[_]], resultFun(1))
      checkFilterPredicate(longAttr >= 4, classOf[GtEq[_]], resultFun(4))

      checkFilterPredicate(Literal(1) === longAttr, classOf[Eq[_]], resultFun(1))
      checkFilterPredicate(Literal(1) <=> longAttr, classOf[Eq[_]], resultFun(1))
      checkFilterPredicate(Literal(2) > longAttr, classOf[Lt[_]], resultFun(1))
      checkFilterPredicate(Literal(3) < longAttr, classOf[Gt[_]], resultFun(4))
      checkFilterPredicate(Literal(1) >= longAttr, classOf[LtEq[_]], resultFun(1))
      checkFilterPredicate(Literal(4) <= longAttr, classOf[GtEq[_]], resultFun(4))

      checkFilterPredicate(!(longAttr < 4), classOf[GtEq[_]], resultFun(4))
      checkFilterPredicate(longAttr < 2 || longAttr > 3, classOf[Operators.Or],
        Seq(Row(resultFun(1)), Row(resultFun(4))))
    }
  }

  test("filter pushdown - float") {
    val data = (1 to 4).map(i => Tuple1(Option(i.toFloat)))
    withNestedParquetDataFrame(data) { case (inputDF, colName, resultFun) =>
      implicit val df: DataFrame = inputDF

      val floatAttr = df(colName).expr
      assert(df(colName).expr.dataType === FloatType)

      checkFilterPredicate(floatAttr.isNull, classOf[Eq[_]], Seq.empty[Row])
      checkFilterPredicate(floatAttr.isNotNull, classOf[NotEq[_]],
        (1 to 4).map(i => Row.apply(resultFun(i))))

      checkFilterPredicate(floatAttr === 1, classOf[Eq[_]], resultFun(1))
      checkFilterPredicate(floatAttr <=> 1, classOf[Eq[_]], resultFun(1))
      checkFilterPredicate(floatAttr =!= 1, classOf[NotEq[_]],
        (2 to 4).map(i => Row.apply(resultFun(i))))

      checkFilterPredicate(floatAttr < 2, classOf[Lt[_]], resultFun(1))
      checkFilterPredicate(floatAttr > 3, classOf[Gt[_]], resultFun(4))
      checkFilterPredicate(floatAttr <= 1, classOf[LtEq[_]], resultFun(1))
      checkFilterPredicate(floatAttr >= 4, classOf[GtEq[_]], resultFun(4))

      checkFilterPredicate(Literal(1) === floatAttr, classOf[Eq[_]], resultFun(1))
      checkFilterPredicate(Literal(1) <=> floatAttr, classOf[Eq[_]], resultFun(1))
      checkFilterPredicate(Literal(2) > floatAttr, classOf[Lt[_]], resultFun(1))
      checkFilterPredicate(Literal(3) < floatAttr, classOf[Gt[_]], resultFun(4))
      checkFilterPredicate(Literal(1) >= floatAttr, classOf[LtEq[_]], resultFun(1))
      checkFilterPredicate(Literal(4) <= floatAttr, classOf[GtEq[_]], resultFun(4))

      checkFilterPredicate(!(floatAttr < 4), classOf[GtEq[_]], resultFun(4))
      checkFilterPredicate(floatAttr < 2 || floatAttr > 3, classOf[Operators.Or],
        Seq(Row(resultFun(1)), Row(resultFun(4))))
    }
  }

  test("filter pushdown - double") {
    val data = (1 to 4).map(i => Tuple1(Option(i.toDouble)))
    withNestedParquetDataFrame(data) { case (inputDF, colName, resultFun) =>
      implicit val df: DataFrame = inputDF

      val doubleAttr = df(colName).expr
      assert(df(colName).expr.dataType === DoubleType)

      checkFilterPredicate(doubleAttr.isNull, classOf[Eq[_]], Seq.empty[Row])
      checkFilterPredicate(doubleAttr.isNotNull, classOf[NotEq[_]],
        (1 to 4).map(i => Row.apply(resultFun(i))))

      checkFilterPredicate(doubleAttr === 1, classOf[Eq[_]], resultFun(1))
      checkFilterPredicate(doubleAttr <=> 1, classOf[Eq[_]], resultFun(1))
      checkFilterPredicate(doubleAttr =!= 1, classOf[NotEq[_]],
        (2 to 4).map(i => Row.apply(resultFun(i))))

      checkFilterPredicate(doubleAttr < 2, classOf[Lt[_]], resultFun(1))
      checkFilterPredicate(doubleAttr > 3, classOf[Gt[_]], resultFun(4))
      checkFilterPredicate(doubleAttr <= 1, classOf[LtEq[_]], resultFun(1))
      checkFilterPredicate(doubleAttr >= 4, classOf[GtEq[_]], resultFun(4))

      checkFilterPredicate(Literal(1) === doubleAttr, classOf[Eq[_]], resultFun(1))
      checkFilterPredicate(Literal(1) <=> doubleAttr, classOf[Eq[_]], resultFun(1))
      checkFilterPredicate(Literal(2) > doubleAttr, classOf[Lt[_]], resultFun(1))
      checkFilterPredicate(Literal(3) < doubleAttr, classOf[Gt[_]], resultFun(4))
      checkFilterPredicate(Literal(1) >= doubleAttr, classOf[LtEq[_]], resultFun(1))
      checkFilterPredicate(Literal(4) <= doubleAttr, classOf[GtEq[_]], resultFun(4))

      checkFilterPredicate(!(doubleAttr < 4), classOf[GtEq[_]], resultFun(4))
      checkFilterPredicate(doubleAttr < 2 || doubleAttr > 3, classOf[Operators.Or],
        Seq(Row(resultFun(1)), Row(resultFun(4))))
    }
  }

  test("filter pushdown - string") {
    val data = (1 to 4).map(i => Tuple1(Option(i.toString)))
    withNestedParquetDataFrame(data) { case (inputDF, colName, resultFun) =>
      implicit val df: DataFrame = inputDF

      val stringAttr = df(colName).expr
      assert(df(colName).expr.dataType === StringType)

      checkFilterPredicate(stringAttr.isNull, classOf[Eq[_]], Seq.empty[Row])
      checkFilterPredicate(stringAttr.isNotNull, classOf[NotEq[_]],
        (1 to 4).map(i => Row.apply(resultFun(i.toString))))

      checkFilterPredicate(stringAttr === "1", classOf[Eq[_]], resultFun("1"))
      checkFilterPredicate(stringAttr <=> "1", classOf[Eq[_]], resultFun("1"))
      checkFilterPredicate(stringAttr =!= "1", classOf[NotEq[_]],
        (2 to 4).map(i => Row.apply(resultFun(i.toString))))

      checkFilterPredicate(stringAttr < "2", classOf[Lt[_]], resultFun("1"))
      checkFilterPredicate(stringAttr > "3", classOf[Gt[_]], resultFun("4"))
      checkFilterPredicate(stringAttr <= "1", classOf[LtEq[_]], resultFun("1"))
      checkFilterPredicate(stringAttr >= "4", classOf[GtEq[_]], resultFun("4"))

      checkFilterPredicate(Literal("1") === stringAttr, classOf[Eq[_]], resultFun("1"))
      checkFilterPredicate(Literal("1") <=> stringAttr, classOf[Eq[_]], resultFun("1"))
      checkFilterPredicate(Literal("2") > stringAttr, classOf[Lt[_]], resultFun("1"))
      checkFilterPredicate(Literal("3") < stringAttr, classOf[Gt[_]], resultFun("4"))
      checkFilterPredicate(Literal("1") >= stringAttr, classOf[LtEq[_]], resultFun("1"))
      checkFilterPredicate(Literal("4") <= stringAttr, classOf[GtEq[_]], resultFun("4"))

      checkFilterPredicate(!(stringAttr < "4"), classOf[GtEq[_]], resultFun("4"))
      checkFilterPredicate(stringAttr < "2" || stringAttr > "3", classOf[Operators.Or],
        Seq(Row(resultFun("1")), Row(resultFun("4"))))
    }
  }

  test("filter pushdown - binary") {
    implicit class IntToBinary(int: Int) {
      def b: Array[Byte] = int.toString.getBytes(StandardCharsets.UTF_8)
    }

    val data = (1 to 4).map(i => Tuple1(Option(i.b)))
    withNestedParquetDataFrame(data) { case (inputDF, colName, resultFun) =>
      implicit val df: DataFrame = inputDF
<<<<<<< HEAD

      val binaryAttr: Expression = df(colName).expr
      assert(df(colName).expr.dataType === BinaryType)

      checkFilterPredicate(binaryAttr === 1.b, classOf[Eq[_]], resultFun(1.b))
      checkFilterPredicate(binaryAttr <=> 1.b, classOf[Eq[_]], resultFun(1.b))

      checkFilterPredicate(binaryAttr.isNull, classOf[Eq[_]], Seq.empty[Row])
      checkFilterPredicate(binaryAttr.isNotNull, classOf[NotEq[_]],
        (1 to 4).map(i => Row.apply(resultFun(i.b))))

      checkFilterPredicate(binaryAttr =!= 1.b, classOf[NotEq[_]],
        (2 to 4).map(i => Row.apply(resultFun(i.b))))

      checkFilterPredicate(binaryAttr < 2.b, classOf[Lt[_]], resultFun(1.b))
      checkFilterPredicate(binaryAttr > 3.b, classOf[Gt[_]], resultFun(4.b))
      checkFilterPredicate(binaryAttr <= 1.b, classOf[LtEq[_]], resultFun(1.b))
      checkFilterPredicate(binaryAttr >= 4.b, classOf[GtEq[_]], resultFun(4.b))

      checkFilterPredicate(Literal(1.b) === binaryAttr, classOf[Eq[_]], resultFun(1.b))
      checkFilterPredicate(Literal(1.b) <=> binaryAttr, classOf[Eq[_]], resultFun(1.b))
      checkFilterPredicate(Literal(2.b) > binaryAttr, classOf[Lt[_]], resultFun(1.b))
      checkFilterPredicate(Literal(3.b) < binaryAttr, classOf[Gt[_]], resultFun(4.b))
      checkFilterPredicate(Literal(1.b) >= binaryAttr, classOf[LtEq[_]], resultFun(1.b))
      checkFilterPredicate(Literal(4.b) <= binaryAttr, classOf[GtEq[_]], resultFun(4.b))

=======

      val binaryAttr: Expression = df(colName).expr
      assert(df(colName).expr.dataType === BinaryType)

      checkFilterPredicate(binaryAttr === 1.b, classOf[Eq[_]], resultFun(1.b))
      checkFilterPredicate(binaryAttr <=> 1.b, classOf[Eq[_]], resultFun(1.b))

      checkFilterPredicate(binaryAttr.isNull, classOf[Eq[_]], Seq.empty[Row])
      checkFilterPredicate(binaryAttr.isNotNull, classOf[NotEq[_]],
        (1 to 4).map(i => Row.apply(resultFun(i.b))))

      checkFilterPredicate(binaryAttr =!= 1.b, classOf[NotEq[_]],
        (2 to 4).map(i => Row.apply(resultFun(i.b))))

      checkFilterPredicate(binaryAttr < 2.b, classOf[Lt[_]], resultFun(1.b))
      checkFilterPredicate(binaryAttr > 3.b, classOf[Gt[_]], resultFun(4.b))
      checkFilterPredicate(binaryAttr <= 1.b, classOf[LtEq[_]], resultFun(1.b))
      checkFilterPredicate(binaryAttr >= 4.b, classOf[GtEq[_]], resultFun(4.b))

      checkFilterPredicate(Literal(1.b) === binaryAttr, classOf[Eq[_]], resultFun(1.b))
      checkFilterPredicate(Literal(1.b) <=> binaryAttr, classOf[Eq[_]], resultFun(1.b))
      checkFilterPredicate(Literal(2.b) > binaryAttr, classOf[Lt[_]], resultFun(1.b))
      checkFilterPredicate(Literal(3.b) < binaryAttr, classOf[Gt[_]], resultFun(4.b))
      checkFilterPredicate(Literal(1.b) >= binaryAttr, classOf[LtEq[_]], resultFun(1.b))
      checkFilterPredicate(Literal(4.b) <= binaryAttr, classOf[GtEq[_]], resultFun(4.b))

>>>>>>> a630e8d1
      checkFilterPredicate(!(binaryAttr < 4.b), classOf[GtEq[_]], resultFun(4.b))
      checkFilterPredicate(binaryAttr < 2.b || binaryAttr > 3.b, classOf[Operators.Or],
        Seq(Row(resultFun(1.b)), Row(resultFun(4.b))))
    }
  }

  test("filter pushdown - date") {
    implicit class StringToDate(s: String) {
      def date: Date = Date.valueOf(s)
    }

    val data = Seq("2018-03-18", "2018-03-19", "2018-03-20", "2018-03-21")
    import testImplicits._

    Seq(false, true).foreach { java8Api =>
      withSQLConf(SQLConf.DATETIME_JAVA8API_ENABLED.key -> java8Api.toString) {
        val dates = data.map(i => Tuple1(Date.valueOf(i))).toDF()
        withNestedParquetDataFrame(dates) { case (inputDF, colName, fun) =>
          implicit val df: DataFrame = inputDF

          def resultFun(dateStr: String): Any = {
            val parsed = if (java8Api) LocalDate.parse(dateStr) else Date.valueOf(dateStr)
            fun(parsed)
          }

          val dateAttr: Expression = df(colName).expr
          assert(df(colName).expr.dataType === DateType)

          checkFilterPredicate(dateAttr.isNull, classOf[Eq[_]], Seq.empty[Row])
          checkFilterPredicate(dateAttr.isNotNull, classOf[NotEq[_]],
            data.map(i => Row.apply(resultFun(i))))

          checkFilterPredicate(dateAttr === "2018-03-18".date, classOf[Eq[_]],
            resultFun("2018-03-18"))
          checkFilterPredicate(dateAttr <=> "2018-03-18".date, classOf[Eq[_]],
            resultFun("2018-03-18"))
          checkFilterPredicate(dateAttr =!= "2018-03-18".date, classOf[NotEq[_]],
            Seq("2018-03-19", "2018-03-20", "2018-03-21").map(i => Row.apply(resultFun(i))))

          checkFilterPredicate(dateAttr < "2018-03-19".date, classOf[Lt[_]],
            resultFun("2018-03-18"))
          checkFilterPredicate(dateAttr > "2018-03-20".date, classOf[Gt[_]],
            resultFun("2018-03-21"))
          checkFilterPredicate(dateAttr <= "2018-03-18".date, classOf[LtEq[_]],
            resultFun("2018-03-18"))
          checkFilterPredicate(dateAttr >= "2018-03-21".date, classOf[GtEq[_]],
            resultFun("2018-03-21"))

          checkFilterPredicate(Literal("2018-03-18".date) === dateAttr, classOf[Eq[_]],
            resultFun("2018-03-18"))
          checkFilterPredicate(Literal("2018-03-18".date) <=> dateAttr, classOf[Eq[_]],
            resultFun("2018-03-18"))
          checkFilterPredicate(Literal("2018-03-19".date) > dateAttr, classOf[Lt[_]],
            resultFun("2018-03-18"))
          checkFilterPredicate(Literal("2018-03-20".date) < dateAttr, classOf[Gt[_]],
            resultFun("2018-03-21"))
          checkFilterPredicate(Literal("2018-03-18".date) >= dateAttr, classOf[LtEq[_]],
            resultFun("2018-03-18"))
          checkFilterPredicate(Literal("2018-03-21".date) <= dateAttr, classOf[GtEq[_]],
            resultFun("2018-03-21"))

          checkFilterPredicate(!(dateAttr < "2018-03-21".date), classOf[GtEq[_]],
            resultFun("2018-03-21"))
          checkFilterPredicate(
            dateAttr < "2018-03-19".date || dateAttr > "2018-03-20".date,
            classOf[Operators.Or],
            Seq(Row(resultFun("2018-03-18")), Row(resultFun("2018-03-21"))))
        }
      }
    }
  }

  test("filter pushdown - timestamp") {
    Seq(true, false).foreach { java8Api =>
      withSQLConf(
        SQLConf.DATETIME_JAVA8API_ENABLED.key -> java8Api.toString,
<<<<<<< HEAD
        SQLConf.LEGACY_PARQUET_REBASE_MODE_IN_WRITE.key -> "CORRECTED") {
=======
        SQLConf.LEGACY_PARQUET_REBASE_MODE_IN_WRITE.key -> "CORRECTED",
        SQLConf.LEGACY_PARQUET_INT96_REBASE_MODE_IN_WRITE.key -> "CORRECTED") {
>>>>>>> a630e8d1
        // spark.sql.parquet.outputTimestampType = TIMESTAMP_MILLIS
        val millisData = Seq(
          "1000-06-14 08:28:53.123",
          "1582-06-15 08:28:53.001",
          "1900-06-16 08:28:53.0",
          "2018-06-17 08:28:53.999")
        withSQLConf(SQLConf.PARQUET_OUTPUT_TIMESTAMP_TYPE.key ->
          ParquetOutputTimestampType.TIMESTAMP_MILLIS.toString) {
          testTimestampPushdown(millisData, java8Api)
        }

        // spark.sql.parquet.outputTimestampType = TIMESTAMP_MICROS
        val microsData = Seq(
          "1000-06-14 08:28:53.123456",
          "1582-06-15 08:28:53.123456",
          "1900-06-16 08:28:53.123456",
          "2018-06-17 08:28:53.123456")
        withSQLConf(SQLConf.PARQUET_OUTPUT_TIMESTAMP_TYPE.key ->
          ParquetOutputTimestampType.TIMESTAMP_MICROS.toString) {
          testTimestampPushdown(microsData, java8Api)
        }

        // spark.sql.parquet.outputTimestampType = INT96 doesn't support pushdown
        withSQLConf(SQLConf.PARQUET_OUTPUT_TIMESTAMP_TYPE.key ->
          ParquetOutputTimestampType.INT96.toString) {
          import testImplicits._
          withTempPath { file =>
            millisData.map(i => Tuple1(Timestamp.valueOf(i))).toDF
              .write.format(dataSourceName).save(file.getCanonicalPath)
            readParquetFile(file.getCanonicalPath) { df =>
              val schema = new SparkToParquetSchemaConverter(conf).convert(df.schema)
              assertResult(None) {
                createParquetFilters(schema).createFilter(sources.IsNull("_1"))
              }
            }
          }
        }
      }
    }
  }

  test("filter pushdown - decimal") {
    Seq(
      (false, Decimal.MAX_INT_DIGITS), // int32Writer
      (false, Decimal.MAX_LONG_DIGITS), // int64Writer
      (true, Decimal.MAX_LONG_DIGITS), // binaryWriterUsingUnscaledLong
      (false, DecimalType.MAX_PRECISION) // binaryWriterUsingUnscaledBytes
    ).foreach { case (legacyFormat, precision) =>
      withSQLConf(SQLConf.PARQUET_WRITE_LEGACY_FORMAT.key -> legacyFormat.toString) {
        val rdd =
          spark.sparkContext.parallelize((1 to 4).map(i => Row(new java.math.BigDecimal(i))))
        val dataFrame = spark.createDataFrame(rdd, StructType.fromDDL(s"a decimal($precision, 2)"))
        withNestedParquetDataFrame(dataFrame) { case (inputDF, colName, resultFun) =>
          implicit val df: DataFrame = inputDF

          val decimalAttr: Expression = df(colName).expr
          assert(df(colName).expr.dataType === DecimalType(precision, 2))

          checkFilterPredicate(decimalAttr.isNull, classOf[Eq[_]], Seq.empty[Row])
          checkFilterPredicate(decimalAttr.isNotNull, classOf[NotEq[_]],
            (1 to 4).map(i => Row.apply(resultFun(i))))

          checkFilterPredicate(decimalAttr === 1, classOf[Eq[_]], resultFun(1))
          checkFilterPredicate(decimalAttr <=> 1, classOf[Eq[_]], resultFun(1))
          checkFilterPredicate(decimalAttr =!= 1, classOf[NotEq[_]],
            (2 to 4).map(i => Row.apply(resultFun(i))))

          checkFilterPredicate(decimalAttr < 2, classOf[Lt[_]], resultFun(1))
          checkFilterPredicate(decimalAttr > 3, classOf[Gt[_]], resultFun(4))
          checkFilterPredicate(decimalAttr <= 1, classOf[LtEq[_]], resultFun(1))
          checkFilterPredicate(decimalAttr >= 4, classOf[GtEq[_]], resultFun(4))

          checkFilterPredicate(Literal(1) === decimalAttr, classOf[Eq[_]], resultFun(1))
          checkFilterPredicate(Literal(1) <=> decimalAttr, classOf[Eq[_]], resultFun(1))
          checkFilterPredicate(Literal(2) > decimalAttr, classOf[Lt[_]], resultFun(1))
          checkFilterPredicate(Literal(3) < decimalAttr, classOf[Gt[_]], resultFun(4))
          checkFilterPredicate(Literal(1) >= decimalAttr, classOf[LtEq[_]], resultFun(1))
          checkFilterPredicate(Literal(4) <= decimalAttr, classOf[GtEq[_]], resultFun(4))

          checkFilterPredicate(!(decimalAttr < 4), classOf[GtEq[_]], resultFun(4))
          checkFilterPredicate(decimalAttr < 2 || decimalAttr > 3, classOf[Operators.Or],
            Seq(Row(resultFun(1)), Row(resultFun(4))))
        }
      }
    }
  }

  test("Ensure that filter value matched the parquet file schema") {
    // CDPD-2883: for this test, restore the default config which is flipped in CDPD.
    withSQLConf(SQLConf.PARQUET_WRITE_LEGACY_FORMAT.key -> "false") {
      val scale = 2
      val schema = StructType(Seq(
        StructField("cint", IntegerType),
        StructField("cdecimal1", DecimalType(Decimal.MAX_INT_DIGITS, scale)),
        StructField("cdecimal2", DecimalType(Decimal.MAX_LONG_DIGITS, scale)),
        StructField("cdecimal3", DecimalType(DecimalType.MAX_PRECISION, scale))
      ))

      val parquetSchema = new SparkToParquetSchemaConverter(conf).convert(schema)

      val decimal = new JBigDecimal(10).setScale(scale)
      val decimal1 = new JBigDecimal(10).setScale(scale + 1)
      assert(decimal.scale() === scale)
      assert(decimal1.scale() === scale + 1)

      val parquetFilters = createParquetFilters(parquetSchema)
      assertResult(Some(lt(intColumn("cdecimal1"), 1000: Integer))) {
        parquetFilters.createFilter(sources.LessThan("cdecimal1", decimal))
      }
      assertResult(None) {
        parquetFilters.createFilter(sources.LessThan("cdecimal1", decimal1))
      }

      assertResult(Some(lt(longColumn("cdecimal2"), 1000L: java.lang.Long))) {
        parquetFilters.createFilter(sources.LessThan("cdecimal2", decimal))
      }
      assertResult(None) {
        parquetFilters.createFilter(sources.LessThan("cdecimal2", decimal1))
      }

      assert(parquetFilters.createFilter(sources.LessThan("cdecimal3", decimal)).isDefined)
      assertResult(None) {
        parquetFilters.createFilter(sources.LessThan("cdecimal3", decimal1))
      }
    }
  }

  test("SPARK-6554: don't push down predicates which reference partition columns") {
    import testImplicits._

    withSQLConf(SQLConf.PARQUET_FILTER_PUSHDOWN_ENABLED.key -> "true") {
      withTempPath { dir =>
        val path = s"${dir.getCanonicalPath}/part=1"
        (1 to 3).map(i => (i, i.toString)).toDF("a", "b").write.parquet(path)

        // If the "part = 1" filter gets pushed down, this query will throw an exception since
        // "part" is not a valid column in the actual Parquet file
        checkAnswer(
          spark.read.parquet(dir.getCanonicalPath).filter("part = 1"),
          (1 to 3).map(i => Row(i, i.toString, 1)))
      }
    }
  }

  test("SPARK-10829: Filter combine partition key and attribute doesn't work in DataSource scan") {
    import testImplicits._

    withSQLConf(SQLConf.PARQUET_FILTER_PUSHDOWN_ENABLED.key -> "true") {
      withTempPath { dir =>
        val path = s"${dir.getCanonicalPath}/part=1"
        (1 to 3).map(i => (i, i.toString)).toDF("a", "b").write.parquet(path)

        // If the "part = 1" filter gets pushed down, this query will throw an exception since
        // "part" is not a valid column in the actual Parquet file
        checkAnswer(
          spark.read.parquet(dir.getCanonicalPath).filter("a > 0 and (part = 0 or a > 1)"),
          (2 to 3).map(i => Row(i, i.toString, 1)))
      }
    }
  }

  test("SPARK-12231: test the filter and empty project in partitioned DataSource scan") {
    import testImplicits._

    withSQLConf(SQLConf.PARQUET_FILTER_PUSHDOWN_ENABLED.key -> "true") {
      withTempPath { dir =>
        val path = s"${dir.getCanonicalPath}"
        (1 to 3).map(i => (i, i + 1, i + 2, i + 3)).toDF("a", "b", "c", "d").
          write.partitionBy("a").parquet(path)

        // The filter "a > 1 or b < 2" will not get pushed down, and the projection is empty,
        // this query will throw an exception since the project from combinedFilter expect
        // two projection while the
        val df1 = spark.read.parquet(dir.getCanonicalPath)

        assert(df1.filter("a > 1 or b < 2").count() == 2)
      }
    }
  }

  test("SPARK-12231: test the new projection in partitioned DataSource scan") {
    import testImplicits._

    withSQLConf(SQLConf.PARQUET_FILTER_PUSHDOWN_ENABLED.key -> "true") {
      withTempPath { dir =>
        val path = s"${dir.getCanonicalPath}"
        (1 to 3).map(i => (i, i + 1, i + 2, i + 3)).toDF("a", "b", "c", "d").
          write.partitionBy("a").parquet(path)

        // test the generate new projection case
        // when projects != partitionAndNormalColumnProjs

        val df1 = spark.read.parquet(dir.getCanonicalPath)

        checkAnswer(
          df1.filter("a > 1 or b > 2").orderBy("a").selectExpr("a", "b", "c", "d"),
          (2 to 3).map(i => Row(i, i + 1, i + 2, i + 3)))
      }
    }
  }


  test("Filter applied on merged Parquet schema with new column should work") {
    import testImplicits._
    withAllParquetReaders {
      withSQLConf(SQLConf.PARQUET_FILTER_PUSHDOWN_ENABLED.key -> "true",
        SQLConf.PARQUET_SCHEMA_MERGING_ENABLED.key -> "true") {
        withTempPath { dir =>
          val path1 = s"${dir.getCanonicalPath}/table1"
          (1 to 3).map(i => (i, i.toString)).toDF("a", "b").write.parquet(path1)
          val path2 = s"${dir.getCanonicalPath}/table2"
          (1 to 3).map(i => (i, i.toString)).toDF("c", "b").write.parquet(path2)

          // No matter "c = 1" gets pushed down or not, this query should work without exception.
          val df = spark.read.parquet(path1, path2).filter("c = 1").selectExpr("c", "b", "a")
          checkAnswer(
            df,
            Row(1, "1", null))

          val path3 = s"${dir.getCanonicalPath}/table3"
          val dfStruct = sparkContext.parallelize(Seq((1, 1))).toDF("a", "b")
          dfStruct.select(struct("a").as("s")).write.parquet(path3)

          val path4 = s"${dir.getCanonicalPath}/table4"
          val dfStruct2 = sparkContext.parallelize(Seq((1, 1))).toDF("c", "b")
          dfStruct2.select(struct("c").as("s")).write.parquet(path4)

          // No matter "s.c = 1" gets pushed down or not, this query should work without exception.
          val dfStruct3 = spark.read.parquet(path3, path4).filter("s.c = 1")
            .selectExpr("s")
          checkAnswer(dfStruct3, Row(Row(null, 1)))
        }
      }
    }
  }

  // The unsafe row RecordReader does not support row by row filtering so run it with it disabled.
  test("SPARK-11661 Still pushdown filters returned by unhandledFilters") {
    import testImplicits._
    withSQLConf(SQLConf.PARQUET_FILTER_PUSHDOWN_ENABLED.key -> "true") {
      withSQLConf(SQLConf.PARQUET_VECTORIZED_READER_ENABLED.key -> "false") {
        withTempPath { dir =>
          val path = s"${dir.getCanonicalPath}/part=1"
          (1 to 3).map(i => (i, i.toString)).toDF("a", "b").write.parquet(path)
          val df = spark.read.parquet(path).filter("a = 2")

          // The result should be single row.
          // When a filter is pushed to Parquet, Parquet can apply it to every row.
          // So, we can check the number of rows returned from the Parquet
          // to make sure our filter pushdown work.
          assert(stripSparkFilter(df).count == 1)
        }
      }
    }
  }

  test("SPARK-12218: 'Not' is included in Parquet filter pushdown") {
    import testImplicits._

    withSQLConf(SQLConf.PARQUET_FILTER_PUSHDOWN_ENABLED.key -> "true") {
      withTempPath { dir =>
        val path = s"${dir.getCanonicalPath}/table1"
        (1 to 5).map(i => (i, (i % 2).toString)).toDF("a", "b").write.parquet(path)

        checkAnswer(
          spark.read.parquet(path).where("not (a = 2) or not(b in ('1'))"),
          (1 to 5).map(i => Row(i, (i % 2).toString)))

        checkAnswer(
          spark.read.parquet(path).where("not (a = 2 and b in ('1'))"),
          (1 to 5).map(i => Row(i, (i % 2).toString)))
      }
    }
  }

  test("SPARK-12218 and SPARK-25559 Converting conjunctions into Parquet filter predicates") {
    val schema = StructType(Seq(
      StructField("a", IntegerType, nullable = false),
      StructField("b", StringType, nullable = true),
      StructField("c", DoubleType, nullable = true)
    ))

    val parquetSchema = new SparkToParquetSchemaConverter(conf).convert(schema)
    val parquetFilters = createParquetFilters(parquetSchema)
    assertResult(Some(and(
      lt(intColumn("a"), 10: Integer),
      gt(doubleColumn("c"), 1.5: java.lang.Double)))
    ) {
      parquetFilters.createFilter(
        sources.And(
          sources.LessThan("a", 10),
          sources.GreaterThan("c", 1.5D)))
    }

    // Testing when `canRemoveOneSideInAnd == true`
    // case sources.And(lhs, rhs) =>
    //   ...
    //     case (Some(lhsFilter), None) if canRemoveOneSideInAnd => Some(lhsFilter)
    assertResult(Some(lt(intColumn("a"), 10: Integer))) {
      parquetFilters.createFilter(
        sources.And(
          sources.LessThan("a", 10),
          sources.StringContains("b", "prefix")))
    }

    // Testing when `canRemoveOneSideInAnd == true`
    // case sources.And(lhs, rhs) =>
    //   ...
    //     case (None, Some(rhsFilter)) if canRemoveOneSideInAnd => Some(rhsFilter)
    assertResult(Some(lt(intColumn("a"), 10: Integer))) {
      parquetFilters.createFilter(
        sources.And(
          sources.StringContains("b", "prefix"),
          sources.LessThan("a", 10)))
    }

    // Testing complex And conditions
    assertResult(Some(
      FilterApi.and(lt(intColumn("a"), 10: Integer), gt(intColumn("a"), 5: Integer)))) {
      parquetFilters.createFilter(
        sources.And(
          sources.And(
            sources.LessThan("a", 10),
            sources.StringContains("b", "prefix")
          ),
          sources.GreaterThan("a", 5)))
    }

    // Testing complex And conditions
    assertResult(Some(
      FilterApi.and(gt(intColumn("a"), 5: Integer), lt(intColumn("a"), 10: Integer)))) {
      parquetFilters.createFilter(
        sources.And(
          sources.GreaterThan("a", 5),
          sources.And(
            sources.StringContains("b", "prefix"),
            sources.LessThan("a", 10)
          )))
    }

    // Testing
    // case sources.Not(pred) =>
    //   createFilterHelper(nameToParquetField, pred, canRemoveOneSideInAnd = false)
    //     .map(FilterApi.not)
    //
    // and
    //
    // Testing when `canRemoveOneSideInAnd == false`
    // case sources.And(lhs, rhs) =>
    //   ...
    //     case (Some(lhsFilter), None) if canRemoveOneSideInAnd => Some(lhsFilter)
    assertResult(None) {
      parquetFilters.createFilter(
        sources.Not(
          sources.And(
            sources.GreaterThan("a", 1),
            sources.StringContains("b", "prefix"))))
    }

    // Testing
    // case sources.Not(pred) =>
    //   createFilterHelper(nameToParquetField, pred, canRemoveOneSideInAnd = false)
    //     .map(FilterApi.not)
    //
    // and
    //
    // Testing when `canRemoveOneSideInAnd == false`
    // case sources.And(lhs, rhs) =>
    //   ...
    //     case (None, Some(rhsFilter)) if canRemoveOneSideInAnd => Some(rhsFilter)
    assertResult(None) {
      parquetFilters.createFilter(
        sources.Not(
          sources.And(
            sources.StringContains("b", "prefix"),
            sources.GreaterThan("a", 1))))
    }

    // Testing
    // case sources.Not(pred) =>
    //   createFilterHelper(nameToParquetField, pred, canRemoveOneSideInAnd = false)
    //     .map(FilterApi.not)
    //
    // and
    //
    // Testing passing `canRemoveOneSideInAnd = false` into
    // case sources.And(lhs, rhs) =>
    //   val lhsFilterOption = createFilterHelper(nameToParquetField, lhs, canRemoveOneSideInAnd)
    assertResult(None) {
      parquetFilters.createFilter(
        sources.Not(
          sources.And(
            sources.And(
              sources.GreaterThan("a", 1),
              sources.StringContains("b", "prefix")),
            sources.GreaterThan("a", 2))))
    }

    // Testing
    // case sources.Not(pred) =>
    //   createFilterHelper(nameToParquetField, pred, canRemoveOneSideInAnd = false)
    //     .map(FilterApi.not)
    //
    // and
    //
    // Testing passing `canRemoveOneSideInAnd = false` into
    // case sources.And(lhs, rhs) =>
    //   val rhsFilterOption = createFilterHelper(nameToParquetField, rhs, canRemoveOneSideInAnd)
    assertResult(None) {
      parquetFilters.createFilter(
        sources.Not(
          sources.And(
            sources.GreaterThan("a", 2),
            sources.And(
              sources.GreaterThan("a", 1),
              sources.StringContains("b", "prefix")))))
    }
  }

  test("SPARK-27699 Converting disjunctions into Parquet filter predicates") {
    val schema = StructType(Seq(
      StructField("a", IntegerType, nullable = false),
      StructField("b", StringType, nullable = true),
      StructField("c", DoubleType, nullable = true)
    ))

    val parquetSchema = new SparkToParquetSchemaConverter(conf).convert(schema)
    val parquetFilters = createParquetFilters(parquetSchema)
    // Testing
    // case sources.Or(lhs, rhs) =>
    //   ...
    //     lhsFilter <- createFilterHelper(nameToParquetField, lhs, canRemoveOneSideInAnd = true)
    assertResult(Some(
      FilterApi.or(gt(intColumn("a"), 1: Integer), gt(intColumn("a"), 2: Integer)))) {
      parquetFilters.createFilter(
        sources.Or(
          sources.And(
            sources.GreaterThan("a", 1),
            sources.StringContains("b", "prefix")),
          sources.GreaterThan("a", 2)))
    }

    // Testing
    // case sources.Or(lhs, rhs) =>
    //   ...
    //     rhsFilter <- createFilterHelper(nameToParquetField, rhs, canRemoveOneSideInAnd = true)
    assertResult(Some(
      FilterApi.or(gt(intColumn("a"), 2: Integer), gt(intColumn("a"), 1: Integer)))) {
      parquetFilters.createFilter(
        sources.Or(
          sources.GreaterThan("a", 2),
          sources.And(
            sources.GreaterThan("a", 1),
            sources.StringContains("b", "prefix"))))
    }

    // Testing
    // case sources.Or(lhs, rhs) =>
    //   ...
    //     lhsFilter <- createFilterHelper(nameToParquetField, lhs, canRemoveOneSideInAnd = true)
    //     rhsFilter <- createFilterHelper(nameToParquetField, rhs, canRemoveOneSideInAnd = true)
    assertResult(Some(
      FilterApi.or(gt(intColumn("a"), 1: Integer), lt(intColumn("a"), 0: Integer)))) {
      parquetFilters.createFilter(
        sources.Or(
          sources.And(
            sources.GreaterThan("a", 1),
            sources.StringContains("b", "prefix")),
          sources.And(
            sources.LessThan("a", 0),
            sources.StringContains("b", "foobar"))))
    }
  }

  test("SPARK-27698 Convertible Parquet filter predicates") {
    val schema = StructType(Seq(
      StructField("a", IntegerType, nullable = false),
      StructField("b", StringType, nullable = true),
      StructField("c", DoubleType, nullable = true)
    ))

    val parquetSchema = new SparkToParquetSchemaConverter(conf).convert(schema)
    val parquetFilters = createParquetFilters(parquetSchema)
    assertResult(Seq(sources.And(sources.LessThan("a", 10), sources.GreaterThan("c", 1.5D)))) {
      parquetFilters.convertibleFilters(
        Seq(sources.And(
          sources.LessThan("a", 10),
          sources.GreaterThan("c", 1.5D))))
    }

    assertResult(Seq(sources.LessThan("a", 10))) {
      parquetFilters.convertibleFilters(
        Seq(sources.And(
          sources.LessThan("a", 10),
          sources.StringContains("b", "prefix"))))
    }

    assertResult(Seq(sources.LessThan("a", 10))) {
      parquetFilters.convertibleFilters(
        Seq(sources.And(
          sources.StringContains("b", "prefix"),
          sources.LessThan("a", 10))))
    }

    // Testing complex And conditions
    assertResult(Seq(sources.And(sources.LessThan("a", 10), sources.GreaterThan("a", 5)))) {
      parquetFilters.convertibleFilters(
        Seq(sources.And(
          sources.And(
            sources.LessThan("a", 10),
            sources.StringContains("b", "prefix")
          ),
          sources.GreaterThan("a", 5))))
    }

    // Testing complex And conditions
    assertResult(Seq(sources.And(sources.GreaterThan("a", 5), sources.LessThan("a", 10)))) {
      parquetFilters.convertibleFilters(
        Seq(sources.And(
          sources.GreaterThan("a", 5),
          sources.And(
            sources.StringContains("b", "prefix"),
            sources.LessThan("a", 10)
          ))))
    }

    // Testing complex And conditions
    assertResult(Seq(sources.Or(sources.GreaterThan("a", 1), sources.GreaterThan("a", 2)))) {
      parquetFilters.convertibleFilters(
        Seq(sources.Or(
          sources.And(
            sources.GreaterThan("a", 1),
            sources.StringContains("b", "prefix")),
          sources.GreaterThan("a", 2))))
    }

    // Testing complex And/Or conditions, the And condition under Or condition can't be pushed down.
    assertResult(Seq(sources.And(sources.LessThan("a", 10),
      sources.Or(sources.GreaterThan("a", 1), sources.GreaterThan("a", 2))))) {
      parquetFilters.convertibleFilters(
        Seq(sources.And(
          sources.LessThan("a", 10),
          sources.Or(
            sources.And(
              sources.GreaterThan("a", 1),
              sources.StringContains("b", "prefix")),
            sources.GreaterThan("a", 2)))))
    }

    assertResult(Seq(sources.Or(sources.GreaterThan("a", 2), sources.GreaterThan("c", 1.1)))) {
      parquetFilters.convertibleFilters(
        Seq(sources.Or(
          sources.GreaterThan("a", 2),
          sources.And(
            sources.GreaterThan("c", 1.1),
            sources.StringContains("b", "prefix")))))
    }

    // Testing complex Not conditions.
    assertResult(Seq.empty) {
      parquetFilters.convertibleFilters(
        Seq(sources.Not(
          sources.And(
            sources.GreaterThan("a", 1),
            sources.StringContains("b", "prefix")))))
    }

    assertResult(Seq.empty) {
      parquetFilters.convertibleFilters(
        Seq(sources.Not(
          sources.And(
            sources.StringContains("b", "prefix"),
            sources.GreaterThan("a", 1)))))
    }

    assertResult(Seq.empty) {
      parquetFilters.convertibleFilters(
        Seq(sources.Not(
          sources.And(
            sources.And(
              sources.GreaterThan("a", 1),
              sources.StringContains("b", "prefix")),
            sources.GreaterThan("a", 2)))))
    }

    assertResult(Seq.empty) {
      parquetFilters.convertibleFilters(
        Seq(sources.Not(
          sources.And(
            sources.GreaterThan("a", 2),
            sources.And(
              sources.GreaterThan("a", 1),
              sources.StringContains("b", "prefix"))))))
    }
  }

  test("SPARK-16371 Do not push down filters when inner name and outer name are the same") {
    withParquetDataFrame((1 to 4).map(i => Tuple1(Tuple1(i)))) { implicit df =>
      // Here the schema becomes as below:
      //
      // root
      //  |-- _1: struct (nullable = true)
      //  |    |-- _1: integer (nullable = true)
      //
      // The inner column name, `_1` and outer column name `_1` are the same.
      // Obviously this should not push down filters because the outer column is struct.
      assert(df.filter("_1 IS NOT NULL").count() === 4)
    }
  }

  test("Filters should be pushed down for vectorized Parquet reader at row group level") {
    import testImplicits._

    withSQLConf(SQLConf.PARQUET_VECTORIZED_READER_ENABLED.key -> "true",
        SQLConf.WHOLESTAGE_CODEGEN_ENABLED.key -> "false") {
      withTempPath { dir =>
        val path = s"${dir.getCanonicalPath}/table"
        (1 to 1024).map(i => (101, i)).toDF("a", "b").write.parquet(path)

        Seq(true, false).foreach { enablePushDown =>
          withSQLConf(SQLConf.PARQUET_FILTER_PUSHDOWN_ENABLED.key -> enablePushDown.toString) {
            val accu = new NumRowGroupsAcc
            sparkContext.register(accu)

            val df = spark.read.parquet(path).filter("a < 100")
            df.foreachPartition((it: Iterator[Row]) => it.foreach(v => accu.add(0)))

            if (enablePushDown) {
              assert(accu.value == 0)
            } else {
              assert(accu.value > 0)
            }
            AccumulatorContext.remove(accu.id)
          }
        }
      }
    }
  }

  test("SPARK-17213: Broken Parquet filter push-down for string columns") {
    withAllParquetReaders {
      withTempPath { dir =>
        import testImplicits._

        val path = dir.getCanonicalPath
        // scalastyle:off nonascii
        Seq("a", "é").toDF("name").write.parquet(path)
        // scalastyle:on nonascii

        assert(spark.read.parquet(path).where("name > 'a'").count() == 1)
        assert(spark.read.parquet(path).where("name >= 'a'").count() == 2)

        // scalastyle:off nonascii
        assert(spark.read.parquet(path).where("name < 'é'").count() == 1)
        assert(spark.read.parquet(path).where("name <= 'é'").count() == 2)
        // scalastyle:on nonascii
      }
    }
  }

  test("SPARK-31026: Parquet predicate pushdown for fields having dots in the names") {
    import testImplicits._

    withAllParquetReaders {
      withSQLConf(
          SQLConf.PARQUET_FILTER_PUSHDOWN_ENABLED.key -> true.toString,
          SQLConf.SUPPORT_QUOTED_REGEX_COLUMN_NAME.key -> "false") {
        withTempPath { path =>
          Seq(Some(1), None).toDF("col.dots").write.parquet(path.getAbsolutePath)
          val readBack = spark.read.parquet(path.getAbsolutePath).where("`col.dots` IS NOT NULL")
          assert(readBack.count() == 1)
        }
      }

      withSQLConf(
          // Makes sure disabling 'spark.sql.parquet.recordFilter' still enables
          // row group level filtering.
          SQLConf.PARQUET_RECORD_FILTER_ENABLED.key -> "false",
          SQLConf.PARQUET_FILTER_PUSHDOWN_ENABLED.key -> "true") {

        withTempPath { path =>
          val data = (1 to 1024)
          data.toDF("col.dots").coalesce(1)
            .write.option("parquet.block.size", 512)
            .parquet(path.getAbsolutePath)
          val df = spark.read.parquet(path.getAbsolutePath).filter("`col.dots` == 500")
          // Here, we strip the Spark side filter and check the actual results from Parquet.
          val actual = stripSparkFilter(df).collect().length
          // Since those are filtered at row group level, the result count should be less
          // than the total length but should not be a single record.
          // Note that, if record level filtering is enabled, it should be a single record.
          // If no filter is pushed down to Parquet, it should be the total length of data.
          assert(actual > 1 && actual < data.length)
        }
      }
    }
  }

  test("Filters should be pushed down for Parquet readers at row group level") {
    import testImplicits._

    withSQLConf(
      // Makes sure disabling 'spark.sql.parquet.recordFilter' still enables
      // row group level filtering.
      SQLConf.PARQUET_RECORD_FILTER_ENABLED.key -> "false",
      SQLConf.PARQUET_FILTER_PUSHDOWN_ENABLED.key -> "true",
      SQLConf.PARQUET_VECTORIZED_READER_ENABLED.key -> "false") {
      withTempPath { path =>
        val data = (1 to 1024)
        data.toDF("a").coalesce(1)
          .write.option("parquet.block.size", 512)
          .parquet(path.getAbsolutePath)
        val df = spark.read.parquet(path.getAbsolutePath).filter("a == 500")
        // Here, we strip the Spark side filter and check the actual results from Parquet.
        val actual = stripSparkFilter(df).collect().length
        // Since those are filtered at row group level, the result count should be less
        // than the total length but should not be a single record.
        // Note that, if record level filtering is enabled, it should be a single record.
        // If no filter is pushed down to Parquet, it should be the total length of data.
        assert(actual > 1 && actual < data.length)
      }
    }
  }

  test("SPARK-23852: Broken Parquet push-down for partially-written stats") {
    withSQLConf(SQLConf.PARQUET_FILTER_PUSHDOWN_ENABLED.key -> "true") {
      // parquet-1217.parquet contains a single column with values -1, 0, 1, 2 and null.
      // The row-group statistics include null counts, but not min and max values, which
      // triggers PARQUET-1217.
      val df = readResourceParquetFile("test-data/parquet-1217.parquet")

      // Will return 0 rows if PARQUET-1217 is not fixed.
      assert(df.where("col > 0").count() === 2)
    }
  }

  test("filter pushdown - StringStartsWith") {
    withParquetDataFrame((1 to 4).map(i => Tuple1(i + "str" + i))) { implicit df =>
      checkFilterPredicate(
        '_1.startsWith("").asInstanceOf[Predicate],
        classOf[UserDefinedByInstance[_, _]],
        Seq("1str1", "2str2", "3str3", "4str4").map(Row(_)))

      Seq("2", "2s", "2st", "2str", "2str2").foreach { prefix =>
        checkFilterPredicate(
          '_1.startsWith(prefix).asInstanceOf[Predicate],
          classOf[UserDefinedByInstance[_, _]],
          "2str2")
      }

      Seq("2S", "null", "2str22").foreach { prefix =>
        checkFilterPredicate(
          '_1.startsWith(prefix).asInstanceOf[Predicate],
          classOf[UserDefinedByInstance[_, _]],
          Seq.empty[Row])
      }

      checkFilterPredicate(
        !'_1.startsWith("").asInstanceOf[Predicate],
        classOf[Operators.Not],
        Seq().map(Row(_)))

      Seq("2", "2s", "2st", "2str", "2str2").foreach { prefix =>
        checkFilterPredicate(
          !'_1.startsWith(prefix).asInstanceOf[Predicate],
          classOf[Operators.Not],
          Seq("1str1", "3str3", "4str4").map(Row(_)))
      }

      Seq("2S", "null", "2str22").foreach { prefix =>
        checkFilterPredicate(
          !'_1.startsWith(prefix).asInstanceOf[Predicate],
          classOf[Operators.Not],
          Seq("1str1", "2str2", "3str3", "4str4").map(Row(_)))
      }

      val schema = new SparkToParquetSchemaConverter(conf).convert(df.schema)
      assertResult(None) {
        createParquetFilters(schema).createFilter(sources.StringStartsWith("_1", null))
      }
    }

    // SPARK-28371: make sure filter is null-safe.
    withParquetDataFrame(Seq(Tuple1[String](null))) { implicit df =>
      checkFilterPredicate(
        '_1.startsWith("blah").asInstanceOf[Predicate],
        classOf[UserDefinedByInstance[_, _]],
        Seq.empty[Row])
    }

    import testImplicits._
    // Test canDrop() has taken effect
    testStringStartsWith(spark.range(1024).map(_.toString).toDF(), "value like 'a%'")
    // Test inverseCanDrop() has taken effect
    testStringStartsWith(spark.range(1024).map(c => "100").toDF(), "value not like '10%'")
  }

  test("SPARK-17091: Convert IN predicate to Parquet filter push-down") {
    val schema = StructType(Seq(
      StructField("a", IntegerType, nullable = false)
    ))

    val parquetSchema = new SparkToParquetSchemaConverter(conf).convert(schema)
    val parquetFilters = createParquetFilters(parquetSchema)
    assertResult(Some(FilterApi.eq(intColumn("a"), null: Integer))) {
      parquetFilters.createFilter(sources.In("a", Array(null)))
    }

    assertResult(Some(FilterApi.eq(intColumn("a"), 10: Integer))) {
      parquetFilters.createFilter(sources.In("a", Array(10)))
    }

    // Remove duplicates
    assertResult(Some(FilterApi.eq(intColumn("a"), 10: Integer))) {
      parquetFilters.createFilter(sources.In("a", Array(10, 10)))
    }

    assertResult(Some(or(or(
      FilterApi.eq(intColumn("a"), 10: Integer),
      FilterApi.eq(intColumn("a"), 20: Integer)),
      FilterApi.eq(intColumn("a"), 30: Integer)))
    ) {
      parquetFilters.createFilter(sources.In("a", Array(10, 20, 30)))
    }

    assert(parquetFilters.createFilter(sources.In("a",
      Range(0, conf.parquetFilterPushDownInFilterThreshold).toArray)).isDefined)
    assert(parquetFilters.createFilter(sources.In("a",
      Range(0, conf.parquetFilterPushDownInFilterThreshold + 1).toArray)).isEmpty)

    import testImplicits._
    withTempPath { path =>
      val data = 0 to 1024
      data.toDF("a").selectExpr("if (a = 1024, null, a) AS a") // convert 1024 to null
        .coalesce(1).write.option("parquet.block.size", 512)
        .parquet(path.getAbsolutePath)
      val df = spark.read.parquet(path.getAbsolutePath)
      Seq(true, false).foreach { pushEnabled =>
        withSQLConf(
          SQLConf.PARQUET_FILTER_PUSHDOWN_ENABLED.key -> pushEnabled.toString) {
          Seq(1, 5, 10, 11).foreach { count =>
            val filter = s"a in(${Range(0, count).mkString(",")})"
            assert(df.where(filter).count() === count)
            val actual = stripSparkFilter(df.where(filter)).collect().length
            if (pushEnabled && count <= conf.parquetFilterPushDownInFilterThreshold) {
              assert(actual > 1 && actual < data.length)
            } else {
              assert(actual === data.length)
            }
          }
          assert(df.where("a in(null)").count() === 0)
          assert(df.where("a = null").count() === 0)
          assert(df.where("a is null").count() === 1)
        }
      }
    }
  }

  test("SPARK-25207: Case-insensitive field resolution for pushdown when reading parquet") {
    def testCaseInsensitiveResolution(
        schema: StructType,
        expected: FilterPredicate,
        filter: sources.Filter): Unit = {
      val parquetSchema = new SparkToParquetSchemaConverter(conf).convert(schema)
      val caseSensitiveParquetFilters =
        createParquetFilters(parquetSchema, caseSensitive = Some(true))
      val caseInsensitiveParquetFilters =
        createParquetFilters(parquetSchema, caseSensitive = Some(false))
      assertResult(Some(expected)) {
        caseInsensitiveParquetFilters.createFilter(filter)
      }
      assertResult(None) {
        caseSensitiveParquetFilters.createFilter(filter)
      }
    }

    val schema = StructType(Seq(StructField("cint", IntegerType)))

    testCaseInsensitiveResolution(
      schema, FilterApi.eq(intColumn("cint"), null.asInstanceOf[Integer]), sources.IsNull("CINT"))

    testCaseInsensitiveResolution(
      schema,
      FilterApi.notEq(intColumn("cint"), null.asInstanceOf[Integer]),
      sources.IsNotNull("CINT"))

    testCaseInsensitiveResolution(
      schema, FilterApi.eq(intColumn("cint"), 1000: Integer), sources.EqualTo("CINT", 1000))

    testCaseInsensitiveResolution(
      schema,
      FilterApi.notEq(intColumn("cint"), 1000: Integer),
      sources.Not(sources.EqualTo("CINT", 1000)))

    testCaseInsensitiveResolution(
      schema, FilterApi.eq(intColumn("cint"), 1000: Integer), sources.EqualNullSafe("CINT", 1000))

    testCaseInsensitiveResolution(
      schema,
      FilterApi.notEq(intColumn("cint"), 1000: Integer),
      sources.Not(sources.EqualNullSafe("CINT", 1000)))

    testCaseInsensitiveResolution(
      schema,
      FilterApi.lt(intColumn("cint"), 1000: Integer), sources.LessThan("CINT", 1000))

    testCaseInsensitiveResolution(
      schema,
      FilterApi.ltEq(intColumn("cint"), 1000: Integer),
      sources.LessThanOrEqual("CINT", 1000))

    testCaseInsensitiveResolution(
      schema, FilterApi.gt(intColumn("cint"), 1000: Integer), sources.GreaterThan("CINT", 1000))

    testCaseInsensitiveResolution(
      schema,
      FilterApi.gtEq(intColumn("cint"), 1000: Integer),
      sources.GreaterThanOrEqual("CINT", 1000))

    testCaseInsensitiveResolution(
      schema,
      FilterApi.or(
        FilterApi.eq(intColumn("cint"), 10: Integer),
        FilterApi.eq(intColumn("cint"), 20: Integer)),
      sources.In("CINT", Array(10, 20)))

    val dupFieldSchema = StructType(
      Seq(StructField("cint", IntegerType), StructField("cINT", IntegerType)))
    val dupParquetSchema = new SparkToParquetSchemaConverter(conf).convert(dupFieldSchema)
    val dupCaseInsensitiveParquetFilters =
      createParquetFilters(dupParquetSchema, caseSensitive = Some(false))
    assertResult(None) {
      dupCaseInsensitiveParquetFilters.createFilter(sources.EqualTo("CINT", 1000))
    }
  }

  test("SPARK-25207: exception when duplicate fields in case-insensitive mode") {
    withTempPath { dir =>
      val count = 10
      val tableName = "spark_25207"
      val tableDir = dir.getAbsoluteFile + "/table"
      withTable(tableName) {
        withSQLConf(SQLConf.CASE_SENSITIVE.key -> "true") {
          spark.range(count).selectExpr("id as A", "id as B", "id as b")
            .write.mode("overwrite").parquet(tableDir)
        }
        sql(
          s"""
             |CREATE TABLE $tableName (A LONG, B LONG) USING PARQUET LOCATION '$tableDir'
           """.stripMargin)

        withSQLConf(SQLConf.CASE_SENSITIVE.key -> "false") {
          val e = intercept[SparkException] {
            sql(s"select a from $tableName where b > 0").collect()
          }
          assert(e.getCause.isInstanceOf[RuntimeException] && e.getCause.getMessage.contains(
            """Found duplicate field(s) "B": [B, b] in case-insensitive mode"""))
        }

        withSQLConf(SQLConf.CASE_SENSITIVE.key -> "true") {
          checkAnswer(sql(s"select A from $tableName where B > 0"), (1 until count).map(Row(_)))
        }
      }
    }
  }

  test("SPARK-30826: case insensitivity of StringStartsWith attribute") {
    import testImplicits._
    withSQLConf(SQLConf.CASE_SENSITIVE.key -> "false") {
      withTable("t1") {
        withTempPath { dir =>
          val path = dir.toURI.toString
          Seq("42").toDF("COL").write.parquet(path)
          spark.sql(
            s"""
               |CREATE TABLE t1 (col STRING)
               |USING parquet
               |OPTIONS (path '$path')
           """.stripMargin)
          checkAnswer(
            spark.sql("SELECT * FROM t1 WHERE col LIKE '4%'"),
            Row("42"))
        }
      }
    }
  }
}

@ExtendedSQLTest
class ParquetV1FilterSuite extends ParquetFilterSuite {
  override protected def sparkConf: SparkConf =
    super
      .sparkConf
      .set(SQLConf.USE_V1_SOURCE_LIST, "parquet")

  override def checkFilterPredicate(
      df: DataFrame,
      predicate: Predicate,
      filterClass: Class[_ <: FilterPredicate],
      checker: (DataFrame, Seq[Row]) => Unit,
      expected: Seq[Row]): Unit = {
    val output = predicate.collect { case a: Attribute => a }.distinct

    Seq(("parquet", true), ("", false)).foreach { case (pushdownDsList, nestedPredicatePushdown) =>
      withSQLConf(
        SQLConf.PARQUET_FILTER_PUSHDOWN_ENABLED.key -> "true",
        SQLConf.PARQUET_FILTER_PUSHDOWN_DATE_ENABLED.key -> "true",
        SQLConf.PARQUET_FILTER_PUSHDOWN_TIMESTAMP_ENABLED.key -> "true",
        SQLConf.PARQUET_FILTER_PUSHDOWN_DECIMAL_ENABLED.key -> "true",
        SQLConf.PARQUET_FILTER_PUSHDOWN_STRING_STARTSWITH_ENABLED.key -> "true",
        // Disable adding filters from constraints because it adds, for instance,
        // is-not-null to pushed filters, which makes it hard to test if the pushed
        // filter is expected or not (this had to be fixed with SPARK-13495).
        SQLConf.OPTIMIZER_EXCLUDED_RULES.key -> InferFiltersFromConstraints.ruleName,
        SQLConf.PARQUET_VECTORIZED_READER_ENABLED.key -> "false",
        SQLConf.NESTED_PREDICATE_PUSHDOWN_FILE_SOURCE_LIST.key -> pushdownDsList) {
        val query = df
          .select(output.map(e => Column(e)): _*)
          .where(Column(predicate))

        val nestedOrAttributes = predicate.collectFirst {
          case g: GetStructField => g
          case a: Attribute => a
        }
        assert(nestedOrAttributes.isDefined, "No GetStructField nor Attribute is detected.")

        val parsed = parseColumnPath(
          PushableColumnAndNestedColumn.unapply(nestedOrAttributes.get).get)

        val containsNestedColumnOrDot = parsed.length > 1 || parsed(0).contains(".")

        var maybeRelation: Option[HadoopFsRelation] = None
        val maybeAnalyzedPredicate = query.queryExecution.optimizedPlan.collect {
          case PhysicalOperation(_, filters,
          LogicalRelation(relation: HadoopFsRelation, _, _, _)) =>
            maybeRelation = Some(relation)
            filters
        }.flatten.reduceLeftOption(_ && _)
        assert(maybeAnalyzedPredicate.isDefined, "No filter is analyzed from the given query")

        val (_, selectedFilters, _) =
          DataSourceStrategy.selectFilters(maybeRelation.get, maybeAnalyzedPredicate.toSeq)
        // If predicates contains nested column or dot, we push down the predicates only if
        // "parquet" is in `NESTED_PREDICATE_PUSHDOWN_V1_SOURCE_LIST`.
        if (nestedPredicatePushdown || !containsNestedColumnOrDot) {
          assert(selectedFilters.nonEmpty, "No filter is pushed down")
          val schema = new SparkToParquetSchemaConverter(conf).convert(df.schema)
          val parquetFilters = createParquetFilters(schema)
          // In this test suite, all the simple predicates are convertible here.
          assert(parquetFilters.convertibleFilters(selectedFilters) === selectedFilters)
          val pushedParquetFilters = selectedFilters.map { pred =>
            val maybeFilter = parquetFilters.createFilter(pred)
            assert(maybeFilter.isDefined, s"Couldn't generate filter predicate for $pred")
            maybeFilter.get
          }
          // Doesn't bother checking type parameters here (e.g. `Eq[Integer]`)
          assert(pushedParquetFilters.exists(_.getClass === filterClass),
            s"${pushedParquetFilters.map(_.getClass).toList} did not contain ${filterClass}.")

          checker(stripSparkFilter(query), expected)
        } else {
          assert(selectedFilters.isEmpty, "There is filter pushed down")
        }
      }
    }
  }
}

@ExtendedSQLTest
class ParquetV2FilterSuite extends ParquetFilterSuite {
  // TODO: enable Parquet V2 write path after file source V2 writers are workable.
  override protected def sparkConf: SparkConf =
    super
      .sparkConf
      .set(SQLConf.USE_V1_SOURCE_LIST, "")

  override def checkFilterPredicate(
      df: DataFrame,
      predicate: Predicate,
      filterClass: Class[_ <: FilterPredicate],
      checker: (DataFrame, Seq[Row]) => Unit,
      expected: Seq[Row]): Unit = {
    val output = predicate.collect { case a: Attribute => a }.distinct

    withSQLConf(
      SQLConf.PARQUET_FILTER_PUSHDOWN_ENABLED.key -> "true",
      SQLConf.PARQUET_FILTER_PUSHDOWN_DATE_ENABLED.key -> "true",
      SQLConf.PARQUET_FILTER_PUSHDOWN_TIMESTAMP_ENABLED.key -> "true",
      SQLConf.PARQUET_FILTER_PUSHDOWN_DECIMAL_ENABLED.key -> "true",
      SQLConf.PARQUET_FILTER_PUSHDOWN_STRING_STARTSWITH_ENABLED.key -> "true",
      // Disable adding filters from constraints because it adds, for instance,
      // is-not-null to pushed filters, which makes it hard to test if the pushed
      // filter is expected or not (this had to be fixed with SPARK-13495).
      SQLConf.OPTIMIZER_EXCLUDED_RULES.key -> InferFiltersFromConstraints.ruleName,
      SQLConf.PARQUET_VECTORIZED_READER_ENABLED.key -> "false") {
      val query = df
        .select(output.map(e => Column(e)): _*)
        .where(Column(predicate))

      query.queryExecution.optimizedPlan.collectFirst {
        case PhysicalOperation(_, filters,
            DataSourceV2ScanRelation(_, scan: ParquetScan, _)) =>
          assert(filters.nonEmpty, "No filter is analyzed from the given query")
          val sourceFilters = filters.flatMap(DataSourceStrategy.translateFilter(_, true)).toArray
          val pushedFilters = scan.pushedFilters
          assert(pushedFilters.nonEmpty, "No filter is pushed down")
          val schema = new SparkToParquetSchemaConverter(conf).convert(df.schema)
          val parquetFilters = createParquetFilters(schema)
          // In this test suite, all the simple predicates are convertible here.
          assert(parquetFilters.convertibleFilters(sourceFilters) === pushedFilters)
          val pushedParquetFilters = pushedFilters.map { pred =>
            val maybeFilter = parquetFilters.createFilter(pred)
            assert(maybeFilter.isDefined, s"Couldn't generate filter predicate for $pred")
            maybeFilter.get
          }
          // Doesn't bother checking type parameters here (e.g. `Eq[Integer]`)
          assert(pushedParquetFilters.exists(_.getClass === filterClass),
            s"${pushedParquetFilters.map(_.getClass).toList} did not contain ${filterClass}.")

          checker(stripSparkFilter(query), expected)

        case _ =>
          throw new AnalysisException("Can not match ParquetTable in the query.")
      }
    }
  }
}

class NumRowGroupsAcc extends AccumulatorV2[Integer, Integer] {
  private var _sum = 0

  override def isZero: Boolean = _sum == 0

  override def copy(): AccumulatorV2[Integer, Integer] = {
    val acc = new NumRowGroupsAcc()
    acc._sum = _sum
    acc
  }

  override def reset(): Unit = _sum = 0

  override def add(v: Integer): Unit = _sum += v

  override def merge(other: AccumulatorV2[Integer, Integer]): Unit = other match {
    case a: NumRowGroupsAcc => _sum += a._sum
    case _ => throw new UnsupportedOperationException(
      s"Cannot merge ${this.getClass.getName} with ${other.getClass.getName}")
  }

  override def value: Integer = _sum
}<|MERGE_RESOLUTION|>--- conflicted
+++ resolved
@@ -123,38 +123,7 @@
 
   private def withNestedParquetDataFrame(inputDF: DataFrame)
       (runTest: (DataFrame, String, Any => Any) => Unit): Unit = {
-<<<<<<< HEAD
-    assert(inputDF.schema.fields.length == 1)
-    assert(!inputDF.schema.fields.head.dataType.isInstanceOf[StructType])
-    val df = inputDF.toDF("temp")
-    Seq(
-      (
-        df.withColumnRenamed("temp", "a"),
-        "a", // zero nesting
-        (x: Any) => x),
-      (
-        df.withColumn("a", struct(df("temp") as "b")).drop("temp"),
-        "a.b", // one level nesting
-        (x: Any) => Row(x)),
-      (
-        df.withColumn("a", struct(struct(df("temp") as "c") as "b")).drop("temp"),
-        "a.b.c", // two level nesting
-        (x: Any) => Row(Row(x))
-      ),
-      (
-        df.withColumnRenamed("temp", "a.b"),
-        "`a.b`", // zero nesting with column name containing `dots`
-        (x: Any) => x
-      ),
-      (
-        df.withColumn("a.b", struct(df("temp") as "c.d") ).drop("temp"),
-        "`a.b`.`c.d`", // one level nesting with column names containing `dots`
-        (x: Any) => Row(x)
-      )
-    ).foreach { case (newDF, colName, resultFun) =>
-=======
     withNestedDataFrame(inputDF).foreach { case (newDF, colName, resultFun) =>
->>>>>>> a630e8d1
       withTempPath { file =>
         newDF.write.format(dataSourceName).save(file.getCanonicalPath)
         readParquetFile(file.getCanonicalPath) { df => runTest(df, colName, resultFun) }
@@ -248,7 +217,6 @@
     val data = (true :: false :: Nil).map(b => Tuple1.apply(Option(b)))
     withNestedParquetDataFrame(data) { case (inputDF, colName, resultFun) =>
       implicit val df: DataFrame = inputDF
-<<<<<<< HEAD
 
       val booleanAttr = df(colName).expr
       assert(df(colName).expr.dataType === BooleanType)
@@ -257,16 +225,6 @@
       checkFilterPredicate(booleanAttr.isNotNull, classOf[NotEq[_]],
         Seq(Row(resultFun(true)), Row(resultFun(false))))
 
-=======
-
-      val booleanAttr = df(colName).expr
-      assert(df(colName).expr.dataType === BooleanType)
-
-      checkFilterPredicate(booleanAttr.isNull, classOf[Eq[_]], Seq.empty[Row])
-      checkFilterPredicate(booleanAttr.isNotNull, classOf[NotEq[_]],
-        Seq(Row(resultFun(true)), Row(resultFun(false))))
-
->>>>>>> a630e8d1
       checkFilterPredicate(booleanAttr === true, classOf[Eq[_]], resultFun(true))
       checkFilterPredicate(booleanAttr <=> true, classOf[Eq[_]], resultFun(true))
       checkFilterPredicate(booleanAttr =!= true, classOf[NotEq[_]], resultFun(false))
@@ -526,7 +484,6 @@
     val data = (1 to 4).map(i => Tuple1(Option(i.b)))
     withNestedParquetDataFrame(data) { case (inputDF, colName, resultFun) =>
       implicit val df: DataFrame = inputDF
-<<<<<<< HEAD
 
       val binaryAttr: Expression = df(colName).expr
       assert(df(colName).expr.dataType === BinaryType)
@@ -553,34 +510,6 @@
       checkFilterPredicate(Literal(1.b) >= binaryAttr, classOf[LtEq[_]], resultFun(1.b))
       checkFilterPredicate(Literal(4.b) <= binaryAttr, classOf[GtEq[_]], resultFun(4.b))
 
-=======
-
-      val binaryAttr: Expression = df(colName).expr
-      assert(df(colName).expr.dataType === BinaryType)
-
-      checkFilterPredicate(binaryAttr === 1.b, classOf[Eq[_]], resultFun(1.b))
-      checkFilterPredicate(binaryAttr <=> 1.b, classOf[Eq[_]], resultFun(1.b))
-
-      checkFilterPredicate(binaryAttr.isNull, classOf[Eq[_]], Seq.empty[Row])
-      checkFilterPredicate(binaryAttr.isNotNull, classOf[NotEq[_]],
-        (1 to 4).map(i => Row.apply(resultFun(i.b))))
-
-      checkFilterPredicate(binaryAttr =!= 1.b, classOf[NotEq[_]],
-        (2 to 4).map(i => Row.apply(resultFun(i.b))))
-
-      checkFilterPredicate(binaryAttr < 2.b, classOf[Lt[_]], resultFun(1.b))
-      checkFilterPredicate(binaryAttr > 3.b, classOf[Gt[_]], resultFun(4.b))
-      checkFilterPredicate(binaryAttr <= 1.b, classOf[LtEq[_]], resultFun(1.b))
-      checkFilterPredicate(binaryAttr >= 4.b, classOf[GtEq[_]], resultFun(4.b))
-
-      checkFilterPredicate(Literal(1.b) === binaryAttr, classOf[Eq[_]], resultFun(1.b))
-      checkFilterPredicate(Literal(1.b) <=> binaryAttr, classOf[Eq[_]], resultFun(1.b))
-      checkFilterPredicate(Literal(2.b) > binaryAttr, classOf[Lt[_]], resultFun(1.b))
-      checkFilterPredicate(Literal(3.b) < binaryAttr, classOf[Gt[_]], resultFun(4.b))
-      checkFilterPredicate(Literal(1.b) >= binaryAttr, classOf[LtEq[_]], resultFun(1.b))
-      checkFilterPredicate(Literal(4.b) <= binaryAttr, classOf[GtEq[_]], resultFun(4.b))
-
->>>>>>> a630e8d1
       checkFilterPredicate(!(binaryAttr < 4.b), classOf[GtEq[_]], resultFun(4.b))
       checkFilterPredicate(binaryAttr < 2.b || binaryAttr > 3.b, classOf[Operators.Or],
         Seq(Row(resultFun(1.b)), Row(resultFun(4.b))))
@@ -657,12 +586,8 @@
     Seq(true, false).foreach { java8Api =>
       withSQLConf(
         SQLConf.DATETIME_JAVA8API_ENABLED.key -> java8Api.toString,
-<<<<<<< HEAD
-        SQLConf.LEGACY_PARQUET_REBASE_MODE_IN_WRITE.key -> "CORRECTED") {
-=======
         SQLConf.LEGACY_PARQUET_REBASE_MODE_IN_WRITE.key -> "CORRECTED",
         SQLConf.LEGACY_PARQUET_INT96_REBASE_MODE_IN_WRITE.key -> "CORRECTED") {
->>>>>>> a630e8d1
         // spark.sql.parquet.outputTimestampType = TIMESTAMP_MILLIS
         val millisData = Seq(
           "1000-06-14 08:28:53.123",
