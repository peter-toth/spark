/*
 * Licensed to the Apache Software Foundation (ASF) under one or more
 * contributor license agreements.  See the NOTICE file distributed with
 * this work for additional information regarding copyright ownership.
 * The ASF licenses this file to You under the Apache License, Version 2.0
 * (the "License"); you may not use this file except in compliance with
 * the License.  You may obtain a copy of the License at
 *
 *    http://www.apache.org/licenses/LICENSE-2.0
 *
 * Unless required by applicable law or agreed to in writing, software
 * distributed under the License is distributed on an "AS IS" BASIS,
 * WITHOUT WARRANTIES OR CONDITIONS OF ANY KIND, either express or implied.
 * See the License for the specific language governing permissions and
 * limitations under the License.
 */

package org.apache.spark.sql

import java.io.{Externalizable, ObjectInput, ObjectOutput}
import java.sql.{Date, Timestamp}

import org.scalatest.Assertions._
import org.scalatest.exceptions.TestFailedException
import org.scalatest.prop.TableDrivenPropertyChecks._

import org.apache.spark.{SparkException, TaskContext}
import org.apache.spark.sql.catalyst.{FooClassWithEnum, FooEnum, ScroogeLikeExample}
import org.apache.spark.sql.catalyst.encoders.{OuterScopes, RowEncoder}
import org.apache.spark.sql.catalyst.plans.{LeftAnti, LeftSemi}
import org.apache.spark.sql.catalyst.util.sideBySide
import org.apache.spark.sql.execution.{LogicalRDD, RDDScanExec, SQLExecution}
import org.apache.spark.sql.execution.adaptive.AdaptiveSparkPlanHelper
import org.apache.spark.sql.execution.exchange.{BroadcastExchangeExec, ShuffleExchangeExec}
import org.apache.spark.sql.execution.streaming.MemoryStream
import org.apache.spark.sql.expressions.UserDefinedFunction
import org.apache.spark.sql.functions._
import org.apache.spark.sql.internal.SQLConf
import org.apache.spark.sql.test.SharedSparkSession
import org.apache.spark.sql.types._

case class TestDataPoint(x: Int, y: Double, s: String, t: TestDataPoint2)
case class TestDataPoint2(x: Int, s: String)

object TestForTypeAlias {
  type TwoInt = (Int, Int)
  type ThreeInt = (TwoInt, Int)
  type SeqOfTwoInt = Seq[TwoInt]

  def tupleTypeAlias: TwoInt = (1, 1)
  def nestedTupleTypeAlias: ThreeInt = ((1, 1), 2)
  def seqOfTupleTypeAlias: SeqOfTwoInt = Seq((1, 1), (2, 2))
}

class DatasetSuite extends QueryTest
  with SharedSparkSession
  with AdaptiveSparkPlanHelper {
  import testImplicits._

  private implicit val ordering = Ordering.by((c: ClassData) => c.a -> c.b)

  test("checkAnswer should compare map correctly") {
    val data = Seq((1, "2", Map(1 -> 2, 2 -> 1)))
    checkAnswer(
      data.toDF(),
      Seq(Row(1, "2", Map(2 -> 1, 1 -> 2))))
  }

  test("toDS") {
    val data = Seq(("a", 1), ("b", 2), ("c", 3))
    checkDataset(
      data.toDS(),
      data: _*)
  }

  test("toDS should compare map with byte array keys correctly") {
    // Choose the order of arrays in such way, that sorting keys of different maps by _.toString
    // will not incidentally put equal keys together.
    val arrays = (1 to 5).map(_ => Array[Byte](0.toByte, 0.toByte)).sortBy(_.toString).toArray
    arrays(0)(1) = 1.toByte
    arrays(1)(1) = 2.toByte
    arrays(2)(1) = 2.toByte
    arrays(3)(1) = 1.toByte

    val mapA = Map(arrays(0) -> "one", arrays(2) -> "two")
    val subsetOfA = Map(arrays(0) -> "one")
    val equalToA = Map(arrays(1) -> "two", arrays(3) -> "one")
    val notEqualToA1 = Map(arrays(1) -> "two", arrays(3) -> "not one")
    val notEqualToA2 = Map(arrays(1) -> "two", arrays(4) -> "one")

    // Comparing map with itself
    checkDataset(Seq(mapA).toDS(), mapA)

    // Comparing map with equivalent map
    checkDataset(Seq(equalToA).toDS(), mapA)
    checkDataset(Seq(mapA).toDS(), equalToA)

    // Comparing map with it's subset
    intercept[TestFailedException](checkDataset(Seq(subsetOfA).toDS(), mapA))
    intercept[TestFailedException](checkDataset(Seq(mapA).toDS(), subsetOfA))

    // Comparing map with another map differing by single value
    intercept[TestFailedException](checkDataset(Seq(notEqualToA1).toDS(), mapA))
    intercept[TestFailedException](checkDataset(Seq(mapA).toDS(), notEqualToA1))

    // Comparing map with another map differing by single key
    intercept[TestFailedException](checkDataset(Seq(notEqualToA2).toDS(), mapA))
    intercept[TestFailedException](checkDataset(Seq(mapA).toDS(), notEqualToA2))
  }

  test("toDS with RDD") {
    val ds = sparkContext.makeRDD(Seq("a", "b", "c"), 3).toDS()
    checkDataset(
      ds.mapPartitions(_ => Iterator(1)),
      1, 1, 1)
  }

  test("emptyDataset") {
    val ds = spark.emptyDataset[Int]
    assert(ds.count() == 0L)
    assert(ds.collect() sameElements Array.empty[Int])
  }

  test("range") {
    assert(spark.range(10).map(_ + 1).reduce(_ + _) == 55)
    assert(spark.range(10).map{ case i: java.lang.Long => i + 1 }.reduce(_ + _) == 55)
    assert(spark.range(0, 10).map(_ + 1).reduce(_ + _) == 55)
    assert(spark.range(0, 10).map{ case i: java.lang.Long => i + 1 }.reduce(_ + _) == 55)
    assert(spark.range(0, 10, 1, 2).map(_ + 1).reduce(_ + _) == 55)
    assert(spark.range(0, 10, 1, 2).map{ case i: java.lang.Long => i + 1 }.reduce(_ + _) == 55)
  }

  test("SPARK-12404: Datatype Helper Serializability") {
    val ds = sparkContext.parallelize((
      new Timestamp(0),
      new Date(0),
      java.math.BigDecimal.valueOf(1),
      scala.math.BigDecimal(1)) :: Nil).toDS()

    ds.collect()
  }

  test("collect, first, and take should use encoders for serialization") {
    val item = NonSerializableCaseClass("abcd")
    val ds = Seq(item).toDS()
    assert(ds.collect().head == item)
    assert(ds.collectAsList().get(0) == item)
    assert(ds.first() == item)
    assert(ds.take(1).head == item)
    assert(ds.takeAsList(1).get(0) == item)
    assert(ds.toLocalIterator().next() === item)
  }

  test("coalesce, repartition") {
    val data = (1 to 100).map(i => ClassData(i.toString, i))
    val ds = data.toDS()

    intercept[IllegalArgumentException] {
      ds.coalesce(0)
    }

    intercept[IllegalArgumentException] {
      ds.repartition(0)
    }

    assert(ds.repartition(10).rdd.partitions.length == 10)
    checkDatasetUnorderly(
      ds.repartition(10),
      data: _*)

    assert(ds.coalesce(1).rdd.partitions.length == 1)
    checkDatasetUnorderly(
      ds.coalesce(1),
      data: _*)
  }

  test("as tuple") {
    val data = Seq(("a", 1), ("b", 2)).toDF("a", "b")
    checkDataset(
      data.as[(String, Int)],
      ("a", 1), ("b", 2))
  }

  test("as case class / collect") {
    val ds = Seq(("a", 1), ("b", 2), ("c", 3)).toDF("a", "b").as[ClassData]
    checkDataset(
      ds,
      ClassData("a", 1), ClassData("b", 2), ClassData("c", 3))
    assert(ds.collect().head == ClassData("a", 1))
  }

  test("as case class - reordered fields by name") {
    val ds = Seq((1, "a"), (2, "b"), (3, "c")).toDF("b", "a").as[ClassData]
    assert(ds.collect() === Array(ClassData("a", 1), ClassData("b", 2), ClassData("c", 3)))
  }

  test("as case class - take") {
    val ds = Seq((1, "a"), (2, "b"), (3, "c")).toDF("b", "a").as[ClassData]
    assert(ds.take(2) === Array(ClassData("a", 1), ClassData("b", 2)))
  }

  test("as case class - tail") {
    val ds = Seq((1, "a"), (2, "b"), (3, "c")).toDF("b", "a").as[ClassData]
    assert(ds.tail(2) === Array(ClassData("b", 2), ClassData("c", 3)))
  }

  test("as seq of case class - reorder fields by name") {
    val df = spark.range(3).select(array(struct($"id".cast("int").as("b"), lit("a").as("a"))))
    val ds = df.as[Seq[ClassData]]
    assert(ds.collect() === Array(
      Seq(ClassData("a", 0)),
      Seq(ClassData("a", 1)),
      Seq(ClassData("a", 2))))
  }

  test("as map of case class - reorder fields by name") {
    val df = spark.range(3).select(map(lit(1), struct($"id".cast("int").as("b"), lit("a").as("a"))))
    val ds = df.as[Map[Int, ClassData]]
    assert(ds.collect() === Array(
      Map(1 -> ClassData("a", 0)),
      Map(1 -> ClassData("a", 1)),
      Map(1 -> ClassData("a", 2))))
  }

  test("map") {
    val ds = Seq(("a", 1), ("b", 2), ("c", 3)).toDS()
    checkDataset(
      ds.map(v => (v._1, v._2 + 1)),
      ("a", 2), ("b", 3), ("c", 4))
  }

  test("map with type change with the exact matched number of attributes") {
    val ds = Seq(("a", 1), ("b", 2), ("c", 3)).toDS()

    checkDataset(
      ds.map(identity[(String, Int)])
        .as[OtherTuple]
        .map(identity[OtherTuple]),
      OtherTuple("a", 1), OtherTuple("b", 2), OtherTuple("c", 3))
  }

  test("map with type change with less attributes") {
    val ds = Seq(("a", 1, 3), ("b", 2, 4), ("c", 3, 5)).toDS()

    checkDataset(
      ds.as[OtherTuple]
        .map(identity[OtherTuple]),
      OtherTuple("a", 1), OtherTuple("b", 2), OtherTuple("c", 3))
  }

  test("map and group by with class data") {
    // We inject a group by here to make sure this test case is future proof
    // when we implement better pipelining and local execution mode.
    val ds: Dataset[(ClassData, Long)] = Seq(ClassData("one", 1), ClassData("two", 2)).toDS()
        .map(c => ClassData(c.a, c.b + 1))
        .groupByKey(p => p).count()

    checkDatasetUnorderly(
      ds,
      (ClassData("one", 2), 1L), (ClassData("two", 3), 1L))
  }

  test("select") {
    val ds = Seq(("a", 1), ("b", 2), ("c", 3)).toDS()
    checkDataset(
      ds.select(expr("_2 + 1").as[Int]),
      2, 3, 4)
  }

  test("SPARK-16853: select, case class and tuple") {
    val ds = Seq(("a", 1), ("b", 2), ("c", 3)).toDS()
    checkDataset(
      ds.select(expr("struct(_2, _2)").as[(Int, Int)]): Dataset[(Int, Int)],
      (1, 1), (2, 2), (3, 3))

    checkDataset(
      ds.select(expr("named_struct('a', _1, 'b', _2)").as[ClassData]): Dataset[ClassData],
      ClassData("a", 1), ClassData("b", 2), ClassData("c", 3))
  }

  test("select 2") {
    val ds = Seq(("a", 1), ("b", 2), ("c", 3)).toDS()
    checkDataset(
      ds.select(
        expr("_1").as[String],
        expr("_2").as[Int]) : Dataset[(String, Int)],
      ("a", 1), ("b", 2), ("c", 3))
  }

  test("select 2, primitive and tuple") {
    val ds = Seq(("a", 1), ("b", 2), ("c", 3)).toDS()
    checkDataset(
      ds.select(
        expr("_1").as[String],
        expr("struct(_2, _2)").as[(Int, Int)]),
      ("a", (1, 1)), ("b", (2, 2)), ("c", (3, 3)))
  }

  test("select 2, primitive and class") {
    val ds = Seq(("a", 1), ("b", 2), ("c", 3)).toDS()
    checkDataset(
      ds.select(
        expr("_1").as[String],
        expr("named_struct('a', _1, 'b', _2)").as[ClassData]),
      ("a", ClassData("a", 1)), ("b", ClassData("b", 2)), ("c", ClassData("c", 3)))
  }

  test("select 2, primitive and class, fields reordered") {
    val ds = Seq(("a", 1), ("b", 2), ("c", 3)).toDS()
    checkDataset(
      ds.select(
        expr("_1").as[String],
        expr("named_struct('b', _2, 'a', _1)").as[ClassData]),
      ("a", ClassData("a", 1)), ("b", ClassData("b", 2)), ("c", ClassData("c", 3)))
  }

  test("REGEX column specification") {
    val ds = Seq(("a", 1), ("b", 2), ("c", 3)).toDS()

    withSQLConf(SQLConf.SUPPORT_QUOTED_REGEX_COLUMN_NAME.key -> "false") {
      var e = intercept[AnalysisException] {
        ds.select(expr("`(_1)?+.+`").as[Int])
      }.getMessage
      assert(e.contains("cannot resolve '`(_1)?+.+`'"))

      e = intercept[AnalysisException] {
        ds.select(expr("`(_1|_2)`").as[Int])
      }.getMessage
      assert(e.contains("cannot resolve '`(_1|_2)`'"))

      e = intercept[AnalysisException] {
        ds.select(ds("`(_1)?+.+`"))
      }.getMessage
      assert(e.contains("Cannot resolve column name \"`(_1)?+.+`\""))

      e = intercept[AnalysisException] {
        ds.select(ds("`(_1|_2)`"))
      }.getMessage
      assert(e.contains("Cannot resolve column name \"`(_1|_2)`\""))
    }

    withSQLConf(SQLConf.SUPPORT_QUOTED_REGEX_COLUMN_NAME.key -> "true") {
      checkDataset(
        ds.select(ds.col("_2")).as[Int],
        1, 2, 3)

      checkDataset(
        ds.select(ds.colRegex("`(_1)?+.+`")).as[Int],
        1, 2, 3)

      checkDataset(
        ds.select(ds("`(_1|_2)`"))
          .select(expr("named_struct('a', _1, 'b', _2)").as[ClassData]),
        ClassData("a", 1), ClassData("b", 2), ClassData("c", 3))

      checkDataset(
        ds.alias("g")
          .select(ds("g.`(_1|_2)`"))
          .select(expr("named_struct('a', _1, 'b', _2)").as[ClassData]),
        ClassData("a", 1), ClassData("b", 2), ClassData("c", 3))

      checkDataset(
        ds.select(ds("`(_1)?+.+`"))
          .select(expr("_2").as[Int]),
        1, 2, 3)

      checkDataset(
        ds.alias("g")
          .select(ds("g.`(_1)?+.+`"))
          .select(expr("_2").as[Int]),
        1, 2, 3)

      checkDataset(
        ds.select(expr("`(_1)?+.+`").as[Int]),
        1, 2, 3)
      val m = ds.select(expr("`(_1|_2)`"))

      checkDataset(
        ds.select(expr("`(_1|_2)`"))
          .select(expr("named_struct('a', _1, 'b', _2)").as[ClassData]),
        ClassData("a", 1), ClassData("b", 2), ClassData("c", 3))

      checkDataset(
        ds.alias("g")
          .select(expr("g.`(_1)?+.+`").as[Int]),
        1, 2, 3)

      checkDataset(
        ds.alias("g")
          .select(expr("g.`(_1|_2)`"))
          .select(expr("named_struct('a', _1, 'b', _2)").as[ClassData]),
        ClassData("a", 1), ClassData("b", 2), ClassData("c", 3))
    }
  }

  test("filter") {
    val ds = Seq(("a", 1), ("b", 2), ("c", 3)).toDS()
    checkDataset(
      ds.filter(_._1 == "b"),
      ("b", 2))
  }

  test("filter and then select") {
    val ds = Seq(("a", 1), ("b", 2), ("c", 3)).toDS()
    checkDataset(
      ds.filter(_._1 == "b").select(expr("_1").as[String]),
      "b")
  }

  test("SPARK-15632: typed filter should preserve the underlying logical schema") {
    val ds = spark.range(10)
    val ds2 = ds.filter(_ > 3)
    assert(ds.schema.equals(ds2.schema))
  }

  test("foreach") {
    val ds = Seq(("a", 1), ("b", 2), ("c", 3)).toDS()
    val acc = sparkContext.longAccumulator
    ds.foreach(v => acc.add(v._2))
    assert(acc.value == 6)
  }

  test("foreachPartition") {
    val ds = Seq(("a", 1), ("b", 2), ("c", 3)).toDS()
    val acc = sparkContext.longAccumulator
    ds.foreachPartition((it: Iterator[(String, Int)]) => it.foreach(v => acc.add(v._2)))
    assert(acc.value == 6)
  }

  test("reduce") {
    val ds = Seq(("a", 1), ("b", 2), ("c", 3)).toDS()
    assert(ds.reduce((a, b) => ("sum", a._2 + b._2)) == (("sum", 6)))
  }

  test("joinWith, flat schema") {
    val ds1 = Seq(1, 2, 3).toDS().as("a")
    val ds2 = Seq(1, 2).toDS().as("b")

    val joined = ds1.joinWith(ds2, $"a.value" === $"b.value", "inner")

    val expectedSchema = StructType(Seq(
      StructField("_1", IntegerType, nullable = false),
      StructField("_2", IntegerType, nullable = false)
    ))

    assert(joined.schema === expectedSchema)

    checkDataset(
      joined,
      (1, 1), (2, 2))
  }

  test("joinWith tuple with primitive, expression") {
    val ds1 = Seq(1, 1, 2).toDS()
    val ds2 = Seq(("a", 1), ("b", 2)).toDS()

    val joined = ds1.joinWith(ds2, $"value" === $"_2")

    // This is an inner join, so both outputs fields are non-nullable
    val expectedSchema = StructType(Seq(
      StructField("_1", IntegerType, nullable = false),
      StructField("_2",
        StructType(Seq(
          StructField("_1", StringType),
          StructField("_2", IntegerType, nullable = false)
        )), nullable = false)
    ))
    assert(joined.schema === expectedSchema)

    checkDataset(
      joined,
      (1, ("a", 1)), (1, ("a", 1)), (2, ("b", 2)))
  }

  test("joinWith class with primitive, toDF") {
    val ds1 = Seq(1, 1, 2).toDS()
    val ds2 = Seq(ClassData("a", 1), ClassData("b", 2)).toDS()

    checkAnswer(
      ds1.joinWith(ds2, $"value" === $"b").toDF().select($"_1", $"_2.a", $"_2.b"),
      Row(1, "a", 1) :: Row(1, "a", 1) :: Row(2, "b", 2) :: Nil)
  }

  test("multi-level joinWith") {
    val ds1 = Seq(("a", 1), ("b", 2)).toDS().as("a")
    val ds2 = Seq(("a", 1), ("b", 2)).toDS().as("b")
    val ds3 = Seq(("a", 1), ("b", 2)).toDS().as("c")

    checkDataset(
      ds1.joinWith(ds2, $"a._2" === $"b._2").as("ab").joinWith(ds3, $"ab._1._2" === $"c._2"),
      ((("a", 1), ("a", 1)), ("a", 1)),
      ((("b", 2), ("b", 2)), ("b", 2)))
  }

  test("joinWith join types") {
    val ds1 = Seq(1, 2, 3).toDS().as("a")
    val ds2 = Seq(1, 2).toDS().as("b")

    val e1 = intercept[AnalysisException] {
      ds1.joinWith(ds2, $"a.value" === $"b.value", "left_semi")
    }.getMessage
    assert(e1.contains("Invalid join type in joinWith: " + LeftSemi.sql))

    val e2 = intercept[AnalysisException] {
      ds1.joinWith(ds2, $"a.value" === $"b.value", "semi")
    }.getMessage
    assert(e2.contains("Invalid join type in joinWith: " + LeftSemi.sql))

    val e3 = intercept[AnalysisException] {
      ds1.joinWith(ds2, $"a.value" === $"b.value", "left_anti")
    }.getMessage
    assert(e3.contains("Invalid join type in joinWith: " + LeftAnti.sql))

    val e4 = intercept[AnalysisException] {
      ds1.joinWith(ds2, $"a.value" === $"b.value", "anti")
    }.getMessage
    assert(e4.contains("Invalid join type in joinWith: " + LeftAnti.sql))
  }

  test("groupBy function, keys") {
    val ds = Seq(("a", 1), ("b", 1)).toDS()
    val grouped = ds.groupByKey(v => (1, v._2))
    checkDatasetUnorderly(
      grouped.keys,
      (1, 1))
  }

  test("groupBy function, map") {
    val ds = Seq(("a", 10), ("a", 20), ("b", 1), ("b", 2), ("c", 1)).toDS()
    val grouped = ds.groupByKey(v => (v._1, "word"))
    val agged = grouped.mapGroups { (g, iter) => (g._1, iter.map(_._2).sum) }

    checkDatasetUnorderly(
      agged,
      ("a", 30), ("b", 3), ("c", 1))
  }

  test("groupBy function, flatMap") {
    val ds = Seq(("a", 10), ("a", 20), ("b", 1), ("b", 2), ("c", 1)).toDS()
    val grouped = ds.groupByKey(v => (v._1, "word"))
    val agged = grouped.flatMapGroups { (g, iter) =>
      Iterator(g._1, iter.map(_._2).sum.toString)
    }

    checkDatasetUnorderly(
      agged,
      "a", "30", "b", "3", "c", "1")
  }

  test("groupBy function, mapValues, flatMap") {
    val ds = Seq(("a", 10), ("a", 20), ("b", 1), ("b", 2), ("c", 1)).toDS()
    val keyValue = ds.groupByKey(_._1).mapValues(_._2)
    val agged = keyValue.mapGroups { (g, iter) => (g, iter.sum) }
    checkDataset(agged, ("a", 30), ("b", 3), ("c", 1))

    val keyValue1 = ds.groupByKey(t => (t._1, "key")).mapValues(t => (t._2, "value"))
    val agged1 = keyValue1.mapGroups { (g, iter) => (g._1, iter.map(_._1).sum) }
    checkDataset(agged1, ("a", 30), ("b", 3), ("c", 1))
  }

  test("groupBy function, reduce") {
    val ds = Seq("abc", "xyz", "hello").toDS()
    val agged = ds.groupByKey(_.length).reduceGroups(_ + _)

    checkDatasetUnorderly(
      agged,
      3 -> "abcxyz", 5 -> "hello")
  }

  test("groupBy single field class, count") {
    val ds = Seq("abc", "xyz", "hello").toDS()
    val count = ds.groupByKey(s => Tuple1(s.length)).count()

    checkDataset(
      count,
      (Tuple1(3), 2L), (Tuple1(5), 1L)
    )
  }

  test("typed aggregation: expr") {
    val ds = Seq(("a", 10), ("a", 20), ("b", 1), ("b", 2), ("c", 1)).toDS()

    checkDatasetUnorderly(
      ds.groupByKey(_._1).agg(sum("_2").as[Long]),
      ("a", 30L), ("b", 3L), ("c", 1L))
  }

  test("typed aggregation: expr, expr") {
    val ds = Seq(("a", 10), ("a", 20), ("b", 1), ("b", 2), ("c", 1)).toDS()

    checkDatasetUnorderly(
      ds.groupByKey(_._1).agg(sum("_2").as[Long], sum($"_2" + 1).as[Long]),
      ("a", 30L, 32L), ("b", 3L, 5L), ("c", 1L, 2L))
  }

  test("typed aggregation: expr, expr, expr") {
    val ds = Seq(("a", 10), ("a", 20), ("b", 1), ("b", 2), ("c", 1)).toDS()

    checkDatasetUnorderly(
      ds.groupByKey(_._1).agg(sum("_2").as[Long], sum($"_2" + 1).as[Long], count("*")),
      ("a", 30L, 32L, 2L), ("b", 3L, 5L, 2L), ("c", 1L, 2L, 1L))
  }

  test("typed aggregation: expr, expr, expr, expr") {
    val ds = Seq(("a", 10), ("a", 20), ("b", 1), ("b", 2), ("c", 1)).toDS()

    checkDatasetUnorderly(
      ds.groupByKey(_._1).agg(
        sum("_2").as[Long],
        sum($"_2" + 1).as[Long],
        count("*").as[Long],
        avg("_2").as[Double]),
      ("a", 30L, 32L, 2L, 15.0), ("b", 3L, 5L, 2L, 1.5), ("c", 1L, 2L, 1L, 1.0))
  }

  test("typed aggregation: expr, expr, expr, expr, expr") {
    val ds = Seq(("a", 10), ("a", 20), ("b", 1), ("b", 2), ("c", 1)).toDS()

    checkDatasetUnorderly(
      ds.groupByKey(_._1).agg(
        sum("_2").as[Long],
        sum($"_2" + 1).as[Long],
        count("*").as[Long],
        avg("_2").as[Double],
        countDistinct("*").as[Long]),
      ("a", 30L, 32L, 2L, 15.0, 2L), ("b", 3L, 5L, 2L, 1.5, 2L), ("c", 1L, 2L, 1L, 1.0, 1L))
  }

  test("typed aggregation: expr, expr, expr, expr, expr, expr") {
    val ds = Seq(("a", 10), ("a", 20), ("b", 1), ("b", 2), ("c", 1)).toDS()

    checkDatasetUnorderly(
      ds.groupByKey(_._1).agg(
        sum("_2").as[Long],
        sum($"_2" + 1).as[Long],
        count("*").as[Long],
        avg("_2").as[Double],
        countDistinct("*").as[Long],
        max("_2").as[Long]),
      ("a", 30L, 32L, 2L, 15.0, 2L, 20L),
      ("b", 3L, 5L, 2L, 1.5, 2L, 2L),
      ("c", 1L, 2L, 1L, 1.0, 1L, 1L))
  }

  test("typed aggregation: expr, expr, expr, expr, expr, expr, expr") {
    val ds = Seq(("a", 10), ("a", 20), ("b", 1), ("b", 2), ("c", 1)).toDS()

    checkDatasetUnorderly(
      ds.groupByKey(_._1).agg(
        sum("_2").as[Long],
        sum($"_2" + 1).as[Long],
        count("*").as[Long],
        avg("_2").as[Double],
        countDistinct("*").as[Long],
        max("_2").as[Long],
        min("_2").as[Long]),
      ("a", 30L, 32L, 2L, 15.0, 2L, 20L, 10L),
      ("b", 3L, 5L, 2L, 1.5, 2L, 2L, 1L),
      ("c", 1L, 2L, 1L, 1.0, 1L, 1L, 1L))
  }

  test("typed aggregation: expr, expr, expr, expr, expr, expr, expr, expr") {
    val ds = Seq(("a", 10), ("a", 20), ("b", 1), ("b", 2), ("c", 1)).toDS()

    checkDatasetUnorderly(
      ds.groupByKey(_._1).agg(
        sum("_2").as[Long],
        sum($"_2" + 1).as[Long],
        count("*").as[Long],
        avg("_2").as[Double],
        countDistinct("*").as[Long],
        max("_2").as[Long],
        min("_2").as[Long],
        mean("_2").as[Double]),
      ("a", 30L, 32L, 2L, 15.0, 2L, 20L, 10L, 15.0),
      ("b", 3L, 5L, 2L, 1.5, 2L, 2L, 1L, 1.5),
      ("c", 1L, 2L, 1L, 1.0, 1L, 1L, 1L, 1.0))
  }

  test("cogroup") {
    val ds1 = Seq(1 -> "a", 3 -> "abc", 5 -> "hello", 3 -> "foo").toDS()
    val ds2 = Seq(2 -> "q", 3 -> "w", 5 -> "e", 5 -> "r").toDS()
    val cogrouped = ds1.groupByKey(_._1).cogroup(ds2.groupByKey(_._1)) { case (key, data1, data2) =>
      Iterator(key -> (data1.map(_._2).mkString + "#" + data2.map(_._2).mkString))
    }

    checkDatasetUnorderly(
      cogrouped,
      1 -> "a#", 2 -> "#q", 3 -> "abcfoo#w", 5 -> "hello#er")
  }

  test("cogroup with complex data") {
    val ds1 = Seq(1 -> ClassData("a", 1), 2 -> ClassData("b", 2)).toDS()
    val ds2 = Seq(2 -> ClassData("c", 3), 3 -> ClassData("d", 4)).toDS()
    val cogrouped = ds1.groupByKey(_._1).cogroup(ds2.groupByKey(_._1)) { case (key, data1, data2) =>
      Iterator(key -> (data1.map(_._2.a).mkString + data2.map(_._2.a).mkString))
    }

    checkDatasetUnorderly(
      cogrouped,
      1 -> "a", 2 -> "bc", 3 -> "d")
  }

  test("sample with replacement") {
    val n = 100
    val data = sparkContext.parallelize(1 to n, 2).toDS()
    checkDataset(
      data.sample(withReplacement = true, 0.05, seed = 13),
      5, 10, 52, 73)
  }

  test("sample without replacement") {
    val n = 100
    val data = sparkContext.parallelize(1 to n, 2).toDS()
    checkDataset(
      data.sample(withReplacement = false, 0.05, seed = 13),
      8, 37, 90)
  }

  test("sample fraction should not be negative with replacement") {
    val data = sparkContext.parallelize(1 to 2, 1).toDS()
    val errMsg = intercept[IllegalArgumentException] {
      data.sample(withReplacement = true, -0.1, 0)
    }.getMessage
    assert(errMsg.contains("Sampling fraction (-0.1) must be nonnegative with replacement"))

    // Sampling fraction can be greater than 1 with replacement.
    checkDataset(
      data.sample(withReplacement = true, 1.05, seed = 13),
      1, 2)
  }

  test("sample fraction should be on interval [0, 1] without replacement") {
    val data = sparkContext.parallelize(1 to 2, 1).toDS()
    val errMsg1 = intercept[IllegalArgumentException] {
      data.sample(withReplacement = false, -0.1, 0)
    }.getMessage()
    assert(errMsg1.contains(
      "Sampling fraction (-0.1) must be on interval [0, 1] without replacement"))

    val errMsg2 = intercept[IllegalArgumentException] {
      data.sample(withReplacement = false, 1.1, 0)
    }.getMessage()
    assert(errMsg2.contains(
      "Sampling fraction (1.1) must be on interval [0, 1] without replacement"))
  }

  test("SPARK-16686: Dataset.sample with seed results shouldn't depend on downstream usage") {
    val a = 7
    val simpleUdf = udf((n: Int) => {
      require(n != a, s"simpleUdf shouldn't see id=$a!")
      a
    })

    val df = Seq(
      (0, "string0"),
      (1, "string1"),
      (2, "string2"),
      (3, "string3"),
      (4, "string4"),
      (5, "string5"),
      (6, "string6"),
      (7, "string7"),
      (8, "string8"),
      (9, "string9")
    ).toDF("id", "stringData")
    val sampleDF = df.sample(false, 0.7, 50)
    // After sampling, sampleDF doesn't contain id=a.
    assert(!sampleDF.select("id").as[Int].collect.contains(a))
    // simpleUdf should not encounter id=a.
    checkAnswer(sampleDF.select(simpleUdf($"id")), List.fill(sampleDF.count.toInt)(Row(a)))
  }

  test("SPARK-11436: we should rebind right encoder when join 2 datasets") {
    val ds1 = Seq("1", "2").toDS().as("a")
    val ds2 = Seq(2, 3).toDS().as("b")

    val joined = ds1.joinWith(ds2, $"a.value" === $"b.value")
    checkDataset(joined, ("2", 2))
  }

  test("self join") {
    val ds = Seq("1", "2").toDS().as("a")
    val joined = ds.joinWith(ds, lit(true), "cross")
    checkDataset(joined, ("1", "1"), ("1", "2"), ("2", "1"), ("2", "2"))
  }

  test("toString") {
    val ds = Seq((1, 2)).toDS()
    assert(ds.toString == "[_1: int, _2: int]")
  }

  test("Kryo encoder") {
    implicit val kryoEncoder = Encoders.kryo[KryoData]
    val ds = Seq(KryoData(1), KryoData(2)).toDS()

    assert(ds.groupByKey(p => p).count().collect().toSet ==
      Set((KryoData(1), 1L), (KryoData(2), 1L)))
  }

  test("Kryo encoder self join") {
    implicit val kryoEncoder = Encoders.kryo[KryoData]
    val ds = Seq(KryoData(1), KryoData(2)).toDS()
    assert(ds.joinWith(ds, lit(true), "cross").collect().toSet ==
      Set(
        (KryoData(1), KryoData(1)),
        (KryoData(1), KryoData(2)),
        (KryoData(2), KryoData(1)),
        (KryoData(2), KryoData(2))))
  }

  test("Kryo encoder: check the schema mismatch when converting DataFrame to Dataset") {
    implicit val kryoEncoder = Encoders.kryo[KryoData]
    val df = Seq((1.0)).toDF("a")
    val e = intercept[AnalysisException] {
      df.as[KryoData]
    }.message
    assert(e.contains("cannot cast double to binary"))
  }

  test("Java encoder") {
    implicit val kryoEncoder = Encoders.javaSerialization[JavaData]
    val ds = Seq(JavaData(1), JavaData(2)).toDS()

    assert(ds.groupByKey(p => p).count().collect().toSet ==
      Set((JavaData(1), 1L), (JavaData(2), 1L)))
  }

  test("Java encoder self join") {
    implicit val kryoEncoder = Encoders.javaSerialization[JavaData]
    val ds = Seq(JavaData(1), JavaData(2)).toDS()
    assert(ds.joinWith(ds, lit(true), "cross").collect().toSet ==
      Set(
        (JavaData(1), JavaData(1)),
        (JavaData(1), JavaData(2)),
        (JavaData(2), JavaData(1)),
        (JavaData(2), JavaData(2))))
  }

  test("SPARK-14696: implicit encoders for boxed types") {
    assert(spark.range(1).map { i => i : java.lang.Long }.head == 0L)
  }

  test("SPARK-11894: Incorrect results are returned when using null") {
    val nullInt = null.asInstanceOf[java.lang.Integer]
    val ds1 = Seq((nullInt, "1"), (java.lang.Integer.valueOf(22), "2")).toDS()
    val ds2 = Seq((nullInt, "1"), (java.lang.Integer.valueOf(22), "2")).toDS()

    checkDataset(
      ds1.joinWith(ds2, lit(true), "cross"),
      ((nullInt, "1"), (nullInt, "1")),
      ((nullInt, "1"), (java.lang.Integer.valueOf(22), "2")),
      ((java.lang.Integer.valueOf(22), "2"), (nullInt, "1")),
      ((java.lang.Integer.valueOf(22), "2"), (java.lang.Integer.valueOf(22), "2")))
  }

  test("change encoder with compatible schema") {
    val ds = Seq(2 -> 2.toByte, 3 -> 3.toByte).toDF("a", "b").as[ClassData]
    assert(ds.collect().toSeq == Seq(ClassData("2", 2), ClassData("3", 3)))
  }

  test("verify mismatching field names fail with a good error") {
    val ds = Seq(ClassData("a", 1)).toDS()
    val e = intercept[AnalysisException] {
      ds.as[ClassData2]
    }
    assert(e.getMessage.contains("cannot resolve '`c`' given input columns: [a, b]"), e.getMessage)
  }

  test("runtime nullability check") {
    val schema = StructType(Seq(
      StructField("f", StructType(Seq(
        StructField("a", StringType, nullable = true),
        StructField("b", IntegerType, nullable = true)
      )), nullable = true)
    ))

    def buildDataset(rows: Row*): Dataset[NestedStruct] = {
      val rowRDD = spark.sparkContext.parallelize(rows)
      spark.createDataFrame(rowRDD, schema).as[NestedStruct]
    }

    checkDataset(
      buildDataset(Row(Row("hello", 1))),
      NestedStruct(ClassData("hello", 1))
    )

    // Shouldn't throw runtime exception when parent object (`ClassData`) is null
    assert(buildDataset(Row(null)).collect() === Array(NestedStruct(null)))

    val message = intercept[RuntimeException] {
      buildDataset(Row(Row("hello", null))).collect()
    }.getMessage

    assert(message.contains("Null value appeared in non-nullable field"))
  }

  test("SPARK-12478: top level null field") {
    val ds0 = Seq(NestedStruct(null)).toDS()
    checkDataset(ds0, NestedStruct(null))
    checkAnswer(ds0.toDF(), Row(null))

    val ds1 = Seq(DeepNestedStruct(NestedStruct(null))).toDS()
    checkDataset(ds1, DeepNestedStruct(NestedStruct(null)))
    checkAnswer(ds1.toDF(), Row(Row(null)))
  }

  test("support inner class in Dataset") {
    val outer = new OuterClass
    OuterScopes.addOuterScope(outer)
    val ds = Seq(outer.InnerClass("1"), outer.InnerClass("2")).toDS()
    checkDataset(ds.map(_.a), "1", "2")
  }

  test("grouping key and grouped value has field with same name") {
    val ds = Seq(ClassData("a", 1), ClassData("a", 2)).toDS()
    val agged = ds.groupByKey(d => ClassNullableData(d.a, null)).mapGroups {
      (key, values) => key.a + values.map(_.b).sum
    }

    checkDataset(agged, "a3")
  }

  test("cogroup's left and right side has field with same name") {
    val left = Seq(ClassData("a", 1), ClassData("b", 2)).toDS()
    val right = Seq(ClassNullableData("a", 3), ClassNullableData("b", 4)).toDS()
    val cogrouped = left.groupByKey(_.a).cogroup(right.groupByKey(_.a)) {
      case (key, lData, rData) => Iterator(key + lData.map(_.b).sum + rData.map(_.b.toInt).sum)
    }

    checkDataset(cogrouped, "a13", "b24")
  }

  test("give nice error message when the real number of fields doesn't match encoder schema") {
    val ds = Seq(ClassData("a", 1), ClassData("b", 2)).toDS()

    val message = intercept[AnalysisException] {
      ds.as[(String, Int, Long)]
    }.message
    assert(message ==
      "Try to map struct<a:string,b:int> to Tuple3, " +
        "but failed as the number of fields does not line up.")

    val message2 = intercept[AnalysisException] {
      ds.as[Tuple1[String]]
    }.message
    assert(message2 ==
      "Try to map struct<a:string,b:int> to Tuple1, " +
        "but failed as the number of fields does not line up.")
  }

  test("SPARK-13440: Resolving option fields") {
    val df = Seq(1, 2, 3).toDS()
    val ds = df.as[Option[Int]]
    checkDataset(
      ds.filter(_ => true),
      Some(1), Some(2), Some(3))
  }

  test("SPARK-13540 Dataset of nested class defined in Scala object") {
    checkDataset(
      Seq(OuterObject.InnerClass("foo")).toDS(),
      OuterObject.InnerClass("foo"))
  }

  test("SPARK-14000: case class with tuple type field") {
    checkDataset(
      Seq(TupleClass((1, "a"))).toDS(),
      TupleClass((1, "a"))
    )
  }

  test("isStreaming returns false for static Dataset") {
    val data = Seq(("a", 1), ("b", 2), ("c", 3)).toDS()
    assert(!data.isStreaming, "static Dataset returned true for 'isStreaming'.")
  }

  test("isStreaming returns true for streaming Dataset") {
    val data = MemoryStream[Int].toDS()
    assert(data.isStreaming, "streaming Dataset returned false for 'isStreaming'.")
  }

  test("isStreaming returns true after static and streaming Dataset join") {
    val static = Seq(("a", 1), ("b", 2), ("c", 3)).toDF("a", "b")
    val streaming = MemoryStream[Int].toDS().toDF("b")
    val df = streaming.join(static, Seq("b"))
    assert(df.isStreaming, "streaming Dataset returned false for 'isStreaming'.")
  }

  test("SPARK-14554: Dataset.map may generate wrong java code for wide table") {
    val wideDF = spark.range(10).select(Seq.tabulate(1000) {i => ($"id" + i).as(s"c$i")} : _*)
    // Make sure the generated code for this plan can compile and execute.
    checkDataset(wideDF.map(_.getLong(0)), 0L until 10 : _*)
  }

  test("SPARK-14838: estimating sizeInBytes in operators with ObjectProducer shouldn't fail") {
    val dataset = Seq(
      (0, 3, 54f),
      (0, 4, 44f),
      (0, 5, 42f),
      (1, 3, 39f),
      (1, 5, 33f),
      (1, 4, 26f),
      (2, 3, 51f),
      (2, 5, 45f),
      (2, 4, 30f)
    ).toDF("user", "item", "rating")

    val actual = dataset
      .select("user", "item")
      .as[(Int, Int)]
      .groupByKey(_._1)
      .mapGroups { (src, ids) => (src, ids.map(_._2).toArray) }
      .toDF("id", "actual")

    dataset.join(actual, dataset("user") === actual("id")).collect()
  }

  test("SPARK-15097: implicits on dataset's spark can be imported") {
    val dataset = Seq(1, 2, 3).toDS()
    checkDataset(DatasetTransform.addOne(dataset), 2, 3, 4)
  }

  test("dataset.rdd with generic case class") {
    val ds = Seq(Generic(1, 1.0), Generic(2, 2.0)).toDS()
    val ds2 = ds.map(g => Generic(g.id, g.value))
    assert(ds.rdd.map(r => r.id).count === 2)
    assert(ds2.rdd.map(r => r.id).count === 2)

    val ds3 = ds.map(g => java.lang.Long.valueOf(g.id))
    assert(ds3.rdd.map(r => r).count === 2)
  }

  test("runtime null check for RowEncoder") {
    val schema = new StructType().add("i", IntegerType, nullable = false)
    val df = spark.range(10).map(l => {
      if (l % 5 == 0) {
        Row(null)
      } else {
        Row(l)
      }
    })(RowEncoder(schema))

    val message = intercept[Exception] {
      df.collect()
    }.getMessage
    assert(message.contains("The 0th field 'i' of input row cannot be null"))
  }

  test("row nullability mismatch") {
    val schema = new StructType().add("a", StringType, true).add("b", StringType, false)
    val rdd = spark.sparkContext.parallelize(Row(null, "123") :: Row("234", null) :: Nil)
    val message = intercept[Exception] {
      spark.createDataFrame(rdd, schema).collect()
    }.getMessage
    assert(message.contains("The 1th field 'b' of input row cannot be null"))
  }

  test("createTempView") {
    val dataset = Seq(1, 2, 3).toDS()
    dataset.createOrReplaceTempView("tempView")

    // Overrides the existing temporary view with same name
    // No exception should be thrown here.
    dataset.createOrReplaceTempView("tempView")

    // Throws AnalysisException if temp view with same name already exists
    val e = intercept[AnalysisException](
      dataset.createTempView("tempView"))
    intercept[AnalysisException](dataset.createTempView("tempView"))
    assert(e.message.contains("already exists"))
    dataset.sparkSession.catalog.dropTempView("tempView")
  }

  test("SPARK-15381: physical object operator should define `reference` correctly") {
    val df = Seq(1 -> 2).toDF("a", "b")
    checkAnswer(df.map(row => row)(RowEncoder(df.schema)).select("b", "a"), Row(2, 1))
  }

  private def checkShowString[T](ds: Dataset[T], expected: String): Unit = {
    val numRows = expected.split("\n").length - 4
    val actual = ds.showString(numRows, truncate = 20)

    if (expected != actual) {
      fail(
        "Dataset.showString() gives wrong result:\n\n" + sideBySide(
          "== Expected ==\n" + expected,
          "== Actual ==\n" + actual
        ).mkString("\n")
      )
    }
  }

  test("SPARK-15550 Dataset.show() should show contents of the underlying logical plan") {
    val df = Seq((1, "foo", "extra"), (2, "bar", "extra")).toDF("b", "a", "c")
    val ds = df.as[ClassData]
    val expected =
      """+---+---+-----+
        ||  b|  a|    c|
        |+---+---+-----+
        ||  1|foo|extra|
        ||  2|bar|extra|
        |+---+---+-----+
        |""".stripMargin

    checkShowString(ds, expected)
  }

  test("SPARK-15550 Dataset.show() should show inner nested products as rows") {
    val ds = Seq(
      NestedStruct(ClassData("foo", 1)),
      NestedStruct(ClassData("bar", 2))
    ).toDS()

    val expected =
      """+--------+
        ||       f|
        |+--------+
        ||{foo, 1}|
        ||{bar, 2}|
        |+--------+
        |""".stripMargin

    checkShowString(ds, expected)
  }

  test("SPARK-25108 Fix the show method to display the full width character alignment problem") {
    // scalastyle:off nonascii
    val df = Seq(
      (0, null, 1),
      (0, "", 1),
      (0, "ab c", 1),
      (0, "1098", 1),
      (0, "mø", 1),
      (0, "γύρ", 1),
      (0, "pê", 1),
      (0, "ー", 1),
      (0, "测", 1),
      (0, "か", 1),
      (0, "걸", 1),
      (0, "à", 1),
      (0, "焼", 1),
      (0, "羍む", 1),
      (0, "뺭ᾘ", 1),
      (0, "\u0967\u0968\u0969", 1)
    ).toDF("b", "a", "c")
    // scalastyle:on nonascii
    val ds = df.as[ClassData]
    val expected =
      // scalastyle:off nonascii
      """+---+----+---+
        ||  b|   a|  c|
        |+---+----+---+
        ||  0|null|  1|
        ||  0|    |  1|
        ||  0|ab c|  1|
        ||  0|1098|  1|
        ||  0|  mø|  1|
        ||  0| γύρ|  1|
        ||  0|  pê|  1|
        ||  0|  ー|  1|
        ||  0|  测|  1|
        ||  0|  か|  1|
        ||  0|  걸|  1|
        ||  0|   à|  1|
        ||  0|  焼|  1|
        ||  0|羍む|  1|
        ||  0| 뺭ᾘ|  1|
        ||  0| १२३|  1|
        |+---+----+---+
        |""".stripMargin
    // scalastyle:on nonascii
    checkShowString(ds, expected)
  }

  test(
    "SPARK-15112: EmbedDeserializerInFilter should not optimize plan fragment that changes schema"
  ) {
    val ds = Seq(1 -> "foo", 2 -> "bar").toDF("b", "a").as[ClassData]

    assertResult(Seq(ClassData("foo", 1), ClassData("bar", 2))) {
      ds.collect().toSeq
    }

    assertResult(Seq(ClassData("bar", 2))) {
      ds.filter(_.b > 1).collect().toSeq
    }
  }

  test("mapped dataset should resolve duplicated attributes for self join") {
    val ds = Seq(1, 2, 3).toDS().map(_ + 1)
    val ds1 = ds.as("d1")
    val ds2 = ds.as("d2")

    checkDatasetUnorderly(ds1.joinWith(ds2, $"d1.value" === $"d2.value"), (2, 2), (3, 3), (4, 4))
    checkDatasetUnorderly(ds1.intersect(ds2), 2, 3, 4)
    checkDatasetUnorderly(ds1.except(ds1))
  }

  test("SPARK-15441: Dataset outer join") {
    val left = Seq(ClassData("a", 1), ClassData("b", 2)).toDS().as("left")
    val right = Seq(ClassData("x", 2), ClassData("y", 3)).toDS().as("right")
    val joined = left.joinWith(right, $"left.b" === $"right.b", "left")

    val expectedSchema = StructType(Seq(
      StructField("_1",
        StructType(Seq(
          StructField("a", StringType),
          StructField("b", IntegerType, nullable = false)
        )),
        nullable = false),
      // This is a left join, so the right output is nullable:
      StructField("_2",
        StructType(Seq(
          StructField("a", StringType),
          StructField("b", IntegerType, nullable = false)
        )))
    ))
    assert(joined.schema === expectedSchema)

    val result = joined.collect().toSet
    assert(result == Set(ClassData("a", 1) -> null, ClassData("b", 2) -> ClassData("x", 2)))
  }

  test("Dataset should support flat input object to be null") {
    checkDataset(Seq("a", null).toDS(), "a", null)
  }

  test("Dataset should throw RuntimeException if top-level product input object is null") {
    val e = intercept[RuntimeException](Seq(ClassData("a", 1), null).toDS())
    assert(e.getMessage.contains("Null value appeared in non-nullable field"))
    assert(e.getMessage.contains("top level Product or row object"))
  }

  test("dropDuplicates") {
    val ds = Seq(("a", 1), ("a", 2), ("b", 1), ("a", 1)).toDS()
    checkDataset(
      ds.dropDuplicates("_1"),
      ("a", 1), ("b", 1))
    checkDataset(
      ds.dropDuplicates("_2"),
      ("a", 1), ("a", 2))
    checkDataset(
      ds.dropDuplicates("_1", "_2"),
      ("a", 1), ("a", 2), ("b", 1))
  }

  test("dropDuplicates: columns with same column name") {
    val ds1 = Seq(("a", 1), ("a", 2), ("b", 1), ("a", 1)).toDS()
    val ds2 = Seq(("a", 1), ("a", 2), ("b", 1), ("a", 1)).toDS()
    // The dataset joined has two columns of the same name "_2".
    val joined = ds1.join(ds2, "_1").select(ds1("_2").as[Int], ds2("_2").as[Int])
    checkDataset(
      joined.dropDuplicates(),
      (1, 2), (1, 1), (2, 1), (2, 2))
  }

  test("SPARK-16097: Encoders.tuple should handle null object correctly") {
    val enc = Encoders.tuple(Encoders.tuple(Encoders.STRING, Encoders.STRING), Encoders.STRING)
    val data = Seq((("a", "b"), "c"), (null, "d"))
    val ds = spark.createDataset(data)(enc)
    checkDataset(ds, (("a", "b"), "c"), (null, "d"))
  }

  test("SPARK-16995: flat mapping on Dataset containing a column created with lit/expr") {
    val df = Seq("1").toDF("a")

    import df.sparkSession.implicits._

    checkDataset(
      df.withColumn("b", lit(0)).as[ClassData]
        .groupByKey(_.a).flatMapGroups { (_, _) => List[Int]() })
    checkDataset(
      df.withColumn("b", expr("0")).as[ClassData]
        .groupByKey(_.a).flatMapGroups { (_, _) => List[Int]() })
  }

  test("SPARK-18125: Spark generated code causes CompileException") {
    val data = Array(
      Route("a", "b", 1),
      Route("a", "b", 2),
      Route("a", "c", 2),
      Route("a", "d", 10),
      Route("b", "a", 1),
      Route("b", "a", 5),
      Route("b", "c", 6))
    val ds = sparkContext.parallelize(data).toDF.as[Route]

    val grped = ds.map(r => GroupedRoutes(r.src, r.dest, Seq(r)))
      .groupByKey(r => (r.src, r.dest))
      .reduceGroups { (g1: GroupedRoutes, g2: GroupedRoutes) =>
        GroupedRoutes(g1.src, g1.dest, g1.routes ++ g2.routes)
      }.map(_._2)

    val expected = Seq(
      GroupedRoutes("a", "d", Seq(Route("a", "d", 10))),
      GroupedRoutes("b", "c", Seq(Route("b", "c", 6))),
      GroupedRoutes("a", "b", Seq(Route("a", "b", 1), Route("a", "b", 2))),
      GroupedRoutes("b", "a", Seq(Route("b", "a", 1), Route("b", "a", 5))),
      GroupedRoutes("a", "c", Seq(Route("a", "c", 2)))
    )

    implicit def ordering[GroupedRoutes]: Ordering[GroupedRoutes] =
      (x: GroupedRoutes, y: GroupedRoutes) => x.toString.compareTo(y.toString)

    checkDatasetUnorderly(grped, expected: _*)
  }

  test("SPARK-18189: Fix serialization issue in KeyValueGroupedDataset") {
    val resultValue = 12345
    val keyValueGrouped = Seq((1, 2), (3, 4)).toDS().groupByKey(_._1)
    val mapGroups = keyValueGrouped.mapGroups((k, v) => (k, 1))
    val broadcasted = spark.sparkContext.broadcast(resultValue)

    // Using broadcast triggers serialization issue in KeyValueGroupedDataset
    val dataset = mapGroups.map(_ => broadcasted.value)

    assert(dataset.collect() sameElements Array(resultValue, resultValue))
  }

  test("SPARK-18284: Serializer should have correct nullable value") {
    val df1 = Seq(1, 2, 3, 4).toDF
    assert(df1.schema(0).nullable == false)
    val df2 = Seq(Integer.valueOf(1), Integer.valueOf(2)).toDF
    assert(df2.schema(0).nullable)

    val df3 = Seq(Seq(1, 2), Seq(3, 4)).toDF
    assert(df3.schema(0).nullable)
    assert(df3.schema(0).dataType.asInstanceOf[ArrayType].containsNull == false)
    val df4 = Seq(Seq("a", "b"), Seq("c", "d")).toDF
    assert(df4.schema(0).nullable)
    assert(df4.schema(0).dataType.asInstanceOf[ArrayType].containsNull)

    val df5 = Seq((0, 1.0), (2, 2.0)).toDF("id", "v")
    assert(df5.schema(0).nullable == false)
    assert(df5.schema(1).nullable == false)
    val df6 = Seq((0, 1.0, "a"), (2, 2.0, "b")).toDF("id", "v1", "v2")
    assert(df6.schema(0).nullable == false)
    assert(df6.schema(1).nullable == false)
    assert(df6.schema(2).nullable)

    val df7 = (Tuple1(Array(1, 2, 3)) :: Nil).toDF("a")
    assert(df7.schema(0).nullable)
    assert(df7.schema(0).dataType.asInstanceOf[ArrayType].containsNull == false)

    val df8 = (Tuple1(Array((null: Integer), (null: Integer))) :: Nil).toDF("a")
    assert(df8.schema(0).nullable)
    assert(df8.schema(0).dataType.asInstanceOf[ArrayType].containsNull)

    val df9 = (Tuple1(Map(2 -> 3)) :: Nil).toDF("m")
    assert(df9.schema(0).nullable)
    assert(df9.schema(0).dataType.asInstanceOf[MapType].valueContainsNull == false)

    val df10 = (Tuple1(Map(1 -> (null: Integer))) :: Nil).toDF("m")
    assert(df10.schema(0).nullable)
    assert(df10.schema(0).dataType.asInstanceOf[MapType].valueContainsNull)

    val df11 = Seq(TestDataPoint(1, 2.2, "a", null),
                   TestDataPoint(3, 4.4, "null", (TestDataPoint2(33, "b")))).toDF
    assert(df11.schema(0).nullable == false)
    assert(df11.schema(1).nullable == false)
    assert(df11.schema(2).nullable)
    assert(df11.schema(3).nullable)
    assert(df11.schema(3).dataType.asInstanceOf[StructType].fields(0).nullable == false)
    assert(df11.schema(3).dataType.asInstanceOf[StructType].fields(1).nullable)
  }

  Seq(true, false).foreach { eager =>
    Seq(true, false).foreach { reliable =>
      def testCheckpointing(testName: String)(f: => Unit): Unit = {
        test(s"Dataset.checkpoint() - $testName (eager = $eager, reliable = $reliable)") {
          if (reliable) {
            withTempDir { dir =>
              val originalCheckpointDir = spark.sparkContext.checkpointDir

              try {
                spark.sparkContext.setCheckpointDir(dir.getCanonicalPath)
                f
              } finally {
                // Since the original checkpointDir can be None, we need
                // to set the variable directly.
                spark.sparkContext.checkpointDir = originalCheckpointDir
              }
            }
          } else {
            // Local checkpoints dont require checkpoint_dir
            f
          }
        }
      }

      testCheckpointing("basic") {
        val ds = spark.range(10).repartition($"id" % 2).filter($"id" > 5).orderBy($"id".desc)
        val cp = if (reliable) ds.checkpoint(eager) else ds.localCheckpoint(eager)

        val logicalRDD = cp.logicalPlan match {
          case plan: LogicalRDD => plan
          case _ =>
            val treeString = cp.logicalPlan.treeString(verbose = true)
            fail(s"Expecting a LogicalRDD, but got\n$treeString")
        }

        val dsPhysicalPlan = ds.queryExecution.executedPlan
        val cpPhysicalPlan = cp.queryExecution.executedPlan

        assertResult(dsPhysicalPlan.outputPartitioning) {
          logicalRDD.outputPartitioning
        }
        assertResult(dsPhysicalPlan.outputOrdering) {
          logicalRDD.outputOrdering
        }

        assertResult(dsPhysicalPlan.outputPartitioning) {
          cpPhysicalPlan.outputPartitioning
        }
        assertResult(dsPhysicalPlan.outputOrdering) {
          cpPhysicalPlan.outputOrdering
        }

        // For a lazy checkpoint() call, the first check also materializes the checkpoint.
        checkDataset(cp, (9L to 6L by -1L).map(java.lang.Long.valueOf): _*)

        // Reads back from checkpointed data and check again.
        checkDataset(cp, (9L to 6L by -1L).map(java.lang.Long.valueOf): _*)
      }

      testCheckpointing("should preserve partitioning information") {
        val ds = spark.range(10).repartition($"id" % 2)
        val cp = if (reliable) ds.checkpoint(eager) else ds.localCheckpoint(eager)

        val agg = cp.groupBy($"id" % 2).agg(count($"id"))

        agg.queryExecution.executedPlan.collectFirst {
          case ShuffleExchangeExec(_, _: RDDScanExec, _) =>
          case BroadcastExchangeExec(_, _: RDDScanExec) =>
        }.foreach { _ =>
          fail(
            "No Exchange should be inserted above RDDScanExec since the checkpointed Dataset " +
              "preserves partitioning information:\n\n" + agg.queryExecution
          )
        }

        checkAnswer(agg, ds.groupBy($"id" % 2).agg(count($"id")))
      }
    }
  }

  test("identity map for primitive arrays") {
    val arrayByte = Array(1.toByte, 2.toByte, 3.toByte)
    val arrayInt = Array(1, 2, 3)
    val arrayLong = Array(1.toLong, 2.toLong, 3.toLong)
    val arrayDouble = Array(1.1, 2.2, 3.3)
    val arrayString = Array("a", "b", "c")
    val dsByte = sparkContext.parallelize(Seq(arrayByte), 1).toDS.map(e => e)
    val dsInt = sparkContext.parallelize(Seq(arrayInt), 1).toDS.map(e => e)
    val dsLong = sparkContext.parallelize(Seq(arrayLong), 1).toDS.map(e => e)
    val dsDouble = sparkContext.parallelize(Seq(arrayDouble), 1).toDS.map(e => e)
    val dsString = sparkContext.parallelize(Seq(arrayString), 1).toDS.map(e => e)
    checkDataset(dsByte, arrayByte)
    checkDataset(dsInt, arrayInt)
    checkDataset(dsLong, arrayLong)
    checkDataset(dsDouble, arrayDouble)
    checkDataset(dsString, arrayString)
  }

  test ("SPARK-17460: the sizeInBytes in Statistics shouldn't overflow to a negative number") {
    // Since the sizeInBytes in Statistics could exceed the limit of an Int, we should use BigInt
    // instead of Int for avoiding possible overflow.
    val ds = (0 to 10000).map( i =>
      (i, Seq((i, Seq((i, "This is really not that long of a string")))))).toDS()
    val sizeInBytes = ds.logicalPlan.stats.sizeInBytes
    // sizeInBytes is 2404280404, before the fix, it overflows to a negative number
    assert(sizeInBytes > 0)
  }

  test("SPARK-18717: code generation works for both scala.collection.Map" +
    " and scala.collection.imutable.Map") {
    val ds = Seq(WithImmutableMap("hi", Map(42L -> "foo"))).toDS
    checkDataset(ds.map(t => t), WithImmutableMap("hi", Map(42L -> "foo")))

    val ds2 = Seq(WithMap("hi", Map(42L -> "foo"))).toDS
    checkDataset(ds2.map(t => t), WithMap("hi", Map(42L -> "foo")))
  }

  test("SPARK-18746: add implicit encoder for BigDecimal, date, timestamp") {
    // For this implicit encoder, 18 is the default scale
    assert(spark.range(1).map { x => new java.math.BigDecimal(1) }.head ==
      new java.math.BigDecimal(1).setScale(18))

    assert(spark.range(1).map { x => scala.math.BigDecimal(1, 18) }.head ==
      scala.math.BigDecimal(1, 18))

    assert(spark.range(1).map { x => java.sql.Date.valueOf("2016-12-12") }.head ==
      java.sql.Date.valueOf("2016-12-12"))

    assert(spark.range(1).map { x => new java.sql.Timestamp(100000) }.head ==
      new java.sql.Timestamp(100000))
  }

  test("SPARK-19896: cannot have circular references in case class") {
    val errMsg1 = intercept[UnsupportedOperationException] {
      Seq(CircularReferenceClassA(null)).toDS
    }
    assert(errMsg1.getMessage.startsWith("cannot have circular references in class, but got the " +
      "circular reference of class"))
    val errMsg2 = intercept[UnsupportedOperationException] {
      Seq(CircularReferenceClassC(null)).toDS
    }
    assert(errMsg2.getMessage.startsWith("cannot have circular references in class, but got the " +
      "circular reference of class"))
    val errMsg3 = intercept[UnsupportedOperationException] {
      Seq(CircularReferenceClassD(null)).toDS
    }
    assert(errMsg3.getMessage.startsWith("cannot have circular references in class, but got the " +
      "circular reference of class"))
  }

  test("SPARK-20125: option of map") {
    val ds = Seq(WithMapInOption(Some(Map(1 -> 1)))).toDS()
    checkDataset(ds, WithMapInOption(Some(Map(1 -> 1))))
  }

  test("SPARK-20399: do not unescaped regex pattern when ESCAPED_STRING_LITERALS is enabled") {
    withSQLConf(SQLConf.ESCAPED_STRING_LITERALS.key -> "true") {
      val data = Seq("\u0020\u0021\u0023", "abc")
      val df = data.toDF()
      val rlike1 = df.filter("value rlike '^\\x20[\\x20-\\x23]+$'")
      val rlike2 = df.filter($"value".rlike("^\\x20[\\x20-\\x23]+$"))
      val rlike3 = df.filter("value rlike '^\\\\x20[\\\\x20-\\\\x23]+$'")
      checkAnswer(rlike1, rlike2)
      assert(rlike3.count() == 0)
    }
  }

  test("SPARK-21538: Attribute resolution inconsistency in Dataset API") {
    val df = spark.range(3).withColumnRenamed("id", "x")
    val expected = Row(0) :: Row(1) :: Row (2) :: Nil
    checkAnswer(df.sort("id"), expected)
    checkAnswer(df.sort(col("id")), expected)
    checkAnswer(df.sort($"id"), expected)
    checkAnswer(df.orderBy("id"), expected)
    checkAnswer(df.orderBy(col("id")), expected)
    checkAnswer(df.orderBy($"id"), expected)
  }

  test("SPARK-21567: Dataset should work with type alias") {
    checkDataset(
      Seq(1).toDS().map(_ => ("", TestForTypeAlias.tupleTypeAlias)),
      ("", (1, 1)))

    checkDataset(
      Seq(1).toDS().map(_ => ("", TestForTypeAlias.nestedTupleTypeAlias)),
      ("", ((1, 1), 2)))

    checkDataset(
      Seq(1).toDS().map(_ => ("", TestForTypeAlias.seqOfTupleTypeAlias)),
      ("", Seq((1, 1), (2, 2))))
  }

  test("Check RelationalGroupedDataset toString: Single data") {
    val kvDataset = (1 to 3).toDF("id").groupBy("id")
    val expected = "RelationalGroupedDataset: [" +
      "grouping expressions: [id: int], value: [id: int], type: GroupBy]"
    val actual = kvDataset.toString
    assert(expected === actual)
  }

  test("Check RelationalGroupedDataset toString: over length schema ") {
    val kvDataset = (1 to 3).map( x => (x, x.toString, x.toLong))
      .toDF("id", "val1", "val2").groupBy("id")
    val expected = "RelationalGroupedDataset:" +
      " [grouping expressions: [id: int]," +
      " value: [id: int, val1: string ... 1 more field]," +
      " type: GroupBy]"
    val actual = kvDataset.toString
    assert(expected === actual)
  }


  test("Check KeyValueGroupedDataset toString: Single data") {
    val kvDataset = (1 to 3).toDF("id").as[SingleData].groupByKey(identity)
    val expected = "KeyValueGroupedDataset: [key: [id: int], value: [id: int]]"
    val actual = kvDataset.toString
    assert(expected === actual)
  }

  test("Check KeyValueGroupedDataset toString: Unnamed KV-pair") {
    val kvDataset = (1 to 3).map(x => (x, x.toString))
      .toDF("id", "val1").as[DoubleData].groupByKey(x => (x.id, x.val1))
    val expected = "KeyValueGroupedDataset:" +
      " [key: [_1: int, _2: string]," +
      " value: [id: int, val1: string]]"
    val actual = kvDataset.toString
    assert(expected === actual)
  }

  test("Check KeyValueGroupedDataset toString: Named KV-pair") {
    val kvDataset = (1 to 3).map( x => (x, x.toString))
      .toDF("id", "val1").as[DoubleData].groupByKey(x => DoubleData(x.id, x.val1))
    val expected = "KeyValueGroupedDataset:" +
      " [key: [id: int, val1: string]," +
      " value: [id: int, val1: string]]"
    val actual = kvDataset.toString
    assert(expected === actual)
  }

  test("Check KeyValueGroupedDataset toString: over length schema ") {
    val kvDataset = (1 to 3).map( x => (x, x.toString, x.toLong))
      .toDF("id", "val1", "val2").as[TripleData].groupByKey(identity)
    val expected = "KeyValueGroupedDataset:" +
      " [key: [id: int, val1: string ... 1 more field(s)]," +
      " value: [id: int, val1: string ... 1 more field(s)]]"
    val actual = kvDataset.toString
    assert(expected === actual)
  }

  test("SPARK-22442: Generate correct field names for special characters") {
    withTempPath { dir =>
      val path = dir.getCanonicalPath
      val data = """{"field.1": 1, "field 2": 2}"""
      Seq(data).toDF().repartition(1).write.text(path)
      val ds = spark.read.json(path).as[SpecialCharClass]
      checkDataset(ds, SpecialCharClass("1", "2"))
    }
  }

  test("SPARK-23627: provide isEmpty in DataSet") {
    val ds1 = spark.emptyDataset[Int]
    val ds2 = Seq(1, 2, 3).toDS()

    assert(ds1.isEmpty)
    assert(ds2.isEmpty == false)
  }

  test("SPARK-22472: add null check for top-level primitive values") {
    // If the primitive values are from Option, we need to do runtime null check.
    val ds = Seq(Some(1), None).toDS().as[Int]
    val e1 = intercept[RuntimeException](ds.collect())
    assert(e1.getCause.isInstanceOf[NullPointerException])
    val e2 = intercept[SparkException](ds.map(_ * 2).collect())
    assert(e2.getCause.isInstanceOf[NullPointerException])

    withTempPath { path =>
      Seq(Integer.valueOf(1), null).toDF("i").write.parquet(path.getCanonicalPath)
      // If the primitive values are from files, we need to do runtime null check.
      val ds = spark.read.parquet(path.getCanonicalPath).as[Int]
      val e1 = intercept[RuntimeException](ds.collect())
      assert(e1.getCause.isInstanceOf[NullPointerException])
      val e2 = intercept[SparkException](ds.map(_ * 2).collect())
      assert(e2.getCause.isInstanceOf[NullPointerException])
    }
  }

  test("SPARK-23025: Add support for null type in scala reflection") {
    val data = Seq(("a", null))
    checkDataset(data.toDS(), data: _*)
  }

  test("SPARK-23614: Union produces incorrect results when caching is used") {
    val cached = spark.createDataset(Seq(TestDataUnion(1, 2, 3), TestDataUnion(4, 5, 6))).cache()
    val group1 = cached.groupBy("x").agg(min(col("y")) as "value")
    val group2 = cached.groupBy("x").agg(min(col("z")) as "value")
    checkAnswer(group1.union(group2), Row(4, 5) :: Row(1, 2) :: Row(4, 6) :: Row(1, 3) :: Nil)
  }

  test("SPARK-23835: null primitive data type should throw NullPointerException") {
    val ds = Seq[(Option[Int], Option[Int])]((Some(1), None)).toDS()
    val e = intercept[RuntimeException](ds.as[(Int, Int)].collect())
    assert(e.getCause.isInstanceOf[NullPointerException])
  }

  test("SPARK-24569: Option of primitive types are mistakenly mapped to struct type") {
    withSQLConf(SQLConf.CROSS_JOINS_ENABLED.key -> "true") {
      val a = Seq(Some(1)).toDS
      val b = Seq(Some(1.2)).toDS
      val expected = Seq((Some(1), Some(1.2))).toDS
      val joined = a.joinWith(b, lit(true))
      assert(joined.schema == expected.schema)
      checkDataset(joined, expected.collect: _*)
    }
  }

  test("SPARK-24548: Dataset with tuple encoders should have correct schema") {
    val encoder = Encoders.tuple(newStringEncoder,
      Encoders.tuple(newStringEncoder, newStringEncoder))

    val data = Seq(("a", ("1", "2")), ("b", ("3", "4")))
    val rdd = sparkContext.parallelize(data)

    val ds1 = spark.createDataset(rdd)
    val ds2 = spark.createDataset(rdd)(encoder)
    assert(ds1.schema == ds2.schema)
    checkDataset(ds1.select("_2._2"), ds2.select("_2._2").collect(): _*)
  }

  test("SPARK-24571: filtering of string values by char literal") {
    val df = Seq("Amsterdam", "San Francisco", "X").toDF("city")
    checkAnswer(df.where($"city" === 'X'), Seq(Row("X")))
    checkAnswer(
      df.where($"city".contains(java.lang.Character.valueOf('A'))),
      Seq(Row("Amsterdam")))
  }

  test("SPARK-24762: Enable top-level Option of Product encoders") {
    val data = Seq(Some((1, "a")), Some((2, "b")), None)
    val ds = data.toDS()

    checkDataset(
      ds,
      data: _*)

    val schema = new StructType().add(
      "value",
      new StructType()
        .add("_1", IntegerType, nullable = false)
        .add("_2", StringType, nullable = true),
      nullable = true)

    assert(ds.schema == schema)

    val nestedOptData = Seq(Some((Some((1, "a")), 2.0)), Some((Some((2, "b")), 3.0)))
    val nestedDs = nestedOptData.toDS()

    checkDataset(
      nestedDs,
      nestedOptData: _*)

    val nestedSchema = StructType(Seq(
      StructField("value", StructType(Seq(
        StructField("_1", StructType(Seq(
          StructField("_1", IntegerType, nullable = false),
          StructField("_2", StringType, nullable = true)))),
        StructField("_2", DoubleType, nullable = false)
      )), nullable = true)
    ))
    assert(nestedDs.schema == nestedSchema)
  }

  test("SPARK-24762: Resolving Option[Product] field") {
    val ds = Seq((1, ("a", 1.0)), (2, ("b", 2.0)), (3, null)).toDS()
      .as[(Int, Option[(String, Double)])]
    checkDataset(ds,
      (1, Some(("a", 1.0))), (2, Some(("b", 2.0))), (3, None))
  }

  test("SPARK-24762: select Option[Product] field") {
    val ds = Seq(("a", 1), ("b", 2), ("c", 3)).toDS()
    val ds1 = ds.select(expr("struct(_2, _2 + 1)").as[Option[(Int, Int)]])
    checkDataset(ds1,
      Some((1, 2)), Some((2, 3)), Some((3, 4)))

    val ds2 = ds.select(expr("if(_2 > 2, struct(_2, _2 + 1), null)").as[Option[(Int, Int)]])
    checkDataset(ds2,
      None, None, Some((3, 4)))
  }

  test("SPARK-24762: joinWith on Option[Product]") {
    val ds1 = Seq(Some((1, 2)), Some((2, 3)), None).toDS().as("a")
    val ds2 = Seq(Some((1, 2)), Some((2, 3)), None).toDS().as("b")
    val joined = ds1.joinWith(ds2, $"a.value._1" === $"b.value._2", "inner")
    checkDataset(joined, (Some((2, 3)), Some((1, 2))))
  }

  test("SPARK-24762: typed agg on Option[Product] type") {
    val ds = Seq(Some((1, 2)), Some((2, 3)), Some((1, 3))).toDS()
    assert(ds.groupByKey(_.get._1).count().collect() === Seq((1, 2), (2, 1)))

    assert(ds.groupByKey(x => x).count().collect() ===
      Seq((Some((1, 2)), 1), (Some((2, 3)), 1), (Some((1, 3)), 1)))
  }

  test("SPARK-25942: typed aggregation on primitive type") {
    val ds = Seq(1, 2, 3).toDS()

    val agg = ds.groupByKey(_ >= 2)
      .agg(sum("value").as[Long], sum($"value" + 1).as[Long])
    checkDatasetUnorderly(agg, (false, 1L, 2L), (true, 5L, 7L))
  }

  test("SPARK-25942: typed aggregation on product type") {
    val ds = Seq((1, 2), (2, 3), (3, 4)).toDS()
    val agg = ds.groupByKey(x => x).agg(sum("_1").as[Long], sum($"_2" + 1).as[Long])
    checkDatasetUnorderly(agg, ((1, 2), 1L, 3L), ((2, 3), 2L, 4L), ((3, 4), 3L, 5L))
  }

  test("SPARK-26085: fix key attribute name for atomic type for typed aggregation") {
    val ds = Seq(1, 2, 3).toDS()
    assert(ds.groupByKey(x => x).count().schema.head.name == "key")

    // Enable legacy flag to follow previous Spark behavior
    withSQLConf(SQLConf.NAME_NON_STRUCT_GROUPING_KEY_AS_VALUE.key -> "true") {
      assert(ds.groupByKey(x => x).count().schema.head.name == "value")
    }
  }

  test("SPARK-8288: class with only a companion object constructor") {
    val data = Seq(ScroogeLikeExample(1), ScroogeLikeExample(2))
    val ds = data.toDS
    checkDataset(ds, data: _*)
    checkAnswer(ds.select("x"), Seq(Row(1), Row(2)))
  }

  test("SPARK-26233: serializer should enforce decimal precision and scale") {
    val s = StructType(Seq(StructField("a", StringType), StructField("b", DecimalType(38, 8))))
    val encoder = RowEncoder(s)
    implicit val uEnc = encoder
    val df = spark.range(2).map(l => Row(l.toString, BigDecimal.valueOf(l + 0.1111)))
    checkAnswer(df.groupBy(col("a")).agg(first(col("b"))),
      Seq(Row("0", BigDecimal.valueOf(0.1111)), Row("1", BigDecimal.valueOf(1.1111))))
  }

  test("SPARK-26366: return nulls which are not filtered in except") {
    val inputDF = sqlContext.createDataFrame(
      sparkContext.parallelize(Seq(Row("0", "a"), Row("1", null))),
      StructType(Seq(
        StructField("a", StringType, nullable = true),
        StructField("b", StringType, nullable = true))))

    val exceptDF = inputDF.filter(col("a").isin("0") or col("b") > "c")
    checkAnswer(inputDF.except(exceptDF), Seq(Row("1", null)))
  }

  test("SPARK-26706: Fix Cast.mayTruncate for bytes") {
    val thrownException = intercept[AnalysisException] {
      spark.range(Long.MaxValue - 10, Long.MaxValue).as[Byte]
        .map(b => b - 1)
        .collect()
    }
    assert(thrownException.message.contains("Cannot up cast `id` from bigint to tinyint"))
  }

  test("SPARK-26690: checkpoints should be executed with an execution id") {
    def assertExecutionId: UserDefinedFunction = udf(AssertExecutionId.apply _)
    spark.range(10).select(assertExecutionId($"id")).localCheckpoint(true)
  }

  test("implicit encoder for LocalDate and Instant") {
    val localDate = java.time.LocalDate.of(2019, 3, 30)
    assert(spark.range(1).map { _ => localDate }.head === localDate)

    val instant = java.time.Instant.parse("2019-03-30T09:54:00Z")
    assert(spark.range(1).map { _ => instant }.head === instant)
  }

  val dotColumnTestModes = Table(
    ("caseSensitive", "colName"),
    ("true", "field.1"),
    ("false", "Field.1")
  )

  test("SPARK-25153: Improve error messages for columns with dots/periods") {
    forAll(dotColumnTestModes) { (caseSensitive, colName) =>
      val ds = Seq(SpecialCharClass("1", "2")).toDS
      withSQLConf(SQLConf.CASE_SENSITIVE.key -> caseSensitive) {
        val errorMsg = intercept[AnalysisException] {
          ds(colName)
        }
        assert(errorMsg.getMessage.contains(s"did you mean to quote the `$colName` column?"))
      }
    }
  }

  test("groupBy.as") {
    val df1 = Seq(DoubleData(1, "one"), DoubleData(2, "two"), DoubleData(3, "three")).toDS()
      .repartition($"id").sortWithinPartitions("id")
    val df2 = Seq(DoubleData(5, "one"), DoubleData(1, "two"), DoubleData(3, "three")).toDS()
      .repartition($"id").sortWithinPartitions("id")

    val df3 = df1.groupBy("id").as[Int, DoubleData]
      .cogroup(df2.groupBy("id").as[Int, DoubleData]) { case (key, data1, data2) =>
        if (key == 1) {
          Iterator(DoubleData(key, (data1 ++ data2).foldLeft("")((cur, next) => cur + next.val1)))
        } else Iterator.empty
      }
    checkDataset(df3, DoubleData(1, "onetwo"))

    // Assert that no extra shuffle introduced by cogroup.
    val exchanges = collect(df3.queryExecution.executedPlan) {
      case h: ShuffleExchangeExec => h
    }
    assert(exchanges.size == 2)
  }

  test("tail with different numbers") {
    Seq(0, 2, 5, 10, 50, 100, 1000).foreach { n =>
      assert(spark.range(n).tail(6) === (math.max(n - 6, 0) until n))
    }
  }

  test("tail should not accept minus value") {
    val e = intercept[AnalysisException](spark.range(1).tail(-1))
    e.getMessage.contains("tail expression must be equal to or greater than 0")
  }

  test("SparkSession.active should be the same instance after dataset operations") {
    val active = SparkSession.getActiveSession.get
    val clone = active.cloneSession()
    val ds = new Dataset(clone, spark.range(10).queryExecution.logical, Encoders.INT)

    ds.queryExecution.analyzed

    assert(active eq SparkSession.getActiveSession.get)
  }

<<<<<<< HEAD
=======
  test("SPARK-30791: sameSemantics and semanticHash work") {
    val df1 = Seq((1, 2), (4, 5)).toDF("col1", "col2")
    val df2 = Seq((1, 2), (4, 5)).toDF("col1", "col2")
    val df3 = Seq((0, 2), (4, 5)).toDF("col1", "col2")
    val df4 = Seq((0, 2), (4, 5)).toDF("col0", "col2")

    assert(df1.sameSemantics(df2) === true)
    assert(df1.sameSemantics(df3) === false)
    assert(df3.sameSemantics(df4) === true)

    assert(df1.semanticHash === df2.semanticHash)
    assert(df1.semanticHash !== df3.semanticHash)
    assert(df3.semanticHash === df4.semanticHash)
  }

>>>>>>> a630e8d1
  test("SPARK-31854: Invoke in MapElementsExec should not propagate null") {
    Seq("true", "false").foreach { wholeStage =>
      withSQLConf(SQLConf.WHOLESTAGE_CODEGEN_ENABLED.key -> wholeStage) {
        val ds = Seq(1.asInstanceOf[Integer], null.asInstanceOf[Integer]).toDS()
        val expectedAnswer = Seq[(Integer, Integer)]((1, 1), (null, null))
        checkDataset(ds.map(v => (v, v)), expectedAnswer: _*)
      }
    }
  }
<<<<<<< HEAD
=======

  test("SPARK-32585: Support scala enumeration in ScalaReflection") {
    checkDataset(
      Seq(FooClassWithEnum(1, FooEnum.E1), FooClassWithEnum(2, FooEnum.E2)).toDS(),
      Seq(FooClassWithEnum(1, FooEnum.E1), FooClassWithEnum(2, FooEnum.E2)): _*
    )

    // test null
    checkDataset(
      Seq(FooClassWithEnum(1, null), FooClassWithEnum(2, FooEnum.E2)).toDS(),
      Seq(FooClassWithEnum(1, null), FooClassWithEnum(2, FooEnum.E2)): _*
    )
  }

  test("SPARK-33390: Make Literal support char array") {
    val df = Seq("aa", "bb", "cc", "abc").toDF("zoo")
    checkAnswer(df.where($"zoo" === Array('a', 'a')), Seq(Row("aa")))
    checkAnswer(
      df.where($"zoo".contains(Array('a', 'b'))),
      Seq(Row("abc")))
  }

  test("SPARK-33469: Add current_timezone function") {
    val df = Seq(1).toDF("c")
    withSQLConf(SQLConf.SESSION_LOCAL_TIMEZONE.key -> "Asia/Shanghai") {
      val timezone = df.selectExpr("current_timezone()").collect().head.getString(0)
      assert(timezone == "Asia/Shanghai")
    }
  }
>>>>>>> a630e8d1
}

object AssertExecutionId {
  def apply(id: Long): Long = {
    assert(TaskContext.get().getLocalProperty(SQLExecution.EXECUTION_ID_KEY) != null)
    id
  }
}

case class TestDataUnion(x: Int, y: Int, z: Int)

case class SingleData(id: Int)
case class DoubleData(id: Int, val1: String)
case class TripleData(id: Int, val1: String, val2: Long)

case class WithImmutableMap(id: String, map_test: scala.collection.immutable.Map[Long, String])
case class WithMap(id: String, map_test: scala.collection.Map[Long, String])
case class WithMapInOption(m: Option[scala.collection.Map[Int, Int]])

case class Generic[T](id: T, value: Double)

case class OtherTuple(_1: String, _2: Int)

case class TupleClass(data: (Int, String))

class OuterClass extends Serializable {
  case class InnerClass(a: String)
}

object OuterObject {
  case class InnerClass(a: String)
}

case class ClassData(a: String, b: Int)
case class ClassData2(c: String, d: Int)
case class ClassNullableData(a: String, b: Integer)

case class NestedStruct(f: ClassData)
case class DeepNestedStruct(f: NestedStruct)

/**
 * A class used to test serialization using encoders. This class throws exceptions when using
 * Java serialization -- so the only way it can be "serialized" is through our encoders.
 */
case class NonSerializableCaseClass(value: String) extends Externalizable {
  override def readExternal(in: ObjectInput): Unit = {
    throw new UnsupportedOperationException
  }

  override def writeExternal(out: ObjectOutput): Unit = {
    throw new UnsupportedOperationException
  }
}

/** Used to test Kryo encoder. */
class KryoData(val a: Int) {
  override def equals(other: Any): Boolean = {
    a == other.asInstanceOf[KryoData].a
  }
  override def hashCode: Int = a
  override def toString: String = s"KryoData($a)"
}

object KryoData {
  def apply(a: Int): KryoData = new KryoData(a)
}

/** Used to test Java encoder. */
class JavaData(val a: Int) extends Serializable {
  override def equals(other: Any): Boolean = {
    a == other.asInstanceOf[JavaData].a
  }
  override def hashCode: Int = a
  override def toString: String = s"JavaData($a)"
}

object JavaData {
  def apply(a: Int): JavaData = new JavaData(a)
}

/** Used to test importing dataset.spark.implicits._ */
object DatasetTransform {
  def addOne(ds: Dataset[Int]): Dataset[Int] = {
    import ds.sparkSession.implicits._
    ds.map(_ + 1)
  }
}

case class Route(src: String, dest: String, cost: Int)
case class GroupedRoutes(src: String, dest: String, routes: Seq[Route])

case class CircularReferenceClassA(cls: CircularReferenceClassB)
case class CircularReferenceClassB(cls: CircularReferenceClassA)
case class CircularReferenceClassC(ar: Array[CircularReferenceClassC])
case class CircularReferenceClassD(map: Map[String, CircularReferenceClassE])
case class CircularReferenceClassE(id: String, list: List[CircularReferenceClassD])

case class SpecialCharClass(`field.1`: String, `field 2`: String)<|MERGE_RESOLUTION|>--- conflicted
+++ resolved
@@ -1902,8 +1902,6 @@
     assert(active eq SparkSession.getActiveSession.get)
   }
 
-<<<<<<< HEAD
-=======
   test("SPARK-30791: sameSemantics and semanticHash work") {
     val df1 = Seq((1, 2), (4, 5)).toDF("col1", "col2")
     val df2 = Seq((1, 2), (4, 5)).toDF("col1", "col2")
@@ -1919,7 +1917,6 @@
     assert(df3.semanticHash === df4.semanticHash)
   }
 
->>>>>>> a630e8d1
   test("SPARK-31854: Invoke in MapElementsExec should not propagate null") {
     Seq("true", "false").foreach { wholeStage =>
       withSQLConf(SQLConf.WHOLESTAGE_CODEGEN_ENABLED.key -> wholeStage) {
@@ -1929,8 +1926,6 @@
       }
     }
   }
-<<<<<<< HEAD
-=======
 
   test("SPARK-32585: Support scala enumeration in ScalaReflection") {
     checkDataset(
@@ -1960,7 +1955,6 @@
       assert(timezone == "Asia/Shanghai")
     }
   }
->>>>>>> a630e8d1
 }
 
 object AssertExecutionId {
