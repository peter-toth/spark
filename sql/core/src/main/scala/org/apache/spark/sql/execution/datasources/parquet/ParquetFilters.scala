/*
 * Licensed to the Apache Software Foundation (ASF) under one or more
 * contributor license agreements.  See the NOTICE file distributed with
 * this work for additional information regarding copyright ownership.
 * The ASF licenses this file to You under the Apache License, Version 2.0
 * (the "License"); you may not use this file except in compliance with
 * the License.  You may obtain a copy of the License at
 *
 *    http://www.apache.org/licenses/LICENSE-2.0
 *
 * Unless required by applicable law or agreed to in writing, software
 * distributed under the License is distributed on an "AS IS" BASIS,
 * WITHOUT WARRANTIES OR CONDITIONS OF ANY KIND, either express or implied.
 * See the License for the specific language governing permissions and
 * limitations under the License.
 */

package org.apache.spark.sql.execution.datasources.parquet

import java.lang.{Boolean => JBoolean, Double => JDouble, Float => JFloat, Long => JLong}
import java.math.{BigDecimal => JBigDecimal}
import java.sql.{Date, Timestamp}
import java.time.{Instant, LocalDate}
import java.util.Locale

import scala.collection.JavaConverters.asScalaBufferConverter

import org.apache.parquet.filter2.predicate._
import org.apache.parquet.filter2.predicate.SparkFilterApi._
import org.apache.parquet.io.api.Binary
import org.apache.parquet.schema.{DecimalMetadata, GroupType, MessageType, OriginalType, PrimitiveComparator, PrimitiveType, Type}
import org.apache.parquet.schema.OriginalType._
import org.apache.parquet.schema.PrimitiveType.PrimitiveTypeName
import org.apache.parquet.schema.PrimitiveType.PrimitiveTypeName._

import org.apache.spark.sql.catalyst.util.{CaseInsensitiveMap, DateTimeUtils}
import org.apache.spark.sql.sources
import org.apache.spark.unsafe.types.UTF8String

/**
 * Some utility function to convert Spark data source filters to Parquet filters.
 */
class ParquetFilters(
    schema: MessageType,
    pushDownDate: Boolean,
    pushDownTimestamp: Boolean,
    pushDownDecimal: Boolean,
    pushDownStartWith: Boolean,
    pushDownInFilterThreshold: Int,
    caseSensitive: Boolean) {
  // A map which contains parquet field name and data type, if predicate push down applies.
  //
  // Each key in `nameToParquetField` represents a column; `dots` are used as separators for
  // nested columns. If any part of the names contains `dots`, it is quoted to avoid confusion.
  // See `org.apache.spark.sql.connector.catalog.quote` for implementation details.
  private val nameToParquetField : Map[String, ParquetPrimitiveField] = {
    // Recursively traverse the parquet schema to get primitive fields that can be pushed-down.
    // `parentFieldNames` is used to keep track of the current nested level when traversing.
    def getPrimitiveFields(
        fields: Seq[Type],
        parentFieldNames: Array[String] = Array.empty): Seq[ParquetPrimitiveField] = {
      fields.flatMap {
        case p: PrimitiveType =>
          Some(ParquetPrimitiveField(fieldNames = parentFieldNames :+ p.getName,
            fieldType = ParquetSchemaType(p.getOriginalType,
              p.getPrimitiveTypeName, p.getTypeLength, p.getDecimalMetadata)))
        // Note that when g is a `Struct`, `g.getOriginalType` is `null`.
        // When g is a `Map`, `g.getOriginalType` is `MAP`.
        // When g is a `List`, `g.getOriginalType` is `LIST`.
        case g: GroupType if g.getOriginalType == null =>
<<<<<<< HEAD
          getPrimitiveFields(g.getFields.asScala, parentFieldNames :+ g.getName)
=======
          getPrimitiveFields(g.getFields.asScala.toSeq, parentFieldNames :+ g.getName)
>>>>>>> a630e8d1
        // Parquet only supports push-down for primitive types; as a result, Map and List types
        // are removed.
        case _ => None
      }
    }

<<<<<<< HEAD
    val primitiveFields = getPrimitiveFields(schema.getFields.asScala).map { field =>
=======
    val primitiveFields = getPrimitiveFields(schema.getFields.asScala.toSeq).map { field =>
>>>>>>> a630e8d1
      import org.apache.spark.sql.connector.catalog.CatalogV2Implicits.MultipartIdentifierHelper
      (field.fieldNames.toSeq.quoted, field)
    }
    if (caseSensitive) {
      primitiveFields.toMap
    } else {
      // Don't consider ambiguity here, i.e. more than one field is matched in case insensitive
      // mode, just skip pushdown for these fields, they will trigger Exception when reading,
      // See: SPARK-25132.
      val dedupPrimitiveFields =
      primitiveFields
        .groupBy(_._1.toLowerCase(Locale.ROOT))
        .filter(_._2.size == 1)
        .mapValues(_.head._2)
      CaseInsensitiveMap(dedupPrimitiveFields.toMap)
    }
  }

  /**
   * Holds a single primitive field information stored in the underlying parquet file.
   *
   * @param fieldNames a field name as an array of string multi-identifier in parquet file
   * @param fieldType field type related info in parquet file
   */
  private case class ParquetPrimitiveField(
      fieldNames: Array[String],
      fieldType: ParquetSchemaType)

  private case class ParquetSchemaType(
      originalType: OriginalType,
      primitiveTypeName: PrimitiveTypeName,
      length: Int,
      decimalMetadata: DecimalMetadata)

  private val ParquetBooleanType = ParquetSchemaType(null, BOOLEAN, 0, null)
  private val ParquetByteType = ParquetSchemaType(INT_8, INT32, 0, null)
  private val ParquetShortType = ParquetSchemaType(INT_16, INT32, 0, null)
  private val ParquetIntegerType = ParquetSchemaType(null, INT32, 0, null)
  private val ParquetLongType = ParquetSchemaType(null, INT64, 0, null)
  private val ParquetFloatType = ParquetSchemaType(null, FLOAT, 0, null)
  private val ParquetDoubleType = ParquetSchemaType(null, DOUBLE, 0, null)
  private val ParquetStringType = ParquetSchemaType(UTF8, BINARY, 0, null)
  private val ParquetBinaryType = ParquetSchemaType(null, BINARY, 0, null)
  private val ParquetDateType = ParquetSchemaType(DATE, INT32, 0, null)
  private val ParquetTimestampMicrosType = ParquetSchemaType(TIMESTAMP_MICROS, INT64, 0, null)
  private val ParquetTimestampMillisType = ParquetSchemaType(TIMESTAMP_MILLIS, INT64, 0, null)

<<<<<<< HEAD
  private def dateToDays(date: Any): SQLDate = date match {
=======
  private def dateToDays(date: Any): Int = date match {
>>>>>>> a630e8d1
    case d: Date => DateTimeUtils.fromJavaDate(d)
    case ld: LocalDate => DateTimeUtils.localDateToDays(ld)
  }

  private def timestampToMicros(v: Any): JLong = v match {
    case i: Instant => DateTimeUtils.instantToMicros(i)
    case t: Timestamp => DateTimeUtils.fromJavaTimestamp(t)
  }

  private def decimalToInt32(decimal: JBigDecimal): Integer = decimal.unscaledValue().intValue()

  private def decimalToInt64(decimal: JBigDecimal): JLong = decimal.unscaledValue().longValue()

  private def decimalToByteArray(decimal: JBigDecimal, numBytes: Int): Binary = {
    val decimalBuffer = new Array[Byte](numBytes)
    val bytes = decimal.unscaledValue().toByteArray

    val fixedLengthBytes = if (bytes.length == numBytes) {
      bytes
    } else {
      val signByte = if (bytes.head < 0) -1: Byte else 0: Byte
      java.util.Arrays.fill(decimalBuffer, 0, numBytes - bytes.length, signByte)
      System.arraycopy(bytes, 0, decimalBuffer, numBytes - bytes.length, bytes.length)
      decimalBuffer
    }
    Binary.fromConstantByteArray(fixedLengthBytes, 0, numBytes)
  }

  private def timestampToMillis(v: Any): JLong = {
    val micros = timestampToMicros(v)
<<<<<<< HEAD
    val millis = DateTimeUtils.toMillis(micros)
=======
    val millis = DateTimeUtils.microsToMillis(micros)
>>>>>>> a630e8d1
    millis.asInstanceOf[JLong]
  }

  private val makeEq:
    PartialFunction[ParquetSchemaType, (Array[String], Any) => FilterPredicate] = {
    case ParquetBooleanType =>
      (n: Array[String], v: Any) => FilterApi.eq(booleanColumn(n), v.asInstanceOf[JBoolean])
    case ParquetByteType | ParquetShortType | ParquetIntegerType =>
      (n: Array[String], v: Any) => FilterApi.eq(
        intColumn(n),
        Option(v).map(_.asInstanceOf[Number].intValue.asInstanceOf[Integer]).orNull)
    case ParquetLongType =>
      (n: Array[String], v: Any) => FilterApi.eq(longColumn(n), v.asInstanceOf[JLong])
    case ParquetFloatType =>
      (n: Array[String], v: Any) => FilterApi.eq(floatColumn(n), v.asInstanceOf[JFloat])
    case ParquetDoubleType =>
      (n: Array[String], v: Any) => FilterApi.eq(doubleColumn(n), v.asInstanceOf[JDouble])

    // Binary.fromString and Binary.fromByteArray don't accept null values
    case ParquetStringType =>
      (n: Array[String], v: Any) => FilterApi.eq(
        binaryColumn(n),
        Option(v).map(s => Binary.fromString(s.asInstanceOf[String])).orNull)
    case ParquetBinaryType =>
      (n: Array[String], v: Any) => FilterApi.eq(
        binaryColumn(n),
        Option(v).map(b => Binary.fromReusedByteArray(v.asInstanceOf[Array[Byte]])).orNull)
    case ParquetDateType if pushDownDate =>
      (n: Array[String], v: Any) => FilterApi.eq(
        intColumn(n),
        Option(v).map(date => dateToDays(date).asInstanceOf[Integer]).orNull)
    case ParquetTimestampMicrosType if pushDownTimestamp =>
      (n: Array[String], v: Any) => FilterApi.eq(
        longColumn(n),
        Option(v).map(timestampToMicros).orNull)
    case ParquetTimestampMillisType if pushDownTimestamp =>
      (n: Array[String], v: Any) => FilterApi.eq(
        longColumn(n),
        Option(v).map(timestampToMillis).orNull)

    case ParquetSchemaType(DECIMAL, INT32, _, _) if pushDownDecimal =>
      (n: Array[String], v: Any) => FilterApi.eq(
        intColumn(n),
        Option(v).map(d => decimalToInt32(d.asInstanceOf[JBigDecimal])).orNull)
    case ParquetSchemaType(DECIMAL, INT64, _, _) if pushDownDecimal =>
      (n: Array[String], v: Any) => FilterApi.eq(
        longColumn(n),
        Option(v).map(d => decimalToInt64(d.asInstanceOf[JBigDecimal])).orNull)
    case ParquetSchemaType(DECIMAL, FIXED_LEN_BYTE_ARRAY, length, _) if pushDownDecimal =>
      (n: Array[String], v: Any) => FilterApi.eq(
        binaryColumn(n),
        Option(v).map(d => decimalToByteArray(d.asInstanceOf[JBigDecimal], length)).orNull)
  }

  private val makeNotEq:
    PartialFunction[ParquetSchemaType, (Array[String], Any) => FilterPredicate] = {
    case ParquetBooleanType =>
      (n: Array[String], v: Any) => FilterApi.notEq(booleanColumn(n), v.asInstanceOf[JBoolean])
    case ParquetByteType | ParquetShortType | ParquetIntegerType =>
      (n: Array[String], v: Any) => FilterApi.notEq(
        intColumn(n),
        Option(v).map(_.asInstanceOf[Number].intValue.asInstanceOf[Integer]).orNull)
    case ParquetLongType =>
      (n: Array[String], v: Any) => FilterApi.notEq(longColumn(n), v.asInstanceOf[JLong])
    case ParquetFloatType =>
      (n: Array[String], v: Any) => FilterApi.notEq(floatColumn(n), v.asInstanceOf[JFloat])
    case ParquetDoubleType =>
      (n: Array[String], v: Any) => FilterApi.notEq(doubleColumn(n), v.asInstanceOf[JDouble])

    case ParquetStringType =>
      (n: Array[String], v: Any) => FilterApi.notEq(
        binaryColumn(n),
        Option(v).map(s => Binary.fromString(s.asInstanceOf[String])).orNull)
    case ParquetBinaryType =>
      (n: Array[String], v: Any) => FilterApi.notEq(
        binaryColumn(n),
        Option(v).map(b => Binary.fromReusedByteArray(v.asInstanceOf[Array[Byte]])).orNull)
    case ParquetDateType if pushDownDate =>
      (n: Array[String], v: Any) => FilterApi.notEq(
        intColumn(n),
        Option(v).map(date => dateToDays(date).asInstanceOf[Integer]).orNull)
    case ParquetTimestampMicrosType if pushDownTimestamp =>
      (n: Array[String], v: Any) => FilterApi.notEq(
        longColumn(n),
        Option(v).map(timestampToMicros).orNull)
    case ParquetTimestampMillisType if pushDownTimestamp =>
      (n: Array[String], v: Any) => FilterApi.notEq(
        longColumn(n),
        Option(v).map(timestampToMillis).orNull)

    case ParquetSchemaType(DECIMAL, INT32, _, _) if pushDownDecimal =>
      (n: Array[String], v: Any) => FilterApi.notEq(
        intColumn(n),
        Option(v).map(d => decimalToInt32(d.asInstanceOf[JBigDecimal])).orNull)
    case ParquetSchemaType(DECIMAL, INT64, _, _) if pushDownDecimal =>
      (n: Array[String], v: Any) => FilterApi.notEq(
        longColumn(n),
        Option(v).map(d => decimalToInt64(d.asInstanceOf[JBigDecimal])).orNull)
    case ParquetSchemaType(DECIMAL, FIXED_LEN_BYTE_ARRAY, length, _) if pushDownDecimal =>
      (n: Array[String], v: Any) => FilterApi.notEq(
        binaryColumn(n),
        Option(v).map(d => decimalToByteArray(d.asInstanceOf[JBigDecimal], length)).orNull)
  }

  private val makeLt:
    PartialFunction[ParquetSchemaType, (Array[String], Any) => FilterPredicate] = {
    case ParquetByteType | ParquetShortType | ParquetIntegerType =>
      (n: Array[String], v: Any) =>
        FilterApi.lt(intColumn(n), v.asInstanceOf[Number].intValue.asInstanceOf[Integer])
    case ParquetLongType =>
      (n: Array[String], v: Any) => FilterApi.lt(longColumn(n), v.asInstanceOf[JLong])
    case ParquetFloatType =>
      (n: Array[String], v: Any) => FilterApi.lt(floatColumn(n), v.asInstanceOf[JFloat])
    case ParquetDoubleType =>
      (n: Array[String], v: Any) => FilterApi.lt(doubleColumn(n), v.asInstanceOf[JDouble])

    case ParquetStringType =>
      (n: Array[String], v: Any) =>
        FilterApi.lt(binaryColumn(n), Binary.fromString(v.asInstanceOf[String]))
    case ParquetBinaryType =>
      (n: Array[String], v: Any) =>
        FilterApi.lt(binaryColumn(n), Binary.fromReusedByteArray(v.asInstanceOf[Array[Byte]]))
    case ParquetDateType if pushDownDate =>
      (n: Array[String], v: Any) =>
        FilterApi.lt(intColumn(n), dateToDays(v).asInstanceOf[Integer])
    case ParquetTimestampMicrosType if pushDownTimestamp =>
      (n: Array[String], v: Any) => FilterApi.lt(longColumn(n), timestampToMicros(v))
    case ParquetTimestampMillisType if pushDownTimestamp =>
      (n: Array[String], v: Any) => FilterApi.lt(longColumn(n), timestampToMillis(v))

    case ParquetSchemaType(DECIMAL, INT32, _, _) if pushDownDecimal =>
      (n: Array[String], v: Any) =>
        FilterApi.lt(intColumn(n), decimalToInt32(v.asInstanceOf[JBigDecimal]))
    case ParquetSchemaType(DECIMAL, INT64, _, _) if pushDownDecimal =>
      (n: Array[String], v: Any) =>
        FilterApi.lt(longColumn(n), decimalToInt64(v.asInstanceOf[JBigDecimal]))
    case ParquetSchemaType(DECIMAL, FIXED_LEN_BYTE_ARRAY, length, _) if pushDownDecimal =>
      (n: Array[String], v: Any) =>
        FilterApi.lt(binaryColumn(n), decimalToByteArray(v.asInstanceOf[JBigDecimal], length))
  }

  private val makeLtEq:
    PartialFunction[ParquetSchemaType, (Array[String], Any) => FilterPredicate] = {
    case ParquetByteType | ParquetShortType | ParquetIntegerType =>
      (n: Array[String], v: Any) =>
        FilterApi.ltEq(intColumn(n), v.asInstanceOf[Number].intValue.asInstanceOf[Integer])
    case ParquetLongType =>
      (n: Array[String], v: Any) => FilterApi.ltEq(longColumn(n), v.asInstanceOf[JLong])
    case ParquetFloatType =>
      (n: Array[String], v: Any) => FilterApi.ltEq(floatColumn(n), v.asInstanceOf[JFloat])
    case ParquetDoubleType =>
      (n: Array[String], v: Any) => FilterApi.ltEq(doubleColumn(n), v.asInstanceOf[JDouble])

    case ParquetStringType =>
      (n: Array[String], v: Any) =>
        FilterApi.ltEq(binaryColumn(n), Binary.fromString(v.asInstanceOf[String]))
    case ParquetBinaryType =>
      (n: Array[String], v: Any) =>
        FilterApi.ltEq(binaryColumn(n), Binary.fromReusedByteArray(v.asInstanceOf[Array[Byte]]))
    case ParquetDateType if pushDownDate =>
      (n: Array[String], v: Any) =>
        FilterApi.ltEq(intColumn(n), dateToDays(v).asInstanceOf[Integer])
    case ParquetTimestampMicrosType if pushDownTimestamp =>
      (n: Array[String], v: Any) => FilterApi.ltEq(longColumn(n), timestampToMicros(v))
    case ParquetTimestampMillisType if pushDownTimestamp =>
      (n: Array[String], v: Any) => FilterApi.ltEq(longColumn(n), timestampToMillis(v))

    case ParquetSchemaType(DECIMAL, INT32, _, _) if pushDownDecimal =>
      (n: Array[String], v: Any) =>
        FilterApi.ltEq(intColumn(n), decimalToInt32(v.asInstanceOf[JBigDecimal]))
    case ParquetSchemaType(DECIMAL, INT64, _, _) if pushDownDecimal =>
      (n: Array[String], v: Any) =>
        FilterApi.ltEq(longColumn(n), decimalToInt64(v.asInstanceOf[JBigDecimal]))
    case ParquetSchemaType(DECIMAL, FIXED_LEN_BYTE_ARRAY, length, _) if pushDownDecimal =>
      (n: Array[String], v: Any) =>
        FilterApi.ltEq(binaryColumn(n), decimalToByteArray(v.asInstanceOf[JBigDecimal], length))
  }

  private val makeGt:
    PartialFunction[ParquetSchemaType, (Array[String], Any) => FilterPredicate] = {
    case ParquetByteType | ParquetShortType | ParquetIntegerType =>
      (n: Array[String], v: Any) =>
        FilterApi.gt(intColumn(n), v.asInstanceOf[Number].intValue.asInstanceOf[Integer])
    case ParquetLongType =>
      (n: Array[String], v: Any) => FilterApi.gt(longColumn(n), v.asInstanceOf[JLong])
    case ParquetFloatType =>
      (n: Array[String], v: Any) => FilterApi.gt(floatColumn(n), v.asInstanceOf[JFloat])
    case ParquetDoubleType =>
      (n: Array[String], v: Any) => FilterApi.gt(doubleColumn(n), v.asInstanceOf[JDouble])

    case ParquetStringType =>
      (n: Array[String], v: Any) =>
        FilterApi.gt(binaryColumn(n), Binary.fromString(v.asInstanceOf[String]))
    case ParquetBinaryType =>
      (n: Array[String], v: Any) =>
        FilterApi.gt(binaryColumn(n), Binary.fromReusedByteArray(v.asInstanceOf[Array[Byte]]))
    case ParquetDateType if pushDownDate =>
      (n: Array[String], v: Any) =>
        FilterApi.gt(intColumn(n), dateToDays(v).asInstanceOf[Integer])
    case ParquetTimestampMicrosType if pushDownTimestamp =>
      (n: Array[String], v: Any) => FilterApi.gt(longColumn(n), timestampToMicros(v))
    case ParquetTimestampMillisType if pushDownTimestamp =>
      (n: Array[String], v: Any) => FilterApi.gt(longColumn(n), timestampToMillis(v))

    case ParquetSchemaType(DECIMAL, INT32, _, _) if pushDownDecimal =>
      (n: Array[String], v: Any) =>
        FilterApi.gt(intColumn(n), decimalToInt32(v.asInstanceOf[JBigDecimal]))
    case ParquetSchemaType(DECIMAL, INT64, _, _) if pushDownDecimal =>
      (n: Array[String], v: Any) =>
        FilterApi.gt(longColumn(n), decimalToInt64(v.asInstanceOf[JBigDecimal]))
    case ParquetSchemaType(DECIMAL, FIXED_LEN_BYTE_ARRAY, length, _) if pushDownDecimal =>
      (n: Array[String], v: Any) =>
        FilterApi.gt(binaryColumn(n), decimalToByteArray(v.asInstanceOf[JBigDecimal], length))
  }

  private val makeGtEq:
    PartialFunction[ParquetSchemaType, (Array[String], Any) => FilterPredicate] = {
    case ParquetByteType | ParquetShortType | ParquetIntegerType =>
      (n: Array[String], v: Any) =>
        FilterApi.gtEq(intColumn(n), v.asInstanceOf[Number].intValue.asInstanceOf[Integer])
    case ParquetLongType =>
      (n: Array[String], v: Any) => FilterApi.gtEq(longColumn(n), v.asInstanceOf[JLong])
    case ParquetFloatType =>
      (n: Array[String], v: Any) => FilterApi.gtEq(floatColumn(n), v.asInstanceOf[JFloat])
    case ParquetDoubleType =>
      (n: Array[String], v: Any) => FilterApi.gtEq(doubleColumn(n), v.asInstanceOf[JDouble])

    case ParquetStringType =>
      (n: Array[String], v: Any) =>
        FilterApi.gtEq(binaryColumn(n), Binary.fromString(v.asInstanceOf[String]))
    case ParquetBinaryType =>
      (n: Array[String], v: Any) =>
        FilterApi.gtEq(binaryColumn(n), Binary.fromReusedByteArray(v.asInstanceOf[Array[Byte]]))
    case ParquetDateType if pushDownDate =>
      (n: Array[String], v: Any) =>
        FilterApi.gtEq(intColumn(n), dateToDays(v).asInstanceOf[Integer])
    case ParquetTimestampMicrosType if pushDownTimestamp =>
      (n: Array[String], v: Any) => FilterApi.gtEq(longColumn(n), timestampToMicros(v))
    case ParquetTimestampMillisType if pushDownTimestamp =>
      (n: Array[String], v: Any) => FilterApi.gtEq(longColumn(n), timestampToMillis(v))

    case ParquetSchemaType(DECIMAL, INT32, _, _) if pushDownDecimal =>
      (n: Array[String], v: Any) =>
        FilterApi.gtEq(intColumn(n), decimalToInt32(v.asInstanceOf[JBigDecimal]))
    case ParquetSchemaType(DECIMAL, INT64, _, _) if pushDownDecimal =>
      (n: Array[String], v: Any) =>
        FilterApi.gtEq(longColumn(n), decimalToInt64(v.asInstanceOf[JBigDecimal]))
    case ParquetSchemaType(DECIMAL, FIXED_LEN_BYTE_ARRAY, length, _) if pushDownDecimal =>
      (n: Array[String], v: Any) =>
        FilterApi.gtEq(binaryColumn(n), decimalToByteArray(v.asInstanceOf[JBigDecimal], length))
  }

  // Returns filters that can be pushed down when reading Parquet files.
  def convertibleFilters(filters: Seq[sources.Filter]): Seq[sources.Filter] = {
    filters.flatMap(convertibleFiltersHelper(_, canPartialPushDown = true))
  }

  private def convertibleFiltersHelper(
      predicate: sources.Filter,
      canPartialPushDown: Boolean): Option[sources.Filter] = {
    predicate match {
      case sources.And(left, right) =>
        val leftResultOptional = convertibleFiltersHelper(left, canPartialPushDown)
        val rightResultOptional = convertibleFiltersHelper(right, canPartialPushDown)
        (leftResultOptional, rightResultOptional) match {
          case (Some(leftResult), Some(rightResult)) => Some(sources.And(leftResult, rightResult))
          case (Some(leftResult), None) if canPartialPushDown => Some(leftResult)
          case (None, Some(rightResult)) if canPartialPushDown => Some(rightResult)
          case _ => None
        }

      case sources.Or(left, right) =>
        val leftResultOptional = convertibleFiltersHelper(left, canPartialPushDown)
        val rightResultOptional = convertibleFiltersHelper(right, canPartialPushDown)
        if (leftResultOptional.isEmpty || rightResultOptional.isEmpty) {
          None
        } else {
          Some(sources.Or(leftResultOptional.get, rightResultOptional.get))
        }
      case sources.Not(pred) =>
        val resultOptional = convertibleFiltersHelper(pred, canPartialPushDown = false)
        resultOptional.map(sources.Not)

      case other =>
        if (createFilter(other).isDefined) {
          Some(other)
        } else {
          None
        }
    }
  }

  /**
   * Converts data sources filters to Parquet filter predicates.
   */
  def createFilter(predicate: sources.Filter): Option[FilterPredicate] = {
    createFilterHelper(predicate, canPartialPushDownConjuncts = true)
  }

  // Parquet's type in the given file should be matched to the value's type
  // in the pushed filter in order to push down the filter to Parquet.
  private def valueCanMakeFilterOn(name: String, value: Any): Boolean = {
    value == null || (nameToParquetField(name).fieldType match {
      case ParquetBooleanType => value.isInstanceOf[JBoolean]
      case ParquetByteType | ParquetShortType | ParquetIntegerType => value.isInstanceOf[Number]
      case ParquetLongType => value.isInstanceOf[JLong]
      case ParquetFloatType => value.isInstanceOf[JFloat]
      case ParquetDoubleType => value.isInstanceOf[JDouble]
      case ParquetStringType => value.isInstanceOf[String]
      case ParquetBinaryType => value.isInstanceOf[Array[Byte]]
      case ParquetDateType =>
        value.isInstanceOf[Date] || value.isInstanceOf[LocalDate]
      case ParquetTimestampMicrosType | ParquetTimestampMillisType =>
        value.isInstanceOf[Timestamp] || value.isInstanceOf[Instant]
      case ParquetSchemaType(DECIMAL, INT32, _, decimalMeta) =>
        isDecimalMatched(value, decimalMeta)
      case ParquetSchemaType(DECIMAL, INT64, _, decimalMeta) =>
        isDecimalMatched(value, decimalMeta)
      case ParquetSchemaType(DECIMAL, FIXED_LEN_BYTE_ARRAY, _, decimalMeta) =>
        isDecimalMatched(value, decimalMeta)
      case _ => false
    })
  }

  // Decimal type must make sure that filter value's scale matched the file.
  // If doesn't matched, which would cause data corruption.
  private def isDecimalMatched(value: Any, decimalMeta: DecimalMetadata): Boolean = value match {
    case decimal: JBigDecimal =>
      decimal.scale == decimalMeta.getScale
    case _ => false
  }

  private def canMakeFilterOn(name: String, value: Any): Boolean = {
    nameToParquetField.contains(name) && valueCanMakeFilterOn(name, value)
  }

  /**
   * @param predicate the input filter predicates. Not all the predicates can be pushed down.
   * @param canPartialPushDownConjuncts whether a subset of conjuncts of predicates can be pushed
   *                                    down safely. Pushing ONLY one side of AND down is safe to
   *                                    do at the top level or none of its ancestors is NOT and OR.
   * @return the Parquet-native filter predicates that are eligible for pushdown.
   */
  private def createFilterHelper(
      predicate: sources.Filter,
      canPartialPushDownConjuncts: Boolean): Option[FilterPredicate] = {
    // NOTE:
    //
    // For any comparison operator `cmp`, both `a cmp NULL` and `NULL cmp a` evaluate to `NULL`,
    // which can be casted to `false` implicitly. Please refer to the `eval` method of these
    // operators and the `PruneFilters` rule for details.

    // Hyukjin:
    // I added [[EqualNullSafe]] with [[org.apache.parquet.filter2.predicate.Operators.Eq]].
    // So, it performs equality comparison identically when given [[sources.Filter]] is [[EqualTo]].
    // The reason why I did this is, that the actual Parquet filter checks null-safe equality
    // comparison.
    // So I added this and maybe [[EqualTo]] should be changed. It still seems fine though, because
    // physical planning does not set `NULL` to [[EqualTo]] but changes it to [[IsNull]] and etc.
    // Probably I missed something and obviously this should be changed.

    predicate match {
      case sources.IsNull(name) if canMakeFilterOn(name, null) =>
        makeEq.lift(nameToParquetField(name).fieldType)
          .map(_(nameToParquetField(name).fieldNames, null))
      case sources.IsNotNull(name) if canMakeFilterOn(name, null) =>
        makeNotEq.lift(nameToParquetField(name).fieldType)
          .map(_(nameToParquetField(name).fieldNames, null))

      case sources.EqualTo(name, value) if canMakeFilterOn(name, value) =>
        makeEq.lift(nameToParquetField(name).fieldType)
          .map(_(nameToParquetField(name).fieldNames, value))
      case sources.Not(sources.EqualTo(name, value)) if canMakeFilterOn(name, value) =>
        makeNotEq.lift(nameToParquetField(name).fieldType)
          .map(_(nameToParquetField(name).fieldNames, value))

      case sources.EqualNullSafe(name, value) if canMakeFilterOn(name, value) =>
        makeEq.lift(nameToParquetField(name).fieldType)
          .map(_(nameToParquetField(name).fieldNames, value))
      case sources.Not(sources.EqualNullSafe(name, value)) if canMakeFilterOn(name, value) =>
        makeNotEq.lift(nameToParquetField(name).fieldType)
          .map(_(nameToParquetField(name).fieldNames, value))

      case sources.LessThan(name, value) if canMakeFilterOn(name, value) =>
        makeLt.lift(nameToParquetField(name).fieldType)
          .map(_(nameToParquetField(name).fieldNames, value))
      case sources.LessThanOrEqual(name, value) if canMakeFilterOn(name, value) =>
        makeLtEq.lift(nameToParquetField(name).fieldType)
          .map(_(nameToParquetField(name).fieldNames, value))

      case sources.GreaterThan(name, value) if canMakeFilterOn(name, value) =>
        makeGt.lift(nameToParquetField(name).fieldType)
          .map(_(nameToParquetField(name).fieldNames, value))
      case sources.GreaterThanOrEqual(name, value) if canMakeFilterOn(name, value) =>
        makeGtEq.lift(nameToParquetField(name).fieldType)
          .map(_(nameToParquetField(name).fieldNames, value))

      case sources.And(lhs, rhs) =>
        // At here, it is not safe to just convert one side and remove the other side
        // if we do not understand what the parent filters are.
        //
        // Here is an example used to explain the reason.
        // Let's say we have NOT(a = 2 AND b in ('1')) and we do not understand how to
        // convert b in ('1'). If we only convert a = 2, we will end up with a filter
        // NOT(a = 2), which will generate wrong results.
        //
        // Pushing one side of AND down is only safe to do at the top level or in the child
        // AND before hitting NOT or OR conditions, and in this case, the unsupported predicate
        // can be safely removed.
        val lhsFilterOption =
          createFilterHelper(lhs, canPartialPushDownConjuncts)
        val rhsFilterOption =
          createFilterHelper(rhs, canPartialPushDownConjuncts)

        (lhsFilterOption, rhsFilterOption) match {
          case (Some(lhsFilter), Some(rhsFilter)) => Some(FilterApi.and(lhsFilter, rhsFilter))
          case (Some(lhsFilter), None) if canPartialPushDownConjuncts => Some(lhsFilter)
          case (None, Some(rhsFilter)) if canPartialPushDownConjuncts => Some(rhsFilter)
          case _ => None
        }

      case sources.Or(lhs, rhs) =>
        // The Or predicate is convertible when both of its children can be pushed down.
        // That is to say, if one/both of the children can be partially pushed down, the Or
        // predicate can be partially pushed down as well.
        //
        // Here is an example used to explain the reason.
        // Let's say we have
        // (a1 AND a2) OR (b1 AND b2),
        // a1 and b1 is convertible, while a2 and b2 is not.
        // The predicate can be converted as
        // (a1 OR b1) AND (a1 OR b2) AND (a2 OR b1) AND (a2 OR b2)
        // As per the logical in And predicate, we can push down (a1 OR b1).
        for {
          lhsFilter <- createFilterHelper(lhs, canPartialPushDownConjuncts)
          rhsFilter <- createFilterHelper(rhs, canPartialPushDownConjuncts)
        } yield FilterApi.or(lhsFilter, rhsFilter)

      case sources.Not(pred) =>
        createFilterHelper(pred, canPartialPushDownConjuncts = false)
          .map(FilterApi.not)

      case sources.In(name, values) if canMakeFilterOn(name, values.head)
        && values.distinct.length <= pushDownInFilterThreshold =>
        values.distinct.flatMap { v =>
          makeEq.lift(nameToParquetField(name).fieldType)
            .map(_(nameToParquetField(name).fieldNames, v))
        }.reduceLeftOption(FilterApi.or)

      case sources.StringStartsWith(name, prefix)
          if pushDownStartWith && canMakeFilterOn(name, prefix) =>
        Option(prefix).map { v =>
          FilterApi.userDefined(binaryColumn(nameToParquetField(name).fieldNames),
            new UserDefinedPredicate[Binary] with Serializable {
              private val strToBinary = Binary.fromReusedByteArray(v.getBytes)
              private val size = strToBinary.length

              override def canDrop(statistics: Statistics[Binary]): Boolean = {
                val comparator = PrimitiveComparator.UNSIGNED_LEXICOGRAPHICAL_BINARY_COMPARATOR
                val max = statistics.getMax
                val min = statistics.getMin
                comparator.compare(max.slice(0, math.min(size, max.length)), strToBinary) < 0 ||
                  comparator.compare(min.slice(0, math.min(size, min.length)), strToBinary) > 0
              }

              override def inverseCanDrop(statistics: Statistics[Binary]): Boolean = {
                val comparator = PrimitiveComparator.UNSIGNED_LEXICOGRAPHICAL_BINARY_COMPARATOR
                val max = statistics.getMax
                val min = statistics.getMin
                comparator.compare(max.slice(0, math.min(size, max.length)), strToBinary) == 0 &&
                  comparator.compare(min.slice(0, math.min(size, min.length)), strToBinary) == 0
              }

              override def keep(value: Binary): Boolean = {
                value != null && UTF8String.fromBytes(value.getBytes).startsWith(
                  UTF8String.fromBytes(strToBinary.getBytes))
              }
            }
          )
        }

      case _ => None
    }
  }
}<|MERGE_RESOLUTION|>--- conflicted
+++ resolved
@@ -68,22 +68,14 @@
         // When g is a `Map`, `g.getOriginalType` is `MAP`.
         // When g is a `List`, `g.getOriginalType` is `LIST`.
         case g: GroupType if g.getOriginalType == null =>
-<<<<<<< HEAD
-          getPrimitiveFields(g.getFields.asScala, parentFieldNames :+ g.getName)
-=======
           getPrimitiveFields(g.getFields.asScala.toSeq, parentFieldNames :+ g.getName)
->>>>>>> a630e8d1
         // Parquet only supports push-down for primitive types; as a result, Map and List types
         // are removed.
         case _ => None
       }
     }
 
-<<<<<<< HEAD
-    val primitiveFields = getPrimitiveFields(schema.getFields.asScala).map { field =>
-=======
     val primitiveFields = getPrimitiveFields(schema.getFields.asScala.toSeq).map { field =>
->>>>>>> a630e8d1
       import org.apache.spark.sql.connector.catalog.CatalogV2Implicits.MultipartIdentifierHelper
       (field.fieldNames.toSeq.quoted, field)
     }
@@ -131,11 +123,7 @@
   private val ParquetTimestampMicrosType = ParquetSchemaType(TIMESTAMP_MICROS, INT64, 0, null)
   private val ParquetTimestampMillisType = ParquetSchemaType(TIMESTAMP_MILLIS, INT64, 0, null)
 
-<<<<<<< HEAD
-  private def dateToDays(date: Any): SQLDate = date match {
-=======
   private def dateToDays(date: Any): Int = date match {
->>>>>>> a630e8d1
     case d: Date => DateTimeUtils.fromJavaDate(d)
     case ld: LocalDate => DateTimeUtils.localDateToDays(ld)
   }
@@ -166,11 +154,7 @@
 
   private def timestampToMillis(v: Any): JLong = {
     val micros = timestampToMicros(v)
-<<<<<<< HEAD
-    val millis = DateTimeUtils.toMillis(micros)
-=======
     val millis = DateTimeUtils.microsToMillis(micros)
->>>>>>> a630e8d1
     millis.asInstanceOf[JLong]
   }
 
