--- conflicted
+++ resolved
@@ -122,12 +122,9 @@
 
 PUBLISH_SCALA_2_12=0
 SCALA_2_12_PROFILES="-Pscala-2.12"
-<<<<<<< HEAD
-=======
 if [[ $SPARK_VERSION < "3.0." ]]; then
   SCALA_2_12_PROFILES="-Pscala-2.12 -Pflume"
 fi
->>>>>>> 7955b396
 if [[ $SPARK_VERSION > "2.4" ]]; then
   PUBLISH_SCALA_2_12=1
 fi
