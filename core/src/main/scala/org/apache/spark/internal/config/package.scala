--- conflicted
+++ resolved
@@ -573,11 +573,7 @@
       .createWithDefault(true)
 
   private[spark] val SHUFFLE_SERVICE_PORT =
-<<<<<<< HEAD
-    ConfigBuilder("spark.shuffle.service.port").intConf.createWithDefault(7447)
-=======
-    ConfigBuilder("spark.shuffle.service.port").version("1.2.0").intConf.createWithDefault(7337)
->>>>>>> e2bf140c
+    ConfigBuilder("spark.shuffle.service.port").version("1.2.0").intConf.createWithDefault(7447)
 
   private[spark] val KEYTAB = ConfigBuilder("spark.kerberos.keytab")
     .doc("Location of user's keytab.")
@@ -590,12 +586,8 @@
     .stringConf
     .createOptional
 
-<<<<<<< HEAD
   private[spark] val KERBEROS_RELOGIN_PERIOD = ConfigBuilder("spark.yarn.kerberos.relogin.period")
-=======
-  private[spark] val KERBEROS_RELOGIN_PERIOD = ConfigBuilder("spark.kerberos.relogin.period")
     .version("3.0.0")
->>>>>>> e2bf140c
     .timeConf(TimeUnit.SECONDS)
     .createWithDefaultString("1m")
 
