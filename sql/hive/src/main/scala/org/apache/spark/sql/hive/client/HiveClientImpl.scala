/*
 * Licensed to the Apache Software Foundation (ASF) under one or more
 * contributor license agreements.  See the NOTICE file distributed with
 * this work for additional information regarding copyright ownership.
 * The ASF licenses this file to You under the Apache License, Version 2.0
 * (the "License"); you may not use this file except in compliance with
 * the License.  You may obtain a copy of the License at
 *
 *    http://www.apache.org/licenses/LICENSE-2.0
 *
 * Unless required by applicable law or agreed to in writing, software
 * distributed under the License is distributed on an "AS IS" BASIS,
 * WITHOUT WARRANTIES OR CONDITIONS OF ANY KIND, either express or implied.
 * See the License for the specific language governing permissions and
 * limitations under the License.
 */

package org.apache.spark.sql.hive.client

import java.io.{File, PrintStream}
import java.lang.{Iterable => JIterable}
import java.nio.charset.StandardCharsets.UTF_8
import java.util.{Locale, Map => JMap}
import java.util.concurrent.TimeUnit._

import scala.collection.JavaConverters._
import scala.collection.mutable
import scala.collection.mutable.ArrayBuffer

import org.apache.hadoop.fs.Path
import org.apache.hadoop.hive.common.StatsSetupConst
import org.apache.hadoop.hive.conf.HiveConf
import org.apache.hadoop.hive.conf.HiveConf.ConfVars
import org.apache.hadoop.hive.metastore.{IMetaStoreClient, TableType => HiveTableType}
import org.apache.hadoop.hive.metastore.api.{Database => HiveDatabase, Table => MetaStoreApiTable}
import org.apache.hadoop.hive.metastore.api.{FieldSchema, Order, SerDeInfo, StorageDescriptor}
import org.apache.hadoop.hive.ql.Driver
<<<<<<< HEAD
import org.apache.hadoop.hive.ql.metadata.{Hive, Partition => HivePartition, Table => HiveTable}
import org.apache.hadoop.hive.ql.processors._
import org.apache.hadoop.hive.ql.session.SessionState
=======
import org.apache.hadoop.hive.ql.metadata.{Hive, HiveException, Partition => HivePartition, Table => HiveTable}
import org.apache.hadoop.hive.ql.parse.BaseSemanticAnalyzer.HIVE_COLUMN_ORDER_ASC
import org.apache.hadoop.hive.ql.processors._
import org.apache.hadoop.hive.ql.session.SessionState
import org.apache.hadoop.hive.serde.serdeConstants
import org.apache.hadoop.hive.serde2.MetadataTypedColumnsetSerDe
import org.apache.hadoop.hive.serde2.`lazy`.LazySimpleSerDe
>>>>>>> cceb2d6f
import org.apache.hadoop.security.UserGroupInformation

import org.apache.spark.{SparkConf, SparkException}
import org.apache.spark.internal.Logging
import org.apache.spark.metrics.source.HiveCatalogMetrics
import org.apache.spark.sql.AnalysisException
import org.apache.spark.sql.catalyst.TableIdentifier
import org.apache.spark.sql.catalyst.analysis.{NoSuchDatabaseException, NoSuchPartitionException}
import org.apache.spark.sql.catalyst.catalog._
import org.apache.spark.sql.catalyst.catalog.CatalogTypes.TablePartitionSpec
import org.apache.spark.sql.catalyst.catalog.CatalogUtils.TRANSLATION_LAYER_ACCESSTYPE_PROPERTY_TEST
import org.apache.spark.sql.catalyst.expressions.Expression
import org.apache.spark.sql.catalyst.parser.{CatalystSqlParser, ParseException}
import org.apache.spark.sql.execution.QueryExecutionException
import org.apache.spark.sql.execution.command.DDLUtils
import org.apache.spark.sql.hive.HiveExternalCatalog.{DATASOURCE_SCHEMA, DATASOURCE_SCHEMA_NUMPARTS, DATASOURCE_SCHEMA_PART_PREFIX}
import org.apache.spark.sql.hive.HiveUtils
import org.apache.spark.sql.hive.client.HiveClientImpl._
import org.apache.spark.sql.internal.SQLConf
import org.apache.spark.sql.types._
import org.apache.spark.util.{CircularBuffer, Utils}

/**
 * A class that wraps the HiveClient and converts its responses to externally visible classes.
 * Note that this class is typically loaded with an internal classloader for each instantiation,
 * allowing it to interact directly with a specific isolated version of Hive.  Loading this class
 * with the isolated classloader however will result in it only being visible as a [[HiveClient]],
 * not a [[HiveClientImpl]].
 *
 * This class needs to interact with multiple versions of Hive, but will always be compiled with
 * the 'native', execution version of Hive.  Therefore, any places where hive breaks compatibility
 * must use reflection after matching on `version`.
 *
 * Every HiveClientImpl creates an internal HiveConf object. This object is using the given
 * `hadoopConf` as the base. All options set in the `sparkConf` will be applied to the HiveConf
 * object and overrides any exiting options. Then, options in extraConfig will be applied
 * to the HiveConf object and overrides any existing options.
 *
 * @param version the version of hive used when pick function calls that are not compatible.
 * @param sparkConf all configuration options set in SparkConf.
 * @param hadoopConf the base Configuration object used by the HiveConf created inside
 *                   this HiveClientImpl.
 * @param extraConfig a collection of configuration options that will be added to the
 *                hive conf before opening the hive client.
 * @param initClassLoader the classloader used when creating the `state` field of
 *                        this [[HiveClientImpl]].
 */
private[hive] class HiveClientImpl(
    override val version: HiveVersion,
    warehouseDir: Option[String],
    sparkConf: SparkConf,
    hadoopConf: JIterable[JMap.Entry[String, String]],
    extraConfig: Map[String, String],
    initClassLoader: ClassLoader,
    val clientLoader: IsolatedClientLoader)
  extends HiveClient
  with Logging {

  // Circular buffer to hold what hive prints to STDOUT and ERR.  Only printed when failures occur.
  private val outputBuffer = new CircularBuffer()

  private val shim = version match {
    case hive.v12 => new Shim_v0_12()
    case hive.v13 => new Shim_v0_13()
    case hive.v14 => new Shim_v0_14()
    case hive.v1_0 => new Shim_v1_0()
    case hive.v1_1 => new Shim_v1_1()
    case hive.v1_2 => new Shim_v1_2()
    case hive.v2_0 => new Shim_v2_0()
    case hive.v2_1 => new Shim_v2_1()
    case hive.v2_2 => new Shim_v2_2()
    case hive.v2_3 => new Shim_v2_3()
    case hive.v3_0 => new Shim_v3_0()
<<<<<<< HEAD
=======
    case hive.v3_1 => new Shim_v3_1()
>>>>>>> cceb2d6f
  }

  // Create an internal session state for this HiveClientImpl.
  val state: SessionState = {
    val original = Thread.currentThread().getContextClassLoader
    if (clientLoader.isolationOn) {
      // Switch to the initClassLoader.
      Thread.currentThread().setContextClassLoader(initClassLoader)
      try {
        newState()
      } finally {
        Thread.currentThread().setContextClassLoader(original)
      }
    } else {
      // Isolation off means we detect a CliSessionState instance in current thread.
      // 1: Inside the spark project, we have already started a CliSessionState in
      // `SparkSQLCLIDriver`, which contains configurations from command lines. Later, we call
      // `SparkSQLEnv.init()` there, which would new a hive client again. so we should keep those
      // configurations and reuse the existing instance of `CliSessionState`. In this case,
      // SessionState.get will always return a CliSessionState.
      // 2: In another case, a user app may start a CliSessionState outside spark project with built
      // in hive jars, which will turn off isolation, if SessionSate.detachSession is
      // called to remove the current state after that, hive client created later will initialize
      // its own state by newState()
      val ret = SessionState.get
      if (ret != null) {
        // hive.metastore.warehouse.dir is determined in SharedState after the CliSessionState
        // instance constructed, we need to follow that change here.
        warehouseDir.foreach { dir =>
          ret.getConf.setVar(ConfVars.METASTOREWAREHOUSE, dir)
        }
        ret
      } else {
        newState()
      }
    }
  }

  // Log the default warehouse location.
  logInfo(
    s"Warehouse location for Hive client " +
      s"(version ${version.fullVersion}) is ${conf.getVar(ConfVars.METASTOREWAREHOUSE)}")

  private def newState(): SessionState = {
    val hiveConf = new HiveConf(classOf[SessionState])
    // HiveConf is a Hadoop Configuration, which has a field of classLoader and
    // the initial value will be the current thread's context class loader
    // (i.e. initClassLoader at here).
    // We call hiveConf.setClassLoader(initClassLoader) at here to make
    // this action explicit.
    hiveConf.setClassLoader(initClassLoader)

    // 1: Take all from the hadoopConf to this hiveConf.
    // This hadoopConf contains user settings in Hadoop's core-site.xml file
    // and Hive's hive-site.xml file. Note, we load hive-site.xml file manually in
    // SharedState and put settings in this hadoopConf instead of relying on HiveConf
    // to load user settings. Otherwise, HiveConf's initialize method will override
    // settings in the hadoopConf. This issue only shows up when spark.sql.hive.metastore.jars
    // is not set to builtin. When spark.sql.hive.metastore.jars is builtin, the classpath
    // has hive-site.xml. So, HiveConf will use that to override its default values.
    // 2: we set all spark confs to this hiveConf.
    // 3: we set all entries in config to this hiveConf.
<<<<<<< HEAD
    (hadoopConf.iterator().asScala.map(kv => kv.getKey -> kv.getValue)
      ++ (if (version == hive.v3_0) Seq("hive.execution.engine" -> "mr") else Nil)
      ++ sparkConf.getAll.toMap ++ extraConfig).foreach { case (k, v) =>
=======
    val confMap = (hadoopConf.iterator().asScala.map(kv => kv.getKey -> kv.getValue) ++
      sparkConf.getAll.toMap ++ extraConfig).toMap
    confMap.foreach { case (k, v) => hiveConf.set(k, v) }
    SQLConf.get.redactOptions(confMap).foreach { case (k, v) =>
>>>>>>> cceb2d6f
      logDebug(
        s"""
           |Applying Hadoop/Hive/Spark and extra properties to Hive Conf:
           |$k=$v
         """.stripMargin)
    }
    // Disable CBO because we removed the Calcite dependency.
    hiveConf.setBoolean("hive.cbo.enable", false)
    val state = new SessionState(hiveConf)
    if (clientLoader.cachedHive != null) {
      Hive.set(clientLoader.cachedHive.asInstanceOf[Hive])
    }
    // Hive 2.3 will set UDFClassLoader to hiveConf when initializing SessionState
    // since HIVE-11878, and ADDJarCommand will add jars to clientLoader.classLoader.
    // For this reason we cannot load the jars added by ADDJarCommand because of class loader
    // got changed. We reset it to clientLoader.ClassLoader here.
    if (HiveUtils.isHive23) {
      state.getConf.setClassLoader(clientLoader.classLoader)
    }
    SessionState.start(state)
    state.out = new PrintStream(outputBuffer, true, UTF_8.name())
    state.err = new PrintStream(outputBuffer, true, UTF_8.name())
    state
  }

  /** Returns the configuration for the current session. */
  def conf: HiveConf = if (!HiveUtils.isHive23) {
    state.getConf
  } else {
    val hiveConf = state.getConf
    // Hive changed the default of datanucleus.schema.autoCreateAll from true to false
    // and hive.metastore.schema.verification from false to true since Hive 2.0.
    // For details, see the JIRA HIVE-6113, HIVE-12463 and HIVE-1841.
    // isEmbeddedMetaStore should not be true in the production environment.
    // We hard-code hive.metastore.schema.verification and datanucleus.schema.autoCreateAll to allow
    // bin/spark-shell, bin/spark-sql and sbin/start-thriftserver.sh to automatically create the
    // Derby Metastore when running Spark in the non-production environment.
    val isEmbeddedMetaStore = {
      val msUri = hiveConf.getVar(ConfVars.METASTOREURIS)
      val msConnUrl = hiveConf.getVar(ConfVars.METASTORECONNECTURLKEY)
      (msUri == null || msUri.trim().isEmpty) &&
        (msConnUrl != null && msConnUrl.startsWith("jdbc:derby"))
    }
    if (isEmbeddedMetaStore) {
      hiveConf.setBoolean("hive.metastore.schema.verification", false)
      hiveConf.setBoolean("datanucleus.schema.autoCreateAll", true)
    }
    hiveConf
  }

  override val userName = UserGroupInformation.getCurrentUser.getShortUserName

  override def getConf(key: String, defaultValue: String): String = {
    conf.get(key, defaultValue)
  }

  // We use hive's conf for compatibility.
  private val retryLimit = conf.getIntVar(HiveConf.ConfVars.METASTORETHRIFTFAILURERETRIES)
  private val retryDelayMillis = shim.getMetastoreClientConnectRetryDelayMillis(conf)

  /**
   * Runs `f` with multiple retries in case the hive metastore is temporarily unreachable.
   */
  private def retryLocked[A](f: => A): A = clientLoader.synchronized {
    // Hive sometimes retries internally, so set a deadline to avoid compounding delays.
    val deadline = System.nanoTime + (retryLimit * retryDelayMillis * 1e6).toLong
    var numTries = 0
    var caughtException: Exception = null
    do {
      numTries += 1
      try {
        return f
      } catch {
        case e: Exception if causedByThrift(e) =>
          caughtException = e
          logWarning(
            "HiveClient got thrift exception, destroying client and retrying " +
              s"(${retryLimit - numTries} tries remaining)", e)
          clientLoader.cachedHive = null
          Thread.sleep(retryDelayMillis)
      }
    } while (numTries <= retryLimit && System.nanoTime < deadline)
    if (System.nanoTime > deadline) {
      logWarning("Deadline exceeded")
    }
    throw caughtException
  }

  private def causedByThrift(e: Throwable): Boolean = {
    var target = e
    while (target != null) {
      val msg = target.getMessage()
      if (msg != null && msg.matches("(?s).*(TApplication|TProtocol|TTransport)Exception.*")) {
        return true
      }
      target = target.getCause()
    }
    false
  }

  private def client: Hive = {
    if (clientLoader.cachedHive != null) {
      clientLoader.cachedHive.asInstanceOf[Hive]
    } else {
      val c = Hive.get(conf)
      // CDPD-454: Set the capabilities that CDPD Spark possesses
      val capabilities = SQLConf.get.getConf(HiveUtils.HIVE_SPARK_CAPABILITIES).toArray
      shim.setHMSClientCapabilities(c, capabilities)
      shim.setHMSClientIdentifier(c, "Spark")
      clientLoader.cachedHive = c
      c
    }
  }

  private def msClient: IMetaStoreClient = {
    shim.getMSC(client)
  }

  /** Return the associated Hive [[SessionState]] of this [[HiveClientImpl]] */
  override def getState: SessionState = withHiveState(state)

  /**
   * Runs `f` with ThreadLocal session state and classloaders configured for this version of hive.
   */
  def withHiveState[A](f: => A): A = retryLocked {
    val original = Thread.currentThread().getContextClassLoader
    val originalConfLoader = state.getConf.getClassLoader
    // The classloader in clientLoader could be changed after addJar, always use the latest
    // classloader. We explicitly set the context class loader since "conf.setClassLoader" does
    // not do that, and the Hive client libraries may need to load classes defined by the client's
    // class loader.
    Thread.currentThread().setContextClassLoader(clientLoader.classLoader)
    state.getConf.setClassLoader(clientLoader.classLoader)
    // Set the thread local metastore client to the client associated with this HiveClientImpl.
    Hive.set(client)
    // Replace conf in the thread local Hive with current conf
    Hive.get(conf)
    // setCurrentSessionState will use the classLoader associated
    // with the HiveConf in `state` to override the context class loader of the current
    // thread.
    shim.setCurrentSessionState(state)
    val ret = try f finally {
      state.getConf.setClassLoader(originalConfLoader)
      Thread.currentThread().setContextClassLoader(original)
      HiveCatalogMetrics.incrementHiveClientCalls(1)
    }
    ret
  }

  def setOut(stream: PrintStream): Unit = withHiveState {
    state.out = stream
  }

  def setInfo(stream: PrintStream): Unit = withHiveState {
    state.info = stream
  }

  def setError(stream: PrintStream): Unit = withHiveState {
    state.err = stream
  }

  private def setCurrentDatabaseRaw(db: String): Unit = {
    if (state.getCurrentDatabase != db) {
      if (databaseExists(db)) {
        state.setCurrentDatabase(db)
      } else {
        throw new NoSuchDatabaseException(db)
      }
    }
  }

  override def setCurrentDatabase(databaseName: String): Unit = withHiveState {
    setCurrentDatabaseRaw(databaseName)
  }

  override def createDatabase(
      database: CatalogDatabase,
      ignoreIfExists: Boolean): Unit = withHiveState {
    client.createDatabase(
      new HiveDatabase(
        database.name,
        database.description,
        CatalogUtils.URIToString(database.locationUri),
        Option(database.properties).map(_.asJava).orNull),
        ignoreIfExists)
  }

  override def dropDatabase(
      name: String,
      ignoreIfNotExists: Boolean,
      cascade: Boolean): Unit = withHiveState {
    client.dropDatabase(name, true, ignoreIfNotExists, cascade)
  }

  override def alterDatabase(database: CatalogDatabase): Unit = withHiveState {
    if (!getDatabase(database.name).locationUri.equals(database.locationUri)) {
      // SPARK-29260: Enable supported versions once it support altering database location.
      if (!(version.equals(hive.v3_0) || version.equals(hive.v3_1))) {
        throw new AnalysisException(
          s"Hive ${version.fullVersion} does not support altering database location")
      }
    }
    client.alterDatabase(
      database.name,
      new HiveDatabase(
        database.name,
        database.description,
        CatalogUtils.URIToString(database.locationUri),
        Option(database.properties).map(_.asJava).orNull))
  }

  override def getDatabase(dbName: String): CatalogDatabase = withHiveState {
    Option(client.getDatabase(dbName)).map { d =>
      CatalogDatabase(
        name = d.getName,
        description = Option(d.getDescription).getOrElse(""),
        locationUri = CatalogUtils.stringToURI(d.getLocationUri),
        properties = Option(d.getParameters).map(_.asScala.toMap).orNull)
    }.getOrElse(throw new NoSuchDatabaseException(dbName))
  }

  override def databaseExists(dbName: String): Boolean = withHiveState {
    client.databaseExists(dbName)
  }

  override def listDatabases(pattern: String): Seq[String] = withHiveState {
    client.getDatabasesByPattern(pattern).asScala
  }

  private def getRawTableOption(dbName: String, tableName: String): Option[HiveTable] = {
    Option(client.getTable(dbName, tableName, false /* do not throw exception */))
  }

  private def getRawTablesByName(dbName: String, tableNames: Seq[String]): Seq[HiveTable] = {
    try {
      msClient.getTableObjectsByName(dbName, tableNames.asJava).asScala
        .map(extraFixesForNonView).map(new HiveTable(_))
    } catch {
      case ex: Exception =>
        throw new HiveException(s"Unable to fetch tables of db $dbName", ex);
    }
  }

  override def tableExists(dbName: String, tableName: String): Boolean = withHiveState {
    getRawTableOption(dbName, tableName).nonEmpty
  }

  override def getTablesByName(
      dbName: String,
      tableNames: Seq[String]): Seq[CatalogTable] = withHiveState {
    getRawTablesByName(dbName, tableNames).map(convertHiveTableToCatalogTable)
  }

  override def getTableOption(
      dbName: String,
      tableName: String): Option[CatalogTable] = withHiveState {
    logDebug(s"Looking up $dbName.$tableName")
<<<<<<< HEAD
    getRawTableOption(dbName, tableName).map { h =>
      // Note: Hive separates partition columns and the schema, but for us the
      // partition columns are part of the schema
      val cols = h.getCols.asScala.map(fromHiveColumn)
      val partCols = h.getPartCols.asScala.map(fromHiveColumn)
      val schema = StructType(cols ++ partCols)

      val bucketSpec = if (h.getNumBuckets > 0) {
        val sortColumnOrders = h.getSortCols.asScala
        // Currently Spark only supports columns to be sorted in ascending order
        // but Hive can support both ascending and descending order. If all the columns
        // are sorted in ascending order, only then propagate the sortedness information
        // to downstream processing / optimizations in Spark
        // TODO: In future we can have Spark support columns sorted in descending order
        val allAscendingSorted = sortColumnOrders.forall(_.getOrder == HiveUtils.ASCENDING_CODE)

        val sortColumnNames = if (allAscendingSorted) {
          sortColumnOrders.map(_.getCol)
        } else {
          Seq.empty
        }
        Option(BucketSpec(h.getNumBuckets, h.getBucketCols.asScala, sortColumnNames))
=======
    getRawTableOption(dbName, tableName).map(convertHiveTableToCatalogTable)
  }

  private def convertHiveTableToCatalogTable(h: HiveTable): CatalogTable = {
    // Note: Hive separates partition columns and the schema, but for us the
    // partition columns are part of the schema
    val cols = h.getCols.asScala.map(fromHiveColumn)
    val partCols = h.getPartCols.asScala.map(fromHiveColumn)
    val schema = StructType(cols ++ partCols)

    val bucketSpec = if (h.getNumBuckets > 0) {
      val sortColumnOrders = h.getSortCols.asScala
      // Currently Spark only supports columns to be sorted in ascending order
      // but Hive can support both ascending and descending order. If all the columns
      // are sorted in ascending order, only then propagate the sortedness information
      // to downstream processing / optimizations in Spark
      // TODO: In future we can have Spark support columns sorted in descending order
      val allAscendingSorted = sortColumnOrders.forall(_.getOrder == HIVE_COLUMN_ORDER_ASC)

      val sortColumnNames = if (allAscendingSorted) {
        sortColumnOrders.map(_.getCol)
>>>>>>> cceb2d6f
      } else {
        Seq.empty
      }
      Option(BucketSpec(h.getNumBuckets, h.getBucketCols.asScala, sortColumnNames))
    } else {
      None
    }

    // Skew spec and storage handler can't be mapped to CatalogTable (yet)
    val unsupportedFeatures = ArrayBuffer.empty[String]

    if (!h.getSkewedColNames.isEmpty) {
      unsupportedFeatures += "skewed columns"
    }

    if (h.getStorageHandler != null) {
      unsupportedFeatures += "storage handler"
    }

    if (h.getTableType == HiveTableType.VIRTUAL_VIEW && partCols.nonEmpty) {
      unsupportedFeatures += "partitioned view"
    }

<<<<<<< HEAD
      // CDPD-454: If testing, get accessType from table parameters. Otherwise, get it from
      // from the Hive translation layer
      val accessType =
        if (h.getParameters
            .containsKey(TRANSLATION_LAYER_ACCESSTYPE_PROPERTY_TEST) && Utils.isTesting) {
          h.getParameters.get(TRANSLATION_LAYER_ACCESSTYPE_PROPERTY_TEST).toInt
        } else {
          shim.getAccessType(h.getTTable)
        }

      val requiredReadCapabilities = shim.getRequiredReadCapabilities(h.getTTable)
      val requiredWriteCapabilities = shim.getRequiredWriteCapabilities(h.getTTable)

      val properties = Option(h.getParameters).map(_.asScala.toMap).orNull
=======
    val properties = Option(h.getParameters).map(_.asScala.toMap).orNull
>>>>>>> cceb2d6f

    // Hive-generated Statistics are also recorded in ignoredProperties
    val ignoredProperties = scala.collection.mutable.Map.empty[String, String]
    for (key <- HiveStatisticsProperties; value <- properties.get(key)) {
      ignoredProperties += key -> value
    }

    val excludedTableProperties = HiveStatisticsProperties ++ Set(
      // The property value of "comment" is moved to the dedicated field "comment"
      "comment",
      // For EXTERNAL_TABLE, the table properties has a particular field "EXTERNAL". This is added
      // in the function toHiveTable.
      "EXTERNAL"
    )

<<<<<<< HEAD
      val filteredProperties = properties.filterNot {
        case (key, _) => excludedTableProperties.contains(key)
      }
      val comment = properties.get("comment")

      CatalogTable(
        identifier = TableIdentifier(h.getTableName, Option(h.getDbName)),
        tableType = h.getTableType match {
          case HiveTableType.EXTERNAL_TABLE => CatalogTableType.EXTERNAL
          case HiveTableType.MANAGED_TABLE => CatalogTableType.MANAGED
          case HiveTableType.VIRTUAL_VIEW => CatalogTableType.VIEW
          case HiveTableType.INDEX_TABLE =>
            throw new AnalysisException("Hive index table is not supported.")
          // CDPD-454: CDPD Spark is compiled against Hive 1.2, which does not
          // know about the materialized view enum. For our purposes, we can treat
          // such an object as a managed table
          case l @ _ if (l.toString == "MATERIALIZED_VIEW") =>
            CatalogTableType.MANAGED
          case unsupportedType =>
            val tableTypeStr = unsupportedType.toString.toLowerCase(Locale.ROOT).replace("_", " ")
            throw new AnalysisException(s"Hive $tableTypeStr is not supported.")
        },
        schema = schema,
        partitionColumnNames = partCols.map(_.name),
        // If the table is written by Spark, we will put bucketing information in table properties,
        // and will always overwrite the bucket spec in hive metastore by the bucketing information
        // in table properties. This means, if we have bucket spec in both hive metastore and
        // table properties, we will trust the one in table properties.
        bucketSpec = bucketSpec,
        owner = Option(h.getOwner).getOrElse(""),
        createTime = h.getTTable.getCreateTime.toLong * 1000,
        lastAccessTime = h.getLastAccessTime.toLong * 1000,
        storage = CatalogStorageFormat(
          locationUri = shim.getDataLocation(h).map(CatalogUtils.stringToURI),
          // To avoid ClassNotFound exception, we try our best to not get the format class, but get
          // the class name directly. However, for non-native tables, there is no interface to get
          // the format class name, so we may still throw ClassNotFound in this case.
          inputFormat = Option(h.getTTable.getSd.getInputFormat).orElse {
            Option(h.getStorageHandler).map(_.getInputFormatClass.getName)
          },
          outputFormat = Option(h.getTTable.getSd.getOutputFormat).orElse {
            Option(h.getStorageHandler).map(_.getOutputFormatClass.getName)
          },
          serde = Option(h.getSerializationLib),
          compressed = h.getTTable.getSd.isCompressed,
          properties = Option(h.getTTable.getSd.getSerdeInfo.getParameters)
            .map(_.asScala.toMap).orNull
        ),
        // For EXTERNAL_TABLE, the table properties has a particular field "EXTERNAL". This is added
        // in the function toHiveTable.
        properties = filteredProperties,
        stats = readHiveStats(properties),
        comment = comment,
        // In older versions of Spark(before 2.2.0), we expand the view original text and store
        // that into `viewExpandedText`, and that should be used in view resolution. So we get
        // `viewExpandedText` instead of `viewOriginalText` for viewText here.
        viewText = Option(h.getViewExpandedText),
        unsupportedFeatures = unsupportedFeatures,
        ignoredProperties = ignoredProperties.toMap,
        accessInfo = AccessInfo(
          accessType = accessType,
          requiredReadCapabilities = requiredReadCapabilities,
          requiredWriteCapabilities = requiredWriteCapabilities
        )
      )
=======
    val filteredProperties = properties.filterNot {
      case (key, _) => excludedTableProperties.contains(key)
>>>>>>> cceb2d6f
    }
    val comment = properties.get("comment")

    CatalogTable(
      identifier = TableIdentifier(h.getTableName, Option(h.getDbName)),
      tableType = h.getTableType match {
        case HiveTableType.EXTERNAL_TABLE => CatalogTableType.EXTERNAL
        case HiveTableType.MANAGED_TABLE => CatalogTableType.MANAGED
        case HiveTableType.VIRTUAL_VIEW => CatalogTableType.VIEW
        case unsupportedType =>
          val tableTypeStr = unsupportedType.toString.toLowerCase(Locale.ROOT).replace("_", " ")
          throw new AnalysisException(s"Hive $tableTypeStr is not supported.")
      },
      schema = schema,
      partitionColumnNames = partCols.map(_.name),
      // If the table is written by Spark, we will put bucketing information in table properties,
      // and will always overwrite the bucket spec in hive metastore by the bucketing information
      // in table properties. This means, if we have bucket spec in both hive metastore and
      // table properties, we will trust the one in table properties.
      bucketSpec = bucketSpec,
      owner = Option(h.getOwner).getOrElse(""),
      createTime = h.getTTable.getCreateTime.toLong * 1000,
      lastAccessTime = h.getLastAccessTime.toLong * 1000,
      storage = CatalogStorageFormat(
        locationUri = shim.getDataLocation(h).map(CatalogUtils.stringToURI),
        // To avoid ClassNotFound exception, we try our best to not get the format class, but get
        // the class name directly. However, for non-native tables, there is no interface to get
        // the format class name, so we may still throw ClassNotFound in this case.
        inputFormat = Option(h.getTTable.getSd.getInputFormat).orElse {
          Option(h.getStorageHandler).map(_.getInputFormatClass.getName)
        },
        outputFormat = Option(h.getTTable.getSd.getOutputFormat).orElse {
          Option(h.getStorageHandler).map(_.getOutputFormatClass.getName)
        },
        serde = Option(h.getSerializationLib),
        compressed = h.getTTable.getSd.isCompressed,
        properties = Option(h.getTTable.getSd.getSerdeInfo.getParameters)
          .map(_.asScala.toMap).orNull
      ),
      // For EXTERNAL_TABLE, the table properties has a particular field "EXTERNAL". This is added
      // in the function toHiveTable.
      properties = filteredProperties,
      stats = readHiveStats(properties),
      comment = comment,
      // In older versions of Spark(before 2.2.0), we expand the view original text and
      // store that into `viewExpandedText`, that should be used in view resolution.
      // We get `viewExpandedText` as viewText, and also get `viewOriginalText` in order to
      // display the original view text in `DESC [EXTENDED|FORMATTED] table` command for views
      // that created by older versions of Spark.
      viewOriginalText = Option(h.getViewOriginalText),
      viewText = Option(h.getViewExpandedText),
      unsupportedFeatures = unsupportedFeatures,
      ignoredProperties = ignoredProperties.toMap)
  }

  override def createTable(table: CatalogTable, ignoreIfExists: Boolean): Unit = withHiveState {
    verifyColumnDataType(table.dataSchema)
    client.createTable(toHiveTable(table, Some(userName)), ignoreIfExists)
  }

  override def dropTable(
      dbName: String,
      tableName: String,
      ignoreIfNotExists: Boolean,
      purge: Boolean): Unit = withHiveState {
    shim.dropTable(client, dbName, tableName, true, ignoreIfNotExists, purge)
  }

  override def alterTable(
      dbName: String,
      tableName: String,
      table: CatalogTable): Unit = withHiveState {
    // getTableOption removes all the Hive-specific properties. Here, we fill them back to ensure
    // these properties are still available to the others that share the same Hive metastore.
    // If users explicitly alter these Hive-specific properties through ALTER TABLE DDL, we respect
    // these user-specified values.
    verifyColumnDataType(table.dataSchema)
    val hiveTable = toHiveTable(
      table.copy(properties = table.ignoredProperties ++ table.properties), Some(userName))
    // Do not use `table.qualifiedName` here because this may be a rename
    val qualifiedTableName = s"$dbName.$tableName"
    shim.alterTable(client, qualifiedTableName, hiveTable)
  }

  override def alterTableDataSchema(
      dbName: String,
      tableName: String,
      newDataSchema: StructType,
      schemaProps: Map[String, String]): Unit = withHiveState {
    val oldTable = client.getTable(dbName, tableName)
    verifyColumnDataType(newDataSchema)
    val hiveCols = newDataSchema.map(toHiveColumn)
    oldTable.setFields(hiveCols.asJava)

    // remove old schema table properties
    val it = oldTable.getParameters.entrySet.iterator
    while (it.hasNext) {
      val entry = it.next()
      val isSchemaProp = entry.getKey.startsWith(DATASOURCE_SCHEMA_PART_PREFIX) ||
        entry.getKey == DATASOURCE_SCHEMA || entry.getKey == DATASOURCE_SCHEMA_NUMPARTS
      if (isSchemaProp) {
        it.remove()
      }
    }

    // set new schema table properties
    schemaProps.foreach { case (k, v) => oldTable.setProperty(k, v) }

    val qualifiedTableName = s"$dbName.$tableName"
    shim.alterTable(client, qualifiedTableName, oldTable)
  }

  override def createPartitions(
      db: String,
      table: String,
      parts: Seq[CatalogTablePartition],
      ignoreIfExists: Boolean): Unit = withHiveState {
    shim.createPartitions(client, db, table, parts, ignoreIfExists)
  }

  override def dropPartitions(
      db: String,
      table: String,
      specs: Seq[TablePartitionSpec],
      ignoreIfNotExists: Boolean,
      purge: Boolean,
      retainData: Boolean): Unit = withHiveState {
    // TODO: figure out how to drop multiple partitions in one call
    val hiveTable = client.getTable(db, table, true /* throw exception */)
    // do the check at first and collect all the matching partitions
    val matchingParts =
      specs.flatMap { s =>
        assert(s.values.forall(_.nonEmpty), s"partition spec '$s' is invalid")
        // The provided spec here can be a partial spec, i.e. it will match all partitions
        // whose specs are supersets of this partial spec. E.g. If a table has partitions
        // (b='1', c='1') and (b='1', c='2'), a partial spec of (b='1') will match both.
        val parts = client.getPartitions(hiveTable, s.asJava).asScala
        if (parts.isEmpty && !ignoreIfNotExists) {
          throw new AnalysisException(
            s"No partition is dropped. One partition spec '$s' does not exist in table '$table' " +
            s"database '$db'")
        }
        parts.map(_.getValues)
      }.distinct
    var droppedParts = ArrayBuffer.empty[java.util.List[String]]
    matchingParts.foreach { partition =>
      try {
        shim.dropPartition(client, db, table, partition, !retainData, purge)
      } catch {
        case e: Exception =>
          val remainingParts = matchingParts.toBuffer -- droppedParts
          logError(
            s"""
               |======================
               |Attempt to drop the partition specs in table '$table' database '$db':
               |${specs.mkString("\n")}
               |In this attempt, the following partitions have been dropped successfully:
               |${droppedParts.mkString("\n")}
               |The remaining partitions have not been dropped:
               |${remainingParts.mkString("\n")}
               |======================
             """.stripMargin)
          throw e
      }
      droppedParts += partition
    }
  }

  override def renamePartitions(
      db: String,
      table: String,
      specs: Seq[TablePartitionSpec],
      newSpecs: Seq[TablePartitionSpec]): Unit = withHiveState {
    require(specs.size == newSpecs.size, "number of old and new partition specs differ")
    val catalogTable = getTable(db, table)
    val hiveTable = toHiveTable(catalogTable, Some(userName))
    specs.zip(newSpecs).foreach { case (oldSpec, newSpec) =>
      val hivePart = getPartitionOption(catalogTable, oldSpec)
        .map { p => toHivePartition(p.copy(spec = newSpec), hiveTable) }
        .getOrElse { throw new NoSuchPartitionException(db, table, oldSpec) }
      shim.renamePartition(client, hiveTable, oldSpec.asJava, hivePart)
    }
  }

  override def alterPartitions(
      db: String,
      table: String,
      newParts: Seq[CatalogTablePartition]): Unit = withHiveState {
    // Note: Before altering table partitions in Hive, you *must* set the current database
    // to the one that contains the table of interest. Otherwise you will end up with the
    // most helpful error message ever: "Unable to alter partition. alter is not possible."
    // See HIVE-2742 for more detail.
    val original = state.getCurrentDatabase
    try {
      setCurrentDatabaseRaw(db)
      val hiveTable = toHiveTable(getTable(db, table), Some(userName))
      shim.alterPartitions(client, table, newParts.map { toHivePartition(_, hiveTable) }.asJava)
    } finally {
      state.setCurrentDatabase(original)
    }
  }

  /**
   * Returns the partition names for the given table that match the supplied partition spec.
   * If no partition spec is specified, all partitions are returned.
   *
   * The returned sequence is sorted as strings.
   */
  override def getPartitionNames(
      table: CatalogTable,
      partialSpec: Option[TablePartitionSpec] = None): Seq[String] = withHiveState {
    val hivePartitionNames =
      partialSpec match {
        case None =>
          // -1 for result limit means "no limit/return all"
          client.getPartitionNames(table.database, table.identifier.table, -1)
        case Some(s) =>
          assert(s.values.forall(_.nonEmpty), s"partition spec '$s' is invalid")
          client.getPartitionNames(table.database, table.identifier.table, s.asJava, -1)
      }
    hivePartitionNames.asScala.sorted
  }

  override def getPartitionOption(
      table: CatalogTable,
      spec: TablePartitionSpec): Option[CatalogTablePartition] = withHiveState {
    val hiveTable = toHiveTable(table, Some(userName))
    val hivePartition = client.getPartition(hiveTable, spec.asJava, false)
    Option(hivePartition).map(fromHivePartition)
  }

  /**
   * Returns the partitions for the given table that match the supplied partition spec.
   * If no partition spec is specified, all partitions are returned.
   */
  override def getPartitions(
      table: CatalogTable,
      spec: Option[TablePartitionSpec]): Seq[CatalogTablePartition] = withHiveState {
    val hiveTable = toHiveTable(table, Some(userName))
    val partSpec = spec match {
      case None => CatalogTypes.emptyTablePartitionSpec
      case Some(s) =>
        assert(s.values.forall(_.nonEmpty), s"partition spec '$s' is invalid")
        s
    }
    val parts = client.getPartitions(hiveTable, partSpec.asJava).asScala.map(fromHivePartition)
    HiveCatalogMetrics.incrementFetchedPartitions(parts.length)
    parts
  }

  override def getPartitionsByFilter(
      table: CatalogTable,
      predicates: Seq[Expression]): Seq[CatalogTablePartition] = withHiveState {
    val hiveTable = toHiveTable(table, Some(userName))
    val parts = shim.getPartitionsByFilter(client, hiveTable, predicates).map(fromHivePartition)
    HiveCatalogMetrics.incrementFetchedPartitions(parts.length)
    parts
  }

  override def listTables(dbName: String): Seq[String] = withHiveState {
    client.getAllTables(dbName).asScala
  }

  override def listTables(dbName: String, pattern: String): Seq[String] = withHiveState {
    client.getTablesByPattern(dbName, pattern).asScala
  }

  /**
   * Runs the specified SQL query using Hive.
   */
  override def runSqlHive(sql: String): Seq[String] = {
    val maxResults = 100000
    val results = runHive(sql, maxResults)
    // It is very confusing when you only get back some of the results...
    if (results.size == maxResults) sys.error("RESULTS POSSIBLY TRUNCATED")
    results
  }

  /**
   * Execute the command using Hive and return the results as a sequence. Each element
   * in the sequence is one row.
   * Since upgrading the built-in Hive to 2.3, hive-llap-client is needed when
   * running MapReduce jobs with `runHive`.
   * Since HIVE-17626(Hive 3.0.0), need to set hive.query.reexecution.enabled=false.
   */
  protected def runHive(cmd: String, maxRows: Int = 1000): Seq[String] = withHiveState {
    def closeDriver(driver: Driver): Unit = {
      // Since HIVE-18238(Hive 3.0.0), the Driver.close function's return type changed
      // and the CommandProcessorFactory.clean function removed.
      driver.getClass.getMethod("close").invoke(driver)
      if (version != hive.v3_0 && version != hive.v3_1) {
        CommandProcessorFactory.clean(conf)
      }
    }

    logDebug(s"Running hiveql '$cmd'")
    if (cmd.toLowerCase(Locale.ROOT).startsWith("set")) { logDebug(s"Changing config: $cmd") }
    try {
      val cmd_trimmed: String = cmd.trim()
      val tokens: Array[String] = cmd_trimmed.split("\\s+")
      // The remainder of the command.
      val cmd_1: String = cmd_trimmed.substring(tokens(0).length()).trim()
      val proc = shim.getCommandProcessor(tokens(0), conf)
      proc match {
        case driver: Driver =>
          val response: CommandProcessorResponse = driver.run(cmd)
          // Throw an exception if there is an error in query processing.
          if (response.getResponseCode != 0) {
            closeDriver(driver)
            throw new QueryExecutionException(response.getErrorMessage)
          }
          driver.setMaxRows(maxRows)

          val results = shim.getDriverResults(driver)
          closeDriver(driver)
          results

        case _ =>
          if (state.out != null) {
            // scalastyle:off println
            state.out.println(tokens(0) + " " + cmd_1)
            // scalastyle:on println
          }
          Seq(proc.run(cmd_1).getResponseCode.toString)
      }
    } catch {
      case e: Exception =>
        logError(
          s"""
            |======================
            |HIVE FAILURE OUTPUT
            |======================
            |${outputBuffer.toString}
            |======================
            |END HIVE FAILURE OUTPUT
            |======================
          """.stripMargin)
        throw e
    }
  }

  def loadPartition(
      loadPath: String,
      dbName: String,
      tableName: String,
      partSpec: java.util.LinkedHashMap[String, String],
      replace: Boolean,
      inheritTableSpecs: Boolean,
      isSrcLocal: Boolean): Unit = withHiveState {
    val hiveTable = client.getTable(dbName, tableName, true /* throw exception */)
    shim.loadPartition(
      client,
      new Path(loadPath), // TODO: Use URI
      s"$dbName.$tableName",
      partSpec,
      replace,
      inheritTableSpecs,
      isSkewedStoreAsSubdir = hiveTable.isStoredAsSubDirectories,
      isSrcLocal = isSrcLocal)
  }

  def loadTable(
      loadPath: String, // TODO URI
      tableName: String,
      replace: Boolean,
      isSrcLocal: Boolean): Unit = withHiveState {
    shim.loadTable(
      client,
      new Path(loadPath),
      tableName,
      replace,
      isSrcLocal)
  }

  def loadDynamicPartitions(
      loadPath: String,
      dbName: String,
      tableName: String,
      partSpec: java.util.LinkedHashMap[String, String],
      replace: Boolean,
      numDP: Int): Unit = withHiveState {
    val hiveTable = client.getTable(dbName, tableName, true /* throw exception */)
    shim.loadDynamicPartitions(
      client,
      new Path(loadPath),
      s"$dbName.$tableName",
      partSpec,
      replace,
      numDP,
      listBucketingEnabled = hiveTable.isStoredAsSubDirectories)
  }

  override def createFunction(db: String, func: CatalogFunction): Unit = withHiveState {
    shim.createFunction(client, db, func)
  }

  override def dropFunction(db: String, name: String): Unit = withHiveState {
    shim.dropFunction(client, db, name)
  }

  override def renameFunction(db: String, oldName: String, newName: String): Unit = withHiveState {
    shim.renameFunction(client, db, oldName, newName)
  }

  override def alterFunction(db: String, func: CatalogFunction): Unit = withHiveState {
    shim.alterFunction(client, db, func)
  }

  override def getFunctionOption(
      db: String, name: String): Option[CatalogFunction] = withHiveState {
    shim.getFunctionOption(client, db, name)
  }

  override def listFunctions(db: String, pattern: String): Seq[String] = withHiveState {
    shim.listFunctions(client, db, pattern)
  }

  def addJar(path: String): Unit = {
    val uri = new Path(path).toUri
    val jarURL = if (uri.getScheme == null) {
      // `path` is a local file path without a URL scheme
      new File(path).toURI.toURL
    } else {
      // `path` is a URL with a scheme
      uri.toURL
    }
    clientLoader.addJar(jarURL)
    runSqlHive(s"ADD JAR $path")
  }

  def newSession(): HiveClientImpl = {
    clientLoader.createClient().asInstanceOf[HiveClientImpl]
  }

  def reset(): Unit = withHiveState {
    val allTables = client.getAllTables("default")
    val (mvs, others) = allTables.asScala.map(t => client.getTable("default", t))
      .partition(_.getTableType.toString.equals("MATERIALIZED_VIEW"))

    // Remove materialized view first, otherwise caused a violation of foreign key constraint.
    mvs.foreach { table =>
      val t = table.getTableName
      logDebug(s"Deleting materialized view $t")
      client.dropTable("default", t)
    }

    others.foreach { table =>
      val t = table.getTableName
      logDebug(s"Deleting table $t")
      try {
        client.getIndexes("default", t, 255).asScala.foreach { index =>
          shim.dropIndex(client, "default", t, index.getIndexName)
        }
        if (!table.isIndexTable) {
          client.dropTable("default", t)
        }
      } catch {
        case _: NoSuchMethodError =>
          // HIVE-18448 Hive 3.0 remove index APIs
          client.dropTable("default", t)
      }
    }
    client.getAllDatabases.asScala.filterNot(_ == "default").foreach { db =>
      logDebug(s"Dropping Database: $db")
      client.dropDatabase(db, true, false, true)
    }
  }
}

private[hive] object HiveClientImpl {
  /** Converts the native StructField to Hive's FieldSchema. */
  def toHiveColumn(c: StructField): FieldSchema = {
    val typeString = if (c.metadata.contains(HIVE_TYPE_STRING)) {
      c.metadata.getString(HIVE_TYPE_STRING)
    } else {
      c.dataType.catalogString
    }
    new FieldSchema(c.name, typeString, c.getComment().orNull)
  }

  /** Get the Spark SQL native DataType from Hive's FieldSchema. */
  private def getSparkSQLDataType(hc: FieldSchema): DataType = {
    try {
      CatalystSqlParser.parseDataType(hc.getType)
    } catch {
      case e: ParseException =>
        throw new SparkException("Cannot recognize hive type string: " + hc.getType, e)
    }
  }

  /** Builds the native StructField from Hive's FieldSchema. */
  def fromHiveColumn(hc: FieldSchema): StructField = {
    val columnType = getSparkSQLDataType(hc)
    val metadata = if (hc.getType != columnType.catalogString) {
      new MetadataBuilder().putString(HIVE_TYPE_STRING, hc.getType).build()
    } else {
      Metadata.empty
    }

    val field = StructField(
      name = hc.getName,
      dataType = columnType,
      nullable = true,
      metadata = metadata)
    Option(hc.getComment).map(field.withComment).getOrElse(field)
  }

  private def verifyColumnDataType(schema: StructType): Unit = {
    schema.foreach(col => getSparkSQLDataType(toHiveColumn(col)))
  }

  private def toInputFormat(name: String) =
    Utils.classForName[org.apache.hadoop.mapred.InputFormat[_, _]](name)

  private def toOutputFormat(name: String) =
    Utils.classForName[org.apache.hadoop.hive.ql.io.HiveOutputFormat[_, _]](name)

  /**
   * Converts the native table metadata representation format CatalogTable to Hive's Table.
   */
  def toHiveTable(table: CatalogTable, userName: Option[String] = None): HiveTable = {
    val hiveTable = new HiveTable(table.database, table.identifier.table)
    // For EXTERNAL_TABLE, we also need to set EXTERNAL field in the table properties.
    // Otherwise, Hive metastore will change the table to a MANAGED_TABLE.
    // (metastore/src/java/org/apache/hadoop/hive/metastore/ObjectStore.java#L1095-L1105)
    hiveTable.setTableType(table.tableType match {
      case CatalogTableType.EXTERNAL =>
        hiveTable.setProperty("EXTERNAL", "TRUE")
        HiveTableType.EXTERNAL_TABLE
      case CatalogTableType.MANAGED =>
        HiveTableType.MANAGED_TABLE
      case CatalogTableType.VIEW => HiveTableType.VIRTUAL_VIEW
      case t =>
        throw new IllegalArgumentException(
          s"Unknown table type is found at toHiveTable: $t")
    })
    // Note: In Hive the schema and partition columns must be disjoint sets
    val (partCols, schema) = table.schema.map(toHiveColumn).partition { c =>
      table.partitionColumnNames.contains(c.getName)
    }
    hiveTable.setFields(schema.asJava)
    hiveTable.setPartCols(partCols.asJava)
    Option(table.owner).filter(_.nonEmpty).orElse(userName).foreach(hiveTable.setOwner)
    hiveTable.setCreateTime(MILLISECONDS.toSeconds(table.createTime).toInt)
    hiveTable.setLastAccessTime(MILLISECONDS.toSeconds(table.lastAccessTime).toInt)
    table.storage.locationUri.map(CatalogUtils.URIToString).foreach { loc =>
      hiveTable.getTTable.getSd.setLocation(loc)}
    table.storage.inputFormat.map(toInputFormat).foreach(hiveTable.setInputFormatClass)
    table.storage.outputFormat.map(toOutputFormat).foreach(hiveTable.setOutputFormatClass)
    hiveTable.setSerializationLib(
      table.storage.serde.getOrElse("org.apache.hadoop.hive.serde2.lazy.LazySimpleSerDe"))
    table.storage.properties.foreach { case (k, v) => hiveTable.setSerdeParam(k, v) }
    table.properties.foreach { case (k, v) => hiveTable.setProperty(k, v) }
    table.comment.foreach { c => hiveTable.setProperty("comment", c) }
    // Hive will expand the view text, so it needs 2 fields: viewOriginalText and viewExpandedText.
    // Since we don't expand the view text, but only add table properties, we map the `viewText` to
    // the both fields in hive table.
    table.viewText.foreach { t =>
      hiveTable.setViewOriginalText(t)
      hiveTable.setViewExpandedText(t)
    }

    table.bucketSpec match {
      case Some(bucketSpec) if DDLUtils.isHiveTable(table) =>
        hiveTable.setNumBuckets(bucketSpec.numBuckets)
        hiveTable.setBucketCols(bucketSpec.bucketColumnNames.toList.asJava)

        if (bucketSpec.sortColumnNames.nonEmpty) {
          hiveTable.setSortCols(
            bucketSpec.sortColumnNames
              .map(col => new Order(col, HiveUtils.ASCENDING_CODE))
              .toList
              .asJava
          )
        }
      case _ =>
    }

    hiveTable
  }

  /**
   * Converts the native partition metadata representation format CatalogTablePartition to
   * Hive's Partition.
   */
  def toHivePartition(
      p: CatalogTablePartition,
      ht: HiveTable): HivePartition = {
    val tpart = new org.apache.hadoop.hive.metastore.api.Partition
    val partValues = ht.getPartCols.asScala.map { hc =>
      p.spec.getOrElse(hc.getName, throw new IllegalArgumentException(
        s"Partition spec is missing a value for column '${hc.getName}': ${p.spec}"))
    }
    val storageDesc = new StorageDescriptor
    val serdeInfo = new SerDeInfo
    p.storage.locationUri.map(CatalogUtils.URIToString(_)).foreach(storageDesc.setLocation)
    p.storage.inputFormat.foreach(storageDesc.setInputFormat)
    p.storage.outputFormat.foreach(storageDesc.setOutputFormat)
    p.storage.serde.foreach(serdeInfo.setSerializationLib)
    serdeInfo.setParameters(p.storage.properties.asJava)
    storageDesc.setSerdeInfo(serdeInfo)
    tpart.setDbName(ht.getDbName)
    tpart.setTableName(ht.getTableName)
    tpart.setValues(partValues.asJava)
    tpart.setSd(storageDesc)
    tpart.setCreateTime(MILLISECONDS.toSeconds(p.createTime).toInt)
    tpart.setLastAccessTime(MILLISECONDS.toSeconds(p.lastAccessTime).toInt)
    tpart.setParameters(mutable.Map(p.parameters.toSeq: _*).asJava)
    new HivePartition(ht, tpart)
  }

  /**
   * Build the native partition metadata from Hive's Partition.
   */
  def fromHivePartition(hp: HivePartition): CatalogTablePartition = {
    val apiPartition = hp.getTPartition
    val properties: Map[String, String] = if (hp.getParameters != null) {
      hp.getParameters.asScala.toMap
    } else {
      Map.empty
    }
    CatalogTablePartition(
      spec = Option(hp.getSpec).map(_.asScala.toMap).getOrElse(Map.empty),
      storage = CatalogStorageFormat(
        locationUri = Option(CatalogUtils.stringToURI(apiPartition.getSd.getLocation)),
        inputFormat = Option(apiPartition.getSd.getInputFormat),
        outputFormat = Option(apiPartition.getSd.getOutputFormat),
        serde = Option(apiPartition.getSd.getSerdeInfo.getSerializationLib),
        compressed = apiPartition.getSd.isCompressed,
        properties = Option(apiPartition.getSd.getSerdeInfo.getParameters)
          .map(_.asScala.toMap).orNull),
      createTime = apiPartition.getCreateTime.toLong * 1000,
      lastAccessTime = apiPartition.getLastAccessTime.toLong * 1000,
      parameters = properties,
      stats = readHiveStats(properties))
  }

  /**
   * This is the same process copied from the method `getTable()`
   * of [[org.apache.hadoop.hive.ql.metadata.Hive]] to do some extra fixes for non-views.
   * Methods of extracting multiple [[HiveTable]] like `getRawTablesByName()`
   * should invoke this before return.
   */
  def extraFixesForNonView(tTable: MetaStoreApiTable): MetaStoreApiTable = {
    // For non-views, we need to do some extra fixes
    if (!(HiveTableType.VIRTUAL_VIEW.toString == tTable.getTableType)) {
      // Fix the non-printable chars
      val parameters = tTable.getSd.getParameters
      if (parameters != null) {
        val sf = parameters.get(serdeConstants.SERIALIZATION_FORMAT)
        if (sf != null) {
          val b: Array[Char] = sf.toCharArray
          if ((b.length == 1) && (b(0) < 10)) { // ^A, ^B, ^C, ^D, \t
            parameters.put(serdeConstants.SERIALIZATION_FORMAT, Integer.toString(b(0)))
          }
        }
      }
      // Use LazySimpleSerDe for MetadataTypedColumnsetSerDe.
      // NOTE: LazySimpleSerDe does not support tables with a single column of col
      // of type "array<string>". This happens when the table is created using
      // an earlier version of Hive.
      if (classOf[MetadataTypedColumnsetSerDe].getName ==
        tTable.getSd.getSerdeInfo.getSerializationLib &&
        tTable.getSd.getColsSize > 0 &&
        tTable.getSd.getCols.get(0).getType.indexOf('<') == -1) {
        tTable.getSd.getSerdeInfo.setSerializationLib(classOf[LazySimpleSerDe].getName)
      }
    }
    tTable
  }

  /**
   * Reads statistics from Hive.
   * Note that this statistics could be overridden by Spark's statistics if that's available.
   */
  private def readHiveStats(properties: Map[String, String]): Option[CatalogStatistics] = {
    val totalSize = properties.get(StatsSetupConst.TOTAL_SIZE).map(BigInt(_))
    val rawDataSize = properties.get(StatsSetupConst.RAW_DATA_SIZE).map(BigInt(_))
    val rowCount = properties.get(StatsSetupConst.ROW_COUNT).map(BigInt(_))
    // NOTE: getting `totalSize` directly from params is kind of hacky, but this should be
    // relatively cheap if parameters for the table are populated into the metastore.
    // Currently, only totalSize, rawDataSize, and rowCount are used to build the field `stats`
    // TODO: stats should include all the other two fields (`numFiles` and `numPartitions`).
    // (see StatsSetupConst in Hive)

    // When table is external, `totalSize` is always zero, which will influence join strategy.
    // So when `totalSize` is zero, use `rawDataSize` instead. When `rawDataSize` is also zero,
    // return None.
    // In Hive, when statistics gathering is disabled, `rawDataSize` and `numRows` is always
    // zero after INSERT command. So they are used here only if they are larger than zero.
    if (totalSize.isDefined && totalSize.get > 0L) {
      Some(CatalogStatistics(sizeInBytes = totalSize.get, rowCount = rowCount.filter(_ > 0)))
    } else if (rawDataSize.isDefined && rawDataSize.get > 0) {
      Some(CatalogStatistics(sizeInBytes = rawDataSize.get, rowCount = rowCount.filter(_ > 0)))
    } else {
      // TODO: still fill the rowCount even if sizeInBytes is empty. Might break anything?
      None
    }
  }

  // Below is the key of table properties for storing Hive-generated statistics
  private val HiveStatisticsProperties = Set(
    StatsSetupConst.COLUMN_STATS_ACCURATE,
    StatsSetupConst.NUM_FILES,
    StatsSetupConst.NUM_PARTITIONS,
    StatsSetupConst.ROW_COUNT,
    StatsSetupConst.RAW_DATA_SIZE,
    StatsSetupConst.TOTAL_SIZE
  )
}<|MERGE_RESOLUTION|>--- conflicted
+++ resolved
@@ -35,11 +35,6 @@
 import org.apache.hadoop.hive.metastore.api.{Database => HiveDatabase, Table => MetaStoreApiTable}
 import org.apache.hadoop.hive.metastore.api.{FieldSchema, Order, SerDeInfo, StorageDescriptor}
 import org.apache.hadoop.hive.ql.Driver
-<<<<<<< HEAD
-import org.apache.hadoop.hive.ql.metadata.{Hive, Partition => HivePartition, Table => HiveTable}
-import org.apache.hadoop.hive.ql.processors._
-import org.apache.hadoop.hive.ql.session.SessionState
-=======
 import org.apache.hadoop.hive.ql.metadata.{Hive, HiveException, Partition => HivePartition, Table => HiveTable}
 import org.apache.hadoop.hive.ql.parse.BaseSemanticAnalyzer.HIVE_COLUMN_ORDER_ASC
 import org.apache.hadoop.hive.ql.processors._
@@ -47,7 +42,6 @@
 import org.apache.hadoop.hive.serde.serdeConstants
 import org.apache.hadoop.hive.serde2.MetadataTypedColumnsetSerDe
 import org.apache.hadoop.hive.serde2.`lazy`.LazySimpleSerDe
->>>>>>> cceb2d6f
 import org.apache.hadoop.security.UserGroupInformation
 
 import org.apache.spark.{SparkConf, SparkException}
@@ -121,10 +115,7 @@
     case hive.v2_2 => new Shim_v2_2()
     case hive.v2_3 => new Shim_v2_3()
     case hive.v3_0 => new Shim_v3_0()
-<<<<<<< HEAD
-=======
     case hive.v3_1 => new Shim_v3_1()
->>>>>>> cceb2d6f
   }
 
   // Create an internal session state for this HiveClientImpl.
@@ -187,16 +178,10 @@
     // has hive-site.xml. So, HiveConf will use that to override its default values.
     // 2: we set all spark confs to this hiveConf.
     // 3: we set all entries in config to this hiveConf.
-<<<<<<< HEAD
-    (hadoopConf.iterator().asScala.map(kv => kv.getKey -> kv.getValue)
-      ++ (if (version == hive.v3_0) Seq("hive.execution.engine" -> "mr") else Nil)
-      ++ sparkConf.getAll.toMap ++ extraConfig).foreach { case (k, v) =>
-=======
     val confMap = (hadoopConf.iterator().asScala.map(kv => kv.getKey -> kv.getValue) ++
       sparkConf.getAll.toMap ++ extraConfig).toMap
     confMap.foreach { case (k, v) => hiveConf.set(k, v) }
     SQLConf.get.redactOptions(confMap).foreach { case (k, v) =>
->>>>>>> cceb2d6f
       logDebug(
         s"""
            |Applying Hadoop/Hive/Spark and extra properties to Hive Conf:
@@ -454,30 +439,6 @@
       dbName: String,
       tableName: String): Option[CatalogTable] = withHiveState {
     logDebug(s"Looking up $dbName.$tableName")
-<<<<<<< HEAD
-    getRawTableOption(dbName, tableName).map { h =>
-      // Note: Hive separates partition columns and the schema, but for us the
-      // partition columns are part of the schema
-      val cols = h.getCols.asScala.map(fromHiveColumn)
-      val partCols = h.getPartCols.asScala.map(fromHiveColumn)
-      val schema = StructType(cols ++ partCols)
-
-      val bucketSpec = if (h.getNumBuckets > 0) {
-        val sortColumnOrders = h.getSortCols.asScala
-        // Currently Spark only supports columns to be sorted in ascending order
-        // but Hive can support both ascending and descending order. If all the columns
-        // are sorted in ascending order, only then propagate the sortedness information
-        // to downstream processing / optimizations in Spark
-        // TODO: In future we can have Spark support columns sorted in descending order
-        val allAscendingSorted = sortColumnOrders.forall(_.getOrder == HiveUtils.ASCENDING_CODE)
-
-        val sortColumnNames = if (allAscendingSorted) {
-          sortColumnOrders.map(_.getCol)
-        } else {
-          Seq.empty
-        }
-        Option(BucketSpec(h.getNumBuckets, h.getBucketCols.asScala, sortColumnNames))
-=======
     getRawTableOption(dbName, tableName).map(convertHiveTableToCatalogTable)
   }
 
@@ -499,7 +460,6 @@
 
       val sortColumnNames = if (allAscendingSorted) {
         sortColumnOrders.map(_.getCol)
->>>>>>> cceb2d6f
       } else {
         Seq.empty
       }
@@ -523,7 +483,6 @@
       unsupportedFeatures += "partitioned view"
     }
 
-<<<<<<< HEAD
       // CDPD-454: If testing, get accessType from table parameters. Otherwise, get it from
       // from the Hive translation layer
       val accessType =
@@ -538,9 +497,6 @@
       val requiredWriteCapabilities = shim.getRequiredWriteCapabilities(h.getTTable)
 
       val properties = Option(h.getParameters).map(_.asScala.toMap).orNull
-=======
-    val properties = Option(h.getParameters).map(_.asScala.toMap).orNull
->>>>>>> cceb2d6f
 
     // Hive-generated Statistics are also recorded in ignoredProperties
     val ignoredProperties = scala.collection.mutable.Map.empty[String, String]
@@ -556,76 +512,8 @@
       "EXTERNAL"
     )
 
-<<<<<<< HEAD
-      val filteredProperties = properties.filterNot {
-        case (key, _) => excludedTableProperties.contains(key)
-      }
-      val comment = properties.get("comment")
-
-      CatalogTable(
-        identifier = TableIdentifier(h.getTableName, Option(h.getDbName)),
-        tableType = h.getTableType match {
-          case HiveTableType.EXTERNAL_TABLE => CatalogTableType.EXTERNAL
-          case HiveTableType.MANAGED_TABLE => CatalogTableType.MANAGED
-          case HiveTableType.VIRTUAL_VIEW => CatalogTableType.VIEW
-          case HiveTableType.INDEX_TABLE =>
-            throw new AnalysisException("Hive index table is not supported.")
-          // CDPD-454: CDPD Spark is compiled against Hive 1.2, which does not
-          // know about the materialized view enum. For our purposes, we can treat
-          // such an object as a managed table
-          case l @ _ if (l.toString == "MATERIALIZED_VIEW") =>
-            CatalogTableType.MANAGED
-          case unsupportedType =>
-            val tableTypeStr = unsupportedType.toString.toLowerCase(Locale.ROOT).replace("_", " ")
-            throw new AnalysisException(s"Hive $tableTypeStr is not supported.")
-        },
-        schema = schema,
-        partitionColumnNames = partCols.map(_.name),
-        // If the table is written by Spark, we will put bucketing information in table properties,
-        // and will always overwrite the bucket spec in hive metastore by the bucketing information
-        // in table properties. This means, if we have bucket spec in both hive metastore and
-        // table properties, we will trust the one in table properties.
-        bucketSpec = bucketSpec,
-        owner = Option(h.getOwner).getOrElse(""),
-        createTime = h.getTTable.getCreateTime.toLong * 1000,
-        lastAccessTime = h.getLastAccessTime.toLong * 1000,
-        storage = CatalogStorageFormat(
-          locationUri = shim.getDataLocation(h).map(CatalogUtils.stringToURI),
-          // To avoid ClassNotFound exception, we try our best to not get the format class, but get
-          // the class name directly. However, for non-native tables, there is no interface to get
-          // the format class name, so we may still throw ClassNotFound in this case.
-          inputFormat = Option(h.getTTable.getSd.getInputFormat).orElse {
-            Option(h.getStorageHandler).map(_.getInputFormatClass.getName)
-          },
-          outputFormat = Option(h.getTTable.getSd.getOutputFormat).orElse {
-            Option(h.getStorageHandler).map(_.getOutputFormatClass.getName)
-          },
-          serde = Option(h.getSerializationLib),
-          compressed = h.getTTable.getSd.isCompressed,
-          properties = Option(h.getTTable.getSd.getSerdeInfo.getParameters)
-            .map(_.asScala.toMap).orNull
-        ),
-        // For EXTERNAL_TABLE, the table properties has a particular field "EXTERNAL". This is added
-        // in the function toHiveTable.
-        properties = filteredProperties,
-        stats = readHiveStats(properties),
-        comment = comment,
-        // In older versions of Spark(before 2.2.0), we expand the view original text and store
-        // that into `viewExpandedText`, and that should be used in view resolution. So we get
-        // `viewExpandedText` instead of `viewOriginalText` for viewText here.
-        viewText = Option(h.getViewExpandedText),
-        unsupportedFeatures = unsupportedFeatures,
-        ignoredProperties = ignoredProperties.toMap,
-        accessInfo = AccessInfo(
-          accessType = accessType,
-          requiredReadCapabilities = requiredReadCapabilities,
-          requiredWriteCapabilities = requiredWriteCapabilities
-        )
-      )
-=======
     val filteredProperties = properties.filterNot {
       case (key, _) => excludedTableProperties.contains(key)
->>>>>>> cceb2d6f
     }
     val comment = properties.get("comment")
 
@@ -635,6 +523,13 @@
         case HiveTableType.EXTERNAL_TABLE => CatalogTableType.EXTERNAL
         case HiveTableType.MANAGED_TABLE => CatalogTableType.MANAGED
         case HiveTableType.VIRTUAL_VIEW => CatalogTableType.VIEW
+        case HiveTableType.INDEX_TABLE =>
+          throw new AnalysisException("Hive index table is not supported.")
+        // CDPD-454: CDPD Spark is compiled against Hive 1.2, which does not
+        // know about the materialized view enum. For our purposes, we can treat
+        // such an object as a managed table
+        case l @ _ if (l.toString == "MATERIALIZED_VIEW") =>
+          CatalogTableType.MANAGED
         case unsupportedType =>
           val tableTypeStr = unsupportedType.toString.toLowerCase(Locale.ROOT).replace("_", " ")
           throw new AnalysisException(s"Hive $tableTypeStr is not supported.")
@@ -678,8 +573,14 @@
       viewOriginalText = Option(h.getViewOriginalText),
       viewText = Option(h.getViewExpandedText),
       unsupportedFeatures = unsupportedFeatures,
-      ignoredProperties = ignoredProperties.toMap)
-  }
+      ignoredProperties = ignoredProperties.toMap,
+      accessInfo = AccessInfo(
+        accessType = accessType,
+          requiredReadCapabilities = requiredReadCapabilities,
+          requiredWriteCapabilities = requiredWriteCapabilities
+        )
+      )
+    }
 
   override def createTable(table: CatalogTable, ignoreIfExists: Boolean): Unit = withHiveState {
     verifyColumnDataType(table.dataSchema)
