<?xml version="1.0" encoding="UTF-8"?>
<!--
  ~ Licensed to the Apache Software Foundation (ASF) under one or more
  ~ contributor license agreements.  See the NOTICE file distributed with
  ~ this work for additional information regarding copyright ownership.
  ~ The ASF licenses this file to You under the Apache License, Version 2.0
  ~ (the "License"); you may not use this file except in compliance with
  ~ the License.  You may obtain a copy of the License at
  ~
  ~    http://www.apache.org/licenses/LICENSE-2.0
  ~
  ~ Unless required by applicable law or agreed to in writing, software
  ~ distributed under the License is distributed on an "AS IS" BASIS,
  ~ WITHOUT WARRANTIES OR CONDITIONS OF ANY KIND, either express or implied.
  ~ See the License for the specific language governing permissions and
  ~ limitations under the License.
  -->
<project xmlns="http://maven.apache.org/POM/4.0.0" xmlns:xsi="http://www.w3.org/2001/XMLSchema-instance" xsi:schemaLocation="http://maven.apache.org/POM/4.0.0 http://maven.apache.org/xsd/maven-4.0.0.xsd">
  <modelVersion>4.0.0</modelVersion>
  <parent>
    <groupId>org.apache.spark</groupId>
    <artifactId>spark-parent_2.12</artifactId>
<<<<<<< HEAD
    <version>3.0.0.cloudera1-SNAPSHOT</version>
=======
    <version>3.0.0</version>
>>>>>>> 3fdfce31
    <relativePath>../../../pom.xml</relativePath>
  </parent>

  <artifactId>spark-kubernetes-integration-tests_2.12</artifactId>
  <properties>
    <download-maven-plugin.version>1.3.0</download-maven-plugin.version>
    <exec-maven-plugin.version>1.4.0</exec-maven-plugin.version>
    <extraScalaTestArgs></extraScalaTestArgs>
    <kubernetes-client.version>4.9.2</kubernetes-client.version>
    <scala-maven-plugin.version>3.2.2</scala-maven-plugin.version>
    <scalatest-maven-plugin.version>1.0</scalatest-maven-plugin.version>
    <sbt.project.name>kubernetes-integration-tests</sbt.project.name>

    <!-- Integration Test Configuration Properties -->
    <!-- Please see README.md in this directory for explanation of these -->
    <spark.kubernetes.test.sparkTgz></spark.kubernetes.test.sparkTgz>
    <spark.kubernetes.test.unpackSparkDir>${project.build.directory}/spark-dist-unpacked</spark.kubernetes.test.unpackSparkDir>
    <spark.kubernetes.test.imageTag>N/A</spark.kubernetes.test.imageTag>
    <spark.kubernetes.test.javaImageTag>8-jre-slim</spark.kubernetes.test.javaImageTag>
    <spark.kubernetes.test.imageTagFile>${project.build.directory}/imageTag.txt</spark.kubernetes.test.imageTagFile>
    <spark.kubernetes.test.deployMode>minikube</spark.kubernetes.test.deployMode>
    <spark.kubernetes.test.imageRepo>docker.io/kubespark</spark.kubernetes.test.imageRepo>
    <spark.kubernetes.test.kubeConfigContext></spark.kubernetes.test.kubeConfigContext>
    <spark.kubernetes.test.master></spark.kubernetes.test.master>
    <spark.kubernetes.test.namespace></spark.kubernetes.test.namespace>
    <spark.kubernetes.test.serviceAccountName></spark.kubernetes.test.serviceAccountName>

    <test.exclude.tags></test.exclude.tags>
    <test.include.tags></test.include.tags>
  </properties>
  <packaging>jar</packaging>
  <name>Spark Project Kubernetes Integration Tests</name>

  <dependencies>
    <dependency>
      <groupId>org.apache.spark</groupId>
      <artifactId>spark-core_${scala.binary.version}</artifactId>
      <version>${project.version}</version>
    </dependency>
    <dependency>
      <groupId>org.apache.spark</groupId>
      <artifactId>spark-core_${scala.binary.version}</artifactId>
      <version>${project.version}</version>
      <type>test-jar</type>
      <scope>test</scope>
    </dependency>
    <dependency>
      <groupId>io.fabric8</groupId>
      <artifactId>kubernetes-client</artifactId>
      <version>${kubernetes-client.version}</version>
    </dependency>
    <dependency>
      <groupId>org.apache.spark</groupId>
      <artifactId>spark-tags_${scala.binary.version}</artifactId>
      <type>test-jar</type>
    </dependency>
  </dependencies>

  <build>
    <plugins>
      <plugin>
        <groupId>org.codehaus.mojo</groupId>
        <artifactId>exec-maven-plugin</artifactId>
        <version>${exec-maven-plugin.version}</version>
        <executions>
          <execution>
            <id>setup-integration-test-env</id>
            <phase>pre-integration-test</phase>
            <goals>
              <goal>exec</goal>
            </goals>
            <configuration>
              <executable>scripts/setup-integration-test-env.sh</executable>
              <arguments>
                <argument>--unpacked-spark-tgz</argument>
                <argument>${spark.kubernetes.test.unpackSparkDir}</argument>

                <argument>--image-repo</argument>
                <argument>${spark.kubernetes.test.imageRepo}</argument>

                <argument>--image-tag</argument>
                <argument>${spark.kubernetes.test.imageTag}</argument>

                <argument>--java-image-tag</argument>
                <argument>${spark.kubernetes.test.javaImageTag}</argument>

                <argument>--image-tag-output-file</argument>
                <argument>${spark.kubernetes.test.imageTagFile}</argument>

                <argument>--deploy-mode</argument>
                <argument>${spark.kubernetes.test.deployMode}</argument>

                <argument>--spark-tgz</argument>
                <argument>${spark.kubernetes.test.sparkTgz}</argument>

                <argument>--test-exclude-tags</argument>
                <argument>"${test.exclude.tags}"</argument>
              </arguments>
            </configuration>
          </execution>
        </executions>
      </plugin>

      <plugin>
        <groupId>org.apache.maven.plugins</groupId>
        <artifactId>maven-surefire-plugin</artifactId>
        <configuration>
          <skipTests>true</skipTests>
        </configuration>
      </plugin>

      <plugin>
        <!-- Triggers scalatest plugin in the integration-test phase instead of
             the test phase. -->
        <groupId>org.scalatest</groupId>
        <artifactId>scalatest-maven-plugin</artifactId>
        <version>${scalatest-maven-plugin.version}</version>
        <configuration>
          <reportsDirectory>${project.build.directory}/surefire-reports</reportsDirectory>
          <junitxml>.</junitxml>
          <filereports>SparkTestSuite.txt</filereports>
          <argLine>-ea -Xmx4g -XX:ReservedCodeCacheSize=1g ${extraScalaTestArgs}</argLine>
          <stderr/>
          <systemProperties>
            <log4j.configuration>file:src/test/resources/log4j.properties</log4j.configuration>
            <java.awt.headless>true</java.awt.headless>
            <spark.kubernetes.test.imageTagFile>${spark.kubernetes.test.imageTagFile}</spark.kubernetes.test.imageTagFile>
            <spark.kubernetes.test.unpackSparkDir>${spark.kubernetes.test.unpackSparkDir}</spark.kubernetes.test.unpackSparkDir>
            <spark.kubernetes.test.imageRepo>${spark.kubernetes.test.imageRepo}</spark.kubernetes.test.imageRepo>
            <spark.kubernetes.test.deployMode>${spark.kubernetes.test.deployMode}</spark.kubernetes.test.deployMode>
            <spark.kubernetes.test.kubeConfigContext>${spark.kubernetes.test.kubeConfigContext}</spark.kubernetes.test.kubeConfigContext>
            <spark.kubernetes.test.master>${spark.kubernetes.test.master}</spark.kubernetes.test.master>
            <spark.kubernetes.test.namespace>${spark.kubernetes.test.namespace}</spark.kubernetes.test.namespace>
            <spark.kubernetes.test.serviceAccountName>${spark.kubernetes.test.serviceAccountName}</spark.kubernetes.test.serviceAccountName>
            <spark.kubernetes.test.jvmImage>${spark.kubernetes.test.jvmImage}</spark.kubernetes.test.jvmImage>
            <spark.kubernetes.test.pythonImage>${spark.kubernetes.test.pythonImage}</spark.kubernetes.test.pythonImage>
            <spark.kubernetes.test.rImage>${spark.kubernetes.test.rImage}</spark.kubernetes.test.rImage>
          </systemProperties>
          <tagsToExclude>${test.exclude.tags}</tagsToExclude>
          <tagsToInclude>${test.include.tags}</tagsToInclude>
        </configuration>
        <executions>
          <execution>
            <id>test</id>
            <phase>none</phase>
            <goals>
              <goal>test</goal>
            </goals>
          </execution>
          <execution>
            <id>integration-test</id>
            <phase>integration-test</phase>
            <goals>
              <goal>test</goal>
            </goals>
          </execution>
        </executions>
      </plugin>
    </plugins>

  </build>

  <profiles>
    <profile>
      <id>hadoop-2.7</id>
      <activation>
        <activeByDefault>true</activeByDefault>
      </activation>
      <dependencies>
        <dependency>
          <groupId>com.amazonaws</groupId>
          <artifactId>aws-java-sdk</artifactId>
          <version>1.7.4</version>
          <scope>test</scope>
        </dependency>
      </dependencies>
    </profile>
    <profile>
      <id>hadoop-3.2</id>
      <dependencies>
        <dependency>
          <groupId>com.amazonaws</groupId>
          <artifactId>aws-java-sdk-bundle</artifactId>
          <version>1.11.375</version>
          <scope>test</scope>
        </dependency>
      </dependencies>
    </profile>
  </profiles>
</project><|MERGE_RESOLUTION|>--- conflicted
+++ resolved
@@ -20,11 +20,7 @@
   <parent>
     <groupId>org.apache.spark</groupId>
     <artifactId>spark-parent_2.12</artifactId>
-<<<<<<< HEAD
     <version>3.0.0.cloudera1-SNAPSHOT</version>
-=======
-    <version>3.0.0</version>
->>>>>>> 3fdfce31
     <relativePath>../../../pom.xml</relativePath>
   </parent>
 
