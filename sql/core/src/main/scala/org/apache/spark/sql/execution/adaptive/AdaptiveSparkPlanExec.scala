--- conflicted
+++ resolved
@@ -74,17 +74,6 @@
     case "WARN" => logWarning(_)
     case "ERROR" => logError(_)
     case _ => logDebug(_)
-<<<<<<< HEAD
-  }
-
-  // The logical plan optimizer for re-optimizing the current logical plan.
-  @transient private val optimizer = new RuleExecutor[LogicalPlan] {
-    // TODO add more optimization rules
-    override protected def batches: Seq[Batch] = Seq(
-      Batch("Demote BroadcastHashJoin", Once, DemoteBroadcastHashJoin(conf))
-    )
-=======
->>>>>>> a630e8d1
   }
 
   @transient private val planChangeLogger = new PlanChangeLogger[SparkPlan]()
@@ -96,46 +85,28 @@
   // plan should reach a final status of query stages (i.e., no more addition or removal of
   // Exchange nodes) after running these rules.
   private def queryStagePreparationRules: Seq[Rule[SparkPlan]] = Seq(
-<<<<<<< HEAD
-    ensureRequirements
-=======
     RemoveRedundantProjects,
     EnsureRequirements,
     RemoveRedundantSorts,
     DisableUnnecessaryBucketedScan
->>>>>>> a630e8d1
   ) ++ context.session.sessionState.queryStagePrepRules
 
   // A list of physical optimizer rules to be applied to a new stage before its execution. These
   // optimizations should be stage-independent.
   @transient private val queryStageOptimizerRules: Seq[Rule[SparkPlan]] = Seq(
-<<<<<<< HEAD
-    ReuseAdaptiveSubquery(conf, context.subqueryCache),
-    CoalesceShufflePartitions(context.session),
-    // The following two rules need to make use of 'CustomShuffleReaderExec.partitionSpecs'
-    // added by `CoalesceShufflePartitions`. So they must be executed after it.
-    OptimizeSkewedJoin(conf),
-    OptimizeLocalShuffleReader(conf)
-=======
     ReuseAdaptiveSubquery(context.subqueryCache),
     CoalesceShufflePartitions(context.session),
     // The following two rules need to make use of 'CustomShuffleReaderExec.partitionSpecs'
     // added by `CoalesceShufflePartitions`. So they must be executed after it.
     OptimizeSkewedJoin,
     OptimizeLocalShuffleReader
->>>>>>> a630e8d1
   )
 
   // A list of physical optimizer rules to be applied right after a new stage is created. The input
   // plan to these rules has exchange as its root node.
   @transient private val postStageCreationRules = Seq(
-<<<<<<< HEAD
-    ApplyColumnarRulesAndInsertTransitions(conf, context.session.sessionState.columnarRules),
-    CollapseCodegenStages(conf)
-=======
     ApplyColumnarRulesAndInsertTransitions(context.session.sessionState.columnarRules),
     CollapseCodegenStages()
->>>>>>> a630e8d1
   )
 
   // The partitioning of the query output depends on the shuffle(s) in the final stage. If the
@@ -250,11 +221,7 @@
 
         // In case of errors, we cancel all running stages and throw exception.
         if (errors.nonEmpty) {
-<<<<<<< HEAD
-          cleanUpAndThrowException(errors, None)
-=======
           cleanUpAndThrowException(errors.toSeq, None)
->>>>>>> a630e8d1
         }
 
         // Try re-optimizing and re-planning. Adopt the new plan if its cost is equal to or less
@@ -286,13 +253,9 @@
 
       // Run the final plan when there's no more unfinished stages.
       currentPhysicalPlan = applyPhysicalRules(
-<<<<<<< HEAD
-        result.newPlan, queryStageOptimizerRules ++ postStageCreationRules)
-=======
         result.newPlan,
         finalStageOptimizerRules,
         Some((planChangeLogger, "AQE Final Query Stage Optimization")))
->>>>>>> a630e8d1
       isFinalPlan = true
       executionId.foreach(onUpdatePlan(_, Seq(currentPhysicalPlan)))
       currentPhysicalPlan
@@ -493,13 +456,9 @@
     val queryStage = e match {
       case s: ShuffleExchangeLike =>
         val newShuffle = applyPhysicalRules(
-<<<<<<< HEAD
-          s.withNewChildren(Seq(optimizedPlan)), postStageCreationRules)
-=======
           s.withNewChildren(Seq(optimizedPlan)),
           postStageCreationRules,
           Some((planChangeLogger, "AQE Post Stage Creation")))
->>>>>>> a630e8d1
         if (!newShuffle.isInstanceOf[ShuffleExchangeLike]) {
           throw new IllegalStateException(
             "Custom columnar rules cannot transform shuffle node to something else.")
@@ -507,13 +466,9 @@
         ShuffleQueryStageExec(currentStageId, newShuffle)
       case b: BroadcastExchangeLike =>
         val newBroadcast = applyPhysicalRules(
-<<<<<<< HEAD
-          b.withNewChildren(Seq(optimizedPlan)), postStageCreationRules)
-=======
           b.withNewChildren(Seq(optimizedPlan)),
           postStageCreationRules,
           Some((planChangeLogger, "AQE Post Stage Creation")))
->>>>>>> a630e8d1
         if (!newBroadcast.isInstanceOf[BroadcastExchangeLike]) {
           throw new IllegalStateException(
             "Custom columnar rules cannot transform broadcast node to something else.")
@@ -667,11 +622,7 @@
       val planDescriptionMode = ExplainMode.fromString(conf.uiExplainMode)
       context.session.sparkContext.listenerBus.post(SparkListenerSQLAdaptiveExecutionUpdate(
         executionId,
-<<<<<<< HEAD
-        context.qe.toString,
-=======
         context.qe.explainString(planDescriptionMode),
->>>>>>> a630e8d1
         SparkPlanInfo.fromSparkPlan(context.qe.executedPlan)))
     }
   }
@@ -694,7 +645,6 @@
             logError(s"Exception in cancelling query stage: ${s.treeString}", t)
         }
       case _ =>
-<<<<<<< HEAD
     }
     val e = if (errors.size == 1) {
       errors.head
@@ -703,16 +653,6 @@
       errors.tail.foreach(se.addSuppressed)
       se
     }
-=======
-    }
-    val e = if (errors.size == 1) {
-      errors.head
-    } else {
-      val se = new SparkException("Multiple failures in stage materialization.", errors.head)
-      errors.tail.foreach(se.addSuppressed)
-      se
-    }
->>>>>>> a630e8d1
     throw e
   }
 }
