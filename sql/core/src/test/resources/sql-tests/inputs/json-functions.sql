--- conflicted
+++ resolved
@@ -52,12 +52,9 @@
 select to_json(array('1', '2', '3'));
 select to_json(array(array(1, 2, 3), array(4)));
 
-<<<<<<< HEAD
-=======
 -- infer schema of json literal using options
 select schema_of_json('{"c1":1}', map('primitivesAsString', 'true'));
 select schema_of_json('{"c1":01, "c2":0.1}', map('allowNumericLeadingZeros', 'true', 'prefersDecimal', 'true'));
->>>>>>> cceb2d6f
 select schema_of_json(null);
 CREATE TEMPORARY VIEW jsonTable(jsonField, a) AS SELECT * FROM VALUES ('{"a": 1, "b": 2}', 'a');
 SELECT schema_of_json(jsonField) FROM jsonTable;
