/*
 * Licensed to the Apache Software Foundation (ASF) under one or more
 * contributor license agreements.  See the NOTICE file distributed with
 * this work for additional information regarding copyright ownership.
 * The ASF licenses this file to You under the Apache License, Version 2.0
 * (the "License"); you may not use this file except in compliance with
 * the License.  You may obtain a copy of the License at
 *
 *    http://www.apache.org/licenses/LICENSE-2.0
 *
 * Unless required by applicable law or agreed to in writing, software
 * distributed under the License is distributed on an "AS IS" BASIS,
 * WITHOUT WARRANTIES OR CONDITIONS OF ANY KIND, either express or implied.
 * See the License for the specific language governing permissions and
 * limitations under the License.
 */

package org.apache.spark.sql.hive

import java.io.File

import org.apache.spark.sql.{AnalysisException, Dataset, QueryTest, SaveMode}
import org.apache.spark.sql.catalyst.parser.ParseException
import org.apache.spark.sql.execution.columnar.InMemoryTableScanExec
import org.apache.spark.sql.execution.datasources.{CatalogFileIndex, HadoopFsRelation, LogicalRelation}
import org.apache.spark.sql.execution.datasources.parquet.ParquetFileFormat
import org.apache.spark.sql.hive.test.TestHiveSingleton
import org.apache.spark.sql.test.SQLTestUtils
import org.apache.spark.sql.types.StructType
import org.apache.spark.storage.RDDBlockId
import org.apache.spark.storage.StorageLevel.{DISK_ONLY, MEMORY_ONLY}
import org.apache.spark.util.Utils

class CachedTableSuite extends QueryTest with SQLTestUtils with TestHiveSingleton {
  import hiveContext._

  def rddIdOf(tableName: String): Int = {
    val plan = table(tableName).queryExecution.sparkPlan
    plan.collect {
      case InMemoryTableScanExec(_, _, relation) =>
        relation.cacheBuilder.cachedColumnBuffers.id
      case _ =>
        fail(s"Table $tableName is not cached\n" + plan)
    }.head
  }

  def isMaterialized(rddId: Int): Boolean = {
    val maybeBlock = sparkContext.env.blockManager.get(RDDBlockId(rddId, 0))
    maybeBlock.foreach(_ => sparkContext.env.blockManager.releaseLock(RDDBlockId(rddId, 0)))
    maybeBlock.nonEmpty
  }

  test("cache table") {
    val preCacheResults = sql("SELECT * FROM src").collect().toSeq

    cacheTable("src")
    assertCached(sql("SELECT * FROM src"))

    checkAnswer(
      sql("SELECT * FROM src"),
      preCacheResults)

    assertCached(sql("SELECT * FROM src s"))

    checkAnswer(
      sql("SELECT * FROM src s"),
      preCacheResults)

    uncacheTable("src")
    assertCached(sql("SELECT * FROM src"), 0)
  }

  test("cache invalidation") {
    sql("CREATE TABLE cachedTable(key INT, value STRING)")

    sql("INSERT INTO TABLE cachedTable SELECT * FROM src")
    checkAnswer(sql("SELECT * FROM cachedTable"), table("src").collect().toSeq)

    cacheTable("cachedTable")
    checkAnswer(sql("SELECT * FROM cachedTable"), table("src").collect().toSeq)

    sql("INSERT INTO TABLE cachedTable SELECT * FROM src")
    checkAnswer(
      sql("SELECT * FROM cachedTable"),
      table("src").collect().toSeq ++ table("src").collect().toSeq)

    sql("DROP TABLE cachedTable")
  }

  test("Drop cached table") {
    sql("CREATE TABLE cachedTableTest(a INT)")
    cacheTable("cachedTableTest")
    sql("SELECT * FROM cachedTableTest").collect()
    sql("DROP TABLE cachedTableTest")
    intercept[AnalysisException] {
      sql("SELECT * FROM cachedTableTest").collect()
    }
  }

  test("DROP nonexistent table") {
    sql("DROP TABLE IF EXISTS nonexistentTable")
  }

  test("uncache of nonexistent tables") {
    val expectedErrorMsg = "Table or view not found: nonexistentTable"
    // make sure table doesn't exist
    var e = intercept[AnalysisException](spark.table("nonexistentTable")).getMessage
    assert(e.contains(expectedErrorMsg))
    e = intercept[AnalysisException] {
<<<<<<< HEAD
      spark.catalog.uncacheTable("nonexistentTable")
=======
      uncacheTable("nonexistentTable")
>>>>>>> cceb2d6f
    }.getMessage
    assert(e.contains(expectedErrorMsg))
    e = intercept[AnalysisException] {
      sql("UNCACHE TABLE nonexistentTable")
    }.getMessage
    assert(e.contains(expectedErrorMsg))
    sql("UNCACHE TABLE IF EXISTS nonexistentTable")
  }

  test("no error on uncache of non-cached table") {
    val tableName = "newTable"
    withTable(tableName) {
      sql(s"CREATE TABLE $tableName(a INT)")
      // no error will be reported in the following three ways to uncache a table.
      uncacheTable(tableName)
      sql("UNCACHE TABLE newTable")
      sparkSession.table(tableName).unpersist(blocking = true)
    }
  }

  test("'CACHE TABLE' and 'UNCACHE TABLE' HiveQL statement") {
    sql("CACHE TABLE src")
    assertCached(table("src"))
    assert(spark.catalog.isCached("src"), "Table 'src' should be cached")

    sql("UNCACHE TABLE src")
    assertCached(table("src"), 0)
    assert(!spark.catalog.isCached("src"), "Table 'src' should not be cached")
  }

  test("CACHE TABLE tableName AS SELECT * FROM anotherTable") {
    withTempView("testCacheTable") {
      sql("CACHE TABLE testCacheTable AS SELECT * FROM src")
      assertCached(table("testCacheTable"))

      val rddId = rddIdOf("testCacheTable")
      assert(
        isMaterialized(rddId),
        "Eagerly cached in-memory table should have already been materialized")

      uncacheTable("testCacheTable")
      assert(!isMaterialized(rddId), "Uncached in-memory table should have been unpersisted")
    }
  }

  test("CACHE TABLE tableName AS SELECT ...") {
    withTempView("testCacheTable") {
      sql("CACHE TABLE testCacheTable AS SELECT key FROM src LIMIT 10")
      assertCached(table("testCacheTable"))

      val rddId = rddIdOf("testCacheTable")
      assert(
        isMaterialized(rddId),
        "Eagerly cached in-memory table should have already been materialized")

      uncacheTable("testCacheTable")
      assert(!isMaterialized(rddId), "Uncached in-memory table should have been unpersisted")
    }
  }

  test("CACHE LAZY TABLE tableName") {
    sql("CACHE LAZY TABLE src")
    assertCached(table("src"))

    val rddId = rddIdOf("src")
    assert(
      !isMaterialized(rddId),
      "Lazily cached in-memory table shouldn't be materialized eagerly")

    sql("SELECT COUNT(*) FROM src").collect()
    assert(
      isMaterialized(rddId),
      "Lazily cached in-memory table should have been materialized")

    uncacheTable("src")
    assert(!isMaterialized(rddId), "Uncached in-memory table should have been unpersisted")
  }

  test("CACHE TABLE with Hive UDF") {
    withTempView("udfTest") {
      sql("CACHE TABLE udfTest AS SELECT * FROM src WHERE floor(key) = 1")
      assertCached(table("udfTest"))
      uncacheTable("udfTest")
    }
  }

  test("REFRESH TABLE also needs to recache the data (data source tables)") {
    val tempPath: File = Utils.createTempDir()
    tempPath.delete()
    table("src").write.mode(SaveMode.Overwrite).parquet(tempPath.toString)
    sql("DROP TABLE IF EXISTS refreshTable")
    sparkSession.catalog.createTable("refreshTable", tempPath.toString, "parquet")
    checkAnswer(table("refreshTable"), table("src"))
    // Cache the table.
    sql("CACHE TABLE refreshTable")
    assertCached(table("refreshTable"))
    // Append new data.
    table("src").write.mode(SaveMode.Append).parquet(tempPath.toString)
    assertCached(table("refreshTable"))

    // We are using the new data.
    assertCached(table("refreshTable"))
    checkAnswer(
      table("refreshTable"),
      table("src").union(table("src")).collect())

    // Drop the table and create it again.
    sql("DROP TABLE refreshTable")
    sparkSession.catalog.createTable("refreshTable", tempPath.toString, "parquet")
    // It is not cached.
    assert(!isCached("refreshTable"), "refreshTable should not be cached.")
    // Refresh the table. REFRESH TABLE command should not make a uncached
    // table cached.
    sql("REFRESH TABLE refreshTable")
    checkAnswer(
      table("refreshTable"),
      table("src").union(table("src")).collect())
    // It is not cached.
    assert(!isCached("refreshTable"), "refreshTable should not be cached.")

    sql("DROP TABLE refreshTable")
    Utils.deleteRecursively(tempPath)
  }

  test("SPARK-15678: REFRESH PATH") {
    val tempPath: File = Utils.createTempDir()
    tempPath.delete()
    table("src").write.mode(SaveMode.Overwrite).parquet(tempPath.toString)
    sql("DROP TABLE IF EXISTS refreshTable")
    sparkSession.catalog.createTable("refreshTable", tempPath.toString, "parquet")
    checkAnswer(
      table("refreshTable"),
      table("src").collect())
    // Cache the table.
    sql("CACHE TABLE refreshTable")
    assertCached(table("refreshTable"))
    // Append new data.
    table("src").write.mode(SaveMode.Append).parquet(tempPath.toString)
    assertCached(table("refreshTable"))

    // We are using the new data.
    assertCached(table("refreshTable"))
    checkAnswer(
      table("refreshTable"),
      table("src").union(table("src")).collect())

    // Drop the table and create it again.
    sql("DROP TABLE refreshTable")
    sparkSession.catalog.createTable("refreshTable", tempPath.toString, "parquet")
    // It is not cached.
    assert(!isCached("refreshTable"), "refreshTable should not be cached.")
    // Refresh the table. REFRESH command should not make a uncached
    // table cached.
    sql(s"REFRESH ${tempPath.toString}")
    checkAnswer(
      table("refreshTable"),
      table("src").union(table("src")).collect())
    // It is not cached.
    assert(!isCached("refreshTable"), "refreshTable should not be cached.")

    sql("DROP TABLE refreshTable")
    Utils.deleteRecursively(tempPath)
  }

  test("Cache/Uncache Qualified Tables") {
    withTempDatabase { db =>
      withTempView("cachedTable") {
        sql(s"CREATE TABLE $db.cachedTable STORED AS PARQUET AS SELECT 1")
        sql(s"CACHE TABLE $db.cachedTable")
        assertCached(spark.table(s"$db.cachedTable"))

        activateDatabase(db) {
          assertCached(spark.table("cachedTable"))
          sql("UNCACHE TABLE cachedTable")
          assert(!spark.catalog.isCached("cachedTable"), "Table 'cachedTable' should not be cached")
          sql(s"CACHE TABLE cachedTable")
          assert(spark.catalog.isCached("cachedTable"), "Table 'cachedTable' should be cached")
        }

        sql(s"UNCACHE TABLE $db.cachedTable")
        assert(!spark.catalog.isCached(s"$db.cachedTable"),
          "Table 'cachedTable' should not be cached")
      }
    }
  }

  test("Cache Table As Select - having database name") {
    withTempDatabase { db =>
      withTempView("cachedTable") {
        val e = intercept[ParseException] {
          sql(s"CACHE TABLE $db.cachedTable AS SELECT 1")
        }.getMessage
        assert(e.contains("It is not allowed to add catalog/namespace prefix ") &&
          e.contains("to the table name in CACHE TABLE AS SELECT"))
      }
    }
  }

  test("SPARK-11246 cache parquet table") {
    sql("CREATE TABLE cachedTable STORED AS PARQUET AS SELECT 1")

    cacheTable("cachedTable")
    val sparkPlan = sql("SELECT * FROM cachedTable").queryExecution.sparkPlan
    assert(sparkPlan.collect { case e: InMemoryTableScanExec => e }.size === 1)

    sql("DROP TABLE cachedTable")
  }

  test("cache a table using CatalogFileIndex") {
    withTable("test") {
      sql("CREATE TABLE test(i int) PARTITIONED BY (p int) STORED AS parquet")
      val tableMeta = spark.sharedState.externalCatalog.getTable("default", "test")
      val catalogFileIndex = new CatalogFileIndex(spark, tableMeta, 0)

      val dataSchema = StructType(tableMeta.schema.filterNot { f =>
        tableMeta.partitionColumnNames.contains(f.name)
      })
      val relation = HadoopFsRelation(
        location = catalogFileIndex,
        partitionSchema = tableMeta.partitionSchema,
        dataSchema = dataSchema,
        bucketSpec = None,
        fileFormat = new ParquetFileFormat(),
        options = Map.empty)(sparkSession = spark)

      val plan = LogicalRelation(relation, tableMeta)
      spark.sharedState.cacheManager.cacheQuery(Dataset.ofRows(spark, plan))

      assert(spark.sharedState.cacheManager.lookupCachedData(plan).isDefined)

      val sameCatalog = new CatalogFileIndex(spark, tableMeta, 0)
      val sameRelation = HadoopFsRelation(
        location = sameCatalog,
        partitionSchema = tableMeta.partitionSchema,
        dataSchema = dataSchema,
        bucketSpec = None,
        fileFormat = new ParquetFileFormat(),
        options = Map.empty)(sparkSession = spark)
      val samePlan = LogicalRelation(sameRelation, tableMeta)

      assert(spark.sharedState.cacheManager.lookupCachedData(samePlan).isDefined)
    }
  }

  test("SPARK-27248 refreshTable should recreate cache with same cache name and storage level") {
    // This section tests when a table is cached with its qualified name but its is refreshed with
    // its unqualified name.
    withTempDatabase { db =>
      withTable(s"$db.cachedTable") {
        withCache(s"$db.cachedTable") {
          // Create table 'cachedTable' in default db for testing purpose.
          sql(s"CREATE TABLE $db.cachedTable AS SELECT 1 AS key")

          // Cache the table 'cachedTable' in temp db with qualified table name,
          // and then check whether the table is cached with expected name
          sql(s"CACHE TABLE $db.cachedTable OPTIONS('storageLevel' 'MEMORY_ONLY')")
          assertCached(sql(s"SELECT * FROM $db.cachedTable"), s"`$db`.`cachedTable`", MEMORY_ONLY)
          assert(spark.catalog.isCached(s"$db.cachedTable"),
            s"Table '$db.cachedTable' should be cached.")

          // Refresh the table 'cachedTable' in temp db with qualified table name, and then check
          // whether the table is still cached with the same name and storage level.
          sql(s"REFRESH TABLE $db.cachedTable")
          assertCached(sql(s"select * from $db.cachedTable"), s"`$db`.`cachedTable`", MEMORY_ONLY)
          assert(spark.catalog.isCached(s"$db.cachedTable"),
            s"Table '$db.cachedTable' should be cached after refreshing with its qualified name.")

          // Change the active database to the temp db and refresh the table with unqualified
          // table name, and then check whether the table is still cached with the same name and
          // storage level.
          // Without bug fix 'SPARK-27248', the recreated cache name will be changed to
          // 'cachedTable', instead of '$db.cachedTable'
          activateDatabase(db) {
            sql("REFRESH TABLE cachedTable")
            assertCached(sql("SELECT * FROM cachedTable"), s"`$db`.`cachedTable`", MEMORY_ONLY)
            assert(spark.catalog.isCached("cachedTable"),
              s"Table '$db.cachedTable' should be cached after refreshing with its " +
                "unqualified name.")
          }
        }
      }
    }


    // This section tests when a table is cached with its unqualified name but it is refreshed
    // with its qualified name.
    withTempDatabase { db =>
      withTable("cachedTable") {
        withCache("cachedTable") {
          // Create table 'cachedTable' in default db for testing purpose.
          sql("CREATE TABLE cachedTable AS SELECT 1 AS key")

          // Cache the table 'cachedTable' in default db without qualified table name , and then
          // check whether the table is cached with expected name.
          sql("CACHE TABLE cachedTable OPTIONS('storageLevel' 'DISK_ONLY')")
          assertCached(sql("SELECT * FROM cachedTable"), "`cachedTable`", DISK_ONLY)
          assert(spark.catalog.isCached("cachedTable"), "Table 'cachedTable' should be cached.")

          // Refresh the table 'cachedTable' in default db with unqualified table name, and then
          // check whether the table is still cached with the same name.
          sql("REFRESH TABLE cachedTable")
          assertCached(sql("SELECT * FROM cachedTable"), "`cachedTable`", DISK_ONLY)
          assert(spark.catalog.isCached("cachedTable"),
            "Table 'cachedTable' should be cached after refreshing with its unqualified name.")

          // Change the active database to the temp db and refresh the table with qualified
          // table name, and then check whether the table is still cached with the same name and
          // storage level.
          // Without bug fix 'SPARK-27248', the recreated cache name will be changed to
          // 'default.cachedTable', instead of 'cachedTable'
          activateDatabase(db) {
            sql("REFRESH TABLE default.cachedTable")
            assertCached(sql("SELECT * FROM default.cachedTable"), "`cachedTable`", DISK_ONLY)
            assert(spark.catalog.isCached("default.cachedTable"),
              "Table 'cachedTable' should be cached after refreshing with its qualified name.")
          }
        }
      }
    }
  }
}<|MERGE_RESOLUTION|>--- conflicted
+++ resolved
@@ -107,11 +107,7 @@
     var e = intercept[AnalysisException](spark.table("nonexistentTable")).getMessage
     assert(e.contains(expectedErrorMsg))
     e = intercept[AnalysisException] {
-<<<<<<< HEAD
-      spark.catalog.uncacheTable("nonexistentTable")
-=======
       uncacheTable("nonexistentTable")
->>>>>>> cceb2d6f
     }.getMessage
     assert(e.contains(expectedErrorMsg))
     e = intercept[AnalysisException] {
