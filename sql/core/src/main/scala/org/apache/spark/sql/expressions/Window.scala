--- conflicted
+++ resolved
@@ -214,18 +214,6 @@
     spec.rangeBetween(start, end)
   }
 
-<<<<<<< HEAD
-  /**
-   * This function has been deprecated in Spark 2.4. See SPARK-25842 for more information.
-   * @since 2.3.0
-   */
-  @deprecated("Use the version with Long parameter types", "2.4.0")
-  def rangeBetween(start: Column, end: Column): WindowSpec = {
-    spec.rangeBetween(start, end)
-  }
-
-=======
->>>>>>> cceb2d6f
   private[sql] def spec: WindowSpec = {
     new WindowSpec(Seq.empty, Seq.empty, UnspecifiedFrame)
   }
