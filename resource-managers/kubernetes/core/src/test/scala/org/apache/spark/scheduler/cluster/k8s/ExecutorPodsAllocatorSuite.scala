--- conflicted
+++ resolved
@@ -140,8 +140,6 @@
     podsAllocatorUnderTest.setTotalExpectedExecutors(1)
     verify(podOperations).create(podWithAttachedContainerForId(1))
     waitForExecutorPodsClock.setTime(podCreationTimeout + 1)
-<<<<<<< HEAD
-=======
     when(podOperations
       .withLabel(SPARK_APP_ID_LABEL, TEST_SPARK_APP_ID))
       .thenReturn(podOperations)
@@ -151,7 +149,6 @@
     when(podOperations
       .withLabel(SPARK_EXECUTOR_ID_LABEL, "1"))
       .thenReturn(labeledPods)
->>>>>>> 7955b396
     snapshotsStore.notifySubscribers()
     verify(labeledPods).delete()
     verify(podOperations).create(podWithAttachedContainerForId(2))
@@ -211,40 +208,4 @@
       }
     }
   }
-<<<<<<< HEAD
-=======
-
-  private def kubernetesConfWithCorrectFields(): KubernetesConf[KubernetesExecutorSpecificConf] =
-    Matchers.argThat(new ArgumentMatcher[KubernetesConf[KubernetesExecutorSpecificConf]] {
-      override def matches(argument: scala.Any): Boolean = {
-        if (!argument.isInstanceOf[KubernetesConf[KubernetesExecutorSpecificConf]]) {
-          false
-        } else {
-          val k8sConf = argument.asInstanceOf[KubernetesConf[KubernetesExecutorSpecificConf]]
-          val executorSpecificConf = k8sConf.roleSpecificConf
-          val expectedK8sConf = KubernetesConf.createExecutorConf(
-            conf,
-            executorSpecificConf.executorId,
-            TEST_SPARK_APP_ID,
-            Some(driverPod))
-
-          // Set prefixes to a common string since KUBERNETES_EXECUTOR_POD_NAME_PREFIX
-          // has not be set for the tests and thus KubernetesConf will use a random
-          // string for the prefix, based on the app name, and this comparison here will fail.
-          val k8sConfCopy = k8sConf
-            .copy(appResourceNamePrefix = "")
-            .copy(sparkConf = conf)
-          val expectedK8sConfCopy = expectedK8sConf
-            .copy(appResourceNamePrefix = "")
-            .copy(sparkConf = conf)
-
-            k8sConf.sparkConf.getAll.toMap == conf.getAll.toMap &&
-            // Since KubernetesConf.createExecutorConf clones the SparkConf object, force
-            // deep equality comparison for the SparkConf object and use object equality
-            // comparison on all other fields.
-            k8sConfCopy == expectedK8sConfCopy
-        }
-      }
-    })
->>>>>>> 7955b396
 }