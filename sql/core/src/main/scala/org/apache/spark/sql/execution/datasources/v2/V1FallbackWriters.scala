/*
 * Licensed to the Apache Software Foundation (ASF) under one or more
 * contributor license agreements.  See the NOTICE file distributed with
 * this work for additional information regarding copyright ownership.
 * The ASF licenses this file to You under the Apache License, Version 2.0
 * (the "License"); you may not use this file except in compliance with
 * the License.  You may obtain a copy of the License at
 *
 *    http://www.apache.org/licenses/LICENSE-2.0
 *
 * Unless required by applicable law or agreed to in writing, software
 * distributed under the License is distributed on an "AS IS" BASIS,
 * WITHOUT WARRANTIES OR CONDITIONS OF ANY KIND, either express or implied.
 * See the License for the specific language governing permissions and
 * limitations under the License.
 */

package org.apache.spark.sql.execution.datasources.v2

import java.util.UUID

import org.apache.spark.SparkException
import org.apache.spark.sql.catalyst.InternalRow
import org.apache.spark.sql.catalyst.expressions.Attribute
import org.apache.spark.sql.catalyst.plans.logical.LogicalPlan
import org.apache.spark.sql.connector.catalog.SupportsWrite
import org.apache.spark.sql.connector.write.{LogicalWriteInfoImpl, SupportsOverwrite, SupportsTruncate, V1WriteBuilder, WriteBuilder}
import org.apache.spark.sql.execution.{AlreadyOptimized, SparkPlan}
import org.apache.spark.sql.sources.{AlwaysTrue, Filter, InsertableRelation}
import org.apache.spark.sql.util.CaseInsensitiveStringMap

/**
 * Physical plan node for append into a v2 table using V1 write interfaces.
 *
 * Rows in the output data set are appended.
 */
case class AppendDataExecV1(
    table: SupportsWrite,
    writeOptions: CaseInsensitiveStringMap,
    plan: LogicalPlan,
    refreshCache: () => Unit) extends V1FallbackWriters {

  override protected def run(): Seq[InternalRow] = {
<<<<<<< HEAD
    writeWithV1(newWriteBuilder().buildForV1Write())
=======
    writeWithV1(newWriteBuilder().buildForV1Write(), refreshCache = refreshCache)
>>>>>>> a630e8d1
  }
}

/**
 * Physical plan node for overwrite into a v2 table with V1 write interfaces. Note that when this
 * interface is used, the atomicity of the operation depends solely on the target data source.
 *
 * Overwrites data in a table matched by a set of filters. Rows matching all of the filters will be
 * deleted and rows in the output data set are appended.
 *
 * This plan is used to implement SaveMode.Overwrite. The behavior of SaveMode.Overwrite is to
 * truncate the table -- delete all rows -- and append the output data set. This uses the filter
 * AlwaysTrue to delete all rows.
 */
case class OverwriteByExpressionExecV1(
    table: SupportsWrite,
    deleteWhere: Array[Filter],
    writeOptions: CaseInsensitiveStringMap,
    plan: LogicalPlan,
    refreshCache: () => Unit) extends V1FallbackWriters {

  private def isTruncate(filters: Array[Filter]): Boolean = {
    filters.length == 1 && filters(0).isInstanceOf[AlwaysTrue]
  }

  override protected def run(): Seq[InternalRow] = {
    newWriteBuilder() match {
      case builder: SupportsTruncate if isTruncate(deleteWhere) =>
        writeWithV1(builder.truncate().asV1Builder.buildForV1Write(), refreshCache = refreshCache)

      case builder: SupportsOverwrite =>
        writeWithV1(builder.overwrite(deleteWhere).asV1Builder.buildForV1Write(),
          refreshCache = refreshCache)

      case _ =>
        throw new SparkException(s"Table does not support overwrite by expression: $table")
    }
  }
}

/** Some helper interfaces that use V2 write semantics through the V1 writer interface. */
sealed trait V1FallbackWriters extends V2CommandExec with SupportsV1Write {
  override def output: Seq[Attribute] = Nil
  override final def children: Seq[SparkPlan] = Nil

  def table: SupportsWrite
  def writeOptions: CaseInsensitiveStringMap

  protected implicit class toV1WriteBuilder(builder: WriteBuilder) {
    def asV1Builder: V1WriteBuilder = builder match {
      case v1: V1WriteBuilder => v1
      case other => throw new IllegalStateException(
        s"The returned writer ${other} was no longer a V1WriteBuilder.")
    }
  }

  protected def newWriteBuilder(): V1WriteBuilder = {
    val info = LogicalWriteInfoImpl(
      queryId = UUID.randomUUID().toString,
      schema = plan.schema,
      options = writeOptions)
    val writeBuilder = table.newWriteBuilder(info)

    writeBuilder.asV1Builder
  }
}

/**
 * A trait that allows Tables that use V1 Writer interfaces to append data.
 */
trait SupportsV1Write extends SparkPlan {
  def plan: LogicalPlan

<<<<<<< HEAD
  protected def writeWithV1(relation: InsertableRelation): Seq[InternalRow] = {
    // The `plan` is already optimized, we should not analyze and optimize it again.
    relation.insert(AlreadyOptimized.dataFrame(sqlContext.sparkSession, plan), overwrite = false)
=======
  protected def writeWithV1(
      relation: InsertableRelation,
      refreshCache: () => Unit = () => ()): Seq[InternalRow] = {
    val session = sqlContext.sparkSession
    // The `plan` is already optimized, we should not analyze and optimize it again.
    relation.insert(AlreadyOptimized.dataFrame(session, plan), overwrite = false)
    refreshCache()

>>>>>>> a630e8d1
    Nil
  }
}<|MERGE_RESOLUTION|>--- conflicted
+++ resolved
@@ -41,11 +41,7 @@
     refreshCache: () => Unit) extends V1FallbackWriters {
 
   override protected def run(): Seq[InternalRow] = {
-<<<<<<< HEAD
-    writeWithV1(newWriteBuilder().buildForV1Write())
-=======
     writeWithV1(newWriteBuilder().buildForV1Write(), refreshCache = refreshCache)
->>>>>>> a630e8d1
   }
 }
 
@@ -119,11 +115,6 @@
 trait SupportsV1Write extends SparkPlan {
   def plan: LogicalPlan
 
-<<<<<<< HEAD
-  protected def writeWithV1(relation: InsertableRelation): Seq[InternalRow] = {
-    // The `plan` is already optimized, we should not analyze and optimize it again.
-    relation.insert(AlreadyOptimized.dataFrame(sqlContext.sparkSession, plan), overwrite = false)
-=======
   protected def writeWithV1(
       relation: InsertableRelation,
       refreshCache: () => Unit = () => ()): Seq[InternalRow] = {
@@ -132,7 +123,6 @@
     relation.insert(AlreadyOptimized.dataFrame(session, plan), overwrite = false)
     refreshCache()
 
->>>>>>> a630e8d1
     Nil
   }
 }