/*
 * Licensed to the Apache Software Foundation (ASF) under one or more
 * contributor license agreements.  See the NOTICE file distributed with
 * this work for additional information regarding copyright ownership.
 * The ASF licenses this file to You under the Apache License, Version 2.0
 * (the "License"); you may not use this file except in compliance with
 * the License.  You may obtain a copy of the License at
 *
 *    http://www.apache.org/licenses/LICENSE-2.0
 *
 * Unless required by applicable law or agreed to in writing, software
 * distributed under the License is distributed on an "AS IS" BASIS,
 * WITHOUT WARRANTIES OR CONDITIONS OF ANY KIND, either express or implied.
 * See the License for the specific language governing permissions and
 * limitations under the License.
 */
package org.apache.spark.scheduler.cluster.k8s

import java.util.ArrayList
import java.util.concurrent._
import java.util.concurrent.atomic.AtomicInteger
import java.util.concurrent.locks.ReentrantLock
import javax.annotation.concurrent.GuardedBy

import scala.collection.JavaConverters._
import scala.util.control.NonFatal

import io.fabric8.kubernetes.api.model.Pod

import org.apache.spark.internal.Logging
import org.apache.spark.util.Clock
import org.apache.spark.util.SystemClock
import org.apache.spark.util.ThreadUtils

/**
 * Controls the propagation of the Spark application's executor pods state to subscribers that
 * react to that state.
 * <br>
 * Roughly follows a producer-consumer model. Producers report states of executor pods, and these
 * states are then published to consumers that can perform any actions in response to these states.
 * <br>
 * Producers push updates in one of two ways. An incremental update sent by updatePod() represents
 * a known new state of a single executor pod. A full sync sent by replaceSnapshot() indicates that
 * the passed pods are all of the most up to date states of all executor pods for the application.
 * The combination of the states of all executor pods for the application is collectively known as
 * a snapshot. The store keeps track of the most up to date snapshot, and applies updates to that
 * most recent snapshot - either by incrementally updating the snapshot with a single new pod state,
 * or by replacing the snapshot entirely on a full sync.
 * <br>
 * Consumers, or subscribers, register that they want to be informed about all snapshots of the
 * executor pods. Every time the store replaces its most up to date snapshot from either an
 * incremental update or a full sync, the most recent snapshot after the update is posted to the
 * subscriber's buffer. Subscribers receive blocks of snapshots produced by the producers in
 * time-windowed chunks. Each subscriber can choose to receive their snapshot chunks at different
 * time intervals.
 * <br>
 * The subcriber notification callback is guaranteed to be called from a single thread at a time.
 */
private[spark] class ExecutorPodsSnapshotsStoreImpl(
    subscribersExecutor: ScheduledExecutorService,
    clock: Clock = new SystemClock)
  extends ExecutorPodsSnapshotsStore with Logging {

  private val SNAPSHOT_LOCK = new Object()

  private val subscribers = new CopyOnWriteArrayList[SnapshotsSubscriber]()
  private val pollingTasks = new CopyOnWriteArrayList[Future[_]]

  @GuardedBy("SNAPSHOT_LOCK")
  private var currentSnapshot = ExecutorPodsSnapshot()

  override def addSubscriber(
      processBatchIntervalMillis: Long)
      (onNewSnapshots: Seq[ExecutorPodsSnapshot] => Unit): Unit = {
    val newSubscriber = new SnapshotsSubscriber(onNewSnapshots)
    SNAPSHOT_LOCK.synchronized {
      newSubscriber.addCurrentSnapshot()
    }
    subscribers.add(newSubscriber)
    pollingTasks.add(subscribersExecutor.scheduleWithFixedDelay(
<<<<<<< HEAD
      toRunnable(() => callSubscriber(newSubscriber)),
=======
      toRunnable(() => newSubscriber.processSnapshots()),
>>>>>>> 1e65fb2c
      0L,
      processBatchIntervalMillis,
      TimeUnit.MILLISECONDS))
  }

  override def notifySubscribers(): Unit = SNAPSHOT_LOCK.synchronized {
    subscribers.asScala.foreach { s =>
      subscribersExecutor.submit(new Runnable() {
<<<<<<< HEAD
        override def run(): Unit = callSubscriber(s)
=======
        override def run(): Unit = s.processSnapshots()
>>>>>>> 1e65fb2c
      })
    }
  }

  override def stop(): Unit = {
    pollingTasks.asScala.foreach(_.cancel(false))
    ThreadUtils.shutdown(subscribersExecutor)
  }

  override def updatePod(updatedPod: Pod): Unit = SNAPSHOT_LOCK.synchronized {
    currentSnapshot = currentSnapshot.withUpdate(updatedPod)
    addCurrentSnapshotToSubscribers()
  }

  override def replaceSnapshot(newSnapshot: Seq[Pod]): Unit = SNAPSHOT_LOCK.synchronized {
    currentSnapshot = ExecutorPodsSnapshot(newSnapshot, clock.getTimeMillis())
    addCurrentSnapshotToSubscribers()
  }

  private def addCurrentSnapshotToSubscribers(): Unit = {
<<<<<<< HEAD
    subscribers.asScala.foreach { subscriber =>
      subscriber.snapshotsBuffer.add(currentSnapshot)
    }
  }

  private def callSubscriber(subscriber: SnapshotsSubscriber): Unit = {
    Utils.tryLogNonFatalError {
      val currentSnapshots = mutable.Buffer.empty[ExecutorPodsSnapshot].asJava
      subscriber.snapshotsBuffer.drainTo(currentSnapshots)
      subscriber.onNewSnapshots(currentSnapshots.asScala)
    }
=======
    subscribers.asScala.foreach(_.addCurrentSnapshot())
>>>>>>> 1e65fb2c
  }

  private def toRunnable[T](runnable: () => Unit): Runnable = new Runnable {
    override def run(): Unit = runnable()
  }

  private class SnapshotsSubscriber(onNewSnapshots: Seq[ExecutorPodsSnapshot] => Unit) {

    private val snapshotsBuffer = new LinkedBlockingQueue[ExecutorPodsSnapshot]()
    private val lock = new ReentrantLock()
    private val notificationCount = new AtomicInteger()

    def addCurrentSnapshot(): Unit = {
      snapshotsBuffer.add(currentSnapshot)
    }

    def processSnapshots(): Unit = {
      notificationCount.incrementAndGet()
      processSnapshotsInternal()
    }

    private def processSnapshotsInternal(): Unit = {
      if (lock.tryLock()) {
        // Check whether there are pending notifications before calling the subscriber. This
        // is needed to avoid calling the subscriber spuriously when the race described in the
        // comment below happens.
        if (notificationCount.get() > 0) {
          try {
            val snapshots = new ArrayList[ExecutorPodsSnapshot]()
            snapshotsBuffer.drainTo(snapshots)
            onNewSnapshots(snapshots.asScala)
          } catch {
            case NonFatal(e) => logWarning("Exception when notifying snapshot subscriber.", e)
          } finally {
            lock.unlock()
          }

          if (notificationCount.decrementAndGet() > 0) {
            // There was another concurrent request for this subcriber. Schedule a task to
            // immediately process snapshots again, so that the subscriber can pick up any
            // changes that may have happened between the time it started looking at snapshots
            // above, and the time the concurrent request arrived.
            //
            // This has to be done outside of the lock, otherwise we might miss a notification
            // arriving after the above check, but before we've released the lock. Flip side is
            // that we may schedule a useless task that will just fail to grab the lock.
            subscribersExecutor.submit(new Runnable() {
              override def run(): Unit = processSnapshotsInternal()
            })
          }
        } else {
          lock.unlock()
        }
      }
    }
  }
}<|MERGE_RESOLUTION|>--- conflicted
+++ resolved
@@ -78,11 +78,7 @@
     }
     subscribers.add(newSubscriber)
     pollingTasks.add(subscribersExecutor.scheduleWithFixedDelay(
-<<<<<<< HEAD
-      toRunnable(() => callSubscriber(newSubscriber)),
-=======
       toRunnable(() => newSubscriber.processSnapshots()),
->>>>>>> 1e65fb2c
       0L,
       processBatchIntervalMillis,
       TimeUnit.MILLISECONDS))
@@ -91,11 +87,7 @@
   override def notifySubscribers(): Unit = SNAPSHOT_LOCK.synchronized {
     subscribers.asScala.foreach { s =>
       subscribersExecutor.submit(new Runnable() {
-<<<<<<< HEAD
-        override def run(): Unit = callSubscriber(s)
-=======
         override def run(): Unit = s.processSnapshots()
->>>>>>> 1e65fb2c
       })
     }
   }
@@ -116,21 +108,7 @@
   }
 
   private def addCurrentSnapshotToSubscribers(): Unit = {
-<<<<<<< HEAD
-    subscribers.asScala.foreach { subscriber =>
-      subscriber.snapshotsBuffer.add(currentSnapshot)
-    }
-  }
-
-  private def callSubscriber(subscriber: SnapshotsSubscriber): Unit = {
-    Utils.tryLogNonFatalError {
-      val currentSnapshots = mutable.Buffer.empty[ExecutorPodsSnapshot].asJava
-      subscriber.snapshotsBuffer.drainTo(currentSnapshots)
-      subscriber.onNewSnapshots(currentSnapshots.asScala)
-    }
-=======
     subscribers.asScala.foreach(_.addCurrentSnapshot())
->>>>>>> 1e65fb2c
   }
 
   private def toRunnable[T](runnable: () => Unit): Runnable = new Runnable {
