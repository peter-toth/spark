--- conflicted
+++ resolved
@@ -142,8 +142,6 @@
     FileUtils.copyURLToFile(url, file)
     spark.read.orc(file.getAbsolutePath)
   }
-<<<<<<< HEAD
-=======
 
   /**
    * Takes a sequence of products `data` to generate multi-level nested
@@ -166,5 +164,4 @@
       }
     }
   }
->>>>>>> a630e8d1
 }