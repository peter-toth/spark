/*
 * Licensed to the Apache Software Foundation (ASF) under one or more
 * contributor license agreements.  See the NOTICE file distributed with
 * this work for additional information regarding copyright ownership.
 * The ASF licenses this file to You under the Apache License, Version 2.0
 * (the "License"); you may not use this file except in compliance with
 * the License.  You may obtain a copy of the License at
 *
 *    http://www.apache.org/licenses/LICENSE-2.0
 *
 * Unless required by applicable law or agreed to in writing, software
 * distributed under the License is distributed on an "AS IS" BASIS,
 * WITHOUT WARRANTIES OR CONDITIONS OF ANY KIND, either express or implied.
 * See the License for the specific language governing permissions and
 * limitations under the License.
 */
package org.apache.spark.examples.sql;

// $example on:schema_merging$
import java.io.Serializable;
import java.util.ArrayList;
import java.util.Arrays;
import java.util.List;
// $example off:schema_merging$
import java.util.Properties;

// $example on:basic_parquet_example$
import org.apache.spark.api.java.function.MapFunction;
import org.apache.spark.sql.Encoders;
// $example on:schema_merging$
// $example on:json_dataset$
import org.apache.spark.sql.Dataset;
import org.apache.spark.sql.Row;
// $example off:json_dataset$
// $example off:schema_merging$
// $example off:basic_parquet_example$
import org.apache.spark.sql.SparkSession;

public class JavaSQLDataSourceExample {

  // $example on:schema_merging$
  public static class Square implements Serializable {
    private int value;
    private int square;

    // Getters and setters...
    // $example off:schema_merging$
    public int getValue() {
      return value;
    }

    public void setValue(int value) {
      this.value = value;
    }

    public int getSquare() {
      return square;
    }

    public void setSquare(int square) {
      this.square = square;
    }
    // $example on:schema_merging$
  }
  // $example off:schema_merging$

  // $example on:schema_merging$
  public static class Cube implements Serializable {
    private int value;
    private int cube;

    // Getters and setters...
    // $example off:schema_merging$
    public int getValue() {
      return value;
    }

    public void setValue(int value) {
      this.value = value;
    }

    public int getCube() {
      return cube;
    }

    public void setCube(int cube) {
      this.cube = cube;
    }
    // $example on:schema_merging$
  }
  // $example off:schema_merging$

  public static void main(String[] args) {
    SparkSession spark = SparkSession
      .builder()
      .appName("Java Spark SQL data sources example")
      .config("spark.some.config.option", "some-value")
      .getOrCreate();

    runBasicDataSourceExample(spark);
    runGenericFileSourceOptionsExample(spark);
    runBasicParquetExample(spark);
    runParquetSchemaMergingExample(spark);
    runJsonDatasetExample(spark);
    runJdbcDatasetExample(spark);

    spark.stop();
  }

  private static void runGenericFileSourceOptionsExample(SparkSession spark) {
    // $example on:ignore_corrupt_files$
    // enable ignore corrupt files
    spark.sql("set spark.sql.files.ignoreCorruptFiles=true");
    // dir1/file3.json is corrupt from parquet's view
    Dataset<Row> testCorruptDF = spark.read().parquet(
            "examples/src/main/resources/dir1/",
            "examples/src/main/resources/dir1/dir2/");
    testCorruptDF.show();
    // +-------------+
    // |         file|
    // +-------------+
    // |file1.parquet|
    // |file2.parquet|
    // +-------------+
    // $example off:ignore_corrupt_files$
    // $example on:recursive_file_lookup$
    Dataset<Row> recursiveLoadedDF = spark.read().format("parquet")
            .option("recursiveFileLookup", "true")
            .load("examples/src/main/resources/dir1");
    recursiveLoadedDF.show();
    // +-------------+
    // |         file|
    // +-------------+
    // |file1.parquet|
    // |file2.parquet|
    // +-------------+
    // $example off:recursive_file_lookup$
    spark.sql("set spark.sql.files.ignoreCorruptFiles=false");
    // $example on:load_with_path_glob_filter$
    Dataset<Row> testGlobFilterDF = spark.read().format("parquet")
            .option("pathGlobFilter", "*.parquet") // json file should be filtered out
            .load("examples/src/main/resources/dir1");
    testGlobFilterDF.show();
    // +-------------+
    // |         file|
    // +-------------+
    // |file1.parquet|
    // +-------------+
    // $example off:load_with_path_glob_filter$
<<<<<<< HEAD
=======
    // $example on:load_with_modified_time_filter$
    Dataset<Row> beforeFilterDF = spark.read().format("parquet")
            // Only load files modified before 7/1/2020 at 05:30
            .option("modifiedBefore", "2020-07-01T05:30:00")
            // Only load files modified after 6/1/2020 at 05:30
            .option("modifiedAfter", "2020-06-01T05:30:00")
            // Interpret both times above relative to CST timezone
            .option("timeZone", "CST")
            .load("examples/src/main/resources/dir1");
    beforeFilterDF.show();
    // +-------------+
    // |         file|
    // +-------------+
    // |file1.parquet|
    // +-------------+
    // $example off:load_with_modified_time_filter$
>>>>>>> a630e8d1
  }

  private static void runBasicDataSourceExample(SparkSession spark) {
    // $example on:generic_load_save_functions$
    Dataset<Row> usersDF = spark.read().load("examples/src/main/resources/users.parquet");
    usersDF.select("name", "favorite_color").write().save("namesAndFavColors.parquet");
    // $example off:generic_load_save_functions$
    // $example on:manual_load_options$
    Dataset<Row> peopleDF =
      spark.read().format("json").load("examples/src/main/resources/people.json");
    peopleDF.select("name", "age").write().format("parquet").save("namesAndAges.parquet");
    // $example off:manual_load_options$
    // $example on:manual_load_options_csv$
    Dataset<Row> peopleDFCsv = spark.read().format("csv")
      .option("sep", ";")
      .option("inferSchema", "true")
      .option("header", "true")
      .load("examples/src/main/resources/people.csv");
    // $example off:manual_load_options_csv$
    // $example on:manual_save_options_orc$
    usersDF.write().format("orc")
      .option("orc.bloom.filter.columns", "favorite_color")
      .option("orc.dictionary.key.threshold", "1.0")
      .option("orc.column.encoding.direct", "name")
      .save("users_with_options.orc");
    // $example off:manual_save_options_orc$
    // $example on:direct_sql$
    Dataset<Row> sqlDF =
      spark.sql("SELECT * FROM parquet.`examples/src/main/resources/users.parquet`");
    // $example off:direct_sql$
    // $example on:write_sorting_and_bucketing$
    peopleDF.write().bucketBy(42, "name").sortBy("age").saveAsTable("people_bucketed");
    // $example off:write_sorting_and_bucketing$
    // $example on:write_partitioning$
    usersDF
      .write()
      .partitionBy("favorite_color")
      .format("parquet")
      .save("namesPartByColor.parquet");
    // $example off:write_partitioning$
    // $example on:write_partition_and_bucket$
    peopleDF
      .write()
      .partitionBy("favorite_color")
      .bucketBy(42, "name")
      .saveAsTable("people_partitioned_bucketed");
    // $example off:write_partition_and_bucket$

    spark.sql("DROP TABLE IF EXISTS people_bucketed");
    spark.sql("DROP TABLE IF EXISTS people_partitioned_bucketed");
  }

  private static void runBasicParquetExample(SparkSession spark) {
    // $example on:basic_parquet_example$
    Dataset<Row> peopleDF = spark.read().json("examples/src/main/resources/people.json");

    // DataFrames can be saved as Parquet files, maintaining the schema information
    peopleDF.write().parquet("people.parquet");

    // Read in the Parquet file created above.
    // Parquet files are self-describing so the schema is preserved
    // The result of loading a parquet file is also a DataFrame
    Dataset<Row> parquetFileDF = spark.read().parquet("people.parquet");

    // Parquet files can also be used to create a temporary view and then used in SQL statements
    parquetFileDF.createOrReplaceTempView("parquetFile");
    Dataset<Row> namesDF = spark.sql("SELECT name FROM parquetFile WHERE age BETWEEN 13 AND 19");
    Dataset<String> namesDS = namesDF.map(
        (MapFunction<Row, String>) row -> "Name: " + row.getString(0),
        Encoders.STRING());
    namesDS.show();
    // +------------+
    // |       value|
    // +------------+
    // |Name: Justin|
    // +------------+
    // $example off:basic_parquet_example$
  }

  private static void runParquetSchemaMergingExample(SparkSession spark) {
    // $example on:schema_merging$
    List<Square> squares = new ArrayList<>();
    for (int value = 1; value <= 5; value++) {
      Square square = new Square();
      square.setValue(value);
      square.setSquare(value * value);
      squares.add(square);
    }

    // Create a simple DataFrame, store into a partition directory
    Dataset<Row> squaresDF = spark.createDataFrame(squares, Square.class);
    squaresDF.write().parquet("data/test_table/key=1");

    List<Cube> cubes = new ArrayList<>();
    for (int value = 6; value <= 10; value++) {
      Cube cube = new Cube();
      cube.setValue(value);
      cube.setCube(value * value * value);
      cubes.add(cube);
    }

    // Create another DataFrame in a new partition directory,
    // adding a new column and dropping an existing column
    Dataset<Row> cubesDF = spark.createDataFrame(cubes, Cube.class);
    cubesDF.write().parquet("data/test_table/key=2");

    // Read the partitioned table
    Dataset<Row> mergedDF = spark.read().option("mergeSchema", true).parquet("data/test_table");
    mergedDF.printSchema();

    // The final schema consists of all 3 columns in the Parquet files together
    // with the partitioning column appeared in the partition directory paths
    // root
    //  |-- value: int (nullable = true)
    //  |-- square: int (nullable = true)
    //  |-- cube: int (nullable = true)
    //  |-- key: int (nullable = true)
    // $example off:schema_merging$
  }

  private static void runJsonDatasetExample(SparkSession spark) {
    // $example on:json_dataset$
    // A JSON dataset is pointed to by path.
    // The path can be either a single text file or a directory storing text files
    Dataset<Row> people = spark.read().json("examples/src/main/resources/people.json");

    // The inferred schema can be visualized using the printSchema() method
    people.printSchema();
    // root
    //  |-- age: long (nullable = true)
    //  |-- name: string (nullable = true)

    // Creates a temporary view using the DataFrame
    people.createOrReplaceTempView("people");

    // SQL statements can be run by using the sql methods provided by spark
    Dataset<Row> namesDF = spark.sql("SELECT name FROM people WHERE age BETWEEN 13 AND 19");
    namesDF.show();
    // +------+
    // |  name|
    // +------+
    // |Justin|
    // +------+

    // Alternatively, a DataFrame can be created for a JSON dataset represented by
    // a Dataset<String> storing one JSON object per string.
    List<String> jsonData = Arrays.asList(
            "{\"name\":\"Yin\",\"address\":{\"city\":\"Columbus\",\"state\":\"Ohio\"}}");
    Dataset<String> anotherPeopleDataset = spark.createDataset(jsonData, Encoders.STRING());
    Dataset<Row> anotherPeople = spark.read().json(anotherPeopleDataset);
    anotherPeople.show();
    // +---------------+----+
    // |        address|name|
    // +---------------+----+
    // |[Columbus,Ohio]| Yin|
    // +---------------+----+
    // $example off:json_dataset$
  }

  private static void runJdbcDatasetExample(SparkSession spark) {
    // $example on:jdbc_dataset$
    // Note: JDBC loading and saving can be achieved via either the load/save or jdbc methods
    // Loading data from a JDBC source
    Dataset<Row> jdbcDF = spark.read()
      .format("jdbc")
      .option("url", "jdbc:postgresql:dbserver")
      .option("dbtable", "schema.tablename")
      .option("user", "username")
      .option("password", "password")
      .load();

    Properties connectionProperties = new Properties();
    connectionProperties.put("user", "username");
    connectionProperties.put("password", "password");
    Dataset<Row> jdbcDF2 = spark.read()
      .jdbc("jdbc:postgresql:dbserver", "schema.tablename", connectionProperties);

    // Saving data to a JDBC source
    jdbcDF.write()
      .format("jdbc")
      .option("url", "jdbc:postgresql:dbserver")
      .option("dbtable", "schema.tablename")
      .option("user", "username")
      .option("password", "password")
      .save();

    jdbcDF2.write()
      .jdbc("jdbc:postgresql:dbserver", "schema.tablename", connectionProperties);

    // Specifying create table column data types on write
    jdbcDF.write()
      .option("createTableColumnTypes", "name CHAR(64), comments VARCHAR(1024)")
      .jdbc("jdbc:postgresql:dbserver", "schema.tablename", connectionProperties);
    // $example off:jdbc_dataset$
  }
}<|MERGE_RESOLUTION|>--- conflicted
+++ resolved
@@ -147,8 +147,6 @@
     // |file1.parquet|
     // +-------------+
     // $example off:load_with_path_glob_filter$
-<<<<<<< HEAD
-=======
     // $example on:load_with_modified_time_filter$
     Dataset<Row> beforeFilterDF = spark.read().format("parquet")
             // Only load files modified before 7/1/2020 at 05:30
@@ -165,7 +163,6 @@
     // |file1.parquet|
     // +-------------+
     // $example off:load_with_modified_time_filter$
->>>>>>> a630e8d1
   }
 
   private static void runBasicDataSourceExample(SparkSession spark) {
