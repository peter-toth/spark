--- conflicted
+++ resolved
@@ -42,11 +42,7 @@
 import org.apache.spark.sql.hive.test.TestHiveVersion
 import org.apache.spark.sql.types.IntegerType
 import org.apache.spark.sql.types.StructType
-<<<<<<< HEAD
-import org.apache.spark.tags.{ExtendedHiveTest, GitHubActionsUnstableTest}
-=======
 import org.apache.spark.tags.{ExtendedHiveTest, SlowHiveTest}
->>>>>>> a630e8d1
 import org.apache.spark.util.{MutableURLClassLoader, Utils}
 
 /**
@@ -58,7 +54,6 @@
 // TODO: Refactor this to `HiveClientSuite` and make it a subclass of `HiveVersionSuite`
 @SlowHiveTest
 @ExtendedHiveTest
-@GitHubActionsUnstableTest
 class VersionsSuite extends SparkFunSuite with Logging {
 
   override protected val enableAutoThreadAudit = false
@@ -740,8 +735,8 @@
       client.runSqlHive("SET spark.sql.test.key=1")
     }
 
-    // HIVE-18448 Since Hive 3.0, INDEX is not supported.
     ignore(s"$version: sql create index and reset") {
+      // HIVE-18448 Since Hive 3.0, INDEX is not supported.
       if (version != "3.0" && version != "3.1") {
         client.runSqlHive("CREATE TABLE indexed_table (key INT)")
         client.runSqlHive("CREATE INDEX index_1 ON TABLE indexed_table(key) " +
