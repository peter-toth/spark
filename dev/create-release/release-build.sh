--- conflicted
+++ resolved
@@ -110,11 +110,6 @@
 # Depending on the version being built, certain extra profiles need to be activated, and
 # different versions of Scala are supported.
 BASE_PROFILES="-Pmesos -Pyarn"
-<<<<<<< HEAD
-PUBLISH_SCALA_2_10=0
-SCALA_2_10_PROFILES="-Pscala-2.10"
-SCALA_2_11_PROFILES=
-=======
 if [[ $SPARK_VERSION > "2.3" ]]; then
   BASE_PROFILES="$BASE_PROFILES -Pkubernetes"
 fi
@@ -123,22 +118,12 @@
 
 PUBLISH_SCALA_2_11=1
 SCALA_2_11_PROFILES="-Pscala-2.11"
->>>>>>> cceb2d6f
 if [[ $SPARK_VERSION > "2.3" ]]; then
   if [[ $SPARK_VERSION < "3.0." ]]; then
     SCALA_2_11_PROFILES="-Pkafka-0-8 -Pflume $SCALA_2_11_PROFILES"
   else
     PUBLISH_SCALA_2_11=0
   fi
-fi
-
-PUBLISH_SCALA_2_12=0
-SCALA_2_12_PROFILES="-Pscala-2.12"
-if [[ $SPARK_VERSION < "3.0." ]]; then
-  SCALA_2_12_PROFILES="-Pscala-2.12 -Pflume"
-fi
-if [[ $SPARK_VERSION > "2.4" ]]; then
-  PUBLISH_SCALA_2_12=1
 fi
 
 PUBLISH_SCALA_2_12=0
@@ -193,11 +178,7 @@
     rm -r spark-$SPARK_VERSION/licenses-binary
   fi
 
-<<<<<<< HEAD
-  tar cvzf spark-$SPARK_VERSION.tgz spark-$SPARK_VERSION
-=======
   tar cvzf spark-$SPARK_VERSION.tgz --exclude spark-$SPARK_VERSION/.git spark-$SPARK_VERSION
->>>>>>> cceb2d6f
   echo $GPG_PASSPHRASE | $GPG --passphrase-fd 0 --armour --output spark-$SPARK_VERSION.tgz.asc \
     --detach-sig spark-$SPARK_VERSION.tgz
   echo $GPG_PASSPHRASE | $GPG --passphrase-fd 0 --print-md \
@@ -210,10 +191,6 @@
   make_binary_release() {
     NAME=$1
     FLAGS="$MVN_EXTRA_OPTS -B $BASE_RELEASE_PROFILES $2"
-<<<<<<< HEAD
-    BUILD_PACKAGE=$3
-    SCALA_VERSION=$4
-=======
     # BUILD_PACKAGE can be "withpip", "withr", or both as "withpip,withr"
     BUILD_PACKAGE=$3
     SCALA_VERSION=$4
@@ -226,7 +203,6 @@
     if [[ $BUILD_PACKAGE == *"withr"* ]]; then
       R_FLAG="--r"
     fi
->>>>>>> cceb2d6f
 
     # We increment the Zinc port each time to avoid OOM's and other craziness if multiple builds
     # share the same Zinc server.
@@ -236,13 +212,7 @@
     cp -r spark spark-$SPARK_VERSION-bin-$NAME
     cd spark-$SPARK_VERSION-bin-$NAME
 
-<<<<<<< HEAD
-    if [[ "$SCALA_VERSION" != "2.11" ]]; then
-      ./dev/change-scala-version.sh $SCALA_VERSION
-    fi
-=======
     ./dev/change-scala-version.sh $SCALA_VERSION
->>>>>>> cceb2d6f
 
     export ZINC_PORT=$ZINC_PORT
     echo "Creating distribution: $NAME ($FLAGS)"
@@ -307,36 +277,21 @@
   declare -A BINARY_PKGS_ARGS
   BINARY_PKGS_ARGS["hadoop2.7"]="-Phadoop-2.7 $HIVE_PROFILES"
   if ! is_dry_run; then
-<<<<<<< HEAD
-    BINARY_PKGS_ARGS["hadoop2.6"]="-Phadoop-2.6 $HIVE_PROFILES"
-    BINARY_PKGS_ARGS["without-hadoop"]="-Phadoop-provided"
-    if [[ $SPARK_VERSION < "2.2." ]]; then
-      BINARY_PKGS_ARGS["hadoop2.4"]="-Phadoop-2.4 $HIVE_PROFILES"
-      BINARY_PKGS_ARGS["hadoop2.3"]="-Phadoop-2.3 $HIVE_PROFILES"
-=======
     BINARY_PKGS_ARGS["without-hadoop"]="-Phadoop-provided"
     if [[ $SPARK_VERSION < "3.0." ]]; then
       BINARY_PKGS_ARGS["hadoop2.6"]="-Phadoop-2.6 $HIVE_PROFILES"
     else
       BINARY_PKGS_ARGS["hadoop3.2"]="-Phadoop-3.2 $HIVE_PROFILES"
->>>>>>> cceb2d6f
     fi
   fi
 
   declare -A BINARY_PKGS_EXTRA
   BINARY_PKGS_EXTRA["hadoop2.7"]="withpip,withr"
 
-<<<<<<< HEAD
-  echo "Packages to build: ${!BINARY_PKGS_ARGS[@]}"
-  for key in ${!BINARY_PKGS_ARGS[@]}; do
-    args=${BINARY_PKGS_ARGS[$key]}
-    extra=${BINARY_PKGS_EXTRA[$key]}
-=======
   if [[ $PUBLISH_SCALA_2_11 = 1 ]]; then
     key="without-hadoop-scala-2.11"
     args="-Phadoop-provided"
     extra=""
->>>>>>> cceb2d6f
     if ! make_binary_release "$key" "$SCALA_2_11_PROFILES $args" "$extra" "2.11"; then
       error "Failed to build $key package. Check logs for details."
     fi
@@ -353,15 +308,6 @@
     done
   fi
 
-  if [[ $PUBLISH_SCALA_2_12 = 1 ]]; then
-    key="without-hadoop-scala-2.12"
-    args="-Phadoop-provided"
-    extra=""
-    if ! make_binary_release "$key" "$SCALA_2_12_PROFILES $args" "$extra" "2.12"; then
-      error "Failed to build $key package. Check logs for details."
-    fi
-  fi
-
   rm -rf spark-$SPARK_VERSION-bin-*/
 
   if ! is_dry_run; then
@@ -434,14 +380,7 @@
   # Generate random point for Zinc
   export ZINC_PORT=$(python -S -c "import random; print random.randrange(3030,4030)")
 
-<<<<<<< HEAD
-  $MVN -DzincPort=$ZINC_PORT --settings $tmp_settings -DskipTests $SCALA_2_11_PROFILES $PUBLISH_PROFILES deploy
-  #./dev/change-scala-version.sh 2.12
-  #$MVN -DzincPort=$ZINC_PORT --settings $tmp_settings \
-  #  -DskipTests $SCALA_2_12_PROFILES $PUBLISH_PROFILES clean deploy
-=======
   $MVN -DzincPort=$ZINC_PORT --settings $tmp_settings -DskipTests $SCALA_2_12_PROFILES $PUBLISH_PROFILES deploy
->>>>>>> cceb2d6f
 
   rm $tmp_settings
   cd ..
@@ -481,21 +420,11 @@
       $SCALA_2_11_PROFILES $PUBLISH_PROFILES clean install
   fi
 
-<<<<<<< HEAD
-  if ! is_dry_run && [[ $PUBLISH_SCALA_2_12 = 1 ]]; then
-    ./dev/change-scala-version.sh 2.12
-    $MVN -DzincPort=$((ZINC_PORT + 2)) -Dmaven.repo.local=$tmp_repo -Dscala-2.12 \
-      -DskipTests $PUBLISH_PROFILES $SCALA_2_12_PROFILES clean install
-  fi
-
-  ./dev/change-scala-version.sh 2.11
-=======
   if [[ $PUBLISH_SCALA_2_12 = 1 ]]; then
     ./dev/change-scala-version.sh 2.12
     $MVN -DzincPort=$((ZINC_PORT + 2)) -Dmaven.repo.local=$tmp_repo -DskipTests \
       $SCALA_2_11_PROFILES $PUBLISH_PROFILES clean install
   fi
->>>>>>> cceb2d6f
 
   pushd $tmp_repo/org/apache/spark
 
