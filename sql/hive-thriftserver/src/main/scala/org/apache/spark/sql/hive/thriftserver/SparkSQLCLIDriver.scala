--- conflicted
+++ resolved
@@ -407,7 +407,6 @@
           if (sessionState.getIsVerbose) {
             out.println(cmd)
           }
-<<<<<<< HEAD
           var timeTaken: Double = 0
           try {
             driver.run(cmd)
@@ -427,30 +426,6 @@
               throw new CommandProcessorException(e)
             case e2: Exception => err.println(e2.getMessage)
               throw new CommandProcessorException(e2)
-=======
-          val rc = driver.run(cmd)
-          val endTimeNs = System.nanoTime()
-          val timeTaken: Double = TimeUnit.NANOSECONDS.toMillis(endTimeNs - startTimeNs) / 1000.0
-
-          ret = rc.getResponseCode
-          if (ret != 0) {
-            rc.getException match {
-              case e: AnalysisException => e.cause match {
-                case Some(_) if !sessionState.getIsSilent =>
-                  err.println(
-                    s"""Error in query: ${e.getMessage}
-                       |${org.apache.hadoop.util.StringUtils.stringifyException(e)}
-                     """.stripMargin)
-                // For analysis exceptions in silent mode or simple ones that only related to the
-                // query itself, such as `NoSuchDatabaseException`, only the error is printed out
-                // to the console.
-                case _ => err.println(s"""Error in query: ${e.getMessage}""")
-              }
-              case _ => err.println(rc.getErrorMessage())
-            }
-            driver.close()
-            return ret
->>>>>>> a630e8d1
           }
 
           val res = new JArrayList[String]()
@@ -497,7 +472,6 @@
         }
         // scalastyle:on println
       }
-<<<<<<< HEAD
       new CommandProcessorResponse()
     }
   }
@@ -515,7 +489,7 @@
 //      oldSignal = Signal.handle(interruptSignal, new SignalHandler() {
 //        private var interruptRequested: Boolean = false
 //
-//        override def handle(signal: Signal) {
+//        override def handle(signal: Signal): Unit {
 //          val initialRequest = !interruptRequested
 //          interruptRequested = true
 //
@@ -553,7 +527,7 @@
 //            val ignoreErrors = HiveConf.getBoolVar(conf, HiveConf.ConfVars.CLIIGNOREERRORS)
 //            if (ret != 0 && !ignoreErrors) {
 //              CommandProcessorFactory.clean(conf.asInstanceOf[HiveConf])
-//              ret
+//              return ret
 //            }
 //          }
 //        }
@@ -631,138 +605,4 @@
 //    ret
 //  }
 // scalastyle:on
-}
-=======
-      ret
-    }
-  }
-
-  // Adapted processLine from Hive 2.3's CliDriver.processLine.
-  override def processLine(line: String, allowInterrupting: Boolean): Int = {
-    var oldSignal: SignalHandler = null
-    var interruptSignal: Signal = null
-
-    if (allowInterrupting) {
-      // Remember all threads that were running at the time we started line processing.
-      // Hook up the custom Ctrl+C handler while processing this line
-      interruptSignal = new Signal("INT")
-      oldSignal = Signal.handle(interruptSignal, new SignalHandler() {
-        private var interruptRequested: Boolean = false
-
-        override def handle(signal: Signal): Unit = {
-          val initialRequest = !interruptRequested
-          interruptRequested = true
-
-          // Kill the VM on second ctrl+c
-          if (!initialRequest) {
-            console.printInfo("Exiting the JVM")
-            System.exit(127)
-          }
-
-          // Interrupt the CLI thread to stop the current statement and return
-          // to prompt
-          console.printInfo("Interrupting... Be patient, this might take some time.")
-          console.printInfo("Press Ctrl+C again to kill JVM")
-
-          HiveInterruptUtils.interrupt()
-        }
-      })
-    }
-
-    try {
-      var lastRet: Int = 0
-
-      // we can not use "split" function directly as ";" may be quoted
-      val commands = splitSemiColon(line).asScala
-      var command: String = ""
-      for (oneCmd <- commands) {
-        if (StringUtils.endsWith(oneCmd, "\\")) {
-          command += StringUtils.chop(oneCmd) + ";"
-        } else {
-          command += oneCmd
-          if (!StringUtils.isBlank(command)) {
-            val ret = processCmd(command)
-            command = ""
-            lastRet = ret
-            val ignoreErrors = HiveConf.getBoolVar(conf, HiveConf.ConfVars.CLIIGNOREERRORS)
-            if (ret != 0 && !ignoreErrors) {
-              CommandProcessorFactory.clean(conf.asInstanceOf[HiveConf])
-              return ret
-            }
-          }
-        }
-      }
-      CommandProcessorFactory.clean(conf.asInstanceOf[HiveConf])
-      lastRet
-    } finally {
-      // Once we are done processing the line, restore the old handler
-      if (oldSignal != null && interruptSignal != null) {
-        Signal.handle(interruptSignal, oldSignal)
-      }
-    }
-  }
-
-  // Adapted splitSemiColon from Hive 2.3's CliDriver.splitSemiColon.
-  // Note: [SPARK-31595] if there is a `'` in a double quoted string, or a `"` in a single quoted
-  // string, the origin implementation from Hive will not drop the trailing semicolon as expected,
-  // hence we refined this function a little bit.
-  private def splitSemiColon(line: String): JList[String] = {
-    var insideSingleQuote = false
-    var insideDoubleQuote = false
-    var insideComment = false
-    var escape = false
-    var beginIndex = 0
-    val ret = new JArrayList[String]
-
-    for (index <- 0 until line.length) {
-      if (line.charAt(index) == '\'' && !insideComment) {
-        // take a look to see if it is escaped
-        // See the comment above about SPARK-31595
-        if (!escape && !insideDoubleQuote) {
-          // flip the boolean variable
-          insideSingleQuote = !insideSingleQuote
-        }
-      } else if (line.charAt(index) == '\"' && !insideComment) {
-        // take a look to see if it is escaped
-        // See the comment above about SPARK-31595
-        if (!escape && !insideSingleQuote) {
-          // flip the boolean variable
-          insideDoubleQuote = !insideDoubleQuote
-        }
-      } else if (line.charAt(index) == '-') {
-        val hasNext = index + 1 < line.length
-        if (insideDoubleQuote || insideSingleQuote || insideComment) {
-          // Ignores '-' in any case of quotes or comment.
-          // Avoids to start a comment(--) within a quoted segment or already in a comment.
-          // Sample query: select "quoted value --"
-          //                                    ^^ avoids starting a comment if it's inside quotes.
-        } else if (hasNext && line.charAt(index + 1) == '-') {
-          // ignore quotes and ;
-          insideComment = true
-        }
-      } else if (line.charAt(index) == ';') {
-        if (insideSingleQuote || insideDoubleQuote || insideComment) {
-          // do not split
-        } else {
-          // split, do not include ; itself
-          ret.add(line.substring(beginIndex, index))
-          beginIndex = index + 1
-        }
-      } else if (line.charAt(index) == '\n') {
-        // with a new line the inline comment should end.
-        if (!escape) {
-          insideComment = false
-        }
-      }
-      // set the escape
-      if (escape) {
-        escape = false
-      } else if (line.charAt(index) == '\\') {
-        escape = true
-      }
-    }
-    ret.add(line.substring(beginIndex))
-    ret
-  }
-}
->>>>>>> a630e8d1
+}