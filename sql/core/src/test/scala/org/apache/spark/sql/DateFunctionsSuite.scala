/*
 * Licensed to the Apache Software Foundation (ASF) under one or more
 * contributor license agreements.  See the NOTICE file distributed with
 * this work for additional information regarding copyright ownership.
 * The ASF licenses this file to You under the Apache License, Version 2.0
 * (the "License"); you may not use this file except in compliance with
 * the License.  You may obtain a copy of the License at
 *
 *    http://www.apache.org/licenses/LICENSE-2.0
 *
 * Unless required by applicable law or agreed to in writing, software
 * distributed under the License is distributed on an "AS IS" BASIS,
 * WITHOUT WARRANTIES OR CONDITIONS OF ANY KIND, either express or implied.
 * See the License for the specific language governing permissions and
 * limitations under the License.
 */

package org.apache.spark.sql

import java.sql.{Date, Timestamp}
import java.text.SimpleDateFormat
<<<<<<< HEAD
import java.time.{Instant, LocalDateTime}
=======
import java.time.{Instant, LocalDateTime, ZoneId}
>>>>>>> a630e8d1
import java.util.{Locale, TimeZone}
import java.util.concurrent.TimeUnit

import org.apache.spark.{SparkException, SparkUpgradeException}
import org.apache.spark.sql.catalyst.util.DateTimeTestUtils.{CEST, LA}
import org.apache.spark.sql.catalyst.util.DateTimeUtils
import org.apache.spark.sql.functions._
import org.apache.spark.sql.internal.SQLConf
import org.apache.spark.sql.test.SharedSparkSession
import org.apache.spark.sql.types.DoubleType
import org.apache.spark.unsafe.types.CalendarInterval

class DateFunctionsSuite extends QueryTest with SharedSparkSession {
  import testImplicits._

  test("function current_date") {
    val df1 = Seq((1, 2), (3, 1)).toDF("a", "b")
    val d0 = DateTimeUtils.currentDate(ZoneId.systemDefault())
    val d1 = DateTimeUtils.fromJavaDate(df1.select(current_date()).collect().head.getDate(0))
    val d2 = DateTimeUtils.fromJavaDate(
      sql("""SELECT CURRENT_DATE()""").collect().head.getDate(0))
    val d3 = DateTimeUtils.currentDate(ZoneId.systemDefault())
    assert(d0 <= d1 && d1 <= d2 && d2 <= d3 && d3 - d0 <= 1)
  }

  test("function current_timestamp and now") {
    val df1 = Seq((1, 2), (3, 1)).toDF("a", "b")
    checkAnswer(df1.select(countDistinct(current_timestamp())), Row(1))

    // Execution in one query should return the same value
    checkAnswer(sql("""SELECT CURRENT_TIMESTAMP() = CURRENT_TIMESTAMP()"""), Row(true))

    // Current timestamp should return the current timestamp ...
    val before = System.currentTimeMillis
    val got = sql("SELECT CURRENT_TIMESTAMP()").collect().head.getTimestamp(0).getTime
    val after = System.currentTimeMillis
    assert(got >= before && got <= after)

    // Now alias
    checkAnswer(sql("""SELECT CURRENT_TIMESTAMP() = NOW()"""), Row(true))
  }

  val sdf = new SimpleDateFormat("yyyy-MM-dd HH:mm:ss", Locale.US)
  val sdfDate = new SimpleDateFormat("yyyy-MM-dd", Locale.US)
  val d = new Date(sdf.parse("2015-04-08 13:10:15").getTime)
  val ts = new Timestamp(sdf.parse("2013-04-08 13:10:15").getTime)

  test("timestamp comparison with date strings") {
    val df = Seq(
      (1, Timestamp.valueOf("2015-01-01 00:00:00")),
      (2, Timestamp.valueOf("2014-01-01 00:00:00"))).toDF("i", "t")

    checkAnswer(
      df.select("t").filter($"t" <= "2014-06-01"),
      Row(Timestamp.valueOf("2014-01-01 00:00:00")) :: Nil)


    checkAnswer(
      df.select("t").filter($"t" >= "2014-06-01"),
      Row(Timestamp.valueOf("2015-01-01 00:00:00")) :: Nil)
  }

  test("date comparison with date strings") {
    val df = Seq(
      (1, Date.valueOf("2015-01-01")),
      (2, Date.valueOf("2014-01-01"))).toDF("i", "t")

    checkAnswer(
      df.select("t").filter($"t" <= "2014-06-01"),
      Row(Date.valueOf("2014-01-01")) :: Nil)


    checkAnswer(
      df.select("t").filter($"t" >= "2015"),
      Row(Date.valueOf("2015-01-01")) :: Nil)
  }

  test("date format") {
    Seq("legacy", "corrected").foreach { legacyParserPolicy =>
      withSQLConf(SQLConf.LEGACY_TIME_PARSER_POLICY.key -> legacyParserPolicy) {
        val df = Seq((d, sdf.format(d), ts)).toDF("a", "b", "c")

        checkAnswer(
          df.select(date_format($"a", "y"), date_format($"b", "y"), date_format($"c", "y")),
          Row("2015", "2015", "2013"))

        checkAnswer(
          df.selectExpr("date_format(a, 'y')", "date_format(b, 'y')", "date_format(c, 'y')"),
          Row("2015", "2015", "2013"))
      }
    }
  }

  test("year") {
    val df = Seq((d, sdfDate.format(d), ts)).toDF("a", "b", "c")

    checkAnswer(
      df.select(year($"a"), year($"b"), year($"c")),
      Row(2015, 2015, 2013))

    checkAnswer(
      df.selectExpr("year(a)", "year(b)", "year(c)"),
      Row(2015, 2015, 2013))
  }

  test("quarter") {
    val ts = new Timestamp(sdf.parse("2013-11-08 13:10:15").getTime)

    val df = Seq((d, sdfDate.format(d), ts)).toDF("a", "b", "c")

    checkAnswer(
      df.select(quarter($"a"), quarter($"b"), quarter($"c")),
      Row(2, 2, 4))

    checkAnswer(
      df.selectExpr("quarter(a)", "quarter(b)", "quarter(c)"),
      Row(2, 2, 4))
  }

  test("month") {
    val df = Seq((d, sdfDate.format(d), ts)).toDF("a", "b", "c")

    checkAnswer(
      df.select(month($"a"), month($"b"), month($"c")),
      Row(4, 4, 4))

    checkAnswer(
      df.selectExpr("month(a)", "month(b)", "month(c)"),
      Row(4, 4, 4))
  }

  test("dayofmonth") {
    val df = Seq((d, sdfDate.format(d), ts)).toDF("a", "b", "c")

    checkAnswer(
      df.select(dayofmonth($"a"), dayofmonth($"b"), dayofmonth($"c")),
      Row(8, 8, 8))

    checkAnswer(
      df.selectExpr("day(a)", "day(b)", "dayofmonth(c)"),
      Row(8, 8, 8))
  }

  test("dayofyear") {
    val df = Seq((d, sdfDate.format(d), ts)).toDF("a", "b", "c")

    checkAnswer(
      df.select(dayofyear($"a"), dayofyear($"b"), dayofyear($"c")),
      Row(98, 98, 98))

    checkAnswer(
      df.selectExpr("dayofyear(a)", "dayofyear(b)", "dayofyear(c)"),
      Row(98, 98, 98))
  }

  test("hour") {
    val df = Seq((d, sdf.format(d), ts)).toDF("a", "b", "c")

    checkAnswer(
      df.select(hour($"a"), hour($"b"), hour($"c")),
      Row(0, 13, 13))

    checkAnswer(
      df.selectExpr("hour(a)", "hour(b)", "hour(c)"),
      Row(0, 13, 13))
  }

  test("minute") {
    val df = Seq((d, sdf.format(d), ts)).toDF("a", "b", "c")

    checkAnswer(
      df.select(minute($"a"), minute($"b"), minute($"c")),
      Row(0, 10, 10))

    checkAnswer(
      df.selectExpr("minute(a)", "minute(b)", "minute(c)"),
      Row(0, 10, 10))
  }

  test("second") {
    val df = Seq((d, sdf.format(d), ts)).toDF("a", "b", "c")

    checkAnswer(
      df.select(second($"a"), second($"b"), second($"c")),
      Row(0, 15, 15))

    checkAnswer(
      df.selectExpr("second(a)", "second(b)", "second(c)"),
      Row(0, 15, 15))
  }

  test("weekofyear") {
    val df = Seq((d, sdfDate.format(d), ts)).toDF("a", "b", "c")

    checkAnswer(
      df.select(weekofyear($"a"), weekofyear($"b"), weekofyear($"c")),
      Row(15, 15, 15))

    checkAnswer(
      df.selectExpr("weekofyear(a)", "weekofyear(b)", "weekofyear(c)"),
      Row(15, 15, 15))
  }

  test("function date_add") {
    val st1 = "2015-06-01 12:34:56"
    val st2 = "2015-06-02 12:34:56"
    val t1 = Timestamp.valueOf(st1)
    val t2 = Timestamp.valueOf(st2)
    val s1 = "2015-06-01"
    val s2 = "2015-06-02"
    val d1 = Date.valueOf(s1)
    val d2 = Date.valueOf(s2)
    val df = Seq((t1, d1, s1, st1), (t2, d2, s2, st2)).toDF("t", "d", "s", "ss")
    checkAnswer(
      df.select(date_add(col("d"), 1)),
      Seq(Row(Date.valueOf("2015-06-02")), Row(Date.valueOf("2015-06-03"))))
    checkAnswer(
      df.select(date_add(col("t"), 3)),
      Seq(Row(Date.valueOf("2015-06-04")), Row(Date.valueOf("2015-06-05"))))
    checkAnswer(
      df.select(date_add(col("s"), 5)),
      Seq(Row(Date.valueOf("2015-06-06")), Row(Date.valueOf("2015-06-07"))))
    checkAnswer(
      df.select(date_add(col("ss"), 7)),
      Seq(Row(Date.valueOf("2015-06-08")), Row(Date.valueOf("2015-06-09"))))

    checkAnswer(
      df.withColumn("x", lit(1)).select(date_add(col("d"), col("x"))),
      Seq(Row(Date.valueOf("2015-06-02")), Row(Date.valueOf("2015-06-03"))))

    checkAnswer(df.selectExpr("DATE_ADD(null, 1)"), Seq(Row(null), Row(null)))
    checkAnswer(
      df.selectExpr("""DATE_ADD(d, 1)"""),
      Seq(Row(Date.valueOf("2015-06-02")), Row(Date.valueOf("2015-06-03"))))
  }

  test("function date_sub") {
    val st1 = "2015-06-01 12:34:56"
    val st2 = "2015-06-02 12:34:56"
    val t1 = Timestamp.valueOf(st1)
    val t2 = Timestamp.valueOf(st2)
    val s1 = "2015-06-01"
    val s2 = "2015-06-02"
    val d1 = Date.valueOf(s1)
    val d2 = Date.valueOf(s2)
    val df = Seq((t1, d1, s1, st1), (t2, d2, s2, st2)).toDF("t", "d", "s", "ss")
    checkAnswer(
      df.select(date_sub(col("d"), 1)),
      Seq(Row(Date.valueOf("2015-05-31")), Row(Date.valueOf("2015-06-01"))))
    checkAnswer(
      df.select(date_sub(col("t"), 1)),
      Seq(Row(Date.valueOf("2015-05-31")), Row(Date.valueOf("2015-06-01"))))
    checkAnswer(
      df.select(date_sub(col("s"), 1)),
      Seq(Row(Date.valueOf("2015-05-31")), Row(Date.valueOf("2015-06-01"))))
    checkAnswer(
      df.select(date_sub(col("ss"), 1)),
      Seq(Row(Date.valueOf("2015-05-31")), Row(Date.valueOf("2015-06-01"))))
    checkAnswer(
      df.select(date_sub(lit(null), 1)).limit(1), Row(null))

    checkAnswer(
      df.withColumn("x", lit(1)).select(date_sub(col("d"), col("x"))),
      Seq(Row(Date.valueOf("2015-05-31")), Row(Date.valueOf("2015-06-01"))))

    checkAnswer(df.selectExpr("""DATE_SUB(d, null)"""), Seq(Row(null), Row(null)))
    checkAnswer(
      df.selectExpr("""DATE_SUB(d, 1)"""),
      Seq(Row(Date.valueOf("2015-05-31")), Row(Date.valueOf("2015-06-01"))))
  }

  test("time_add") {
    val t1 = Timestamp.valueOf("2015-07-31 23:59:59")
    val t2 = Timestamp.valueOf("2015-12-31 00:00:00")
    val d1 = Date.valueOf("2015-07-31")
    val d2 = Date.valueOf("2015-12-31")
    val i = new CalendarInterval(2, 2, 2000000L)
    val df = Seq((1, t1, d1), (3, t2, d2)).toDF("n", "t", "d")
    checkAnswer(
      df.selectExpr(s"d + INTERVAL'${i.toString}'"),
      Seq(Row(Date.valueOf("2015-10-02")), Row(Date.valueOf("2016-03-02"))))
    checkAnswer(
      df.selectExpr(s"t + INTERVAL'${i.toString}'"),
      Seq(Row(Timestamp.valueOf("2015-10-03 00:00:01")),
        Row(Timestamp.valueOf("2016-03-02 00:00:02"))))
  }

  test("time_sub") {
    val t1 = Timestamp.valueOf("2015-10-01 00:00:01")
    val t2 = Timestamp.valueOf("2016-02-29 00:00:02")
    val d1 = Date.valueOf("2015-09-30")
    val d2 = Date.valueOf("2016-02-29")
    val i = new CalendarInterval(2, 2, 2000000L)
    val df = Seq((1, t1, d1), (3, t2, d2)).toDF("n", "t", "d")
    checkAnswer(
      df.selectExpr(s"d - INTERVAL'${i.toString}'"),
      Seq(Row(Date.valueOf("2015-07-27")), Row(Date.valueOf("2015-12-26"))))
    checkAnswer(
      df.selectExpr(s"t - INTERVAL'${i.toString}'"),
      Seq(Row(Timestamp.valueOf("2015-07-29 23:59:59")),
        Row(Timestamp.valueOf("2015-12-27 00:00:00"))))
  }

  test("function add_months") {
    val d1 = Date.valueOf("2015-08-31")
    val d2 = Date.valueOf("2015-02-28")
    val df = Seq((1, d1), (2, d2)).toDF("n", "d")
    checkAnswer(
      df.select(add_months(col("d"), 1)),
      Seq(Row(Date.valueOf("2015-09-30")), Row(Date.valueOf("2015-03-28"))))
    checkAnswer(
      df.selectExpr("add_months(d, -1)"),
      Seq(Row(Date.valueOf("2015-07-31")), Row(Date.valueOf("2015-01-28"))))
    checkAnswer(
      df.withColumn("x", lit(1)).select(add_months(col("d"), col("x"))),
      Seq(Row(Date.valueOf("2015-09-30")), Row(Date.valueOf("2015-03-28"))))
  }

  test("function months_between") {
    val d1 = Date.valueOf("2015-07-31")
    val d2 = Date.valueOf("2015-02-16")
    val t1 = Timestamp.valueOf("2014-09-30 23:30:00")
    val t2 = Timestamp.valueOf("2015-09-16 12:00:00")
    val s1 = "2014-09-15 11:30:00"
    val s2 = "2015-10-01 00:00:00"
    val df = Seq((t1, d1, s1), (t2, d2, s2)).toDF("t", "d", "s")
    checkAnswer(df.select(months_between(col("t"), col("d"))), Seq(Row(-10.0), Row(7.0)))
    checkAnswer(df.selectExpr("months_between(t, s)"), Seq(Row(0.5), Row(-0.5)))
    checkAnswer(df.selectExpr("months_between(t, s, true)"), Seq(Row(0.5), Row(-0.5)))
    Seq(true, false).foreach { roundOff =>
      checkAnswer(df.select(months_between(col("t"), col("d"), roundOff)),
        Seq(Row(-10.0), Row(7.0)))
      checkAnswer(df.withColumn("r", lit(false)).selectExpr("months_between(t, s, r)"),
        Seq(Row(0.5), Row(-0.5)))
    }
  }

  test("function last_day") {
    val df1 = Seq((1, "2015-07-23"), (2, "2015-07-24")).toDF("i", "d")
    val df2 = Seq((1, "2015-07-23 00:11:22"), (2, "2015-07-24 11:22:33")).toDF("i", "t")
    checkAnswer(
      df1.select(last_day(col("d"))),
      Seq(Row(Date.valueOf("2015-07-31")), Row(Date.valueOf("2015-07-31"))))
    checkAnswer(
      df2.select(last_day(col("t"))),
      Seq(Row(Date.valueOf("2015-07-31")), Row(Date.valueOf("2015-07-31"))))
  }

  test("function next_day") {
    val df1 = Seq(("mon", "2015-07-23"), ("tuesday", "2015-07-20")).toDF("dow", "d")
    val df2 = Seq(("th", "2015-07-23 00:11:22"), ("xx", "2015-07-24 11:22:33")).toDF("dow", "t")
    checkAnswer(
      df1.select(next_day(col("d"), "MONDAY")),
      Seq(Row(Date.valueOf("2015-07-27")), Row(Date.valueOf("2015-07-27"))))
    checkAnswer(
      df2.select(next_day(col("t"), "th")),
      Seq(Row(Date.valueOf("2015-07-30")), Row(Date.valueOf("2015-07-30"))))
  }

  def checkExceptionMessage(df: DataFrame): Unit = {
    val message = intercept[SparkException] {
      df.collect()
    }.getCause.getMessage
    assert(message.contains("Fail to parse"))
  }

  test("function to_date") {
    val d1 = Date.valueOf("2015-07-22")
    val d2 = Date.valueOf("2015-07-01")
    val d3 = Date.valueOf("2014-12-31")
    val t1 = Timestamp.valueOf("2015-07-22 10:00:00")
    val t2 = Timestamp.valueOf("2014-12-31 23:59:59")
    val t3 = Timestamp.valueOf("2014-12-31 23:59:59")
    val s1 = "2015-07-22 10:00:00"
    val s2 = "2014-12-31"
    val s3 = "2014-31-12"
    val df = Seq((d1, t1, s1), (d2, t2, s2), (d3, t3, s3)).toDF("d", "t", "s")

    checkAnswer(
      df.select(to_date(col("t"))),
      Seq(Row(Date.valueOf("2015-07-22")), Row(Date.valueOf("2014-12-31")),
        Row(Date.valueOf("2014-12-31"))))
    checkAnswer(
      df.select(to_date(col("d"))),
      Seq(Row(Date.valueOf("2015-07-22")), Row(Date.valueOf("2015-07-01")),
        Row(Date.valueOf("2014-12-31"))))
    checkAnswer(
      df.select(to_date(col("s"))),
      Seq(Row(Date.valueOf("2015-07-22")), Row(Date.valueOf("2014-12-31")), Row(null)))

    checkAnswer(
      df.selectExpr("to_date(t)"),
      Seq(Row(Date.valueOf("2015-07-22")), Row(Date.valueOf("2014-12-31")),
        Row(Date.valueOf("2014-12-31"))))
    checkAnswer(
      df.selectExpr("to_date(d)"),
      Seq(Row(Date.valueOf("2015-07-22")), Row(Date.valueOf("2015-07-01")),
        Row(Date.valueOf("2014-12-31"))))
    checkAnswer(
      df.selectExpr("to_date(s)"),
      Seq(Row(Date.valueOf("2015-07-22")), Row(Date.valueOf("2014-12-31")), Row(null)))

    // now with format
    checkAnswer(
      df.select(to_date(col("t"), "yyyy-MM-dd")),
      Seq(Row(Date.valueOf("2015-07-22")), Row(Date.valueOf("2014-12-31")),
        Row(Date.valueOf("2014-12-31"))))
    checkAnswer(
      df.select(to_date(col("d"), "yyyy-MM-dd")),
      Seq(Row(Date.valueOf("2015-07-22")), Row(Date.valueOf("2015-07-01")),
        Row(Date.valueOf("2014-12-31"))))
    val confKey = SQLConf.LEGACY_TIME_PARSER_POLICY.key
    withSQLConf(confKey -> "corrected") {
      checkAnswer(
        df.select(to_date(col("s"), "yyyy-MM-dd")),
        Seq(Row(null), Row(Date.valueOf("2014-12-31")), Row(null)))
    }
    withSQLConf(confKey -> "exception") {
      checkExceptionMessage(df.select(to_date(col("s"), "yyyy-MM-dd")))
    }

    // now switch format
    checkAnswer(
      df.select(to_date(col("s"), "yyyy-dd-MM")),
      Seq(Row(null), Row(null), Row(Date.valueOf("2014-12-31"))))

    // invalid format
    checkAnswer(
      df.select(to_date(col("s"), "yyyy-hh-MM")),
      Seq(Row(null), Row(null), Row(null)))
    val e = intercept[SparkUpgradeException](df.select(to_date(col("s"), "yyyy-dd-aa")).collect())
    assert(e.getCause.isInstanceOf[IllegalArgumentException])
    assert(e.getMessage.contains("You may get a different result due to the upgrading of Spark"))

    // february
    val x1 = "2016-02-29"
    val x2 = "2017-02-29"
    val df1 = Seq(x1, x2).toDF("x")
    checkAnswer(
      df1.select(to_date(col("x"))), Row(Date.valueOf("2016-02-29")) :: Row(null) :: Nil)
  }

  test("function trunc") {
    val df = Seq(
      (1, Timestamp.valueOf("2015-07-22 10:00:00")),
      (2, Timestamp.valueOf("2014-12-31 00:00:00"))).toDF("i", "t")

    checkAnswer(
      df.select(trunc(col("t"), "YY")),
      Seq(Row(Date.valueOf("2015-01-01")), Row(Date.valueOf("2014-01-01"))))

    checkAnswer(
      df.selectExpr("trunc(t, 'Month')"),
      Seq(Row(Date.valueOf("2015-07-01")), Row(Date.valueOf("2014-12-01"))))
  }

  test("function date_trunc") {
    val df = Seq(
      (1, Timestamp.valueOf("2015-07-22 10:01:40.123456")),
      (2, Timestamp.valueOf("2014-12-31 05:29:06.123456"))).toDF("i", "t")

    checkAnswer(
      df.select(date_trunc("YY", col("t"))),
      Seq(Row(Timestamp.valueOf("2015-01-01 00:00:00")),
        Row(Timestamp.valueOf("2014-01-01 00:00:00"))))

    checkAnswer(
      df.selectExpr("date_trunc('MONTH', t)"),
      Seq(Row(Timestamp.valueOf("2015-07-01 00:00:00")),
        Row(Timestamp.valueOf("2014-12-01 00:00:00"))))

    checkAnswer(
      df.selectExpr("date_trunc('DAY', t)"),
      Seq(Row(Timestamp.valueOf("2015-07-22 00:00:00")),
        Row(Timestamp.valueOf("2014-12-31 00:00:00"))))

    checkAnswer(
      df.selectExpr("date_trunc('HOUR', t)"),
      Seq(Row(Timestamp.valueOf("2015-07-22 10:00:00")),
        Row(Timestamp.valueOf("2014-12-31 05:00:00"))))

    checkAnswer(
      df.selectExpr("date_trunc('MINUTE', t)"),
      Seq(Row(Timestamp.valueOf("2015-07-22 10:01:00")),
        Row(Timestamp.valueOf("2014-12-31 05:29:00"))))

    checkAnswer(
      df.selectExpr("date_trunc('SECOND', t)"),
      Seq(Row(Timestamp.valueOf("2015-07-22 10:01:40")),
        Row(Timestamp.valueOf("2014-12-31 05:29:06"))))

    checkAnswer(
      df.selectExpr("date_trunc('WEEK', t)"),
      Seq(Row(Timestamp.valueOf("2015-07-20 00:00:00")),
        Row(Timestamp.valueOf("2014-12-29 00:00:00"))))

    checkAnswer(
      df.selectExpr("date_trunc('QUARTER', t)"),
      Seq(Row(Timestamp.valueOf("2015-07-01 00:00:00")),
        Row(Timestamp.valueOf("2014-10-01 00:00:00"))))

    checkAnswer(
      df.selectExpr("date_trunc('MILLISECOND', t)"),
      Seq(Row(Timestamp.valueOf("2015-07-22 10:01:40.123")),
        Row(Timestamp.valueOf("2014-12-31 05:29:06.123"))))
  }

  test("unsupported fmt fields for trunc/date_trunc results null") {
    Seq("INVALID", "decade", "century", "millennium", "whatever", null).foreach { f =>
    checkAnswer(
      Seq(Date.valueOf("2014-12-31"))
        .toDF("dt")
        .selectExpr(s"date_trunc('$f', dt)", "trunc(dt, '$f')"),
      Row(null, null))
    }
  }

  test("from_unixtime") {
    Seq("corrected", "legacy").foreach { legacyParserPolicy =>
      withSQLConf(SQLConf.LEGACY_TIME_PARSER_POLICY.key -> legacyParserPolicy) {
        val sdf1 = new SimpleDateFormat("yyyy-MM-dd HH:mm:ss", Locale.US)
        val fmt2 = "yyyy-MM-dd HH:mm:ss.SSS"
        val sdf2 = new SimpleDateFormat(fmt2, Locale.US)
        val fmt3 = "yy-MM-dd HH-mm-ss"
        val sdf3 = new SimpleDateFormat(fmt3, Locale.US)
        val df = Seq((1000, "yyyy-MM-dd HH:mm:ss.SSS"), (-1000, "yy-MM-dd HH-mm-ss")).toDF("a", "b")
        checkAnswer(
          df.select(from_unixtime(col("a"))),
          Seq(Row(sdf1.format(new Timestamp(1000000))), Row(sdf1.format(new Timestamp(-1000000)))))
        checkAnswer(
          df.select(from_unixtime(col("a"), fmt2)),
          Seq(Row(sdf2.format(new Timestamp(1000000))), Row(sdf2.format(new Timestamp(-1000000)))))
        checkAnswer(
          df.select(from_unixtime(col("a"), fmt3)),
          Seq(Row(sdf3.format(new Timestamp(1000000))), Row(sdf3.format(new Timestamp(-1000000)))))
        checkAnswer(
          df.selectExpr("from_unixtime(a)"),
          Seq(Row(sdf1.format(new Timestamp(1000000))), Row(sdf1.format(new Timestamp(-1000000)))))
        checkAnswer(
          df.selectExpr(s"from_unixtime(a, '$fmt2')"),
          Seq(Row(sdf2.format(new Timestamp(1000000))), Row(sdf2.format(new Timestamp(-1000000)))))
        checkAnswer(
          df.selectExpr(s"from_unixtime(a, '$fmt3')"),
          Seq(Row(sdf3.format(new Timestamp(1000000))), Row(sdf3.format(new Timestamp(-1000000)))))
      }
    }
  }

  private def secs(millis: Long): Long = TimeUnit.MILLISECONDS.toSeconds(millis)

  test("unix_timestamp") {
    Seq("corrected", "legacy").foreach { legacyParserPolicy =>
      withSQLConf(SQLConf.LEGACY_TIME_PARSER_POLICY.key -> legacyParserPolicy) {
        val date1 = Date.valueOf("2015-07-24")
        val date2 = Date.valueOf("2015-07-25")
        val ts1 = Timestamp.valueOf("2015-07-24 10:00:00.3")
        val ts2 = Timestamp.valueOf("2015-07-25 02:02:02.2")
        val s1 = "2015/07/24 10:00:00.5"
        val s2 = "2015/07/25 02:02:02.6"
        val ss1 = "2015-07-24 10:00:00"
        val ss2 = "2015-07-25 02:02:02"
        val fmt = "yyyy/MM/dd HH:mm:ss.S"
        val df = Seq((date1, ts1, s1, ss1), (date2, ts2, s2, ss2)).toDF("d", "ts", "s", "ss")
        checkAnswer(df.select(unix_timestamp(col("ts"))), Seq(
          Row(secs(ts1.getTime)), Row(secs(ts2.getTime))))
        checkAnswer(df.select(unix_timestamp(col("ss"))), Seq(
          Row(secs(ts1.getTime)), Row(secs(ts2.getTime))))
        checkAnswer(df.select(unix_timestamp(col("d"), fmt)), Seq(
          Row(secs(date1.getTime)), Row(secs(date2.getTime))))
        checkAnswer(df.select(unix_timestamp(col("s"), fmt)), Seq(
          Row(secs(ts1.getTime)), Row(secs(ts2.getTime))))
        checkAnswer(df.selectExpr("unix_timestamp(ts)"), Seq(
          Row(secs(ts1.getTime)), Row(secs(ts2.getTime))))
        checkAnswer(df.selectExpr("unix_timestamp(ss)"), Seq(
          Row(secs(ts1.getTime)), Row(secs(ts2.getTime))))
        checkAnswer(df.selectExpr(s"unix_timestamp(d, '$fmt')"), Seq(
          Row(secs(date1.getTime)), Row(secs(date2.getTime))))
        checkAnswer(df.selectExpr(s"unix_timestamp(s, '$fmt')"), Seq(
          Row(secs(ts1.getTime)), Row(secs(ts2.getTime))))

        val x1 = "2015-07-24 10:00:00"
        val x2 = "2015-25-07 02:02:02"
        val x3 = "2015-07-24 25:02:02"
        val x4 = "2015-24-07 26:02:02"
        val ts3 = Timestamp.valueOf("2015-07-24 02:25:02")
        val ts4 = Timestamp.valueOf("2015-07-24 00:10:00")

        val df1 = Seq(x1, x2, x3, x4).toDF("x")
        checkAnswer(df1.select(unix_timestamp(col("x"))), Seq(
          Row(secs(ts1.getTime)), Row(null), Row(null), Row(null)))
        checkAnswer(df1.selectExpr("unix_timestamp(x)"), Seq(
          Row(secs(ts1.getTime)), Row(null), Row(null), Row(null)))
        checkAnswer(df1.select(unix_timestamp(col("x"), "yyyy-dd-MM HH:mm:ss")), Seq(
          Row(null), Row(secs(ts2.getTime)), Row(null), Row(null)))
        checkAnswer(df1.selectExpr(s"unix_timestamp(x, 'yyyy-MM-dd mm:HH:ss')"), Seq(
          Row(secs(ts4.getTime)), Row(null), Row(secs(ts3.getTime)), Row(null)))

        // invalid format
        val invalid = df1.selectExpr(s"unix_timestamp(x, 'yyyy-MM-dd aa:HH:ss')")
        if (legacyParserPolicy == "legacy") {
          checkAnswer(invalid,
            Seq(Row(null), Row(null), Row(null), Row(null)))
        } else {
          val e = intercept[SparkUpgradeException](invalid.collect())
          assert(e.getCause.isInstanceOf[IllegalArgumentException])
          assert(
            e.getMessage.contains("You may get a different result due to the upgrading of Spark"))
        }

        // february
        val y1 = "2016-02-29"
        val y2 = "2017-02-29"
        val ts5 = Timestamp.valueOf("2016-02-29 00:00:00")
        val df2 = Seq(y1, y2).toDF("y")
        checkAnswer(df2.select(unix_timestamp(col("y"), "yyyy-MM-dd")), Seq(
          Row(secs(ts5.getTime)), Row(null)))

        val now = sql("select unix_timestamp()").collect().head.getLong(0)
        checkAnswer(
<<<<<<< HEAD
          sql(s"select cast ($now as timestamp)"),
=======
          sql(s"select timestamp_seconds($now)"),
>>>>>>> a630e8d1
          Row(new java.util.Date(TimeUnit.SECONDS.toMillis(now))))
      }
    }
  }

  test("to_unix_timestamp") {
    Seq("corrected", "legacy").foreach { legacyParserPolicy =>
      withSQLConf(SQLConf.LEGACY_TIME_PARSER_POLICY.key -> legacyParserPolicy) {
        val date1 = Date.valueOf("2015-07-24")
        val date2 = Date.valueOf("2015-07-25")
        val ts1 = Timestamp.valueOf("2015-07-24 10:00:00.3")
        val ts2 = Timestamp.valueOf("2015-07-25 02:02:02.2")
        val s1 = "2015/07/24 10:00:00.5"
        val s2 = "2015/07/25 02:02:02.6"
        val ss1 = "2015-07-24 10:00:00"
        val ss2 = "2015-07-25 02:02:02"
        val fmt = "yyyy/MM/dd HH:mm:ss.S"
        val df = Seq((date1, ts1, s1, ss1), (date2, ts2, s2, ss2)).toDF("d", "ts", "s", "ss")
        checkAnswer(df.selectExpr("to_unix_timestamp(ts)"), Seq(
          Row(secs(ts1.getTime)), Row(secs(ts2.getTime))))
        checkAnswer(df.selectExpr("to_unix_timestamp(ss)"), Seq(
          Row(secs(ts1.getTime)), Row(secs(ts2.getTime))))
        checkAnswer(df.selectExpr(s"to_unix_timestamp(d, '$fmt')"), Seq(
          Row(secs(date1.getTime)), Row(secs(date2.getTime))))
        checkAnswer(df.selectExpr(s"to_unix_timestamp(s, '$fmt')"), Seq(
          Row(secs(ts1.getTime)), Row(secs(ts2.getTime))))

        val x1 = "2015-07-24 10:00:00"
        val x2 = "2015-25-07 02:02:02"
        val x3 = "2015-07-24 25:02:02"
        val x4 = "2015-24-07 26:02:02"
        val ts3 = Timestamp.valueOf("2015-07-24 02:25:02")
        val ts4 = Timestamp.valueOf("2015-07-24 00:10:00")

        val df1 = Seq(x1, x2, x3, x4).toDF("x")
        checkAnswer(df1.selectExpr("to_unix_timestamp(x)"), Seq(
          Row(secs(ts1.getTime)), Row(null), Row(null), Row(null)))
        checkAnswer(df1.selectExpr(s"to_unix_timestamp(x, 'yyyy-MM-dd mm:HH:ss')"), Seq(
          Row(secs(ts4.getTime)), Row(null), Row(secs(ts3.getTime)), Row(null)))

        // february
        val y1 = "2016-02-29"
        val y2 = "2017-02-29"
        val ts5 = Timestamp.valueOf("2016-02-29 00:00:00")
        val df2 = Seq(y1, y2).toDF("y")
        checkAnswer(df2.select(unix_timestamp(col("y"), "yyyy-MM-dd")), Seq(
          Row(secs(ts5.getTime)), Row(null)))

        // invalid format
<<<<<<< HEAD
        checkAnswer(df1.selectExpr(s"to_unix_timestamp(x, 'yyyy-MM-dd bb:HH:ss')"), Seq(
          Row(null), Row(null), Row(null), Row(null)))
=======
        val invalid = df1.selectExpr(s"to_unix_timestamp(x, 'yyyy-MM-dd bb:HH:ss')")
        val e = intercept[IllegalArgumentException](invalid.collect())
        assert(e.getMessage.contains('b'))
>>>>>>> a630e8d1
      }
    }
  }


  test("to_timestamp") {
    Seq("legacy", "corrected").foreach { legacyParserPolicy =>
      withSQLConf(SQLConf.LEGACY_TIME_PARSER_POLICY.key -> legacyParserPolicy) {
        val date1 = Date.valueOf("2015-07-24")
        val date2 = Date.valueOf("2015-07-25")
        val ts_date1 = Timestamp.valueOf("2015-07-24 00:00:00")
        val ts_date2 = Timestamp.valueOf("2015-07-25 00:00:00")
        val ts1 = Timestamp.valueOf("2015-07-24 10:00:00")
        val ts2 = Timestamp.valueOf("2015-07-25 02:02:02")
        val s1 = "2015/07/24 10:00:00.5"
        val s2 = "2015/07/25 02:02:02.6"
        val ts1m = Timestamp.valueOf("2015-07-24 10:00:00.5")
        val ts2m = Timestamp.valueOf("2015-07-25 02:02:02.6")
        val ss1 = "2015-07-24 10:00:00"
        val ss2 = "2015-07-25 02:02:02"
        val fmt = "yyyy/MM/dd HH:mm:ss.S"
        val df = Seq((date1, ts1, s1, ss1), (date2, ts2, s2, ss2)).toDF("d", "ts", "s", "ss")

        checkAnswer(df.select(to_timestamp(col("ss"))),
<<<<<<< HEAD
          df.select(unix_timestamp(col("ss")).cast("timestamp")))
=======
          df.select(timestamp_seconds(unix_timestamp(col("ss")))))
>>>>>>> a630e8d1
        checkAnswer(df.select(to_timestamp(col("ss"))), Seq(
          Row(ts1), Row(ts2)))
        if (legacyParserPolicy == "legacy") {
          // In Spark 2.4 and earlier, to_timestamp() parses in seconds precision and cuts off
          // the fractional part of seconds. The behavior was changed by SPARK-27438.
          val legacyFmt = "yyyy/MM/dd HH:mm:ss"
          checkAnswer(df.select(to_timestamp(col("s"), legacyFmt)), Seq(
            Row(ts1), Row(ts2)))
        } else {
          checkAnswer(df.select(to_timestamp(col("s"), fmt)), Seq(
            Row(ts1m), Row(ts2m)))
        }
        checkAnswer(df.select(to_timestamp(col("ts"), fmt)), Seq(
          Row(ts1), Row(ts2)))
        checkAnswer(df.select(to_timestamp(col("d"), "yyyy-MM-dd")), Seq(
          Row(ts_date1), Row(ts_date2)))
      }
    }
  }

  test("datediff") {
    val df = Seq(
      (Date.valueOf("2015-07-24"), Timestamp.valueOf("2015-07-24 01:00:00"),
        "2015-07-23", "2015-07-23 03:00:00"),
      (Date.valueOf("2015-07-25"), Timestamp.valueOf("2015-07-25 02:00:00"),
        "2015-07-24", "2015-07-24 04:00:00")
    ).toDF("a", "b", "c", "d")
    checkAnswer(df.select(datediff(col("a"), col("b"))), Seq(Row(0), Row(0)))
    checkAnswer(df.select(datediff(col("a"), col("c"))), Seq(Row(1), Row(1)))
    checkAnswer(df.select(datediff(col("d"), col("b"))), Seq(Row(-1), Row(-1)))
    checkAnswer(df.selectExpr("datediff(a, d)"), Seq(Row(1), Row(1)))
  }

  test("to_timestamp with microseconds precision") {
    withSQLConf(SQLConf.DATETIME_JAVA8API_ENABLED.key -> "true") {
      val timestamp = "1970-01-01T00:00:00.123456Z"
      val df = Seq(timestamp).toDF("t")
      checkAnswer(df.select(to_timestamp($"t", "yyyy-MM-dd'T'HH:mm:ss.SSSSSSX")),
        Seq(Row(Instant.parse(timestamp))))
    }
  }

  test("from_utc_timestamp with literal zone") {
    val df = Seq(
      (Timestamp.valueOf("2015-07-24 00:00:00"), "2015-07-24 00:00:00"),
      (Timestamp.valueOf("2015-07-25 00:00:00"), "2015-07-25 00:00:00")
    ).toDF("a", "b")
    checkAnswer(
      df.select(from_utc_timestamp(col("a"), LA.getId)),
      Seq(
        Row(Timestamp.valueOf("2015-07-23 17:00:00")),
        Row(Timestamp.valueOf("2015-07-24 17:00:00"))))
    checkAnswer(
      df.select(from_utc_timestamp(col("b"), LA.getId)),
      Seq(
        Row(Timestamp.valueOf("2015-07-23 17:00:00")),
        Row(Timestamp.valueOf("2015-07-24 17:00:00"))))
  }

  test("from_utc_timestamp with column zone") {
    val df = Seq(
      (Timestamp.valueOf("2015-07-24 00:00:00"), "2015-07-24 00:00:00", CEST.getId),
      (Timestamp.valueOf("2015-07-25 00:00:00"), "2015-07-25 00:00:00", LA.getId)
    ).toDF("a", "b", "c")
    checkAnswer(
      df.select(from_utc_timestamp(col("a"), col("c"))),
      Seq(
        Row(Timestamp.valueOf("2015-07-24 02:00:00")),
        Row(Timestamp.valueOf("2015-07-24 17:00:00"))))
    checkAnswer(
      df.select(from_utc_timestamp(col("b"), col("c"))),
      Seq(
        Row(Timestamp.valueOf("2015-07-24 02:00:00")),
        Row(Timestamp.valueOf("2015-07-24 17:00:00"))))
  }

  test("handling null field by date_part") {
    val input = Seq(Date.valueOf("2019-09-20")).toDF("d")
    Seq("date_part(null, d)", "date_part(null, date'2019-09-20')").foreach { expr =>
      val df = input.selectExpr(expr)
      assert(df.schema.headOption.get.dataType == DoubleType)
      checkAnswer(df, Row(null))
    }
  }

  test("to_utc_timestamp with literal zone") {
    val df = Seq(
      (Timestamp.valueOf("2015-07-24 00:00:00"), "2015-07-24 00:00:00"),
      (Timestamp.valueOf("2015-07-25 00:00:00"), "2015-07-25 00:00:00")
    ).toDF("a", "b")
    checkAnswer(
      df.select(to_utc_timestamp(col("a"), LA.getId)),
      Seq(
        Row(Timestamp.valueOf("2015-07-24 07:00:00")),
        Row(Timestamp.valueOf("2015-07-25 07:00:00"))))
    checkAnswer(
      df.select(to_utc_timestamp(col("b"), LA.getId)),
      Seq(
        Row(Timestamp.valueOf("2015-07-24 07:00:00")),
        Row(Timestamp.valueOf("2015-07-25 07:00:00"))))
  }

  test("to_utc_timestamp with column zone") {
    val df = Seq(
      (Timestamp.valueOf("2015-07-24 00:00:00"), "2015-07-24 00:00:00", LA.getId),
      (Timestamp.valueOf("2015-07-25 00:00:00"), "2015-07-25 00:00:00", CEST.getId)
    ).toDF("a", "b", "c")
    checkAnswer(
      df.select(to_utc_timestamp(col("a"), col("c"))),
      Seq(
        Row(Timestamp.valueOf("2015-07-24 07:00:00")),
        Row(Timestamp.valueOf("2015-07-24 22:00:00"))))
    checkAnswer(
      df.select(to_utc_timestamp(col("b"), col("c"))),
      Seq(
        Row(Timestamp.valueOf("2015-07-24 07:00:00")),
        Row(Timestamp.valueOf("2015-07-24 22:00:00"))))
  }

  test("SPARK-30668: use legacy timestamp parser in to_timestamp") {
    val confKey = SQLConf.LEGACY_TIME_PARSER_POLICY.key
    val df = Seq("2020-01-27T20:06:11.847-0800").toDF("ts")
    withSQLConf(confKey -> "legacy") {
      val expected = Timestamp.valueOf("2020-01-27 20:06:11.847")
      checkAnswer(df.select(to_timestamp(col("ts"), "yyyy-MM-dd'T'HH:mm:ss.SSSz")),
        Row(expected))
    }
    withSQLConf(confKey -> "corrected") {
      checkAnswer(df.select(to_timestamp(col("ts"), "yyyy-MM-dd'T'HH:mm:ss.SSSz")), Row(null))
    }
    withSQLConf(confKey -> "exception") {
      checkExceptionMessage(df.select(to_timestamp(col("ts"), "yyyy-MM-dd'T'HH:mm:ss.SSSz")))
    }
  }

  test("SPARK-30752: convert time zones on a daylight saving day") {
    val systemTz = LA.getId
    val sessionTz = "UTC"
    val fromTz = "Asia/Hong_Kong"
    val fromTs = "2019-11-03T12:00:00" // daylight saving date in America/Los_Angeles
    val utsTs = "2019-11-03T04:00:00"
    val defaultTz = TimeZone.getDefault
    try {
      TimeZone.setDefault(DateTimeUtils.getTimeZone(systemTz))
      withSQLConf(
        SQLConf.DATETIME_JAVA8API_ENABLED.key -> "true",
        SQLConf.SESSION_LOCAL_TIMEZONE.key -> sessionTz) {
        val expected = LocalDateTime.parse(utsTs)
          .atZone(DateTimeUtils.getZoneId(sessionTz))
          .toInstant
        val df = Seq(fromTs).toDF("localTs")
        checkAnswer(
          df.select(to_utc_timestamp(col("localTs"), fromTz)),
          Row(expected))
      }
    } finally {
      TimeZone.setDefault(defaultTz)
    }
  }

  test("SPARK-30766: date_trunc of old timestamps to hours and days") {
    def checkTrunc(level: String, expected: String): Unit = {
      val df = Seq("0010-01-01 01:02:03.123456")
        .toDF()
        .select($"value".cast("timestamp").as("ts"))
        .select(date_trunc(level, $"ts").cast("string"))
      checkAnswer(df, Row(expected))
    }

    checkTrunc("HOUR", "0010-01-01 01:00:00")
    checkTrunc("DAY", "0010-01-01 00:00:00")
  }

  test("SPARK-30793: truncate timestamps before the epoch to seconds and minutes") {
    def checkTrunc(level: String, expected: String): Unit = {
      val df = Seq("1961-04-12 00:01:02.345")
        .toDF()
        .select($"value".cast("timestamp").as("ts"))
        .select(date_trunc(level, $"ts").cast("string"))
      checkAnswer(df, Row(expected))
    }

    checkTrunc("SECOND", "1961-04-12 00:01:02")
    checkTrunc("MINUTE", "1961-04-12 00:01:00")
  }
}<|MERGE_RESOLUTION|>--- conflicted
+++ resolved
@@ -19,11 +19,7 @@
 
 import java.sql.{Date, Timestamp}
 import java.text.SimpleDateFormat
-<<<<<<< HEAD
-import java.time.{Instant, LocalDateTime}
-=======
 import java.time.{Instant, LocalDateTime, ZoneId}
->>>>>>> a630e8d1
 import java.util.{Locale, TimeZone}
 import java.util.concurrent.TimeUnit
 
@@ -643,11 +639,7 @@
 
         val now = sql("select unix_timestamp()").collect().head.getLong(0)
         checkAnswer(
-<<<<<<< HEAD
-          sql(s"select cast ($now as timestamp)"),
-=======
           sql(s"select timestamp_seconds($now)"),
->>>>>>> a630e8d1
           Row(new java.util.Date(TimeUnit.SECONDS.toMillis(now))))
       }
     }
@@ -697,14 +689,9 @@
           Row(secs(ts5.getTime)), Row(null)))
 
         // invalid format
-<<<<<<< HEAD
-        checkAnswer(df1.selectExpr(s"to_unix_timestamp(x, 'yyyy-MM-dd bb:HH:ss')"), Seq(
-          Row(null), Row(null), Row(null), Row(null)))
-=======
         val invalid = df1.selectExpr(s"to_unix_timestamp(x, 'yyyy-MM-dd bb:HH:ss')")
         val e = intercept[IllegalArgumentException](invalid.collect())
         assert(e.getMessage.contains('b'))
->>>>>>> a630e8d1
       }
     }
   }
@@ -729,11 +716,7 @@
         val df = Seq((date1, ts1, s1, ss1), (date2, ts2, s2, ss2)).toDF("d", "ts", "s", "ss")
 
         checkAnswer(df.select(to_timestamp(col("ss"))),
-<<<<<<< HEAD
-          df.select(unix_timestamp(col("ss")).cast("timestamp")))
-=======
           df.select(timestamp_seconds(unix_timestamp(col("ss")))))
->>>>>>> a630e8d1
         checkAnswer(df.select(to_timestamp(col("ss"))), Seq(
           Row(ts1), Row(ts2)))
         if (legacyParserPolicy == "legacy") {
