/*
 * Licensed to the Apache Software Foundation (ASF) under one or more
 * contributor license agreements.  See the NOTICE file distributed with
 * this work for additional information regarding copyright ownership.
 * The ASF licenses this file to You under the Apache License, Version 2.0
 * (the "License"); you may not use this file except in compliance with
 * the License.  You may obtain a copy of the License at
 *
 *    http://www.apache.org/licenses/LICENSE-2.0
 *
 * Unless required by applicable law or agreed to in writing, software
 * distributed under the License is distributed on an "AS IS" BASIS,
 * WITHOUT WARRANTIES OR CONDITIONS OF ANY KIND, either express or implied.
 * See the License for the specific language governing permissions and
 * limitations under the License.
 */

package org.apache.spark.util

import scala.collection.mutable.ArrayBuffer

import org.scalatest.{BeforeAndAfterEach, PrivateMethodTester}

import org.apache.spark.SparkFunSuite
import org.apache.spark.internal.config.Tests.TEST_USE_COMPRESSED_OOPS_KEY

class DummyClass1 {}

class DummyClass2 {
  val x: Int = 0
}

class DummyClass3 {
  val x: Int = 0
  val y: Double = 0.0
}

class DummyClass4(val d: DummyClass3) {
  val x: Int = 0
}

// dummy class to show class field blocks alignment.
class DummyClass5 extends DummyClass1 {
  val x: Boolean = true
}

class DummyClass6 extends DummyClass5 {
  val y: Boolean = true
}

class DummyClass7 {
  val x: DummyClass1 = new DummyClass1
}

object DummyString {
  def apply(str: String) : DummyString = new DummyString(str.toArray)
}
class DummyString(val arr: Array[Char]) {
  override val hashCode: Int = 0
  // JDK-7 has an extra hash32 field http://hg.openjdk.java.net/jdk7u/jdk7u6/jdk/rev/11987e85555f
  @transient val hash32: Int = 0
}

class DummyClass8 extends KnownSizeEstimation {
  val x: Int = 0

  override def estimatedSize: Long = 2015
}

class SizeEstimatorSuite
  extends SparkFunSuite
  with BeforeAndAfterEach
  with PrivateMethodTester
  with ResetSystemProperties {

  // Save modified system properties so that we can restore them after tests.
  val originalArch = System.getProperty("os.arch")
  val originalCompressedOops = System.getProperty(TEST_USE_COMPRESSED_OOPS_KEY)

  def reinitializeSizeEstimator(arch: String, useCompressedOops: String): Unit = {
    def set(k: String, v: String): Unit = {
      if (v == null) {
        System.clearProperty(k)
      } else {
        System.setProperty(k, v)
      }
    }
    set("os.arch", arch)
    set(TEST_USE_COMPRESSED_OOPS_KEY, useCompressedOops)
    val initialize = PrivateMethod[Unit](Symbol("initialize"))
    SizeEstimator invokePrivate initialize()
  }

  override def beforeEach(): Unit = {
    super.beforeEach()
    // Set the arch to 64-bit and compressedOops to true so that SizeEstimator
<<<<<<< HEAD
    // provides identical results accross all systems in these tests.
=======
    // provides identical results across all systems in these tests.
>>>>>>> a630e8d1
    reinitializeSizeEstimator("amd64", "true")
  }

  override def afterEach(): Unit = {
    super.afterEach()
    // Restore system properties and SizeEstimator to their original states.
    reinitializeSizeEstimator(originalArch, originalCompressedOops)
  }

  test("simple classes") {
    assertResult(16)(SizeEstimator.estimate(new DummyClass1))
    assertResult(16)(SizeEstimator.estimate(new DummyClass2))
    assertResult(24)(SizeEstimator.estimate(new DummyClass3))
    assertResult(24)(SizeEstimator.estimate(new DummyClass4(null)))
    assertResult(48)(SizeEstimator.estimate(new DummyClass4(new DummyClass3)))
  }

  test("primitive wrapper objects") {
    assertResult(16)(SizeEstimator.estimate(java.lang.Boolean.TRUE))
    assertResult(16)(SizeEstimator.estimate(java.lang.Byte.valueOf("1")))
    assertResult(16)(SizeEstimator.estimate(java.lang.Character.valueOf('1')))
    assertResult(16)(SizeEstimator.estimate(java.lang.Short.valueOf("1")))
    assertResult(16)(SizeEstimator.estimate(java.lang.Integer.valueOf(1)))
    assertResult(24)(SizeEstimator.estimate(java.lang.Long.valueOf(1)))
    assertResult(16)(SizeEstimator.estimate(java.lang.Float.valueOf(1.0f)))
    assertResult(24)(SizeEstimator.estimate(java.lang.Double.valueOf(1.0)))
  }

  test("class field blocks rounding") {
    assertResult(16)(SizeEstimator.estimate(new DummyClass5))
    assertResult(24)(SizeEstimator.estimate(new DummyClass6))
  }

  // NOTE: The String class definition varies across JDK versions (1.6 vs. 1.7) and vendors
  // (Sun vs IBM). Use a DummyString class to make tests deterministic.
  test("strings") {
    assertResult(40)(SizeEstimator.estimate(DummyString("")))
    assertResult(48)(SizeEstimator.estimate(DummyString("a")))
    assertResult(48)(SizeEstimator.estimate(DummyString("ab")))
    assertResult(56)(SizeEstimator.estimate(DummyString("abcdefgh")))
  }

  test("primitive arrays") {
    assertResult(32)(SizeEstimator.estimate(new Array[Byte](10)))
    assertResult(40)(SizeEstimator.estimate(new Array[Char](10)))
    assertResult(40)(SizeEstimator.estimate(new Array[Short](10)))
    assertResult(56)(SizeEstimator.estimate(new Array[Int](10)))
    assertResult(96)(SizeEstimator.estimate(new Array[Long](10)))
    assertResult(56)(SizeEstimator.estimate(new Array[Float](10)))
    assertResult(96)(SizeEstimator.estimate(new Array[Double](10)))
    assertResult(4016)(SizeEstimator.estimate(new Array[Int](1000)))
    assertResult(8016)(SizeEstimator.estimate(new Array[Long](1000)))
  }

  test("object arrays") {
    // Arrays containing nulls should just have one pointer per element
    assertResult(56)(SizeEstimator.estimate(new Array[String](10)))
    assertResult(56)(SizeEstimator.estimate(new Array[AnyRef](10)))
    // For object arrays with non-null elements, each object should take one pointer plus
    // however many bytes that class takes. (Note that Array.fill calls the code in its
    // second parameter separately for each object, so we get distinct objects.)
    assertResult(216)(SizeEstimator.estimate(Array.fill(10)(new DummyClass1)))
    assertResult(216)(SizeEstimator.estimate(Array.fill(10)(new DummyClass2)))
    assertResult(296)(SizeEstimator.estimate(Array.fill(10)(new DummyClass3)))
    assertResult(56)(SizeEstimator.estimate(Array(new DummyClass1, new DummyClass2)))

    // Past size 100, our samples 100 elements, but we should still get the right size.
    assertResult(28016)(SizeEstimator.estimate(Array.fill(1000)(new DummyClass3)))


    val arr = new Array[Char](100000)
    assertResult(200016)(SizeEstimator.estimate(arr))
    assertResult(480032)(SizeEstimator.estimate(Array.fill(10000)(new DummyString(arr))))

    val buf = new ArrayBuffer[DummyString]()
    for (i <- 0 until 5000) {
      buf += new DummyString(new Array[Char](10))
    }
    assertResult(340016)(SizeEstimator.estimate(buf.toArray))

    for (i <- 0 until 5000) {
      buf += new DummyString(arr)
    }
    assertResult(683912)(SizeEstimator.estimate(buf.toArray))

    // If an array contains the *same* element many times, we should only count it once.
    val d1 = new DummyClass1
    // 10 pointers plus 8-byte object
    assertResult(72)(SizeEstimator.estimate(Array.fill(10)(d1)))
    // 100 pointers plus 8-byte object
    assertResult(432)(SizeEstimator.estimate(Array.fill(100)(d1)))

    // Same thing with huge array containing the same element many times. Note that this won't
    // return exactly 4032 because it can't tell that *all* the elements will equal the first
    // one it samples, but it should be close to that.

    // TODO: If we sample 100 elements, this should always be 4176 ?
    val estimatedSize = SizeEstimator.estimate(Array.fill(1000)(d1))
    assert(estimatedSize >= 4000, "Estimated size " + estimatedSize + " should be more than 4000")
    assert(estimatedSize <= 4200, "Estimated size " + estimatedSize + " should be less than 4200")
  }

  test("32-bit arch") {
    reinitializeSizeEstimator("x86", "true")
    assertResult(40)(SizeEstimator.estimate(DummyString("")))
    assertResult(48)(SizeEstimator.estimate(DummyString("a")))
    assertResult(48)(SizeEstimator.estimate(DummyString("ab")))
    assertResult(56)(SizeEstimator.estimate(DummyString("abcdefgh")))
  }

  // NOTE: The String class definition varies across JDK versions (1.6 vs. 1.7) and vendors
  // (Sun vs IBM). Use a DummyString class to make tests deterministic.
  test("64-bit arch with no compressed oops") {
    reinitializeSizeEstimator("amd64", "false")
    assertResult(56)(SizeEstimator.estimate(DummyString("")))
    assertResult(64)(SizeEstimator.estimate(DummyString("a")))
    assertResult(64)(SizeEstimator.estimate(DummyString("ab")))
    assertResult(72)(SizeEstimator.estimate(DummyString("abcdefgh")))

    // primitive wrapper classes
    assertResult(24)(SizeEstimator.estimate(java.lang.Boolean.TRUE))
    assertResult(24)(SizeEstimator.estimate(java.lang.Byte.valueOf("1")))
    assertResult(24)(SizeEstimator.estimate(java.lang.Character.valueOf('1')))
    assertResult(24)(SizeEstimator.estimate(java.lang.Short.valueOf("1")))
    assertResult(24)(SizeEstimator.estimate(java.lang.Integer.valueOf(1)))
    assertResult(24)(SizeEstimator.estimate(java.lang.Long.valueOf(1)))
    assertResult(24)(SizeEstimator.estimate(java.lang.Float.valueOf(1.0f)))
    assertResult(24)(SizeEstimator.estimate(java.lang.Double.valueOf(1.0)))
  }

  test("class field blocks rounding on 64-bit VM without useCompressedOops") {
    reinitializeSizeEstimator("amd64", "false")
    assertResult(24)(SizeEstimator.estimate(new DummyClass5))
    assertResult(32)(SizeEstimator.estimate(new DummyClass6))
  }

  test("check 64-bit detection for s390x arch") {
    reinitializeSizeEstimator("s390x", "true")
    // Class should be 32 bytes on s390x if recognised as 64 bit platform
    assertResult(32)(SizeEstimator.estimate(new DummyClass7))
  }

  test("SizeEstimation can provide the estimated size") {
    // DummyClass8 provides its size estimation.
    assertResult(2015)(SizeEstimator.estimate(new DummyClass8))
    assertResult(20206)(SizeEstimator.estimate(Array.fill(10)(new DummyClass8)))
  }
}<|MERGE_RESOLUTION|>--- conflicted
+++ resolved
@@ -94,11 +94,7 @@
   override def beforeEach(): Unit = {
     super.beforeEach()
     // Set the arch to 64-bit and compressedOops to true so that SizeEstimator
-<<<<<<< HEAD
-    // provides identical results accross all systems in these tests.
-=======
     // provides identical results across all systems in these tests.
->>>>>>> a630e8d1
     reinitializeSizeEstimator("amd64", "true")
   }
 
