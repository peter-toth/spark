--- conflicted
+++ resolved
@@ -58,12 +58,8 @@
 LOGGER = logging.getLogger()
 
 # Find out where the assembly jars are located.
-<<<<<<< HEAD
-for scala in ["2.11", "2.12"]:
-=======
 # TODO: revisit for Scala 2.13
 for scala in ["2.12"]:
->>>>>>> cceb2d6f
     build_dir = os.path.join(SPARK_HOME, "assembly", "target", "scala-" + scala)
     if os.path.isdir(build_dir):
         SPARK_DIST_CLASSPATH = os.path.join(build_dir, "jars", "*")
@@ -140,11 +136,7 @@
             # 2 (or --verbose option is enabled).
             decoded_lines = map(lambda line: line.decode("utf-8", "replace"), iter(per_test_output))
             skipped_tests = list(filter(
-<<<<<<< HEAD
-                lambda line: re.search(r'test_.* \(pyspark\..*\) ... skipped ', line),
-=======
                 lambda line: re.search(r'test_.* \(pyspark\..*\) ... (skip|SKIP)', line),
->>>>>>> cceb2d6f
                 decoded_lines))
             skipped_counts = len(skipped_tests)
             if skipped_counts > 0:
