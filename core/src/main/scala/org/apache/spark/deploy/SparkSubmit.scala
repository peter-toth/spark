/*
 * Licensed to the Apache Software Foundation (ASF) under one or more
 * contributor license agreements.  See the NOTICE file distributed with
 * this work for additional information regarding copyright ownership.
 * The ASF licenses this file to You under the Apache License, Version 2.0
 * (the "License"); you may not use this file except in compliance with
 * the License.  You may obtain a copy of the License at
 *
 *    http://www.apache.org/licenses/LICENSE-2.0
 *
 * Unless required by applicable law or agreed to in writing, software
 * distributed under the License is distributed on an "AS IS" BASIS,
 * WITHOUT WARRANTIES OR CONDITIONS OF ANY KIND, either express or implied.
 * See the License for the specific language governing permissions and
 * limitations under the License.
 */

package org.apache.spark.deploy

import java.io._
<<<<<<< HEAD
import java.lang.reflect.{InvocationTargetException, Modifier, UndeclaredThrowableException}
=======
import java.lang.reflect.{InvocationTargetException, UndeclaredThrowableException}
>>>>>>> cceb2d6f
import java.net.{URI, URL}
import java.security.PrivilegedExceptionAction
import java.text.ParseException
import java.util.{ServiceLoader, UUID}
import java.util.jar.JarInputStream

import scala.annotation.tailrec
import scala.collection.JavaConverters._
import scala.collection.mutable.ArrayBuffer
import scala.util.{Failure, Properties, Success, Try}

import org.apache.commons.io.FilenameUtils
import org.apache.commons.lang3.StringUtils
import org.apache.hadoop.conf.{Configuration => HadoopConfiguration}
import org.apache.hadoop.fs.{FileSystem, Path}
import org.apache.hadoop.security.UserGroupInformation
import org.apache.hadoop.yarn.conf.YarnConfiguration
import org.apache.ivy.Ivy
import org.apache.ivy.core.LogOptions
import org.apache.ivy.core.module.descriptor._
import org.apache.ivy.core.module.id.{ArtifactId, ModuleId, ModuleRevisionId}
import org.apache.ivy.core.report.ResolveReport
import org.apache.ivy.core.resolve.ResolveOptions
import org.apache.ivy.core.retrieve.RetrieveOptions
import org.apache.ivy.core.settings.IvySettings
import org.apache.ivy.plugins.matcher.GlobPatternMatcher
import org.apache.ivy.plugins.repository.file.FileRepository
import org.apache.ivy.plugins.resolver.{ChainResolver, FileSystemResolver, IBiblioResolver}

import org.apache.spark._
import org.apache.spark.api.r.RUtils
import org.apache.spark.deploy.rest._
import org.apache.spark.internal.Logging
import org.apache.spark.internal.config._
import org.apache.spark.internal.config.UI._
import org.apache.spark.launcher.SparkLauncher
import org.apache.spark.util._

/**
 * Whether to submit, kill, or request the status of an application.
 * The latter two operations are currently supported only for standalone and Mesos cluster modes.
 */
private[deploy] object SparkSubmitAction extends Enumeration {
  type SparkSubmitAction = Value
  val SUBMIT, KILL, REQUEST_STATUS, PRINT_VERSION = Value
}

/**
 * Main gateway of launching a Spark application.
 *
 * This program handles setting up the classpath with relevant Spark dependencies and provides
 * a layer over the different cluster managers and deploy modes that Spark supports.
 */
private[spark] class SparkSubmit extends Logging {

  import DependencyUtils._
  import SparkSubmit._

  def doSubmit(args: Array[String]): Unit = {
    // Initialize logging if it hasn't been done yet. Keep track of whether logging needs to
    // be reset before the application starts.
    val uninitLog = initializeLogIfNecessary(true, silent = true)

    val appArgs = parseArguments(args)
    if (appArgs.verbose) {
      logInfo(appArgs.toString)
    }
    appArgs.action match {
      case SparkSubmitAction.SUBMIT => submit(appArgs, uninitLog)
      case SparkSubmitAction.KILL => kill(appArgs)
      case SparkSubmitAction.REQUEST_STATUS => requestStatus(appArgs)
      case SparkSubmitAction.PRINT_VERSION => printVersion()
    }
  }

  protected def parseArguments(args: Array[String]): SparkSubmitArguments = {
    new SparkSubmitArguments(args)
  }

  /**
   * Kill an existing submission.
   */
  private def kill(args: SparkSubmitArguments): Unit = {
    if (RestSubmissionClient.supportsRestClient(args.master)) {
      new RestSubmissionClient(args.master)
        .killSubmission(args.submissionToKill)
    } else {
      val sparkConf = args.toSparkConf()
      sparkConf.set("spark.master", args.master)
      SparkSubmitUtils
        .getSubmitOperations(args.master)
        .kill(args.submissionToKill, sparkConf)
    }
  }

  /**
   * Request the status of an existing submission.
   */
  private def requestStatus(args: SparkSubmitArguments): Unit = {
    if (RestSubmissionClient.supportsRestClient(args.master)) {
      new RestSubmissionClient(args.master)
        .requestSubmissionStatus(args.submissionToRequestStatusFor)
    } else {
      val sparkConf = args.toSparkConf()
      sparkConf.set("spark.master", args.master)
      SparkSubmitUtils
        .getSubmitOperations(args.master)
        .printSubmissionStatus(args.submissionToRequestStatusFor, sparkConf)
    }
  }

  /** Print version information to the log. */
  private def printVersion(): Unit = {
    logInfo("""Welcome to
      ____              __
     / __/__  ___ _____/ /__
    _\ \/ _ \/ _ `/ __/  '_/
   /___/ .__/\_,_/_/ /_/\_\   version %s
      /_/
                        """.format(SPARK_VERSION))
    logInfo("Using Scala %s, %s, %s".format(
      Properties.versionString, Properties.javaVmName, Properties.javaVersion))
    logInfo(s"Branch $SPARK_BRANCH")
    logInfo(s"Compiled by user $SPARK_BUILD_USER on $SPARK_BUILD_DATE")
    logInfo(s"Revision $SPARK_REVISION")
    logInfo(s"Url $SPARK_REPO_URL")
    logInfo("Type --help for more information.")
  }

  /**
   * Submit the application using the provided parameters, ensuring to first wrap
   * in a doAs when --proxy-user is specified.
   */
  @tailrec
  private def submit(args: SparkSubmitArguments, uninitLog: Boolean): Unit = {

    def doRunMain(): Unit = {
      if (args.proxyUser != null) {
        val proxyUser = UserGroupInformation.createProxyUser(args.proxyUser,
          UserGroupInformation.getCurrentUser())
        try {
          proxyUser.doAs(new PrivilegedExceptionAction[Unit]() {
            override def run(): Unit = {
              runMain(args, uninitLog)
            }
          })
        } catch {
          case e: Exception =>
            // Hadoop's AuthorizationException suppresses the exception's stack trace, which
            // makes the message printed to the output by the JVM not very helpful. Instead,
            // detect exceptions with empty stack traces here, and treat them differently.
            if (e.getStackTrace().length == 0) {
              error(s"ERROR: ${e.getClass().getName()}: ${e.getMessage()}")
            } else {
              throw e
            }
        }
      } else {
        runMain(args, uninitLog)
      }
    }

    // In standalone cluster mode, there are two submission gateways:
    //   (1) The traditional RPC gateway using o.a.s.deploy.Client as a wrapper
    //   (2) The new REST-based gateway introduced in Spark 1.3
    // The latter is the default behavior as of Spark 1.3, but Spark submit will fail over
    // to use the legacy gateway if the master endpoint turns out to be not a REST server.
    if (args.isStandaloneCluster && args.useRest) {
      try {
        logInfo("Running Spark using the REST application submission protocol.")
        doRunMain()
      } catch {
        // Fail over to use the legacy submission gateway
        case e: SubmitRestConnectionException =>
          logWarning(s"Master endpoint ${args.master} was not a REST server. " +
            "Falling back to legacy submission gateway instead.")
          args.useRest = false
          submit(args, false)
      }
    // In all other modes, just run the main class as prepared
    } else {
      doRunMain()
    }
  }

  /**
   * Prepare the environment for submitting an application.
   *
   * @param args the parsed SparkSubmitArguments used for environment preparation.
   * @param conf the Hadoop Configuration, this argument will only be set in unit test.
   * @return a 4-tuple:
   *        (1) the arguments for the child process,
   *        (2) a list of classpath entries for the child,
   *        (3) a map of system properties, and
   *        (4) the main class for the child
   *
   * Exposed for testing.
   */
  private[deploy] def prepareSubmitEnvironment(
      args: SparkSubmitArguments,
      conf: Option[HadoopConfiguration] = None)
      : (Seq[String], Seq[String], SparkConf, String) = {
    // Return values
    val childArgs = new ArrayBuffer[String]()
    val childClasspath = new ArrayBuffer[String]()
    val sparkConf = args.toSparkConf()
    var childMainClass = ""

    // Set the cluster manager
    val clusterManager: Int = args.master match {
      case "yarn" => YARN
      case m if m.startsWith("spark") => STANDALONE
      case m if m.startsWith("mesos") => MESOS
      case m if m.startsWith("k8s") => KUBERNETES
      case m if m.startsWith("local") => LOCAL
      case _ =>
        error("Master must either be yarn or start with spark, mesos, k8s, or local")
        -1
    }

    // Set the deploy mode; default is client mode
    var deployMode: Int = args.deployMode match {
      case "client" | null => CLIENT
      case "cluster" => CLUSTER
      case _ =>
        error("Deploy mode must be either client or cluster")
        -1
    }

    if (clusterManager == YARN) {
      // Make sure YARN is included in our build if we're trying to use it
      if (!Utils.classIsLoadable(YARN_CLUSTER_SUBMIT_CLASS) && !Utils.isTesting) {
        error(
          "Could not load YARN classes. " +
          "This copy of Spark may not have been compiled with YARN support.")
      }
    }

    if (clusterManager == KUBERNETES) {
      args.master = Utils.checkAndGetK8sMasterUrl(args.master)
      // Make sure KUBERNETES is included in our build if we're trying to use it
      if (!Utils.classIsLoadable(KUBERNETES_CLUSTER_SUBMIT_CLASS) && !Utils.isTesting) {
        error(
          "Could not load KUBERNETES classes. " +
            "This copy of Spark may not have been compiled with KUBERNETES support.")
      }
    }

    // Fail fast, the following modes are not supported or applicable
    (clusterManager, deployMode) match {
      case (STANDALONE, CLUSTER) if args.isPython =>
        error("Cluster deploy mode is currently not supported for python " +
          "applications on standalone clusters.")
      case (STANDALONE, CLUSTER) if args.isR =>
        error("Cluster deploy mode is currently not supported for R " +
          "applications on standalone clusters.")
      case (LOCAL, CLUSTER) =>
        error("Cluster deploy mode is not compatible with master \"local\"")
      case (_, CLUSTER) if isShell(args.primaryResource) =>
        error("Cluster deploy mode is not applicable to Spark shells.")
      case (_, CLUSTER) if isSqlShell(args.mainClass) =>
        error("Cluster deploy mode is not applicable to Spark SQL shell.")
      case (_, CLUSTER) if isThriftServer(args.mainClass) =>
        error("Cluster deploy mode is not applicable to Spark Thrift server.")
      case _ =>
    }

    // Update args.deployMode if it is null. It will be passed down as a Spark property later.
    (args.deployMode, deployMode) match {
      case (null, CLIENT) => args.deployMode = "client"
      case (null, CLUSTER) => args.deployMode = "cluster"
      case _ =>
    }
    val isYarnCluster = clusterManager == YARN && deployMode == CLUSTER
    val isMesosCluster = clusterManager == MESOS && deployMode == CLUSTER
    val isStandAloneCluster = clusterManager == STANDALONE && deployMode == CLUSTER
    val isKubernetesCluster = clusterManager == KUBERNETES && deployMode == CLUSTER
    val isKubernetesClient = clusterManager == KUBERNETES && deployMode == CLIENT
    val isKubernetesClusterModeDriver = isKubernetesClient &&
      sparkConf.getBoolean("spark.kubernetes.submitInDriver", false)

    if (!isMesosCluster && !isStandAloneCluster) {
      // Resolve maven dependencies if there are any and add classpath to jars. Add them to py-files
      // too for packages that include Python code
      val resolvedMavenCoordinates = DependencyUtils.resolveMavenDependencies(
        args.packagesExclusions, args.packages, args.repositories, args.ivyRepoPath,
        args.ivySettingsPath)

      if (!StringUtils.isBlank(resolvedMavenCoordinates)) {
<<<<<<< HEAD
        args.jars = mergeFileLists(args.jars, resolvedMavenCoordinates)
        if (args.isPython || isInternal(args.primaryResource)) {
          args.pyFiles = mergeFileLists(args.pyFiles, resolvedMavenCoordinates)
=======
        // In K8s client mode, when in the driver, add resolved jars early as we might need
        // them at the submit time for artifact downloading.
        // For example we might use the dependencies for downloading
        // files from a Hadoop Compatible fs eg. S3. In this case the user might pass:
        // --packages com.amazonaws:aws-java-sdk:1.7.4:org.apache.hadoop:hadoop-aws:2.7.6
        if (isKubernetesClusterModeDriver) {
          val loader = getSubmitClassLoader(sparkConf)
          for (jar <- resolvedMavenCoordinates.split(",")) {
            addJarToClasspath(jar, loader)
          }
        } else if (isKubernetesCluster) {
          // We need this in K8s cluster mode so that we can upload local deps
          // via the k8s application, like in cluster mode driver
          childClasspath ++= resolvedMavenCoordinates.split(",")
        } else {
          args.jars = mergeFileLists(args.jars, resolvedMavenCoordinates)
          if (args.isPython || isInternal(args.primaryResource)) {
            args.pyFiles = mergeFileLists(args.pyFiles, resolvedMavenCoordinates)
          }
>>>>>>> cceb2d6f
        }
      }

      // install any R packages that may have been passed through --jars or --packages.
      // Spark Packages may contain R source code inside the jar.
      if (args.isR && !StringUtils.isBlank(args.jars)) {
        RPackageUtils.checkAndBuildRPackage(args.jars, printStream, args.verbose)
      }
    }

    // update spark config from args
    args.toSparkConf(Option(sparkConf))
    val hadoopConf = conf.getOrElse(SparkHadoopUtil.newConfiguration(sparkConf))
    val targetDir = Utils.createTempDir()

    // Kerberos is not supported in standalone mode, and keytab support is not yet available
    // in Mesos cluster mode.
    if (clusterManager != STANDALONE
        && !isMesosCluster
        && args.principal != null
        && args.keytab != null) {
      // If client mode, make sure the keytab is just a local path.
      if (deployMode == CLIENT && Utils.isLocalUri(args.keytab)) {
        args.keytab = new URI(args.keytab).getPath()
      }

      if (!Utils.isLocalUri(args.keytab)) {
        require(new File(args.keytab).exists(), s"Keytab file: ${args.keytab} does not exist")
        UserGroupInformation.loginUserFromKeytab(args.principal, args.keytab)
      }
    }

    // Resolve glob path for different resources.
    args.jars = Option(args.jars).map(resolveGlobPaths(_, hadoopConf)).orNull
    args.files = Option(args.files).map(resolveGlobPaths(_, hadoopConf)).orNull
    args.pyFiles = Option(args.pyFiles).map(resolveGlobPaths(_, hadoopConf)).orNull
    args.archives = Option(args.archives).map(resolveGlobPaths(_, hadoopConf)).orNull

    lazy val secMgr = new SecurityManager(sparkConf)

    // In client mode, download remote files.
    var localPrimaryResource: String = null
    var localJars: String = null
    var localPyFiles: String = null
    if (deployMode == CLIENT) {
      localPrimaryResource = Option(args.primaryResource).map {
        downloadFile(_, targetDir, sparkConf, hadoopConf, secMgr)
      }.orNull
      localJars = Option(args.jars).map {
        downloadFileList(_, targetDir, sparkConf, hadoopConf, secMgr)
      }.orNull
      localPyFiles = Option(args.pyFiles).map {
        downloadFileList(_, targetDir, sparkConf, hadoopConf, secMgr)
      }.orNull

      if (isKubernetesClusterModeDriver) {
        // Replace with the downloaded local jar path to avoid propagating hadoop compatible uris.
        // Executors will get the jars from the Spark file server.
        // Explicitly download the related files here
        args.jars = renameResourcesToLocalFS(args.jars, localJars)
        val localFiles = Option(args.files).map {
          downloadFileList(_, targetDir, sparkConf, hadoopConf, secMgr)
        }.orNull
        args.files = renameResourcesToLocalFS(args.files, localFiles)
      }
    }

    // When running in YARN, for some remote resources with scheme:
    //   1. Hadoop FileSystem doesn't support them.
    //   2. We explicitly bypass Hadoop FileSystem with "spark.yarn.dist.forceDownloadSchemes".
    // We will download them to local disk prior to add to YARN's distributed cache.
    // For yarn client mode, since we already download them with above code, so we only need to
    // figure out the local path and replace the remote one.
    if (clusterManager == YARN) {
      val forceDownloadSchemes = sparkConf.get(FORCE_DOWNLOAD_SCHEMES)

      def shouldDownload(scheme: String): Boolean = {
        forceDownloadSchemes.contains("*") || forceDownloadSchemes.contains(scheme) ||
          Try { FileSystem.getFileSystemClass(scheme, hadoopConf) }.isFailure
      }

      def downloadResource(resource: String): String = {
        val uri = Utils.resolveURI(resource)
        uri.getScheme match {
          case "local" | "file" => resource
          case e if shouldDownload(e) =>
            val file = new File(targetDir, new Path(uri).getName)
            if (file.exists()) {
              file.toURI.toString
            } else {
              downloadFile(resource, targetDir, sparkConf, hadoopConf, secMgr)
            }
          case _ => uri.toString
        }
      }

      args.primaryResource = Option(args.primaryResource).map { downloadResource }.orNull
      args.files = Option(args.files).map { files =>
        Utils.stringToSeq(files).map(downloadResource).mkString(",")
      }.orNull
      args.pyFiles = Option(args.pyFiles).map { pyFiles =>
        Utils.stringToSeq(pyFiles).map(downloadResource).mkString(",")
      }.orNull
      args.jars = Option(args.jars).map { jars =>
        Utils.stringToSeq(jars).map(downloadResource).mkString(",")
      }.orNull
      args.archives = Option(args.archives).map { archives =>
        Utils.stringToSeq(archives).map(downloadResource).mkString(",")
      }.orNull
    }

    // At this point, we have attempted to download all remote resources.
    // Now we try to resolve the main class if our primary resource is a JAR.
    if (args.mainClass == null && !args.isPython && !args.isR) {
      try {
        val uri = new URI(
          Option(localPrimaryResource).getOrElse(args.primaryResource)
        )
        val fs = FileSystem.get(uri, hadoopConf)

        Utils.tryWithResource(new JarInputStream(fs.open(new Path(uri)))) { jar =>
          args.mainClass = jar.getManifest.getMainAttributes.getValue("Main-Class")
        }
      } catch {
        case e: Throwable =>
          error(
            s"Failed to get main class in JAR with error '${e.getMessage}'. " +
            " Please specify one with --class."
          )
      }

      if (args.mainClass == null) {
        // If we still can't figure out the main class at this point, blow up.
        error("No main class set in JAR; please specify one with --class.")
      }
    }

    // If we're running a python app, set the main class to our specific python runner
    if (args.isPython && deployMode == CLIENT) {
      if (args.primaryResource == PYSPARK_SHELL) {
        args.mainClass = "org.apache.spark.api.python.PythonGatewayServer"
      } else {
        // If a python file is provided, add it to the child arguments and list of files to deploy.
        // Usage: PythonAppRunner <main python file> <extra python files> [app arguments]
        args.mainClass = "org.apache.spark.deploy.PythonRunner"
        args.childArgs = ArrayBuffer(localPrimaryResource, localPyFiles) ++ args.childArgs
      }
      if (clusterManager != YARN) {
        // The YARN backend handles python files differently, so don't merge the lists.
        args.files = mergeFileLists(args.files, args.pyFiles)
      }
    }

    if (localPyFiles != null) {
      sparkConf.set(SUBMIT_PYTHON_FILES, localPyFiles.split(",").toSeq)
    }

    // In YARN mode for an R app, add the SparkR package archive and the R package
    // archive containing all of the built R libraries to archives so that they can
    // be distributed with the job
    if (args.isR && clusterManager == YARN) {
      val sparkRPackagePath = RUtils.localSparkRPackagePath
      if (sparkRPackagePath.isEmpty) {
        error("SPARK_HOME does not exist for R application in YARN mode.")
      }
      val sparkRPackageFile = new File(sparkRPackagePath.get, SPARKR_PACKAGE_ARCHIVE)
      if (!sparkRPackageFile.exists()) {
        error(s"$SPARKR_PACKAGE_ARCHIVE does not exist for R application in YARN mode.")
      }
      val sparkRPackageURI = Utils.resolveURI(sparkRPackageFile.getAbsolutePath).toString

      // Distribute the SparkR package.
      // Assigns a symbol link name "sparkr" to the shipped package.
      args.archives = mergeFileLists(args.archives, sparkRPackageURI + "#sparkr")

      // Distribute the R package archive containing all the built R packages.
      if (!RUtils.rPackages.isEmpty) {
        val rPackageFile =
          RPackageUtils.zipRLibraries(new File(RUtils.rPackages.get), R_PACKAGE_ARCHIVE)
        if (!rPackageFile.exists()) {
          error("Failed to zip all the built R packages.")
        }

        val rPackageURI = Utils.resolveURI(rPackageFile.getAbsolutePath).toString
        // Assigns a symbol link name "rpkg" to the shipped package.
        args.archives = mergeFileLists(args.archives, rPackageURI + "#rpkg")
      }
    }

    // TODO: Support distributing R packages with standalone cluster
    if (args.isR && clusterManager == STANDALONE && !RUtils.rPackages.isEmpty) {
      error("Distributing R packages with standalone cluster is not supported.")
    }

    // TODO: Support distributing R packages with mesos cluster
    if (args.isR && clusterManager == MESOS && !RUtils.rPackages.isEmpty) {
      error("Distributing R packages with mesos cluster is not supported.")
    }

    // If we're running an R app, set the main class to our specific R runner
    if (args.isR && deployMode == CLIENT) {
      if (args.primaryResource == SPARKR_SHELL) {
        args.mainClass = "org.apache.spark.api.r.RBackend"
      } else {
        // If an R file is provided, add it to the child arguments and list of files to deploy.
        // Usage: RRunner <main R file> [app arguments]
        args.mainClass = "org.apache.spark.deploy.RRunner"
        args.childArgs = ArrayBuffer(localPrimaryResource) ++ args.childArgs
        args.files = mergeFileLists(args.files, args.primaryResource)
      }
    }

    if (isYarnCluster && args.isR) {
      // In yarn-cluster mode for an R app, add primary resource to files
      // that can be distributed with the job
      args.files = mergeFileLists(args.files, args.primaryResource)
    }

    // Special flag to avoid deprecation warnings at the client
    sys.props("SPARK_SUBMIT") = "true"

    // A list of rules to map each argument to system properties or command-line options in
    // each deploy mode; we iterate through these below
    val options = List[OptionAssigner](

      // All cluster managers
      OptionAssigner(args.master, ALL_CLUSTER_MGRS, ALL_DEPLOY_MODES, confKey = "spark.master"),
      OptionAssigner(args.deployMode, ALL_CLUSTER_MGRS, ALL_DEPLOY_MODES,
        confKey = SUBMIT_DEPLOY_MODE.key),
      OptionAssigner(args.name, ALL_CLUSTER_MGRS, ALL_DEPLOY_MODES, confKey = "spark.app.name"),
      OptionAssigner(args.ivyRepoPath, ALL_CLUSTER_MGRS, CLIENT, confKey = "spark.jars.ivy"),
      OptionAssigner(args.driverMemory, ALL_CLUSTER_MGRS, CLIENT,
        confKey = DRIVER_MEMORY.key),
      OptionAssigner(args.driverExtraClassPath, ALL_CLUSTER_MGRS, ALL_DEPLOY_MODES,
        confKey = DRIVER_CLASS_PATH.key),
      OptionAssigner(args.driverExtraJavaOptions, ALL_CLUSTER_MGRS, ALL_DEPLOY_MODES,
        confKey = DRIVER_JAVA_OPTIONS.key),
      OptionAssigner(args.driverExtraLibraryPath, ALL_CLUSTER_MGRS, ALL_DEPLOY_MODES,
        confKey = DRIVER_LIBRARY_PATH.key),
      OptionAssigner(args.principal, ALL_CLUSTER_MGRS, ALL_DEPLOY_MODES,
        confKey = PRINCIPAL.key),
      OptionAssigner(args.keytab, ALL_CLUSTER_MGRS, ALL_DEPLOY_MODES,
        confKey = KEYTAB.key),
      OptionAssigner(args.pyFiles, ALL_CLUSTER_MGRS, CLUSTER, confKey = SUBMIT_PYTHON_FILES.key),

      // Propagate attributes for dependency resolution at the driver side
      OptionAssigner(args.packages, STANDALONE | MESOS | KUBERNETES,
        CLUSTER, confKey = "spark.jars.packages"),
      OptionAssigner(args.repositories, STANDALONE | MESOS | KUBERNETES,
        CLUSTER, confKey = "spark.jars.repositories"),
      OptionAssigner(args.ivyRepoPath, STANDALONE | MESOS | KUBERNETES,
        CLUSTER, confKey = "spark.jars.ivy"),
      OptionAssigner(args.packagesExclusions, STANDALONE | MESOS | KUBERNETES,
        CLUSTER, confKey = "spark.jars.excludes"),

      // Yarn only
      OptionAssigner(args.queue, YARN, ALL_DEPLOY_MODES, confKey = "spark.yarn.queue"),
      OptionAssigner(args.pyFiles, YARN, ALL_DEPLOY_MODES, confKey = "spark.yarn.dist.pyFiles",
        mergeFn = Some(mergeFileLists(_, _))),
      OptionAssigner(args.jars, YARN, ALL_DEPLOY_MODES, confKey = "spark.yarn.dist.jars",
        mergeFn = Some(mergeFileLists(_, _))),
      OptionAssigner(args.files, YARN, ALL_DEPLOY_MODES, confKey = "spark.yarn.dist.files",
        mergeFn = Some(mergeFileLists(_, _))),
      OptionAssigner(args.archives, YARN, ALL_DEPLOY_MODES, confKey = "spark.yarn.dist.archives",
        mergeFn = Some(mergeFileLists(_, _))),

      // Other options
      OptionAssigner(args.numExecutors, YARN | KUBERNETES, ALL_DEPLOY_MODES,
        confKey = EXECUTOR_INSTANCES.key),
      OptionAssigner(args.executorCores, STANDALONE | YARN | KUBERNETES, ALL_DEPLOY_MODES,
        confKey = EXECUTOR_CORES.key),
      OptionAssigner(args.executorMemory, STANDALONE | MESOS | YARN | KUBERNETES, ALL_DEPLOY_MODES,
        confKey = EXECUTOR_MEMORY.key),
      OptionAssigner(args.totalExecutorCores, STANDALONE | MESOS | KUBERNETES, ALL_DEPLOY_MODES,
        confKey = CORES_MAX.key),
      OptionAssigner(args.files, LOCAL | STANDALONE | MESOS | KUBERNETES, ALL_DEPLOY_MODES,
        confKey = FILES.key),
      OptionAssigner(args.jars, LOCAL, CLIENT, confKey = JARS.key),
      OptionAssigner(args.jars, STANDALONE | MESOS | KUBERNETES, ALL_DEPLOY_MODES,
        confKey = JARS.key),
      OptionAssigner(args.driverMemory, STANDALONE | MESOS | YARN | KUBERNETES, CLUSTER,
        confKey = DRIVER_MEMORY.key),
      OptionAssigner(args.driverCores, STANDALONE | MESOS | YARN | KUBERNETES, CLUSTER,
        confKey = DRIVER_CORES.key),
      OptionAssigner(args.supervise.toString, STANDALONE | MESOS, CLUSTER,
        confKey = DRIVER_SUPERVISE.key),
      OptionAssigner(args.ivyRepoPath, STANDALONE, CLUSTER, confKey = "spark.jars.ivy"),

      // An internal option used only for spark-shell to add user jars to repl's classloader,
      // previously it uses "spark.jars" or "spark.yarn.dist.jars" which now may be pointed to
      // remote jars, so adding a new option to only specify local jars for spark-shell internally.
      OptionAssigner(localJars, ALL_CLUSTER_MGRS, CLIENT, confKey = "spark.repl.local.jars")
    )

    // In client mode, launch the application main class directly
    // In addition, add the main application jar and any added jars (if any) to the classpath
    if (deployMode == CLIENT) {
      childMainClass = args.mainClass
      if (localPrimaryResource != null && isUserJar(localPrimaryResource)) {
        childClasspath += localPrimaryResource
      }
      if (localJars != null) { childClasspath ++= localJars.split(",") }
    }
    // Add the main application jar and any added jars to classpath in case YARN client
    // requires these jars.
    // This assumes both primaryResource and user jars are local jars, or already downloaded
    // to local by configuring "spark.yarn.dist.forceDownloadSchemes", otherwise it will not be
    // added to the classpath of YARN client.
    if (isYarnCluster) {
      if (isUserJar(args.primaryResource)) {
        childClasspath += args.primaryResource
      }
      if (args.jars != null) { childClasspath ++= args.jars.split(",") }
    }

    if (deployMode == CLIENT) {
      if (args.childArgs != null) { childArgs ++= args.childArgs }
    }

    // Map all arguments to command-line options or system properties for our chosen mode
    for (opt <- options) {
      if (opt.value != null &&
          (deployMode & opt.deployMode) != 0 &&
          (clusterManager & opt.clusterManager) != 0) {
        if (opt.clOption != null) { childArgs += (opt.clOption, opt.value) }
        if (opt.confKey != null) {
          if (opt.mergeFn.isDefined && sparkConf.contains(opt.confKey)) {
            sparkConf.set(opt.confKey, opt.mergeFn.get.apply(sparkConf.get(opt.confKey), opt.value))
          } else {
            sparkConf.set(opt.confKey, opt.value)
          }
        }
      }
    }

    // In case of shells, spark.ui.showConsoleProgress can be true by default or by user.
    if (isShell(args.primaryResource) && !sparkConf.contains(UI_SHOW_CONSOLE_PROGRESS)) {
      sparkConf.set(UI_SHOW_CONSOLE_PROGRESS, true)
    }

    // Add the application jar automatically so the user doesn't have to call sc.addJar
    // For YARN cluster mode, the jar is already distributed on each node as "app.jar"
    // For python and R files, the primary resource is already distributed as a regular file
    if (!isYarnCluster && !args.isPython && !args.isR) {
      var jars = sparkConf.get(JARS)
      if (isUserJar(args.primaryResource)) {
        jars = jars ++ Seq(args.primaryResource)
      }
      sparkConf.set(JARS, jars)
    }

    // In standalone cluster mode, use the REST client to submit the application (Spark 1.3+).
    // All Spark parameters are expected to be passed to the client through system properties.
    if (args.isStandaloneCluster) {
      if (args.useRest) {
        childMainClass = REST_CLUSTER_SUBMIT_CLASS
        childArgs += (args.primaryResource, args.mainClass)
      } else {
        // In legacy standalone cluster mode, use Client as a wrapper around the user class
        childMainClass = STANDALONE_CLUSTER_SUBMIT_CLASS
        if (args.supervise) { childArgs += "--supervise" }
        Option(args.driverMemory).foreach { m => childArgs += ("--memory", m) }
        Option(args.driverCores).foreach { c => childArgs += ("--cores", c) }
        childArgs += "launch"
        childArgs += (args.master, args.primaryResource, args.mainClass)
      }
      if (args.childArgs != null) {
        childArgs ++= args.childArgs
      }
    }

    // Let YARN know it's a pyspark app, so it distributes needed libraries.
    if (clusterManager == YARN) {
      if (args.isPython) {
        sparkConf.set("spark.yarn.isPython", "true")
      }
    }

    if ((clusterManager == MESOS || clusterManager == KUBERNETES)
       && UserGroupInformation.isSecurityEnabled) {
      setRMPrincipal(sparkConf)
    }

    // In yarn-cluster mode, use yarn.Client as a wrapper around the user class
    if (isYarnCluster) {
      childMainClass = YARN_CLUSTER_SUBMIT_CLASS
      if (args.isPython) {
        childArgs += ("--primary-py-file", args.primaryResource)
        childArgs += ("--class", "org.apache.spark.deploy.PythonRunner")
      } else if (args.isR) {
        val mainFile = new Path(args.primaryResource).getName
        childArgs += ("--primary-r-file", mainFile)
        childArgs += ("--class", "org.apache.spark.deploy.RRunner")
      } else {
        if (args.primaryResource != SparkLauncher.NO_RESOURCE) {
          childArgs += ("--jar", args.primaryResource)
        }
        childArgs += ("--class", args.mainClass)
      }
      if (args.childArgs != null) {
        args.childArgs.foreach { arg => childArgs += ("--arg", arg) }
      }
    }

    if (isMesosCluster) {
      assert(args.useRest, "Mesos cluster mode is only supported through the REST submission API")
      childMainClass = REST_CLUSTER_SUBMIT_CLASS
      if (args.isPython) {
        // Second argument is main class
        childArgs += (args.primaryResource, "")
        if (args.pyFiles != null) {
          sparkConf.set(SUBMIT_PYTHON_FILES, args.pyFiles.split(",").toSeq)
        }
      } else if (args.isR) {
        // Second argument is main class
        childArgs += (args.primaryResource, "")
      } else {
        childArgs += (args.primaryResource, args.mainClass)
      }
      if (args.childArgs != null) {
        childArgs ++= args.childArgs
      }
    }

    if (isKubernetesCluster) {
      childMainClass = KUBERNETES_CLUSTER_SUBMIT_CLASS
      if (args.primaryResource != SparkLauncher.NO_RESOURCE) {
        if (args.isPython) {
          childArgs ++= Array("--primary-py-file", args.primaryResource)
          childArgs ++= Array("--main-class", "org.apache.spark.deploy.PythonRunner")
        } else if (args.isR) {
          childArgs ++= Array("--primary-r-file", args.primaryResource)
          childArgs ++= Array("--main-class", "org.apache.spark.deploy.RRunner")
        }
        else {
          childArgs ++= Array("--primary-java-resource", args.primaryResource)
          childArgs ++= Array("--main-class", args.mainClass)
        }
      } else {
        childArgs ++= Array("--main-class", args.mainClass)
      }
      if (args.childArgs != null) {
        args.childArgs.foreach { arg =>
          childArgs += ("--arg", arg)
        }
      }
    }

    // Load any properties specified through --conf and the default properties file
    for ((k, v) <- args.sparkProperties) {
      sparkConf.setIfMissing(k, v)
    }

    // Ignore invalid spark.driver.host in cluster modes.
    if (deployMode == CLUSTER) {
      sparkConf.remove(DRIVER_HOST_ADDRESS)
    }

    // Resolve paths in certain spark properties
    val pathConfigs = Seq(
      JARS.key,
      FILES.key,
      "spark.yarn.dist.files",
      "spark.yarn.dist.archives",
      "spark.yarn.dist.jars")
    pathConfigs.foreach { config =>
      // Replace old URIs with resolved URIs, if they exist
      sparkConf.getOption(config).foreach { oldValue =>
        sparkConf.set(config, Utils.resolveURIs(oldValue))
      }
    }

    // Resolve and format python file paths properly before adding them to the PYTHONPATH.
    // The resolving part is redundant in the case of --py-files, but necessary if the user
    // explicitly sets `spark.submit.pyFiles` in his/her default properties file.
    val pyFiles = sparkConf.get(SUBMIT_PYTHON_FILES)
    val resolvedPyFiles = Utils.resolveURIs(pyFiles.mkString(","))
    val formattedPyFiles = if (deployMode != CLUSTER) {
      PythonRunner.formatPaths(resolvedPyFiles).mkString(",")
    } else {
      // Ignoring formatting python path in yarn and mesos cluster mode, these two modes
      // support dealing with remote python files, they could distribute and add python files
      // locally.
      resolvedPyFiles
    }
    sparkConf.set(SUBMIT_PYTHON_FILES, formattedPyFiles.split(",").toSeq)

    (childArgs, childClasspath, sparkConf, childMainClass)
  }

  private def renameResourcesToLocalFS(resources: String, localResources: String): String = {
    if (resources != null && localResources != null) {
      val localResourcesSeq = Utils.stringToSeq(localResources)
      Utils.stringToSeq(resources).map { resource =>
        val filenameRemote = FilenameUtils.getName(new URI(resource).getPath)
        localResourcesSeq.find { localUri =>
          val filenameLocal = FilenameUtils.getName(new URI(localUri).getPath)
          filenameRemote == filenameLocal
        }.getOrElse(resource)
      }.mkString(",")
    } else {
      resources
    }
  }

  // [SPARK-20328]. HadoopRDD calls into a Hadoop library that fetches delegation tokens with
  // renewer set to the YARN ResourceManager.  Since YARN isn't configured in Mesos or Kubernetes
  // mode, we must trick it into thinking we're YARN.
  private def setRMPrincipal(sparkConf: SparkConf): Unit = {
    val shortUserName = UserGroupInformation.getCurrentUser.getShortUserName
    val key = s"spark.hadoop.${YarnConfiguration.RM_PRINCIPAL}"
    logInfo(s"Setting ${key} to ${shortUserName}")
    sparkConf.set(key, shortUserName)
  }

  private def getSubmitClassLoader(sparkConf: SparkConf): MutableURLClassLoader = {
    val loader =
      if (sparkConf.get(DRIVER_USER_CLASS_PATH_FIRST)) {
        new ChildFirstURLClassLoader(new Array[URL](0),
          Thread.currentThread.getContextClassLoader)
      } else {
        new MutableURLClassLoader(new Array[URL](0),
          Thread.currentThread.getContextClassLoader)
      }
    Thread.currentThread.setContextClassLoader(loader)
    loader
  }

  /**
   * Run the main method of the child class using the submit arguments.
   *
   * This runs in two steps. First, we prepare the launch environment by setting up
   * the appropriate classpath, system properties, and application arguments for
   * running the child main class based on the cluster manager and the deploy mode.
   * Second, we use this launch environment to invoke the main method of the child
   * main class.
   *
   * Note that this main class will not be the one provided by the user if we're
   * running cluster deploy mode or python applications.
   */
  private def runMain(args: SparkSubmitArguments, uninitLog: Boolean): Unit = {
    val (childArgs, childClasspath, sparkConf, childMainClass) = prepareSubmitEnvironment(args)
    // Let the main class re-initialize the logging system once it starts.
    if (uninitLog) {
      Logging.uninitialize()
    }

    if (args.verbose) {
      logInfo(s"Main class:\n$childMainClass")
      logInfo(s"Arguments:\n${childArgs.mkString("\n")}")
      // sysProps may contain sensitive information, so redact before printing
      logInfo(s"Spark config:\n${Utils.redact(sparkConf.getAll.toMap).mkString("\n")}")
      logInfo(s"Classpath elements:\n${childClasspath.mkString("\n")}")
      logInfo("\n")
    }
    val loader = getSubmitClassLoader(sparkConf)
    for (jar <- childClasspath) {
      addJarToClasspath(jar, loader)
    }

    var mainClass: Class[_] = null

    try {
      mainClass = Utils.classForName(childMainClass)
    } catch {
      case e: ClassNotFoundException =>
        logError(s"Failed to load class $childMainClass.")
        if (childMainClass.contains("thriftserver")) {
          logInfo(s"Failed to load main class $childMainClass.")
          logInfo("You need to build Spark with -Phive and -Phive-thriftserver.")
        }
        throw new SparkUserAppException(CLASS_NOT_FOUND_EXIT_STATUS)
      case e: NoClassDefFoundError =>
        logError(s"Failed to load $childMainClass: ${e.getMessage()}")
        if (e.getMessage.contains("org/apache/hadoop/hive")) {
          logInfo(s"Failed to load hive class.")
          logInfo("You need to build Spark with -Phive and -Phive-thriftserver.")
        }
        throw new SparkUserAppException(CLASS_NOT_FOUND_EXIT_STATUS)
    }

    val app: SparkApplication = if (classOf[SparkApplication].isAssignableFrom(mainClass)) {
      mainClass.getConstructor().newInstance().asInstanceOf[SparkApplication]
    } else {
      new JavaMainApplication(mainClass)
    }

    @tailrec
    def findCause(t: Throwable): Throwable = t match {
      case e: UndeclaredThrowableException =>
        if (e.getCause() != null) findCause(e.getCause()) else e
      case e: InvocationTargetException =>
        if (e.getCause() != null) findCause(e.getCause()) else e
      case e: Throwable =>
        e
    }

    try {
      app.start(childArgs.toArray, sparkConf)
    } catch {
      case t: Throwable =>
        throw findCause(t)
    }
  }

  /** Throw a SparkException with the given error message. */
  private def error(msg: String): Unit = throw new SparkException(msg)

}


/**
 * This entry point is used by the launcher library to start in-process Spark applications.
 */
private[spark] object InProcessSparkSubmit {

  def main(args: Array[String]): Unit = {
    val submit = new SparkSubmit()
    submit.doSubmit(args)
  }

}

object SparkSubmit extends CommandLineUtils with Logging {

  // Cluster managers
  private val YARN = 1
  private val STANDALONE = 2
  private val MESOS = 4
  private val LOCAL = 8
  private val KUBERNETES = 16
  private val ALL_CLUSTER_MGRS = YARN | STANDALONE | MESOS | LOCAL | KUBERNETES

  // Deploy modes
  private val CLIENT = 1
  private val CLUSTER = 2
  private val ALL_DEPLOY_MODES = CLIENT | CLUSTER

  // Special primary resource names that represent shells rather than application jars.
  private val SPARK_SHELL = "spark-shell"
  private val PYSPARK_SHELL = "pyspark-shell"
  private val SPARKR_SHELL = "sparkr-shell"
  private val SPARKR_PACKAGE_ARCHIVE = "sparkr.zip"
  private val R_PACKAGE_ARCHIVE = "rpkg.zip"

  private val CLASS_NOT_FOUND_EXIT_STATUS = 101

  // Following constants are visible for testing.
  private[deploy] val YARN_CLUSTER_SUBMIT_CLASS =
    "org.apache.spark.deploy.yarn.YarnClusterApplication"
  private[deploy] val REST_CLUSTER_SUBMIT_CLASS = classOf[RestSubmissionClientApp].getName()
  private[deploy] val STANDALONE_CLUSTER_SUBMIT_CLASS = classOf[ClientApp].getName()
  private[deploy] val KUBERNETES_CLUSTER_SUBMIT_CLASS =
    "org.apache.spark.deploy.k8s.submit.KubernetesClientApplication"

  override def main(args: Array[String]): Unit = {
    val submit = new SparkSubmit() {
      self =>

      override protected def parseArguments(args: Array[String]): SparkSubmitArguments = {
        new SparkSubmitArguments(args) {
          override protected def logInfo(msg: => String): Unit = self.logInfo(msg)

          override protected def logWarning(msg: => String): Unit = self.logWarning(msg)

          override protected def logError(msg: => String): Unit = self.logError(msg)
        }
      }

      override protected def logInfo(msg: => String): Unit = printMessage(msg)

      override protected def logWarning(msg: => String): Unit = printMessage(s"Warning: $msg")

      override protected def logError(msg: => String): Unit = printMessage(s"Error: $msg")

      override def doSubmit(args: Array[String]): Unit = {
        try {
          super.doSubmit(args)
        } catch {
          case e: SparkUserAppException =>
            exitFn(e.exitCode)
        }
      }

    }

    submit.doSubmit(args)
  }

  /**
   * Return whether the given primary resource represents a user jar.
   */
  private[deploy] def isUserJar(res: String): Boolean = {
    !isShell(res) && !isPython(res) && !isInternal(res) && !isR(res)
  }

  /**
   * Return whether the given primary resource represents a shell.
   */
  private[deploy] def isShell(res: String): Boolean = {
    (res == SPARK_SHELL || res == PYSPARK_SHELL || res == SPARKR_SHELL)
  }

  /**
   * Return whether the given main class represents a sql shell.
   */
  private[deploy] def isSqlShell(mainClass: String): Boolean = {
    mainClass == "org.apache.spark.sql.hive.thriftserver.SparkSQLCLIDriver"
  }

  /**
   * Return whether the given main class represents a thrift server.
   */
  private def isThriftServer(mainClass: String): Boolean = {
    mainClass == "org.apache.spark.sql.hive.thriftserver.HiveThriftServer2"
  }

  /**
   * Return whether the given primary resource requires running python.
   */
  private[deploy] def isPython(res: String): Boolean = {
    res != null && res.endsWith(".py") || res == PYSPARK_SHELL
  }

  /**
   * Return whether the given primary resource requires running R.
   */
  private[deploy] def isR(res: String): Boolean = {
    res != null && (res.endsWith(".R") || res.endsWith(".r")) || res == SPARKR_SHELL
  }

  private[deploy] def isInternal(res: String): Boolean = {
    res == SparkLauncher.NO_RESOURCE
  }

}

/** Provides utility functions to be used inside SparkSubmit. */
private[spark] object SparkSubmitUtils {

  // Exposed for testing
  var printStream = SparkSubmit.printStream

  // Exposed for testing.
  // These components are used to make the default exclusion rules for Spark dependencies.
  // We need to specify each component explicitly, otherwise we miss
  // spark-streaming utility components. Underscore is there to differentiate between
  // spark-streaming_2.1x and spark-streaming-kafka-0-10-assembly_2.1x
  val IVY_DEFAULT_EXCLUDES = Seq("catalyst_", "core_", "graphx_", "kvstore_", "launcher_", "mllib_",
    "mllib-local_", "network-common_", "network-shuffle_", "repl_", "sketch_", "sql_", "streaming_",
    "tags_", "unsafe_")

  /**
   * Represents a Maven Coordinate
   * @param groupId the groupId of the coordinate
   * @param artifactId the artifactId of the coordinate
   * @param version the version of the coordinate
   */
  private[deploy] case class MavenCoordinate(groupId: String, artifactId: String, version: String) {
    override def toString: String = s"$groupId:$artifactId:$version"
  }

  /**
   * Extracts maven coordinates from a comma-delimited string. Coordinates should be provided
   * in the format `groupId:artifactId:version` or `groupId/artifactId:version`.
   * @param coordinates Comma-delimited string of maven coordinates
   * @return Sequence of Maven coordinates
   */
  def extractMavenCoordinates(coordinates: String): Seq[MavenCoordinate] = {
    coordinates.split(",").map { p =>
      val splits = p.replace("/", ":").split(":")
      require(splits.length == 3, s"Provided Maven Coordinates must be in the form " +
        s"'groupId:artifactId:version'. The coordinate provided is: $p")
      require(splits(0) != null && splits(0).trim.nonEmpty, s"The groupId cannot be null or " +
        s"be whitespace. The groupId provided is: ${splits(0)}")
      require(splits(1) != null && splits(1).trim.nonEmpty, s"The artifactId cannot be null or " +
        s"be whitespace. The artifactId provided is: ${splits(1)}")
      require(splits(2) != null && splits(2).trim.nonEmpty, s"The version cannot be null or " +
        s"be whitespace. The version provided is: ${splits(2)}")
      new MavenCoordinate(splits(0), splits(1), splits(2))
    }
  }

  /** Path of the local Maven cache. */
  private[spark] def m2Path: File = {
    if (Utils.isTesting) {
      // test builds delete the maven cache, and this can cause flakiness
      new File("dummy", ".m2" + File.separator + "repository")
    } else {
      new File(System.getProperty("user.home"), ".m2" + File.separator + "repository")
    }
  }

  /**
   * Extracts maven coordinates from a comma-delimited string
   * @param defaultIvyUserDir The default user path for Ivy
   * @return A ChainResolver used by Ivy to search for and resolve dependencies.
   */
  def createRepoResolvers(defaultIvyUserDir: File): ChainResolver = {
    // We need a chain resolver if we want to check multiple repositories
    val cr = new ChainResolver
    cr.setName("spark-list")

    val localM2 = new IBiblioResolver
    localM2.setM2compatible(true)
    localM2.setRoot(m2Path.toURI.toString)
    localM2.setUsepoms(true)
    localM2.setName("local-m2-cache")
    cr.add(localM2)

    val localIvy = new FileSystemResolver
    val localIvyRoot = new File(defaultIvyUserDir, "local")
    localIvy.setLocal(true)
    localIvy.setRepository(new FileRepository(localIvyRoot))
    val ivyPattern = Seq(localIvyRoot.getAbsolutePath, "[organisation]", "[module]", "[revision]",
      "ivys", "ivy.xml").mkString(File.separator)
    localIvy.addIvyPattern(ivyPattern)
    val artifactPattern = Seq(localIvyRoot.getAbsolutePath, "[organisation]", "[module]",
      "[revision]", "[type]s", "[artifact](-[classifier]).[ext]").mkString(File.separator)
    localIvy.addArtifactPattern(artifactPattern)
    localIvy.setName("local-ivy-cache")
    cr.add(localIvy)

    // the biblio resolver resolves POM declared dependencies
    val br: IBiblioResolver = new IBiblioResolver
    br.setM2compatible(true)
    br.setUsepoms(true)
    br.setName("central")
    cr.add(br)

    val sp: IBiblioResolver = new IBiblioResolver
    sp.setM2compatible(true)
    sp.setUsepoms(true)
    sp.setRoot("https://dl.bintray.com/spark-packages/maven")
    sp.setName("spark-packages")
    cr.add(sp)
    cr
  }

  /**
   * Output a comma-delimited list of paths for the downloaded jars to be added to the classpath
   * (will append to jars in SparkSubmit).
   * @param artifacts Sequence of dependencies that were resolved and retrieved
   * @param cacheDirectory directory where jars are cached
   * @return a comma-delimited list of paths for the dependencies
   */
  def resolveDependencyPaths(
      artifacts: Array[AnyRef],
      cacheDirectory: File): String = {
    artifacts.map { artifactInfo =>
      val artifact = artifactInfo.asInstanceOf[Artifact].getModuleRevisionId
      cacheDirectory.getAbsolutePath + File.separator +
        s"${artifact.getOrganisation}_${artifact.getName}-${artifact.getRevision}.jar"
    }.mkString(",")
  }

  /** Adds the given maven coordinates to Ivy's module descriptor. */
  def addDependenciesToIvy(
      md: DefaultModuleDescriptor,
      artifacts: Seq[MavenCoordinate],
      ivyConfName: String): Unit = {
    artifacts.foreach { mvn =>
      val ri = ModuleRevisionId.newInstance(mvn.groupId, mvn.artifactId, mvn.version)
      val dd = new DefaultDependencyDescriptor(ri, false, false)
      dd.addDependencyConfiguration(ivyConfName, ivyConfName + "(runtime)")
      // scalastyle:off println
      printStream.println(s"${dd.getDependencyId} added as a dependency")
      // scalastyle:on println
      md.addDependency(dd)
    }
  }

  /** Add exclusion rules for dependencies already included in the spark-assembly */
  def addExclusionRules(
      ivySettings: IvySettings,
      ivyConfName: String,
      md: DefaultModuleDescriptor): Unit = {
    // Add scala exclusion rule
    md.addExcludeRule(createExclusion("*:scala-library:*", ivySettings, ivyConfName))

    IVY_DEFAULT_EXCLUDES.foreach { comp =>
      md.addExcludeRule(createExclusion(s"org.apache.spark:spark-$comp*:*", ivySettings,
        ivyConfName))
    }
  }

  /**
   * Build Ivy Settings using options with default resolvers
   * @param remoteRepos Comma-delimited string of remote repositories other than maven central
   * @param ivyPath The path to the local ivy repository
   * @return An IvySettings object
   */
  def buildIvySettings(remoteRepos: Option[String], ivyPath: Option[String]): IvySettings = {
    val ivySettings: IvySettings = new IvySettings
    processIvyPathArg(ivySettings, ivyPath)

    // create a pattern matcher
    ivySettings.addMatcher(new GlobPatternMatcher)
    // create the dependency resolvers
    val repoResolver = createRepoResolvers(ivySettings.getDefaultIvyUserDir)
    ivySettings.addResolver(repoResolver)
    ivySettings.setDefaultResolver(repoResolver.getName)
    processRemoteRepoArg(ivySettings, remoteRepos)
    ivySettings
  }

  /**
   * Load Ivy settings from a given filename, using supplied resolvers
   * @param settingsFile Path to Ivy settings file
   * @param remoteRepos Comma-delimited string of remote repositories other than maven central
   * @param ivyPath The path to the local ivy repository
   * @return An IvySettings object
   */
  def loadIvySettings(
      settingsFile: String,
      remoteRepos: Option[String],
      ivyPath: Option[String]): IvySettings = {
    val file = new File(settingsFile)
    require(file.exists(), s"Ivy settings file $file does not exist")
    require(file.isFile(), s"Ivy settings file $file is not a normal file")
    val ivySettings: IvySettings = new IvySettings
    try {
      ivySettings.load(file)
    } catch {
      case e @ (_: IOException | _: ParseException) =>
        throw new SparkException(s"Failed when loading Ivy settings from $settingsFile", e)
    }
    processIvyPathArg(ivySettings, ivyPath)
    processRemoteRepoArg(ivySettings, remoteRepos)
    ivySettings
  }

  /* Set ivy settings for location of cache, if option is supplied */
  private def processIvyPathArg(ivySettings: IvySettings, ivyPath: Option[String]): Unit = {
    ivyPath.filterNot(_.trim.isEmpty).foreach { alternateIvyDir =>
      ivySettings.setDefaultIvyUserDir(new File(alternateIvyDir))
      ivySettings.setDefaultCache(new File(alternateIvyDir, "cache"))
    }
  }

  /* Add any optional additional remote repositories */
  private def processRemoteRepoArg(ivySettings: IvySettings, remoteRepos: Option[String]): Unit = {
    remoteRepos.filterNot(_.trim.isEmpty).map(_.split(",")).foreach { repositoryList =>
      val cr = new ChainResolver
      cr.setName("user-list")

      // add current default resolver, if any
      Option(ivySettings.getDefaultResolver).foreach(cr.add)

      // add additional repositories, last resolution in chain takes precedence
      repositoryList.zipWithIndex.foreach { case (repo, i) =>
        val brr: IBiblioResolver = new IBiblioResolver
        brr.setM2compatible(true)
        brr.setUsepoms(true)
        brr.setRoot(repo)
        brr.setName(s"repo-${i + 1}")
        cr.add(brr)
        // scalastyle:off println
        printStream.println(s"$repo added as a remote repository with the name: ${brr.getName}")
        // scalastyle:on println
      }

      ivySettings.addResolver(cr)
      ivySettings.setDefaultResolver(cr.getName)
    }
  }

  /** A nice function to use in tests as well. Values are dummy strings. */
  def getModuleDescriptor: DefaultModuleDescriptor = DefaultModuleDescriptor.newDefaultInstance(
    // Include UUID in module name, so multiple clients resolving maven coordinate at the same time
    // do not modify the same resolution file concurrently.
    ModuleRevisionId.newInstance("org.apache.spark",
      s"spark-submit-parent-${UUID.randomUUID.toString}",
      "1.0"))

  /**
   * Clear ivy resolution from current launch. The resolution file is usually at
   * ~/.ivy2/org.apache.spark-spark-submit-parent-$UUID-default.xml,
   * ~/.ivy2/resolved-org.apache.spark-spark-submit-parent-$UUID-1.0.xml, and
   * ~/.ivy2/resolved-org.apache.spark-spark-submit-parent-$UUID-1.0.properties.
   * Since each launch will have its own resolution files created, delete them after
   * each resolution to prevent accumulation of these files in the ivy cache dir.
   */
  private def clearIvyResolutionFiles(
      mdId: ModuleRevisionId,
      ivySettings: IvySettings,
      ivyConfName: String): Unit = {
    val currentResolutionFiles = Seq(
      s"${mdId.getOrganisation}-${mdId.getName}-$ivyConfName.xml",
      s"resolved-${mdId.getOrganisation}-${mdId.getName}-${mdId.getRevision}.xml",
      s"resolved-${mdId.getOrganisation}-${mdId.getName}-${mdId.getRevision}.properties"
    )
    currentResolutionFiles.foreach { filename =>
      new File(ivySettings.getDefaultCache, filename).delete()
    }
  }

  /**
   * Resolves any dependencies that were supplied through maven coordinates
   * @param coordinates Comma-delimited string of maven coordinates
   * @param ivySettings An IvySettings containing resolvers to use
   * @param exclusions Exclusions to apply when resolving transitive dependencies
   * @return The comma-delimited path to the jars of the given maven artifacts including their
   *         transitive dependencies
   */
  def resolveMavenCoordinates(
      coordinates: String,
      ivySettings: IvySettings,
      exclusions: Seq[String] = Nil,
      isTest: Boolean = false): String = {
    if (coordinates == null || coordinates.trim.isEmpty) {
      ""
    } else {
      val sysOut = System.out
      try {
        // To prevent ivy from logging to system out
        System.setOut(printStream)
        val artifacts = extractMavenCoordinates(coordinates)
        // Directories for caching downloads through ivy and storing the jars when maven coordinates
        // are supplied to spark-submit
        val packagesDirectory: File = new File(ivySettings.getDefaultIvyUserDir, "jars")
        // scalastyle:off println
        printStream.println(
          s"Ivy Default Cache set to: ${ivySettings.getDefaultCache.getAbsolutePath}")
        printStream.println(s"The jars for the packages stored in: $packagesDirectory")
        // scalastyle:on println

        val ivy = Ivy.newInstance(ivySettings)
        // Set resolve options to download transitive dependencies as well
        val resolveOptions = new ResolveOptions
        resolveOptions.setTransitive(true)
        val retrieveOptions = new RetrieveOptions
        // Turn downloading and logging off for testing
        if (isTest) {
          resolveOptions.setDownload(false)
          resolveOptions.setLog(LogOptions.LOG_QUIET)
          retrieveOptions.setLog(LogOptions.LOG_QUIET)
        } else {
          resolveOptions.setDownload(true)
        }

        // Default configuration name for ivy
        val ivyConfName = "default"

        // A Module descriptor must be specified. Entries are dummy strings
        val md = getModuleDescriptor

        md.setDefaultConf(ivyConfName)

        // Add exclusion rules for Spark and Scala Library
        addExclusionRules(ivySettings, ivyConfName, md)
        // add all supplied maven artifacts as dependencies
        addDependenciesToIvy(md, artifacts, ivyConfName)
        exclusions.foreach { e =>
          md.addExcludeRule(createExclusion(e + ":*", ivySettings, ivyConfName))
        }
        // resolve dependencies
        val rr: ResolveReport = ivy.resolve(md, resolveOptions)
        if (rr.hasError) {
          throw new RuntimeException(rr.getAllProblemMessages.toString)
        }
        // retrieve all resolved dependencies
        ivy.retrieve(rr.getModuleDescriptor.getModuleRevisionId,
          packagesDirectory.getAbsolutePath + File.separator +
            "[organization]_[artifact]-[revision](-[classifier]).[ext]",
          retrieveOptions.setConfs(Array(ivyConfName)))
        val paths = resolveDependencyPaths(rr.getArtifacts.toArray, packagesDirectory)
        val mdId = md.getModuleRevisionId
        clearIvyResolutionFiles(mdId, ivySettings, ivyConfName)
        paths
      } finally {
        System.setOut(sysOut)
      }
    }
  }

  private[deploy] def createExclusion(
      coords: String,
      ivySettings: IvySettings,
      ivyConfName: String): ExcludeRule = {
    val c = extractMavenCoordinates(coords)(0)
    val id = new ArtifactId(new ModuleId(c.groupId, c.artifactId), "*", "*", "*")
    val rule = new DefaultExcludeRule(id, ivySettings.getMatcher("glob"), null)
    rule.addConfiguration(ivyConfName)
    rule
  }

  def parseSparkConfProperty(pair: String): (String, String) = {
    pair.split("=", 2).toSeq match {
      case Seq(k, v) => (k, v)
      case _ => throw new SparkException(s"Spark config without '=': $pair")
    }
  }

  private[deploy] def getSubmitOperations(master: String): SparkSubmitOperation = {
    val loader = Utils.getContextOrSparkClassLoader
    val serviceLoaders =
      ServiceLoader.load(classOf[SparkSubmitOperation], loader)
        .asScala
        .filter(_.supports(master))

    serviceLoaders.size match {
      case x if x > 1 =>
        throw new SparkException(s"Multiple($x) external SparkSubmitOperations " +
          s"clients registered for master url ${master}.")
      case 1 => serviceLoaders.headOption.get
      case _ =>
        throw new IllegalArgumentException(s"No external SparkSubmitOperations " +
          s"clients found for master url: '$master'")
    }
  }
}

/**
 * Provides an indirection layer for passing arguments as system properties or flags to
 * the user's driver program or to downstream launcher tools.
 */
private case class OptionAssigner(
    value: String,
    clusterManager: Int,
    deployMode: Int,
    clOption: String = null,
    confKey: String = null,
    mergeFn: Option[(String, String) => String] = None)

private[spark] trait SparkSubmitOperation {

  def kill(submissionId: String, conf: SparkConf): Unit

  def printSubmissionStatus(submissionId: String, conf: SparkConf): Unit

  def supports(master: String): Boolean
}<|MERGE_RESOLUTION|>--- conflicted
+++ resolved
@@ -18,11 +18,7 @@
 package org.apache.spark.deploy
 
 import java.io._
-<<<<<<< HEAD
-import java.lang.reflect.{InvocationTargetException, Modifier, UndeclaredThrowableException}
-=======
 import java.lang.reflect.{InvocationTargetException, UndeclaredThrowableException}
->>>>>>> cceb2d6f
 import java.net.{URI, URL}
 import java.security.PrivilegedExceptionAction
 import java.text.ParseException
@@ -312,11 +308,6 @@
         args.ivySettingsPath)
 
       if (!StringUtils.isBlank(resolvedMavenCoordinates)) {
-<<<<<<< HEAD
-        args.jars = mergeFileLists(args.jars, resolvedMavenCoordinates)
-        if (args.isPython || isInternal(args.primaryResource)) {
-          args.pyFiles = mergeFileLists(args.pyFiles, resolvedMavenCoordinates)
-=======
         // In K8s client mode, when in the driver, add resolved jars early as we might need
         // them at the submit time for artifact downloading.
         // For example we might use the dependencies for downloading
@@ -336,7 +327,6 @@
           if (args.isPython || isInternal(args.primaryResource)) {
             args.pyFiles = mergeFileLists(args.pyFiles, resolvedMavenCoordinates)
           }
->>>>>>> cceb2d6f
         }
       }
 
