/*
 * Licensed to the Apache Software Foundation (ASF) under one or more
 * contributor license agreements.  See the NOTICE file distributed with
 * this work for additional information regarding copyright ownership.
 * The ASF licenses this file to You under the Apache License, Version 2.0
 * (the "License"); you may not use this file except in compliance with
 * the License.  You may obtain a copy of the License at
 *
 *    http://www.apache.org/licenses/LICENSE-2.0
 *
 * Unless required by applicable law or agreed to in writing, software
 * distributed under the License is distributed on an "AS IS" BASIS,
 * WITHOUT WARRANTIES OR CONDITIONS OF ANY KIND, either express or implied.
 * See the License for the specific language governing permissions and
 * limitations under the License.
 */

package org.apache.spark

import java.util.concurrent.TimeUnit

import scala.collection.mutable
import scala.collection.mutable.ArrayBuffer
import scala.util.control.{ControlThrowable, NonFatal}

import com.codahale.metrics.{Gauge, MetricRegistry}

import org.apache.spark.internal.{config, Logging}
import org.apache.spark.internal.config._
import org.apache.spark.internal.config.Tests.TEST_SCHEDULE_INTERVAL
import org.apache.spark.metrics.source.Source
import org.apache.spark.scheduler._
import org.apache.spark.scheduler.dynalloc.ExecutorMonitor
import org.apache.spark.util.{Clock, SystemClock, ThreadUtils, Utils}

/**
 * An agent that dynamically allocates and removes executors based on the workload.
 *
 * The ExecutorAllocationManager maintains a moving target number of executors which is periodically
 * synced to the cluster manager. The target starts at a configured initial value and changes with
 * the number of pending and running tasks.
 *
 * Decreasing the target number of executors happens when the current target is more than needed to
 * handle the current load. The target number of executors is always truncated to the number of
 * executors that could run all current running and pending tasks at once.
 *
 * Increasing the target number of executors happens in response to backlogged tasks waiting to be
 * scheduled. If the scheduler queue is not drained in N seconds, then new executors are added. If
 * the queue persists for another M seconds, then more executors are added and so on. The number
 * added in each round increases exponentially from the previous round until an upper bound has been
 * reached. The upper bound is based both on a configured property and on the current number of
 * running and pending tasks, as described above.
 *
 * The rationale for the exponential increase is twofold: (1) Executors should be added slowly
 * in the beginning in case the number of extra executors needed turns out to be small. Otherwise,
 * we may add more executors than we need just to remove them later. (2) Executors should be added
 * quickly over time in case the maximum number of executors is very high. Otherwise, it will take
 * a long time to ramp up under heavy workloads.
 *
 * The remove policy is simpler: If an executor has been idle for K seconds, meaning it has not
 * been scheduled to run any tasks, then it is removed. Note that an executor caching any data
 * blocks will be removed if it has been idle for more than L seconds.
 *
 * There is no retry logic in either case because we make the assumption that the cluster manager
 * will eventually fulfill all requests it receives asynchronously.
 *
 * The relevant Spark properties include the following:
 *
 *   spark.dynamicAllocation.enabled - Whether this feature is enabled
 *   spark.dynamicAllocation.minExecutors - Lower bound on the number of executors
 *   spark.dynamicAllocation.maxExecutors - Upper bound on the number of executors
 *   spark.dynamicAllocation.initialExecutors - Number of executors to start with
 *
 *   spark.dynamicAllocation.executorAllocationRatio -
 *     This is used to reduce the parallelism of the dynamic allocation that can waste
 *     resources when tasks are small
 *
 *   spark.dynamicAllocation.schedulerBacklogTimeout (M) -
 *     If there are backlogged tasks for this duration, add new executors
 *
 *   spark.dynamicAllocation.sustainedSchedulerBacklogTimeout (N) -
 *     If the backlog is sustained for this duration, add more executors
 *     This is used only after the initial backlog timeout is exceeded
 *
 *   spark.dynamicAllocation.executorIdleTimeout (K) -
 *     If an executor without caching any data blocks has been idle for this duration, remove it
 *
 *   spark.dynamicAllocation.cachedExecutorIdleTimeout (L) -
 *     If an executor with caching data blocks has been idle for more than this duration,
 *     the executor will be removed
 *
 */
private[spark] class ExecutorAllocationManager(
    client: ExecutorAllocationClient,
    listenerBus: LiveListenerBus,
    conf: SparkConf,
    cleaner: Option[ContextCleaner] = None,
    clock: Clock = new SystemClock())
  extends Logging {

  allocationManager =>

  import ExecutorAllocationManager._

  // Lower and upper bounds on the number of executors.
  private val minNumExecutors = conf.get(DYN_ALLOCATION_MIN_EXECUTORS)
  private val maxNumExecutors = conf.get(DYN_ALLOCATION_MAX_EXECUTORS)
  private val initialNumExecutors = Utils.getDynamicAllocationInitialExecutors(conf)

  // How long there must be backlogged tasks for before an addition is triggered (seconds)
  private val schedulerBacklogTimeoutS = conf.get(DYN_ALLOCATION_SCHEDULER_BACKLOG_TIMEOUT)

  // Same as above, but used only after `schedulerBacklogTimeoutS` is exceeded
<<<<<<< HEAD
  private val sustainedSchedulerBacklogTimeoutS = conf.getTimeAsSeconds(
    "spark.dynamicAllocation.sustainedSchedulerBacklogTimeout", s"${schedulerBacklogTimeoutS}s")
=======
  private val sustainedSchedulerBacklogTimeoutS =
    conf.get(DYN_ALLOCATION_SUSTAINED_SCHEDULER_BACKLOG_TIMEOUT)
>>>>>>> cceb2d6f

  // During testing, the methods to actually kill and add executors are mocked out
  private val testing = conf.get(DYN_ALLOCATION_TESTING)

  // TODO: The default value of 1 for spark.executor.cores works right now because dynamic
  // allocation is only supported for YARN and the default number of cores per executor in YARN is
  // 1, but it might need to be attained differently for different cluster managers
  private val tasksPerExecutorForFullParallelism =
    conf.get(EXECUTOR_CORES) / conf.get(CPUS_PER_TASK)

  private val executorAllocationRatio =
    conf.get(DYN_ALLOCATION_EXECUTOR_ALLOCATION_RATIO)

  validateSettings()

  // Number of executors to add in the next round
  private var numExecutorsToAdd = 1

  // The desired number of executors at this moment in time. If all our executors were to die, this
  // is the number of executors we would immediately want from the cluster manager.
  private var numExecutorsTarget = initialNumExecutors

  // A timestamp of when an addition should be triggered, or NOT_SET if it is not set
  // This is set when pending tasks are added but not scheduled yet
  private var addTime: Long = NOT_SET

  // Polling loop interval (ms)
  private val intervalMillis: Long = if (Utils.isTesting) {
      conf.get(TEST_SCHEDULE_INTERVAL)
    } else {
      100
    }

  // Listener for Spark events that impact the allocation policy
  val listener = new ExecutorAllocationListener

  val executorMonitor = new ExecutorMonitor(conf, client, listenerBus, clock)

  // Executor that handles the scheduling task.
  private val executor =
    ThreadUtils.newDaemonSingleThreadScheduledExecutor("spark-dynamic-executor-allocation")

  // Metric source for ExecutorAllocationManager to expose internal status to MetricsSystem.
  val executorAllocationManagerSource = new ExecutorAllocationManagerSource

  // Whether we are still waiting for the initial set of executors to be allocated.
  // While this is true, we will not cancel outstanding executor requests. This is
  // set to false when:
  //   (1) a stage is submitted, or
  //   (2) an executor idle timeout has elapsed.
  @volatile private var initializing: Boolean = true

  // Number of locality aware tasks, used for executor placement.
  private var localityAwareTasks = 0

  // Host to possible task running on it, used for executor placement.
  private var hostToLocalTaskCount: Map[String, Int] = Map.empty

  /**
   * Verify that the settings specified through the config are valid.
   * If not, throw an appropriate exception.
   */
  private def validateSettings(): Unit = {
    if (minNumExecutors < 0 || maxNumExecutors < 0) {
      throw new SparkException(
        s"${DYN_ALLOCATION_MIN_EXECUTORS.key} and ${DYN_ALLOCATION_MAX_EXECUTORS.key} must be " +
          "positive!")
    }
    if (maxNumExecutors == 0) {
      throw new SparkException(s"${DYN_ALLOCATION_MAX_EXECUTORS.key} cannot be 0!")
    }
    if (minNumExecutors > maxNumExecutors) {
      throw new SparkException(s"${DYN_ALLOCATION_MIN_EXECUTORS.key} ($minNumExecutors) must " +
        s"be less than or equal to ${DYN_ALLOCATION_MAX_EXECUTORS.key} ($maxNumExecutors)!")
    }
    if (schedulerBacklogTimeoutS <= 0) {
      throw new SparkException(s"${DYN_ALLOCATION_SCHEDULER_BACKLOG_TIMEOUT.key} must be > 0!")
    }
    if (sustainedSchedulerBacklogTimeoutS <= 0) {
      throw new SparkException(
<<<<<<< HEAD
        "spark.dynamicAllocation.sustainedSchedulerBacklogTimeout must be > 0!")
=======
        s"s${DYN_ALLOCATION_SUSTAINED_SCHEDULER_BACKLOG_TIMEOUT.key} must be > 0!")
>>>>>>> cceb2d6f
    }
    if (!conf.get(config.SHUFFLE_SERVICE_ENABLED)) {
      if (conf.get(config.DYN_ALLOCATION_SHUFFLE_TRACKING)) {
        logWarning("Dynamic allocation without a shuffle service is an experimental feature.")
      } else if (!testing) {
        throw new SparkException("Dynamic allocation of executors requires the external " +
          "shuffle service. You may enable this through spark.shuffle.service.enabled.")
      }
<<<<<<< HEAD
    }
    if (tasksPerExecutorForFullParallelism == 0) {
      throw new SparkException("spark.executor.cores must not be < spark.task.cpus.")
=======
>>>>>>> cceb2d6f
    }

    if (executorAllocationRatio > 1.0 || executorAllocationRatio <= 0.0) {
      throw new SparkException(
        s"${DYN_ALLOCATION_EXECUTOR_ALLOCATION_RATIO.key} must be > 0 and <= 1.0")
    }
  }

  /**
   * Register for scheduler callbacks to decide when to add and remove executors, and start
   * the scheduling task.
   */
  def start(): Unit = {
    listenerBus.addToManagementQueue(listener)
    listenerBus.addToManagementQueue(executorMonitor)
    cleaner.foreach(_.attachListener(executorMonitor))

    val scheduleTask = new Runnable() {
      override def run(): Unit = {
        try {
          schedule()
        } catch {
          case ct: ControlThrowable =>
            throw ct
          case t: Throwable =>
            logWarning(s"Uncaught exception in thread ${Thread.currentThread().getName}", t)
        }
      }
    }
    executor.scheduleWithFixedDelay(scheduleTask, 0, intervalMillis, TimeUnit.MILLISECONDS)

    client.requestTotalExecutors(numExecutorsTarget, localityAwareTasks, hostToLocalTaskCount)
  }

  /**
   * Stop the allocation manager.
   */
  def stop(): Unit = {
    executor.shutdown()
    executor.awaitTermination(10, TimeUnit.SECONDS)
  }

  /**
   * Reset the allocation manager when the cluster manager loses track of the driver's state.
   * This is currently only done in YARN client mode, when the AM is restarted.
   *
   * This method forgets about any state about existing executors, and forces the scheduler to
   * re-evaluate the number of needed executors the next time it's run.
   */
  def reset(): Unit = synchronized {
    addTime = 0L
    numExecutorsTarget = initialNumExecutors
    executorMonitor.reset()
  }

  /**
   * The maximum number of executors we would need under the current load to satisfy all running
   * and pending tasks, rounded up.
   */
  private def maxNumExecutorsNeeded(): Int = {
    val numRunningOrPendingTasks = listener.totalPendingTasks + listener.totalRunningTasks
    math.ceil(numRunningOrPendingTasks * executorAllocationRatio /
              tasksPerExecutorForFullParallelism)
      .toInt
  }

  private def totalRunningTasks(): Int = synchronized {
    listener.totalRunningTasks
  }

  /**
   * This is called at a fixed interval to regulate the number of pending executor requests
   * and number of executors running.
   *
   * First, adjust our requested executors based on the add time and our current needs.
   * Then, if the remove time for an existing executor has expired, kill the executor.
   *
   * This is factored out into its own method for testing.
   */
  private def schedule(): Unit = synchronized {
    val executorIdsToBeRemoved = executorMonitor.timedOutExecutors()
    if (executorIdsToBeRemoved.nonEmpty) {
      initializing = false
    }

    // Update executor target number only after initializing flag is unset
<<<<<<< HEAD
    updateAndSyncNumExecutorsTarget(clock.getTimeMillis())
=======
    updateAndSyncNumExecutorsTarget(clock.nanoTime())
>>>>>>> cceb2d6f
    if (executorIdsToBeRemoved.nonEmpty) {
      removeExecutors(executorIdsToBeRemoved)
    }
  }

  /**
   * Updates our target number of executors and syncs the result with the cluster manager.
   *
   * Check to see whether our existing allocation and the requests we've made previously exceed our
   * current needs. If so, truncate our target and let the cluster manager know so that it can
   * cancel pending requests that are unneeded.
   *
   * If not, and the add time has expired, see if we can request new executors and refresh the add
   * time.
   *
   * @return the delta in the target number of executors.
   */
  private def updateAndSyncNumExecutorsTarget(now: Long): Int = synchronized {
    val maxNeeded = maxNumExecutorsNeeded

    if (initializing) {
      // Do not change our target while we are still initializing,
      // Otherwise the first job may have to ramp up unnecessarily
      0
    } else if (maxNeeded < numExecutorsTarget) {
      // The target number exceeds the number we actually need, so stop adding new
      // executors and inform the cluster manager to cancel the extra pending requests
      val oldNumExecutorsTarget = numExecutorsTarget
      numExecutorsTarget = math.max(maxNeeded, minNumExecutors)
      numExecutorsToAdd = 1

      // If the new target has not changed, avoid sending a message to the cluster manager
      if (numExecutorsTarget < oldNumExecutorsTarget) {
        // We lower the target number of executors but don't actively kill any yet.  Killing is
        // controlled separately by an idle timeout.  It's still helpful to reduce the target number
        // in case an executor just happens to get lost (eg., bad hardware, or the cluster manager
        // preempts it) -- in that case, there is no point in trying to immediately  get a new
        // executor, since we wouldn't even use it yet.
        client.requestTotalExecutors(numExecutorsTarget, localityAwareTasks, hostToLocalTaskCount)
        logDebug(s"Lowering target number of executors to $numExecutorsTarget (previously " +
          s"$oldNumExecutorsTarget) because not all requested executors are actually needed")
      }
      numExecutorsTarget - oldNumExecutorsTarget
    } else if (addTime != NOT_SET && now >= addTime) {
      val delta = addExecutors(maxNeeded)
      logDebug(s"Starting timer to add more executors (to " +
        s"expire in $sustainedSchedulerBacklogTimeoutS seconds)")
      addTime = now + TimeUnit.SECONDS.toNanos(sustainedSchedulerBacklogTimeoutS)
      delta
    } else {
      0
    }
  }

  /**
   * Request a number of executors from the cluster manager.
   * If the cap on the number of executors is reached, give up and reset the
   * number of executors to add next round instead of continuing to double it.
   *
   * @param maxNumExecutorsNeeded the maximum number of executors all currently running or pending
   *                              tasks could fill
   * @return the number of additional executors actually requested.
   */
  private def addExecutors(maxNumExecutorsNeeded: Int): Int = {
    // Do not request more executors if it would put our target over the upper bound
    if (numExecutorsTarget >= maxNumExecutors) {
      logDebug(s"Not adding executors because our current target total " +
        s"is already $numExecutorsTarget (limit $maxNumExecutors)")
      numExecutorsToAdd = 1
      return 0
    }

    val oldNumExecutorsTarget = numExecutorsTarget
    // There's no point in wasting time ramping up to the number of executors we already have, so
    // make sure our target is at least as much as our current allocation:
    numExecutorsTarget = math.max(numExecutorsTarget, executorMonitor.executorCount)
    // Boost our target with the number to add for this round:
    numExecutorsTarget += numExecutorsToAdd
    // Ensure that our target doesn't exceed what we need at the present moment:
    numExecutorsTarget = math.min(numExecutorsTarget, maxNumExecutorsNeeded)
    // Ensure that our target fits within configured bounds:
    numExecutorsTarget = math.max(math.min(numExecutorsTarget, maxNumExecutors), minNumExecutors)

    val delta = numExecutorsTarget - oldNumExecutorsTarget

    // If our target has not changed, do not send a message
    // to the cluster manager and reset our exponential growth
    if (delta == 0) {
      // Check if there is any speculative jobs pending
      if (listener.pendingTasks == 0 && listener.pendingSpeculativeTasks > 0) {
        numExecutorsTarget =
          math.max(math.min(maxNumExecutorsNeeded + 1, maxNumExecutors), minNumExecutors)
      } else {
        numExecutorsToAdd = 1
        return 0
      }
    }

    val addRequestAcknowledged = try {
      testing ||
        client.requestTotalExecutors(numExecutorsTarget, localityAwareTasks, hostToLocalTaskCount)
    } catch {
      case NonFatal(e) =>
        // Use INFO level so the error it doesn't show up by default in shells. Errors here are more
        // commonly caused by YARN AM restarts, which is a recoverable issue, and generate a lot of
        // noisy output.
        logInfo("Error reaching cluster manager.", e)
        false
    }
    if (addRequestAcknowledged) {
      val executorsString = "executor" + { if (delta > 1) "s" else "" }
      logInfo(s"Requesting $delta new $executorsString because tasks are backlogged" +
        s" (new desired total will be $numExecutorsTarget)")
      numExecutorsToAdd = if (delta == numExecutorsToAdd) {
        numExecutorsToAdd * 2
      } else {
        1
      }
      delta
    } else {
      logWarning(
        s"Unable to reach the cluster manager to request $numExecutorsTarget total executors!")
      numExecutorsTarget = oldNumExecutorsTarget
      0
    }
  }

  /**
   * Request the cluster manager to remove the given executors.
   * Returns the list of executors which are removed.
   */
  private def removeExecutors(executors: Seq[String]): Seq[String] = synchronized {
    val executorIdsToBeRemoved = new ArrayBuffer[String]

    logInfo("Request to remove executorIds: " + executors.mkString(", "))
    val numExistingExecutors = executorMonitor.executorCount - executorMonitor.pendingRemovalCount

    var newExecutorTotal = numExistingExecutors
    executors.foreach { executorIdToBeRemoved =>
      if (newExecutorTotal - 1 < minNumExecutors) {
        logDebug(s"Not removing idle executor $executorIdToBeRemoved because there are only " +
          s"$newExecutorTotal executor(s) left (minimum number of executor limit $minNumExecutors)")
      } else if (newExecutorTotal - 1 < numExecutorsTarget) {
        logDebug(s"Not removing idle executor $executorIdToBeRemoved because there are only " +
          s"$newExecutorTotal executor(s) left (number of executor target $numExecutorsTarget)")
      } else {
        executorIdsToBeRemoved += executorIdToBeRemoved
        newExecutorTotal -= 1
      }
    }

    if (executorIdsToBeRemoved.isEmpty) {
      return Seq.empty[String]
    }

    // Send a request to the backend to kill this executor(s)
    val executorsRemoved = if (testing) {
      executorIdsToBeRemoved
    } else {
      // We don't want to change our target number of executors, because we already did that
      // when the task backlog decreased.
      client.killExecutors(executorIdsToBeRemoved, adjustTargetNumExecutors = false,
        countFailures = false, force = false)
    }

    // [SPARK-21834] killExecutors api reduces the target number of executors.
    // So we need to update the target with desired value.
    client.requestTotalExecutors(numExecutorsTarget, localityAwareTasks, hostToLocalTaskCount)
    // reset the newExecutorTotal to the existing number of executors
    newExecutorTotal = numExistingExecutors
    if (testing || executorsRemoved.nonEmpty) {
      newExecutorTotal -= executorsRemoved.size
      executorMonitor.executorsKilled(executorsRemoved)
      logInfo(s"Executors ${executorsRemoved.mkString(",")} removed due to idle timeout." +
        s"(new desired total will be $newExecutorTotal)")
      executorsRemoved
    } else {
      logWarning(s"Unable to reach the cluster manager to kill executor/s " +
        s"${executorIdsToBeRemoved.mkString(",")} or no executor eligible to kill!")
      Seq.empty[String]
    }
  }

  /**
   * Callback invoked when the scheduler receives new pending tasks.
   * This sets a time in the future that decides when executors should be added
   * if it is not already set.
   */
  private def onSchedulerBacklogged(): Unit = synchronized {
    if (addTime == NOT_SET) {
      logDebug(s"Starting timer to add executors because pending tasks " +
        s"are building up (to expire in $schedulerBacklogTimeoutS seconds)")
      addTime = clock.nanoTime() + TimeUnit.SECONDS.toNanos(schedulerBacklogTimeoutS)
    }
  }

  /**
   * Callback invoked when the scheduler queue is drained.
   * This resets all variables used for adding executors.
   */
  private def onSchedulerQueueEmpty(): Unit = synchronized {
    logDebug("Clearing timer to add executors because there are no more pending tasks")
    addTime = NOT_SET
    numExecutorsToAdd = 1
  }

<<<<<<< HEAD
=======
  private case class StageAttempt(stageId: Int, stageAttemptId: Int) {
    override def toString: String = s"Stage $stageId (Attempt $stageAttemptId)"
  }

>>>>>>> cceb2d6f
  /**
   * A listener that notifies the given allocation manager of when to add and remove executors.
   *
   * This class is intentionally conservative in its assumptions about the relative ordering
   * and consistency of events returned by the listener.
   */
  private[spark] class ExecutorAllocationListener extends SparkListener {

    private val stageAttemptToNumTasks = new mutable.HashMap[StageAttempt, Int]
    // Number of running tasks per stageAttempt including speculative tasks.
    // Should be 0 when no stages are active.
<<<<<<< HEAD
    private val stageIdToNumRunningTask = new mutable.HashMap[Int, Int]
    private val stageIdToTaskIndices = new mutable.HashMap[Int, mutable.HashSet[Int]]
    // Number of speculative tasks to be scheduled in each stage
    private val stageIdToNumSpeculativeTasks = new mutable.HashMap[Int, Int]
    // The speculative tasks started in each stage
    private val stageIdToSpeculativeTaskIndices = new mutable.HashMap[Int, mutable.HashSet[Int]]

    // stageId to tuple (the number of task with locality preferences, a map where each pair is a
    // node and the number of tasks that would like to be scheduled on that node) map,
    // maintain the executor placement hints for each stage Id used by resource framework to better
    // place the executors.
    private val stageIdToExecutorPlacementHints = new mutable.HashMap[Int, (Int, Map[String, Int])]
=======
    private val stageAttemptToNumRunningTask = new mutable.HashMap[StageAttempt, Int]
    private val stageAttemptToTaskIndices = new mutable.HashMap[StageAttempt, mutable.HashSet[Int]]
    // Number of speculative tasks to be scheduled in each stageAttempt
    private val stageAttemptToNumSpeculativeTasks = new mutable.HashMap[StageAttempt, Int]
    // The speculative tasks started in each stageAttempt
    private val stageAttemptToSpeculativeTaskIndices =
      new mutable.HashMap[StageAttempt, mutable.HashSet[Int]]

    // stageAttempt to tuple (the number of task with locality preferences, a map where each pair
    // is a node and the number of tasks that would like to be scheduled on that node) map,
    // maintain the executor placement hints for each stageAttempt used by resource framework
    // to better place the executors.
    private val stageAttemptToExecutorPlacementHints =
      new mutable.HashMap[StageAttempt, (Int, Map[String, Int])]
>>>>>>> cceb2d6f

    override def onStageSubmitted(stageSubmitted: SparkListenerStageSubmitted): Unit = {
      initializing = false
      val stageId = stageSubmitted.stageInfo.stageId
      val stageAttemptId = stageSubmitted.stageInfo.attemptNumber()
      val stageAttempt = StageAttempt(stageId, stageAttemptId)
      val numTasks = stageSubmitted.stageInfo.numTasks
      allocationManager.synchronized {
        stageAttemptToNumTasks(stageAttempt) = numTasks
        allocationManager.onSchedulerBacklogged()

        // Compute the number of tasks requested by the stage on each host
        var numTasksPending = 0
        val hostToLocalTaskCountPerStage = new mutable.HashMap[String, Int]()
        stageSubmitted.stageInfo.taskLocalityPreferences.foreach { locality =>
          if (!locality.isEmpty) {
            numTasksPending += 1
            locality.foreach { location =>
              val count = hostToLocalTaskCountPerStage.getOrElse(location.host, 0) + 1
              hostToLocalTaskCountPerStage(location.host) = count
            }
          }
        }
        stageAttemptToExecutorPlacementHints.put(stageAttempt,
          (numTasksPending, hostToLocalTaskCountPerStage.toMap))

        // Update the executor placement hints
        updateExecutorPlacementHints()
      }
    }

    override def onStageCompleted(stageCompleted: SparkListenerStageCompleted): Unit = {
      val stageId = stageCompleted.stageInfo.stageId
      val stageAttemptId = stageCompleted.stageInfo.attemptNumber()
      val stageAttempt = StageAttempt(stageId, stageAttemptId)
      allocationManager.synchronized {
        // do NOT remove stageAttempt from stageAttemptToNumRunningTasks,
        // because the attempt may still have running tasks,
        // even after another attempt for the stage is submitted.
        stageAttemptToNumTasks -= stageAttempt
        stageAttemptToNumSpeculativeTasks -= stageAttempt
        stageAttemptToTaskIndices -= stageAttempt
        stageAttemptToSpeculativeTaskIndices -= stageAttempt
        stageAttemptToExecutorPlacementHints -= stageAttempt

        // Update the executor placement hints
        updateExecutorPlacementHints()

        // If this is the last stage with pending tasks, mark the scheduler queue as empty
        // This is needed in case the stage is aborted for any reason
        if (stageAttemptToNumTasks.isEmpty && stageAttemptToNumSpeculativeTasks.isEmpty) {
          allocationManager.onSchedulerQueueEmpty()
        }
      }
    }

    override def onTaskStart(taskStart: SparkListenerTaskStart): Unit = {
      val stageId = taskStart.stageId
      val stageAttemptId = taskStart.stageAttemptId
      val stageAttempt = StageAttempt(stageId, stageAttemptId)
      val taskIndex = taskStart.taskInfo.index
<<<<<<< HEAD

      allocationManager.synchronized {
        if (stageIdToNumRunningTask.contains(stageId)) {
          stageIdToNumRunningTask(stageId) += 1
        }

=======
      allocationManager.synchronized {
        stageAttemptToNumRunningTask(stageAttempt) =
          stageAttemptToNumRunningTask.getOrElse(stageAttempt, 0) + 1
>>>>>>> cceb2d6f
        // If this is the last pending task, mark the scheduler queue as empty
        if (taskStart.taskInfo.speculative) {
          stageAttemptToSpeculativeTaskIndices.getOrElseUpdate(stageAttempt,
            new mutable.HashSet[Int]) += taskIndex
        } else {
          stageAttemptToTaskIndices.getOrElseUpdate(stageAttempt,
            new mutable.HashSet[Int]) += taskIndex
        }
        if (totalPendingTasks() == 0) {
          allocationManager.onSchedulerQueueEmpty()
        }
      }
    }

    override def onTaskEnd(taskEnd: SparkListenerTaskEnd): Unit = {
<<<<<<< HEAD
      val taskId = taskEnd.taskInfo.taskId
      val taskIndex = taskEnd.taskInfo.index
=======
>>>>>>> cceb2d6f
      val stageId = taskEnd.stageId
      val stageAttemptId = taskEnd.stageAttemptId
      val stageAttempt = StageAttempt(stageId, stageAttemptId)
      val taskIndex = taskEnd.taskInfo.index
      allocationManager.synchronized {
<<<<<<< HEAD
        if (stageIdToNumRunningTask.contains(stageId)) {
          stageIdToNumRunningTask(stageId) -= 1
        }

=======
        if (stageAttemptToNumRunningTask.contains(stageAttempt)) {
          stageAttemptToNumRunningTask(stageAttempt) -= 1
          if (stageAttemptToNumRunningTask(stageAttempt) == 0) {
            stageAttemptToNumRunningTask -= stageAttempt
          }
        }
>>>>>>> cceb2d6f
        // If the task failed, we expect it to be resubmitted later. To ensure we have
        // enough resources to run the resubmitted task, we need to mark the scheduler
        // as backlogged again if it's not already marked as such (SPARK-8366)
        if (taskEnd.reason != Success) {
          if (totalPendingTasks() == 0) {
            allocationManager.onSchedulerBacklogged()
          }
          if (taskEnd.taskInfo.speculative) {
            stageAttemptToSpeculativeTaskIndices.get(stageAttempt).foreach {_.remove(taskIndex)}
          } else {
            stageAttemptToTaskIndices.get(stageAttempt).foreach {_.remove(taskIndex)}
          }
        }
      }
    }

    override def onSpeculativeTaskSubmitted(speculativeTask: SparkListenerSpeculativeTaskSubmitted)
      : Unit = {
      val stageId = speculativeTask.stageId
      val stageAttemptId = speculativeTask.stageAttemptId
      val stageAttempt = StageAttempt(stageId, stageAttemptId)
      allocationManager.synchronized {
        stageAttemptToNumSpeculativeTasks(stageAttempt) =
          stageAttemptToNumSpeculativeTasks.getOrElse(stageAttempt, 0) + 1
        allocationManager.onSchedulerBacklogged()
      }
    }

    /**
     * An estimate of the total number of pending tasks remaining for currently running stages. Does
     * not account for tasks which may have failed and been resubmitted.
     *
     * Note: This is not thread-safe without the caller owning the `allocationManager` lock.
     */
    def pendingTasks(): Int = {
      stageAttemptToNumTasks.map { case (stageAttempt, numTasks) =>
        numTasks - stageAttemptToTaskIndices.get(stageAttempt).map(_.size).getOrElse(0)
      }.sum
    }

    def pendingSpeculativeTasks(): Int = {
      stageAttemptToNumSpeculativeTasks.map { case (stageAttempt, numTasks) =>
        numTasks - stageAttemptToSpeculativeTaskIndices.get(stageAttempt).map(_.size).getOrElse(0)
      }.sum
    }

    def totalPendingTasks(): Int = {
      pendingTasks + pendingSpeculativeTasks
    }

    /**
     * The number of tasks currently running across all stages.
     * Include running-but-zombie stage attempts
     */
    def totalRunningTasks(): Int = {
<<<<<<< HEAD
      stageIdToNumRunningTask.values.sum
=======
      stageAttemptToNumRunningTask.values.sum
>>>>>>> cceb2d6f
    }

    /**
     * Update the Executor placement hints (the number of tasks with locality preferences,
     * a map where each pair is a node and the number of tasks that would like to be scheduled
     * on that node).
     *
     * These hints are updated when stages arrive and complete, so are not up-to-date at task
     * granularity within stages.
     */
    def updateExecutorPlacementHints(): Unit = {
      var localityAwareTasks = 0
      val localityToCount = new mutable.HashMap[String, Int]()
      stageAttemptToExecutorPlacementHints.values.foreach { case (numTasksPending, localities) =>
        localityAwareTasks += numTasksPending
        localities.foreach { case (hostname, count) =>
          val updatedCount = localityToCount.getOrElse(hostname, 0) + count
          localityToCount(hostname) = updatedCount
        }
      }

      allocationManager.localityAwareTasks = localityAwareTasks
      allocationManager.hostToLocalTaskCount = localityToCount.toMap
    }
  }

  /**
   * Metric source for ExecutorAllocationManager to expose its internal executor allocation
   * status to MetricsSystem.
   * Note: These metrics heavily rely on the internal implementation of
   * ExecutorAllocationManager, metrics or value of metrics will be changed when internal
   * implementation is changed, so these metrics are not stable across Spark version.
   */
  private[spark] class ExecutorAllocationManagerSource extends Source {
    val sourceName = "ExecutorAllocationManager"
    val metricRegistry = new MetricRegistry()

    private def registerGauge[T](name: String, value: => T, defaultValue: T): Unit = {
      metricRegistry.register(MetricRegistry.name("executors", name), new Gauge[T] {
        override def getValue: T = synchronized { Option(value).getOrElse(defaultValue) }
      })
    }

    registerGauge("numberExecutorsToAdd", numExecutorsToAdd, 0)
    registerGauge("numberExecutorsPendingToRemove", executorMonitor.pendingRemovalCount, 0)
    registerGauge("numberAllExecutors", executorMonitor.executorCount, 0)
    registerGauge("numberTargetExecutors", numExecutorsTarget, 0)
    registerGauge("numberMaxNeededExecutors", maxNumExecutorsNeeded(), 0)
  }
}

private object ExecutorAllocationManager {
  val NOT_SET = Long.MaxValue
}<|MERGE_RESOLUTION|>--- conflicted
+++ resolved
@@ -111,13 +111,8 @@
   private val schedulerBacklogTimeoutS = conf.get(DYN_ALLOCATION_SCHEDULER_BACKLOG_TIMEOUT)
 
   // Same as above, but used only after `schedulerBacklogTimeoutS` is exceeded
-<<<<<<< HEAD
-  private val sustainedSchedulerBacklogTimeoutS = conf.getTimeAsSeconds(
-    "spark.dynamicAllocation.sustainedSchedulerBacklogTimeout", s"${schedulerBacklogTimeoutS}s")
-=======
   private val sustainedSchedulerBacklogTimeoutS =
     conf.get(DYN_ALLOCATION_SUSTAINED_SCHEDULER_BACKLOG_TIMEOUT)
->>>>>>> cceb2d6f
 
   // During testing, the methods to actually kill and add executors are mocked out
   private val testing = conf.get(DYN_ALLOCATION_TESTING)
@@ -198,11 +193,7 @@
     }
     if (sustainedSchedulerBacklogTimeoutS <= 0) {
       throw new SparkException(
-<<<<<<< HEAD
-        "spark.dynamicAllocation.sustainedSchedulerBacklogTimeout must be > 0!")
-=======
         s"s${DYN_ALLOCATION_SUSTAINED_SCHEDULER_BACKLOG_TIMEOUT.key} must be > 0!")
->>>>>>> cceb2d6f
     }
     if (!conf.get(config.SHUFFLE_SERVICE_ENABLED)) {
       if (conf.get(config.DYN_ALLOCATION_SHUFFLE_TRACKING)) {
@@ -211,12 +202,6 @@
         throw new SparkException("Dynamic allocation of executors requires the external " +
           "shuffle service. You may enable this through spark.shuffle.service.enabled.")
       }
-<<<<<<< HEAD
-    }
-    if (tasksPerExecutorForFullParallelism == 0) {
-      throw new SparkException("spark.executor.cores must not be < spark.task.cpus.")
-=======
->>>>>>> cceb2d6f
     }
 
     if (executorAllocationRatio > 1.0 || executorAllocationRatio <= 0.0) {
@@ -303,11 +288,7 @@
     }
 
     // Update executor target number only after initializing flag is unset
-<<<<<<< HEAD
-    updateAndSyncNumExecutorsTarget(clock.getTimeMillis())
-=======
     updateAndSyncNumExecutorsTarget(clock.nanoTime())
->>>>>>> cceb2d6f
     if (executorIdsToBeRemoved.nonEmpty) {
       removeExecutors(executorIdsToBeRemoved)
     }
@@ -514,13 +495,10 @@
     numExecutorsToAdd = 1
   }
 
-<<<<<<< HEAD
-=======
   private case class StageAttempt(stageId: Int, stageAttemptId: Int) {
     override def toString: String = s"Stage $stageId (Attempt $stageAttemptId)"
   }
 
->>>>>>> cceb2d6f
   /**
    * A listener that notifies the given allocation manager of when to add and remove executors.
    *
@@ -532,20 +510,6 @@
     private val stageAttemptToNumTasks = new mutable.HashMap[StageAttempt, Int]
     // Number of running tasks per stageAttempt including speculative tasks.
     // Should be 0 when no stages are active.
-<<<<<<< HEAD
-    private val stageIdToNumRunningTask = new mutable.HashMap[Int, Int]
-    private val stageIdToTaskIndices = new mutable.HashMap[Int, mutable.HashSet[Int]]
-    // Number of speculative tasks to be scheduled in each stage
-    private val stageIdToNumSpeculativeTasks = new mutable.HashMap[Int, Int]
-    // The speculative tasks started in each stage
-    private val stageIdToSpeculativeTaskIndices = new mutable.HashMap[Int, mutable.HashSet[Int]]
-
-    // stageId to tuple (the number of task with locality preferences, a map where each pair is a
-    // node and the number of tasks that would like to be scheduled on that node) map,
-    // maintain the executor placement hints for each stage Id used by resource framework to better
-    // place the executors.
-    private val stageIdToExecutorPlacementHints = new mutable.HashMap[Int, (Int, Map[String, Int])]
-=======
     private val stageAttemptToNumRunningTask = new mutable.HashMap[StageAttempt, Int]
     private val stageAttemptToTaskIndices = new mutable.HashMap[StageAttempt, mutable.HashSet[Int]]
     // Number of speculative tasks to be scheduled in each stageAttempt
@@ -560,7 +524,6 @@
     // to better place the executors.
     private val stageAttemptToExecutorPlacementHints =
       new mutable.HashMap[StageAttempt, (Int, Map[String, Int])]
->>>>>>> cceb2d6f
 
     override def onStageSubmitted(stageSubmitted: SparkListenerStageSubmitted): Unit = {
       initializing = false
@@ -622,18 +585,9 @@
       val stageAttemptId = taskStart.stageAttemptId
       val stageAttempt = StageAttempt(stageId, stageAttemptId)
       val taskIndex = taskStart.taskInfo.index
-<<<<<<< HEAD
-
-      allocationManager.synchronized {
-        if (stageIdToNumRunningTask.contains(stageId)) {
-          stageIdToNumRunningTask(stageId) += 1
-        }
-
-=======
       allocationManager.synchronized {
         stageAttemptToNumRunningTask(stageAttempt) =
           stageAttemptToNumRunningTask.getOrElse(stageAttempt, 0) + 1
->>>>>>> cceb2d6f
         // If this is the last pending task, mark the scheduler queue as empty
         if (taskStart.taskInfo.speculative) {
           stageAttemptToSpeculativeTaskIndices.getOrElseUpdate(stageAttempt,
@@ -649,29 +603,17 @@
     }
 
     override def onTaskEnd(taskEnd: SparkListenerTaskEnd): Unit = {
-<<<<<<< HEAD
-      val taskId = taskEnd.taskInfo.taskId
-      val taskIndex = taskEnd.taskInfo.index
-=======
->>>>>>> cceb2d6f
       val stageId = taskEnd.stageId
       val stageAttemptId = taskEnd.stageAttemptId
       val stageAttempt = StageAttempt(stageId, stageAttemptId)
       val taskIndex = taskEnd.taskInfo.index
       allocationManager.synchronized {
-<<<<<<< HEAD
-        if (stageIdToNumRunningTask.contains(stageId)) {
-          stageIdToNumRunningTask(stageId) -= 1
-        }
-
-=======
         if (stageAttemptToNumRunningTask.contains(stageAttempt)) {
           stageAttemptToNumRunningTask(stageAttempt) -= 1
           if (stageAttemptToNumRunningTask(stageAttempt) == 0) {
             stageAttemptToNumRunningTask -= stageAttempt
           }
         }
->>>>>>> cceb2d6f
         // If the task failed, we expect it to be resubmitted later. To ensure we have
         // enough resources to run the resubmitted task, we need to mark the scheduler
         // as backlogged again if it's not already marked as such (SPARK-8366)
@@ -727,11 +669,7 @@
      * Include running-but-zombie stage attempts
      */
     def totalRunningTasks(): Int = {
-<<<<<<< HEAD
-      stageIdToNumRunningTask.values.sum
-=======
       stageAttemptToNumRunningTask.values.sum
->>>>>>> cceb2d6f
     }
 
     /**
