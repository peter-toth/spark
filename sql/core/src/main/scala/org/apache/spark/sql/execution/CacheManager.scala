/*
 * Licensed to the Apache Software Foundation (ASF) under one or more
 * contributor license agreements.  See the NOTICE file distributed with
 * this work for additional information regarding copyright ownership.
 * The ASF licenses this file to You under the Apache License, Version 2.0
 * (the "License"); you may not use this file except in compliance with
 * the License.  You may obtain a copy of the License at
 *
 *    http://www.apache.org/licenses/LICENSE-2.0
 *
 * Unless required by applicable law or agreed to in writing, software
 * distributed under the License is distributed on an "AS IS" BASIS,
 * WITHOUT WARRANTIES OR CONDITIONS OF ANY KIND, either express or implied.
 * See the License for the specific language governing permissions and
 * limitations under the License.
 */

package org.apache.spark.sql.execution

import scala.collection.immutable.IndexedSeq

import org.apache.hadoop.fs.{FileSystem, Path}

import org.apache.spark.internal.Logging
import org.apache.spark.internal.config.ConfigEntry
import org.apache.spark.sql.{Dataset, SparkSession}
import org.apache.spark.sql.catalyst.expressions.{Attribute, SubqueryExpression}
import org.apache.spark.sql.catalyst.optimizer.EliminateResolvedHint
import org.apache.spark.sql.catalyst.plans.logical.{IgnoreCachedData, LogicalPlan, ResolvedHint}
import org.apache.spark.sql.execution.adaptive.AdaptiveSparkPlanHelper
import org.apache.spark.sql.execution.columnar.InMemoryRelation
import org.apache.spark.sql.execution.command.CommandUtils
import org.apache.spark.sql.execution.datasources.{FileIndex, HadoopFsRelation, LogicalRelation}
import org.apache.spark.sql.execution.datasources.v2.{DataSourceV2Relation, FileTable}
import org.apache.spark.sql.internal.SQLConf
import org.apache.spark.storage.StorageLevel
import org.apache.spark.storage.StorageLevel.MEMORY_AND_DISK

/** Holds a cached logical plan and its data */
case class CachedData(plan: LogicalPlan, cachedRepresentation: InMemoryRelation)

/**
 * Provides support in a SQLContext for caching query results and automatically using these cached
 * results when subsequent queries are executed.  Data is cached using byte buffers stored in an
 * InMemoryRelation.  This relation is automatically substituted query plans that return the
 * `sameResult` as the originally cached query.
 *
 * Internal to Spark SQL.
 */
class CacheManager extends Logging with AdaptiveSparkPlanHelper {

  /**
   * Maintains the list of cached plans as an immutable sequence.  Any updates to the list
   * should be protected in a "this.synchronized" block which includes the reading of the
   * existing value and the update of the cachedData var.
   */
  @transient @volatile
  private var cachedData = IndexedSeq[CachedData]()

  /**
   * Configurations needs to be turned off, to avoid regression for cached query, so that the
   * outputPartitioning of the underlying cached query plan can be leveraged later.
   * Configurations include:
   * 1. AQE
   * 2. Automatic bucketed table scan
   */
  private val forceDisableConfigs: Seq[ConfigEntry[Boolean]] = Seq(
    SQLConf.ADAPTIVE_EXECUTION_ENABLED,
    SQLConf.AUTO_BUCKETED_SCAN_ENABLED)

  /** Clears all cached tables. */
  def clearCache(): Unit = this.synchronized {
    cachedData.foreach(_.cachedRepresentation.cacheBuilder.clearCache())
    cachedData = IndexedSeq[CachedData]()
  }

  /** Checks if the cache is empty. */
  def isEmpty: Boolean = {
    cachedData.isEmpty
  }

  /**
   * Caches the data produced by the logical representation of the given [[Dataset]].
   * Unlike `RDD.cache()`, the default storage level is set to be `MEMORY_AND_DISK` because
   * recomputing the in-memory columnar representation of the underlying table is expensive.
   */
  def cacheQuery(
      query: Dataset[_],
      tableName: Option[String] = None,
      storageLevel: StorageLevel = MEMORY_AND_DISK): Unit = {
    val planToCache = query.logicalPlan
    if (lookupCachedData(planToCache).nonEmpty) {
      logWarning("Asked to cache already cached data.")
    } else {
<<<<<<< HEAD
      // Turn off AQE so that the outputPartitioning of the underlying plan can be leveraged.
      val sessionWithAqeOff = getOrCloneSessionWithAqeOff(query.sparkSession)
      val inMemoryRelation = sessionWithAqeOff.withActive {
        val qe = sessionWithAqeOff.sessionState.executePlan(planToCache)
        InMemoryRelation(
          sessionWithAqeOff.sessionState.conf.useCompression,
          sessionWithAqeOff.sessionState.conf.columnBatchSize, storageLevel,
          qe.executedPlan,
          tableName,
          optimizedPlan = qe.optimizedPlan)
=======
      val sessionWithConfigsOff = SparkSession.getOrCloneSessionWithConfigsOff(
        query.sparkSession, forceDisableConfigs)
      val inMemoryRelation = sessionWithConfigsOff.withActive {
        val qe = sessionWithConfigsOff.sessionState.executePlan(planToCache)
        InMemoryRelation(
          storageLevel,
          qe,
          tableName)
>>>>>>> a630e8d1
      }

      this.synchronized {
        if (lookupCachedData(planToCache).nonEmpty) {
          logWarning("Data has already been cached.")
        } else {
          cachedData = CachedData(planToCache, inMemoryRelation) +: cachedData
        }
      }
    }
  }

  /**
   * Un-cache the given plan or all the cache entries that refer to the given plan.
   * @param query     The [[Dataset]] to be un-cached.
   * @param cascade   If true, un-cache all the cache entries that refer to the given
   *                  [[Dataset]]; otherwise un-cache the given [[Dataset]] only.
   */
  def uncacheQuery(
      query: Dataset[_],
      cascade: Boolean): Unit = {
    uncacheQuery(query.sparkSession, query.logicalPlan, cascade)
  }

  /**
   * Un-cache the given plan or all the cache entries that refer to the given plan.
   * @param spark     The Spark session.
   * @param plan      The plan to be un-cached.
   * @param cascade   If true, un-cache all the cache entries that refer to the given
   *                  plan; otherwise un-cache the given plan only.
   * @param blocking  Whether to block until all blocks are deleted.
   */
  def uncacheQuery(
      spark: SparkSession,
      plan: LogicalPlan,
      cascade: Boolean,
      blocking: Boolean = false): Unit = {
    val shouldRemove: LogicalPlan => Boolean =
      if (cascade) {
        _.find(_.sameResult(plan)).isDefined
      } else {
        _.sameResult(plan)
      }
    val plansToUncache = cachedData.filter(cd => shouldRemove(cd.plan))
    this.synchronized {
      cachedData = cachedData.filterNot(cd => plansToUncache.exists(_ eq cd))
    }
    plansToUncache.foreach { _.cachedRepresentation.cacheBuilder.clearCache(blocking) }

    // Re-compile dependent cached queries after removing the cached query.
    if (!cascade) {
      recacheByCondition(spark, cd => {
        // If the cache buffer has already been loaded, we don't need to recompile the cached plan,
        // as it does not rely on the plan that has been uncached anymore, it will just produce
        // data from the cache buffer.
        // Note that the `CachedRDDBuilder.isCachedColumnBuffersLoaded` call is a non-locking
        // status test and may not return the most accurate cache buffer state. So the worse case
        // scenario can be:
        // 1) The buffer has been loaded, but `isCachedColumnBuffersLoaded` returns false, then we
        //    will clear the buffer and re-compiled the plan. It is inefficient but doesn't affect
        //    correctness.
        // 2) The buffer has been cleared, but `isCachedColumnBuffersLoaded` returns true, then we
        //    will keep it as it is. It means the physical plan has been re-compiled already in the
        //    other thread.
        val cacheAlreadyLoaded = cd.cachedRepresentation.cacheBuilder.isCachedColumnBuffersLoaded
        cd.plan.find(_.sameResult(plan)).isDefined && !cacheAlreadyLoaded
      })
    }
  }

  // Analyzes column statistics in the given cache data
  private[sql] def analyzeColumnCacheQuery(
      sparkSession: SparkSession,
      cachedData: CachedData,
      column: Seq[Attribute]): Unit = {
    val relation = cachedData.cachedRepresentation
    val (rowCount, newColStats) =
      CommandUtils.computeColumnStats(sparkSession, relation, column)
    relation.updateStats(rowCount, newColStats)
  }

  /**
   * Tries to re-cache all the cache entries that refer to the given plan.
   */
  def recacheByPlan(spark: SparkSession, plan: LogicalPlan): Unit = {
    recacheByCondition(spark, _.plan.find(_.sameResult(plan)).isDefined)
  }

  /**
   *  Re-caches all the cache entries that satisfies the given `condition`.
   */
  private def recacheByCondition(
      spark: SparkSession,
      condition: CachedData => Boolean): Unit = {
    val needToRecache = cachedData.filter(condition)
    this.synchronized {
      // Remove the cache entry before creating a new ones.
      cachedData = cachedData.filterNot(cd => needToRecache.exists(_ eq cd))
    }
    needToRecache.map { cd =>
      cd.cachedRepresentation.cacheBuilder.clearCache()
<<<<<<< HEAD
      // Turn off AQE so that the outputPartitioning of the underlying plan can be leveraged.
      val sessionWithAqeOff = getOrCloneSessionWithAqeOff(spark)
      val newCache = sessionWithAqeOff.withActive {
        val qe = sessionWithAqeOff.sessionState.executePlan(cd.plan)
        InMemoryRelation(
          cacheBuilder = cd.cachedRepresentation.cacheBuilder.copy(cachedPlan = qe.executedPlan),
          optimizedPlan = qe.optimizedPlan)
=======
      val sessionWithConfigsOff = SparkSession.getOrCloneSessionWithConfigsOff(
        spark, forceDisableConfigs)
      val newCache = sessionWithConfigsOff.withActive {
        val qe = sessionWithConfigsOff.sessionState.executePlan(cd.plan)
        InMemoryRelation(cd.cachedRepresentation.cacheBuilder, qe)
>>>>>>> a630e8d1
      }
      val recomputedPlan = cd.copy(cachedRepresentation = newCache)
      this.synchronized {
        if (lookupCachedData(recomputedPlan.plan).nonEmpty) {
          logWarning("While recaching, data was already added to cache.")
        } else {
          cachedData = recomputedPlan +: cachedData
        }
      }
    }
  }

  /** Optionally returns cached data for the given [[Dataset]] */
  def lookupCachedData(query: Dataset[_]): Option[CachedData] = {
    lookupCachedData(query.logicalPlan)
  }

  /** Optionally returns cached data for the given [[LogicalPlan]]. */
  def lookupCachedData(plan: LogicalPlan): Option[CachedData] = {
    cachedData.find(cd => plan.sameResult(cd.plan))
  }

  /** Replaces segments of the given logical plan with cached versions where possible. */
  def useCachedData(plan: LogicalPlan): LogicalPlan = {
    val newPlan = plan transformDown {
      case command: IgnoreCachedData => command

      case currentFragment =>
        lookupCachedData(currentFragment).map { cached =>
          // After cache lookup, we should still keep the hints from the input plan.
          val hints = EliminateResolvedHint.extractHintsFromPlan(currentFragment)._2
          val cachedPlan = cached.cachedRepresentation.withOutput(currentFragment.output)
          // The returned hint list is in top-down order, we should create the hint nodes from
          // right to left.
          hints.foldRight[LogicalPlan](cachedPlan) { case (hint, p) =>
            ResolvedHint(p, hint)
          }
        }.getOrElse(currentFragment)
    }

    newPlan transformAllExpressions {
      case s: SubqueryExpression => s.withNewPlan(useCachedData(s.plan))
    }
  }

  /**
   * Tries to re-cache all the cache entries that contain `resourcePath` in one or more
   * `HadoopFsRelation` node(s) as part of its logical plan.
   */
  def recacheByPath(spark: SparkSession, resourcePath: String): Unit = {
    val path = new Path(resourcePath)
    val fs = path.getFileSystem(spark.sessionState.newHadoopConf())
    recacheByPath(spark, path, fs)
  }

  /**
   * Tries to re-cache all the cache entries that contain `resourcePath` in one or more
   * `HadoopFsRelation` node(s) as part of its logical plan.
   */
  def recacheByPath(spark: SparkSession, resourcePath: Path, fs: FileSystem): Unit = {
    val qualifiedPath = fs.makeQualified(resourcePath)
    recacheByCondition(spark, _.plan.find(lookupAndRefresh(_, fs, qualifiedPath)).isDefined)
  }

  /**
   * Traverses a given `plan` and searches for the occurrences of `qualifiedPath` in the
   * [[org.apache.spark.sql.execution.datasources.FileIndex]] of any [[HadoopFsRelation]] nodes
   * in the plan. If found, we refresh the metadata and return true. Otherwise, this method returns
   * false.
   */
  private def lookupAndRefresh(plan: LogicalPlan, fs: FileSystem, qualifiedPath: Path): Boolean = {
    plan match {
      case lr: LogicalRelation => lr.relation match {
        case hr: HadoopFsRelation =>
          refreshFileIndexIfNecessary(hr.location, fs, qualifiedPath)
        case _ => false
      }

      case DataSourceV2Relation(fileTable: FileTable, _, _, _, _) =>
        refreshFileIndexIfNecessary(fileTable.fileIndex, fs, qualifiedPath)

      case _ => false
    }
  }

  /**
   * Refresh the given [[FileIndex]] if any of its root paths starts with `qualifiedPath`.
   * @return whether the [[FileIndex]] is refreshed.
   */
  private def refreshFileIndexIfNecessary(
      fileIndex: FileIndex,
      fs: FileSystem,
      qualifiedPath: Path): Boolean = {
    val prefixToInvalidate = qualifiedPath.toString
    val needToRefresh = fileIndex.rootPaths
      .map(_.makeQualified(fs.getUri, fs.getWorkingDirectory).toString)
      .exists(_.startsWith(prefixToInvalidate))
    if (needToRefresh) fileIndex.refresh()
    needToRefresh
  }
}<|MERGE_RESOLUTION|>--- conflicted
+++ resolved
@@ -92,18 +92,6 @@
     if (lookupCachedData(planToCache).nonEmpty) {
       logWarning("Asked to cache already cached data.")
     } else {
-<<<<<<< HEAD
-      // Turn off AQE so that the outputPartitioning of the underlying plan can be leveraged.
-      val sessionWithAqeOff = getOrCloneSessionWithAqeOff(query.sparkSession)
-      val inMemoryRelation = sessionWithAqeOff.withActive {
-        val qe = sessionWithAqeOff.sessionState.executePlan(planToCache)
-        InMemoryRelation(
-          sessionWithAqeOff.sessionState.conf.useCompression,
-          sessionWithAqeOff.sessionState.conf.columnBatchSize, storageLevel,
-          qe.executedPlan,
-          tableName,
-          optimizedPlan = qe.optimizedPlan)
-=======
       val sessionWithConfigsOff = SparkSession.getOrCloneSessionWithConfigsOff(
         query.sparkSession, forceDisableConfigs)
       val inMemoryRelation = sessionWithConfigsOff.withActive {
@@ -112,7 +100,6 @@
           storageLevel,
           qe,
           tableName)
->>>>>>> a630e8d1
       }
 
       this.synchronized {
@@ -214,21 +201,11 @@
     }
     needToRecache.map { cd =>
       cd.cachedRepresentation.cacheBuilder.clearCache()
-<<<<<<< HEAD
-      // Turn off AQE so that the outputPartitioning of the underlying plan can be leveraged.
-      val sessionWithAqeOff = getOrCloneSessionWithAqeOff(spark)
-      val newCache = sessionWithAqeOff.withActive {
-        val qe = sessionWithAqeOff.sessionState.executePlan(cd.plan)
-        InMemoryRelation(
-          cacheBuilder = cd.cachedRepresentation.cacheBuilder.copy(cachedPlan = qe.executedPlan),
-          optimizedPlan = qe.optimizedPlan)
-=======
       val sessionWithConfigsOff = SparkSession.getOrCloneSessionWithConfigsOff(
         spark, forceDisableConfigs)
       val newCache = sessionWithConfigsOff.withActive {
         val qe = sessionWithConfigsOff.sessionState.executePlan(cd.plan)
         InMemoryRelation(cd.cachedRepresentation.cacheBuilder, qe)
->>>>>>> a630e8d1
       }
       val recomputedPlan = cd.copy(cachedRepresentation = newCache)
       this.synchronized {
