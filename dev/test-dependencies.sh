--- conflicted
+++ resolved
@@ -29,25 +29,12 @@
 # TODO: This would be much nicer to do in SBT, once SBT supports Maven-style resolution.
 
 # NOTE: These should match those in the release publishing script
-<<<<<<< HEAD
-=======
 HADOOP2_MODULE_PROFILES="-Phive-thriftserver -Pmesos -Pkubernetes -Pyarn -Phive"
->>>>>>> cceb2d6f
 MVN="build/mvn"
 HADOOP_PROFILES=(
     hadoop-2.7
     hadoop-3.2
 )
-
-SCALA_VERSION=$("$MVN" help:evaluate -Dexpression=scala.binary.version $@ 2>/dev/null\
-    | grep -v "INFO"\
-    | grep -v "WARNING"\
-    | tail -n 1)
-if [ "$SCALA_VERSION" = "2.11" ]; then
-  HADOOP2_MODULE_PROFILES="-Phive-thriftserver -Pmesos -Pkafka-0-8 -Pkubernetes -Pyarn -Pflume -Phive"
-else
-  HADOOP2_MODULE_PROFILES="-Phive-thriftserver -Pmesos -Pkubernetes -Pyarn -Pflume -Phive"
-fi
 
 # We'll switch the version to a temp. one, publish POMs using that new version, then switch back to
 # the old version. We need to do this because the `dependency:build-classpath` task needs to
