--- conflicted
+++ resolved
@@ -53,15 +53,8 @@
 
   override def pushFilters(filters: Array[Filter]): Array[Filter] = {
     if (sparkSession.sessionState.conf.orcFilterPushDown) {
-<<<<<<< HEAD
-      val dataTypeMap = OrcFilters.getDataTypeMap(schema, SQLConf.get.caseSensitiveAnalysis)
-      // TODO (SPARK-25557): ORC doesn't support nested predicate pushdown, so they are removed.
-      val newFilters = filters.filter(!_.containsNestedColumn)
-      _pushedFilters = OrcFilters.convertibleFilters(schema, dataTypeMap, newFilters).toArray
-=======
       val dataTypeMap = OrcFilters.getSearchableTypeMap(schema, SQLConf.get.caseSensitiveAnalysis)
       _pushedFilters = OrcFilters.convertibleFilters(schema, dataTypeMap, filters).toArray
->>>>>>> a630e8d1
     }
     filters
   }
