--- conflicted
+++ resolved
@@ -188,79 +188,4 @@
       Some(Row(Row(origin, height, width, nChannels, mode, decoded)))
     }
   }
-<<<<<<< HEAD
-
-  /**
-   * Read the directory of images from the local or remote source
-   *
-   * @note If multiple jobs are run in parallel with different sampleRatio or recursive flag,
-   * there may be a race condition where one job overwrites the hadoop configs of another.
-   * @note If sample ratio is less than 1, sampling uses a PathFilter that is efficient but
-   * potentially non-deterministic.
-   *
-   * @param path Path to the image directory
-   * @return DataFrame with a single column "image" of images;
-   *         see ImageSchema for the details
-   */
-  @deprecated("use `spark.read.format(\"image\").load(path)` and this `readImages` will be " +
-    "removed in 3.0.0.", "2.4.0")
-  def readImages(path: String): DataFrame = readImages(path, null, false, -1, false, 1.0, 0)
-
-  /**
-   * Read the directory of images from the local or remote source
-   *
-   * @note If multiple jobs are run in parallel with different sampleRatio or recursive flag,
-   * there may be a race condition where one job overwrites the hadoop configs of another.
-   * @note If sample ratio is less than 1, sampling uses a PathFilter that is efficient but
-   * potentially non-deterministic.
-   *
-   * @param path Path to the image directory
-   * @param sparkSession Spark Session, if omitted gets or creates the session
-   * @param recursive Recursive path search flag
-   * @param numPartitions Number of the DataFrame partitions,
-   *                      if omitted uses defaultParallelism instead
-   * @param dropImageFailures Drop the files that are not valid images from the result
-   * @param sampleRatio Fraction of the files loaded
-   * @return DataFrame with a single column "image" of images;
-   *         see ImageSchema for the details
-   */
-  @deprecated("use `spark.read.format(\"image\").load(path)` and this `readImages` will be " +
-    "removed in 3.0.0.", "2.4.0")
-  def readImages(
-      path: String,
-      sparkSession: SparkSession,
-      recursive: Boolean,
-      numPartitions: Int,
-      dropImageFailures: Boolean,
-      sampleRatio: Double,
-      seed: Long): DataFrame = {
-    require(sampleRatio <= 1.0 && sampleRatio >= 0, "sampleRatio should be between 0 and 1")
-
-    val session = if (sparkSession != null) sparkSession else SparkSession.builder().getOrCreate
-    val partitions =
-      if (numPartitions > 0) {
-        numPartitions
-      } else {
-        session.sparkContext.defaultParallelism
-      }
-
-    RecursiveFlag.withRecursiveFlag(recursive, session) {
-      SamplePathFilter.withPathFilter(sampleRatio, session, seed) {
-        val binResult = session.sparkContext.binaryFiles(path, partitions)
-        val streams = if (numPartitions == -1) binResult else binResult.repartition(partitions)
-        val convert = (origin: String, bytes: PortableDataStream) =>
-          decode(origin, bytes.toArray())
-        val images = if (dropImageFailures) {
-          streams.flatMap { case (origin, bytes) => convert(origin, bytes) }
-        } else {
-          streams.map { case (origin, bytes) =>
-            convert(origin, bytes).getOrElse(invalidImageRow(origin))
-          }
-        }
-        session.createDataFrame(images, imageSchema)
-      }
-    }
-  }
-=======
->>>>>>> cceb2d6f
 }