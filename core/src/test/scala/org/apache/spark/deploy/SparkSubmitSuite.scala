--- conflicted
+++ resolved
@@ -31,11 +31,8 @@
 import org.apache.hadoop.fs.{FileStatus, FSDataInputStream, Path}
 import org.scalatest.BeforeAndAfterEach
 import org.scalatest.concurrent.{Signaler, ThreadSignaler, TimeLimits}
-<<<<<<< HEAD
-=======
 import org.scalatest.matchers.must.Matchers
 import org.scalatest.matchers.should.Matchers._
->>>>>>> a630e8d1
 import org.scalatest.time.Span
 import org.scalatest.time.SpanSugar._
 
@@ -1472,6 +1469,53 @@
     }
   }
 
+  test("handles natural line delimiters in --properties-file and --conf uniformly") {
+    val delimKey = "spark.my.delimiter."
+    val LF = "\n"
+    val CR = "\r"
+
+    val lineFeedFromCommandLine = s"${delimKey}lineFeedFromCommandLine" -> LF
+    val leadingDelimKeyFromFile = s"${delimKey}leadingDelimKeyFromFile" -> s"${LF}blah"
+    val trailingDelimKeyFromFile = s"${delimKey}trailingDelimKeyFromFile" -> s"blah${CR}"
+    val infixDelimFromFile = s"${delimKey}infixDelimFromFile" -> s"${CR}blah${LF}"
+    val nonDelimSpaceFromFile = s"${delimKey}nonDelimSpaceFromFile" -> " blah\f"
+
+    val testProps = Seq(leadingDelimKeyFromFile, trailingDelimKeyFromFile, infixDelimFromFile,
+      nonDelimSpaceFromFile)
+
+    val props = new java.util.Properties()
+    val propsFile = File.createTempFile("test-spark-conf", ".properties",
+      Utils.createTempDir())
+    val propsOutputStream = new FileOutputStream(propsFile)
+    try {
+      testProps.foreach { case (k, v) => props.put(k, v) }
+      props.store(propsOutputStream, "test whitespace")
+    } finally {
+      propsOutputStream.close()
+    }
+
+    val clArgs = Seq(
+      "--class", "org.SomeClass",
+      "--conf", s"${lineFeedFromCommandLine._1}=${lineFeedFromCommandLine._2}",
+      "--conf", "spark.master=yarn",
+      "--properties-file", propsFile.getPath,
+      "thejar.jar")
+
+    val appArgs = new SparkSubmitArguments(clArgs)
+    val (_, _, conf, _) = submit.prepareSubmitEnvironment(appArgs)
+
+    Seq(
+      lineFeedFromCommandLine,
+      leadingDelimKeyFromFile,
+      trailingDelimKeyFromFile,
+      infixDelimFromFile
+    ).foreach { case (k, v) =>
+      conf.get(k) should be (v)
+    }
+
+    conf.get(nonDelimSpaceFromFile._1) should be ("blah")
+  }
+
   test("get a Spark configuration from arguments") {
     val testConf = "spark.test.hello" -> "world"
     val masterConf = "spark.master" -> "yarn"
@@ -1487,53 +1531,6 @@
     ).foreach { case (k, v) =>
       conf.get(k) should be (v)
     }
-  }
-
-  test("handles natural line delimiters in --properties-file and --conf uniformly") {
-    val delimKey = "spark.my.delimiter."
-    val LF = "\n"
-    val CR = "\r"
-
-    val lineFeedFromCommandLine = s"${delimKey}lineFeedFromCommandLine" -> LF
-    val leadingDelimKeyFromFile = s"${delimKey}leadingDelimKeyFromFile" -> s"${LF}blah"
-    val trailingDelimKeyFromFile = s"${delimKey}trailingDelimKeyFromFile" -> s"blah${CR}"
-    val infixDelimFromFile = s"${delimKey}infixDelimFromFile" -> s"${CR}blah${LF}"
-    val nonDelimSpaceFromFile = s"${delimKey}nonDelimSpaceFromFile" -> " blah\f"
-
-    val testProps = Seq(leadingDelimKeyFromFile, trailingDelimKeyFromFile, infixDelimFromFile,
-      nonDelimSpaceFromFile)
-
-    val props = new java.util.Properties()
-    val propsFile = File.createTempFile("test-spark-conf", ".properties",
-      Utils.createTempDir())
-    val propsOutputStream = new FileOutputStream(propsFile)
-    try {
-      testProps.foreach { case (k, v) => props.put(k, v) }
-      props.store(propsOutputStream, "test whitespace")
-    } finally {
-      propsOutputStream.close()
-    }
-
-    val clArgs = Seq(
-      "--class", "org.SomeClass",
-      "--conf", s"${lineFeedFromCommandLine._1}=${lineFeedFromCommandLine._2}",
-      "--conf", "spark.master=yarn",
-      "--properties-file", propsFile.getPath,
-      "thejar.jar")
-
-    val appArgs = new SparkSubmitArguments(clArgs)
-    val (_, _, conf, _) = submit.prepareSubmitEnvironment(appArgs)
-
-    Seq(
-      lineFeedFromCommandLine,
-      leadingDelimKeyFromFile,
-      trailingDelimKeyFromFile,
-      infixDelimFromFile
-    ).foreach { case (k, v) =>
-      conf.get(k) should be (v)
-    }
-
-    conf.get(nonDelimSpaceFromFile._1) should be ("blah")
   }
 }
 
