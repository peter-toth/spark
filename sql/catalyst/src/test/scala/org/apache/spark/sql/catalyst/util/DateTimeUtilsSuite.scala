--- conflicted
+++ resolved
@@ -31,10 +31,7 @@
 import org.apache.spark.sql.catalyst.util.DateTimeConstants._
 import org.apache.spark.sql.catalyst.util.DateTimeTestUtils._
 import org.apache.spark.sql.catalyst.util.DateTimeUtils._
-<<<<<<< HEAD
-=======
 import org.apache.spark.sql.catalyst.util.RebaseDateTime.rebaseJulianToGregorianMicros
->>>>>>> a630e8d1
 import org.apache.spark.unsafe.types.{CalendarInterval, UTF8String}
 
 class DateTimeUtilsSuite extends SparkFunSuite with Matchers with SQLHelper {
@@ -126,11 +123,7 @@
     checkFromToJavaDate(new Date(df2.parse("1776-07-04 18:30:00 UTC").getTime))
   }
 
-<<<<<<< HEAD
-  private def toDate(s: String, zoneId: ZoneId = UTC): Option[SQLDate] = {
-=======
   private def toDate(s: String, zoneId: ZoneId = UTC): Option[Int] = {
->>>>>>> a630e8d1
     stringToDate(UTF8String.fromString(s), zoneId)
   }
 
@@ -525,18 +518,6 @@
     assert(time == None)
   }
 
-<<<<<<< HEAD
-  test("truncTimestamp") {
-    def testTrunc(
-        level: Int,
-        expected: String,
-        inputTS: SQLTimestamp,
-        zoneId: ZoneId = defaultZoneId): Unit = {
-      val truncated =
-        DateTimeUtils.truncTimestamp(inputTS, level, zoneId)
-      val expectedTS = toTimestamp(expected, defaultZoneId)
-      assert(truncated === expectedTS.get)
-=======
   def testTrunc(
       level: Int,
       expected: String,
@@ -559,7 +540,6 @@
         testTrunc(DateTimeUtils.TRUNC_TO_MICROSECOND, "1769-10-17T17:10:02.123456",
           inputTS.get, zid)
       }
->>>>>>> a630e8d1
     }
   }
 
@@ -625,19 +605,6 @@
     }
   }
 
-<<<<<<< HEAD
-  test("daysToMillis and millisToDays") {
-    val input = toMillis(date(2015, 12, 31, 16, zid = LA))
-    assert(millisToDays(input, LA) === 16800)
-    assert(millisToDays(input, UTC) === 16801)
-    assert(millisToDays(-1 * MILLIS_PER_DAY + 1, UTC) == -1)
-
-    var expected = toMillis(date(2015, 12, 31, zid = LA))
-    assert(daysToMillis(16800, LA) === expected)
-
-    expected = toMillis(date(2015, 12, 31, zid = UTC))
-    assert(daysToMillis(16800, UTC) === expected)
-=======
   test("daysToMicros and microsToDays") {
     val input = date(2015, 12, 31, 16, zid = LA)
     assert(microsToDays(input, LA) === 16800)
@@ -649,7 +616,6 @@
 
     expected = date(2015, 12, 31, zid = UTC)
     assert(daysToMicros(16800, UTC) === expected)
->>>>>>> a630e8d1
 
     // There are some days are skipped entirely in some timezone, skip them here.
     val skipped_days = Map[String, Set[Int]](
@@ -666,11 +632,7 @@
         (1 to 1000).map(_ => (math.random() * 40000 - 20000).toInt)
       testingData.foreach { d =>
         if (!skipped.contains(d)) {
-<<<<<<< HEAD
-          assert(millisToDays(daysToMillis(d, zid), zid) === d,
-=======
           assert(microsToDays(daysToMicros(d, zid), zid) === d,
->>>>>>> a630e8d1
             s"Round trip of $d did not work in tz ${zid.getId}")
         }
       }
