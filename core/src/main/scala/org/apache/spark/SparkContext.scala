/*
 * Licensed to the Apache Software Foundation (ASF) under one or more
 * contributor license agreements.  See the NOTICE file distributed with
 * this work for additional information regarding copyright ownership.
 * The ASF licenses this file to You under the Apache License, Version 2.0
 * (the "License"); you may not use this file except in compliance with
 * the License.  You may obtain a copy of the License at
 *
 *    http://www.apache.org/licenses/LICENSE-2.0
 *
 * Unless required by applicable law or agreed to in writing, software
 * distributed under the License is distributed on an "AS IS" BASIS,
 * WITHOUT WARRANTIES OR CONDITIONS OF ANY KIND, either express or implied.
 * See the License for the specific language governing permissions and
 * limitations under the License.
 */

package org.apache.spark

import java.io._
import java.net.URI
import java.util.{Arrays, Locale, Properties, ServiceLoader, UUID}
import java.util.concurrent.{ConcurrentHashMap, ConcurrentMap}
import java.util.concurrent.atomic.{AtomicBoolean, AtomicInteger, AtomicReference}
import javax.ws.rs.core.UriBuilder

import scala.collection.JavaConverters._
import scala.collection.Map
import scala.collection.immutable
import scala.collection.mutable.HashMap
import scala.language.implicitConversions
import scala.reflect.{classTag, ClassTag}
import scala.util.control.NonFatal

import com.google.common.collect.MapMaker
import org.apache.hadoop.conf.Configuration
import org.apache.hadoop.fs.{FileSystem, Path}
import org.apache.hadoop.io.{ArrayWritable, BooleanWritable, BytesWritable, DoubleWritable, FloatWritable, IntWritable, LongWritable, NullWritable, Text, Writable}
import org.apache.hadoop.mapred.{FileInputFormat, InputFormat, JobConf, SequenceFileInputFormat, TextInputFormat}
import org.apache.hadoop.mapreduce.{InputFormat => NewInputFormat, Job => NewHadoopJob}
import org.apache.hadoop.mapreduce.lib.input.{FileInputFormat => NewFileInputFormat}

import org.apache.spark.annotation.{DeveloperApi, Experimental}
import org.apache.spark.broadcast.Broadcast
import org.apache.spark.deploy.{LocalSparkCluster, SparkHadoopUtil}
<<<<<<< HEAD
import org.apache.spark.executor.{ExecutorMetrics, ExecutorMetricsSource}
=======
import org.apache.spark.executor.{Executor, ExecutorMetrics, ExecutorMetricsSource}
>>>>>>> a630e8d1
import org.apache.spark.input.{FixedLengthBinaryInputFormat, PortableDataStream, StreamInputFormat, WholeTextFileInputFormat}
import org.apache.spark.internal.Logging
import org.apache.spark.internal.config._
import org.apache.spark.internal.config.Tests._
import org.apache.spark.internal.config.UI._
import org.apache.spark.internal.plugin.PluginContainer
import org.apache.spark.io.CompressionCodec
import org.apache.spark.metrics.source.JVMCPUSource
import org.apache.spark.partial.{ApproximateEvaluator, PartialResult}
import org.apache.spark.rdd._
import org.apache.spark.resource._
import org.apache.spark.resource.ResourceUtils._
import org.apache.spark.rpc.RpcEndpointRef
import org.apache.spark.scheduler._
import org.apache.spark.scheduler.cluster.StandaloneSchedulerBackend
import org.apache.spark.scheduler.local.LocalSchedulerBackend
import org.apache.spark.shuffle.ShuffleDataIOUtils
import org.apache.spark.shuffle.api.ShuffleDriverComponents
import org.apache.spark.status.{AppStatusSource, AppStatusStore}
import org.apache.spark.status.api.v1.ThreadStackTrace
import org.apache.spark.storage._
import org.apache.spark.storage.BlockManagerMessages.TriggerThreadDump
import org.apache.spark.ui.{ConsoleProgressBar, SparkUI}
import org.apache.spark.util._
import org.apache.spark.util.logging.DriverLogger

/**
 * Main entry point for Spark functionality. A SparkContext represents the connection to a Spark
 * cluster, and can be used to create RDDs, accumulators and broadcast variables on that cluster.
 *
 * @note Only one `SparkContext` should be active per JVM. You must `stop()` the
 *   active `SparkContext` before creating a new one.
 * @param config a Spark Config object describing the application configuration. Any settings in
 *   this config overrides the default configs as well as system properties.
 */
class SparkContext(config: SparkConf) extends Logging {

  // The call site where this SparkContext was constructed.
  private val creationSite: CallSite = Utils.getCallSite()

  if (!config.get(EXECUTOR_ALLOW_SPARK_CONTEXT)) {
    // In order to prevent SparkContext from being created in executors.
    SparkContext.assertOnDriver()
  }

  // In order to prevent multiple SparkContexts from being active at the same time, mark this
  // context as having started construction.
  // NOTE: this must be placed at the beginning of the SparkContext constructor.
  SparkContext.markPartiallyConstructed(this)

  val startTime = System.currentTimeMillis()

  private[spark] val stopped: AtomicBoolean = new AtomicBoolean(false)

  private[spark] def assertNotStopped(): Unit = {
    if (stopped.get()) {
      val activeContext = SparkContext.activeContext.get()
      val activeCreationSite =
        if (activeContext == null) {
          "(No active SparkContext.)"
        } else {
          activeContext.creationSite.longForm
        }
      throw new IllegalStateException(
        s"""Cannot call methods on a stopped SparkContext.
           |This stopped SparkContext was created at:
           |
           |${creationSite.longForm}
           |
           |The currently active SparkContext was created at:
           |
           |$activeCreationSite
         """.stripMargin)
    }
  }

  /**
   * Create a SparkContext that loads settings from system properties (for instance, when
   * launching with ./bin/spark-submit).
   */
  def this() = this(new SparkConf())

  /**
   * Alternative constructor that allows setting common Spark properties directly
   *
   * @param master Cluster URL to connect to (e.g. mesos://host:port, spark://host:port, local[4]).
   * @param appName A name for your application, to display on the cluster web UI
   * @param conf a [[org.apache.spark.SparkConf]] object specifying other Spark parameters
   */
  def this(master: String, appName: String, conf: SparkConf) =
    this(SparkContext.updatedConf(conf, master, appName))

  /**
   * Alternative constructor that allows setting common Spark properties directly
   *
   * @param master Cluster URL to connect to (e.g. mesos://host:port, spark://host:port, local[4]).
   * @param appName A name for your application, to display on the cluster web UI.
   * @param sparkHome Location where Spark is installed on cluster nodes.
   * @param jars Collection of JARs to send to the cluster. These can be paths on the local file
   *             system or HDFS, HTTP, HTTPS, or FTP URLs.
   * @param environment Environment variables to set on worker nodes.
   */
  def this(
      master: String,
      appName: String,
      sparkHome: String = null,
      jars: Seq[String] = Nil,
      environment: Map[String, String] = Map()) = {
    this(SparkContext.updatedConf(new SparkConf(), master, appName, sparkHome, jars, environment))
  }

  // The following constructors are required when Java code accesses SparkContext directly.
  // Please see SI-4278

  /**
   * Alternative constructor that allows setting common Spark properties directly
   *
   * @param master Cluster URL to connect to (e.g. mesos://host:port, spark://host:port, local[4]).
   * @param appName A name for your application, to display on the cluster web UI.
   */
  private[spark] def this(master: String, appName: String) =
    this(master, appName, null, Nil, Map())

  /**
   * Alternative constructor that allows setting common Spark properties directly
   *
   * @param master Cluster URL to connect to (e.g. mesos://host:port, spark://host:port, local[4]).
   * @param appName A name for your application, to display on the cluster web UI.
   * @param sparkHome Location where Spark is installed on cluster nodes.
   */
  private[spark] def this(master: String, appName: String, sparkHome: String) =
    this(master, appName, sparkHome, Nil, Map())

  /**
   * Alternative constructor that allows setting common Spark properties directly
   *
   * @param master Cluster URL to connect to (e.g. mesos://host:port, spark://host:port, local[4]).
   * @param appName A name for your application, to display on the cluster web UI.
   * @param sparkHome Location where Spark is installed on cluster nodes.
   * @param jars Collection of JARs to send to the cluster. These can be paths on the local file
   *             system or HDFS, HTTP, HTTPS, or FTP URLs.
   */
  private[spark] def this(master: String, appName: String, sparkHome: String, jars: Seq[String]) =
    this(master, appName, sparkHome, jars, Map())

  // log out Spark Version in Spark driver log
  logInfo(s"Running Spark version $SPARK_VERSION")

  /* ------------------------------------------------------------------------------------- *
   | Private variables. These variables keep the internal state of the context, and are    |
   | not accessible by the outside world. They're mutable since we want to initialize all  |
   | of them to some neutral value ahead of time, so that calling "stop()" while the       |
   | constructor is still running is safe.                                                 |
   * ------------------------------------------------------------------------------------- */

  private var _conf: SparkConf = _
  private var _eventLogDir: Option[URI] = None
  private var _eventLogCodec: Option[String] = None
  private var _listenerBus: LiveListenerBus = _
  private var _env: SparkEnv = _
  private var _statusTracker: SparkStatusTracker = _
  private var _progressBar: Option[ConsoleProgressBar] = None
  private var _ui: Option[SparkUI] = None
  private var _hadoopConfiguration: Configuration = _
  private var _executorMemory: Int = _
  private var _schedulerBackend: SchedulerBackend = _
  private var _taskScheduler: TaskScheduler = _
  private var _heartbeatReceiver: RpcEndpointRef = _
  @volatile private var _dagScheduler: DAGScheduler = _
  private var _applicationId: String = _
  private var _applicationAttemptId: Option[String] = None
  private var _eventLogger: Option[EventLoggingListener] = None
  private var _driverLogger: Option[DriverLogger] = None
  private var _executorAllocationManager: Option[ExecutorAllocationManager] = None
  private var _cleaner: Option[ContextCleaner] = None
  private var _listenerBusStarted: Boolean = false
  private var _jars: Seq[String] = _
  private var _files: Seq[String] = _
  private var _archives: Seq[String] = _
  private var _shutdownHookRef: AnyRef = _
  private var _statusStore: AppStatusStore = _
  private var _heartbeater: Heartbeater = _
  private var _resources: immutable.Map[String, ResourceInformation] = _
  private var _shuffleDriverComponents: ShuffleDriverComponents = _
  private var _plugins: Option[PluginContainer] = None
  private var _resourceProfileManager: ResourceProfileManager = _

  /* ------------------------------------------------------------------------------------- *
   | Accessors and public fields. These provide access to the internal state of the        |
   | context.                                                                              |
   * ------------------------------------------------------------------------------------- */

  private[spark] def conf: SparkConf = _conf

  /**
   * Return a copy of this SparkContext's configuration. The configuration ''cannot'' be
   * changed at runtime.
   */
  def getConf: SparkConf = conf.clone()

  def resources: Map[String, ResourceInformation] = _resources

  def jars: Seq[String] = _jars
  def files: Seq[String] = _files
  def archives: Seq[String] = _archives
  def master: String = _conf.get("spark.master")
  def deployMode: String = _conf.get(SUBMIT_DEPLOY_MODE)
  def appName: String = _conf.get("spark.app.name")

  private[spark] def isEventLogEnabled: Boolean = _conf.get(EVENT_LOG_ENABLED)
  private[spark] def eventLogDir: Option[URI] = _eventLogDir
  private[spark] def eventLogCodec: Option[String] = _eventLogCodec

  def isLocal: Boolean = Utils.isLocalMaster(_conf)

  /**
   * @return true if context is stopped or in the midst of stopping.
   */
  def isStopped: Boolean = stopped.get()

  private[spark] def statusStore: AppStatusStore = _statusStore

  // An asynchronous listener bus for Spark events
  private[spark] def listenerBus: LiveListenerBus = _listenerBus

  // This function allows components created by SparkEnv to be mocked in unit tests:
  private[spark] def createSparkEnv(
      conf: SparkConf,
      isLocal: Boolean,
      listenerBus: LiveListenerBus): SparkEnv = {
    SparkEnv.createDriverEnv(conf, isLocal, listenerBus, SparkContext.numDriverCores(master, conf))
  }

  private[spark] def env: SparkEnv = _env

  // Used to store a URL for each static file/jar together with the file's local timestamp
  private[spark] val addedFiles = new ConcurrentHashMap[String, Long]().asScala
  private[spark] val addedArchives = new ConcurrentHashMap[String, Long]().asScala
  private[spark] val addedJars = new ConcurrentHashMap[String, Long]().asScala

  // Keeps track of all persisted RDDs
  private[spark] val persistentRdds = {
    val map: ConcurrentMap[Int, RDD[_]] = new MapMaker().weakValues().makeMap[Int, RDD[_]]()
    map.asScala
  }
  def statusTracker: SparkStatusTracker = _statusTracker

  private[spark] def progressBar: Option[ConsoleProgressBar] = _progressBar

  private[spark] def ui: Option[SparkUI] = _ui

  def uiWebUrl: Option[String] = _ui.map(_.webUrl)

  /**
   * A default Hadoop Configuration for the Hadoop code (e.g. file systems) that we reuse.
   *
   * @note As it will be reused in all Hadoop RDDs, it's better not to modify it unless you
   * plan to set some global configurations for all Hadoop RDDs.
   */
  def hadoopConfiguration: Configuration = _hadoopConfiguration

  private[spark] def executorMemory: Int = _executorMemory

  // Environment variables to pass to our executors.
  private[spark] val executorEnvs = HashMap[String, String]()

  // Set SPARK_USER for user who is running SparkContext.
  val sparkUser = Utils.getCurrentUserName()

  private[spark] def schedulerBackend: SchedulerBackend = _schedulerBackend

  private[spark] def taskScheduler: TaskScheduler = _taskScheduler
  private[spark] def taskScheduler_=(ts: TaskScheduler): Unit = {
    _taskScheduler = ts
  }

  private[spark] def dagScheduler: DAGScheduler = _dagScheduler
  private[spark] def dagScheduler_=(ds: DAGScheduler): Unit = {
    _dagScheduler = ds
  }

  private[spark] def shuffleDriverComponents: ShuffleDriverComponents = _shuffleDriverComponents

  /**
   * A unique identifier for the Spark application.
   * Its format depends on the scheduler implementation.
   * (i.e.
   *  in case of local spark app something like 'local-1433865536131'
   *  in case of YARN something like 'application_1433865536131_34483'
   *  in case of MESOS something like 'driver-20170926223339-0001'
   * )
   */
  def applicationId: String = _applicationId
  def applicationAttemptId: Option[String] = _applicationAttemptId

  private[spark] def eventLogger: Option[EventLoggingListener] = _eventLogger

  private[spark] def executorAllocationManager: Option[ExecutorAllocationManager] =
    _executorAllocationManager

  private[spark] def resourceProfileManager: ResourceProfileManager = _resourceProfileManager

  private[spark] def cleaner: Option[ContextCleaner] = _cleaner

  private[spark] var checkpointDir: Option[String] = None

  // Thread Local variable that can be used by users to pass information down the stack
  protected[spark] val localProperties = new InheritableThreadLocal[Properties] {
    override protected def childValue(parent: Properties): Properties = {
      // Note: make a clone such that changes in the parent properties aren't reflected in
      // the those of the children threads, which has confusing semantics (SPARK-10563).
      Utils.cloneProperties(parent)
    }
    override protected def initialValue(): Properties = new Properties()
  }

  /* ------------------------------------------------------------------------------------- *
   | Initialization. This code initializes the context in a manner that is exception-safe. |
   | All internal fields holding state are initialized here, and any error prompts the     |
   | stop() method to be called.                                                           |
   * ------------------------------------------------------------------------------------- */

  private def warnSparkMem(value: String): String = {
    logWarning("Using SPARK_MEM to set amount of memory to use per executor process is " +
      "deprecated, please use spark.executor.memory instead.")
    value
  }

  /** Control our logLevel. This overrides any user-defined log settings.
   * @param logLevel The desired log level as a string.
   * Valid log levels include: ALL, DEBUG, ERROR, FATAL, INFO, OFF, TRACE, WARN
   */
  def setLogLevel(logLevel: String): Unit = {
    // let's allow lowercase or mixed case too
    val upperCased = logLevel.toUpperCase(Locale.ROOT)
    require(SparkContext.VALID_LOG_LEVELS.contains(upperCased),
      s"Supplied level $logLevel did not match one of:" +
        s" ${SparkContext.VALID_LOG_LEVELS.mkString(",")}")
    Utils.setLogLevel(org.apache.log4j.Level.toLevel(upperCased))
  }

  try {
    _conf = config.clone()
    _conf.validateSettings()
    _conf.set("spark.app.startTime", startTime.toString)

    if (!_conf.contains("spark.master")) {
      throw new SparkException("A master URL must be set in your configuration")
    }
    if (!_conf.contains("spark.app.name")) {
      throw new SparkException("An application name must be set in your configuration")
    }

    _driverLogger = DriverLogger(_conf)

    val resourcesFileOpt = conf.get(DRIVER_RESOURCES_FILE)
    _resources = getOrDiscoverAllResources(_conf, SPARK_DRIVER_PREFIX, resourcesFileOpt)
    logResourceInfo(SPARK_DRIVER_PREFIX, _resources)

    // log out spark.app.name in the Spark driver logs
    logInfo(s"Submitted application: $appName")

    // System property spark.yarn.app.id must be set if user code ran by AM on a YARN cluster
    if (master == "yarn" && deployMode == "cluster" && !_conf.contains("spark.yarn.app.id")) {
      throw new SparkException("Detected yarn cluster mode, but isn't running on a cluster. " +
        "Deployment to YARN is not supported directly by SparkContext. Please use spark-submit.")
    }

    if (_conf.getBoolean("spark.logConf", false)) {
      logInfo("Spark configuration:\n" + _conf.toDebugString)
    }

    // Set Spark driver host and port system properties. This explicitly sets the configuration
    // instead of relying on the default value of the config constant.
    _conf.set(DRIVER_HOST_ADDRESS, _conf.get(DRIVER_HOST_ADDRESS))
    _conf.setIfMissing(DRIVER_PORT, 0)

    _conf.set(EXECUTOR_ID, SparkContext.DRIVER_IDENTIFIER)

    _jars = Utils.getUserJars(_conf)
    _files = _conf.getOption(FILES.key).map(_.split(",")).map(_.filter(_.nonEmpty))
      .toSeq.flatten
    _archives = _conf.getOption(ARCHIVES.key).map(Utils.stringToSeq).toSeq.flatten

    _eventLogDir =
      if (isEventLogEnabled) {
        val unresolvedDir = conf.get(EVENT_LOG_DIR).stripSuffix("/")
        Some(Utils.resolveURI(unresolvedDir))
      } else {
        None
      }

    _eventLogCodec = {
      val compress = _conf.get(EVENT_LOG_COMPRESS)
      if (compress && isEventLogEnabled) {
        Some(_conf.get(EVENT_LOG_COMPRESSION_CODEC)).map(CompressionCodec.getShortName)
      } else {
        None
      }
    }

    _listenerBus = new LiveListenerBus(_conf)
    _resourceProfileManager = new ResourceProfileManager(_conf, _listenerBus)

    // Initialize the app status store and listener before SparkEnv is created so that it gets
    // all events.
    val appStatusSource = AppStatusSource.createSource(conf)
    _statusStore = AppStatusStore.createLiveStore(conf, appStatusSource)
    listenerBus.addToStatusQueue(_statusStore.listener.get)

    // Create the Spark execution environment (cache, map output tracker, etc)
    _env = createSparkEnv(_conf, isLocal, listenerBus)
    SparkEnv.set(_env)

    // If running the REPL, register the repl's output dir with the file server.
    _conf.getOption("spark.repl.class.outputDir").foreach { path =>
      val replUri = _env.rpcEnv.fileServer.addDirectory("/classes", new File(path))
      _conf.set("spark.repl.class.uri", replUri)
    }

    _statusTracker = new SparkStatusTracker(this, _statusStore)

    _progressBar =
      if (_conf.get(UI_SHOW_CONSOLE_PROGRESS)) {
        Some(new ConsoleProgressBar(this))
      } else {
        None
      }

    _ui =
      if (conf.get(UI_ENABLED)) {
        Some(SparkUI.create(Some(this), _statusStore, _conf, _env.securityManager, appName, "",
          startTime))
      } else {
        // For tests, do not enable the UI
        None
      }
    // Bind the UI before starting the task scheduler to communicate
    // the bound port to the cluster manager properly
    _ui.foreach(_.bind())

    _hadoopConfiguration = SparkHadoopUtil.get.newConfiguration(_conf)
    // Performance optimization: this dummy call to .size() triggers eager evaluation of
    // Configuration's internal  `properties` field, guaranteeing that it will be computed and
    // cached before SessionState.newHadoopConf() uses `sc.hadoopConfiguration` to create
    // a new per-session Configuration. If `properties` has not been computed by that time
    // then each newly-created Configuration will perform its own expensive IO and XML
    // parsing to load configuration defaults and populate its own properties. By ensuring
    // that we've pre-computed the parent's properties, the child Configuration will simply
    // clone the parent's properties.
    _hadoopConfiguration.size()

    // Add each JAR given through the constructor
    if (jars != null) {
      jars.foreach(jar => addJar(jar, true))
      if (addedJars.nonEmpty) {
        _conf.set("spark.app.initial.jar.urls", addedJars.keys.toSeq.mkString(","))
      }
    }

    if (files != null) {
      files.foreach(file => addFile(file, false, true))
      if (addedFiles.nonEmpty) {
        _conf.set("spark.app.initial.file.urls", addedFiles.keys.toSeq.mkString(","))
      }
    }

    if (archives != null) {
      archives.foreach(file => addFile(file, false, true, isArchive = true))
      if (addedArchives.nonEmpty) {
        _conf.set("spark.app.initial.archive.urls", addedArchives.keys.toSeq.mkString(","))
      }
    }

    _executorMemory = _conf.getOption(EXECUTOR_MEMORY.key)
      .orElse(Option(System.getenv("SPARK_EXECUTOR_MEMORY")))
      .orElse(Option(System.getenv("SPARK_MEM"))
      .map(warnSparkMem))
      .map(Utils.memoryStringToMb)
      .getOrElse(1024)

    // Convert java options to env vars as a work around
    // since we can't set env vars directly in sbt.
    for { (envKey, propKey) <- Seq(("SPARK_TESTING", IS_TESTING.key))
      value <- Option(System.getenv(envKey)).orElse(Option(System.getProperty(propKey)))} {
      executorEnvs(envKey) = value
    }
    Option(System.getenv("SPARK_PREPEND_CLASSES")).foreach { v =>
      executorEnvs("SPARK_PREPEND_CLASSES") = v
    }
    // The Mesos scheduler backend relies on this environment variable to set executor memory.
    // TODO: Set this only in the Mesos scheduler.
    executorEnvs("SPARK_EXECUTOR_MEMORY") = executorMemory + "m"
    executorEnvs ++= _conf.getExecutorEnv
    executorEnvs("SPARK_USER") = sparkUser

    _shuffleDriverComponents = ShuffleDataIOUtils.loadShuffleDataIO(config).driver()
    _shuffleDriverComponents.initializeApplication().asScala.foreach { case (k, v) =>
      _conf.set(ShuffleDataIOUtils.SHUFFLE_SPARK_CONF_PREFIX + k, v)
    }

    // We need to register "HeartbeatReceiver" before "createTaskScheduler" because Executor will
    // retrieve "HeartbeatReceiver" in the constructor. (SPARK-6640)
    _heartbeatReceiver = env.rpcEnv.setupEndpoint(
      HeartbeatReceiver.ENDPOINT_NAME, new HeartbeatReceiver(this))

    // Initialize any plugins before the task scheduler is initialized.
    _plugins = PluginContainer(this, _resources.asJava)

    // Create and start the scheduler
    val (sched, ts) = SparkContext.createTaskScheduler(this, master, deployMode)
    _schedulerBackend = sched
    _taskScheduler = ts
    _dagScheduler = new DAGScheduler(this)
    _heartbeatReceiver.ask[Boolean](TaskSchedulerIsSet)

    val _executorMetricsSource =
      if (_conf.get(METRICS_EXECUTORMETRICS_SOURCE_ENABLED)) {
        Some(new ExecutorMetricsSource)
      } else {
        None
      }

    // create and start the heartbeater for collecting memory metrics
    _heartbeater = new Heartbeater(
      () => SparkContext.this.reportHeartBeat(_executorMetricsSource),
      "driver-heartbeater",
      conf.get(EXECUTOR_HEARTBEAT_INTERVAL))
    _heartbeater.start()

    // start TaskScheduler after taskScheduler sets DAGScheduler reference in DAGScheduler's
    // constructor
    _taskScheduler.start()

    _applicationId = _taskScheduler.applicationId()
    _applicationAttemptId = _taskScheduler.applicationAttemptId()
    _conf.set("spark.app.id", _applicationId)
    if (_conf.get(UI_REVERSE_PROXY)) {
      val proxyUrl = _conf.get(UI_REVERSE_PROXY_URL.key, "").stripSuffix("/") +
        "/proxy/" + _applicationId
      System.setProperty("spark.ui.proxyBase", proxyUrl)
    }
    _ui.foreach(_.setAppId(_applicationId))
    _env.blockManager.initialize(_applicationId)
    FallbackStorage.registerBlockManagerIfNeeded(_env.blockManager.master, _conf)

    // The metrics system for Driver need to be set spark.app.id to app ID.
    // So it should start after we get app ID from the task scheduler and set spark.app.id.
    _env.metricsSystem.start(_conf.get(METRICS_STATIC_SOURCES_ENABLED))
    // Attach the driver metrics servlet handler to the web ui after the metrics system is started.
    _env.metricsSystem.getServletHandlers.foreach(handler => ui.foreach(_.attachHandler(handler)))

    _eventLogger =
      if (isEventLogEnabled) {
        val logger =
          new EventLoggingListener(_applicationId, _applicationAttemptId, _eventLogDir.get,
            _conf, _hadoopConfiguration)
        logger.start()
        listenerBus.addToEventLogQueue(logger)
        Some(logger)
      } else {
        None
      }

    _cleaner =
      if (_conf.get(CLEANER_REFERENCE_TRACKING)) {
        Some(new ContextCleaner(this, _shuffleDriverComponents))
      } else {
        None
      }
    _cleaner.foreach(_.start())

    val dynamicAllocationEnabled = Utils.isDynamicAllocationEnabled(_conf)
    _executorAllocationManager =
      if (dynamicAllocationEnabled) {
        schedulerBackend match {
          case b: ExecutorAllocationClient =>
            Some(new ExecutorAllocationManager(
              schedulerBackend.asInstanceOf[ExecutorAllocationClient], listenerBus, _conf,
              cleaner = cleaner, resourceProfileManager = resourceProfileManager))
          case _ =>
            None
        }
      } else {
        None
      }
    _executorAllocationManager.foreach(_.start())

    setupAndStartListenerBus()
    postEnvironmentUpdate()
    postApplicationStart()

    // Post init
    _taskScheduler.postStartHook()
    if (isLocal) {
      _env.metricsSystem.registerSource(Executor.executorSourceLocalModeOnly)
    }
    _env.metricsSystem.registerSource(_dagScheduler.metricsSource)
    _env.metricsSystem.registerSource(new BlockManagerSource(_env.blockManager))
    _env.metricsSystem.registerSource(new JVMCPUSource())
    _executorMetricsSource.foreach(_.register(_env.metricsSystem))
    _executorAllocationManager.foreach { e =>
      _env.metricsSystem.registerSource(e.executorAllocationManagerSource)
    }
    appStatusSource.foreach(_env.metricsSystem.registerSource(_))
    _plugins.foreach(_.registerMetrics(applicationId))
    // Make sure the context is stopped if the user forgets about it. This avoids leaving
    // unfinished event logs around after the JVM exits cleanly. It doesn't help if the JVM
    // is killed, though.
    logDebug("Adding shutdown hook") // force eager creation of logger
    _shutdownHookRef = ShutdownHookManager.addShutdownHook(
      ShutdownHookManager.SPARK_CONTEXT_SHUTDOWN_PRIORITY) { () =>
      logInfo("Invoking stop() from shutdown hook")
      try {
        stop()
      } catch {
        case e: Throwable =>
          logWarning("Ignoring Exception while stopping SparkContext from shutdown hook", e)
      }
    }
  } catch {
    case NonFatal(e) =>
      logError("Error initializing SparkContext.", e)
      try {
        stop()
      } catch {
        case NonFatal(inner) =>
          logError("Error stopping SparkContext after init error.", inner)
      } finally {
        throw e
      }
  }

  /**
   * Called by the web UI to obtain executor thread dumps.  This method may be expensive.
   * Logs an error and returns None if we failed to obtain a thread dump, which could occur due
   * to an executor being dead or unresponsive or due to network issues while sending the thread
   * dump message back to the driver.
   */
  private[spark] def getExecutorThreadDump(executorId: String): Option[Array[ThreadStackTrace]] = {
    try {
      if (executorId == SparkContext.DRIVER_IDENTIFIER) {
        Some(Utils.getThreadDump())
      } else {
        val endpointRef = env.blockManager.master.getExecutorEndpointRef(executorId).get
        Some(endpointRef.askSync[Array[ThreadStackTrace]](TriggerThreadDump))
      }
    } catch {
      case e: Exception =>
        logError(s"Exception getting thread dump from executor $executorId", e)
        None
    }
  }

  private[spark] def getLocalProperties: Properties = localProperties.get()

  private[spark] def setLocalProperties(props: Properties): Unit = {
    localProperties.set(props)
  }

  /**
   * Set a local property that affects jobs submitted from this thread, such as the Spark fair
   * scheduler pool. User-defined properties may also be set here. These properties are propagated
   * through to worker tasks and can be accessed there via
   * [[org.apache.spark.TaskContext#getLocalProperty]].
   *
   * These properties are inherited by child threads spawned from this thread. This
   * may have unexpected consequences when working with thread pools. The standard java
   * implementation of thread pools have worker threads spawn other worker threads.
   * As a result, local properties may propagate unpredictably.
   */
  def setLocalProperty(key: String, value: String): Unit = {
    if (value == null) {
      localProperties.get.remove(key)
    } else {
      localProperties.get.setProperty(key, value)
    }
  }

  /**
   * Get a local property set in this thread, or null if it is missing. See
   * `org.apache.spark.SparkContext.setLocalProperty`.
   */
  def getLocalProperty(key: String): String =
    Option(localProperties.get).map(_.getProperty(key)).orNull

  /** Set a human readable description of the current job. */
  def setJobDescription(value: String): Unit = {
    setLocalProperty(SparkContext.SPARK_JOB_DESCRIPTION, value)
  }

  /**
   * Assigns a group ID to all the jobs started by this thread until the group ID is set to a
   * different value or cleared.
   *
   * Often, a unit of execution in an application consists of multiple Spark actions or jobs.
   * Application programmers can use this method to group all those jobs together and give a
   * group description. Once set, the Spark web UI will associate such jobs with this group.
   *
   * The application can also use `org.apache.spark.SparkContext.cancelJobGroup` to cancel all
   * running jobs in this group. For example,
   * {{{
   * // In the main thread:
   * sc.setJobGroup("some_job_to_cancel", "some job description")
   * sc.parallelize(1 to 10000, 2).map { i => Thread.sleep(10); i }.count()
   *
   * // In a separate thread:
   * sc.cancelJobGroup("some_job_to_cancel")
   * }}}
   *
   * @param interruptOnCancel If true, then job cancellation will result in `Thread.interrupt()`
   * being called on the job's executor threads. This is useful to help ensure that the tasks
   * are actually stopped in a timely manner, but is off by default due to HDFS-1208, where HDFS
   * may respond to Thread.interrupt() by marking nodes as dead.
   */
  def setJobGroup(groupId: String,
      description: String, interruptOnCancel: Boolean = false): Unit = {
    setLocalProperty(SparkContext.SPARK_JOB_DESCRIPTION, description)
    setLocalProperty(SparkContext.SPARK_JOB_GROUP_ID, groupId)
    // Note: Specifying interruptOnCancel in setJobGroup (rather than cancelJobGroup) avoids
    // changing several public APIs and allows Spark cancellations outside of the cancelJobGroup
    // APIs to also take advantage of this property (e.g., internal job failures or canceling from
    // JobProgressTab UI) on a per-job basis.
    setLocalProperty(SparkContext.SPARK_JOB_INTERRUPT_ON_CANCEL, interruptOnCancel.toString)
  }

  /** Clear the current thread's job group ID and its description. */
  def clearJobGroup(): Unit = {
    setLocalProperty(SparkContext.SPARK_JOB_DESCRIPTION, null)
    setLocalProperty(SparkContext.SPARK_JOB_GROUP_ID, null)
    setLocalProperty(SparkContext.SPARK_JOB_INTERRUPT_ON_CANCEL, null)
  }

  /**
   * Execute a block of code in a scope such that all new RDDs created in this body will
   * be part of the same scope. For more detail, see {{org.apache.spark.rdd.RDDOperationScope}}.
   *
   * @note Return statements are NOT allowed in the given body.
   */
  private[spark] def withScope[U](body: => U): U = RDDOperationScope.withScope[U](this)(body)

  // Methods for creating RDDs

  /** Distribute a local Scala collection to form an RDD.
   *
   * @note Parallelize acts lazily. If `seq` is a mutable collection and is altered after the call
   * to parallelize and before the first action on the RDD, the resultant RDD will reflect the
   * modified collection. Pass a copy of the argument to avoid this.
   * @note avoid using `parallelize(Seq())` to create an empty `RDD`. Consider `emptyRDD` for an
   * RDD with no partitions, or `parallelize(Seq[T]())` for an RDD of `T` with empty partitions.
   * @param seq Scala collection to distribute
   * @param numSlices number of partitions to divide the collection into
   * @return RDD representing distributed collection
   */
  def parallelize[T: ClassTag](
      seq: Seq[T],
      numSlices: Int = defaultParallelism): RDD[T] = withScope {
    assertNotStopped()
    new ParallelCollectionRDD[T](this, seq, numSlices, Map[Int, Seq[String]]())
  }

  /**
   * Creates a new RDD[Long] containing elements from `start` to `end`(exclusive), increased by
   * `step` every element.
   *
   * @note if we need to cache this RDD, we should make sure each partition does not exceed limit.
   *
   * @param start the start value.
   * @param end the end value.
   * @param step the incremental step
   * @param numSlices number of partitions to divide the collection into
   * @return RDD representing distributed range
   */
  def range(
      start: Long,
      end: Long,
      step: Long = 1,
      numSlices: Int = defaultParallelism): RDD[Long] = withScope {
    assertNotStopped()
    // when step is 0, range will run infinitely
    require(step != 0, "step cannot be 0")
    val numElements: BigInt = {
      val safeStart = BigInt(start)
      val safeEnd = BigInt(end)
      if ((safeEnd - safeStart) % step == 0 || (safeEnd > safeStart) != (step > 0)) {
        (safeEnd - safeStart) / step
      } else {
        // the remainder has the same sign with range, could add 1 more
        (safeEnd - safeStart) / step + 1
      }
    }
    parallelize(0 until numSlices, numSlices).mapPartitionsWithIndex { (i, _) =>
      val partitionStart = (i * numElements) / numSlices * step + start
      val partitionEnd = (((i + 1) * numElements) / numSlices) * step + start
      def getSafeMargin(bi: BigInt): Long =
        if (bi.isValidLong) {
          bi.toLong
        } else if (bi > 0) {
          Long.MaxValue
        } else {
          Long.MinValue
        }
      val safePartitionStart = getSafeMargin(partitionStart)
      val safePartitionEnd = getSafeMargin(partitionEnd)

      new Iterator[Long] {
        private[this] var number: Long = safePartitionStart
        private[this] var overflow: Boolean = false

        override def hasNext =
          if (!overflow) {
            if (step > 0) {
              number < safePartitionEnd
            } else {
              number > safePartitionEnd
            }
          } else false

        override def next() = {
          val ret = number
          number += step
          if (number < ret ^ step < 0) {
            // we have Long.MaxValue + Long.MaxValue < Long.MaxValue
            // and Long.MinValue + Long.MinValue > Long.MinValue, so iff the step causes a step
            // back, we are pretty sure that we have an overflow.
            overflow = true
          }
          ret
        }
      }
    }
  }

  /** Distribute a local Scala collection to form an RDD.
   *
   * This method is identical to `parallelize`.
   * @param seq Scala collection to distribute
   * @param numSlices number of partitions to divide the collection into
   * @return RDD representing distributed collection
   */
  def makeRDD[T: ClassTag](
      seq: Seq[T],
      numSlices: Int = defaultParallelism): RDD[T] = withScope {
    parallelize(seq, numSlices)
  }

  /**
   * Distribute a local Scala collection to form an RDD, with one or more
   * location preferences (hostnames of Spark nodes) for each object.
   * Create a new partition for each collection item.
   * @param seq list of tuples of data and location preferences (hostnames of Spark nodes)
   * @return RDD representing data partitioned according to location preferences
   */
  def makeRDD[T: ClassTag](seq: Seq[(T, Seq[String])]): RDD[T] = withScope {
    assertNotStopped()
    val indexToPrefs = seq.zipWithIndex.map(t => (t._2, t._1._2)).toMap
    new ParallelCollectionRDD[T](this, seq.map(_._1), math.max(seq.size, 1), indexToPrefs)
  }

  /**
   * Read a text file from HDFS, a local file system (available on all nodes), or any
   * Hadoop-supported file system URI, and return it as an RDD of Strings.
   * The text files must be encoded as UTF-8.
   *
   * @param path path to the text file on a supported file system
   * @param minPartitions suggested minimum number of partitions for the resulting RDD
   * @return RDD of lines of the text file
   */
  def textFile(
      path: String,
      minPartitions: Int = defaultMinPartitions): RDD[String] = withScope {
    assertNotStopped()
    hadoopFile(path, classOf[TextInputFormat], classOf[LongWritable], classOf[Text],
      minPartitions).map(pair => pair._2.toString).setName(path)
  }

  /**
   * Read a directory of text files from HDFS, a local file system (available on all nodes), or any
   * Hadoop-supported file system URI. Each file is read as a single record and returned in a
   * key-value pair, where the key is the path of each file, the value is the content of each file.
   * The text files must be encoded as UTF-8.
   *
   * <p> For example, if you have the following files:
   * {{{
   *   hdfs://a-hdfs-path/part-00000
   *   hdfs://a-hdfs-path/part-00001
   *   ...
   *   hdfs://a-hdfs-path/part-nnnnn
   * }}}
   *
   * Do `val rdd = sparkContext.wholeTextFile("hdfs://a-hdfs-path")`,
   *
   * <p> then `rdd` contains
   * {{{
   *   (a-hdfs-path/part-00000, its content)
   *   (a-hdfs-path/part-00001, its content)
   *   ...
   *   (a-hdfs-path/part-nnnnn, its content)
   * }}}
   *
   * @note Small files are preferred, large file is also allowable, but may cause bad performance.
   * @note On some filesystems, `.../path/&#42;` can be a more efficient way to read all files
   *       in a directory rather than `.../path/` or `.../path`
   * @note Partitioning is determined by data locality. This may result in too few partitions
   *       by default.
   *
   * @param path Directory to the input data files, the path can be comma separated paths as the
   *             list of inputs.
   * @param minPartitions A suggestion value of the minimal splitting number for input data.
   * @return RDD representing tuples of file path and the corresponding file content
   */
  def wholeTextFiles(
      path: String,
      minPartitions: Int = defaultMinPartitions): RDD[(String, String)] = withScope {
    assertNotStopped()
    val job = NewHadoopJob.getInstance(hadoopConfiguration)
    // Use setInputPaths so that wholeTextFiles aligns with hadoopFile/textFile in taking
    // comma separated files as input. (see SPARK-7155)
    NewFileInputFormat.setInputPaths(job, path)
    val updateConf = job.getConfiguration
    new WholeTextFileRDD(
      this,
      classOf[WholeTextFileInputFormat],
      classOf[Text],
      classOf[Text],
      updateConf,
      minPartitions).map(record => (record._1.toString, record._2.toString)).setName(path)
  }

  /**
   * Get an RDD for a Hadoop-readable dataset as PortableDataStream for each file
   * (useful for binary data)
   *
   * For example, if you have the following files:
   * {{{
   *   hdfs://a-hdfs-path/part-00000
   *   hdfs://a-hdfs-path/part-00001
   *   ...
   *   hdfs://a-hdfs-path/part-nnnnn
   * }}}
   *
   * Do
   * `val rdd = sparkContext.binaryFiles("hdfs://a-hdfs-path")`,
   *
   * then `rdd` contains
   * {{{
   *   (a-hdfs-path/part-00000, its content)
   *   (a-hdfs-path/part-00001, its content)
   *   ...
   *   (a-hdfs-path/part-nnnnn, its content)
   * }}}
   *
   * @note Small files are preferred; very large files may cause bad performance.
   * @note On some filesystems, `.../path/&#42;` can be a more efficient way to read all files
   *       in a directory rather than `.../path/` or `.../path`
   * @note Partitioning is determined by data locality. This may result in too few partitions
   *       by default.
   *
   * @param path Directory to the input data files, the path can be comma separated paths as the
   *             list of inputs.
   * @param minPartitions A suggestion value of the minimal splitting number for input data.
   * @return RDD representing tuples of file path and corresponding file content
   */
  def binaryFiles(
      path: String,
      minPartitions: Int = defaultMinPartitions): RDD[(String, PortableDataStream)] = withScope {
    assertNotStopped()
    val job = NewHadoopJob.getInstance(hadoopConfiguration)
    // Use setInputPaths so that binaryFiles aligns with hadoopFile/textFile in taking
    // comma separated files as input. (see SPARK-7155)
    NewFileInputFormat.setInputPaths(job, path)
    val updateConf = job.getConfiguration
    new BinaryFileRDD(
      this,
      classOf[StreamInputFormat],
      classOf[String],
      classOf[PortableDataStream],
      updateConf,
      minPartitions).setName(path)
  }

  /**
   * Load data from a flat binary file, assuming the length of each record is constant.
   *
   * @note We ensure that the byte array for each record in the resulting RDD
   * has the provided record length.
   *
   * @param path Directory to the input data files, the path can be comma separated paths as the
   *             list of inputs.
   * @param recordLength The length at which to split the records
   * @param conf Configuration for setting up the dataset.
   *
   * @return An RDD of data with values, represented as byte arrays
   */
  def binaryRecords(
      path: String,
      recordLength: Int,
      conf: Configuration = hadoopConfiguration): RDD[Array[Byte]] = withScope {
    assertNotStopped()
    conf.setInt(FixedLengthBinaryInputFormat.RECORD_LENGTH_PROPERTY, recordLength)
    val br = newAPIHadoopFile[LongWritable, BytesWritable, FixedLengthBinaryInputFormat](path,
      classOf[FixedLengthBinaryInputFormat],
      classOf[LongWritable],
      classOf[BytesWritable],
      conf = conf)
    br.map { case (k, v) =>
      val bytes = v.copyBytes()
      assert(bytes.length == recordLength, "Byte array does not have correct length")
      bytes
    }
  }

  /**
   * Get an RDD for a Hadoop-readable dataset from a Hadoop JobConf given its InputFormat and other
   * necessary info (e.g. file name for a filesystem-based dataset, table name for HyperTable),
   * using the older MapReduce API (`org.apache.hadoop.mapred`).
   *
   * @param conf JobConf for setting up the dataset. Note: This will be put into a Broadcast.
   *             Therefore if you plan to reuse this conf to create multiple RDDs, you need to make
   *             sure you won't modify the conf. A safe approach is always creating a new conf for
   *             a new RDD.
   * @param inputFormatClass storage format of the data to be read
   * @param keyClass `Class` of the key associated with the `inputFormatClass` parameter
   * @param valueClass `Class` of the value associated with the `inputFormatClass` parameter
   * @param minPartitions Minimum number of Hadoop Splits to generate.
   * @return RDD of tuples of key and corresponding value
   *
   * @note Because Hadoop's RecordReader class re-uses the same Writable object for each
   * record, directly caching the returned RDD or directly passing it to an aggregation or shuffle
   * operation will create many references to the same object.
   * If you plan to directly cache, sort, or aggregate Hadoop writable objects, you should first
   * copy them using a `map` function.
   */
  def hadoopRDD[K, V](
      conf: JobConf,
      inputFormatClass: Class[_ <: InputFormat[K, V]],
      keyClass: Class[K],
      valueClass: Class[V],
      minPartitions: Int = defaultMinPartitions): RDD[(K, V)] = withScope {
    assertNotStopped()

    // This is a hack to enforce loading hdfs-site.xml.
    // See SPARK-11227 for details.
    FileSystem.getLocal(conf)

    // Add necessary security credentials to the JobConf before broadcasting it.
    SparkHadoopUtil.get.addCredentials(conf)
    new HadoopRDD(this, conf, inputFormatClass, keyClass, valueClass, minPartitions)
  }

  /** Get an RDD for a Hadoop file with an arbitrary InputFormat
   *
   * @note Because Hadoop's RecordReader class re-uses the same Writable object for each
   * record, directly caching the returned RDD or directly passing it to an aggregation or shuffle
   * operation will create many references to the same object.
   * If you plan to directly cache, sort, or aggregate Hadoop writable objects, you should first
   * copy them using a `map` function.
   * @param path directory to the input data files, the path can be comma separated paths
   * as a list of inputs
   * @param inputFormatClass storage format of the data to be read
   * @param keyClass `Class` of the key associated with the `inputFormatClass` parameter
   * @param valueClass `Class` of the value associated with the `inputFormatClass` parameter
   * @param minPartitions suggested minimum number of partitions for the resulting RDD
   * @return RDD of tuples of key and corresponding value
   */
  def hadoopFile[K, V](
      path: String,
      inputFormatClass: Class[_ <: InputFormat[K, V]],
      keyClass: Class[K],
      valueClass: Class[V],
      minPartitions: Int = defaultMinPartitions): RDD[(K, V)] = withScope {
    assertNotStopped()

    // This is a hack to enforce loading hdfs-site.xml.
    // See SPARK-11227 for details.
    FileSystem.getLocal(hadoopConfiguration)

    // A Hadoop configuration can be about 10 KiB, which is pretty big, so broadcast it.
    val confBroadcast = broadcast(new SerializableConfiguration(hadoopConfiguration))
    val setInputPathsFunc = (jobConf: JobConf) => FileInputFormat.setInputPaths(jobConf, path)
    new HadoopRDD(
      this,
      confBroadcast,
      Some(setInputPathsFunc),
      inputFormatClass,
      keyClass,
      valueClass,
      minPartitions).setName(path)
  }

  /**
   * Smarter version of hadoopFile() that uses class tags to figure out the classes of keys,
   * values and the InputFormat so that users don't need to pass them directly. Instead, callers
   * can just write, for example,
   * {{{
   * val file = sparkContext.hadoopFile[LongWritable, Text, TextInputFormat](path, minPartitions)
   * }}}
   *
   * @note Because Hadoop's RecordReader class re-uses the same Writable object for each
   * record, directly caching the returned RDD or directly passing it to an aggregation or shuffle
   * operation will create many references to the same object.
   * If you plan to directly cache, sort, or aggregate Hadoop writable objects, you should first
   * copy them using a `map` function.
   * @param path directory to the input data files, the path can be comma separated paths
   * as a list of inputs
   * @param minPartitions suggested minimum number of partitions for the resulting RDD
   * @return RDD of tuples of key and corresponding value
   */
  def hadoopFile[K, V, F <: InputFormat[K, V]]
      (path: String, minPartitions: Int)
      (implicit km: ClassTag[K], vm: ClassTag[V], fm: ClassTag[F]): RDD[(K, V)] = withScope {
    hadoopFile(path,
      fm.runtimeClass.asInstanceOf[Class[F]],
      km.runtimeClass.asInstanceOf[Class[K]],
      vm.runtimeClass.asInstanceOf[Class[V]],
      minPartitions)
  }

  /**
   * Smarter version of hadoopFile() that uses class tags to figure out the classes of keys,
   * values and the InputFormat so that users don't need to pass them directly. Instead, callers
   * can just write, for example,
   * {{{
   * val file = sparkContext.hadoopFile[LongWritable, Text, TextInputFormat](path)
   * }}}
   *
   * @note Because Hadoop's RecordReader class re-uses the same Writable object for each
   * record, directly caching the returned RDD or directly passing it to an aggregation or shuffle
   * operation will create many references to the same object.
   * If you plan to directly cache, sort, or aggregate Hadoop writable objects, you should first
   * copy them using a `map` function.
   * @param path directory to the input data files, the path can be comma separated paths as
   * a list of inputs
   * @return RDD of tuples of key and corresponding value
   */
  def hadoopFile[K, V, F <: InputFormat[K, V]](path: String)
      (implicit km: ClassTag[K], vm: ClassTag[V], fm: ClassTag[F]): RDD[(K, V)] = withScope {
    hadoopFile[K, V, F](path, defaultMinPartitions)
  }

  /**
   * Smarter version of `newApiHadoopFile` that uses class tags to figure out the classes of keys,
   * values and the `org.apache.hadoop.mapreduce.InputFormat` (new MapReduce API) so that user
   * don't need to pass them directly. Instead, callers can just write, for example:
   * ```
   * val file = sparkContext.hadoopFile[LongWritable, Text, TextInputFormat](path)
   * ```
   *
   * @note Because Hadoop's RecordReader class re-uses the same Writable object for each
   * record, directly caching the returned RDD or directly passing it to an aggregation or shuffle
   * operation will create many references to the same object.
   * If you plan to directly cache, sort, or aggregate Hadoop writable objects, you should first
   * copy them using a `map` function.
   * @param path directory to the input data files, the path can be comma separated paths
   * as a list of inputs
   * @return RDD of tuples of key and corresponding value
   */
  def newAPIHadoopFile[K, V, F <: NewInputFormat[K, V]]
      (path: String)
      (implicit km: ClassTag[K], vm: ClassTag[V], fm: ClassTag[F]): RDD[(K, V)] = withScope {
    newAPIHadoopFile(
      path,
      fm.runtimeClass.asInstanceOf[Class[F]],
      km.runtimeClass.asInstanceOf[Class[K]],
      vm.runtimeClass.asInstanceOf[Class[V]])
  }

  /**
   * Get an RDD for a given Hadoop file with an arbitrary new API InputFormat
   * and extra configuration options to pass to the input format.
   *
   * @note Because Hadoop's RecordReader class re-uses the same Writable object for each
   * record, directly caching the returned RDD or directly passing it to an aggregation or shuffle
   * operation will create many references to the same object.
   * If you plan to directly cache, sort, or aggregate Hadoop writable objects, you should first
   * copy them using a `map` function.
   * @param path directory to the input data files, the path can be comma separated paths
   * as a list of inputs
   * @param fClass storage format of the data to be read
   * @param kClass `Class` of the key associated with the `fClass` parameter
   * @param vClass `Class` of the value associated with the `fClass` parameter
   * @param conf Hadoop configuration
   * @return RDD of tuples of key and corresponding value
   */
  def newAPIHadoopFile[K, V, F <: NewInputFormat[K, V]](
      path: String,
      fClass: Class[F],
      kClass: Class[K],
      vClass: Class[V],
      conf: Configuration = hadoopConfiguration): RDD[(K, V)] = withScope {
    assertNotStopped()

    // This is a hack to enforce loading hdfs-site.xml.
    // See SPARK-11227 for details.
    FileSystem.getLocal(hadoopConfiguration)

    // The call to NewHadoopJob automatically adds security credentials to conf,
    // so we don't need to explicitly add them ourselves
    val job = NewHadoopJob.getInstance(conf)
    // Use setInputPaths so that newAPIHadoopFile aligns with hadoopFile/textFile in taking
    // comma separated files as input. (see SPARK-7155)
    NewFileInputFormat.setInputPaths(job, path)
    val updatedConf = job.getConfiguration
    new NewHadoopRDD(this, fClass, kClass, vClass, updatedConf).setName(path)
  }

  /**
   * Get an RDD for a given Hadoop file with an arbitrary new API InputFormat
   * and extra configuration options to pass to the input format.
   *
   * @param conf Configuration for setting up the dataset. Note: This will be put into a Broadcast.
   *             Therefore if you plan to reuse this conf to create multiple RDDs, you need to make
   *             sure you won't modify the conf. A safe approach is always creating a new conf for
   *             a new RDD.
   * @param fClass storage format of the data to be read
   * @param kClass `Class` of the key associated with the `fClass` parameter
   * @param vClass `Class` of the value associated with the `fClass` parameter
   *
   * @note Because Hadoop's RecordReader class re-uses the same Writable object for each
   * record, directly caching the returned RDD or directly passing it to an aggregation or shuffle
   * operation will create many references to the same object.
   * If you plan to directly cache, sort, or aggregate Hadoop writable objects, you should first
   * copy them using a `map` function.
   */
  def newAPIHadoopRDD[K, V, F <: NewInputFormat[K, V]](
      conf: Configuration = hadoopConfiguration,
      fClass: Class[F],
      kClass: Class[K],
      vClass: Class[V]): RDD[(K, V)] = withScope {
    assertNotStopped()

    // This is a hack to enforce loading hdfs-site.xml.
    // See SPARK-11227 for details.
    FileSystem.getLocal(conf)

    // Add necessary security credentials to the JobConf. Required to access secure HDFS.
    val jconf = new JobConf(conf)
    SparkHadoopUtil.get.addCredentials(jconf)
    new NewHadoopRDD(this, fClass, kClass, vClass, jconf)
  }

  /**
   * Get an RDD for a Hadoop SequenceFile with given key and value types.
   *
   * @note Because Hadoop's RecordReader class re-uses the same Writable object for each
   * record, directly caching the returned RDD or directly passing it to an aggregation or shuffle
   * operation will create many references to the same object.
   * If you plan to directly cache, sort, or aggregate Hadoop writable objects, you should first
   * copy them using a `map` function.
   * @param path directory to the input data files, the path can be comma separated paths
   * as a list of inputs
   * @param keyClass `Class` of the key associated with `SequenceFileInputFormat`
   * @param valueClass `Class` of the value associated with `SequenceFileInputFormat`
   * @param minPartitions suggested minimum number of partitions for the resulting RDD
   * @return RDD of tuples of key and corresponding value
   */
  def sequenceFile[K, V](path: String,
      keyClass: Class[K],
      valueClass: Class[V],
      minPartitions: Int
      ): RDD[(K, V)] = withScope {
    assertNotStopped()
    val inputFormatClass = classOf[SequenceFileInputFormat[K, V]]
    hadoopFile(path, inputFormatClass, keyClass, valueClass, minPartitions)
  }

  /**
   * Get an RDD for a Hadoop SequenceFile with given key and value types.
   *
   * @note Because Hadoop's RecordReader class re-uses the same Writable object for each
   * record, directly caching the returned RDD or directly passing it to an aggregation or shuffle
   * operation will create many references to the same object.
   * If you plan to directly cache, sort, or aggregate Hadoop writable objects, you should first
   * copy them using a `map` function.
   * @param path directory to the input data files, the path can be comma separated paths
   * as a list of inputs
   * @param keyClass `Class` of the key associated with `SequenceFileInputFormat`
   * @param valueClass `Class` of the value associated with `SequenceFileInputFormat`
   * @return RDD of tuples of key and corresponding value
   */
  def sequenceFile[K, V](
      path: String,
      keyClass: Class[K],
      valueClass: Class[V]): RDD[(K, V)] = withScope {
    assertNotStopped()
    sequenceFile(path, keyClass, valueClass, defaultMinPartitions)
  }

  /**
   * Version of sequenceFile() for types implicitly convertible to Writables through a
   * WritableConverter. For example, to access a SequenceFile where the keys are Text and the
   * values are IntWritable, you could simply write
   * {{{
   * sparkContext.sequenceFile[String, Int](path, ...)
   * }}}
   *
   * WritableConverters are provided in a somewhat strange way (by an implicit function) to support
   * both subclasses of Writable and types for which we define a converter (e.g. Int to
   * IntWritable). The most natural thing would've been to have implicit objects for the
   * converters, but then we couldn't have an object for every subclass of Writable (you can't
   * have a parameterized singleton object). We use functions instead to create a new converter
   * for the appropriate type. In addition, we pass the converter a ClassTag of its type to
   * allow it to figure out the Writable class to use in the subclass case.
   *
   * @note Because Hadoop's RecordReader class re-uses the same Writable object for each
   * record, directly caching the returned RDD or directly passing it to an aggregation or shuffle
   * operation will create many references to the same object.
   * If you plan to directly cache, sort, or aggregate Hadoop writable objects, you should first
   * copy them using a `map` function.
   * @param path directory to the input data files, the path can be comma separated paths
   * as a list of inputs
   * @param minPartitions suggested minimum number of partitions for the resulting RDD
   * @return RDD of tuples of key and corresponding value
   */
   def sequenceFile[K, V]
       (path: String, minPartitions: Int = defaultMinPartitions)
       (implicit km: ClassTag[K], vm: ClassTag[V],
        kcf: () => WritableConverter[K], vcf: () => WritableConverter[V]): RDD[(K, V)] = {
    withScope {
      assertNotStopped()
      val kc = clean(kcf)()
      val vc = clean(vcf)()
      val format = classOf[SequenceFileInputFormat[Writable, Writable]]
      val writables = hadoopFile(path, format,
        kc.writableClass(km).asInstanceOf[Class[Writable]],
        vc.writableClass(vm).asInstanceOf[Class[Writable]], minPartitions)
      writables.map { case (k, v) => (kc.convert(k), vc.convert(v)) }
    }
  }

  /**
   * Load an RDD saved as a SequenceFile containing serialized objects, with NullWritable keys and
   * BytesWritable values that contain a serialized partition. This is still an experimental
   * storage format and may not be supported exactly as is in future Spark releases. It will also
   * be pretty slow if you use the default serializer (Java serialization),
   * though the nice thing about it is that there's very little effort required to save arbitrary
   * objects.
   *
   * @param path directory to the input data files, the path can be comma separated paths
   * as a list of inputs
   * @param minPartitions suggested minimum number of partitions for the resulting RDD
   * @return RDD representing deserialized data from the file(s)
   */
  def objectFile[T: ClassTag](
      path: String,
      minPartitions: Int = defaultMinPartitions): RDD[T] = withScope {
    assertNotStopped()
    sequenceFile(path, classOf[NullWritable], classOf[BytesWritable], minPartitions)
      .flatMap(x => Utils.deserialize[Array[T]](x._2.getBytes, Utils.getContextOrSparkClassLoader))
  }

  protected[spark] def checkpointFile[T: ClassTag](path: String): RDD[T] = withScope {
    new ReliableCheckpointRDD[T](this, path)
  }

  /** Build the union of a list of RDDs. */
  def union[T: ClassTag](rdds: Seq[RDD[T]]): RDD[T] = withScope {
    val nonEmptyRdds = rdds.filter(!_.partitions.isEmpty)
    val partitioners = nonEmptyRdds.flatMap(_.partitioner).toSet
    if (nonEmptyRdds.forall(_.partitioner.isDefined) && partitioners.size == 1) {
      new PartitionerAwareUnionRDD(this, nonEmptyRdds)
    } else {
      new UnionRDD(this, nonEmptyRdds)
    }
  }

  /** Build the union of a list of RDDs passed as variable-length arguments. */
  def union[T: ClassTag](first: RDD[T], rest: RDD[T]*): RDD[T] = withScope {
    union(Seq(first) ++ rest)
  }

  /** Get an RDD that has no partitions or elements. */
  def emptyRDD[T: ClassTag]: RDD[T] = new EmptyRDD[T](this)

  // Methods for creating shared variables

  /**
   * Register the given accumulator.
   *
   * @note Accumulators must be registered before use, or it will throw exception.
   */
  def register(acc: AccumulatorV2[_, _]): Unit = {
    acc.register(this)
  }

  /**
   * Register the given accumulator with given name.
   *
   * @note Accumulators must be registered before use, or it will throw exception.
   */
  def register(acc: AccumulatorV2[_, _], name: String): Unit = {
    acc.register(this, name = Option(name))
  }

  /**
   * Create and register a long accumulator, which starts with 0 and accumulates inputs by `add`.
   */
  def longAccumulator: LongAccumulator = {
    val acc = new LongAccumulator
    register(acc)
    acc
  }

  /**
   * Create and register a long accumulator, which starts with 0 and accumulates inputs by `add`.
   */
  def longAccumulator(name: String): LongAccumulator = {
    val acc = new LongAccumulator
    register(acc, name)
    acc
  }

  /**
   * Create and register a double accumulator, which starts with 0 and accumulates inputs by `add`.
   */
  def doubleAccumulator: DoubleAccumulator = {
    val acc = new DoubleAccumulator
    register(acc)
    acc
  }

  /**
   * Create and register a double accumulator, which starts with 0 and accumulates inputs by `add`.
   */
  def doubleAccumulator(name: String): DoubleAccumulator = {
    val acc = new DoubleAccumulator
    register(acc, name)
    acc
  }

  /**
   * Create and register a `CollectionAccumulator`, which starts with empty list and accumulates
   * inputs by adding them into the list.
   */
  def collectionAccumulator[T]: CollectionAccumulator[T] = {
    val acc = new CollectionAccumulator[T]
    register(acc)
    acc
  }

  /**
   * Create and register a `CollectionAccumulator`, which starts with empty list and accumulates
   * inputs by adding them into the list.
   */
  def collectionAccumulator[T](name: String): CollectionAccumulator[T] = {
    val acc = new CollectionAccumulator[T]
    register(acc, name)
    acc
  }

  /**
   * Broadcast a read-only variable to the cluster, returning a
   * [[org.apache.spark.broadcast.Broadcast]] object for reading it in distributed functions.
   * The variable will be sent to each cluster only once.
   *
   * @param value value to broadcast to the Spark nodes
   * @return `Broadcast` object, a read-only variable cached on each machine
   */
  def broadcast[T: ClassTag](value: T): Broadcast[T] = {
    assertNotStopped()
    require(!classOf[RDD[_]].isAssignableFrom(classTag[T].runtimeClass),
      "Can not directly broadcast RDDs; instead, call collect() and broadcast the result.")
    val bc = env.broadcastManager.newBroadcast[T](value, isLocal)
    val callSite = getCallSite
    logInfo("Created broadcast " + bc.id + " from " + callSite.shortForm)
    cleaner.foreach(_.registerBroadcastForCleanup(bc))
    bc
  }

  /**
   * Add a file to be downloaded with this Spark job on every node.
   *
   * If a file is added during execution, it will not be available until the next TaskSet starts.
   *
   * @param path can be either a local file, a file in HDFS (or other Hadoop-supported
   * filesystems), or an HTTP, HTTPS or FTP URI. To access the file in Spark jobs,
   * use `SparkFiles.get(fileName)` to find its download location.
   *
   * @note A path can be added only once. Subsequent additions of the same path are ignored.
   */
  def addFile(path: String): Unit = {
    addFile(path, false, false)
  }

  /**
   * Returns a list of file paths that are added to resources.
   */
  def listFiles(): Seq[String] = addedFiles.keySet.toSeq

  /**
   * :: Experimental ::
   * Add an archive to be downloaded and unpacked with this Spark job on every node.
   *
   * If an archive is added during execution, it will not be available until the next TaskSet
   * starts.
   *
   * @param path can be either a local file, a file in HDFS (or other Hadoop-supported
   * filesystems), or an HTTP, HTTPS or FTP URI. To access the file in Spark jobs,
   * use `SparkFiles.get(paths-to-files)` to find its download/unpacked location.
   * The given path should be one of .zip, .tar, .tar.gz, .tgz and .jar.
   *
   * @note A path can be added only once. Subsequent additions of the same path are ignored.
   *
   * @since 3.1.0
   */
  @Experimental
  def addArchive(path: String): Unit = {
    addFile(path, false, false, isArchive = true)
  }

  /**
   * :: Experimental ::
   * Returns a list of archive paths that are added to resources.
   *
   * @since 3.1.0
   */
  @Experimental
  def listArchives(): Seq[String] = addedArchives.keySet.toSeq

  /**
   * Add a file to be downloaded with this Spark job on every node.
   *
   * If a file is added during execution, it will not be available until the next TaskSet starts.
   *
   * @param path can be either a local file, a file in HDFS (or other Hadoop-supported
   * filesystems), or an HTTP, HTTPS or FTP URI. To access the file in Spark jobs,
   * use `SparkFiles.get(fileName)` to find its download location.
   * @param recursive if true, a directory can be given in `path`. Currently directories are
   * only supported for Hadoop-supported filesystems.
   *
   * @note A path can be added only once. Subsequent additions of the same path are ignored.
   */
  def addFile(path: String, recursive: Boolean): Unit = {
    addFile(path, recursive, false)
  }

  private def addFile(
      path: String, recursive: Boolean, addedOnSubmit: Boolean, isArchive: Boolean = false
    ): Unit = {
    val uri = if (!isArchive) {
      new Path(path).toUri
    } else {
      Utils.resolveURI(path)
    }
    val schemeCorrectedURI = uri.getScheme match {
      case null => new File(path).getCanonicalFile.toURI
      case "local" =>
        logWarning(s"File with 'local' scheme $path is not supported to add to file server, " +
          s"since it is already available on every node.")
        return
      case _ => uri
    }

    val hadoopPath = new Path(schemeCorrectedURI)
    val scheme = schemeCorrectedURI.getScheme
    if (!Array("http", "https", "ftp").contains(scheme) && !isArchive) {
      val fs = hadoopPath.getFileSystem(hadoopConfiguration)
      val isDir = fs.getFileStatus(hadoopPath).isDirectory
      if (!isLocal && scheme == "file" && isDir) {
        throw new SparkException(s"addFile does not support local directories when not running " +
          "local mode.")
      }
      if (!recursive && isDir) {
        throw new SparkException(s"Added file $hadoopPath is a directory and recursive is not " +
          "turned on.")
      }
    } else {
      // SPARK-17650: Make sure this is a valid URL before adding it to the list of dependencies
      Utils.validateURL(uri)
    }

    val key = if (!isLocal && scheme == "file") {
      env.rpcEnv.fileServer.addFile(new File(uri.getPath))
    } else if (uri.getScheme == null) {
      schemeCorrectedURI.toString
    } else if (isArchive) {
      uri.toString
    } else {
      path
    }

    val timestamp = if (addedOnSubmit) startTime else System.currentTimeMillis
    if (!isArchive && addedFiles.putIfAbsent(key, timestamp).isEmpty) {
      logInfo(s"Added file $path at $key with timestamp $timestamp")
      // Fetch the file locally so that closures which are run on the driver can still use the
      // SparkFiles API to access files.
      Utils.fetchFile(uri.toString, new File(SparkFiles.getRootDirectory()), conf,
        env.securityManager, hadoopConfiguration, timestamp, useCache = false)
      postEnvironmentUpdate()
    } else if (
      isArchive &&
        addedArchives.putIfAbsent(
          UriBuilder.fromUri(new URI(key)).fragment(uri.getFragment).build().toString,
          timestamp).isEmpty) {
      logInfo(s"Added archive $path at $key with timestamp $timestamp")
      // If the scheme is file, use URI to simply copy instead of downloading.
      val uriToUse = if (!isLocal && scheme == "file") uri else new URI(key)
      val uriToDownload = UriBuilder.fromUri(uriToUse).fragment(null).build()
      val source = Utils.fetchFile(uriToDownload.toString, Utils.createTempDir(), conf,
        env.securityManager, hadoopConfiguration, timestamp, useCache = false, shouldUntar = false)
      val dest = new File(
        SparkFiles.getRootDirectory(),
        if (uri.getFragment != null) uri.getFragment else source.getName)
      logInfo(
        s"Unpacking an archive $path from ${source.getAbsolutePath} to ${dest.getAbsolutePath}")
      Utils.deleteRecursively(dest)
      Utils.unpack(source, dest)
      postEnvironmentUpdate()
    } else {
      logWarning(s"The path $path has been added already. Overwriting of added paths " +
        "is not supported in the current version.")
    }
  }

  /**
   * :: DeveloperApi ::
   * Register a listener to receive up-calls from events that happen during execution.
   */
  @DeveloperApi
  def addSparkListener(listener: SparkListenerInterface): Unit = {
    listenerBus.addToSharedQueue(listener)
  }

  /**
   * :: DeveloperApi ::
   * Deregister the listener from Spark's listener bus.
   */
  @DeveloperApi
  def removeSparkListener(listener: SparkListenerInterface): Unit = {
    listenerBus.removeListener(listener)
  }

  private[spark] def getExecutorIds(): Seq[String] = {
    schedulerBackend match {
      case b: ExecutorAllocationClient =>
        b.getExecutorIds()
      case _ =>
        logWarning("Requesting executors is not supported by current scheduler.")
        Nil
    }
  }

  /**
<<<<<<< HEAD
   * Get the max number of tasks that can be concurrent launched based on the resources
=======
   * Get the max number of tasks that can be concurrent launched based on the ResourceProfile
>>>>>>> a630e8d1
   * could be used, even if some of them are being used at the moment.
   * Note that please don't cache the value returned by this method, because the number can change
   * due to add/remove executors.
   *
   * @param rp ResourceProfile which to use to calculate max concurrent tasks.
   * @return The max number of tasks that can be concurrent launched currently.
   */
  private[spark] def maxNumConcurrentTasks(rp: ResourceProfile): Int = {
    schedulerBackend.maxNumConcurrentTasks(rp)
  }

  /**
   * Update the cluster manager on our scheduling needs. Three bits of information are included
   * to help it make decisions. This applies to the default ResourceProfile.
   * @param numExecutors The total number of executors we'd like to have. The cluster manager
   *                     shouldn't kill any running executor to reach this number, but,
   *                     if all existing executors were to die, this is the number of executors
   *                     we'd want to be allocated.
   * @param localityAwareTasks The number of tasks in all active stages that have a locality
   *                           preferences. This includes running, pending, and completed tasks.
   * @param hostToLocalTaskCount A map of hosts to the number of tasks from all active stages
   *                             that would like to like to run on that host.
   *                             This includes running, pending, and completed tasks.
   * @return whether the request is acknowledged by the cluster manager.
   */
  @DeveloperApi
  def requestTotalExecutors(
      numExecutors: Int,
      localityAwareTasks: Int,
      hostToLocalTaskCount: immutable.Map[String, Int]
    ): Boolean = {
    schedulerBackend match {
      case b: ExecutorAllocationClient =>
        // this is being applied to the default resource profile, would need to add api to support
        // others
        val defaultProfId = resourceProfileManager.defaultResourceProfile.id
        b.requestTotalExecutors(immutable.Map(defaultProfId-> numExecutors),
          immutable.Map(localityAwareTasks -> defaultProfId),
          immutable.Map(defaultProfId -> hostToLocalTaskCount))
      case _ =>
        logWarning("Requesting executors is not supported by current scheduler.")
        false
    }
  }

  /**
   * :: DeveloperApi ::
   * Request an additional number of executors from the cluster manager.
   * @return whether the request is received.
   */
  @DeveloperApi
  def requestExecutors(numAdditionalExecutors: Int): Boolean = {
    schedulerBackend match {
      case b: ExecutorAllocationClient =>
        b.requestExecutors(numAdditionalExecutors)
      case _ =>
        logWarning("Requesting executors is not supported by current scheduler.")
        false
    }
  }

  /**
   * :: DeveloperApi ::
   * Request that the cluster manager kill the specified executors.
   *
   * This is not supported when dynamic allocation is turned on.
   *
   * @note This is an indication to the cluster manager that the application wishes to adjust
   * its resource usage downwards. If the application wishes to replace the executors it kills
   * through this method with new ones, it should follow up explicitly with a call to
   * {{SparkContext#requestExecutors}}.
   *
   * @return whether the request is received.
   */
  @DeveloperApi
  def killExecutors(executorIds: Seq[String]): Boolean = {
    schedulerBackend match {
      case b: ExecutorAllocationClient =>
        require(executorAllocationManager.isEmpty,
          "killExecutors() unsupported with Dynamic Allocation turned on")
        b.killExecutors(executorIds, adjustTargetNumExecutors = true, countFailures = false,
          force = true).nonEmpty
      case _ =>
        logWarning("Killing executors is not supported by current scheduler.")
        false
    }
  }

  /**
   * :: DeveloperApi ::
   * Request that the cluster manager kill the specified executor.
   *
   * @note This is an indication to the cluster manager that the application wishes to adjust
   * its resource usage downwards. If the application wishes to replace the executor it kills
   * through this method with a new one, it should follow up explicitly with a call to
   * {{SparkContext#requestExecutors}}.
   *
   * @return whether the request is received.
   */
  @DeveloperApi
  def killExecutor(executorId: String): Boolean = killExecutors(Seq(executorId))

  /**
   * Request that the cluster manager kill the specified executor without adjusting the
   * application resource requirements.
   *
   * The effect is that a new executor will be launched in place of the one killed by
   * this request. This assumes the cluster manager will automatically and eventually
   * fulfill all missing application resource requests.
   *
   * @note The replace is by no means guaranteed; another application on the same cluster
   * can steal the window of opportunity and acquire this application's resources in the
   * mean time.
   *
   * @return whether the request is received.
   */
  private[spark] def killAndReplaceExecutor(executorId: String): Boolean = {
    schedulerBackend match {
      case b: ExecutorAllocationClient =>
        b.killExecutors(Seq(executorId), adjustTargetNumExecutors = false, countFailures = true,
          force = true).nonEmpty
      case _ =>
        logWarning("Killing executors is not supported by current scheduler.")
        false
    }
  }

  /** The version of Spark on which this application is running. */
  def version: String = SPARK_VERSION

  /**
   * Return a map from the block manager to the max memory available for caching and the remaining
   * memory available for caching.
   */
  def getExecutorMemoryStatus: Map[String, (Long, Long)] = {
    assertNotStopped()
    env.blockManager.master.getMemoryStatus.map { case(blockManagerId, mem) =>
      (blockManagerId.host + ":" + blockManagerId.port, mem)
    }
  }

  /**
   * :: DeveloperApi ::
   * Return information about what RDDs are cached, if they are in mem or on disk, how much space
   * they take, etc.
   */
  @DeveloperApi
  def getRDDStorageInfo: Array[RDDInfo] = {
    getRDDStorageInfo(_ => true)
  }

  private[spark] def getRDDStorageInfo(filter: RDD[_] => Boolean): Array[RDDInfo] = {
    assertNotStopped()
    val rddInfos = persistentRdds.values.filter(filter).map(RDDInfo.fromRdd).toArray
    rddInfos.foreach { rddInfo =>
      val rddId = rddInfo.id
      val rddStorageInfo = statusStore.asOption(statusStore.rdd(rddId))
      rddInfo.numCachedPartitions = rddStorageInfo.map(_.numCachedPartitions).getOrElse(0)
      rddInfo.memSize = rddStorageInfo.map(_.memoryUsed).getOrElse(0L)
      rddInfo.diskSize = rddStorageInfo.map(_.diskUsed).getOrElse(0L)
    }
    rddInfos.filter(_.isCached)
  }

  /**
   * Returns an immutable map of RDDs that have marked themselves as persistent via cache() call.
   *
   * @note This does not necessarily mean the caching or computation was successful.
   */
  def getPersistentRDDs: Map[Int, RDD[_]] = persistentRdds.toMap

  /**
   * :: DeveloperApi ::
   * Return pools for fair scheduler
   */
  @DeveloperApi
  def getAllPools: Seq[Schedulable] = {
    assertNotStopped()
    // TODO(xiajunluan): We should take nested pools into account
    taskScheduler.rootPool.schedulableQueue.asScala.toSeq
  }

  /**
   * :: DeveloperApi ::
   * Return the pool associated with the given name, if one exists
   */
  @DeveloperApi
  def getPoolForName(pool: String): Option[Schedulable] = {
    assertNotStopped()
    Option(taskScheduler.rootPool.schedulableNameToSchedulable.get(pool))
  }

  /**
   * Return current scheduling mode
   */
  def getSchedulingMode: SchedulingMode.SchedulingMode = {
    assertNotStopped()
    taskScheduler.schedulingMode
  }

  /**
   * Gets the locality information associated with the partition in a particular rdd
   * @param rdd of interest
   * @param partition to be looked up for locality
   * @return list of preferred locations for the partition
   */
  private [spark] def getPreferredLocs(rdd: RDD[_], partition: Int): Seq[TaskLocation] = {
    dagScheduler.getPreferredLocs(rdd, partition)
  }

  /**
   * Register an RDD to be persisted in memory and/or disk storage
   */
  private[spark] def persistRDD(rdd: RDD[_]): Unit = {
    persistentRdds(rdd.id) = rdd
  }

  /**
   * Unpersist an RDD from memory and/or disk storage
   */
  private[spark] def unpersistRDD(rddId: Int, blocking: Boolean): Unit = {
    env.blockManager.master.removeRdd(rddId, blocking)
    persistentRdds.remove(rddId)
    listenerBus.post(SparkListenerUnpersistRDD(rddId))
  }

  /**
   * Adds a JAR dependency for all tasks to be executed on this `SparkContext` in the future.
   *
   * If a jar is added during execution, it will not be available until the next TaskSet starts.
   *
   * @param path can be either a local file, a file in HDFS (or other Hadoop-supported filesystems),
   * an HTTP, HTTPS or FTP URI, or local:/path for a file on every worker node.
   *
   * @note A path can be added only once. Subsequent additions of the same path are ignored.
   */
  def addJar(path: String): Unit = {
    addJar(path, false)
  }

  private def addJar(path: String, addedOnSubmit: Boolean): Unit = {
    def addLocalJarFile(file: File): String = {
      try {
        if (!file.exists()) {
          throw new FileNotFoundException(s"Jar ${file.getAbsolutePath} not found")
        }
        if (file.isDirectory) {
          throw new IllegalArgumentException(
            s"Directory ${file.getAbsoluteFile} is not allowed for addJar")
        }
        env.rpcEnv.fileServer.addJar(file)
      } catch {
        case NonFatal(e) =>
          logError(s"Failed to add $path to Spark environment", e)
          null
      }
    }

    def checkRemoteJarFile(path: String): String = {
      val hadoopPath = new Path(path)
      val scheme = hadoopPath.toUri.getScheme
      if (!Array("http", "https", "ftp").contains(scheme)) {
        try {
          val fs = hadoopPath.getFileSystem(hadoopConfiguration)
          if (!fs.exists(hadoopPath)) {
            throw new FileNotFoundException(s"Jar ${path} not found")
          }
          if (fs.getFileStatus(hadoopPath).isDirectory) {
            throw new IllegalArgumentException(
              s"Directory ${path} is not allowed for addJar")
          }
          path
        } catch {
          case NonFatal(e) =>
            logError(s"Failed to add $path to Spark environment", e)
            null
        }
      } else {
        path
      }
    }

    if (path == null || path.isEmpty) {
      logWarning("null or empty path specified as parameter to addJar")
    } else {
      val key = if (path.contains("\\") && Utils.isWindows) {
        // For local paths with backslashes on Windows, URI throws an exception
        addLocalJarFile(new File(path))
      } else {
        val uri = new Path(path).toUri
        // SPARK-17650: Make sure this is a valid URL before adding it to the list of dependencies
        Utils.validateURL(uri)
        uri.getScheme match {
          // A JAR file which exists only on the driver node
          case null =>
            // SPARK-22585 path without schema is not url encoded
            addLocalJarFile(new File(uri.getPath))
          // A JAR file which exists only on the driver node
          case "file" => addLocalJarFile(new File(uri.getPath))
          // A JAR file which exists locally on every worker node
          case "local" => "file:" + uri.getPath
          case _ => checkRemoteJarFile(path)
        }
      }
      if (key != null) {
        val timestamp = if (addedOnSubmit) startTime else System.currentTimeMillis
        if (addedJars.putIfAbsent(key, timestamp).isEmpty) {
          logInfo(s"Added JAR $path at $key with timestamp $timestamp")
          postEnvironmentUpdate()
        } else {
          logWarning(s"The jar $path has been added already. Overwriting of added jars " +
            "is not supported in the current version.")
        }
      }
    }
  }

  /**
   * Returns a list of jar files that are added to resources.
   */
  def listJars(): Seq[String] = addedJars.keySet.toSeq

  /**
   * When stopping SparkContext inside Spark components, it's easy to cause dead-lock since Spark
   * may wait for some internal threads to finish. It's better to use this method to stop
   * SparkContext instead.
   */
  private[spark] def stopInNewThread(): Unit = {
    new Thread("stop-spark-context") {
      setDaemon(true)

      override def run(): Unit = {
        try {
          SparkContext.this.stop()
        } catch {
          case e: Throwable =>
            logError(e.getMessage, e)
            throw e
        }
      }
    }.start()
  }

  /**
   * Shut down the SparkContext.
   */
  def stop(): Unit = {
    if (LiveListenerBus.withinListenerThread.value) {
      throw new SparkException(s"Cannot stop SparkContext within listener bus thread.")
    }
    // Use the stopping variable to ensure no contention for the stop scenario.
    // Still track the stopped variable for use elsewhere in the code.
    if (!stopped.compareAndSet(false, true)) {
      logInfo("SparkContext already stopped.")
      return
    }
    if (_shutdownHookRef != null) {
      ShutdownHookManager.removeShutdownHook(_shutdownHookRef)
    }

    if (listenerBus != null) {
      Utils.tryLogNonFatalError {
        postApplicationEnd()
      }
    }
    Utils.tryLogNonFatalError {
      _driverLogger.foreach(_.stop())
    }
    Utils.tryLogNonFatalError {
      _ui.foreach(_.stop())
    }
    if (env != null) {
      Utils.tryLogNonFatalError {
        env.metricsSystem.report()
      }
    }
    Utils.tryLogNonFatalError {
      _cleaner.foreach(_.stop())
    }
    Utils.tryLogNonFatalError {
      _executorAllocationManager.foreach(_.stop())
    }
    if (_dagScheduler != null) {
      Utils.tryLogNonFatalError {
        _dagScheduler.stop()
      }
      _dagScheduler = null
    }
    if (_listenerBusStarted) {
      Utils.tryLogNonFatalError {
        listenerBus.stop()
        _listenerBusStarted = false
      }
    }
    Utils.tryLogNonFatalError {
      _plugins.foreach(_.shutdown())
    }
    Utils.tryLogNonFatalError {
      _eventLogger.foreach(_.stop())
    }
    if (_heartbeater != null) {
      Utils.tryLogNonFatalError {
        _heartbeater.stop()
      }
      _heartbeater = null
    }
    if (_shuffleDriverComponents != null) {
      Utils.tryLogNonFatalError {
        _shuffleDriverComponents.cleanupApplication()
      }
    }
    if (env != null && _heartbeatReceiver != null) {
      Utils.tryLogNonFatalError {
        env.rpcEnv.stop(_heartbeatReceiver)
      }
    }
    Utils.tryLogNonFatalError {
      _progressBar.foreach(_.stop())
    }
    _taskScheduler = null
    // TODO: Cache.stop()?
    if (_env != null) {
      Utils.tryLogNonFatalError {
        _env.stop()
      }
      SparkEnv.set(null)
    }
    if (_statusStore != null) {
      _statusStore.close()
    }
    // Clear this `InheritableThreadLocal`, or it will still be inherited in child threads even this
    // `SparkContext` is stopped.
    localProperties.remove()
    ResourceProfile.clearDefaultProfile()
    // Unset YARN mode system env variable, to allow switching between cluster types.
    SparkContext.clearActiveContext()
    logInfo("Successfully stopped SparkContext")
  }


  /**
   * Get Spark's home location from either a value set through the constructor,
   * or the spark.home Java property, or the SPARK_HOME environment variable
   * (in that order of preference). If neither of these is set, return None.
   */
  private[spark] def getSparkHome(): Option[String] = {
    conf.getOption("spark.home").orElse(Option(System.getenv("SPARK_HOME")))
  }

  /**
   * Set the thread-local property for overriding the call sites
   * of actions and RDDs.
   */
  def setCallSite(shortCallSite: String): Unit = {
    setLocalProperty(CallSite.SHORT_FORM, shortCallSite)
  }

  /**
   * Set the thread-local property for overriding the call sites
   * of actions and RDDs.
   */
  private[spark] def setCallSite(callSite: CallSite): Unit = {
    setLocalProperty(CallSite.SHORT_FORM, callSite.shortForm)
    setLocalProperty(CallSite.LONG_FORM, callSite.longForm)
  }

  /**
   * Clear the thread-local property for overriding the call sites
   * of actions and RDDs.
   */
  def clearCallSite(): Unit = {
    setLocalProperty(CallSite.SHORT_FORM, null)
    setLocalProperty(CallSite.LONG_FORM, null)
  }

  /**
   * Capture the current user callsite and return a formatted version for printing. If the user
   * has overridden the call site using `setCallSite()`, this will return the user's version.
   */
  private[spark] def getCallSite(): CallSite = {
    lazy val callSite = Utils.getCallSite()
    CallSite(
      Option(getLocalProperty(CallSite.SHORT_FORM)).getOrElse(callSite.shortForm),
      Option(getLocalProperty(CallSite.LONG_FORM)).getOrElse(callSite.longForm)
    )
  }

  /**
   * Run a function on a given set of partitions in an RDD and pass the results to the given
   * handler function. This is the main entry point for all actions in Spark.
   *
   * @param rdd target RDD to run tasks on
   * @param func a function to run on each partition of the RDD
   * @param partitions set of partitions to run on; some jobs may not want to compute on all
   * partitions of the target RDD, e.g. for operations like `first()`
   * @param resultHandler callback to pass each result to
   */
  def runJob[T, U: ClassTag](
      rdd: RDD[T],
      func: (TaskContext, Iterator[T]) => U,
      partitions: Seq[Int],
      resultHandler: (Int, U) => Unit): Unit = {
    if (stopped.get()) {
      throw new IllegalStateException("SparkContext has been shutdown")
    }
    val callSite = getCallSite
    val cleanedFunc = clean(func)
    logInfo("Starting job: " + callSite.shortForm)
    if (conf.getBoolean("spark.logLineage", false)) {
      logInfo("RDD's recursive dependencies:\n" + rdd.toDebugString)
    }
    dagScheduler.runJob(rdd, cleanedFunc, partitions, callSite, resultHandler, localProperties.get)
    progressBar.foreach(_.finishAll())
    rdd.doCheckpoint()
  }

  /**
   * Run a function on a given set of partitions in an RDD and return the results as an array.
   * The function that is run against each partition additionally takes `TaskContext` argument.
   *
   * @param rdd target RDD to run tasks on
   * @param func a function to run on each partition of the RDD
   * @param partitions set of partitions to run on; some jobs may not want to compute on all
   * partitions of the target RDD, e.g. for operations like `first()`
   * @return in-memory collection with a result of the job (each collection element will contain
   * a result from one partition)
   */
  def runJob[T, U: ClassTag](
      rdd: RDD[T],
      func: (TaskContext, Iterator[T]) => U,
      partitions: Seq[Int]): Array[U] = {
    val results = new Array[U](partitions.size)
    runJob[T, U](rdd, func, partitions, (index, res) => results(index) = res)
    results
  }

  /**
   * Run a function on a given set of partitions in an RDD and return the results as an array.
   *
   * @param rdd target RDD to run tasks on
   * @param func a function to run on each partition of the RDD
   * @param partitions set of partitions to run on; some jobs may not want to compute on all
   * partitions of the target RDD, e.g. for operations like `first()`
   * @return in-memory collection with a result of the job (each collection element will contain
   * a result from one partition)
   */
  def runJob[T, U: ClassTag](
      rdd: RDD[T],
      func: Iterator[T] => U,
      partitions: Seq[Int]): Array[U] = {
    val cleanedFunc = clean(func)
    runJob(rdd, (ctx: TaskContext, it: Iterator[T]) => cleanedFunc(it), partitions)
  }

  /**
   * Run a job on all partitions in an RDD and return the results in an array. The function
   * that is run against each partition additionally takes `TaskContext` argument.
   *
   * @param rdd target RDD to run tasks on
   * @param func a function to run on each partition of the RDD
   * @return in-memory collection with a result of the job (each collection element will contain
   * a result from one partition)
   */
  def runJob[T, U: ClassTag](rdd: RDD[T], func: (TaskContext, Iterator[T]) => U): Array[U] = {
    runJob(rdd, func, 0 until rdd.partitions.length)
  }

  /**
   * Run a job on all partitions in an RDD and return the results in an array.
   *
   * @param rdd target RDD to run tasks on
   * @param func a function to run on each partition of the RDD
   * @return in-memory collection with a result of the job (each collection element will contain
   * a result from one partition)
   */
  def runJob[T, U: ClassTag](rdd: RDD[T], func: Iterator[T] => U): Array[U] = {
    runJob(rdd, func, 0 until rdd.partitions.length)
  }

  /**
   * Run a job on all partitions in an RDD and pass the results to a handler function. The function
   * that is run against each partition additionally takes `TaskContext` argument.
   *
   * @param rdd target RDD to run tasks on
   * @param processPartition a function to run on each partition of the RDD
   * @param resultHandler callback to pass each result to
   */
  def runJob[T, U: ClassTag](
    rdd: RDD[T],
    processPartition: (TaskContext, Iterator[T]) => U,
    resultHandler: (Int, U) => Unit): Unit = {
    runJob[T, U](rdd, processPartition, 0 until rdd.partitions.length, resultHandler)
  }

  /**
   * Run a job on all partitions in an RDD and pass the results to a handler function.
   *
   * @param rdd target RDD to run tasks on
   * @param processPartition a function to run on each partition of the RDD
   * @param resultHandler callback to pass each result to
   */
  def runJob[T, U: ClassTag](
      rdd: RDD[T],
      processPartition: Iterator[T] => U,
      resultHandler: (Int, U) => Unit): Unit = {
    val processFunc = (context: TaskContext, iter: Iterator[T]) => processPartition(iter)
    runJob[T, U](rdd, processFunc, 0 until rdd.partitions.length, resultHandler)
  }

  /**
   * :: DeveloperApi ::
   * Run a job that can return approximate results.
   *
   * @param rdd target RDD to run tasks on
   * @param func a function to run on each partition of the RDD
   * @param evaluator `ApproximateEvaluator` to receive the partial results
   * @param timeout maximum time to wait for the job, in milliseconds
   * @return partial result (how partial depends on whether the job was finished before or
   * after timeout)
   */
  @DeveloperApi
  def runApproximateJob[T, U, R](
      rdd: RDD[T],
      func: (TaskContext, Iterator[T]) => U,
      evaluator: ApproximateEvaluator[U, R],
      timeout: Long): PartialResult[R] = {
    assertNotStopped()
    val callSite = getCallSite
    logInfo("Starting job: " + callSite.shortForm)
    val start = System.nanoTime
    val cleanedFunc = clean(func)
    val result = dagScheduler.runApproximateJob(rdd, cleanedFunc, evaluator, callSite, timeout,
      localProperties.get)
    logInfo(
      "Job finished: " + callSite.shortForm + ", took " + (System.nanoTime - start) / 1e9 + " s")
    result
  }

  /**
   * Submit a job for execution and return a FutureJob holding the result.
   *
   * @param rdd target RDD to run tasks on
   * @param processPartition a function to run on each partition of the RDD
   * @param partitions set of partitions to run on; some jobs may not want to compute on all
   * partitions of the target RDD, e.g. for operations like `first()`
   * @param resultHandler callback to pass each result to
   * @param resultFunc function to be executed when the result is ready
   */
  def submitJob[T, U, R](
      rdd: RDD[T],
      processPartition: Iterator[T] => U,
      partitions: Seq[Int],
      resultHandler: (Int, U) => Unit,
      resultFunc: => R): SimpleFutureAction[R] =
  {
    assertNotStopped()
    val cleanF = clean(processPartition)
    val callSite = getCallSite
    val waiter = dagScheduler.submitJob(
      rdd,
      (context: TaskContext, iter: Iterator[T]) => cleanF(iter),
      partitions,
      callSite,
      resultHandler,
      localProperties.get)
    new SimpleFutureAction(waiter, resultFunc)
  }

  /**
   * Submit a map stage for execution. This is currently an internal API only, but might be
   * promoted to DeveloperApi in the future.
   */
  private[spark] def submitMapStage[K, V, C](dependency: ShuffleDependency[K, V, C])
      : SimpleFutureAction[MapOutputStatistics] = {
    assertNotStopped()
    val callSite = getCallSite()
    var result: MapOutputStatistics = null
    val waiter = dagScheduler.submitMapStage(
      dependency,
      (r: MapOutputStatistics) => { result = r },
      callSite,
      localProperties.get)
    new SimpleFutureAction[MapOutputStatistics](waiter, result)
  }

  /**
   * Cancel active jobs for the specified group. See `org.apache.spark.SparkContext.setJobGroup`
   * for more information.
   */
  def cancelJobGroup(groupId: String): Unit = {
    assertNotStopped()
    dagScheduler.cancelJobGroup(groupId)
  }

  /** Cancel all jobs that have been scheduled or are running.  */
  def cancelAllJobs(): Unit = {
    assertNotStopped()
    dagScheduler.cancelAllJobs()
  }

  /**
   * Cancel a given job if it's scheduled or running.
   *
   * @param jobId the job ID to cancel
   * @param reason optional reason for cancellation
   * @note Throws `InterruptedException` if the cancel message cannot be sent
   */
  def cancelJob(jobId: Int, reason: String): Unit = {
    dagScheduler.cancelJob(jobId, Option(reason))
  }

  /**
   * Cancel a given job if it's scheduled or running.
   *
   * @param jobId the job ID to cancel
   * @note Throws `InterruptedException` if the cancel message cannot be sent
   */
  def cancelJob(jobId: Int): Unit = {
    dagScheduler.cancelJob(jobId, None)
  }

  /**
   * Cancel a given stage and all jobs associated with it.
   *
   * @param stageId the stage ID to cancel
   * @param reason reason for cancellation
   * @note Throws `InterruptedException` if the cancel message cannot be sent
   */
  def cancelStage(stageId: Int, reason: String): Unit = {
    dagScheduler.cancelStage(stageId, Option(reason))
  }

  /**
   * Cancel a given stage and all jobs associated with it.
   *
   * @param stageId the stage ID to cancel
   * @note Throws `InterruptedException` if the cancel message cannot be sent
   */
  def cancelStage(stageId: Int): Unit = {
    dagScheduler.cancelStage(stageId, None)
  }

  /**
   * Kill and reschedule the given task attempt. Task ids can be obtained from the Spark UI
   * or through SparkListener.onTaskStart.
   *
   * @param taskId the task ID to kill. This id uniquely identifies the task attempt.
   * @param interruptThread whether to interrupt the thread running the task.
   * @param reason the reason for killing the task, which should be a short string. If a task
   *   is killed multiple times with different reasons, only one reason will be reported.
   *
   * @return Whether the task was successfully killed.
   */
  def killTaskAttempt(
      taskId: Long,
      interruptThread: Boolean = true,
      reason: String = "killed via SparkContext.killTaskAttempt"): Boolean = {
    dagScheduler.killTaskAttempt(taskId, interruptThread, reason)
  }

  /**
   * Clean a closure to make it ready to be serialized and sent to tasks
   * (removes unreferenced variables in $outer's, updates REPL variables)
   * If <tt>checkSerializable</tt> is set, <tt>clean</tt> will also proactively
   * check to see if <tt>f</tt> is serializable and throw a <tt>SparkException</tt>
   * if not.
   *
   * @param f the closure to clean
   * @param checkSerializable whether or not to immediately check <tt>f</tt> for serializability
   * @throws SparkException if <tt>checkSerializable</tt> is set but <tt>f</tt> is not
   *   serializable
   * @return the cleaned closure
   */
  private[spark] def clean[F <: AnyRef](f: F, checkSerializable: Boolean = true): F = {
    ClosureCleaner.clean(f, checkSerializable)
    f
  }

  /**
   * Set the directory under which RDDs are going to be checkpointed.
   * @param directory path to the directory where checkpoint files will be stored
   * (must be HDFS path if running in cluster)
   */
  def setCheckpointDir(directory: String): Unit = {

    // If we are running on a cluster, log a warning if the directory is local.
    // Otherwise, the driver may attempt to reconstruct the checkpointed RDD from
    // its own local file system, which is incorrect because the checkpoint files
    // are actually on the executor machines.
    if (!isLocal && Utils.nonLocalPaths(directory).isEmpty) {
      logWarning("Spark is not running in local mode, therefore the checkpoint directory " +
        s"must not be on the local filesystem. Directory '$directory' " +
        "appears to be on the local filesystem.")
    }

    checkpointDir = Option(directory).map { dir =>
      val path = new Path(dir, UUID.randomUUID().toString)
      val fs = path.getFileSystem(hadoopConfiguration)
      fs.mkdirs(path)
      fs.getFileStatus(path).getPath.toString
    }
  }

  def getCheckpointDir: Option[String] = checkpointDir

  /** Default level of parallelism to use when not given by user (e.g. parallelize and makeRDD). */
  def defaultParallelism: Int = {
    assertNotStopped()
    taskScheduler.defaultParallelism
  }

  /**
   * Default min number of partitions for Hadoop RDDs when not given by user
   * Notice that we use math.min so the "defaultMinPartitions" cannot be higher than 2.
   * The reasons for this are discussed in https://github.com/mesos/spark/pull/718
   */
  def defaultMinPartitions: Int = math.min(defaultParallelism, 2)

  private val nextShuffleId = new AtomicInteger(0)

  private[spark] def newShuffleId(): Int = nextShuffleId.getAndIncrement()

  private val nextRddId = new AtomicInteger(0)

  /** Register a new RDD, returning its RDD ID */
  private[spark] def newRddId(): Int = nextRddId.getAndIncrement()

  /**
   * Registers listeners specified in spark.extraListeners, then starts the listener bus.
   * This should be called after all internal listeners have been registered with the listener bus
   * (e.g. after the web UI and event logging listeners have been registered).
   */
  private def setupAndStartListenerBus(): Unit = {
    try {
      conf.get(EXTRA_LISTENERS).foreach { classNames =>
        val listeners = Utils.loadExtensions(classOf[SparkListenerInterface], classNames, conf)
        listeners.foreach { listener =>
          listenerBus.addToSharedQueue(listener)
          logInfo(s"Registered listener ${listener.getClass().getName()}")
        }
      }
    } catch {
      case e: Exception =>
        try {
          stop()
        } finally {
          throw new SparkException(s"Exception when registering SparkListener", e)
        }
    }

    listenerBus.start(this, _env.metricsSystem)
    _listenerBusStarted = true
  }

  /** Post the application start event */
  private def postApplicationStart(): Unit = {
    // Note: this code assumes that the task scheduler has been initialized and has contacted
    // the cluster manager to get an application ID (in case the cluster manager provides one).
    listenerBus.post(SparkListenerApplicationStart(appName, Some(applicationId),
      startTime, sparkUser, applicationAttemptId, schedulerBackend.getDriverLogUrls,
      schedulerBackend.getDriverAttributes))
    _driverLogger.foreach(_.startSync(_hadoopConfiguration))
  }

  /** Post the application end event */
  private def postApplicationEnd(): Unit = {
    listenerBus.post(SparkListenerApplicationEnd(System.currentTimeMillis))
  }

  /** Post the environment update event once the task scheduler is ready */
  private def postEnvironmentUpdate(): Unit = {
    if (taskScheduler != null) {
      val schedulingMode = getSchedulingMode.toString
      val addedJarPaths = addedJars.keys.toSeq
      val addedFilePaths = addedFiles.keys.toSeq
      val addedArchivePaths = addedArchives.keys.toSeq
      val environmentDetails = SparkEnv.environmentDetails(conf, hadoopConfiguration,
        schedulingMode, addedJarPaths, addedFilePaths, addedArchivePaths)
      val environmentUpdate = SparkListenerEnvironmentUpdate(environmentDetails)
      listenerBus.post(environmentUpdate)
    }
  }

  /** Reports heartbeat metrics for the driver. */
  private def reportHeartBeat(executorMetricsSource: Option[ExecutorMetricsSource]): Unit = {
    val currentMetrics = ExecutorMetrics.getCurrentMetrics(env.memoryManager)
    executorMetricsSource.foreach(_.updateMetricsSnapshot(currentMetrics))

    val driverUpdates = new HashMap[(Int, Int), ExecutorMetrics]
    // In the driver, we do not track per-stage metrics, so use a dummy stage for the key
    driverUpdates.put(EventLoggingListener.DRIVER_STAGE_KEY, new ExecutorMetrics(currentMetrics))
    val accumUpdates = new Array[(Long, Int, Int, Seq[AccumulableInfo])](0)
    listenerBus.post(SparkListenerExecutorMetricsUpdate("driver", accumUpdates,
      driverUpdates))
  }

  // In order to prevent multiple SparkContexts from being active at the same time, mark this
  // context as having finished construction.
  // NOTE: this must be placed at the end of the SparkContext constructor.
  SparkContext.setActiveContext(this)
}

/**
 * The SparkContext object contains a number of implicit conversions and parameters for use with
 * various Spark features.
 */
object SparkContext extends Logging {
  private val VALID_LOG_LEVELS =
    Set("ALL", "DEBUG", "ERROR", "FATAL", "INFO", "OFF", "TRACE", "WARN")

  /**
   * Lock that guards access to global variables that track SparkContext construction.
   */
  private val SPARK_CONTEXT_CONSTRUCTOR_LOCK = new Object()

  /**
   * The active, fully-constructed SparkContext. If no SparkContext is active, then this is `null`.
   *
   * Access to this field is guarded by `SPARK_CONTEXT_CONSTRUCTOR_LOCK`.
   */
  private val activeContext: AtomicReference[SparkContext] =
    new AtomicReference[SparkContext](null)

  /**
   * Points to a partially-constructed SparkContext if another thread is in the SparkContext
   * constructor, or `None` if no SparkContext is being constructed.
   *
   * Access to this field is guarded by `SPARK_CONTEXT_CONSTRUCTOR_LOCK`.
   */
  private var contextBeingConstructed: Option[SparkContext] = None

  /**
   * Called to ensure that no other SparkContext is running in this JVM.
   *
   * Throws an exception if a running context is detected and logs a warning if another thread is
   * constructing a SparkContext. This warning is necessary because the current locking scheme
   * prevents us from reliably distinguishing between cases where another context is being
   * constructed and cases where another constructor threw an exception.
   */
  private def assertNoOtherContextIsRunning(sc: SparkContext): Unit = {
    SPARK_CONTEXT_CONSTRUCTOR_LOCK.synchronized {
      Option(activeContext.get()).filter(_ ne sc).foreach { ctx =>
          val errMsg = "Only one SparkContext should be running in this JVM (see SPARK-2243)." +
            s"The currently running SparkContext was created at:\n${ctx.creationSite.longForm}"
          throw new SparkException(errMsg)
        }

      contextBeingConstructed.filter(_ ne sc).foreach { otherContext =>
        // Since otherContext might point to a partially-constructed context, guard against
        // its creationSite field being null:
        val otherContextCreationSite =
          Option(otherContext.creationSite).map(_.longForm).getOrElse("unknown location")
        val warnMsg = "Another SparkContext is being constructed (or threw an exception in its" +
          " constructor). This may indicate an error, since only one SparkContext should be" +
          " running in this JVM (see SPARK-2243)." +
          s" The other SparkContext was created at:\n$otherContextCreationSite"
        logWarning(warnMsg)
      }
    }
  }

  /**
   * Called to ensure that SparkContext is created or accessed only on the Driver.
   *
   * Throws an exception if a SparkContext is about to be created in executors.
   */
  private def assertOnDriver(): Unit = {
    if (TaskContext.get != null) {
      // we're accessing it during task execution, fail.
      throw new IllegalStateException(
        "SparkContext should only be created and accessed on the driver.")
    }
  }

  /**
   * This function may be used to get or instantiate a SparkContext and register it as a
   * singleton object. Because we can only have one active SparkContext per JVM,
   * this is useful when applications may wish to share a SparkContext.
   *
   * @param config `SparkConfig` that will be used for initialisation of the `SparkContext`
   * @return current `SparkContext` (or a new one if it wasn't created before the function call)
   */
  def getOrCreate(config: SparkConf): SparkContext = {
    // Synchronize to ensure that multiple create requests don't trigger an exception
    // from assertNoOtherContextIsRunning within setActiveContext
    SPARK_CONTEXT_CONSTRUCTOR_LOCK.synchronized {
      if (activeContext.get() == null) {
        setActiveContext(new SparkContext(config))
      } else {
        if (config.getAll.nonEmpty) {
          logWarning("Using an existing SparkContext; some configuration may not take effect.")
        }
      }
      activeContext.get()
    }
  }

  /**
   * This function may be used to get or instantiate a SparkContext and register it as a
   * singleton object. Because we can only have one active SparkContext per JVM,
   * this is useful when applications may wish to share a SparkContext.
   *
   * This method allows not passing a SparkConf (useful if just retrieving).
   *
   * @return current `SparkContext` (or a new one if wasn't created before the function call)
   */
  def getOrCreate(): SparkContext = {
    SPARK_CONTEXT_CONSTRUCTOR_LOCK.synchronized {
      if (activeContext.get() == null) {
        setActiveContext(new SparkContext())
      }
      activeContext.get()
    }
  }

  /** Return the current active [[SparkContext]] if any. */
  private[spark] def getActive: Option[SparkContext] = {
    SPARK_CONTEXT_CONSTRUCTOR_LOCK.synchronized {
      Option(activeContext.get())
    }
  }

  /**
   * Called at the beginning of the SparkContext constructor to ensure that no SparkContext is
   * running. Throws an exception if a running context is detected and logs a warning if another
   * thread is constructing a SparkContext. This warning is necessary because the current locking
   * scheme prevents us from reliably distinguishing between cases where another context is being
   * constructed and cases where another constructor threw an exception.
   */
  private[spark] def markPartiallyConstructed(sc: SparkContext): Unit = {
    SPARK_CONTEXT_CONSTRUCTOR_LOCK.synchronized {
      assertNoOtherContextIsRunning(sc)
      contextBeingConstructed = Some(sc)
    }
  }

  /**
   * Called at the end of the SparkContext constructor to ensure that no other SparkContext has
   * raced with this constructor and started.
   */
  private[spark] def setActiveContext(sc: SparkContext): Unit = {
    SPARK_CONTEXT_CONSTRUCTOR_LOCK.synchronized {
      assertNoOtherContextIsRunning(sc)
      contextBeingConstructed = None
      activeContext.set(sc)
    }
  }

  /**
   * Clears the active SparkContext metadata. This is called by `SparkContext#stop()`. It's
   * also called in unit tests to prevent a flood of warnings from test suites that don't / can't
   * properly clean up their SparkContexts.
   */
  private[spark] def clearActiveContext(): Unit = {
    SPARK_CONTEXT_CONSTRUCTOR_LOCK.synchronized {
      activeContext.set(null)
    }
  }

  private[spark] val SPARK_JOB_DESCRIPTION = "spark.job.description"
  private[spark] val SPARK_JOB_GROUP_ID = "spark.jobGroup.id"
  private[spark] val SPARK_JOB_INTERRUPT_ON_CANCEL = "spark.job.interruptOnCancel"
  private[spark] val SPARK_SCHEDULER_POOL = "spark.scheduler.pool"
  private[spark] val RDD_SCOPE_KEY = "spark.rdd.scope"
  private[spark] val RDD_SCOPE_NO_OVERRIDE_KEY = "spark.rdd.scope.noOverride"

  /**
   * Executor id for the driver.  In earlier versions of Spark, this was `<driver>`, but this was
   * changed to `driver` because the angle brackets caused escaping issues in URLs and XML (see
   * SPARK-6716 for more details).
   */
  private[spark] val DRIVER_IDENTIFIER = "driver"


  private implicit def arrayToArrayWritable[T <: Writable : ClassTag](arr: Iterable[T])
    : ArrayWritable = {
    def anyToWritable[U <: Writable](u: U): Writable = u

    new ArrayWritable(classTag[T].runtimeClass.asInstanceOf[Class[Writable]],
        arr.map(x => anyToWritable(x)).toArray)
  }

  /**
   * Find the JAR from which a given class was loaded, to make it easy for users to pass
   * their JARs to SparkContext.
   *
   * @param cls class that should be inside of the jar
   * @return jar that contains the Class, `None` if not found
   */
  def jarOfClass(cls: Class[_]): Option[String] = {
    val uri = cls.getResource("/" + cls.getName.replace('.', '/') + ".class")
    if (uri != null) {
      val uriStr = uri.toString
      if (uriStr.startsWith("jar:file:")) {
        // URI will be of the form "jar:file:/path/foo.jar!/package/cls.class",
        // so pull out the /path/foo.jar
        Some(uriStr.substring("jar:file:".length, uriStr.indexOf('!')))
      } else {
        None
      }
    } else {
      None
    }
  }

  /**
   * Find the JAR that contains the class of a particular object, to make it easy for users
   * to pass their JARs to SparkContext. In most cases you can call jarOfObject(this) in
   * your driver program.
   *
   * @param obj reference to an instance which class should be inside of the jar
   * @return jar that contains the class of the instance, `None` if not found
   */
  def jarOfObject(obj: AnyRef): Option[String] = jarOfClass(obj.getClass)

  /**
   * Creates a modified version of a SparkConf with the parameters that can be passed separately
   * to SparkContext, to make it easier to write SparkContext's constructors. This ignores
   * parameters that are passed as the default value of null, instead of throwing an exception
   * like SparkConf would.
   */
  private[spark] def updatedConf(
      conf: SparkConf,
      master: String,
      appName: String,
      sparkHome: String = null,
      jars: Seq[String] = Nil,
      environment: Map[String, String] = Map()): SparkConf =
  {
    val res = conf.clone()
    res.setMaster(master)
    res.setAppName(appName)
    if (sparkHome != null) {
      res.setSparkHome(sparkHome)
    }
    if (jars != null && !jars.isEmpty) {
      res.setJars(jars)
    }
    res.setExecutorEnv(environment.toSeq)
    res
  }

  /**
   * The number of cores available to the driver to use for tasks such as I/O with Netty
   */
  private[spark] def numDriverCores(master: String): Int = {
    numDriverCores(master, null)
  }

  /**
   * The number of cores available to the driver to use for tasks such as I/O with Netty
   */
  private[spark] def numDriverCores(master: String, conf: SparkConf): Int = {
    def convertToInt(threads: String): Int = {
      if (threads == "*") Runtime.getRuntime.availableProcessors() else threads.toInt
    }
    master match {
      case "local" => 1
      case SparkMasterRegex.LOCAL_N_REGEX(threads) => convertToInt(threads)
      case SparkMasterRegex.LOCAL_N_FAILURES_REGEX(threads, _) => convertToInt(threads)
      case "yarn" | SparkMasterRegex.KUBERNETES_REGEX(_) =>
        if (conf != null && conf.get(SUBMIT_DEPLOY_MODE) == "cluster") {
          conf.getInt(DRIVER_CORES.key, 0)
        } else {
          0
        }
      case _ => 0 // Either driver is not being used, or its core count will be interpolated later
    }
  }

  /**
   * Create a task scheduler based on a given master URL.
   * Return a 2-tuple of the scheduler backend and the task scheduler.
   */
  private def createTaskScheduler(
      sc: SparkContext,
      master: String,
      deployMode: String): (SchedulerBackend, TaskScheduler) = {
    import SparkMasterRegex._

    // When running locally, don't try to re-execute tasks on failure.
    val MAX_LOCAL_TASK_FAILURES = 1

    // Ensure that default executor's resources satisfies one or more tasks requirement.
    // This function is for cluster managers that don't set the executor cores config, for
    // others its checked in ResourceProfile.
    def checkResourcesPerTask(executorCores: Int): Unit = {
      val taskCores = sc.conf.get(CPUS_PER_TASK)
<<<<<<< HEAD
      val execCores = if (clusterMode) {
        executorCores.getOrElse(sc.conf.get(EXECUTOR_CORES))
      } else {
        executorCores.get
      }
      // some cluster managers don't set the EXECUTOR_CORES config by default (standalone
      // and mesos coarse grained), so we can't rely on that config for those.
      var shouldCheckExecCores = executorCores.isDefined || sc.conf.contains(EXECUTOR_CORES) ||
        (master.equalsIgnoreCase("yarn") || master.startsWith("k8s"))
      shouldCheckExecCores &= !sc.conf.get(SKIP_VALIDATE_CORES_TESTING)

      // Number of cores per executor must meet at least one task requirement.
      if (shouldCheckExecCores && execCores < taskCores) {
        throw new SparkException(s"The number of cores per executor (=$execCores) has to be >= " +
          s"the task config: ${CPUS_PER_TASK.key} = $taskCores when run on $master.")
      }

      // Calculate the max slots each executor can provide based on resources available on each
      // executor and resources required by each task.
      val taskResourceRequirements = parseResourceRequirements(sc.conf, SPARK_TASK_PREFIX)
      val executorResourcesAndAmounts = parseAllResourceRequests(sc.conf, SPARK_EXECUTOR_PREFIX)
          .map(request => (request.id.resourceName, request.amount)).toMap

      var (numSlots, limitingResourceName) = if (shouldCheckExecCores) {
        (execCores / taskCores, "CPU")
      } else {
        (-1, "")
      }

      taskResourceRequirements.foreach { taskReq =>
        // Make sure the executor resources were specified through config.
        val execAmount = executorResourcesAndAmounts.getOrElse(taskReq.resourceName,
          throw new SparkException("The executor resource config: " +
            new ResourceID(SPARK_EXECUTOR_PREFIX, taskReq.resourceName).amountConf +
            " needs to be specified since a task requirement config: " +
            new ResourceID(SPARK_TASK_PREFIX, taskReq.resourceName).amountConf +
            " was specified")
        )
        // Make sure the executor resources are large enough to launch at least one task.
        if (execAmount < taskReq.amount) {
          throw new SparkException("The executor resource config: " +
            new ResourceID(SPARK_EXECUTOR_PREFIX, taskReq.resourceName).amountConf +
            s" = $execAmount has to be >= the requested amount in task resource config: " +
            new ResourceID(SPARK_TASK_PREFIX, taskReq.resourceName).amountConf +
            s" = ${taskReq.amount}")
        }
        // Compare and update the max slots each executor can provide.
        // If the configured amount per task was < 1.0, a task is subdividing
        // executor resources. If the amount per task was > 1.0, the task wants
        // multiple executor resources.
        val resourceNumSlots = Math.floor(execAmount * taskReq.numParts / taskReq.amount).toInt
        if (resourceNumSlots < numSlots) {
          if (shouldCheckExecCores) {
            throw new IllegalArgumentException("The number of slots on an executor has to be " +
              "limited by the number of cores, otherwise you waste resources and " +
              "dynamic allocation doesn't work properly. Your configuration has " +
              s"core/task cpu slots = ${numSlots} and " +
              s"${taskReq.resourceName} = ${resourceNumSlots}. " +
              "Please adjust your configuration so that all resources require same number " +
              "of executor slots.")
          }
          numSlots = resourceNumSlots
          limitingResourceName = taskReq.resourceName
        }
      }
      if(!shouldCheckExecCores) {
        // if we can't rely on the executor cores config throw a warning for user
        logWarning("Please ensure that the number of slots available on your " +
          "executors is limited by the number of cores to task cpus and not another " +
          "custom resource. If cores is not the limiting resource then dynamic " +
          "allocation will not work properly!")
      }
      // warn if we would waste any resources due to another resource limiting the number of
      // slots on an executor
      taskResourceRequirements.foreach { taskReq =>
        val execAmount = executorResourcesAndAmounts(taskReq.resourceName)
        if ((numSlots * taskReq.amount / taskReq.numParts) < execAmount) {
          val taskReqStr = if (taskReq.numParts > 1) {
            s"${taskReq.amount}/${taskReq.numParts}"
          } else {
            s"${taskReq.amount}"
          }
          val resourceNumSlots = Math.floor(execAmount * taskReq.numParts / taskReq.amount).toInt
          val message = s"The configuration of resource: ${taskReq.resourceName} " +
            s"(exec = ${execAmount}, task = ${taskReqStr}, " +
            s"runnable tasks = ${resourceNumSlots}) will " +
            s"result in wasted resources due to resource ${limitingResourceName} limiting the " +
            s"number of runnable tasks per executor to: ${numSlots}. Please adjust " +
            s"your configuration."
          if (sc.conf.get(RESOURCES_WARNING_TESTING)) {
            throw new SparkException(message)
          } else {
            logWarning(message)
          }
        }
=======
      if (!sc.conf.get(SKIP_VALIDATE_CORES_TESTING)) {
        validateTaskCpusLargeEnough(sc.conf, executorCores, taskCores)
>>>>>>> a630e8d1
      }
      val defaultProf = sc.resourceProfileManager.defaultResourceProfile
      ResourceUtils.warnOnWastedResources(defaultProf, sc.conf, Some(executorCores))
    }

    master match {
      case "local" =>
        checkResourcesPerTask(1)
        val scheduler = new TaskSchedulerImpl(sc, MAX_LOCAL_TASK_FAILURES, isLocal = true)
        val backend = new LocalSchedulerBackend(sc.getConf, scheduler, 1)
        scheduler.initialize(backend)
        (backend, scheduler)

      case LOCAL_N_REGEX(threads) =>
        def localCpuCount: Int = Runtime.getRuntime.availableProcessors()
        // local[*] estimates the number of cores on the machine; local[N] uses exactly N threads.
        val threadCount = if (threads == "*") localCpuCount else threads.toInt
        if (threadCount <= 0) {
          throw new SparkException(s"Asked to run locally with $threadCount threads")
        }
        checkResourcesPerTask(threadCount)
        val scheduler = new TaskSchedulerImpl(sc, MAX_LOCAL_TASK_FAILURES, isLocal = true)
        val backend = new LocalSchedulerBackend(sc.getConf, scheduler, threadCount)
        scheduler.initialize(backend)
        (backend, scheduler)

      case LOCAL_N_FAILURES_REGEX(threads, maxFailures) =>
        def localCpuCount: Int = Runtime.getRuntime.availableProcessors()
        // local[*, M] means the number of cores on the computer with M failures
        // local[N, M] means exactly N threads with M failures
        val threadCount = if (threads == "*") localCpuCount else threads.toInt
        checkResourcesPerTask(threadCount)
        val scheduler = new TaskSchedulerImpl(sc, maxFailures.toInt, isLocal = true)
        val backend = new LocalSchedulerBackend(sc.getConf, scheduler, threadCount)
        scheduler.initialize(backend)
        (backend, scheduler)

      case SPARK_REGEX(sparkUrl) =>
        val scheduler = new TaskSchedulerImpl(sc)
        val masterUrls = sparkUrl.split(",").map("spark://" + _)
        val backend = new StandaloneSchedulerBackend(scheduler, sc, masterUrls)
        scheduler.initialize(backend)
        (backend, scheduler)

      case LOCAL_CLUSTER_REGEX(numWorkers, coresPerWorker, memoryPerWorker) =>
        checkResourcesPerTask(coresPerWorker.toInt)
        // Check to make sure memory requested <= memoryPerWorker. Otherwise Spark will just hang.
        val memoryPerWorkerInt = memoryPerWorker.toInt
        if (sc.executorMemory > memoryPerWorkerInt) {
          throw new SparkException(
            "Asked to launch cluster with %d MiB RAM / worker but requested %d MiB/worker".format(
              memoryPerWorkerInt, sc.executorMemory))
        }

        // For host local mode setting the default of SHUFFLE_HOST_LOCAL_DISK_READING_ENABLED
        // to false because this mode is intended to be used for testing and in this case all the
        // executors are running on the same host. So if host local reading was enabled here then
        // testing of the remote fetching would be secondary as setting this config explicitly to
        // false would be required in most of the unit test (despite the fact that remote fetching
        // is much more frequent in production).
        sc.conf.setIfMissing(SHUFFLE_HOST_LOCAL_DISK_READING_ENABLED, false)

        val scheduler = new TaskSchedulerImpl(sc)
        val localCluster = new LocalSparkCluster(
          numWorkers.toInt, coresPerWorker.toInt, memoryPerWorkerInt, sc.conf)
        val masterUrls = localCluster.start()
        val backend = new StandaloneSchedulerBackend(scheduler, sc, masterUrls)
        scheduler.initialize(backend)
        backend.shutdownCallback = (backend: StandaloneSchedulerBackend) => {
          localCluster.stop()
        }
        (backend, scheduler)

      case masterUrl =>
        val cm = getClusterManager(masterUrl) match {
          case Some(clusterMgr) => clusterMgr
          case None => throw new SparkException("Could not parse Master URL: '" + master + "'")
        }
        try {
          val scheduler = cm.createTaskScheduler(sc, masterUrl)
          val backend = cm.createSchedulerBackend(sc, masterUrl, scheduler)
          cm.initialize(scheduler, backend)
          (backend, scheduler)
        } catch {
          case se: SparkException => throw se
          case NonFatal(e) =>
            throw new SparkException("External scheduler cannot be instantiated", e)
        }
    }
  }

  private def getClusterManager(url: String): Option[ExternalClusterManager] = {
    val loader = Utils.getContextOrSparkClassLoader
    val serviceLoaders =
      ServiceLoader.load(classOf[ExternalClusterManager], loader).asScala.filter(_.canCreate(url))
    if (serviceLoaders.size > 1) {
      throw new SparkException(
        s"Multiple external cluster managers registered for the url $url: $serviceLoaders")
    }
    serviceLoaders.headOption
  }
}

/**
 * A collection of regexes for extracting information from the master string.
 */
private object SparkMasterRegex {
  // Regular expression used for local[N] and local[*] master formats
  val LOCAL_N_REGEX = """local\[([0-9]+|\*)\]""".r
  // Regular expression for local[N, maxRetries], used in tests with failing tasks
  val LOCAL_N_FAILURES_REGEX = """local\[([0-9]+|\*)\s*,\s*([0-9]+)\]""".r
  // Regular expression for simulating a Spark cluster of [N, cores, memory] locally
  val LOCAL_CLUSTER_REGEX = """local-cluster\[\s*([0-9]+)\s*,\s*([0-9]+)\s*,\s*([0-9]+)\s*]""".r
  // Regular expression for connecting to Spark deploy clusters
  val SPARK_REGEX = """spark://(.*)""".r
  // Regular expression for connecting to kubernetes clusters
  val KUBERNETES_REGEX = """k8s://(.*)""".r
}

/**
 * A class encapsulating how to convert some type `T` from `Writable`. It stores both the `Writable`
 * class corresponding to `T` (e.g. `IntWritable` for `Int`) and a function for doing the
 * conversion.
 * The getter for the writable class takes a `ClassTag[T]` in case this is a generic object
 * that doesn't know the type of `T` when it is created. This sounds strange but is necessary to
 * support converting subclasses of `Writable` to themselves (`writableWritableConverter()`).
 */
private[spark] class WritableConverter[T](
    val writableClass: ClassTag[T] => Class[_ <: Writable],
    val convert: Writable => T)
  extends Serializable

object WritableConverter {

  // Helper objects for converting common types to Writable
  private[spark] def simpleWritableConverter[T, W <: Writable: ClassTag](convert: W => T)
  : WritableConverter[T] = {
    val wClass = classTag[W].runtimeClass.asInstanceOf[Class[W]]
    new WritableConverter[T](_ => wClass, x => convert(x.asInstanceOf[W]))
  }

  // The following implicit functions were in SparkContext before 1.3 and users had to
  // `import SparkContext._` to enable them. Now we move them here to make the compiler find
  // them automatically. However, we still keep the old functions in SparkContext for backward
  // compatibility and forward to the following functions directly.

  // The following implicit declarations have been added on top of the very similar ones
  // below in order to enable compatibility with Scala 2.12. Scala 2.12 deprecates eta
  // expansion of zero-arg methods and thus won't match a no-arg method where it expects
  // an implicit that is a function of no args.

  implicit val intWritableConverterFn: () => WritableConverter[Int] =
    () => simpleWritableConverter[Int, IntWritable](_.get)

  implicit val longWritableConverterFn: () => WritableConverter[Long] =
    () => simpleWritableConverter[Long, LongWritable](_.get)

  implicit val doubleWritableConverterFn: () => WritableConverter[Double] =
    () => simpleWritableConverter[Double, DoubleWritable](_.get)

  implicit val floatWritableConverterFn: () => WritableConverter[Float] =
    () => simpleWritableConverter[Float, FloatWritable](_.get)

  implicit val booleanWritableConverterFn: () => WritableConverter[Boolean] =
    () => simpleWritableConverter[Boolean, BooleanWritable](_.get)

  implicit val bytesWritableConverterFn: () => WritableConverter[Array[Byte]] = {
    () => simpleWritableConverter[Array[Byte], BytesWritable] { bw =>
      // getBytes method returns array which is longer then data to be returned
      Arrays.copyOfRange(bw.getBytes, 0, bw.getLength)
    }
  }

  implicit val stringWritableConverterFn: () => WritableConverter[String] =
    () => simpleWritableConverter[String, Text](_.toString)

  implicit def writableWritableConverterFn[T <: Writable : ClassTag]: () => WritableConverter[T] =
    () => new WritableConverter[T](_.runtimeClass.asInstanceOf[Class[T]], _.asInstanceOf[T])

  // These implicits remain included for backwards-compatibility. They fulfill the
  // same role as those above.

  implicit def intWritableConverter(): WritableConverter[Int] =
    simpleWritableConverter[Int, IntWritable](_.get)

  implicit def longWritableConverter(): WritableConverter[Long] =
    simpleWritableConverter[Long, LongWritable](_.get)

  implicit def doubleWritableConverter(): WritableConverter[Double] =
    simpleWritableConverter[Double, DoubleWritable](_.get)

  implicit def floatWritableConverter(): WritableConverter[Float] =
    simpleWritableConverter[Float, FloatWritable](_.get)

  implicit def booleanWritableConverter(): WritableConverter[Boolean] =
    simpleWritableConverter[Boolean, BooleanWritable](_.get)

  implicit def bytesWritableConverter(): WritableConverter[Array[Byte]] = {
    simpleWritableConverter[Array[Byte], BytesWritable] { bw =>
      // getBytes method returns array which is longer then data to be returned
      Arrays.copyOfRange(bw.getBytes, 0, bw.getLength)
    }
  }

  implicit def stringWritableConverter(): WritableConverter[String] =
    simpleWritableConverter[String, Text](_.toString)

  implicit def writableWritableConverter[T <: Writable](): WritableConverter[T] =
    new WritableConverter[T](_.runtimeClass.asInstanceOf[Class[T]], _.asInstanceOf[T])
}

/**
 * A class encapsulating how to convert some type `T` to `Writable`. It stores both the `Writable`
 * class corresponding to `T` (e.g. `IntWritable` for `Int`) and a function for doing the
 * conversion.
 * The `Writable` class will be used in `SequenceFileRDDFunctions`.
 */
private[spark] class WritableFactory[T](
    val writableClass: ClassTag[T] => Class[_ <: Writable],
    val convert: T => Writable) extends Serializable

object WritableFactory {

  private[spark] def simpleWritableFactory[T: ClassTag, W <: Writable : ClassTag](convert: T => W)
    : WritableFactory[T] = {
    val writableClass = implicitly[ClassTag[W]].runtimeClass.asInstanceOf[Class[W]]
    new WritableFactory[T](_ => writableClass, convert)
  }

  implicit def intWritableFactory: WritableFactory[Int] =
    simpleWritableFactory(new IntWritable(_))

  implicit def longWritableFactory: WritableFactory[Long] =
    simpleWritableFactory(new LongWritable(_))

  implicit def floatWritableFactory: WritableFactory[Float] =
    simpleWritableFactory(new FloatWritable(_))

  implicit def doubleWritableFactory: WritableFactory[Double] =
    simpleWritableFactory(new DoubleWritable(_))

  implicit def booleanWritableFactory: WritableFactory[Boolean] =
    simpleWritableFactory(new BooleanWritable(_))

  implicit def bytesWritableFactory: WritableFactory[Array[Byte]] =
    simpleWritableFactory(new BytesWritable(_))

  implicit def stringWritableFactory: WritableFactory[String] =
    simpleWritableFactory(new Text(_))

  implicit def writableWritableFactory[T <: Writable: ClassTag]: WritableFactory[T] =
    simpleWritableFactory(w => w)

}<|MERGE_RESOLUTION|>--- conflicted
+++ resolved
@@ -43,11 +43,7 @@
 import org.apache.spark.annotation.{DeveloperApi, Experimental}
 import org.apache.spark.broadcast.Broadcast
 import org.apache.spark.deploy.{LocalSparkCluster, SparkHadoopUtil}
-<<<<<<< HEAD
-import org.apache.spark.executor.{ExecutorMetrics, ExecutorMetricsSource}
-=======
 import org.apache.spark.executor.{Executor, ExecutorMetrics, ExecutorMetricsSource}
->>>>>>> a630e8d1
 import org.apache.spark.input.{FixedLengthBinaryInputFormat, PortableDataStream, StreamInputFormat, WholeTextFileInputFormat}
 import org.apache.spark.internal.Logging
 import org.apache.spark.internal.config._
@@ -1691,11 +1687,7 @@
   }
 
   /**
-<<<<<<< HEAD
-   * Get the max number of tasks that can be concurrent launched based on the resources
-=======
    * Get the max number of tasks that can be concurrent launched based on the ResourceProfile
->>>>>>> a630e8d1
    * could be used, even if some of them are being used at the moment.
    * Note that please don't cache the value returned by this method, because the number can change
    * due to add/remove executors.
@@ -2884,106 +2876,8 @@
     // others its checked in ResourceProfile.
     def checkResourcesPerTask(executorCores: Int): Unit = {
       val taskCores = sc.conf.get(CPUS_PER_TASK)
-<<<<<<< HEAD
-      val execCores = if (clusterMode) {
-        executorCores.getOrElse(sc.conf.get(EXECUTOR_CORES))
-      } else {
-        executorCores.get
-      }
-      // some cluster managers don't set the EXECUTOR_CORES config by default (standalone
-      // and mesos coarse grained), so we can't rely on that config for those.
-      var shouldCheckExecCores = executorCores.isDefined || sc.conf.contains(EXECUTOR_CORES) ||
-        (master.equalsIgnoreCase("yarn") || master.startsWith("k8s"))
-      shouldCheckExecCores &= !sc.conf.get(SKIP_VALIDATE_CORES_TESTING)
-
-      // Number of cores per executor must meet at least one task requirement.
-      if (shouldCheckExecCores && execCores < taskCores) {
-        throw new SparkException(s"The number of cores per executor (=$execCores) has to be >= " +
-          s"the task config: ${CPUS_PER_TASK.key} = $taskCores when run on $master.")
-      }
-
-      // Calculate the max slots each executor can provide based on resources available on each
-      // executor and resources required by each task.
-      val taskResourceRequirements = parseResourceRequirements(sc.conf, SPARK_TASK_PREFIX)
-      val executorResourcesAndAmounts = parseAllResourceRequests(sc.conf, SPARK_EXECUTOR_PREFIX)
-          .map(request => (request.id.resourceName, request.amount)).toMap
-
-      var (numSlots, limitingResourceName) = if (shouldCheckExecCores) {
-        (execCores / taskCores, "CPU")
-      } else {
-        (-1, "")
-      }
-
-      taskResourceRequirements.foreach { taskReq =>
-        // Make sure the executor resources were specified through config.
-        val execAmount = executorResourcesAndAmounts.getOrElse(taskReq.resourceName,
-          throw new SparkException("The executor resource config: " +
-            new ResourceID(SPARK_EXECUTOR_PREFIX, taskReq.resourceName).amountConf +
-            " needs to be specified since a task requirement config: " +
-            new ResourceID(SPARK_TASK_PREFIX, taskReq.resourceName).amountConf +
-            " was specified")
-        )
-        // Make sure the executor resources are large enough to launch at least one task.
-        if (execAmount < taskReq.amount) {
-          throw new SparkException("The executor resource config: " +
-            new ResourceID(SPARK_EXECUTOR_PREFIX, taskReq.resourceName).amountConf +
-            s" = $execAmount has to be >= the requested amount in task resource config: " +
-            new ResourceID(SPARK_TASK_PREFIX, taskReq.resourceName).amountConf +
-            s" = ${taskReq.amount}")
-        }
-        // Compare and update the max slots each executor can provide.
-        // If the configured amount per task was < 1.0, a task is subdividing
-        // executor resources. If the amount per task was > 1.0, the task wants
-        // multiple executor resources.
-        val resourceNumSlots = Math.floor(execAmount * taskReq.numParts / taskReq.amount).toInt
-        if (resourceNumSlots < numSlots) {
-          if (shouldCheckExecCores) {
-            throw new IllegalArgumentException("The number of slots on an executor has to be " +
-              "limited by the number of cores, otherwise you waste resources and " +
-              "dynamic allocation doesn't work properly. Your configuration has " +
-              s"core/task cpu slots = ${numSlots} and " +
-              s"${taskReq.resourceName} = ${resourceNumSlots}. " +
-              "Please adjust your configuration so that all resources require same number " +
-              "of executor slots.")
-          }
-          numSlots = resourceNumSlots
-          limitingResourceName = taskReq.resourceName
-        }
-      }
-      if(!shouldCheckExecCores) {
-        // if we can't rely on the executor cores config throw a warning for user
-        logWarning("Please ensure that the number of slots available on your " +
-          "executors is limited by the number of cores to task cpus and not another " +
-          "custom resource. If cores is not the limiting resource then dynamic " +
-          "allocation will not work properly!")
-      }
-      // warn if we would waste any resources due to another resource limiting the number of
-      // slots on an executor
-      taskResourceRequirements.foreach { taskReq =>
-        val execAmount = executorResourcesAndAmounts(taskReq.resourceName)
-        if ((numSlots * taskReq.amount / taskReq.numParts) < execAmount) {
-          val taskReqStr = if (taskReq.numParts > 1) {
-            s"${taskReq.amount}/${taskReq.numParts}"
-          } else {
-            s"${taskReq.amount}"
-          }
-          val resourceNumSlots = Math.floor(execAmount * taskReq.numParts / taskReq.amount).toInt
-          val message = s"The configuration of resource: ${taskReq.resourceName} " +
-            s"(exec = ${execAmount}, task = ${taskReqStr}, " +
-            s"runnable tasks = ${resourceNumSlots}) will " +
-            s"result in wasted resources due to resource ${limitingResourceName} limiting the " +
-            s"number of runnable tasks per executor to: ${numSlots}. Please adjust " +
-            s"your configuration."
-          if (sc.conf.get(RESOURCES_WARNING_TESTING)) {
-            throw new SparkException(message)
-          } else {
-            logWarning(message)
-          }
-        }
-=======
       if (!sc.conf.get(SKIP_VALIDATE_CORES_TESTING)) {
         validateTaskCpusLargeEnough(sc.conf, executorCores, taskCores)
->>>>>>> a630e8d1
       }
       val defaultProf = sc.resourceProfileManager.defaultResourceProfile
       ResourceUtils.warnOnWastedResources(defaultProf, sc.conf, Some(executorCores))
