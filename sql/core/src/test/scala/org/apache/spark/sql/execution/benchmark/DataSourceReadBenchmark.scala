--- conflicted
+++ resolved
@@ -23,13 +23,9 @@
 
 import org.apache.spark.SparkConf
 import org.apache.spark.benchmark.Benchmark
-<<<<<<< HEAD
-=======
 import org.apache.spark.internal.config.UI._
->>>>>>> cceb2d6f
 import org.apache.spark.sql.{DataFrame, DataFrameWriter, Row, SparkSession}
 import org.apache.spark.sql.catalyst.InternalRow
-import org.apache.spark.sql.catalyst.plans.SQLHelper
 import org.apache.spark.sql.execution.datasources.parquet.{SpecificParquetRecordReaderBase, VectorizedParquetRecordReader}
 import org.apache.spark.sql.internal.SQLConf
 import org.apache.spark.sql.types._
@@ -47,24 +43,6 @@
  *      Results will be written to "benchmarks/DataSourceReadBenchmark-results.txt".
  * }}}
  */
-<<<<<<< HEAD
-object DataSourceReadBenchmark extends SQLHelper {
-  val conf = new SparkConf()
-    .setAppName("DataSourceReadBenchmark")
-    // Since `spark.master` always exists, overrides this value
-    .set("spark.master", "local[1]")
-    .setIfMissing("spark.driver.memory", "3g")
-    .setIfMissing("spark.executor.memory", "3g")
-    .setIfMissing("spark.ui.enabled", "false")
-
-  val spark = SparkSession.builder.config(conf).getOrCreate()
-
-  // Set default configs. Individual cases will change them if necessary.
-  spark.conf.set(SQLConf.ORC_FILTER_PUSHDOWN_ENABLED.key, "true")
-  spark.conf.set(SQLConf.ORC_COPY_BATCH_TO_SPARK.key, "false")
-  spark.conf.set(SQLConf.PARQUET_VECTORIZED_READER_ENABLED.key, "true")
-  spark.conf.set(SQLConf.WHOLESTAGE_CODEGEN_ENABLED.key, "true")
-=======
 object DataSourceReadBenchmark extends SqlBasedBenchmark {
 
   override def getSparkSession: SparkSession = {
@@ -85,7 +63,6 @@
 
     sparkSession
   }
->>>>>>> cceb2d6f
 
   def withTempTable(tableNames: String*)(f: => Unit): Unit = {
     try f finally tableNames.foreach(spark.catalog.dropTempView)
