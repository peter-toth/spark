/*
 * Licensed to the Apache Software Foundation (ASF) under one or more
 * contributor license agreements.  See the NOTICE file distributed with
 * this work for additional information regarding copyright ownership.
 * The ASF licenses this file to You under the Apache License, Version 2.0
 * (the "License"); you may not use this file except in compliance with
 * the License.  You may obtain a copy of the License at
 *
 *    http://www.apache.org/licenses/LICENSE-2.0
 *
 * Unless required by applicable law or agreed to in writing, software
 * distributed under the License is distributed on an "AS IS" BASIS,
 * WITHOUT WARRANTIES OR CONDITIONS OF ANY KIND, either express or implied.
 * See the License for the specific language governing permissions and
 * limitations under the License.
 */

package org.apache.spark.sql.streaming.continuous

<<<<<<< HEAD
import org.mockito.ArgumentMatchers.{any, eq => eqTo}
import org.mockito.InOrder
import org.mockito.Mockito.{inOrder, never, verify}
=======
import org.mockito.{ArgumentCaptor, InOrder}
import org.mockito.ArgumentMatchers.{any, eq => eqTo}
import org.mockito.Mockito._
>>>>>>> cceb2d6f
import org.scalatest.BeforeAndAfterEach
import org.scalatestplus.mockito.MockitoSugar

import org.apache.spark._
import org.apache.spark.rpc.RpcEndpointRef
import org.apache.spark.sql.LocalSparkSession
import org.apache.spark.sql.connector.read.streaming.{ContinuousStream, PartitionOffset}
import org.apache.spark.sql.connector.write.WriterCommitMessage
import org.apache.spark.sql.connector.write.streaming.StreamingWrite
import org.apache.spark.sql.execution.streaming.continuous._
<<<<<<< HEAD
import org.apache.spark.sql.sources.v2.reader.streaming.{ContinuousReader, PartitionOffset}
import org.apache.spark.sql.sources.v2.writer.WriterCommitMessage
import org.apache.spark.sql.sources.v2.writer.streaming.StreamWriter
=======
import org.apache.spark.sql.internal.SQLConf.CONTINUOUS_STREAMING_EPOCH_BACKLOG_QUEUE_SIZE
>>>>>>> cceb2d6f
import org.apache.spark.sql.test.TestSparkSession

class EpochCoordinatorSuite
  extends SparkFunSuite
    with LocalSparkSession
    with MockitoSugar
    with BeforeAndAfterEach {

  private var epochCoordinator: RpcEndpointRef = _

<<<<<<< HEAD
  private var writer: StreamWriter = _
=======
  private var writeSupport: StreamingWrite = _
>>>>>>> cceb2d6f
  private var query: ContinuousExecution = _
  private var orderVerifier: InOrder = _
  private val epochBacklogQueueSize = 10

  override def beforeEach(): Unit = {
<<<<<<< HEAD
    val reader = mock[ContinuousReader]
    writer = mock[StreamWriter]
=======
    val stream = mock[ContinuousStream]
    writeSupport = mock[StreamingWrite]
>>>>>>> cceb2d6f
    query = mock[ContinuousExecution]
    orderVerifier = inOrder(writer, query)

    spark = new TestSparkSession(
    new SparkContext(
      "local[2]", "test-sql-context",
      new SparkConf().set("spark.sql.testkey", "true")
        .set(CONTINUOUS_STREAMING_EPOCH_BACKLOG_QUEUE_SIZE, epochBacklogQueueSize)))

    epochCoordinator
<<<<<<< HEAD
      = EpochCoordinatorRef.create(writer, reader, query, "test", 1, spark, SparkEnv.get)
=======
      = EpochCoordinatorRef.create(writeSupport, stream, query, "test", 1, spark, SparkEnv.get)
>>>>>>> cceb2d6f
  }

  test("single epoch") {
    setWriterPartitions(3)
    setReaderPartitions(2)

    commitPartitionEpoch(0, 1)
    commitPartitionEpoch(1, 1)
    commitPartitionEpoch(2, 1)
    reportPartitionOffset(0, 1)
    reportPartitionOffset(1, 1)

    // Here and in subsequent tests this is called to make a synchronous call to EpochCoordinator
    // so that mocks would have been acted upon by the time verification happens
    makeSynchronousCall()

    verifyCommit(1)
  }

  test("single epoch, all but one writer partition has committed") {
    setWriterPartitions(3)
    setReaderPartitions(2)

    commitPartitionEpoch(0, 1)
    commitPartitionEpoch(1, 1)
    reportPartitionOffset(0, 1)
    reportPartitionOffset(1, 1)

    makeSynchronousCall()

    verifyNoCommitFor(1)
  }

  test("single epoch, all but one reader partition has reported an offset") {
    setWriterPartitions(3)
    setReaderPartitions(2)

    commitPartitionEpoch(0, 1)
    commitPartitionEpoch(1, 1)
    commitPartitionEpoch(2, 1)
    reportPartitionOffset(0, 1)

    makeSynchronousCall()

    verifyNoCommitFor(1)
  }

  test("consequent epochs, messages for epoch (k + 1) arrive after messages for epoch k") {
    setWriterPartitions(2)
    setReaderPartitions(2)

    commitPartitionEpoch(0, 1)
    commitPartitionEpoch(1, 1)
    reportPartitionOffset(0, 1)
    reportPartitionOffset(1, 1)

    commitPartitionEpoch(0, 2)
    commitPartitionEpoch(1, 2)
    reportPartitionOffset(0, 2)
    reportPartitionOffset(1, 2)

    makeSynchronousCall()

    verifyCommitsInOrderOf(List(1, 2))
  }

  test("consequent epochs, a message for epoch k arrives after messages for epoch (k + 1)") {
    setWriterPartitions(2)
    setReaderPartitions(2)

    commitPartitionEpoch(0, 1)
    commitPartitionEpoch(1, 1)
    reportPartitionOffset(0, 1)

    commitPartitionEpoch(0, 2)
    commitPartitionEpoch(1, 2)
    reportPartitionOffset(0, 2)
    reportPartitionOffset(1, 2)

    // Message that arrives late
    reportPartitionOffset(1, 1)

    makeSynchronousCall()

    verifyCommitsInOrderOf(List(1, 2))
  }

  test("several epochs, messages arrive in order 1 -> 3 -> 4 -> 2") {
    setWriterPartitions(1)
    setReaderPartitions(1)

    commitPartitionEpoch(0, 1)
    reportPartitionOffset(0, 1)

    commitPartitionEpoch(0, 3)
    reportPartitionOffset(0, 3)

    commitPartitionEpoch(0, 4)
    reportPartitionOffset(0, 4)

    commitPartitionEpoch(0, 2)
    reportPartitionOffset(0, 2)

    makeSynchronousCall()

    verifyCommitsInOrderOf(List(1, 2, 3, 4))
  }

  test("several epochs, messages arrive in order 1 -> 3 -> 5 -> 4 -> 2") {
    setWriterPartitions(1)
    setReaderPartitions(1)

    commitPartitionEpoch(0, 1)
    reportPartitionOffset(0, 1)

    commitPartitionEpoch(0, 3)
    reportPartitionOffset(0, 3)

    commitPartitionEpoch(0, 5)
    reportPartitionOffset(0, 5)

    commitPartitionEpoch(0, 4)
    reportPartitionOffset(0, 4)

    commitPartitionEpoch(0, 2)
    reportPartitionOffset(0, 2)

    makeSynchronousCall()

    verifyCommitsInOrderOf(List(1, 2, 3, 4, 5))
  }

  test("several epochs, max epoch backlog reached by partitionOffsets") {
    setWriterPartitions(1)
    setReaderPartitions(1)

    reportPartitionOffset(0, 1)
    // Commit messages not arriving
    for (i <- 2 to epochBacklogQueueSize + 1) {
      reportPartitionOffset(0, i)
    }

    makeSynchronousCall()

    for (i <- 1 to epochBacklogQueueSize + 1) {
      verifyNoCommitFor(i)
    }
    verifyStoppedWithException("Size of the partition offset queue has exceeded its maximum")
  }

  test("several epochs, max epoch backlog reached by partitionCommits") {
    setWriterPartitions(1)
    setReaderPartitions(1)

    commitPartitionEpoch(0, 1)
    // Offset messages not arriving
    for (i <- 2 to epochBacklogQueueSize + 1) {
      commitPartitionEpoch(0, i)
    }

    makeSynchronousCall()

    for (i <- 1 to epochBacklogQueueSize + 1) {
      verifyNoCommitFor(i)
    }
    verifyStoppedWithException("Size of the partition commit queue has exceeded its maximum")
  }

  test("several epochs, max epoch backlog reached by epochsWaitingToBeCommitted") {
    setWriterPartitions(2)
    setReaderPartitions(2)

    commitPartitionEpoch(0, 1)
    reportPartitionOffset(0, 1)

    // For partition 2 epoch 1 messages never arriving
    // +2 because the first epoch not yet arrived
    for (i <- 2 to epochBacklogQueueSize + 2) {
      commitPartitionEpoch(0, i)
      reportPartitionOffset(0, i)
      commitPartitionEpoch(1, i)
      reportPartitionOffset(1, i)
    }

    makeSynchronousCall()

    for (i <- 1 to epochBacklogQueueSize + 2) {
      verifyNoCommitFor(i)
    }
    verifyStoppedWithException("Size of the epoch queue has exceeded its maximum")
  }

  private def setWriterPartitions(numPartitions: Int): Unit = {
    epochCoordinator.askSync[Unit](SetWriterPartitions(numPartitions))
  }

  private def setReaderPartitions(numPartitions: Int): Unit = {
    epochCoordinator.askSync[Unit](SetReaderPartitions(numPartitions))
  }

  private def commitPartitionEpoch(partitionId: Int, epoch: Long): Unit = {
    val dummyMessage: WriterCommitMessage = mock[WriterCommitMessage]
    epochCoordinator.send(CommitPartitionEpoch(partitionId, epoch, dummyMessage))
  }

  private def reportPartitionOffset(partitionId: Int, epoch: Long): Unit = {
    val dummyOffset: PartitionOffset = mock[PartitionOffset]
    epochCoordinator.send(ReportPartitionOffset(partitionId, epoch, dummyOffset))
  }

  private def makeSynchronousCall(): Unit = {
    epochCoordinator.askSync[Long](GetCurrentEpoch)
  }

  private def verifyCommit(epoch: Long): Unit = {
    orderVerifier.verify(writer).commit(eqTo(epoch), any())
    orderVerifier.verify(query).commit(epoch)
  }

  private def verifyNoCommitFor(epoch: Long): Unit = {
    verify(writer, never()).commit(eqTo(epoch), any())
    verify(query, never()).commit(epoch)
  }

  private def verifyCommitsInOrderOf(epochs: Seq[Long]): Unit = {
    epochs.foreach(verifyCommit)
  }

  private def verifyStoppedWithException(msg: String): Unit = {
    val exceptionCaptor = ArgumentCaptor.forClass(classOf[Throwable]);
    verify(query, atLeastOnce()).stopInNewThread(exceptionCaptor.capture())

    import scala.collection.JavaConverters._
    val throwable = exceptionCaptor.getAllValues.asScala.find(_.getMessage === msg)
    assert(throwable != null, "Stream stopped with an exception but expected message is missing")
  }
}<|MERGE_RESOLUTION|>--- conflicted
+++ resolved
@@ -17,15 +17,9 @@
 
 package org.apache.spark.sql.streaming.continuous
 
-<<<<<<< HEAD
-import org.mockito.ArgumentMatchers.{any, eq => eqTo}
-import org.mockito.InOrder
-import org.mockito.Mockito.{inOrder, never, verify}
-=======
 import org.mockito.{ArgumentCaptor, InOrder}
 import org.mockito.ArgumentMatchers.{any, eq => eqTo}
 import org.mockito.Mockito._
->>>>>>> cceb2d6f
 import org.scalatest.BeforeAndAfterEach
 import org.scalatestplus.mockito.MockitoSugar
 
@@ -36,13 +30,7 @@
 import org.apache.spark.sql.connector.write.WriterCommitMessage
 import org.apache.spark.sql.connector.write.streaming.StreamingWrite
 import org.apache.spark.sql.execution.streaming.continuous._
-<<<<<<< HEAD
-import org.apache.spark.sql.sources.v2.reader.streaming.{ContinuousReader, PartitionOffset}
-import org.apache.spark.sql.sources.v2.writer.WriterCommitMessage
-import org.apache.spark.sql.sources.v2.writer.streaming.StreamWriter
-=======
 import org.apache.spark.sql.internal.SQLConf.CONTINUOUS_STREAMING_EPOCH_BACKLOG_QUEUE_SIZE
->>>>>>> cceb2d6f
 import org.apache.spark.sql.test.TestSparkSession
 
 class EpochCoordinatorSuite
@@ -53,25 +41,16 @@
 
   private var epochCoordinator: RpcEndpointRef = _
 
-<<<<<<< HEAD
-  private var writer: StreamWriter = _
-=======
   private var writeSupport: StreamingWrite = _
->>>>>>> cceb2d6f
   private var query: ContinuousExecution = _
   private var orderVerifier: InOrder = _
   private val epochBacklogQueueSize = 10
 
   override def beforeEach(): Unit = {
-<<<<<<< HEAD
-    val reader = mock[ContinuousReader]
-    writer = mock[StreamWriter]
-=======
     val stream = mock[ContinuousStream]
     writeSupport = mock[StreamingWrite]
->>>>>>> cceb2d6f
     query = mock[ContinuousExecution]
-    orderVerifier = inOrder(writer, query)
+    orderVerifier = inOrder(writeSupport, query)
 
     spark = new TestSparkSession(
     new SparkContext(
@@ -80,11 +59,7 @@
         .set(CONTINUOUS_STREAMING_EPOCH_BACKLOG_QUEUE_SIZE, epochBacklogQueueSize)))
 
     epochCoordinator
-<<<<<<< HEAD
-      = EpochCoordinatorRef.create(writer, reader, query, "test", 1, spark, SparkEnv.get)
-=======
       = EpochCoordinatorRef.create(writeSupport, stream, query, "test", 1, spark, SparkEnv.get)
->>>>>>> cceb2d6f
   }
 
   test("single epoch") {
@@ -300,12 +275,12 @@
   }
 
   private def verifyCommit(epoch: Long): Unit = {
-    orderVerifier.verify(writer).commit(eqTo(epoch), any())
+    orderVerifier.verify(writeSupport).commit(eqTo(epoch), any())
     orderVerifier.verify(query).commit(epoch)
   }
 
   private def verifyNoCommitFor(epoch: Long): Unit = {
-    verify(writer, never()).commit(eqTo(epoch), any())
+    verify(writeSupport, never()).commit(eqTo(epoch), any())
     verify(query, never()).commit(epoch)
   }
 
