--- conflicted
+++ resolved
@@ -22,7 +22,6 @@
 import org.apache.spark.sql.catalyst.catalog.BucketSpec
 import org.apache.spark.sql.catalyst.parser.CatalystSqlParser
 import org.apache.spark.sql.connector.expressions.{BucketTransform, IdentityTransform, LogicalExpressions, Transform}
-import org.apache.spark.sql.internal.SQLConf
 
 /**
  * Conversion helpers for working with v2 [[CatalogPlugin]].
@@ -143,14 +142,7 @@
     }
   }
 
-<<<<<<< HEAD
-  private lazy val catalystSqlParser = new CatalystSqlParser(SQLConf.get)
-
-  def parseColumnPath(name: String): Seq[String] = {
-    catalystSqlParser.parseMultipartIdentifier(name)
-=======
   def parseColumnPath(name: String): Seq[String] = {
     CatalystSqlParser.parseMultipartIdentifier(name)
->>>>>>> a630e8d1
   }
 }