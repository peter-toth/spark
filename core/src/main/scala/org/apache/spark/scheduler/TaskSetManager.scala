--- conflicted
+++ resolved
@@ -1138,10 +1138,7 @@
   def recomputeLocality(): Unit = {
     // A zombie TaskSetManager may reach here while executorLost happens
     if (isZombie) return
-<<<<<<< HEAD
-=======
     val previousLocalityIndex = currentLocalityIndex
->>>>>>> a630e8d1
     val previousLocalityLevel = myLocalityLevels(currentLocalityIndex)
     val previousMyLocalityLevels = myLocalityLevels
     myLocalityLevels = computeValidLocalityLevels()
