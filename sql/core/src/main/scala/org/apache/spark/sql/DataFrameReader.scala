--- conflicted
+++ resolved
@@ -32,11 +32,7 @@
 import org.apache.spark.sql.catalyst.csv.{CSVHeaderChecker, CSVOptions, UnivocityParser}
 import org.apache.spark.sql.catalyst.expressions.ExprUtils
 import org.apache.spark.sql.catalyst.json.{CreateJacksonParser, JacksonParser, JSONOptions}
-<<<<<<< HEAD
-import org.apache.spark.sql.catalyst.util.{CaseInsensitiveMap, FailureSafeParser}
-=======
 import org.apache.spark.sql.catalyst.util.{CaseInsensitiveMap, CharVarcharUtils, FailureSafeParser}
->>>>>>> a630e8d1
 import org.apache.spark.sql.connector.catalog.{CatalogV2Util, SupportsCatalogOptions, SupportsRead}
 import org.apache.spark.sql.connector.catalog.TableCapability._
 import org.apache.spark.sql.execution.command.DDLUtils
@@ -278,12 +274,8 @@
         extraOptions + ("paths" -> objectMapper.writeValueAsString(paths.toArray))
       }
 
-<<<<<<< HEAD
-      val finalOptions = sessionOptions ++ extraOptions.originalMap ++ pathsOption
-=======
       val finalOptions = sessionOptions.filterKeys(!optionsWithPath.contains(_)).toMap ++
         optionsWithPath.originalMap
->>>>>>> a630e8d1
       val dsOptions = new CaseInsensitiveStringMap(finalOptions.asJava)
       val (table, catalog, ident) = provider match {
         case _: SupportsCatalogOptions if userSpecifiedSchema.nonEmpty =>
@@ -328,11 +320,7 @@
         paths = finalPaths,
         userSpecifiedSchema = userSpecifiedSchema,
         className = source,
-<<<<<<< HEAD
-        options = extraOptions.originalMap).resolveRelation())
-=======
         options = finalOptions.originalMap).resolveRelation())
->>>>>>> a630e8d1
   }
 
   /**
