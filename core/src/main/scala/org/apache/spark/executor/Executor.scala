--- conflicted
+++ resolved
@@ -27,11 +27,7 @@
 import javax.annotation.concurrent.GuardedBy
 
 import scala.collection.JavaConverters._
-<<<<<<< HEAD
-import scala.collection.mutable.{ArrayBuffer, HashMap, Map}
-=======
 import scala.collection.mutable.{ArrayBuffer, HashMap, Map, WrappedArray}
->>>>>>> cceb2d6f
 import scala.concurrent.duration._
 import scala.util.control.NonFatal
 
@@ -144,21 +140,13 @@
   private val executorPlugins: Seq[ExecutorPlugin] = {
     val pluginNames = conf.get(EXECUTOR_PLUGINS)
     if (pluginNames.nonEmpty) {
-<<<<<<< HEAD
-      logDebug(s"Initializing the following plugins: ${pluginNames.mkString(", ")}")
-=======
       logInfo(s"Initializing the following plugins: ${pluginNames.mkString(", ")}")
->>>>>>> cceb2d6f
 
       // Plugins need to load using a class loader that includes the executor's user classpath
       val pluginList: Seq[ExecutorPlugin] =
         Utils.withContextClassLoader(replClassLoader) {
           val plugins = Utils.loadExtensions(classOf[ExecutorPlugin], pluginNames, conf)
           plugins.foreach { plugin =>
-<<<<<<< HEAD
-            plugin.init()
-            logDebug(s"Successfully loaded plugin " + plugin.getClass().getCanonicalName())
-=======
             val pluginSource = new ExecutorPluginSource(plugin.getClass().getSimpleName())
             val pluginContext = new ExecutorPluginContext(pluginSource.metricRegistry, conf,
               executorId, executorHostname, isLocal)
@@ -167,30 +155,22 @@
             if (pluginSource.metricRegistry.getNames.size() > 0) {
               env.metricsSystem.registerSource(pluginSource)
             }
->>>>>>> cceb2d6f
           }
           plugins
         }
 
-<<<<<<< HEAD
-      logDebug("Finished initializing plugins")
-=======
       logInfo("Finished initializing plugins")
->>>>>>> cceb2d6f
       pluginList
     } else {
       Nil
     }
   }
 
-<<<<<<< HEAD
-=======
   // Plugins need to load using a class loader that includes the executor's user classpath
   private val plugins: Option[PluginContainer] = Utils.withContextClassLoader(replClassLoader) {
     PluginContainer(env)
   }
 
->>>>>>> cceb2d6f
   // Max size of direct result. If task result is bigger than this, we use the block manager
   // to send the result back.
   private val maxDirectResultSize = Math.min(
@@ -203,8 +183,6 @@
   private val runningTasks = new ConcurrentHashMap[Long, TaskRunner]
 
   /**
-<<<<<<< HEAD
-=======
    * When an executor is unable to send heartbeats to the driver more than `HEARTBEAT_MAX_FAILURES`
    * times, it should kill itself. The default value is 60. For example, if max failures is 60 and
    * heartbeat interval is 10s, then it will try to send heartbeats for up to 600s (10 minutes).
@@ -218,13 +196,10 @@
   private val HEARTBEAT_DROP_ZEROES = conf.get(EXECUTOR_HEARTBEAT_DROP_ZERO_ACCUMULATOR_UPDATES)
 
   /**
->>>>>>> cceb2d6f
    * Interval to send heartbeats, in milliseconds
    */
   private val HEARTBEAT_INTERVAL_MS = conf.get(EXECUTOR_HEARTBEAT_INTERVAL)
 
-<<<<<<< HEAD
-=======
   /**
    * Interval to poll for executor metrics, in milliseconds
    */
@@ -237,7 +212,6 @@
     env.memoryManager,
     METRICS_POLLING_INTERVAL_MS)
 
->>>>>>> cceb2d6f
   // Executor for the heartbeat task.
   private val heartbeater = new Heartbeater(
     () => Executor.this.reportHeartBeat(),
@@ -329,10 +303,7 @@
             logWarning("Plugin " + plugin.getClass().getCanonicalName() + " shutdown failed", e)
         }
       }
-<<<<<<< HEAD
-=======
       plugins.foreach(_.shutdown())
->>>>>>> cceb2d6f
     }
     if (!isLocal) {
       env.stop()
@@ -956,11 +927,7 @@
       executorUpdates)
     try {
       val response = heartbeatReceiverRef.askSync[HeartbeatResponse](
-<<<<<<< HEAD
-          message, new RpcTimeout(HEARTBEAT_INTERVAL_MS.millis, EXECUTOR_HEARTBEAT_INTERVAL.key))
-=======
         message, new RpcTimeout(HEARTBEAT_INTERVAL_MS.millis, EXECUTOR_HEARTBEAT_INTERVAL.key))
->>>>>>> cceb2d6f
       if (response.reregisterBlockManager) {
         logInfo("Told to re-register on heartbeat")
         env.blockManager.reregister()
@@ -977,24 +944,6 @@
         }
     }
   }
-<<<<<<< HEAD
-
-  /**
-   * Schedules a task to report heartbeat and partial metrics for active tasks to driver.
-   */
-  private def startDriverHeartbeater(): Unit = {
-    val intervalMs = HEARTBEAT_INTERVAL_MS
-
-    // Wait a random interval so the heartbeats don't end up in sync
-    val initialDelay = intervalMs + (math.random * intervalMs).asInstanceOf[Int]
-
-    val heartbeatTask = new Runnable() {
-      override def run(): Unit = Utils.logUncaughtExceptions(reportHeartBeat())
-    }
-    heartbeater.scheduleAtFixedRate(heartbeatTask, initialDelay, intervalMs, TimeUnit.MILLISECONDS)
-  }
-=======
->>>>>>> cceb2d6f
 }
 
 private[spark] object Executor {
