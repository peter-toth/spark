#
# Licensed to the Apache Software Foundation (ASF) under one or more
# contributor license agreements.  See the NOTICE file distributed with
# this work for additional information regarding copyright ownership.
# The ASF licenses this file to You under the Apache License, Version 2.0
# (the "License"); you may not use this file except in compliance with
# the License.  You may obtain a copy of the License at
#
#    http://www.apache.org/licenses/LICENSE-2.0
#
# Unless required by applicable law or agreed to in writing, software
# distributed under the License is distributed on an "AS IS" BASIS,
# WITHOUT WARRANTIES OR CONDITIONS OF ANY KIND, either express or implied.
# See the License for the specific language governing permissions and
# limitations under the License.
#

import sys
import decimal
import time
import datetime
import calendar
import json
import re
import base64
from array import array
import ctypes

from py4j.protocol import register_input_converter
from py4j.java_gateway import JavaClass

from pyspark import SparkContext
from pyspark.serializers import CloudPickleSerializer

__all__ = [
    "DataType", "NullType", "StringType", "BinaryType", "BooleanType", "DateType",
    "TimestampType", "DecimalType", "DoubleType", "FloatType", "ByteType", "IntegerType",
    "LongType", "ShortType", "ArrayType", "MapType", "StructField", "StructType"]


class DataType(object):
    """Base class for data types."""

    def __repr__(self):
        return self.__class__.__name__

    def __hash__(self):
        return hash(str(self))

    def __eq__(self, other):
        return isinstance(other, self.__class__) and self.__dict__ == other.__dict__

    def __ne__(self, other):
        return not self.__eq__(other)

    @classmethod
    def typeName(cls):
        return cls.__name__[:-4].lower()

    def simpleString(self):
        return self.typeName()

    def jsonValue(self):
        return self.typeName()

    def json(self):
        return json.dumps(self.jsonValue(),
                          separators=(',', ':'),
                          sort_keys=True)

    def needConversion(self):
        """
        Does this type needs conversion between Python object and internal SQL object.

        This is used to avoid the unnecessary conversion for ArrayType/MapType/StructType.
        """
        return False

    def toInternal(self, obj):
        """
        Converts a Python object into an internal SQL object.
        """
        return obj

    def fromInternal(self, obj):
        """
        Converts an internal SQL object into a native Python object.
        """
        return obj


# This singleton pattern does not work with pickle, you will get
# another object after pickle and unpickle
class DataTypeSingleton(type):
    """Metaclass for DataType"""

    _instances = {}

    def __call__(cls):
        if cls not in cls._instances:
            cls._instances[cls] = super(DataTypeSingleton, cls).__call__()
        return cls._instances[cls]


class NullType(DataType, metaclass=DataTypeSingleton):
    """Null type.

    The data type representing None, used for the types that cannot be inferred.
    """
    pass


class AtomicType(DataType):
    """An internal type used to represent everything that is not
    null, UDTs, arrays, structs, and maps."""


class NumericType(AtomicType):
    """Numeric data types.
    """


class IntegralType(NumericType, metaclass=DataTypeSingleton):
    """Integral data types.
    """
    pass


class FractionalType(NumericType):
    """Fractional data types.
    """


class StringType(AtomicType, metaclass=DataTypeSingleton):
    """String data type.
    """
    pass


class BinaryType(AtomicType, metaclass=DataTypeSingleton):
    """Binary (byte array) data type.
    """
    pass


class BooleanType(AtomicType, metaclass=DataTypeSingleton):
    """Boolean data type.
    """
    pass


class DateType(AtomicType, metaclass=DataTypeSingleton):
    """Date (datetime.date) data type.
    """

    EPOCH_ORDINAL = datetime.datetime(1970, 1, 1).toordinal()

    def needConversion(self):
        return True

    def toInternal(self, d):
        if d is not None:
            return d.toordinal() - self.EPOCH_ORDINAL

    def fromInternal(self, v):
        if v is not None:
            return datetime.date.fromordinal(v + self.EPOCH_ORDINAL)


class TimestampType(AtomicType, metaclass=DataTypeSingleton):
    """Timestamp (datetime.datetime) data type.
    """

    def needConversion(self):
        return True

    def toInternal(self, dt):
        if dt is not None:
            seconds = (calendar.timegm(dt.utctimetuple()) if dt.tzinfo
                       else time.mktime(dt.timetuple()))
            return int(seconds) * 1000000 + dt.microsecond

    def fromInternal(self, ts):
        if ts is not None:
            # using int to avoid precision loss in float
            return datetime.datetime.fromtimestamp(ts // 1000000).replace(microsecond=ts % 1000000)


class DecimalType(FractionalType):
    """Decimal (decimal.Decimal) data type.

    The DecimalType must have fixed precision (the maximum total number of digits)
    and scale (the number of digits on the right of dot). For example, (5, 2) can
    support the value from [-999.99 to 999.99].

    The precision can be up to 38, the scale must be less or equal to precision.

    When creating a DecimalType, the default precision and scale is (10, 0). When inferring
    schema from decimal.Decimal objects, it will be DecimalType(38, 18).

<<<<<<< HEAD
    :param precision: the maximum (i.e. total) number of digits (default: 10)
    :param scale: the number of digits on right side of dot. (default: 0)
=======
    Parameters
    ----------
    precision : int, optional
        the maximum (i.e. total) number of digits (default: 10)
    scale : int, optional
        the number of digits on right side of dot. (default: 0)
>>>>>>> a630e8d1
    """

    def __init__(self, precision=10, scale=0):
        self.precision = precision
        self.scale = scale
        self.hasPrecisionInfo = True  # this is a public API

    def simpleString(self):
        return "decimal(%d,%d)" % (self.precision, self.scale)

    def jsonValue(self):
        return "decimal(%d,%d)" % (self.precision, self.scale)

    def __repr__(self):
        return "DecimalType(%d,%d)" % (self.precision, self.scale)


class DoubleType(FractionalType, metaclass=DataTypeSingleton):
    """Double data type, representing double precision floats.
    """
    pass


class FloatType(FractionalType, metaclass=DataTypeSingleton):
    """Float data type, representing single precision floats.
    """
    pass


class ByteType(IntegralType):
    """Byte data type, i.e. a signed integer in a single byte.
    """
    def simpleString(self):
        return 'tinyint'


class IntegerType(IntegralType):
    """Int data type, i.e. a signed 32-bit integer.
    """
    def simpleString(self):
        return 'int'


class LongType(IntegralType):
    """Long data type, i.e. a signed 64-bit integer.

    If the values are beyond the range of [-9223372036854775808, 9223372036854775807],
    please use :class:`DecimalType`.
    """
    def simpleString(self):
        return 'bigint'


class ShortType(IntegralType):
    """Short data type, i.e. a signed 16-bit integer.
    """
    def simpleString(self):
        return 'smallint'


class ArrayType(DataType):
    """Array data type.

    Parameters
    ----------
    elementType : :class:`DataType`
        :class:`DataType` of each element in the array.
    containsNull : bool, optional
        whether the array can contain null (None) values.

    Examples
    --------
    >>> ArrayType(StringType()) == ArrayType(StringType(), True)
    True
    >>> ArrayType(StringType(), False) == ArrayType(StringType())
    False
    """

    def __init__(self, elementType, containsNull=True):
        assert isinstance(elementType, DataType),\
            "elementType %s should be an instance of %s" % (elementType, DataType)
        self.elementType = elementType
        self.containsNull = containsNull

    def simpleString(self):
        return 'array<%s>' % self.elementType.simpleString()

    def __repr__(self):
        return "ArrayType(%s,%s)" % (self.elementType,
                                     str(self.containsNull).lower())

    def jsonValue(self):
        return {"type": self.typeName(),
                "elementType": self.elementType.jsonValue(),
                "containsNull": self.containsNull}

    @classmethod
    def fromJson(cls, json):
        return ArrayType(_parse_datatype_json_value(json["elementType"]),
                         json["containsNull"])

    def needConversion(self):
        return self.elementType.needConversion()

    def toInternal(self, obj):
        if not self.needConversion():
            return obj
        return obj and [self.elementType.toInternal(v) for v in obj]

    def fromInternal(self, obj):
        if not self.needConversion():
            return obj
        return obj and [self.elementType.fromInternal(v) for v in obj]


class MapType(DataType):
    """Map data type.

    Parameters
    ----------
    keyType : :class:`DataType`
        :class:`DataType` of the keys in the map.
    valueType : :class:`DataType`
        :class:`DataType` of the values in the map.
    valueContainsNull : bool, optional
        indicates whether values can contain null (None) values.

    Notes
    -----
    Keys in a map data type are not allowed to be null (None).

    Examples
    --------
    >>> (MapType(StringType(), IntegerType())
    ...        == MapType(StringType(), IntegerType(), True))
    True
    >>> (MapType(StringType(), IntegerType(), False)
    ...        == MapType(StringType(), FloatType()))
    False
    """

    def __init__(self, keyType, valueType, valueContainsNull=True):
        assert isinstance(keyType, DataType),\
            "keyType %s should be an instance of %s" % (keyType, DataType)
        assert isinstance(valueType, DataType),\
            "valueType %s should be an instance of %s" % (valueType, DataType)
        self.keyType = keyType
        self.valueType = valueType
        self.valueContainsNull = valueContainsNull

    def simpleString(self):
        return 'map<%s,%s>' % (self.keyType.simpleString(), self.valueType.simpleString())

    def __repr__(self):
        return "MapType(%s,%s,%s)" % (self.keyType, self.valueType,
                                      str(self.valueContainsNull).lower())

    def jsonValue(self):
        return {"type": self.typeName(),
                "keyType": self.keyType.jsonValue(),
                "valueType": self.valueType.jsonValue(),
                "valueContainsNull": self.valueContainsNull}

    @classmethod
    def fromJson(cls, json):
        return MapType(_parse_datatype_json_value(json["keyType"]),
                       _parse_datatype_json_value(json["valueType"]),
                       json["valueContainsNull"])

    def needConversion(self):
        return self.keyType.needConversion() or self.valueType.needConversion()

    def toInternal(self, obj):
        if not self.needConversion():
            return obj
        return obj and dict((self.keyType.toInternal(k), self.valueType.toInternal(v))
                            for k, v in obj.items())

    def fromInternal(self, obj):
        if not self.needConversion():
            return obj
        return obj and dict((self.keyType.fromInternal(k), self.valueType.fromInternal(v))
                            for k, v in obj.items())


class StructField(DataType):
    """A field in :class:`StructType`.

    Parameters
    ----------
    name : str
        name of the field.
    dataType : :class:`DataType`
        :class:`DataType` of the field.
    nullable : bool
        whether the field can be null (None) or not.
    metadata : dict
        a dict from string to simple type that can be toInternald to JSON automatically

    Examples
    --------
    >>> (StructField("f1", StringType(), True)
    ...      == StructField("f1", StringType(), True))
    True
    >>> (StructField("f1", StringType(), True)
    ...      == StructField("f2", StringType(), True))
    False
    """

    def __init__(self, name, dataType, nullable=True, metadata=None):
        assert isinstance(dataType, DataType),\
            "dataType %s should be an instance of %s" % (dataType, DataType)
        assert isinstance(name, str), "field name %s should be a string" % (name)
        self.name = name
        self.dataType = dataType
        self.nullable = nullable
        self.metadata = metadata or {}

    def simpleString(self):
        return '%s:%s' % (self.name, self.dataType.simpleString())

    def __repr__(self):
        return "StructField(%s,%s,%s)" % (self.name, self.dataType,
                                          str(self.nullable).lower())

    def jsonValue(self):
        return {"name": self.name,
                "type": self.dataType.jsonValue(),
                "nullable": self.nullable,
                "metadata": self.metadata}

    @classmethod
    def fromJson(cls, json):
        return StructField(json["name"],
                           _parse_datatype_json_value(json["type"]),
                           json["nullable"],
                           json["metadata"])

    def needConversion(self):
        return self.dataType.needConversion()

    def toInternal(self, obj):
        return self.dataType.toInternal(obj)

    def fromInternal(self, obj):
        return self.dataType.fromInternal(obj)

    def typeName(self):
        raise TypeError(
            "StructField does not have typeName. "
            "Use typeName on its type explicitly instead.")


class StructType(DataType):
    """Struct type, consisting of a list of :class:`StructField`.

    This is the data type representing a :class:`Row`.

    Iterating a :class:`StructType` will iterate over its :class:`StructField`\\s.
    A contained :class:`StructField` can be accessed by its name or position.

    Examples
    --------
    >>> struct1 = StructType([StructField("f1", StringType(), True)])
    >>> struct1["f1"]
    StructField(f1,StringType,true)
    >>> struct1[0]
    StructField(f1,StringType,true)

    >>> struct1 = StructType([StructField("f1", StringType(), True)])
    >>> struct2 = StructType([StructField("f1", StringType(), True)])
    >>> struct1 == struct2
    True
    >>> struct1 = StructType([StructField("f1", StringType(), True)])
    >>> struct2 = StructType([StructField("f1", StringType(), True),
    ...     StructField("f2", IntegerType(), False)])
    >>> struct1 == struct2
    False
    """
    def __init__(self, fields=None):
        if not fields:
            self.fields = []
            self.names = []
        else:
            self.fields = fields
            self.names = [f.name for f in fields]
            assert all(isinstance(f, StructField) for f in fields),\
                "fields should be a list of StructField"
        # Precalculated list of fields that need conversion with fromInternal/toInternal functions
        self._needConversion = [f.needConversion() for f in self]
        self._needSerializeAnyField = any(self._needConversion)

    def add(self, field, data_type=None, nullable=True, metadata=None):
        """
        Construct a StructType by adding new elements to it, to define the schema.
        The method accepts either:

            a) A single parameter which is a StructField object.
            b) Between 2 and 4 parameters as (name, data_type, nullable (optional),
               metadata(optional). The data_type parameter may be either a String or a
               DataType object.

        Parameters
        ----------
        field : str or :class:`StructField`
            Either the name of the field or a StructField object
        data_type : :class:`DataType`, optional
            If present, the DataType of the StructField to create
        nullable : bool, optional
            Whether the field to add should be nullable (default True)
        metadata : dict, optional
            Any additional metadata (default None)

        Returns
        -------
        :class:`StructType`

        Examples
        --------
        >>> struct1 = StructType().add("f1", StringType(), True).add("f2", StringType(), True, None)
        >>> struct2 = StructType([StructField("f1", StringType(), True), \\
        ...     StructField("f2", StringType(), True, None)])
        >>> struct1 == struct2
        True
        >>> struct1 = StructType().add(StructField("f1", StringType(), True))
        >>> struct2 = StructType([StructField("f1", StringType(), True)])
        >>> struct1 == struct2
        True
        >>> struct1 = StructType().add("f1", "string", True)
        >>> struct2 = StructType([StructField("f1", StringType(), True)])
        >>> struct1 == struct2
        True
        """
        if isinstance(field, StructField):
            self.fields.append(field)
            self.names.append(field.name)
        else:
            if isinstance(field, str) and data_type is None:
                raise ValueError("Must specify DataType if passing name of struct_field to create.")

            if isinstance(data_type, str):
                data_type_f = _parse_datatype_json_value(data_type)
            else:
                data_type_f = data_type
            self.fields.append(StructField(field, data_type_f, nullable, metadata))
            self.names.append(field)
        # Precalculated list of fields that need conversion with fromInternal/toInternal functions
        self._needConversion = [f.needConversion() for f in self]
        self._needSerializeAnyField = any(self._needConversion)
        return self

    def __iter__(self):
        """Iterate the fields"""
        return iter(self.fields)

    def __len__(self):
        """Return the number of fields."""
        return len(self.fields)

    def __getitem__(self, key):
        """Access fields by name or slice."""
        if isinstance(key, str):
            for field in self:
                if field.name == key:
                    return field
            raise KeyError('No StructField named {0}'.format(key))
        elif isinstance(key, int):
            try:
                return self.fields[key]
            except IndexError:
                raise IndexError('StructType index out of range')
        elif isinstance(key, slice):
            return StructType(self.fields[key])
        else:
            raise TypeError('StructType keys should be strings, integers or slices')

    def simpleString(self):
        return 'struct<%s>' % (','.join(f.simpleString() for f in self))

    def __repr__(self):
        return ("StructType(List(%s))" %
                ",".join(str(field) for field in self))

    def jsonValue(self):
        return {"type": self.typeName(),
                "fields": [f.jsonValue() for f in self]}

    @classmethod
    def fromJson(cls, json):
        return StructType([StructField.fromJson(f) for f in json["fields"]])

    def fieldNames(self):
        """
        Returns all field names in a list.

        Examples
        --------
        >>> struct = StructType([StructField("f1", StringType(), True)])
        >>> struct.fieldNames()
        ['f1']
        """
        return list(self.names)

    def needConversion(self):
        # We need convert Row()/namedtuple into tuple()
        return True

    def toInternal(self, obj):
        if obj is None:
            return

        if self._needSerializeAnyField:
            # Only calling toInternal function for fields that need conversion
            if isinstance(obj, dict):
                return tuple(f.toInternal(obj.get(n)) if c else obj.get(n)
                             for n, f, c in zip(self.names, self.fields, self._needConversion))
            elif isinstance(obj, (tuple, list)):
                return tuple(f.toInternal(v) if c else v
                             for f, v, c in zip(self.fields, obj, self._needConversion))
            elif hasattr(obj, "__dict__"):
                d = obj.__dict__
                return tuple(f.toInternal(d.get(n)) if c else d.get(n)
                             for n, f, c in zip(self.names, self.fields, self._needConversion))
            else:
                raise ValueError("Unexpected tuple %r with StructType" % obj)
        else:
            if isinstance(obj, dict):
                return tuple(obj.get(n) for n in self.names)
            elif isinstance(obj, (list, tuple)):
                return tuple(obj)
            elif hasattr(obj, "__dict__"):
                d = obj.__dict__
                return tuple(d.get(n) for n in self.names)
            else:
                raise ValueError("Unexpected tuple %r with StructType" % obj)

    def fromInternal(self, obj):
        if obj is None:
            return
        if isinstance(obj, Row):
            # it's already converted by pickler
            return obj
        if self._needSerializeAnyField:
            # Only calling fromInternal function for fields that need conversion
            values = [f.fromInternal(v) if c else v
                      for f, v, c in zip(self.fields, obj, self._needConversion)]
        else:
            values = obj
        return _create_row(self.names, values)


class UserDefinedType(DataType):
    """User-defined type (UDT).

    .. note:: WARN: Spark Internal Use Only
    """

    @classmethod
    def typeName(cls):
        return cls.__name__.lower()

    @classmethod
    def sqlType(cls):
        """
        Underlying SQL storage type for this UDT.
        """
        raise NotImplementedError("UDT must implement sqlType().")

    @classmethod
    def module(cls):
        """
        The Python module of the UDT.
        """
        raise NotImplementedError("UDT must implement module().")

    @classmethod
    def scalaUDT(cls):
        """
        The class name of the paired Scala UDT (could be '', if there
        is no corresponding one).
        """
        return ''

    def needConversion(self):
        return True

    @classmethod
    def _cachedSqlType(cls):
        """
        Cache the sqlType() into class, because it's heavily used in `toInternal`.
        """
        if not hasattr(cls, "_cached_sql_type"):
            cls._cached_sql_type = cls.sqlType()
        return cls._cached_sql_type

    def toInternal(self, obj):
        if obj is not None:
            return self._cachedSqlType().toInternal(self.serialize(obj))

    def fromInternal(self, obj):
        v = self._cachedSqlType().fromInternal(obj)
        if v is not None:
            return self.deserialize(v)

    def serialize(self, obj):
        """
        Converts a user-type object into a SQL datum.
        """
        raise NotImplementedError("UDT must implement toInternal().")

    def deserialize(self, datum):
        """
        Converts a SQL datum into a user-type object.
        """
        raise NotImplementedError("UDT must implement fromInternal().")

    def simpleString(self):
        return 'udt'

    def json(self):
        return json.dumps(self.jsonValue(), separators=(',', ':'), sort_keys=True)

    def jsonValue(self):
        if self.scalaUDT():
            assert self.module() != '__main__', 'UDT in __main__ cannot work with ScalaUDT'
            schema = {
                "type": "udt",
                "class": self.scalaUDT(),
                "pyClass": "%s.%s" % (self.module(), type(self).__name__),
                "sqlType": self.sqlType().jsonValue()
            }
        else:
            ser = CloudPickleSerializer()
            b = ser.dumps(type(self))
            schema = {
                "type": "udt",
                "pyClass": "%s.%s" % (self.module(), type(self).__name__),
                "serializedClass": base64.b64encode(b).decode('utf8'),
                "sqlType": self.sqlType().jsonValue()
            }
        return schema

    @classmethod
    def fromJson(cls, json):
        pyUDT = str(json["pyClass"])  # convert unicode to str
        split = pyUDT.rfind(".")
        pyModule = pyUDT[:split]
        pyClass = pyUDT[split+1:]
        m = __import__(pyModule, globals(), locals(), [pyClass])
        if not hasattr(m, pyClass):
            s = base64.b64decode(json['serializedClass'].encode('utf-8'))
            UDT = CloudPickleSerializer().loads(s)
        else:
            UDT = getattr(m, pyClass)
        return UDT()

    def __eq__(self, other):
        return type(self) == type(other)


_atomic_types = [StringType, BinaryType, BooleanType, DecimalType, FloatType, DoubleType,
                 ByteType, ShortType, IntegerType, LongType, DateType, TimestampType, NullType]
_all_atomic_types = dict((t.typeName(), t) for t in _atomic_types)
_all_complex_types = dict((v.typeName(), v)
                          for v in [ArrayType, MapType, StructType])


_FIXED_DECIMAL = re.compile(r"decimal\(\s*(\d+)\s*,\s*(-?\d+)\s*\)")


def _parse_datatype_string(s):
    """
    Parses the given data type string to a :class:`DataType`. The data type string format equals
    :class:`DataType.simpleString`, except that the top level struct type can omit
    the ``struct<>`` and atomic types use ``typeName()`` as their format, e.g. use ``byte`` instead
    of ``tinyint`` for :class:`ByteType`. We can also use ``int`` as a short name
    for :class:`IntegerType`. Since Spark 2.3, this also supports a schema in a DDL-formatted
    string and case-insensitive strings.

    Examples
    --------
    >>> _parse_datatype_string("int ")
    IntegerType
    >>> _parse_datatype_string("INT ")
    IntegerType
    >>> _parse_datatype_string("a: byte, b: decimal(  16 , 8   ) ")
    StructType(List(StructField(a,ByteType,true),StructField(b,DecimalType(16,8),true)))
    >>> _parse_datatype_string("a DOUBLE, b STRING")
    StructType(List(StructField(a,DoubleType,true),StructField(b,StringType,true)))
    >>> _parse_datatype_string("a: array< short>")
    StructType(List(StructField(a,ArrayType(ShortType,true),true)))
    >>> _parse_datatype_string(" map<string , string > ")
    MapType(StringType,StringType,true)

    >>> # Error cases
    >>> _parse_datatype_string("blabla") # doctest: +IGNORE_EXCEPTION_DETAIL
    Traceback (most recent call last):
        ...
    ParseException:...
    >>> _parse_datatype_string("a: int,") # doctest: +IGNORE_EXCEPTION_DETAIL
    Traceback (most recent call last):
        ...
    ParseException:...
    >>> _parse_datatype_string("array<int") # doctest: +IGNORE_EXCEPTION_DETAIL
    Traceback (most recent call last):
        ...
    ParseException:...
    >>> _parse_datatype_string("map<int, boolean>>") # doctest: +IGNORE_EXCEPTION_DETAIL
    Traceback (most recent call last):
        ...
    ParseException:...
    """
    sc = SparkContext._active_spark_context

    def from_ddl_schema(type_str):
        return _parse_datatype_json_string(
            sc._jvm.org.apache.spark.sql.types.StructType.fromDDL(type_str).json())

    def from_ddl_datatype(type_str):
        return _parse_datatype_json_string(
            sc._jvm.org.apache.spark.sql.api.python.PythonSQLUtils.parseDataType(type_str).json())

    try:
        # DDL format, "fieldname datatype, fieldname datatype".
        return from_ddl_schema(s)
    except Exception as e:
        try:
            # For backwards compatibility, "integer", "struct<fieldname: datatype>" and etc.
            return from_ddl_datatype(s)
        except:
            try:
                # For backwards compatibility, "fieldname: datatype, fieldname: datatype" case.
                return from_ddl_datatype("struct<%s>" % s.strip())
            except:
                raise e


def _parse_datatype_json_string(json_string):
    """Parses the given data type JSON string.

    Examples
    --------
    >>> import pickle
    >>> def check_datatype(datatype):
    ...     pickled = pickle.loads(pickle.dumps(datatype))
    ...     assert datatype == pickled
    ...     scala_datatype = spark._jsparkSession.parseDataType(datatype.json())
    ...     python_datatype = _parse_datatype_json_string(scala_datatype.json())
    ...     assert datatype == python_datatype
    >>> for cls in _all_atomic_types.values():
    ...     check_datatype(cls())

    >>> # Simple ArrayType.
    >>> simple_arraytype = ArrayType(StringType(), True)
    >>> check_datatype(simple_arraytype)

    >>> # Simple MapType.
    >>> simple_maptype = MapType(StringType(), LongType())
    >>> check_datatype(simple_maptype)

    >>> # Simple StructType.
    >>> simple_structtype = StructType([
    ...     StructField("a", DecimalType(), False),
    ...     StructField("b", BooleanType(), True),
    ...     StructField("c", LongType(), True),
    ...     StructField("d", BinaryType(), False)])
    >>> check_datatype(simple_structtype)

    >>> # Complex StructType.
    >>> complex_structtype = StructType([
    ...     StructField("simpleArray", simple_arraytype, True),
    ...     StructField("simpleMap", simple_maptype, True),
    ...     StructField("simpleStruct", simple_structtype, True),
    ...     StructField("boolean", BooleanType(), False),
    ...     StructField("withMeta", DoubleType(), False, {"name": "age"})])
    >>> check_datatype(complex_structtype)

    >>> # Complex ArrayType.
    >>> complex_arraytype = ArrayType(complex_structtype, True)
    >>> check_datatype(complex_arraytype)

    >>> # Complex MapType.
    >>> complex_maptype = MapType(complex_structtype,
    ...                           complex_arraytype, False)
    >>> check_datatype(complex_maptype)
    """
    return _parse_datatype_json_value(json.loads(json_string))


def _parse_datatype_json_value(json_value):
    if not isinstance(json_value, dict):
        if json_value in _all_atomic_types.keys():
            return _all_atomic_types[json_value]()
        elif json_value == 'decimal':
            return DecimalType()
        elif _FIXED_DECIMAL.match(json_value):
            m = _FIXED_DECIMAL.match(json_value)
            return DecimalType(int(m.group(1)), int(m.group(2)))
        else:
            raise ValueError("Could not parse datatype: %s" % json_value)
    else:
        tpe = json_value["type"]
        if tpe in _all_complex_types:
            return _all_complex_types[tpe].fromJson(json_value)
        elif tpe == 'udt':
            return UserDefinedType.fromJson(json_value)
        else:
            raise ValueError("not supported type: %s" % tpe)


# Mapping Python types to Spark SQL DataType
_type_mappings = {
    type(None): NullType,
    bool: BooleanType,
    int: LongType,
    float: DoubleType,
    str: StringType,
    bytearray: BinaryType,
    decimal.Decimal: DecimalType,
    datetime.date: DateType,
    datetime.datetime: TimestampType,
    datetime.time: TimestampType,
    bytes: BinaryType,
}

# Mapping Python array types to Spark SQL DataType
# We should be careful here. The size of these types in python depends on C
# implementation. We need to make sure that this conversion does not lose any
# precision. Also, JVM only support signed types, when converting unsigned types,
# keep in mind that it require 1 more bit when stored as signed types.
#
# Reference for C integer size, see:
# ISO/IEC 9899:201x specification, chapter 5.2.4.2.1 Sizes of integer types <limits.h>.
# Reference for python array typecode, see:
# https://docs.python.org/2/library/array.html
# https://docs.python.org/3.6/library/array.html
# Reference for JVM's supported integral types:
# http://docs.oracle.com/javase/specs/jvms/se8/html/jvms-2.html#jvms-2.3.1

_array_signed_int_typecode_ctype_mappings = {
    'b': ctypes.c_byte,
    'h': ctypes.c_short,
    'i': ctypes.c_int,
    'l': ctypes.c_long,
}

_array_unsigned_int_typecode_ctype_mappings = {
    'B': ctypes.c_ubyte,
    'H': ctypes.c_ushort,
    'I': ctypes.c_uint,
    'L': ctypes.c_ulong
}


def _int_size_to_type(size):
    """
    Return the Catalyst datatype from the size of integers.
    """
    if size <= 8:
        return ByteType
    if size <= 16:
        return ShortType
    if size <= 32:
        return IntegerType
    if size <= 64:
        return LongType

# The list of all supported array typecodes, is stored here
_array_type_mappings = {
    # Warning: Actual properties for float and double in C is not specified in C.
    # On almost every system supported by both python and JVM, they are IEEE 754
    # single-precision binary floating-point format and IEEE 754 double-precision
    # binary floating-point format. And we do assume the same thing here for now.
    'f': FloatType,
    'd': DoubleType
}

# compute array typecode mappings for signed integer types
for _typecode in _array_signed_int_typecode_ctype_mappings.keys():
    size = ctypes.sizeof(_array_signed_int_typecode_ctype_mappings[_typecode]) * 8
    dt = _int_size_to_type(size)
    if dt is not None:
        _array_type_mappings[_typecode] = dt

# compute array typecode mappings for unsigned integer types
for _typecode in _array_unsigned_int_typecode_ctype_mappings.keys():
    # JVM does not have unsigned types, so use signed types that is at least 1
    # bit larger to store
    size = ctypes.sizeof(_array_unsigned_int_typecode_ctype_mappings[_typecode]) * 8 + 1
    dt = _int_size_to_type(size)
    if dt is not None:
        _array_type_mappings[_typecode] = dt

# Type code 'u' in Python's array is deprecated since version 3.3, and will be
# removed in version 4.0. See: https://docs.python.org/3/library/array.html
if sys.version_info[0] < 4:
    _array_type_mappings['u'] = StringType

<<<<<<< HEAD
# Type code 'c' are only available at python 2
if sys.version_info[0] < 3:
    _array_type_mappings['c'] = StringType

# SPARK-21465:
# In python2, array of 'L' happened to be mistakenly, just partially supported. To
# avoid breaking user's code, we should keep this partial support. Below is a
# dirty hacking to keep this partial support and pass the unit test.
import platform
if sys.version_info[0] < 3 and platform.python_implementation() != 'PyPy':
    if 'L' not in _array_type_mappings.keys():
        _array_type_mappings['L'] = LongType
        _array_unsigned_int_typecode_ctype_mappings['L'] = ctypes.c_uint

=======
>>>>>>> a630e8d1

def _infer_type(obj):
    """Infer the DataType from obj
    """
    if obj is None:
        return NullType()

    if hasattr(obj, '__UDT__'):
        return obj.__UDT__

    dataType = _type_mappings.get(type(obj))
    if dataType is DecimalType:
        # the precision and scale of `obj` may be different from row to row.
        return DecimalType(38, 18)
    elif dataType is not None:
        return dataType()

    if isinstance(obj, dict):
        for key, value in obj.items():
            if key is not None and value is not None:
                return MapType(_infer_type(key), _infer_type(value), True)
        return MapType(NullType(), NullType(), True)
    elif isinstance(obj, list):
        for v in obj:
            if v is not None:
                return ArrayType(_infer_type(obj[0]), True)
        return ArrayType(NullType(), True)
    elif isinstance(obj, array):
        if obj.typecode in _array_type_mappings:
            return ArrayType(_array_type_mappings[obj.typecode](), False)
        else:
            raise TypeError("not supported type: array(%s)" % obj.typecode)
    else:
        try:
            return _infer_schema(obj)
        except TypeError:
            raise TypeError("not supported type: %s" % type(obj))


def _infer_schema(row, names=None):
    """Infer the schema from dict/namedtuple/object"""
    if isinstance(row, dict):
        items = sorted(row.items())

    elif isinstance(row, (tuple, list)):
        if hasattr(row, "__fields__"):  # Row
            items = zip(row.__fields__, tuple(row))
        elif hasattr(row, "_fields"):  # namedtuple
            items = zip(row._fields, tuple(row))
        else:
            if names is None:
                names = ['_%d' % i for i in range(1, len(row) + 1)]
            elif len(names) < len(row):
                names.extend('_%d' % i for i in range(len(names) + 1, len(row) + 1))
            items = zip(names, row)

    elif hasattr(row, "__dict__"):  # object
        items = sorted(row.__dict__.items())

    else:
        raise TypeError("Can not infer schema for type: %s" % type(row))

    fields = []
    for k, v in items:
        try:
            fields.append(StructField(k, _infer_type(v), True))
        except TypeError as e:
            raise TypeError("Unable to infer the type of the field {}.".format(k)) from e
    return StructType(fields)


def _has_nulltype(dt):
    """ Return whether there is a NullType in `dt` or not """
    if isinstance(dt, StructType):
        return any(_has_nulltype(f.dataType) for f in dt.fields)
    elif isinstance(dt, ArrayType):
        return _has_nulltype((dt.elementType))
    elif isinstance(dt, MapType):
        return _has_nulltype(dt.keyType) or _has_nulltype(dt.valueType)
    else:
        return isinstance(dt, NullType)


def _merge_type(a, b, name=None):
    if name is None:
        new_msg = lambda msg: msg
        new_name = lambda n: "field %s" % n
    else:
        new_msg = lambda msg: "%s: %s" % (name, msg)
        new_name = lambda n: "field %s in %s" % (n, name)

    if isinstance(a, NullType):
        return b
    elif isinstance(b, NullType):
        return a
    elif type(a) is not type(b):
        # TODO: type cast (such as int -> long)
        raise TypeError(new_msg("Can not merge type %s and %s" % (type(a), type(b))))

    # same type
    if isinstance(a, StructType):
        nfs = dict((f.name, f.dataType) for f in b.fields)
        fields = [StructField(f.name, _merge_type(f.dataType, nfs.get(f.name, NullType()),
                                                  name=new_name(f.name)))
                  for f in a.fields]
        names = set([f.name for f in fields])
        for n in nfs:
            if n not in names:
                fields.append(StructField(n, nfs[n]))
        return StructType(fields)

    elif isinstance(a, ArrayType):
        return ArrayType(_merge_type(a.elementType, b.elementType,
                                     name='element in array %s' % name), True)

    elif isinstance(a, MapType):
        return MapType(_merge_type(a.keyType, b.keyType, name='key of map %s' % name),
                       _merge_type(a.valueType, b.valueType, name='value of map %s' % name),
                       True)
    else:
        return a


def _need_converter(dataType):
    if isinstance(dataType, StructType):
        return True
    elif isinstance(dataType, ArrayType):
        return _need_converter(dataType.elementType)
    elif isinstance(dataType, MapType):
        return _need_converter(dataType.keyType) or _need_converter(dataType.valueType)
    elif isinstance(dataType, NullType):
        return True
    else:
        return False


def _create_converter(dataType):
    """Create a converter to drop the names of fields in obj """
    if not _need_converter(dataType):
        return lambda x: x

    if isinstance(dataType, ArrayType):
        conv = _create_converter(dataType.elementType)
        return lambda row: [conv(v) for v in row]

    elif isinstance(dataType, MapType):
        kconv = _create_converter(dataType.keyType)
        vconv = _create_converter(dataType.valueType)
        return lambda row: dict((kconv(k), vconv(v)) for k, v in row.items())

    elif isinstance(dataType, NullType):
        return lambda x: None

    elif not isinstance(dataType, StructType):
        return lambda x: x

    # dataType must be StructType
    names = [f.name for f in dataType.fields]
    converters = [_create_converter(f.dataType) for f in dataType.fields]
    convert_fields = any(_need_converter(f.dataType) for f in dataType.fields)

    def convert_struct(obj):
        if obj is None:
            return

        if isinstance(obj, (tuple, list)):
            if convert_fields:
                return tuple(conv(v) for v, conv in zip(obj, converters))
            else:
                return tuple(obj)

        if isinstance(obj, dict):
            d = obj
        elif hasattr(obj, "__dict__"):  # object
            d = obj.__dict__
        else:
            raise TypeError("Unexpected obj type: %s" % type(obj))

        if convert_fields:
            return tuple([conv(d.get(name)) for name, conv in zip(names, converters)])
        else:
            return tuple([d.get(name) for name in names])

    return convert_struct


_acceptable_types = {
    BooleanType: (bool,),
    ByteType: (int,),
    ShortType: (int,),
    IntegerType: (int,),
    LongType: (int,),
    FloatType: (float,),
    DoubleType: (float,),
    DecimalType: (decimal.Decimal,),
    StringType: (str,),
    BinaryType: (bytearray, bytes),
    DateType: (datetime.date, datetime.datetime),
    TimestampType: (datetime.datetime,),
    ArrayType: (list, tuple, array),
    MapType: (dict,),
    StructType: (tuple, list, dict),
}


def _make_type_verifier(dataType, nullable=True, name=None):
    """
    Make a verifier that checks the type of obj against dataType and raises a TypeError if they do
    not match.

    This verifier also checks the value of obj against datatype and raises a ValueError if it's not
    within the allowed range, e.g. using 128 as ByteType will overflow. Note that, Python float is
    not checked, so it will become infinity when cast to Java float, if it overflows.

    Examples
    --------
    >>> _make_type_verifier(StructType([]))(None)
    >>> _make_type_verifier(StringType())("")
    >>> _make_type_verifier(LongType())(0)
    >>> _make_type_verifier(LongType())(1 << 64) # doctest: +IGNORE_EXCEPTION_DETAIL
    Traceback (most recent call last):
        ...
    ValueError:...
    >>> _make_type_verifier(ArrayType(ShortType()))(list(range(3)))
    >>> _make_type_verifier(ArrayType(StringType()))(set()) # doctest: +IGNORE_EXCEPTION_DETAIL
    Traceback (most recent call last):
        ...
    TypeError:...
    >>> _make_type_verifier(MapType(StringType(), IntegerType()))({})
    >>> _make_type_verifier(StructType([]))(())
    >>> _make_type_verifier(StructType([]))([])
    >>> _make_type_verifier(StructType([]))([1]) # doctest: +IGNORE_EXCEPTION_DETAIL
    Traceback (most recent call last):
        ...
    ValueError:...
    >>> # Check if numeric values are within the allowed range.
    >>> _make_type_verifier(ByteType())(12)
    >>> _make_type_verifier(ByteType())(1234) # doctest: +IGNORE_EXCEPTION_DETAIL
    Traceback (most recent call last):
        ...
    ValueError:...
    >>> _make_type_verifier(ByteType(), False)(None) # doctest: +IGNORE_EXCEPTION_DETAIL
    Traceback (most recent call last):
        ...
    ValueError:...
    >>> _make_type_verifier(
    ...     ArrayType(ShortType(), False))([1, None]) # doctest: +IGNORE_EXCEPTION_DETAIL
    Traceback (most recent call last):
        ...
    ValueError:...
    >>> _make_type_verifier(MapType(StringType(), IntegerType()))({None: 1})
    Traceback (most recent call last):
        ...
    ValueError:...
    >>> schema = StructType().add("a", IntegerType()).add("b", StringType(), False)
    >>> _make_type_verifier(schema)((1, None)) # doctest: +IGNORE_EXCEPTION_DETAIL
    Traceback (most recent call last):
        ...
    ValueError:...
    """

    if name is None:
        new_msg = lambda msg: msg
        new_name = lambda n: "field %s" % n
    else:
        new_msg = lambda msg: "%s: %s" % (name, msg)
        new_name = lambda n: "field %s in %s" % (n, name)

    def verify_nullability(obj):
        if obj is None:
            if nullable:
                return True
            else:
                raise ValueError(new_msg("This field is not nullable, but got None"))
        else:
            return False

    _type = type(dataType)

    def assert_acceptable_types(obj):
        assert _type in _acceptable_types, \
            new_msg("unknown datatype: %s for object %r" % (dataType, obj))

    def verify_acceptable_types(obj):
        # subclass of them can not be fromInternal in JVM
        if type(obj) not in _acceptable_types[_type]:
            raise TypeError(new_msg("%s can not accept object %r in type %s"
                                    % (dataType, obj, type(obj))))

    if isinstance(dataType, StringType):
        # StringType can work with any types
        verify_value = lambda _: _

    elif isinstance(dataType, UserDefinedType):
        verifier = _make_type_verifier(dataType.sqlType(), name=name)

        def verify_udf(obj):
            if not (hasattr(obj, '__UDT__') and obj.__UDT__ == dataType):
                raise ValueError(new_msg("%r is not an instance of type %r" % (obj, dataType)))
            verifier(dataType.toInternal(obj))

        verify_value = verify_udf

    elif isinstance(dataType, ByteType):
        def verify_byte(obj):
            assert_acceptable_types(obj)
            verify_acceptable_types(obj)
            if obj < -128 or obj > 127:
                raise ValueError(new_msg("object of ByteType out of range, got: %s" % obj))

        verify_value = verify_byte

    elif isinstance(dataType, ShortType):
        def verify_short(obj):
            assert_acceptable_types(obj)
            verify_acceptable_types(obj)
            if obj < -32768 or obj > 32767:
                raise ValueError(new_msg("object of ShortType out of range, got: %s" % obj))

        verify_value = verify_short

    elif isinstance(dataType, IntegerType):
        def verify_integer(obj):
            assert_acceptable_types(obj)
            verify_acceptable_types(obj)
            if obj < -2147483648 or obj > 2147483647:
                raise ValueError(
                    new_msg("object of IntegerType out of range, got: %s" % obj))

        verify_value = verify_integer

    elif isinstance(dataType, LongType):
        def verify_long(obj):
            assert_acceptable_types(obj)
            verify_acceptable_types(obj)
            if obj < -9223372036854775808 or obj > 9223372036854775807:
                raise ValueError(
                    new_msg("object of LongType out of range, got: %s" % obj))

        verify_value = verify_long

    elif isinstance(dataType, ArrayType):
        element_verifier = _make_type_verifier(
            dataType.elementType, dataType.containsNull, name="element in array %s" % name)

        def verify_array(obj):
            assert_acceptable_types(obj)
            verify_acceptable_types(obj)
            for i in obj:
                element_verifier(i)

        verify_value = verify_array

    elif isinstance(dataType, MapType):
        key_verifier = _make_type_verifier(dataType.keyType, False, name="key of map %s" % name)
        value_verifier = _make_type_verifier(
            dataType.valueType, dataType.valueContainsNull, name="value of map %s" % name)

        def verify_map(obj):
            assert_acceptable_types(obj)
            verify_acceptable_types(obj)
            for k, v in obj.items():
                key_verifier(k)
                value_verifier(v)

        verify_value = verify_map

    elif isinstance(dataType, StructType):
        verifiers = []
        for f in dataType.fields:
            verifier = _make_type_verifier(f.dataType, f.nullable, name=new_name(f.name))
            verifiers.append((f.name, verifier))

        def verify_struct(obj):
            assert_acceptable_types(obj)

            if isinstance(obj, dict):
                for f, verifier in verifiers:
                    verifier(obj.get(f))
            elif isinstance(obj, (tuple, list)):
                if len(obj) != len(verifiers):
                    raise ValueError(
                        new_msg("Length of object (%d) does not match with "
                                "length of fields (%d)" % (len(obj), len(verifiers))))
                for v, (_, verifier) in zip(obj, verifiers):
                    verifier(v)
            elif hasattr(obj, "__dict__"):
                d = obj.__dict__
                for f, verifier in verifiers:
                    verifier(d.get(f))
            else:
                raise TypeError(new_msg("StructType can not accept object %r in type %s"
                                        % (obj, type(obj))))
        verify_value = verify_struct

    else:
        def verify_default(obj):
            assert_acceptable_types(obj)
            verify_acceptable_types(obj)

        verify_value = verify_default

    def verify(obj):
        if not verify_nullability(obj):
            verify_value(obj)

    return verify


# This is used to unpickle a Row from JVM
def _create_row_inbound_converter(dataType):
    return lambda *a: dataType.fromInternal(a)


def _create_row(fields, values):
    row = Row(*values)
    row.__fields__ = fields
    return row


class Row(tuple):

    """
    A row in :class:`DataFrame`.
    The fields in it can be accessed:

    * like attributes (``row.key``)
    * like dictionary values (``row[key]``)

    ``key in row`` will search through row keys.

    Row can be used to create a row object by using named arguments.
    It is not allowed to omit a named argument to represent that the value is
    None or missing. This should be explicitly set to None in this case.

    .. versionchanged:: 3.0.0
        Rows created from named arguments no longer have
        field names sorted alphabetically and will be ordered in the position as
        entered.

    Examples
    --------
    >>> row = Row(name="Alice", age=11)
    >>> row
    Row(name='Alice', age=11)
    >>> row['name'], row['age']
    ('Alice', 11)
    >>> row.name, row.age
    ('Alice', 11)
    >>> 'name' in row
    True
    >>> 'wrong_key' in row
    False

    Row also can be used to create another Row like class, then it
    could be used to create Row objects, such as

    >>> Person = Row("name", "age")
    >>> Person
    <Row('name', 'age')>
    >>> 'name' in Person
    True
    >>> 'wrong_key' in Person
    False
    >>> Person("Alice", 11)
    Row(name='Alice', age=11)

    This form can also be used to create rows as tuple values, i.e. with unnamed
    fields.

    >>> row1 = Row("Alice", 11)
    >>> row2 = Row(name="Alice", age=11)
    >>> row1 == row2
    True
    """

    def __new__(cls, *args, **kwargs):
        if args and kwargs:
            raise ValueError("Can not use both args "
                             "and kwargs to create Row")
        if kwargs:
            # create row objects
            row = tuple.__new__(cls, list(kwargs.values()))
            row.__fields__ = list(kwargs.keys())
            return row
        else:
            # create row class or objects
            return tuple.__new__(cls, args)

    def asDict(self, recursive=False):
        """
        Return as a dict

<<<<<<< HEAD
        :param recursive: turns the nested Rows to dict (default: False).

        .. note:: If a row contains duplicate field names, e.g., the rows of a join
            between two :class:`DataFrame` that both have the fields of same names,
            one of the duplicate fields will be selected by ``asDict``. ``__getitem__``
            will also return one of the duplicate fields, however returned value might
            be different to ``asDict``.

=======
        Parameters
        ----------
        recursive : bool, optional
            turns the nested Rows to dict (default: False).

        Notes
        -----
        If a row contains duplicate field names, e.g., the rows of a join
        between two :class:`DataFrame` that both have the fields of same names,
        one of the duplicate fields will be selected by ``asDict``. ``__getitem__``
        will also return one of the duplicate fields, however returned value might
        be different to ``asDict``.

        Examples
        --------
>>>>>>> a630e8d1
        >>> Row(name="Alice", age=11).asDict() == {'name': 'Alice', 'age': 11}
        True
        >>> row = Row(key=1, value=Row(name='a', age=2))
        >>> row.asDict() == {'key': 1, 'value': Row(name='a', age=2)}
        True
        >>> row.asDict(True) == {'key': 1, 'value': {'name': 'a', 'age': 2}}
        True
        """
        if not hasattr(self, "__fields__"):
            raise TypeError("Cannot convert a Row class into dict")

        if recursive:
            def conv(obj):
                if isinstance(obj, Row):
                    return obj.asDict(True)
                elif isinstance(obj, list):
                    return [conv(o) for o in obj]
                elif isinstance(obj, dict):
                    return dict((k, conv(v)) for k, v in obj.items())
                else:
                    return obj
            return dict(zip(self.__fields__, (conv(o) for o in self)))
        else:
            return dict(zip(self.__fields__, self))

    def __contains__(self, item):
        if hasattr(self, "__fields__"):
            return item in self.__fields__
        else:
            return super(Row, self).__contains__(item)

    # let object acts like class
    def __call__(self, *args):
        """create new Row object"""
        if len(args) > len(self):
            raise ValueError("Can not create Row with fields %s, expected %d values "
                             "but got %s" % (self, len(self), args))
        return _create_row(self, args)

    def __getitem__(self, item):
        if isinstance(item, (int, slice)):
            return super(Row, self).__getitem__(item)
        try:
            # it will be slow when it has many fields,
            # but this will not be used in normal cases
            idx = self.__fields__.index(item)
            return super(Row, self).__getitem__(idx)
        except IndexError:
            raise KeyError(item)
        except ValueError:
            raise ValueError(item)

    def __getattr__(self, item):
        if item.startswith("__"):
            raise AttributeError(item)
        try:
            # it will be slow when it has many fields,
            # but this will not be used in normal cases
            idx = self.__fields__.index(item)
            return self[idx]
        except IndexError:
            raise AttributeError(item)
        except ValueError:
            raise AttributeError(item)

    def __setattr__(self, key, value):
        if key != '__fields__':
            raise Exception("Row is read-only")
        self.__dict__[key] = value

    def __reduce__(self):
        """Returns a tuple so Python knows how to pickle Row."""
        if hasattr(self, "__fields__"):
            return (_create_row, (self.__fields__, tuple(self)))
        else:
            return tuple.__reduce__(self)

    def __repr__(self):
        """Printable representation of Row used in Python REPL."""
        if hasattr(self, "__fields__"):
            return "Row(%s)" % ", ".join("%s=%r" % (k, v)
                                         for k, v in zip(self.__fields__, tuple(self)))
        else:
            return "<Row(%s)>" % ", ".join("%r" % field for field in self)


class DateConverter(object):
    def can_convert(self, obj):
        return isinstance(obj, datetime.date)

    def convert(self, obj, gateway_client):
        Date = JavaClass("java.sql.Date", gateway_client)
        return Date.valueOf(obj.strftime("%Y-%m-%d"))


class DatetimeConverter(object):
    def can_convert(self, obj):
        return isinstance(obj, datetime.datetime)

    def convert(self, obj, gateway_client):
        Timestamp = JavaClass("java.sql.Timestamp", gateway_client)
        seconds = (calendar.timegm(obj.utctimetuple()) if obj.tzinfo
                   else time.mktime(obj.timetuple()))
        t = Timestamp(int(seconds) * 1000)
        t.setNanos(obj.microsecond * 1000)
        return t

# datetime is a subclass of date, we should register DatetimeConverter first
register_input_converter(DatetimeConverter())
register_input_converter(DateConverter())


def _test():
    import doctest
    from pyspark.context import SparkContext
    from pyspark.sql import SparkSession
    globs = globals()
    sc = SparkContext('local[4]', 'PythonTest')
    globs['sc'] = sc
    globs['spark'] = SparkSession.builder.getOrCreate()
    (failure_count, test_count) = doctest.testmod(globs=globs, optionflags=doctest.ELLIPSIS)
    globs['sc'].stop()
    if failure_count:
        sys.exit(-1)


if __name__ == "__main__":
    _test()<|MERGE_RESOLUTION|>--- conflicted
+++ resolved
@@ -198,17 +198,12 @@
     When creating a DecimalType, the default precision and scale is (10, 0). When inferring
     schema from decimal.Decimal objects, it will be DecimalType(38, 18).
 
-<<<<<<< HEAD
-    :param precision: the maximum (i.e. total) number of digits (default: 10)
-    :param scale: the number of digits on right side of dot. (default: 0)
-=======
     Parameters
     ----------
     precision : int, optional
         the maximum (i.e. total) number of digits (default: 10)
     scale : int, optional
         the number of digits on right side of dot. (default: 0)
->>>>>>> a630e8d1
     """
 
     def __init__(self, precision=10, scale=0):
@@ -1007,23 +1002,6 @@
 if sys.version_info[0] < 4:
     _array_type_mappings['u'] = StringType
 
-<<<<<<< HEAD
-# Type code 'c' are only available at python 2
-if sys.version_info[0] < 3:
-    _array_type_mappings['c'] = StringType
-
-# SPARK-21465:
-# In python2, array of 'L' happened to be mistakenly, just partially supported. To
-# avoid breaking user's code, we should keep this partial support. Below is a
-# dirty hacking to keep this partial support and pass the unit test.
-import platform
-if sys.version_info[0] < 3 and platform.python_implementation() != 'PyPy':
-    if 'L' not in _array_type_mappings.keys():
-        _array_type_mappings['L'] = LongType
-        _array_unsigned_int_typecode_ctype_mappings['L'] = ctypes.c_uint
-
-=======
->>>>>>> a630e8d1
 
 def _infer_type(obj):
     """Infer the DataType from obj
@@ -1517,16 +1495,6 @@
         """
         Return as a dict
 
-<<<<<<< HEAD
-        :param recursive: turns the nested Rows to dict (default: False).
-
-        .. note:: If a row contains duplicate field names, e.g., the rows of a join
-            between two :class:`DataFrame` that both have the fields of same names,
-            one of the duplicate fields will be selected by ``asDict``. ``__getitem__``
-            will also return one of the duplicate fields, however returned value might
-            be different to ``asDict``.
-
-=======
         Parameters
         ----------
         recursive : bool, optional
@@ -1542,7 +1510,6 @@
 
         Examples
         --------
->>>>>>> a630e8d1
         >>> Row(name="Alice", age=11).asDict() == {'name': 'Alice', 'age': 11}
         True
         >>> row = Row(key=1, value=Row(name='a', age=2))
