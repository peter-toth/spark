--- conflicted
+++ resolved
@@ -46,13 +46,8 @@
   def buildClient(
       version: String,
       hadoopConf: Configuration,
-<<<<<<< HEAD
-      extraConf: Map[String, String] = Map.empty,
-      sharesHadoopClasses: Boolean = true): HiveClient = {
+      extraConf: Map[String, String] = Map.empty): HiveClient = {
     val v = VersionInfo.getVersion
-=======
-      extraConf: Map[String, String] = Map.empty): HiveClient = {
->>>>>>> a630e8d1
     IsolatedClientLoader.forVersion(
       hiveMetastoreVersion = version,
       hadoopVersion = raw"(\d).(\d).(\d)".r.findFirstIn(v).getOrElse(v),
