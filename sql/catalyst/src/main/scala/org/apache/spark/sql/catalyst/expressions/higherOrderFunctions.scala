--- conflicted
+++ resolved
@@ -286,8 +286,6 @@
 }
 
 /**
-<<<<<<< HEAD
-=======
  * Filters entries in a map using the provided function.
  */
 @ExpressionDescription(
@@ -338,7 +336,6 @@
 }
 
 /**
->>>>>>> cceb2d6f
  * Filters the input array using the given lambda function.
  */
 @ExpressionDescription(
@@ -347,11 +344,8 @@
     Examples:
       > SELECT _FUNC_(array(1, 2, 3), x -> x % 2 == 1);
        [1,3]
-<<<<<<< HEAD
-=======
       > SELECT _FUNC_(array(0, 2, 3), (x, i) -> x > i);
        [2,3]
->>>>>>> cceb2d6f
   """,
   since = "2.4.0",
   note = """
@@ -632,8 +626,6 @@
   override def prettyName: String = "aggregate"
 }
 
-<<<<<<< HEAD
-=======
 /**
  * Transform Keys for every entry of the map by applying the transform_keys function.
  * Returns map with transformed key entries
@@ -916,7 +908,6 @@
   override def prettyName: String = "map_zip_with"
 }
 
->>>>>>> cceb2d6f
 // scalastyle:off line.size.limit
 @ExpressionDescription(
   usage = "_FUNC_(left, right, func) - Merges the two given arrays, element-wise, into a single array using function. If one array is shorter, nulls are appended at the end to match the length of the longer array, before applying function.",
