/*
 * Licensed to the Apache Software Foundation (ASF) under one or more
 * contributor license agreements.  See the NOTICE file distributed with
 * this work for additional information regarding copyright ownership.
 * The ASF licenses this file to You under the Apache License, Version 2.0
 * (the "License"); you may not use this file except in compliance with
 * the License.  You may obtain a copy of the License at
 *
 *    http://www.apache.org/licenses/LICENSE-2.0
 *
 * Unless required by applicable law or agreed to in writing, software
 * distributed under the License is distributed on an "AS IS" BASIS,
 * WITHOUT WARRANTIES OR CONDITIONS OF ANY KIND, either express or implied.
 * See the License for the specific language governing permissions and
 * limitations under the License.
 */

package org.apache.spark.sql.catalyst.expressions

import org.apache.spark.sql.catalyst.InternalRow
import org.apache.spark.sql.catalyst.expressions.codegen.CodegenFallback
import org.apache.spark.sql.types._

/**
 * A placeholder expression for cube/rollup, which will be replaced by analyzer
 */
trait GroupingSet extends Expression with CodegenFallback {

  def groupByExprs: Seq[Expression]
  override def children: Seq[Expression] = groupByExprs

  // this should be replaced first
  override lazy val resolved: Boolean = false

  override def dataType: DataType = throw new UnsupportedOperationException
  override def foldable: Boolean = false
  override def nullable: Boolean = true
  override def eval(input: InternalRow): Any = throw new UnsupportedOperationException
}

<<<<<<< HEAD
// scalastyle:off line.size.limit
=======
// scalastyle:off line.size.limit line.contains.tab
>>>>>>> cceb2d6f
@ExpressionDescription(
  usage = """
    _FUNC_([col1[, col2 ..]]) - create a multi-dimensional cube using the specified columns
      so that we can run aggregation on them.
  """,
  examples = """
    Examples:
      > SELECT name, age, count(*) FROM VALUES (2, 'Alice'), (5, 'Bob') people(age, name) GROUP BY _FUNC_(name, age);
<<<<<<< HEAD
        NULL    2       1
        NULL    NULL    2
        Alice   2       1
        Bob     5       1
        NULL    5       1
        Bob     NULL    1
        Alice   NULL    1
  """,
  since = "2.0.0")
// scalastyle:on line.size.limit
case class Cube(groupByExprs: Seq[Expression]) extends GroupingSet {}

// scalastyle:off line.size.limit
=======
        Bob	5	1
        Alice	2	1
        NULL	NULL	2
        NULL	5	1
        Bob	NULL	1
        Alice	NULL	1
        NULL	2	1
  """,
  since = "2.0.0")
// scalastyle:on line.size.limit line.contains.tab
case class Cube(groupByExprs: Seq[Expression]) extends GroupingSet {}

// scalastyle:off line.size.limit line.contains.tab
>>>>>>> cceb2d6f
@ExpressionDescription(
  usage = """
    _FUNC_([col1[, col2 ..]]) - create a multi-dimensional rollup using the specified columns
      so that we can run aggregation on them.
  """,
  examples = """
    Examples:
      > SELECT name, age, count(*) FROM VALUES (2, 'Alice'), (5, 'Bob') people(age, name) GROUP BY _FUNC_(name, age);
<<<<<<< HEAD
        NULL    NULL    2
        Alice   2       1
        Bob     5       1
        Bob     NULL    1
        Alice   NULL    1
  """,
  since = "2.0.0")
// scalastyle:on line.size.limit
=======
        Bob	5	1
        Alice	2	1
        NULL	NULL	2
        Bob	NULL	1
        Alice	NULL	1
  """,
  since = "2.0.0")
// scalastyle:on line.size.limit line.contains.tab
>>>>>>> cceb2d6f
case class Rollup(groupByExprs: Seq[Expression]) extends GroupingSet {}

/**
 * Indicates whether a specified column expression in a GROUP BY list is aggregated or not.
 * GROUPING returns 1 for aggregated or 0 for not aggregated in the result set.
 */
<<<<<<< HEAD
// scalastyle:off line.size.limit
=======
// scalastyle:off line.size.limit line.contains.tab
>>>>>>> cceb2d6f
@ExpressionDescription(
  usage = """
    _FUNC_(col) - indicates whether a specified column in a GROUP BY is aggregated or
      not, returns 1 for aggregated or 0 for not aggregated in the result set.",
  """,
  examples = """
    Examples:
      > SELECT name, _FUNC_(name), sum(age) FROM VALUES (2, 'Alice'), (5, 'Bob') people(age, name) GROUP BY cube(name);
<<<<<<< HEAD
        Alice   0       2
        NULL    1       7
        Bob     0       5
  """,
  since = "2.0.0")
// scalastyle:on line.size.limit
=======
        Bob	0	5
        Alice	0	2
        NULL	1	7
  """,
  since = "2.0.0")
// scalastyle:on line.size.limit line.contains.tab
>>>>>>> cceb2d6f
case class Grouping(child: Expression) extends Expression with Unevaluable {
  @transient
  override lazy val references: AttributeSet =
    AttributeSet(VirtualColumn.groupingIdAttribute :: Nil)
  override def children: Seq[Expression] = child :: Nil
  override def dataType: DataType = ByteType
  override def nullable: Boolean = false
}

/**
 * GroupingID is a function that computes the level of grouping.
 *
 * If groupByExprs is empty, it means all grouping expressions in GroupingSets.
 */
<<<<<<< HEAD
// scalastyle:off line.size.limit
=======
// scalastyle:off line.size.limit line.contains.tab
>>>>>>> cceb2d6f
@ExpressionDescription(
  usage = """
    _FUNC_([col1[, col2 ..]]) - returns the level of grouping, equals to
      `(grouping(c1) << (n-1)) + (grouping(c2) << (n-2)) + ... + grouping(cn)`
  """,
  examples = """
    Examples:
      > SELECT name, _FUNC_(), sum(age), avg(height) FROM VALUES (2, 'Alice', 165), (5, 'Bob', 180) people(age, name, height) GROUP BY cube(name, height);
<<<<<<< HEAD
        NULL    2       2       165.0
        Alice   0       2       165.0
        NULL    2       5       180.0
        NULL    3       7       172.5
        Bob     0       5       180.0
        Bob     1       5       180.0
        Alice   1       2       165.0
=======
        NULL	2	5	180.0
        Alice	0	2	165.0
        NULL	3	7	172.5
        NULL	2	2	165.0
        Bob	1	5	180.0
        Alice	1	2	165.0
        Bob	0	5	180.0
>>>>>>> cceb2d6f
  """,
  note = """
    Input columns should match with grouping columns exactly, or empty (means all the grouping
    columns).
  """,
  since = "2.0.0")
<<<<<<< HEAD
// scalastyle:on line.size.limit
=======
// scalastyle:on line.size.limit line.contains.tab
>>>>>>> cceb2d6f
case class GroupingID(groupByExprs: Seq[Expression]) extends Expression with Unevaluable {
  @transient
  override lazy val references: AttributeSet =
    AttributeSet(VirtualColumn.groupingIdAttribute :: Nil)
  override def children: Seq[Expression] = groupByExprs
  override def dataType: DataType = IntegerType
  override def nullable: Boolean = false
  override def prettyName: String = "grouping_id"
}<|MERGE_RESOLUTION|>--- conflicted
+++ resolved
@@ -38,11 +38,7 @@
   override def eval(input: InternalRow): Any = throw new UnsupportedOperationException
 }
 
-<<<<<<< HEAD
-// scalastyle:off line.size.limit
-=======
 // scalastyle:off line.size.limit line.contains.tab
->>>>>>> cceb2d6f
 @ExpressionDescription(
   usage = """
     _FUNC_([col1[, col2 ..]]) - create a multi-dimensional cube using the specified columns
@@ -51,21 +47,6 @@
   examples = """
     Examples:
       > SELECT name, age, count(*) FROM VALUES (2, 'Alice'), (5, 'Bob') people(age, name) GROUP BY _FUNC_(name, age);
-<<<<<<< HEAD
-        NULL    2       1
-        NULL    NULL    2
-        Alice   2       1
-        Bob     5       1
-        NULL    5       1
-        Bob     NULL    1
-        Alice   NULL    1
-  """,
-  since = "2.0.0")
-// scalastyle:on line.size.limit
-case class Cube(groupByExprs: Seq[Expression]) extends GroupingSet {}
-
-// scalastyle:off line.size.limit
-=======
         Bob	5	1
         Alice	2	1
         NULL	NULL	2
@@ -79,7 +60,6 @@
 case class Cube(groupByExprs: Seq[Expression]) extends GroupingSet {}
 
 // scalastyle:off line.size.limit line.contains.tab
->>>>>>> cceb2d6f
 @ExpressionDescription(
   usage = """
     _FUNC_([col1[, col2 ..]]) - create a multi-dimensional rollup using the specified columns
@@ -88,16 +68,6 @@
   examples = """
     Examples:
       > SELECT name, age, count(*) FROM VALUES (2, 'Alice'), (5, 'Bob') people(age, name) GROUP BY _FUNC_(name, age);
-<<<<<<< HEAD
-        NULL    NULL    2
-        Alice   2       1
-        Bob     5       1
-        Bob     NULL    1
-        Alice   NULL    1
-  """,
-  since = "2.0.0")
-// scalastyle:on line.size.limit
-=======
         Bob	5	1
         Alice	2	1
         NULL	NULL	2
@@ -106,18 +76,13 @@
   """,
   since = "2.0.0")
 // scalastyle:on line.size.limit line.contains.tab
->>>>>>> cceb2d6f
 case class Rollup(groupByExprs: Seq[Expression]) extends GroupingSet {}
 
 /**
  * Indicates whether a specified column expression in a GROUP BY list is aggregated or not.
  * GROUPING returns 1 for aggregated or 0 for not aggregated in the result set.
  */
-<<<<<<< HEAD
-// scalastyle:off line.size.limit
-=======
 // scalastyle:off line.size.limit line.contains.tab
->>>>>>> cceb2d6f
 @ExpressionDescription(
   usage = """
     _FUNC_(col) - indicates whether a specified column in a GROUP BY is aggregated or
@@ -126,21 +91,12 @@
   examples = """
     Examples:
       > SELECT name, _FUNC_(name), sum(age) FROM VALUES (2, 'Alice'), (5, 'Bob') people(age, name) GROUP BY cube(name);
-<<<<<<< HEAD
-        Alice   0       2
-        NULL    1       7
-        Bob     0       5
-  """,
-  since = "2.0.0")
-// scalastyle:on line.size.limit
-=======
         Bob	0	5
         Alice	0	2
         NULL	1	7
   """,
   since = "2.0.0")
 // scalastyle:on line.size.limit line.contains.tab
->>>>>>> cceb2d6f
 case class Grouping(child: Expression) extends Expression with Unevaluable {
   @transient
   override lazy val references: AttributeSet =
@@ -155,11 +111,7 @@
  *
  * If groupByExprs is empty, it means all grouping expressions in GroupingSets.
  */
-<<<<<<< HEAD
-// scalastyle:off line.size.limit
-=======
 // scalastyle:off line.size.limit line.contains.tab
->>>>>>> cceb2d6f
 @ExpressionDescription(
   usage = """
     _FUNC_([col1[, col2 ..]]) - returns the level of grouping, equals to
@@ -168,15 +120,6 @@
   examples = """
     Examples:
       > SELECT name, _FUNC_(), sum(age), avg(height) FROM VALUES (2, 'Alice', 165), (5, 'Bob', 180) people(age, name, height) GROUP BY cube(name, height);
-<<<<<<< HEAD
-        NULL    2       2       165.0
-        Alice   0       2       165.0
-        NULL    2       5       180.0
-        NULL    3       7       172.5
-        Bob     0       5       180.0
-        Bob     1       5       180.0
-        Alice   1       2       165.0
-=======
         NULL	2	5	180.0
         Alice	0	2	165.0
         NULL	3	7	172.5
@@ -184,18 +127,13 @@
         Bob	1	5	180.0
         Alice	1	2	165.0
         Bob	0	5	180.0
->>>>>>> cceb2d6f
   """,
   note = """
     Input columns should match with grouping columns exactly, or empty (means all the grouping
     columns).
   """,
   since = "2.0.0")
-<<<<<<< HEAD
-// scalastyle:on line.size.limit
-=======
 // scalastyle:on line.size.limit line.contains.tab
->>>>>>> cceb2d6f
 case class GroupingID(groupByExprs: Seq[Expression]) extends Expression with Unevaluable {
   @transient
   override lazy val references: AttributeSet =
