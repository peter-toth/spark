/*
 * Licensed to the Apache Software Foundation (ASF) under one or more
 * contributor license agreements.  See the NOTICE file distributed with
 * this work for additional information regarding copyright ownership.
 * The ASF licenses this file to You under the Apache License, Version 2.0
 * (the "License"); you may not use this file except in compliance with
 * the License.  You may obtain a copy of the License at
 *
 *    http://www.apache.org/licenses/LICENSE-2.0
 *
 * Unless required by applicable law or agreed to in writing, software
 * distributed under the License is distributed on an "AS IS" BASIS,
 * WITHOUT WARRANTIES OR CONDITIONS OF ANY KIND, either express or implied.
 * See the License for the specific language governing permissions and
 * limitations under the License.
 */

package org.apache.spark.scheduler.cluster

import scala.collection.mutable.ArrayBuffer

import org.apache.hadoop.yarn.api.records.YarnApplicationState

import org.apache.spark.{SparkContext, SparkException}
import org.apache.spark.deploy.yarn.{Client, ClientArguments, YarnAppReport}
import org.apache.spark.deploy.yarn.config._
import org.apache.spark.internal.{config, Logging}
import org.apache.spark.launcher.SparkAppHandle
import org.apache.spark.scheduler.TaskSchedulerImpl
import org.apache.spark.scheduler.cluster.CoarseGrainedClusterMessages._

private[spark] class YarnClientSchedulerBackend(
    scheduler: TaskSchedulerImpl,
    sc: SparkContext)
  extends YarnSchedulerBackend(scheduler, sc)
  with Logging {

  private var client: Client = null
  private var monitorThread: MonitorThread = null

  /**
   * Create a Yarn client to submit an application to the ResourceManager.
   * This waits until the application is running.
   */
<<<<<<< HEAD
  override def start() {
    super.start()

    val driverHost = conf.get("spark.driver.host")
    val driverPort = conf.get("spark.driver.port")
=======
  override def start(): Unit = {
    super.start()

    val driverHost = conf.get(config.DRIVER_HOST_ADDRESS)
    val driverPort = conf.get(config.DRIVER_PORT)
>>>>>>> cceb2d6f
    val hostport = driverHost + ":" + driverPort
    sc.ui.foreach { ui => conf.set(DRIVER_APP_UI_ADDRESS, ui.webUrl) }

    val argsArrayBuf = new ArrayBuffer[String]()
    argsArrayBuf += ("--arg", hostport)

    logDebug("ClientArguments called with: " + argsArrayBuf.mkString(" "))
    val args = new ClientArguments(argsArrayBuf.toArray)
    totalExpectedExecutors = SchedulerBackendUtils.getInitialTargetExecutorNumber(conf)
    client = new Client(args, conf, sc.env.rpcEnv)
    bindToYarn(client.submitApplication(), None)

    waitForApplication()

    monitorThread = asyncMonitorApplication()
    monitorThread.start()

    startBindings()
  }

  /**
   * Report the state of the application until it is running.
   * If the application has finished, failed or been killed in the process, throw an exception.
   * This assumes both `client` and `appId` have already been set.
   */
  private def waitForApplication(): Unit = {
    val monitorInterval = conf.get(CLIENT_LAUNCH_MONITOR_INTERVAL)

    assert(client != null && appId.isDefined, "Application has not been submitted yet!")
    val YarnAppReport(state, _, diags) = client.monitorApplication(appId.get,
      returnOnRunning = true, interval = monitorInterval)
    if (state == YarnApplicationState.FINISHED ||
        state == YarnApplicationState.FAILED ||
        state == YarnApplicationState.KILLED) {
      val genericMessage = "The YARN application has already ended! " +
        "It might have been killed or the Application Master may have failed to start. " +
        "Check the YARN application logs for more details."
      val exceptionMsg = diags match {
        case Some(msg) =>
          logError(genericMessage)
          msg

        case None =>
          genericMessage
      }
      throw new SparkException(exceptionMsg)
    }
    if (state == YarnApplicationState.RUNNING) {
      logInfo(s"Application ${appId.get} has started running.")
    }
  }

  /**
   * We create this class for SPARK-9519. Basically when we interrupt the monitor thread it's
   * because the SparkContext is being shut down(sc.stop() called by user code), but if
   * monitorApplication return, it means the Yarn application finished before sc.stop() was called,
   * which means we should call sc.stop() here, and we don't allow the monitor to be interrupted
   * before SparkContext stops successfully.
   */
  private class MonitorThread extends Thread {
    private var allowInterrupt = true

    override def run(): Unit = {
      try {
        val YarnAppReport(_, state, diags) =
          client.monitorApplication(appId.get, logApplicationReport = false)
        logError(s"YARN application has exited unexpectedly with state $state! " +
          "Check the YARN application logs for more details.")
        diags.foreach { err =>
          logError(s"Diagnostics message: $err")
        }
        allowInterrupt = false
        sc.stop()
      } catch {
        case e: InterruptedException => logInfo("Interrupting monitor thread")
      }
    }

    def stopMonitor(): Unit = {
      if (allowInterrupt) {
        this.interrupt()
      }
    }
  }

  /**
   * Monitor the application state in a separate thread.
   * If the application has exited for any reason, stop the SparkContext.
   * This assumes both `client` and `appId` have already been set.
   */
  private def asyncMonitorApplication(): MonitorThread = {
    assert(client != null && appId.isDefined, "Application has not been submitted yet!")
    val t = new MonitorThread
    t.setName("YARN application state monitor")
    t.setDaemon(true)
    t
  }

  /**
   * Stop the scheduler. This assumes `start()` has already been called.
   */
  override def stop(): Unit = {
    assert(client != null, "Attempted to stop this scheduler before starting it!")
    if (monitorThread != null) {
      monitorThread.stopMonitor()
    }

    // Report a final state to the launcher if one is connected. This is needed since in client
    // mode this backend doesn't let the app monitor loop run to completion, so it does not report
    // the final state itself.
    //
    // Note: there's not enough information at this point to provide a better final state,
    // so assume the application was successful.
    client.reportLauncherState(SparkAppHandle.State.FINISHED)

    super.stop()
    client.stop()
    logInfo("Stopped")
  }

  override protected def updateDelegationTokens(tokens: Array[Byte]): Unit = {
    super.updateDelegationTokens(tokens)
    amEndpoint.foreach(_.send(UpdateDelegationTokens(tokens)))
  }

}<|MERGE_RESOLUTION|>--- conflicted
+++ resolved
@@ -42,19 +42,11 @@
    * Create a Yarn client to submit an application to the ResourceManager.
    * This waits until the application is running.
    */
-<<<<<<< HEAD
-  override def start() {
-    super.start()
-
-    val driverHost = conf.get("spark.driver.host")
-    val driverPort = conf.get("spark.driver.port")
-=======
   override def start(): Unit = {
     super.start()
 
     val driverHost = conf.get(config.DRIVER_HOST_ADDRESS)
     val driverPort = conf.get(config.DRIVER_PORT)
->>>>>>> cceb2d6f
     val hostport = driverHost + ":" + driverPort
     sc.ui.foreach { ui => conf.set(DRIVER_APP_UI_ADDRESS, ui.webUrl) }
 
