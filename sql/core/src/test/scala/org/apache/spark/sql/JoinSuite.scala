/*
 * Licensed to the Apache Software Foundation (ASF) under one or more
 * contributor license agreements.  See the NOTICE file distributed with
 * this work for additional information regarding copyright ownership.
 * The ASF licenses this file to You under the Apache License, Version 2.0
 * (the "License"); you may not use this file except in compliance with
 * the License.  You may obtain a copy of the License at
 *
 *    http://www.apache.org/licenses/LICENSE-2.0
 *
 * Unless required by applicable law or agreed to in writing, software
 * distributed under the License is distributed on an "AS IS" BASIS,
 * WITHOUT WARRANTIES OR CONDITIONS OF ANY KIND, either express or implied.
 * See the License for the specific language governing permissions and
 * limitations under the License.
 */

package org.apache.spark.sql

import scala.collection.JavaConverters._
import scala.collection.mutable.ListBuffer
import scala.language.existentials

import org.apache.spark.TestUtils.{assertNotSpilled, assertSpilled}
import org.apache.spark.sql.catalyst.TableIdentifier
import org.apache.spark.sql.catalyst.analysis.UnresolvedRelation
import org.apache.spark.sql.catalyst.expressions.{Ascending, SortOrder}
import org.apache.spark.sql.execution.{BinaryExecNode, SortExec}
import org.apache.spark.sql.execution.joins._
import org.apache.spark.sql.internal.SQLConf
import org.apache.spark.sql.test.SharedSQLContext
import org.apache.spark.sql.types.StructType

class JoinSuite extends QueryTest with SharedSQLContext {
  import testImplicits._

  setupTestData()

  def statisticSizeInByte(df: DataFrame): BigInt = {
    df.queryExecution.optimizedPlan.stats.sizeInBytes
  }

  test("equi-join is hash-join") {
    val x = testData2.as("x")
    val y = testData2.as("y")
    val join = x.join(y, $"x.a" === $"y.a", "inner").queryExecution.optimizedPlan
    val planned = spark.sessionState.planner.JoinSelection(join)
    assert(planned.size === 1)
  }

  def assertJoin(pair: (String, Class[_])): Any = {
    val (sqlString, c) = pair
    val df = sql(sqlString)
    val physical = df.queryExecution.sparkPlan
    val operators = physical.collect {
      case j: BroadcastHashJoinExec => j
      case j: ShuffledHashJoinExec => j
      case j: CartesianProductExec => j
      case j: BroadcastNestedLoopJoinExec => j
      case j: SortMergeJoinExec => j
    }

    assert(operators.size === 1)
    if (operators.head.getClass != c) {
      fail(s"$sqlString expected operator: $c, but got ${operators.head}\n physical: \n$physical")
    }
  }

  test("join operator selection") {
    spark.sharedState.cacheManager.clearCache()

    withSQLConf("spark.sql.autoBroadcastJoinThreshold" -> "0",
      SQLConf.CROSS_JOINS_ENABLED.key -> "true") {
      Seq(
        ("SELECT * FROM testData LEFT SEMI JOIN testData2 ON key = a",
          classOf[SortMergeJoinExec]),
        ("SELECT * FROM testData LEFT SEMI JOIN testData2", classOf[BroadcastNestedLoopJoinExec]),
        ("SELECT * FROM testData JOIN testData2", classOf[CartesianProductExec]),
        ("SELECT * FROM testData JOIN testData2 WHERE key = 2", classOf[CartesianProductExec]),
        ("SELECT * FROM testData LEFT JOIN testData2", classOf[BroadcastNestedLoopJoinExec]),
        ("SELECT * FROM testData RIGHT JOIN testData2", classOf[BroadcastNestedLoopJoinExec]),
        ("SELECT * FROM testData FULL OUTER JOIN testData2", classOf[BroadcastNestedLoopJoinExec]),
        ("SELECT * FROM testData LEFT JOIN testData2 WHERE key = 2",
          classOf[BroadcastNestedLoopJoinExec]),
        ("SELECT * FROM testData RIGHT JOIN testData2 WHERE key = 2",
          classOf[CartesianProductExec]),
        ("SELECT * FROM testData FULL OUTER JOIN testData2 WHERE key = 2",
          classOf[BroadcastNestedLoopJoinExec]),
        ("SELECT * FROM testData JOIN testData2 WHERE key > a", classOf[CartesianProductExec]),
        ("SELECT * FROM testData FULL OUTER JOIN testData2 WHERE key > a",
          classOf[CartesianProductExec]),
        ("SELECT * FROM testData JOIN testData2 ON key = a", classOf[SortMergeJoinExec]),
        ("SELECT * FROM testData JOIN testData2 ON key = a and key = 2",
          classOf[SortMergeJoinExec]),
        ("SELECT * FROM testData JOIN testData2 ON key = a where key = 2",
          classOf[SortMergeJoinExec]),
        ("SELECT * FROM testData LEFT JOIN testData2 ON key = a", classOf[SortMergeJoinExec]),
        ("SELECT * FROM testData RIGHT JOIN testData2 ON key = a where key = 2",
          classOf[SortMergeJoinExec]),
        ("SELECT * FROM testData right join testData2 ON key = a and key = 2",
          classOf[SortMergeJoinExec]),
        ("SELECT * FROM testData full outer join testData2 ON key = a",
          classOf[SortMergeJoinExec]),
        ("SELECT * FROM testData left JOIN testData2 ON (key * a != key + a)",
          classOf[BroadcastNestedLoopJoinExec]),
        ("SELECT * FROM testData right JOIN testData2 ON (key * a != key + a)",
          classOf[BroadcastNestedLoopJoinExec]),
        ("SELECT * FROM testData full JOIN testData2 ON (key * a != key + a)",
          classOf[BroadcastNestedLoopJoinExec]),
        ("SELECT * FROM testData ANTI JOIN testData2 ON key = a", classOf[SortMergeJoinExec]),
        ("SELECT * FROM testData LEFT ANTI JOIN testData2", classOf[BroadcastNestedLoopJoinExec])
      ).foreach(assertJoin)
    }
  }

//  ignore("SortMergeJoin shouldn't work on unsortable columns") {
//    Seq(
//      ("SELECT * FROM arrayData JOIN complexData ON data = a", classOf[ShuffledHashJoin])
//    ).foreach { case (query, joinClass) => assertJoin(query, joinClass) }
//  }

  test("broadcasted hash join operator selection") {
    spark.sharedState.cacheManager.clearCache()
    sql("CACHE TABLE testData")
    Seq(
      ("SELECT * FROM testData join testData2 ON key = a",
        classOf[BroadcastHashJoinExec]),
      ("SELECT * FROM testData join testData2 ON key = a and key = 2",
        classOf[BroadcastHashJoinExec]),
      ("SELECT * FROM testData join testData2 ON key = a where key = 2",
        classOf[BroadcastHashJoinExec])
    ).foreach(assertJoin)
  }

  test("broadcasted hash outer join operator selection") {
    spark.sharedState.cacheManager.clearCache()
    sql("CACHE TABLE testData")
    sql("CACHE TABLE testData2")
    Seq(
      ("SELECT * FROM testData LEFT JOIN testData2 ON key = a",
        classOf[BroadcastHashJoinExec]),
      ("SELECT * FROM testData RIGHT JOIN testData2 ON key = a where key = 2",
        classOf[BroadcastHashJoinExec]),
      ("SELECT * FROM testData right join testData2 ON key = a and key = 2",
        classOf[BroadcastHashJoinExec])
    ).foreach(assertJoin)
  }

  test("multiple-key equi-join is hash-join") {
    val x = testData2.as("x")
    val y = testData2.as("y")
    val join = x.join(y, ($"x.a" === $"y.a") && ($"x.b" === $"y.b")).queryExecution.optimizedPlan
    val planned = spark.sessionState.planner.JoinSelection(join)
    assert(planned.size === 1)
  }

  test("inner join where, one match per row") {
    withSQLConf(SQLConf.CASE_SENSITIVE.key -> "true") {
      checkAnswer(
        upperCaseData.join(lowerCaseData).where('n === 'N),
        Seq(
          Row(1, "A", 1, "a"),
          Row(2, "B", 2, "b"),
          Row(3, "C", 3, "c"),
          Row(4, "D", 4, "d")
        ))
    }
  }

  test("inner join ON, one match per row") {
    withSQLConf(SQLConf.CASE_SENSITIVE.key -> "true") {
      checkAnswer(
        upperCaseData.join(lowerCaseData, $"n" === $"N"),
        Seq(
          Row(1, "A", 1, "a"),
          Row(2, "B", 2, "b"),
          Row(3, "C", 3, "c"),
          Row(4, "D", 4, "d")
        ))
    }
  }

  test("inner join, where, multiple matches") {
    val x = testData2.where($"a" === 1).as("x")
    val y = testData2.where($"a" === 1).as("y")
    checkAnswer(
      x.join(y).where($"x.a" === $"y.a"),
      Row(1, 1, 1, 1) ::
      Row(1, 1, 1, 2) ::
      Row(1, 2, 1, 1) ::
      Row(1, 2, 1, 2) :: Nil
    )
  }

  test("inner join, no matches") {
    val x = testData2.where($"a" === 1).as("x")
    val y = testData2.where($"a" === 2).as("y")
    checkAnswer(
      x.join(y).where($"x.a" === $"y.a"),
      Nil)
  }

  test("SPARK-22141: Propagate empty relation before checking Cartesian products") {
    Seq("inner", "left", "right", "left_outer", "right_outer", "full_outer").foreach { joinType =>
      val x = testData2.where($"a" === 2 && !($"a" === 2)).as("x")
      val y = testData2.where($"a" === 1 && !($"a" === 1)).as("y")
      checkAnswer(x.join(y, Seq.empty, joinType), Nil)
    }
  }

  test("big inner join, 4 matches per row") {
    val bigData = testData.union(testData).union(testData).union(testData)
    val bigDataX = bigData.as("x")
    val bigDataY = bigData.as("y")

    checkAnswer(
      bigDataX.join(bigDataY).where($"x.key" === $"y.key"),
      testData.rdd.flatMap(row => Seq.fill(16)(Row.merge(row, row))).collect().toSeq)
  }

  test("cartesian product join") {
    withSQLConf(SQLConf.CROSS_JOINS_ENABLED.key -> "true") {
      checkAnswer(
        testData3.join(testData3),
        Row(1, null, 1, null) ::
          Row(1, null, 2, 2) ::
          Row(2, 2, 1, null) ::
          Row(2, 2, 2, 2) :: Nil)
      checkAnswer(
        testData3.as("x").join(testData3.as("y"), $"x.a" > $"y.a"),
        Row(2, 2, 1, null) :: Nil)
    }
    withSQLConf(SQLConf.CROSS_JOINS_ENABLED.key -> "false") {
      val e = intercept[Exception] {
        checkAnswer(
          testData3.join(testData3),
          Row(1, null, 1, null) ::
            Row(1, null, 2, 2) ::
            Row(2, 2, 1, null) ::
            Row(2, 2, 2, 2) :: Nil)
      }
      assert(e.getMessage.contains("Detected implicit cartesian product for INNER join " +
        "between logical plans"))
    }
  }

  test("left outer join") {
    withSQLConf(SQLConf.CASE_SENSITIVE.key -> "true") {
      checkAnswer(
        upperCaseData.join(lowerCaseData, $"n" === $"N", "left"),
        Row(1, "A", 1, "a") ::
          Row(2, "B", 2, "b") ::
          Row(3, "C", 3, "c") ::
          Row(4, "D", 4, "d") ::
          Row(5, "E", null, null) ::
          Row(6, "F", null, null) :: Nil)

      checkAnswer(
        upperCaseData.join(lowerCaseData, $"n" === $"N" && $"n" > 1, "left"),
        Row(1, "A", null, null) ::
          Row(2, "B", 2, "b") ::
          Row(3, "C", 3, "c") ::
          Row(4, "D", 4, "d") ::
          Row(5, "E", null, null) ::
          Row(6, "F", null, null) :: Nil)

      checkAnswer(
        upperCaseData.join(lowerCaseData, $"n" === $"N" && $"N" > 1, "left"),
        Row(1, "A", null, null) ::
          Row(2, "B", 2, "b") ::
          Row(3, "C", 3, "c") ::
          Row(4, "D", 4, "d") ::
          Row(5, "E", null, null) ::
          Row(6, "F", null, null) :: Nil)

      checkAnswer(
        upperCaseData.join(lowerCaseData, $"n" === $"N" && $"l" > $"L", "left"),
        Row(1, "A", 1, "a") ::
          Row(2, "B", 2, "b") ::
          Row(3, "C", 3, "c") ::
          Row(4, "D", 4, "d") ::
          Row(5, "E", null, null) ::
          Row(6, "F", null, null) :: Nil)

      // Make sure we are choosing left.outputPartitioning as the
      // outputPartitioning for the outer join operator.
      checkAnswer(
        sql(
          """
          |SELECT l.N, count(*)
          |FROM uppercasedata l LEFT OUTER JOIN allnulls r ON (l.N = r.a)
          |GROUP BY l.N
          """.stripMargin),
      Row(
        1, 1) ::
        Row(2, 1) ::
        Row(3, 1) ::
        Row(4, 1) ::
        Row(5, 1) ::
        Row(6, 1) :: Nil)

      checkAnswer(
        sql(
          """
            |SELECT r.a, count(*)
            |FROM uppercasedata l LEFT OUTER JOIN allnulls r ON (l.N = r.a)
            |GROUP BY r.a
          """.stripMargin),
        Row(null, 6) :: Nil)
    }
  }

  test("right outer join") {
    withSQLConf(SQLConf.CASE_SENSITIVE.key -> "true") {
      checkAnswer(
        lowerCaseData.join(upperCaseData, $"n" === $"N", "right"),
        Row(1, "a", 1, "A") ::
          Row(2, "b", 2, "B") ::
          Row(3, "c", 3, "C") ::
          Row(4, "d", 4, "D") ::
          Row(null, null, 5, "E") ::
          Row(null, null, 6, "F") :: Nil)
      checkAnswer(
        lowerCaseData.join(upperCaseData, $"n" === $"N" && $"n" > 1, "right"),
        Row(null, null, 1, "A") ::
          Row(2, "b", 2, "B") ::
          Row(3, "c", 3, "C") ::
          Row(4, "d", 4, "D") ::
          Row(null, null, 5, "E") ::
          Row(null, null, 6, "F") :: Nil)
      checkAnswer(
        lowerCaseData.join(upperCaseData, $"n" === $"N" && $"N" > 1, "right"),
        Row(null, null, 1, "A") ::
          Row(2, "b", 2, "B") ::
          Row(3, "c", 3, "C") ::
          Row(4, "d", 4, "D") ::
          Row(null, null, 5, "E") ::
          Row(null, null, 6, "F") :: Nil)
      checkAnswer(
        lowerCaseData.join(upperCaseData, $"n" === $"N" && $"l" > $"L", "right"),
        Row(1, "a", 1, "A") ::
          Row(2, "b", 2, "B") ::
          Row(3, "c", 3, "C") ::
          Row(4, "d", 4, "D") ::
          Row(null, null, 5, "E") ::
          Row(null, null, 6, "F") :: Nil)

      // Make sure we are choosing right.outputPartitioning as the
      // outputPartitioning for the outer join operator.
      checkAnswer(
        sql(
          """
            |SELECT l.a, count(*)
            |FROM allnulls l RIGHT OUTER JOIN uppercasedata r ON (l.a = r.N)
            |GROUP BY l.a
          """.stripMargin),
        Row(null,
          6))

      checkAnswer(
        sql(
          """
            |SELECT r.N, count(*)
            |FROM allnulls l RIGHT OUTER JOIN uppercasedata r ON (l.a = r.N)
            |GROUP BY r.N
          """.stripMargin),
        Row(1
          , 1) ::
          Row(2, 1) ::
          Row(3, 1) ::
          Row(4, 1) ::
          Row(5, 1) ::
          Row(6, 1) :: Nil)
    }
  }

  test("full outer join") {
    upperCaseData.where('N <= 4).createOrReplaceTempView("`left`")
    upperCaseData.where('N >= 3).createOrReplaceTempView("`right`")

    val left = UnresolvedRelation(TableIdentifier("left"))
    val right = UnresolvedRelation(TableIdentifier("right"))

    checkAnswer(
      left.join(right, $"left.N" === $"right.N", "full"),
      Row(1, "A", null, null) ::
        Row(2, "B", null, null) ::
        Row(3, "C", 3, "C") ::
        Row(4, "D", 4, "D") ::
        Row(null, null, 5, "E") ::
        Row(null, null, 6, "F") :: Nil)

    checkAnswer(
      left.join(right, ($"left.N" === $"right.N") && ($"left.N" =!= 3), "full"),
      Row(1, "A", null, null) ::
        Row(2, "B", null, null) ::
        Row(3, "C", null, null) ::
        Row(null, null, 3, "C") ::
        Row(4, "D", 4, "D") ::
        Row(null, null, 5, "E") ::
        Row(null, null, 6, "F") :: Nil)

    checkAnswer(
      left.join(right, ($"left.N" === $"right.N") && ($"right.N" =!= 3), "full"),
      Row(1, "A", null, null) ::
        Row(2, "B", null, null) ::
        Row(3, "C", null, null) ::
        Row(null, null, 3, "C") ::
        Row(4, "D", 4, "D") ::
        Row(null, null, 5, "E") ::
        Row(null, null, 6, "F") :: Nil)

    // Make sure we are UnknownPartitioning as the outputPartitioning for the outer join
    // operator.
    checkAnswer(
      sql(
        """
        |SELECT l.a, count(*)
        |FROM allNulls l FULL OUTER JOIN upperCaseData r ON (l.a = r.N)
        |GROUP BY l.a
      """.
          stripMargin),
      Row(null, 10))

    checkAnswer(
      sql(
        """
          |SELECT r.N, count(*)
          |FROM allNulls l FULL OUTER JOIN upperCaseData r ON (l.a = r.N)
          |GROUP BY r.N
        """.stripMargin),
      Row
        (1, 1) ::
        Row(2, 1) ::
        Row(3, 1) ::
        Row(4, 1) ::
        Row(5, 1) ::
        Row(6, 1) ::
        Row(null, 4) :: Nil)

    checkAnswer(
      sql(
        """
          |SELECT l.N, count(*)
          |FROM upperCaseData l FULL OUTER JOIN allNulls r ON (l.N = r.a)
          |GROUP BY l.N
        """.stripMargin),
      Row(1
        , 1) ::
        Row(2, 1) ::
        Row(3, 1) ::
        Row(4, 1) ::
        Row(5, 1) ::
        Row(6, 1) ::
        Row(null, 4) :: Nil)

    checkAnswer(
      sql(
        """
        |SELECT r.a, count(*)
        |FROM upperCaseData l FULL OUTER JOIN allNulls r ON (l.N = r.a)
        |GROUP BY r.a
      """.
          stripMargin),
      Row(null, 10))
  }

  test("broadcasted existence join operator selection") {
    spark.sharedState.cacheManager.clearCache()
    sql("CACHE TABLE testData")

    withSQLConf(SQLConf.AUTO_BROADCASTJOIN_THRESHOLD.key -> Long.MaxValue.toString) {
      Seq(
        ("SELECT * FROM testData LEFT SEMI JOIN testData2 ON key = a",
          classOf[BroadcastHashJoinExec]),
        ("SELECT * FROM testData ANT JOIN testData2 ON key = a", classOf[BroadcastHashJoinExec])
      ).foreach(assertJoin)
    }

    withSQLConf(SQLConf.AUTO_BROADCASTJOIN_THRESHOLD.key -> "-1") {
      Seq(
        ("SELECT * FROM testData LEFT SEMI JOIN testData2 ON key = a",
          classOf[SortMergeJoinExec]),
        ("SELECT * FROM testData LEFT ANTI JOIN testData2 ON key = a",
          classOf[SortMergeJoinExec])
      ).foreach(assertJoin)
    }

  }

  test("cross join with broadcast") {
    sql("CACHE TABLE testData")

    val sizeInByteOfTestData = statisticSizeInByte(spark.table("testData"))

    // we set the threshold is greater than statistic of the cached table testData
    withSQLConf(
      SQLConf.AUTO_BROADCASTJOIN_THRESHOLD.key -> (sizeInByteOfTestData + 1).toString(),
      SQLConf.CROSS_JOINS_ENABLED.key -> "true") {

      assert(statisticSizeInByte(spark.table("testData2")) >
        spark.conf.get(SQLConf.AUTO_BROADCASTJOIN_THRESHOLD))

      assert(statisticSizeInByte(spark.table("testData")) <
        spark.conf.get(SQLConf.AUTO_BROADCASTJOIN_THRESHOLD))

      Seq(
        ("SELECT * FROM testData LEFT SEMI JOIN testData2 ON key = a",
          classOf[SortMergeJoinExec]),
        ("SELECT * FROM testData LEFT SEMI JOIN testData2",
          classOf[BroadcastNestedLoopJoinExec]),
        ("SELECT * FROM testData JOIN testData2",
          classOf[BroadcastNestedLoopJoinExec]),
        ("SELECT * FROM testData JOIN testData2 WHERE key = 2",
          classOf[BroadcastNestedLoopJoinExec]),
        ("SELECT * FROM testData LEFT JOIN testData2",
          classOf[BroadcastNestedLoopJoinExec]),
        ("SELECT * FROM testData RIGHT JOIN testData2",
          classOf[BroadcastNestedLoopJoinExec]),
        ("SELECT * FROM testData FULL OUTER JOIN testData2",
          classOf[BroadcastNestedLoopJoinExec]),
        ("SELECT * FROM testData LEFT JOIN testData2 WHERE key = 2",
          classOf[BroadcastNestedLoopJoinExec]),
        ("SELECT * FROM testData RIGHT JOIN testData2 WHERE key = 2",
          classOf[BroadcastNestedLoopJoinExec]),
        ("SELECT * FROM testData FULL OUTER JOIN testData2 WHERE key = 2",
          classOf[BroadcastNestedLoopJoinExec]),
        ("SELECT * FROM testData JOIN testData2 WHERE key > a",
          classOf[BroadcastNestedLoopJoinExec]),
        ("SELECT * FROM testData FULL OUTER JOIN testData2 WHERE key > a",
          classOf[BroadcastNestedLoopJoinExec]),
        ("SELECT * FROM testData left JOIN testData2 WHERE (key * a != key + a)",
          classOf[BroadcastNestedLoopJoinExec]),
        ("SELECT * FROM testData right JOIN testData2 WHERE (key * a != key + a)",
          classOf[BroadcastNestedLoopJoinExec]),
        ("SELECT * FROM testData full JOIN testData2 WHERE (key * a != key + a)",
          classOf[BroadcastNestedLoopJoinExec])
      ).foreach(assertJoin)

      checkAnswer(
        sql(
          """
            SELECT x.value, y.a, y.b FROM testData x JOIN testData2 y WHERE x.key = 2
          """.stripMargin),
        Row("2", 1, 1) ::
        Row("2", 1, 2) ::
        Row("2", 2, 1) ::
        Row("2", 2, 2) ::
        Row("2", 3, 1) ::
        Row("2", 3, 2) :: Nil)

      checkAnswer(
        sql(
          """
            SELECT x.value, y.a, y.b FROM testData x JOIN testData2 y WHERE x.key < y.a
          """.stripMargin),
        Row("1", 2, 1) ::
        Row("1", 2, 2) ::
        Row("1", 3, 1) ::
        Row("1", 3, 2) ::
        Row("2", 3, 1) ::
        Row("2", 3, 2) :: Nil)

      checkAnswer(
        sql(
          """
            SELECT x.value, y.a, y.b FROM testData x JOIN testData2 y ON x.key < y.a
          """.stripMargin),
        Row("1", 2, 1) ::
          Row("1", 2, 2) ::
          Row("1", 3, 1) ::
          Row("1", 3, 2) ::
          Row("2", 3, 1) ::
          Row("2", 3, 2) :: Nil)
    }

  }

  test("left semi join") {
    val df = sql("SELECT * FROM testData2 LEFT SEMI JOIN testData ON key = a")
    checkAnswer(df,
      Row(1, 1) ::
        Row(1, 2) ::
        Row(2, 1) ::
        Row(2, 2) ::
        Row(3, 1) ::
        Row(3, 2) :: Nil)
  }

  test("cross join detection") {
    testData.createOrReplaceTempView("A")
    testData.createOrReplaceTempView("B")
    testData2.createOrReplaceTempView("C")
    testData3.createOrReplaceTempView("D")
    upperCaseData.where('N >= 3).createOrReplaceTempView("`right`")
    val cartesianQueries = Seq(
      /** The following should error out since there is no explicit cross join */
      "SELECT * FROM testData inner join testData2",
      "SELECT * FROM testData left outer join testData2",
      "SELECT * FROM testData right outer join testData2",
      "SELECT * FROM testData full outer join testData2",
      "SELECT * FROM testData, testData2",
      "SELECT * FROM testData, testData2 where testData.key = 1 and testData2.a = 22",
      /** The following should fail because after reordering there are cartesian products */
      "select * from (A join B on (A.key = B.key)) join D on (A.key=D.a) join C",
      "select * from ((A join B on (A.key = B.key)) join C) join D on (A.key = D.a)",
      /** Cartesian product involving C, which is not involved in a CROSS join */
      "select * from ((A join B on (A.key = B.key)) cross join D) join C on (A.key = D.a)");

     def checkCartesianDetection(query: String): Unit = {
      val e = intercept[Exception] {
        checkAnswer(sql(query), Nil);
      }
      assert(e.getMessage.contains("Detected implicit cartesian product"))
    }

    cartesianQueries.foreach(checkCartesianDetection)

    // Check that left_semi, left_anti, existence joins without conditions do not throw
    // an exception if cross joins are disabled
    withSQLConf(SQLConf.CROSS_JOINS_ENABLED.key -> "false") {
      checkAnswer(
        sql("SELECT * FROM testData3 LEFT SEMI JOIN testData2"),
        Row(1, null) :: Row (2, 2) :: Nil)
      checkAnswer(
        sql("SELECT * FROM testData3 LEFT ANTI JOIN testData2"),
        Nil)
      checkAnswer(
        sql(
          """
            |SELECT a FROM testData3
            |WHERE
            |  EXISTS (SELECT * FROM testData)
            |OR
            |  EXISTS (SELECT * FROM testData2)""".stripMargin),
        Row(1) :: Row(2) :: Nil)
      checkAnswer(
        sql(
          """
            |SELECT key FROM testData
            |WHERE
            |  key IN (SELECT a FROM testData2)
            |OR
            |  key IN (SELECT a FROM testData3)""".stripMargin),
        Row(1) :: Row(2) :: Row(3) :: Nil)
    }
  }

  test("test SortMergeJoin (without spill)") {
    withSQLConf(SQLConf.AUTO_BROADCASTJOIN_THRESHOLD.key -> "1",
      "spark.sql.sortMergeJoinExec.buffer.spill.threshold" -> Int.MaxValue.toString) {

      assertNotSpilled(sparkContext, "inner join") {
        checkAnswer(
          sql("SELECT * FROM testData JOIN testData2 ON key = a where key = 2"),
          Row(2, "2", 2, 1) :: Row(2, "2", 2, 2) :: Nil
        )
      }

      val expected = new ListBuffer[Row]()
      expected.append(
        Row(1, "1", 1, 1), Row(1, "1", 1, 2),
        Row(2, "2", 2, 1), Row(2, "2", 2, 2),
        Row(3, "3", 3, 1), Row(3, "3", 3, 2)
      )
      for (i <- 4 to 100) {
        expected.append(Row(i, i.toString, null, null))
      }

      assertNotSpilled(sparkContext, "left outer join") {
        checkAnswer(
          sql(
            """
              |SELECT
              |  big.key, big.value, small.a, small.b
              |FROM
              |  testData big
              |LEFT OUTER JOIN
              |  testData2 small
              |ON
              |  big.key = small.a
            """.stripMargin),
          expected
        )
      }

      assertNotSpilled(sparkContext, "right outer join") {
        checkAnswer(
          sql(
            """
              |SELECT
              |  big.key, big.value, small.a, small.b
              |FROM
              |  testData2 small
              |RIGHT OUTER JOIN
              |  testData big
              |ON
              |  big.key = small.a
            """.stripMargin),
          expected
        )
      }
    }
  }

  test("test SortMergeJoin (with spill)") {
    withSQLConf(SQLConf.AUTO_BROADCASTJOIN_THRESHOLD.key -> "1",
      "spark.sql.sortMergeJoinExec.buffer.in.memory.threshold" -> "0",
      "spark.sql.sortMergeJoinExec.buffer.spill.threshold" -> "1") {

      assertSpilled(sparkContext, "inner join") {
        checkAnswer(
          sql("SELECT * FROM testData JOIN testData2 ON key = a where key = 2"),
          Row(2, "2", 2, 1) :: Row(2, "2", 2, 2) :: Nil
        )
      }

      val expected = new ListBuffer[Row]()
      expected.append(
        Row(1, "1", 1, 1), Row(1, "1", 1, 2),
        Row(2, "2", 2, 1), Row(2, "2", 2, 2),
        Row(3, "3", 3, 1), Row(3, "3", 3, 2)
      )
      for (i <- 4 to 100) {
        expected.append(Row(i, i.toString, null, null))
      }

      assertSpilled(sparkContext, "left outer join") {
        checkAnswer(
          sql(
            """
              |SELECT
              |  big.key, big.value, small.a, small.b
              |FROM
              |  testData big
              |LEFT OUTER JOIN
              |  testData2 small
              |ON
              |  big.key = small.a
            """.stripMargin),
          expected
        )
      }

      assertSpilled(sparkContext, "right outer join") {
        checkAnswer(
          sql(
            """
              |SELECT
              |  big.key, big.value, small.a, small.b
              |FROM
              |  testData2 small
              |RIGHT OUTER JOIN
              |  testData big
              |ON
              |  big.key = small.a
            """.stripMargin),
          expected
        )
      }

      // FULL OUTER JOIN still does not use [[ExternalAppendOnlyUnsafeRowArray]]
      // so should not cause any spill
      assertNotSpilled(sparkContext, "full outer join") {
        checkAnswer(
          sql(
            """
              |SELECT
              |  big.key, big.value, small.a, small.b
              |FROM
              |  testData2 small
              |FULL OUTER JOIN
              |  testData big
              |ON
              |  big.key = small.a
            """.stripMargin),
          expected
        )
      }
    }
  }

  test("outer broadcast hash join should not throw NPE") {
    withTempView("v1", "v2") {
      withSQLConf(SQLConf.WHOLESTAGE_CODEGEN_ENABLED.key -> "true") {
        Seq(2 -> 2).toDF("x", "y").createTempView("v1")

        spark.createDataFrame(
          Seq(Row(1, "a")).asJava,
          new StructType().add("i", "int", nullable = false).add("j", "string", nullable = false)
        ).createTempView("v2")

        checkAnswer(
          sql("select x, y, i, j from v1 left join v2 on x = i and y < length(j)"),
          Row(2, 2, null, null)
        )
      }
    }
  }

  test("test SortMergeJoin output ordering") {
    val joinQueries = Seq(
      "SELECT * FROM testData JOIN testData2 ON key = a",
      "SELECT * FROM testData t1 JOIN " +
        "testData2 t2 ON t1.key = t2.a JOIN testData3 t3 ON t2.a = t3.a",
      "SELECT * FROM testData t1 JOIN " +
        "testData2 t2 ON t1.key = t2.a JOIN " +
        "testData3 t3 ON t2.a = t3.a JOIN " +
        "testData t4 ON t1.key = t4.key")

    def assertJoinOrdering(sqlString: String): Unit = {
      val df = sql(sqlString)
      val physical = df.queryExecution.sparkPlan
      val physicalJoins = physical.collect {
        case j: SortMergeJoinExec => j
      }
      val executed = df.queryExecution.executedPlan
      val executedJoins = executed.collect {
        case j: SortMergeJoinExec => j
      }
      // This only applies to the above tested queries, in which a child SortMergeJoin always
      // contains the SortOrder required by its parent SortMergeJoin. Thus, SortExec should never
      // appear as parent of SortMergeJoin.
      executed.foreach {
        case s: SortExec => s.foreach {
          case j: SortMergeJoinExec => fail(
            s"No extra sort should be added since $j already satisfies the required ordering"
          )
          case _ =>
        }
        case _ =>
      }
      val joinPairs = physicalJoins.zip(executedJoins)
      val numOfJoins = sqlString.split(" ").count(_.toUpperCase == "JOIN")
      assert(joinPairs.size == numOfJoins)

      joinPairs.foreach {
        case(join1, join2) =>
          val leftKeys = join1.leftKeys
          val rightKeys = join1.rightKeys
          val outputOrderingPhysical = join1.outputOrdering
          val outputOrderingExecuted = join2.outputOrdering

          // outputOrdering should always contain join keys
          assert(
            SortOrder.orderingSatisfies(
              outputOrderingPhysical, leftKeys.map(SortOrder(_, Ascending))))
          assert(
            SortOrder.orderingSatisfies(
              outputOrderingPhysical, rightKeys.map(SortOrder(_, Ascending))))
          // outputOrdering should be consistent between physical plan and executed plan
          assert(outputOrderingPhysical == outputOrderingExecuted,
            s"Operator $join1 did not have the same output ordering in the physical plan as in " +
            s"the executed plan.")
      }
    }

    joinQueries.foreach(assertJoinOrdering)
  }

  test("SPARK-22445 Respect stream-side child's needCopyResult in BroadcastHashJoin") {
    val df1 = Seq((2, 3), (2, 5), (2, 2), (3, 8), (2, 1)).toDF("k", "v1")
    val df2 = Seq((2, 8), (3, 7), (3, 4), (1, 2)).toDF("k", "v2")
    val df3 = Seq((1, 1), (3, 2), (4, 3), (5, 1)).toDF("k", "v3")

    withSQLConf(
        SQLConf.AUTO_BROADCASTJOIN_THRESHOLD.key -> "-1",
        SQLConf.JOIN_REORDER_ENABLED.key -> "false") {
      val df = df1.join(df2, "k").join(functions.broadcast(df3), "k")
      val plan = df.queryExecution.sparkPlan

      // Check if `needCopyResult` in `BroadcastHashJoin` is correct when smj->bhj
      val joins = new collection.mutable.ArrayBuffer[BinaryExecNode]()
      plan.foreachUp {
        case j: BroadcastHashJoinExec => joins += j
        case j: SortMergeJoinExec => joins += j
        case _ =>
      }
      assert(joins.size == 2)
      assert(joins(0).isInstanceOf[SortMergeJoinExec])
      assert(joins(1).isInstanceOf[BroadcastHashJoinExec])
      checkAnswer(df, Row(3, 8, 7, 2) :: Row(3, 8, 4, 2) :: Nil)
    }
  }

  test("SPARK-24495: Join may return wrong result when having duplicated equal-join keys") {
    withSQLConf(SQLConf.SHUFFLE_PARTITIONS.key -> "1",
      SQLConf.CONSTRAINT_PROPAGATION_ENABLED.key -> "false",
      SQLConf.AUTO_BROADCASTJOIN_THRESHOLD.key -> "-1") {
      val df1 = spark.range(0, 100, 1, 2)
      val df2 = spark.range(100).select($"id".as("b1"), (- $"id").as("b2"))
      val res = df1.join(df2, $"id" === $"b1" && $"id" === $"b2").select($"b1", $"b2", $"id")
      checkAnswer(res, Row(0, 0, 0))
    }
  }

<<<<<<< HEAD
=======
  test("SPARK-27485: EnsureRequirements should not fail join with duplicate keys") {
    withSQLConf(SQLConf.SHUFFLE_PARTITIONS.key -> "2",
      SQLConf.AUTO_BROADCASTJOIN_THRESHOLD.key -> "-1") {
      val tbl_a = spark.range(40)
        .select($"id" as "x", $"id" % 10 as "y")
        .repartition(2, $"x", $"y", $"x")
        .as("tbl_a")

      val tbl_b = spark.range(20)
        .select($"id" as "x", $"id" % 2 as "y1", $"id" % 20 as "y2")
        .as("tbl_b")

      val res = tbl_a
        .join(tbl_b,
          $"tbl_a.x" === $"tbl_b.x" && $"tbl_a.y" === $"tbl_b.y1" && $"tbl_a.y" === $"tbl_b.y2")
        .select($"tbl_a.x")
      checkAnswer(res, Row(0L) :: Row(1L) :: Nil)
    }
  }

>>>>>>> 7955b396
  test("SPARK-26352: join reordering should not change the order of columns") {
    withTable("tab1", "tab2", "tab3") {
      spark.sql("select 1 as x, 100 as y").write.saveAsTable("tab1")
      spark.sql("select 42 as i, 200 as j").write.saveAsTable("tab2")
      spark.sql("select 1 as a, 42 as b").write.saveAsTable("tab3")

      val df = spark.sql("""
        with tmp as (select * from tab1 cross join tab2)
        select * from tmp join tab3 on a = x and b = i
      """)
      checkAnswer(df, Row(1, 100, 42, 200, 1, 42))
    }
  }
}<|MERGE_RESOLUTION|>--- conflicted
+++ resolved
@@ -894,8 +894,6 @@
     }
   }
 
-<<<<<<< HEAD
-=======
   test("SPARK-27485: EnsureRequirements should not fail join with duplicate keys") {
     withSQLConf(SQLConf.SHUFFLE_PARTITIONS.key -> "2",
       SQLConf.AUTO_BROADCASTJOIN_THRESHOLD.key -> "-1") {
@@ -916,7 +914,6 @@
     }
   }
 
->>>>>>> 7955b396
   test("SPARK-26352: join reordering should not change the order of columns") {
     withTable("tab1", "tab2", "tab3") {
       spark.sql("select 1 as x, 100 as y").write.saveAsTable("tab1")
