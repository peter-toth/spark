--- conflicted
+++ resolved
@@ -72,14 +72,8 @@
     arrayData
   }
 
-<<<<<<< HEAD
-  private def toUnsafeArray[T : TypeTag](array: Array[T]): ArrayData = {
-    val converted = ExpressionEncoder[Array[T]].createSerializer().apply(array).getArray(0)
-    assert(converted.isInstanceOf[T])
-=======
   private def toUnsafeArray[T: TypeTag](array: Array[T]): ArrayData = {
     val converted = ExpressionEncoder[Array[T]].createSerializer().apply(array).getArray(0)
->>>>>>> a630e8d1
     assert(converted.numElements == array.length)
     converted
   }
