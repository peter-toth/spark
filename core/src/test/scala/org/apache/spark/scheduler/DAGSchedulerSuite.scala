--- conflicted
+++ resolved
@@ -201,7 +201,6 @@
     def successfulStages: Set[Int] = {
       waitForListeners()
       _successfulStages.toSet
-<<<<<<< HEAD
     }
 
     def failedStages: List[Int] = {
@@ -219,25 +218,6 @@
       _endedTasks.toSet
     }
 
-=======
-    }
-
-    def failedStages: List[Int] = {
-      waitForListeners()
-      _failedStages.toList
-    }
-
-    def stageByOrderOfExecution: List[Int] = {
-      waitForListeners()
-      _stageByOrderOfExecution.toList
-    }
-
-    def endedTasks: Set[Long] = {
-      waitForListeners()
-      _endedTasks.toSet
-    }
-
->>>>>>> cee4ecbb
     private def waitForListeners(): Unit = sc.listenerBus.waitUntilEmpty(WAIT_TIMEOUT_MILLIS)
   }
 
