/*
 * Licensed to the Apache Software Foundation (ASF) under one or more
 * contributor license agreements.  See the NOTICE file distributed with
 * this work for additional information regarding copyright ownership.
 * The ASF licenses this file to You under the Apache License, Version 2.0
 * (the "License"); you may not use this file except in compliance with
 * the License.  You may obtain a copy of the License at
 *
 *    http://www.apache.org/licenses/LICENSE-2.0
 *
 * Unless required by applicable law or agreed to in writing, software
 * distributed under the License is distributed on an "AS IS" BASIS,
 * WITHOUT WARRANTIES OR CONDITIONS OF ANY KIND, either express or implied.
 * See the License for the specific language governing permissions and
 * limitations under the License.
 */

package org.apache.spark.sql.catalyst.parser

import java.util.Locale
import javax.xml.bind.DatatypeConverter

import scala.collection.JavaConverters._
import scala.collection.mutable.ArrayBuffer

import org.antlr.v4.runtime.{ParserRuleContext, Token}
import org.antlr.v4.runtime.tree.{ParseTree, RuleNode, TerminalNode}

import org.apache.spark.internal.Logging
import org.apache.spark.sql.AnalysisException
import org.apache.spark.sql.catalyst.{FunctionIdentifier, TableIdentifier}
import org.apache.spark.sql.catalyst.analysis._
import org.apache.spark.sql.catalyst.catalog.{BucketSpec, CatalogStorageFormat}
import org.apache.spark.sql.catalyst.expressions._
import org.apache.spark.sql.catalyst.expressions.aggregate.{First, Last}
import org.apache.spark.sql.catalyst.parser.SqlBaseParser._
import org.apache.spark.sql.catalyst.plans._
import org.apache.spark.sql.catalyst.plans.logical._
import org.apache.spark.sql.catalyst.util.DateTimeUtils.{getZoneId, stringToDate, stringToTimestamp}
import org.apache.spark.sql.catalyst.util.IntervalUtils
import org.apache.spark.sql.catalyst.util.IntervalUtils.IntervalUnit
import org.apache.spark.sql.connector.expressions.{ApplyTransform, BucketTransform, DaysTransform, Expression => V2Expression, FieldReference, HoursTransform, IdentityTransform, LiteralValue, MonthsTransform, Transform, YearsTransform}
import org.apache.spark.sql.internal.SQLConf
import org.apache.spark.sql.types._
import org.apache.spark.unsafe.types.{CalendarInterval, UTF8String}
import org.apache.spark.util.random.RandomSampler

/**
 * The AstBuilder converts an ANTLR4 ParseTree into a catalyst Expression, LogicalPlan or
 * TableIdentifier.
 */
class AstBuilder(conf: SQLConf) extends SqlBaseBaseVisitor[AnyRef] with Logging {
  import ParserUtils._

  def this() = this(new SQLConf())

  protected def typedVisit[T](ctx: ParseTree): T = {
    ctx.accept(this).asInstanceOf[T]
  }

  /**
   * Override the default behavior for all visit methods. This will only return a non-null result
   * when the context has only one child. This is done because there is no generic method to
   * combine the results of the context children. In all other cases null is returned.
   */
  override def visitChildren(node: RuleNode): AnyRef = {
    if (node.getChildCount == 1) {
      node.getChild(0).accept(this)
    } else {
      null
    }
  }

  override def visitSingleStatement(ctx: SingleStatementContext): LogicalPlan = withOrigin(ctx) {
    visit(ctx.statement).asInstanceOf[LogicalPlan]
  }

  override def visitSingleExpression(ctx: SingleExpressionContext): Expression = withOrigin(ctx) {
    visitNamedExpression(ctx.namedExpression)
  }

  override def visitSingleTableIdentifier(
      ctx: SingleTableIdentifierContext): TableIdentifier = withOrigin(ctx) {
    visitTableIdentifier(ctx.tableIdentifier)
  }

  override def visitSingleFunctionIdentifier(
      ctx: SingleFunctionIdentifierContext): FunctionIdentifier = withOrigin(ctx) {
    visitFunctionIdentifier(ctx.functionIdentifier)
  }

  override def visitSingleMultipartIdentifier(
      ctx: SingleMultipartIdentifierContext): Seq[String] = withOrigin(ctx) {
    visitMultipartIdentifier(ctx.multipartIdentifier)
  }

  override def visitSingleDataType(ctx: SingleDataTypeContext): DataType = withOrigin(ctx) {
    visitSparkDataType(ctx.dataType)
  }

  override def visitSingleTableSchema(ctx: SingleTableSchemaContext): StructType = {
    withOrigin(ctx)(StructType(visitColTypeList(ctx.colTypeList)))
  }

  override def visitSingleInterval(ctx: SingleIntervalContext): CalendarInterval = {
    withOrigin(ctx)(visitMultiUnitsInterval(ctx.multiUnitsInterval))
  }

  /* ********************************************************************************************
   * Plan parsing
   * ******************************************************************************************** */
  protected def plan(tree: ParserRuleContext): LogicalPlan = typedVisit(tree)

  /**
   * Create a top-level plan with Common Table Expressions.
   */
  override def visitQuery(ctx: QueryContext): LogicalPlan = withOrigin(ctx) {
    val query = plan(ctx.queryTerm).optionalMap(ctx.queryOrganization)(withQueryResultClauses)

    // Apply CTEs
    query.optionalMap(ctx.ctes)(withCTE)
  }

  override def visitDmlStatement(ctx: DmlStatementContext): AnyRef = withOrigin(ctx) {
    val dmlStmt = plan(ctx.dmlStatementNoWith)
    // Apply CTEs
    dmlStmt.optionalMap(ctx.ctes)(withCTE)
  }

  private def withCTE(ctx: CtesContext, plan: LogicalPlan): LogicalPlan = {
    val ctes = ctx.namedQuery.asScala.map { nCtx =>
      val namedQuery = visitNamedQuery(nCtx)
      (namedQuery.alias, namedQuery)
    }
    // Check for duplicate names.
    val duplicates = ctes.groupBy(_._1).filter(_._2.size > 1).keys
    if (duplicates.nonEmpty) {
      throw new ParseException(
        s"CTE definition can't have duplicate names: ${duplicates.mkString("'", "', '", "'")}.",
        ctx)
    }
    With(plan, ctes)
  }

  /**
   * Create a logical query plan for a hive-style FROM statement body.
   */
  private def withFromStatementBody(
      ctx: FromStatementBodyContext, plan: LogicalPlan): LogicalPlan = withOrigin(ctx) {
    // two cases for transforms and selects
    if (ctx.transformClause != null) {
      withTransformQuerySpecification(
        ctx,
        ctx.transformClause,
        ctx.whereClause,
        plan
      )
    } else {
      withSelectQuerySpecification(
        ctx,
        ctx.selectClause,
        ctx.lateralView,
        ctx.whereClause,
        ctx.aggregationClause,
        ctx.havingClause,
        ctx.windowClause,
        plan
      )
    }
  }

  override def visitFromStatement(ctx: FromStatementContext): LogicalPlan = withOrigin(ctx) {
    val from = visitFromClause(ctx.fromClause)
    val selects = ctx.fromStatementBody.asScala.map { body =>
      withFromStatementBody(body, from).
        // Add organization statements.
        optionalMap(body.queryOrganization)(withQueryResultClauses)
    }
    // If there are multiple SELECT just UNION them together into one query.
    if (selects.length == 1) {
      selects.head
    } else {
      Union(selects)
    }
  }

  /**
   * Create a named logical plan.
   *
   * This is only used for Common Table Expressions.
   */
  override def visitNamedQuery(ctx: NamedQueryContext): SubqueryAlias = withOrigin(ctx) {
    val subQuery: LogicalPlan = plan(ctx.query).optionalMap(ctx.columnAliases)(
      (columnAliases, plan) =>
        UnresolvedSubqueryColumnAliases(visitIdentifierList(columnAliases), plan)
    )
    SubqueryAlias(ctx.name.getText, subQuery)
  }

  /**
   * Create a logical plan which allows for multiple inserts using one 'from' statement. These
   * queries have the following SQL form:
   * {{{
   *   [WITH cte...]?
   *   FROM src
   *   [INSERT INTO tbl1 SELECT *]+
   * }}}
   * For example:
   * {{{
   *   FROM db.tbl1 A
   *   INSERT INTO dbo.tbl1 SELECT * WHERE A.value = 10 LIMIT 5
   *   INSERT INTO dbo.tbl2 SELECT * WHERE A.value = 12
   * }}}
   * This (Hive) feature cannot be combined with set-operators.
   */
  override def visitMultiInsertQuery(ctx: MultiInsertQueryContext): LogicalPlan = withOrigin(ctx) {
    val from = visitFromClause(ctx.fromClause)

    // Build the insert clauses.
    val inserts = ctx.multiInsertQueryBody.asScala.map { body =>
      withInsertInto(body.insertInto,
        withFromStatementBody(body.fromStatementBody, from).
          optionalMap(body.fromStatementBody.queryOrganization)(withQueryResultClauses))
    }

    // If there are multiple INSERTS just UNION them together into one query.
    if (inserts.length == 1) {
      inserts.head
    } else {
      Union(inserts)
    }
  }

  /**
   * Create a logical plan for a regular (single-insert) query.
   */
  override def visitSingleInsertQuery(
      ctx: SingleInsertQueryContext): LogicalPlan = withOrigin(ctx) {
    withInsertInto(
      ctx.insertInto(),
      plan(ctx.queryTerm).optionalMap(ctx.queryOrganization)(withQueryResultClauses))
  }

  /**
   * Parameters used for writing query to a table:
   *   (multipartIdentifier, partitionKeys, ifPartitionNotExists).
   */
  type InsertTableParams = (Seq[String], Map[String, Option[String]], Boolean)

  /**
   * Parameters used for writing query to a directory: (isLocal, CatalogStorageFormat, provider).
   */
  type InsertDirParams = (Boolean, CatalogStorageFormat, Option[String])

  /**
   * Add an
   * {{{
   *   INSERT OVERWRITE TABLE tableIdentifier [partitionSpec [IF NOT EXISTS]]?
   *   INSERT INTO [TABLE] tableIdentifier [partitionSpec]
   *   INSERT OVERWRITE [LOCAL] DIRECTORY STRING [rowFormat] [createFileFormat]
   *   INSERT OVERWRITE [LOCAL] DIRECTORY [STRING] tableProvider [OPTIONS tablePropertyList]
   * }}}
   * operation to logical plan
   */
  private def withInsertInto(
      ctx: InsertIntoContext,
      query: LogicalPlan): LogicalPlan = withOrigin(ctx) {
    ctx match {
      case table: InsertIntoTableContext =>
        val (tableIdent, partition, ifPartitionNotExists) = visitInsertIntoTable(table)
        InsertIntoStatement(
          UnresolvedRelation(tableIdent),
          partition,
          query,
          overwrite = false,
          ifPartitionNotExists)
      case table: InsertOverwriteTableContext =>
        val (tableIdent, partition, ifPartitionNotExists) = visitInsertOverwriteTable(table)
        InsertIntoStatement(
          UnresolvedRelation(tableIdent),
          partition,
          query,
          overwrite = true,
          ifPartitionNotExists)
      case dir: InsertOverwriteDirContext =>
        val (isLocal, storage, provider) = visitInsertOverwriteDir(dir)
        InsertIntoDir(isLocal, storage, provider, query, overwrite = true)
      case hiveDir: InsertOverwriteHiveDirContext =>
        val (isLocal, storage, provider) = visitInsertOverwriteHiveDir(hiveDir)
        InsertIntoDir(isLocal, storage, provider, query, overwrite = true)
      case _ =>
        throw new ParseException("Invalid InsertIntoContext", ctx)
    }
  }

  /**
   * Add an INSERT INTO TABLE operation to the logical plan.
   */
  override def visitInsertIntoTable(
      ctx: InsertIntoTableContext): InsertTableParams = withOrigin(ctx) {
    val tableIdent = visitMultipartIdentifier(ctx.multipartIdentifier)
    val partitionKeys = Option(ctx.partitionSpec).map(visitPartitionSpec).getOrElse(Map.empty)

    if (ctx.EXISTS != null) {
      operationNotAllowed("INSERT INTO ... IF NOT EXISTS", ctx)
    }

    (tableIdent, partitionKeys, false)
  }

  /**
   * Add an INSERT OVERWRITE TABLE operation to the logical plan.
   */
  override def visitInsertOverwriteTable(
      ctx: InsertOverwriteTableContext): InsertTableParams = withOrigin(ctx) {
    assert(ctx.OVERWRITE() != null)
    val tableIdent = visitMultipartIdentifier(ctx.multipartIdentifier)
    val partitionKeys = Option(ctx.partitionSpec).map(visitPartitionSpec).getOrElse(Map.empty)

    val dynamicPartitionKeys: Map[String, Option[String]] = partitionKeys.filter(_._2.isEmpty)
    if (ctx.EXISTS != null && dynamicPartitionKeys.nonEmpty) {
      operationNotAllowed("IF NOT EXISTS with dynamic partitions: " +
        dynamicPartitionKeys.keys.mkString(", "), ctx)
    }

    (tableIdent, partitionKeys, ctx.EXISTS() != null)
  }

  /**
   * Write to a directory, returning a [[InsertIntoDir]] logical plan.
   */
  override def visitInsertOverwriteDir(
      ctx: InsertOverwriteDirContext): InsertDirParams = withOrigin(ctx) {
    throw new ParseException("INSERT OVERWRITE DIRECTORY is not supported", ctx)
  }

  /**
   * Write to a directory, returning a [[InsertIntoDir]] logical plan.
   */
  override def visitInsertOverwriteHiveDir(
      ctx: InsertOverwriteHiveDirContext): InsertDirParams = withOrigin(ctx) {
    throw new ParseException("INSERT OVERWRITE DIRECTORY is not supported", ctx)
  }

  private def getTableAliasWithoutColumnAlias(
      ctx: TableAliasContext, op: String): Option[String] = {
    if (ctx == null) {
      None
    } else {
      val ident = ctx.strictIdentifier()
      if (ctx.identifierList() != null) {
        throw new ParseException(s"Columns aliases are not allowed in $op.", ctx.identifierList())
      }
      if (ident != null) Some(ident.getText) else None
    }
  }

  override def visitDeleteFromTable(
      ctx: DeleteFromTableContext): LogicalPlan = withOrigin(ctx) {
    val tableId = visitMultipartIdentifier(ctx.multipartIdentifier)
    val tableAlias = getTableAliasWithoutColumnAlias(ctx.tableAlias(), "DELETE")
    val predicate = if (ctx.whereClause() != null) {
      Some(expression(ctx.whereClause().booleanExpression()))
    } else {
      None
    }

    DeleteFromStatement(tableId, tableAlias, predicate)
  }

  override def visitUpdateTable(ctx: UpdateTableContext): LogicalPlan = withOrigin(ctx) {
    val tableId = visitMultipartIdentifier(ctx.multipartIdentifier)
    val tableAlias = getTableAliasWithoutColumnAlias(ctx.tableAlias(), "UPDATE")
    val (attrs, values) = ctx.setClause().assignmentList().assignment().asScala.map {
      kv => visitMultipartIdentifier(kv.key) -> expression(kv.value)
    }.unzip
    val predicate = if (ctx.whereClause() != null) {
      Some(expression(ctx.whereClause().booleanExpression()))
    } else {
      None
    }

    UpdateTableStatement(
      tableId,
      tableAlias,
      attrs,
      values,
      predicate)
  }

  private def withAssignments(assignCtx: SqlBaseParser.AssignmentListContext): Seq[Assignment] =
    withOrigin(assignCtx) {
      assignCtx.assignment().asScala.map { assign =>
        Assignment(UnresolvedAttribute(visitMultipartIdentifier(assign.key)),
          expression(assign.value))
      }
    }

  override def visitMergeIntoTable(ctx: MergeIntoTableContext): LogicalPlan = withOrigin(ctx) {
    val targetTable = UnresolvedRelation(visitMultipartIdentifier(ctx.target))
    val targetTableAlias = getTableAliasWithoutColumnAlias(ctx.targetAlias, "MERGE")
    val aliasedTarget = targetTableAlias.map(SubqueryAlias(_, targetTable)).getOrElse(targetTable)

    val sourceTableOrQuery = if (ctx.source != null) {
      UnresolvedRelation(visitMultipartIdentifier(ctx.source))
    } else if (ctx.sourceQuery != null) {
      visitQuery(ctx.sourceQuery)
    } else {
      throw new ParseException("Empty source for merge: you should specify a source" +
          " table/subquery in merge.", ctx.source)
    }
    val sourceTableAlias = getTableAliasWithoutColumnAlias(ctx.sourceAlias, "MERGE")
    val aliasedSource =
      sourceTableAlias.map(SubqueryAlias(_, sourceTableOrQuery)).getOrElse(sourceTableOrQuery)

    val mergeCondition = expression(ctx.mergeCondition)

    val matchedClauses = ctx.matchedClause()
    if (matchedClauses.size() > 2) {
      throw new ParseException("There should be at most 2 'WHEN MATCHED' clauses.",
        matchedClauses.get(2))
    }
    val matchedActions = matchedClauses.asScala.map {
      clause => {
        if (clause.matchedAction().DELETE() != null) {
          DeleteAction(Option(clause.matchedCond).map(expression))
        } else if (clause.matchedAction().UPDATE() != null) {
          val condition = Option(clause.matchedCond).map(expression)
          if (clause.matchedAction().ASTERISK() != null) {
            UpdateAction(condition, Seq())
          } else {
            UpdateAction(condition, withAssignments(clause.matchedAction().assignmentList()))
          }
        } else {
          // It should not be here.
          throw new ParseException(
            s"Unrecognized matched action: ${clause.matchedAction().getText}",
            clause.matchedAction())
        }
      }
    }
    val notMatchedClauses = ctx.notMatchedClause()
    if (notMatchedClauses.size() > 1) {
      throw new ParseException("There should be at most 1 'WHEN NOT MATCHED' clause.",
        notMatchedClauses.get(1))
    }
    val notMatchedActions = notMatchedClauses.asScala.map {
      clause => {
        if (clause.notMatchedAction().INSERT() != null) {
          val condition = Option(clause.notMatchedCond).map(expression)
          if (clause.notMatchedAction().ASTERISK() != null) {
            InsertAction(condition, Seq())
          } else {
            val columns = clause.notMatchedAction().columns.multipartIdentifier()
                .asScala.map(attr => UnresolvedAttribute(visitMultipartIdentifier(attr)))
            val values = clause.notMatchedAction().expression().asScala.map(expression)
            if (columns.size != values.size) {
              throw new ParseException("The number of inserted values cannot match the fields.",
                clause.notMatchedAction())
            }
            InsertAction(condition, columns.zip(values).map(kv => Assignment(kv._1, kv._2)))
          }
        } else {
          // It should not be here.
          throw new ParseException(
            s"Unrecognized not matched action: ${clause.notMatchedAction().getText}",
            clause.notMatchedAction())
        }
      }
    }

    MergeIntoTable(
      aliasedTarget,
      aliasedSource,
      mergeCondition,
      matchedActions,
      notMatchedActions)
  }

  /**
   * Create a partition specification map.
   */
  override def visitPartitionSpec(
      ctx: PartitionSpecContext): Map[String, Option[String]] = withOrigin(ctx) {
    val parts = ctx.partitionVal.asScala.map { pVal =>
      val name = pVal.identifier.getText
      val value = Option(pVal.constant).map(visitStringConstant)
      name -> value
    }
    // Before calling `toMap`, we check duplicated keys to avoid silently ignore partition values
    // in partition spec like PARTITION(a='1', b='2', a='3'). The real semantical check for
    // partition columns will be done in analyzer.
    checkDuplicateKeys(parts, ctx)
    parts.toMap
  }

  /**
   * Create a partition specification map without optional values.
   */
  protected def visitNonOptionalPartitionSpec(
      ctx: PartitionSpecContext): Map[String, String] = withOrigin(ctx) {
    visitPartitionSpec(ctx).map {
      case (key, None) => throw new ParseException(s"Found an empty partition key '$key'.", ctx)
      case (key, Some(value)) => key -> value
    }
  }

  /**
   * Convert a constant of any type into a string. This is typically used in DDL commands, and its
   * main purpose is to prevent slight differences due to back to back conversions i.e.:
   * String -> Literal -> String.
   */
  protected def visitStringConstant(ctx: ConstantContext): String = withOrigin(ctx) {
    ctx match {
      case s: StringLiteralContext => createString(s)
      case o => o.getText
    }
  }

  /**
   * Add ORDER BY/SORT BY/CLUSTER BY/DISTRIBUTE BY/LIMIT/WINDOWS clauses to the logical plan. These
   * clauses determine the shape (ordering/partitioning/rows) of the query result.
   */
  private def withQueryResultClauses(
      ctx: QueryOrganizationContext,
      query: LogicalPlan): LogicalPlan = withOrigin(ctx) {
    import ctx._

    // Handle ORDER BY, SORT BY, DISTRIBUTE BY, and CLUSTER BY clause.
    val withOrder = if (
      !order.isEmpty && sort.isEmpty && distributeBy.isEmpty && clusterBy.isEmpty) {
      // ORDER BY ...
      Sort(order.asScala.map(visitSortItem), global = true, query)
    } else if (order.isEmpty && !sort.isEmpty && distributeBy.isEmpty && clusterBy.isEmpty) {
      // SORT BY ...
      Sort(sort.asScala.map(visitSortItem), global = false, query)
    } else if (order.isEmpty && sort.isEmpty && !distributeBy.isEmpty && clusterBy.isEmpty) {
      // DISTRIBUTE BY ...
      withRepartitionByExpression(ctx, expressionList(distributeBy), query)
    } else if (order.isEmpty && !sort.isEmpty && !distributeBy.isEmpty && clusterBy.isEmpty) {
      // SORT BY ... DISTRIBUTE BY ...
      Sort(
        sort.asScala.map(visitSortItem),
        global = false,
        withRepartitionByExpression(ctx, expressionList(distributeBy), query))
    } else if (order.isEmpty && sort.isEmpty && distributeBy.isEmpty && !clusterBy.isEmpty) {
      // CLUSTER BY ...
      val expressions = expressionList(clusterBy)
      Sort(
        expressions.map(SortOrder(_, Ascending)),
        global = false,
        withRepartitionByExpression(ctx, expressions, query))
    } else if (order.isEmpty && sort.isEmpty && distributeBy.isEmpty && clusterBy.isEmpty) {
      // [EMPTY]
      query
    } else {
      throw new ParseException(
        "Combination of ORDER BY/SORT BY/DISTRIBUTE BY/CLUSTER BY is not supported", ctx)
    }

    // WINDOWS
    val withWindow = withOrder.optionalMap(windowClause)(withWindowClause)

    // LIMIT
    // - LIMIT ALL is the same as omitting the LIMIT clause
    withWindow.optional(limit) {
      Limit(typedVisit(limit), withWindow)
    }
  }

  /**
   * Create a clause for DISTRIBUTE BY.
   */
  protected def withRepartitionByExpression(
      ctx: QueryOrganizationContext,
      expressions: Seq[Expression],
      query: LogicalPlan): LogicalPlan = {
    throw new ParseException("DISTRIBUTE BY is not supported", ctx)
  }

  override def visitTransformQuerySpecification(
      ctx: TransformQuerySpecificationContext): LogicalPlan = withOrigin(ctx) {
    val from = OneRowRelation().optional(ctx.fromClause) {
      visitFromClause(ctx.fromClause)
    }
    withTransformQuerySpecification(ctx, ctx.transformClause, ctx.whereClause, from)
  }

  override def visitRegularQuerySpecification(
      ctx: RegularQuerySpecificationContext): LogicalPlan = withOrigin(ctx) {
    val from = OneRowRelation().optional(ctx.fromClause) {
      visitFromClause(ctx.fromClause)
    }
<<<<<<< HEAD

    def withHaving(ctx: BooleanExpressionContext, plan: LogicalPlan): LogicalPlan = {
      // Note that we add a cast to non-predicate expressions. If the expression itself is
      // already boolean, the optimizer will get rid of the unnecessary cast.
      val predicate = expression(ctx) match {
        case p: Predicate => p
        case e => Cast(e, BooleanType)
      }
      Filter(predicate, plan)
    }


    // Expressions.
    val expressions = Option(namedExpressionSeq).toSeq
=======
    withSelectQuerySpecification(
      ctx,
      ctx.selectClause,
      ctx.lateralView,
      ctx.whereClause,
      ctx.aggregationClause,
      ctx.havingClause,
      ctx.windowClause,
      from
    )
  }

  override def visitNamedExpressionSeq(
      ctx: NamedExpressionSeqContext): Seq[Expression] = {
    Option(ctx).toSeq
>>>>>>> cceb2d6f
      .flatMap(_.namedExpression.asScala)
      .map(typedVisit[Expression])
  }

  /**
   * Create a logical plan using a having clause.
   */
  private def withHavingClause(
      ctx: HavingClauseContext, plan: LogicalPlan): LogicalPlan = {
    // Note that we add a cast to non-predicate expressions. If the expression itself is
    // already boolean, the optimizer will get rid of the unnecessary cast.
    val predicate = expression(ctx.booleanExpression) match {
      case p: Predicate => p
      case e => Cast(e, BooleanType)
    }
    Filter(predicate, plan)
  }

  /**
   * Create a logical plan using a where clause.
   */
  private def withWhereClause(ctx: WhereClauseContext, plan: LogicalPlan): LogicalPlan = {
    Filter(expression(ctx.booleanExpression), plan)
  }

  /**
   * Add a hive-style transform (SELECT TRANSFORM/MAP/REDUCE) query specification to a logical plan.
   */
  private def withTransformQuerySpecification(
      ctx: ParserRuleContext,
      transformClause: TransformClauseContext,
      whereClause: WhereClauseContext,
    relation: LogicalPlan): LogicalPlan = withOrigin(ctx) {
    // Add where.
    val withFilter = relation.optionalMap(whereClause)(withWhereClause)

    // Create the transform.
    val expressions = visitNamedExpressionSeq(transformClause.namedExpressionSeq)

    // Create the attributes.
    val (attributes, schemaLess) = if (transformClause.colTypeList != null) {
      // Typed return columns.
      (createSchema(transformClause.colTypeList).toAttributes, false)
    } else if (transformClause.identifierSeq != null) {
      // Untyped return columns.
      val attrs = visitIdentifierSeq(transformClause.identifierSeq).map { name =>
        AttributeReference(name, StringType, nullable = true)()
      }
      (attrs, false)
    } else {
      (Seq(AttributeReference("key", StringType)(),
        AttributeReference("value", StringType)()), true)
    }

    // Create the transform.
    ScriptTransformation(
      expressions,
      string(transformClause.script),
      attributes,
      withFilter,
      withScriptIOSchema(
        ctx,
        transformClause.inRowFormat,
        transformClause.recordWriter,
        transformClause.outRowFormat,
        transformClause.recordReader,
        schemaLess
      )
    )
  }

  /**
   * Add a regular (SELECT) query specification to a logical plan. The query specification
   * is the core of the logical plan, this is where sourcing (FROM clause), projection (SELECT),
   * aggregation (GROUP BY ... HAVING ...) and filtering (WHERE) takes place.
   *
   * Note that query hints are ignored (both by the parser and the builder).
   */
  private def withSelectQuerySpecification(
      ctx: ParserRuleContext,
      selectClause: SelectClauseContext,
      lateralView: java.util.List[LateralViewContext],
      whereClause: WhereClauseContext,
      aggregationClause: AggregationClauseContext,
      havingClause: HavingClauseContext,
      windowClause: WindowClauseContext,
      relation: LogicalPlan): LogicalPlan = withOrigin(ctx) {
    // Add lateral views.
    val withLateralView = lateralView.asScala.foldLeft(relation)(withGenerate)

<<<<<<< HEAD
        // Add aggregation or a project.
        val namedExpressions = expressions.map {
          case e: NamedExpression => e
          case e: Expression => UnresolvedAlias(e)
        }

        def createProject() = if (namedExpressions.nonEmpty) {
          Project(namedExpressions, withFilter)
        } else {
          withFilter
        }

        val withProject = if (aggregation == null && having != null) {
          if (conf.getConf(SQLConf.LEGACY_HAVING_WITHOUT_GROUP_BY_AS_WHERE)) {
            // If the legacy conf is set, treat HAVING without GROUP BY as WHERE.
            withHaving(having, createProject())
          } else {
            // According to SQL standard, HAVING without GROUP BY means global aggregate.
            withHaving(having, Aggregate(Nil, namedExpressions, withFilter))
          }
        } else if (aggregation != null) {
          val aggregate = withAggregation(aggregation, namedExpressions, withFilter)
          aggregate.optionalMap(having)(withHaving)
        } else {
          // When hitting this branch, `having` must be null.
          createProject()
        }

        // Distinct
        val withDistinct = if (setQuantifier() != null && setQuantifier().DISTINCT() != null) {
          Distinct(withProject)
        } else {
          withProject
        }
=======
    // Add where.
    val withFilter = withLateralView.optionalMap(whereClause)(withWhereClause)

    val expressions = visitNamedExpressionSeq(selectClause.namedExpressionSeq)
    // Add aggregation or a project.
    val namedExpressions = expressions.map {
      case e: NamedExpression => e
      case e: Expression => UnresolvedAlias(e)
    }

    def createProject() = if (namedExpressions.nonEmpty) {
      Project(namedExpressions, withFilter)
    } else {
      withFilter
    }
>>>>>>> cceb2d6f

    val withProject = if (aggregationClause == null && havingClause != null) {
      if (conf.getConf(SQLConf.LEGACY_HAVING_WITHOUT_GROUP_BY_AS_WHERE)) {
        // If the legacy conf is set, treat HAVING without GROUP BY as WHERE.
        withHavingClause(havingClause, createProject())
      } else {
        // According to SQL standard, HAVING without GROUP BY means global aggregate.
        withHavingClause(havingClause, Aggregate(Nil, namedExpressions, withFilter))
      }
    } else if (aggregationClause != null) {
      val aggregate = withAggregationClause(aggregationClause, namedExpressions, withFilter)
      aggregate.optionalMap(havingClause)(withHavingClause)
    } else {
      // When hitting this branch, `having` must be null.
      createProject()
    }

    // Distinct
    val withDistinct = if (
      selectClause.setQuantifier() != null &&
      selectClause.setQuantifier().DISTINCT() != null) {
      Distinct(withProject)
    } else {
      withProject
    }

    // Window
    val withWindow = withDistinct.optionalMap(windowClause)(withWindowClause)

    // Hint
    selectClause.hints.asScala.foldRight(withWindow)(withHints)
  }

  /**
   * Create a (Hive based) [[ScriptInputOutputSchema]].
   */
  protected def withScriptIOSchema(
      ctx: ParserRuleContext,
      inRowFormat: RowFormatContext,
      recordWriter: Token,
      outRowFormat: RowFormatContext,
      recordReader: Token,
      schemaLess: Boolean): ScriptInputOutputSchema = {
    throw new ParseException("Script Transform is not supported", ctx)
  }

  /**
   * Create a logical plan for a given 'FROM' clause. Note that we support multiple (comma
   * separated) relations here, these get converted into a single plan by condition-less inner join.
   */
  override def visitFromClause(ctx: FromClauseContext): LogicalPlan = withOrigin(ctx) {
    val from = ctx.relation.asScala.foldLeft(null: LogicalPlan) { (left, relation) =>
      val right = plan(relation.relationPrimary)
      val join = right.optionalMap(left)(Join(_, _, Inner, None, JoinHint.NONE))
      withJoinRelations(join, relation)
    }
    if (ctx.pivotClause() != null) {
      if (!ctx.lateralView.isEmpty) {
        throw new ParseException("LATERAL cannot be used together with PIVOT in FROM clause", ctx)
      }
      withPivot(ctx.pivotClause, from)
    } else {
      ctx.lateralView.asScala.foldLeft(from)(withGenerate)
    }
  }

  /**
   * Connect two queries by a Set operator.
   *
   * Supported Set operators are:
   * - UNION [ DISTINCT | ALL ]
   * - EXCEPT [ DISTINCT | ALL ]
   * - MINUS [ DISTINCT | ALL ]
   * - INTERSECT [DISTINCT | ALL]
   */
  override def visitSetOperation(ctx: SetOperationContext): LogicalPlan = withOrigin(ctx) {
    val left = plan(ctx.left)
    val right = plan(ctx.right)
    val all = Option(ctx.setQuantifier()).exists(_.ALL != null)
    ctx.operator.getType match {
      case SqlBaseParser.UNION if all =>
        Union(left, right)
      case SqlBaseParser.UNION =>
        Distinct(Union(left, right))
      case SqlBaseParser.INTERSECT if all =>
        Intersect(left, right, isAll = true)
      case SqlBaseParser.INTERSECT =>
        Intersect(left, right, isAll = false)
      case SqlBaseParser.EXCEPT if all =>
        Except(left, right, isAll = true)
      case SqlBaseParser.EXCEPT =>
        Except(left, right, isAll = false)
      case SqlBaseParser.SETMINUS if all =>
        Except(left, right, isAll = true)
      case SqlBaseParser.SETMINUS =>
        Except(left, right, isAll = false)
    }
  }

  /**
   * Add a [[WithWindowDefinition]] operator to a logical plan.
   */
  private def withWindowClause(
      ctx: WindowClauseContext,
      query: LogicalPlan): LogicalPlan = withOrigin(ctx) {
    // Collect all window specifications defined in the WINDOW clause.
    val baseWindowMap = ctx.namedWindow.asScala.map {
      wCtx =>
        (wCtx.name.getText, typedVisit[WindowSpec](wCtx.windowSpec))
    }.toMap

    // Handle cases like
    // window w1 as (partition by p_mfgr order by p_name
    //               range between 2 preceding and 2 following),
    //        w2 as w1
    val windowMapView = baseWindowMap.mapValues {
      case WindowSpecReference(name) =>
        baseWindowMap.get(name) match {
          case Some(spec: WindowSpecDefinition) =>
            spec
          case Some(ref) =>
            throw new ParseException(s"Window reference '$name' is not a window specification", ctx)
          case None =>
            throw new ParseException(s"Cannot resolve window reference '$name'", ctx)
        }
      case spec: WindowSpecDefinition => spec
    }

    // Note that mapValues creates a view instead of materialized map. We force materialization by
    // mapping over identity.
    WithWindowDefinition(windowMapView.map(identity), query)
  }

  /**
   * Add an [[Aggregate]] or [[GroupingSets]] to a logical plan.
   */
  private def withAggregationClause(
      ctx: AggregationClauseContext,
      selectExpressions: Seq[NamedExpression],
      query: LogicalPlan): LogicalPlan = withOrigin(ctx) {
    val groupByExpressions = expressionList(ctx.groupingExpressions)

    if (ctx.GROUPING != null) {
      // GROUP BY .... GROUPING SETS (...)
      val selectedGroupByExprs =
        ctx.groupingSet.asScala.map(_.expression.asScala.map(e => expression(e)))
      GroupingSets(selectedGroupByExprs, groupByExpressions, query, selectExpressions)
    } else {
      // GROUP BY .... (WITH CUBE | WITH ROLLUP)?
      val mappedGroupByExpressions = if (ctx.CUBE != null) {
        Seq(Cube(groupByExpressions))
      } else if (ctx.ROLLUP != null) {
        Seq(Rollup(groupByExpressions))
      } else {
        groupByExpressions
      }
      Aggregate(mappedGroupByExpressions, selectExpressions, query)
    }
  }

  /**
   * Add [[UnresolvedHint]]s to a logical plan.
   */
  private def withHints(
      ctx: HintContext,
      query: LogicalPlan): LogicalPlan = withOrigin(ctx) {
    var plan = query
    ctx.hintStatements.asScala.reverse.foreach { case stmt =>
      plan = UnresolvedHint(stmt.hintName.getText, stmt.parameters.asScala.map(expression), plan)
    }
    plan
  }

  /**
   * Add a [[Pivot]] to a logical plan.
   */
  private def withPivot(
      ctx: PivotClauseContext,
      query: LogicalPlan): LogicalPlan = withOrigin(ctx) {
    val aggregates = Option(ctx.aggregates).toSeq
      .flatMap(_.namedExpression.asScala)
      .map(typedVisit[Expression])
    val pivotColumn = if (ctx.pivotColumn.identifiers.size == 1) {
      UnresolvedAttribute.quoted(ctx.pivotColumn.identifier.getText)
    } else {
      CreateStruct(
        ctx.pivotColumn.identifiers.asScala.map(
          identifier => UnresolvedAttribute.quoted(identifier.getText)))
    }
    val pivotValues = ctx.pivotValues.asScala.map(visitPivotValue)
    Pivot(None, pivotColumn, pivotValues, aggregates, query)
  }

  /**
   * Create a Pivot column value with or without an alias.
   */
  override def visitPivotValue(ctx: PivotValueContext): Expression = withOrigin(ctx) {
    val e = expression(ctx.expression)
    if (ctx.identifier != null) {
      Alias(e, ctx.identifier.getText)()
    } else {
      e
    }
  }

  /**
   * Add a [[Generate]] (Lateral View) to a logical plan.
   */
  private def withGenerate(
      query: LogicalPlan,
      ctx: LateralViewContext): LogicalPlan = withOrigin(ctx) {
    val expressions = expressionList(ctx.expression)
    Generate(
      UnresolvedGenerator(visitFunctionName(ctx.qualifiedName), expressions),
      unrequiredChildIndex = Nil,
      outer = ctx.OUTER != null,
      // scalastyle:off caselocale
      Some(ctx.tblName.getText.toLowerCase),
      // scalastyle:on caselocale
      ctx.colName.asScala.map(_.getText).map(UnresolvedAttribute.apply),
      query)
  }

  /**
   * Create a single relation referenced in a FROM clause. This method is used when a part of the
   * join condition is nested, for example:
   * {{{
   *   select * from t1 join (t2 cross join t3) on col1 = col2
   * }}}
   */
  override def visitRelation(ctx: RelationContext): LogicalPlan = withOrigin(ctx) {
    withJoinRelations(plan(ctx.relationPrimary), ctx)
  }

  /**
   * Join one more [[LogicalPlan]]s to the current logical plan.
   */
  private def withJoinRelations(base: LogicalPlan, ctx: RelationContext): LogicalPlan = {
    ctx.joinRelation.asScala.foldLeft(base) { (left, join) =>
      withOrigin(join) {
        val baseJoinType = join.joinType match {
          case null => Inner
          case jt if jt.CROSS != null => Cross
          case jt if jt.FULL != null => FullOuter
          case jt if jt.SEMI != null => LeftSemi
          case jt if jt.ANTI != null => LeftAnti
          case jt if jt.LEFT != null => LeftOuter
          case jt if jt.RIGHT != null => RightOuter
          case _ => Inner
        }

        // Resolve the join type and join condition
        val (joinType, condition) = Option(join.joinCriteria) match {
          case Some(c) if c.USING != null =>
            (UsingJoin(baseJoinType, visitIdentifierList(c.identifierList)), None)
          case Some(c) if c.booleanExpression != null =>
            (baseJoinType, Option(expression(c.booleanExpression)))
          case None if join.NATURAL != null =>
            if (baseJoinType == Cross) {
              throw new ParseException("NATURAL CROSS JOIN is not supported", ctx)
            }
            (NaturalJoin(baseJoinType), None)
          case None =>
            (baseJoinType, None)
        }
        Join(left, plan(join.right), joinType, condition, JoinHint.NONE)
      }
    }
  }

  /**
   * Add a [[Sample]] to a logical plan.
   *
   * This currently supports the following sampling methods:
   * - TABLESAMPLE(x ROWS): Sample the table down to the given number of rows.
   * - TABLESAMPLE(x PERCENT): Sample the table down to the given percentage. Note that percentages
   * are defined as a number between 0 and 100.
   * - TABLESAMPLE(BUCKET x OUT OF y): Sample the table down to a 'x' divided by 'y' fraction.
   */
  private def withSample(ctx: SampleContext, query: LogicalPlan): LogicalPlan = withOrigin(ctx) {
    // Create a sampled plan if we need one.
    def sample(fraction: Double): Sample = {
      // The range of fraction accepted by Sample is [0, 1]. Because Hive's block sampling
      // function takes X PERCENT as the input and the range of X is [0, 100], we need to
      // adjust the fraction.
      val eps = RandomSampler.roundingEpsilon
      validate(fraction >= 0.0 - eps && fraction <= 1.0 + eps,
        s"Sampling fraction ($fraction) must be on interval [0, 1]",
        ctx)
      Sample(0.0, fraction, withReplacement = false, (math.random * 1000).toInt, query)
    }

    if (ctx.sampleMethod() == null) {
      throw new ParseException("TABLESAMPLE does not accept empty inputs.", ctx)
    }

    ctx.sampleMethod() match {
      case ctx: SampleByRowsContext =>
        Limit(expression(ctx.expression), query)

      case ctx: SampleByPercentileContext =>
        val fraction = ctx.percentage.getText.toDouble
        val sign = if (ctx.negativeSign == null) 1 else -1
        sample(sign * fraction / 100.0d)

      case ctx: SampleByBytesContext =>
        val bytesStr = ctx.bytes.getText
        if (bytesStr.matches("[0-9]+[bBkKmMgG]")) {
          throw new ParseException("TABLESAMPLE(byteLengthLiteral) is not supported", ctx)
        } else {
          throw new ParseException(
            bytesStr + " is not a valid byte length literal, " +
              "expected syntax: DIGIT+ ('B' | 'K' | 'M' | 'G')", ctx)
        }

      case ctx: SampleByBucketContext if ctx.ON() != null =>
        if (ctx.identifier != null) {
          throw new ParseException(
            "TABLESAMPLE(BUCKET x OUT OF y ON colname) is not supported", ctx)
        } else {
          throw new ParseException(
            "TABLESAMPLE(BUCKET x OUT OF y ON function) is not supported", ctx)
        }

      case ctx: SampleByBucketContext =>
        sample(ctx.numerator.getText.toDouble / ctx.denominator.getText.toDouble)
    }
  }

  /**
   * Create a logical plan for a sub-query.
   */
  override def visitSubquery(ctx: SubqueryContext): LogicalPlan = withOrigin(ctx) {
    plan(ctx.query)
  }

  /**
   * Create an un-aliased table reference. This is typically used for top-level table references,
   * for example:
   * {{{
   *   INSERT INTO db.tbl2
   *   TABLE db.tbl1
   * }}}
   */
  override def visitTable(ctx: TableContext): LogicalPlan = withOrigin(ctx) {
    UnresolvedRelation(visitMultipartIdentifier(ctx.multipartIdentifier))
  }

  /**
   * Create an aliased table reference. This is typically used in FROM clauses.
   */
  override def visitTableName(ctx: TableNameContext): LogicalPlan = withOrigin(ctx) {
    val tableId = visitMultipartIdentifier(ctx.multipartIdentifier)
    val table = mayApplyAliasPlan(ctx.tableAlias, UnresolvedRelation(tableId))
    table.optionalMap(ctx.sample)(withSample)
  }

  /**
   * Create a table-valued function call with arguments, e.g. range(1000)
   */
  override def visitTableValuedFunction(ctx: TableValuedFunctionContext)
      : LogicalPlan = withOrigin(ctx) {
    val func = ctx.functionTable
    val aliases = if (func.tableAlias.identifierList != null) {
      visitIdentifierList(func.tableAlias.identifierList)
    } else {
      Seq.empty
    }

    val tvf = UnresolvedTableValuedFunction(
      func.funcName.getText, func.expression.asScala.map(expression), aliases)
    tvf.optionalMap(func.tableAlias.strictIdentifier)(aliasPlan)
  }

  /**
   * Create an inline table (a virtual table in Hive parlance).
   */
  override def visitInlineTable(ctx: InlineTableContext): LogicalPlan = withOrigin(ctx) {
    // Get the backing expressions.
    val rows = ctx.expression.asScala.map { e =>
      expression(e) match {
        // inline table comes in two styles:
        // style 1: values (1), (2), (3)  -- multiple columns are supported
        // style 2: values 1, 2, 3  -- only a single column is supported here
        case struct: CreateNamedStruct => struct.valExprs // style 1
        case child => Seq(child)                          // style 2
      }
    }

    val aliases = if (ctx.tableAlias.identifierList != null) {
      visitIdentifierList(ctx.tableAlias.identifierList)
    } else {
      Seq.tabulate(rows.head.size)(i => s"col${i + 1}")
    }

    val table = UnresolvedInlineTable(aliases, rows)
    table.optionalMap(ctx.tableAlias.strictIdentifier)(aliasPlan)
  }

  /**
   * Create an alias (SubqueryAlias) for a join relation. This is practically the same as
   * visitAliasedQuery and visitNamedExpression, ANTLR4 however requires us to use 3 different
   * hooks. We could add alias names for output columns, for example:
   * {{{
   *   SELECT a, b, c, d FROM (src1 s1 INNER JOIN src2 s2 ON s1.id = s2.id) dst(a, b, c, d)
   * }}}
   */
  override def visitAliasedRelation(ctx: AliasedRelationContext): LogicalPlan = withOrigin(ctx) {
    val relation = plan(ctx.relation).optionalMap(ctx.sample)(withSample)
    mayApplyAliasPlan(ctx.tableAlias, relation)
  }

  /**
   * Create an alias (SubqueryAlias) for a sub-query. This is practically the same as
   * visitAliasedRelation and visitNamedExpression, ANTLR4 however requires us to use 3 different
   * hooks. We could add alias names for output columns, for example:
   * {{{
   *   SELECT col1, col2 FROM testData AS t(col1, col2)
   * }}}
   */
  override def visitAliasedQuery(ctx: AliasedQueryContext): LogicalPlan = withOrigin(ctx) {
    val relation = plan(ctx.query).optionalMap(ctx.sample)(withSample)
    if (ctx.tableAlias.strictIdentifier == null) {
      // For un-aliased subqueries, use a default alias name that is not likely to conflict with
      // normal subquery names, so that parent operators can only access the columns in subquery by
      // unqualified names. Users can still use this special qualifier to access columns if they
      // know it, but that's not recommended.
      SubqueryAlias("__auto_generated_subquery_name", relation)
    } else {
      mayApplyAliasPlan(ctx.tableAlias, relation)
    }
  }

  /**
   * Create an alias ([[SubqueryAlias]]) for a [[LogicalPlan]].
   */
  private def aliasPlan(alias: ParserRuleContext, plan: LogicalPlan): LogicalPlan = {
    SubqueryAlias(alias.getText, plan)
  }

  /**
   * If aliases specified in a FROM clause, create a subquery alias ([[SubqueryAlias]]) and
   * column aliases for a [[LogicalPlan]].
   */
  private def mayApplyAliasPlan(tableAlias: TableAliasContext, plan: LogicalPlan): LogicalPlan = {
    if (tableAlias.strictIdentifier != null) {
      val subquery = SubqueryAlias(tableAlias.strictIdentifier.getText, plan)
      if (tableAlias.identifierList != null) {
        val columnNames = visitIdentifierList(tableAlias.identifierList)
        UnresolvedSubqueryColumnAliases(columnNames, subquery)
      } else {
        subquery
      }
    } else {
      plan
    }
  }

  /**
   * Create a Sequence of Strings for a parenthesis enclosed alias list.
   */
  override def visitIdentifierList(ctx: IdentifierListContext): Seq[String] = withOrigin(ctx) {
    visitIdentifierSeq(ctx.identifierSeq)
  }

  /**
   * Create a Sequence of Strings for an identifier list.
   */
  override def visitIdentifierSeq(ctx: IdentifierSeqContext): Seq[String] = withOrigin(ctx) {
    ctx.ident.asScala.map(_.getText)
  }

  /* ********************************************************************************************
   * Table Identifier parsing
   * ******************************************************************************************** */
  /**
   * Create a [[TableIdentifier]] from a 'tableName' or 'databaseName'.'tableName' pattern.
   */
  override def visitTableIdentifier(
      ctx: TableIdentifierContext): TableIdentifier = withOrigin(ctx) {
    TableIdentifier(ctx.table.getText, Option(ctx.db).map(_.getText))
  }

  /**
   * Create a [[FunctionIdentifier]] from a 'functionName' or 'databaseName'.'functionName' pattern.
   */
  override def visitFunctionIdentifier(
      ctx: FunctionIdentifierContext): FunctionIdentifier = withOrigin(ctx) {
    FunctionIdentifier(ctx.function.getText, Option(ctx.db).map(_.getText))
  }

  /**
   * Create a multi-part identifier.
   */
  override def visitMultipartIdentifier(
      ctx: MultipartIdentifierContext): Seq[String] = withOrigin(ctx) {
    ctx.parts.asScala.map(_.getText)
  }

  /* ********************************************************************************************
   * Expression parsing
   * ******************************************************************************************** */
  /**
   * Create an expression from the given context. This method just passes the context on to the
   * visitor and only takes care of typing (We assume that the visitor returns an Expression here).
   */
  protected def expression(ctx: ParserRuleContext): Expression = typedVisit(ctx)

  /**
   * Create sequence of expressions from the given sequence of contexts.
   */
  private def expressionList(trees: java.util.List[ExpressionContext]): Seq[Expression] = {
    trees.asScala.map(expression)
  }

  /**
   * Create a star (i.e. all) expression; this selects all elements (in the specified object).
   * Both un-targeted (global) and targeted aliases are supported.
   */
  override def visitStar(ctx: StarContext): Expression = withOrigin(ctx) {
    UnresolvedStar(Option(ctx.qualifiedName()).map(_.identifier.asScala.map(_.getText)))
  }

  /**
   * Create an aliased expression if an alias is specified. Both single and multi-aliases are
   * supported.
   */
  override def visitNamedExpression(ctx: NamedExpressionContext): Expression = withOrigin(ctx) {
    val e = expression(ctx.expression)
    if (ctx.name != null) {
      Alias(e, ctx.name.getText)()
    } else if (ctx.identifierList != null) {
      MultiAlias(e, visitIdentifierList(ctx.identifierList))
    } else {
      e
    }
  }

  /**
   * Combine a number of boolean expressions into a balanced expression tree. These expressions are
   * either combined by a logical [[And]] or a logical [[Or]].
   *
   * A balanced binary tree is created because regular left recursive trees cause considerable
   * performance degradations and can cause stack overflows.
   */
  override def visitLogicalBinary(ctx: LogicalBinaryContext): Expression = withOrigin(ctx) {
    val expressionType = ctx.operator.getType
    val expressionCombiner = expressionType match {
      case SqlBaseParser.AND => And.apply _
      case SqlBaseParser.OR => Or.apply _
    }

    // Collect all similar left hand contexts.
    val contexts = ArrayBuffer(ctx.right)
    var current = ctx.left
    def collectContexts: Boolean = current match {
      case lbc: LogicalBinaryContext if lbc.operator.getType == expressionType =>
        contexts += lbc.right
        current = lbc.left
        true
      case _ =>
        contexts += current
        false
    }
    while (collectContexts) {
      // No body - all updates take place in the collectContexts.
    }

    // Reverse the contexts to have them in the same sequence as in the SQL statement & turn them
    // into expressions.
    val expressions = contexts.reverseMap(expression)

    // Create a balanced tree.
    def reduceToExpressionTree(low: Int, high: Int): Expression = high - low match {
      case 0 =>
        expressions(low)
      case 1 =>
        expressionCombiner(expressions(low), expressions(high))
      case x =>
        val mid = low + x / 2
        expressionCombiner(
          reduceToExpressionTree(low, mid),
          reduceToExpressionTree(mid + 1, high))
    }
    reduceToExpressionTree(0, expressions.size - 1)
  }

  /**
   * Invert a boolean expression.
   */
  override def visitLogicalNot(ctx: LogicalNotContext): Expression = withOrigin(ctx) {
    Not(expression(ctx.booleanExpression()))
  }

  /**
   * Create a filtering correlated sub-query (EXISTS).
   */
  override def visitExists(ctx: ExistsContext): Expression = {
    Exists(plan(ctx.query))
  }

  /**
   * Create a comparison expression. This compares two expressions. The following comparison
   * operators are supported:
   * - Equal: '=' or '=='
   * - Null-safe Equal: '<=>'
   * - Not Equal: '<>' or '!='
   * - Less than: '<'
   * - Less then or Equal: '<='
   * - Greater than: '>'
   * - Greater then or Equal: '>='
   */
  override def visitComparison(ctx: ComparisonContext): Expression = withOrigin(ctx) {
    val left = expression(ctx.left)
    val right = expression(ctx.right)
    val operator = ctx.comparisonOperator().getChild(0).asInstanceOf[TerminalNode]
    operator.getSymbol.getType match {
      case SqlBaseParser.EQ =>
        EqualTo(left, right)
      case SqlBaseParser.NSEQ =>
        EqualNullSafe(left, right)
      case SqlBaseParser.NEQ | SqlBaseParser.NEQJ =>
        Not(EqualTo(left, right))
      case SqlBaseParser.LT =>
        LessThan(left, right)
      case SqlBaseParser.LTE =>
        LessThanOrEqual(left, right)
      case SqlBaseParser.GT =>
        GreaterThan(left, right)
      case SqlBaseParser.GTE =>
        GreaterThanOrEqual(left, right)
    }
  }

  /**
   * Create a predicated expression. A predicated expression is a normal expression with a
   * predicate attached to it, for example:
   * {{{
   *    a + 1 IS NULL
   * }}}
   */
  override def visitPredicated(ctx: PredicatedContext): Expression = withOrigin(ctx) {
    val e = expression(ctx.valueExpression)
    if (ctx.predicate != null) {
      withPredicate(e, ctx.predicate)
    } else {
      e
    }
  }

  /**
   * Add a predicate to the given expression. Supported expressions are:
   * - (NOT) BETWEEN
   * - (NOT) IN
   * - (NOT) LIKE
   * - (NOT) RLIKE
   * - IS (NOT) NULL.
   * - IS (NOT) (TRUE | FALSE | UNKNOWN)
   * - IS (NOT) DISTINCT FROM
   */
  private def withPredicate(e: Expression, ctx: PredicateContext): Expression = withOrigin(ctx) {
    // Invert a predicate if it has a valid NOT clause.
    def invertIfNotDefined(e: Expression): Expression = ctx.NOT match {
      case null => e
      case not => Not(e)
    }

    def getValueExpressions(e: Expression): Seq[Expression] = e match {
      case c: CreateNamedStruct => c.valExprs
      case other => Seq(other)
    }

    // Create the predicate.
    ctx.kind.getType match {
      case SqlBaseParser.BETWEEN =>
        // BETWEEN is translated to lower <= e && e <= upper
        invertIfNotDefined(And(
          GreaterThanOrEqual(e, expression(ctx.lower)),
          LessThanOrEqual(e, expression(ctx.upper))))
      case SqlBaseParser.IN if ctx.query != null =>
        invertIfNotDefined(InSubquery(getValueExpressions(e), ListQuery(plan(ctx.query))))
      case SqlBaseParser.IN =>
        invertIfNotDefined(In(e, ctx.expression.asScala.map(expression)))
      case SqlBaseParser.LIKE =>
        invertIfNotDefined(Like(e, expression(ctx.pattern)))
      case SqlBaseParser.RLIKE =>
        invertIfNotDefined(RLike(e, expression(ctx.pattern)))
      case SqlBaseParser.NULL if ctx.NOT != null =>
        IsNotNull(e)
      case SqlBaseParser.NULL =>
        IsNull(e)
      case SqlBaseParser.TRUE => ctx.NOT match {
        case null => IsTrue(e)
        case _ => IsNotTrue(e)
      }
      case SqlBaseParser.FALSE => ctx.NOT match {
        case null => IsFalse(e)
        case _ => IsNotFalse(e)
      }
      case SqlBaseParser.UNKNOWN => ctx.NOT match {
        case null => IsUnknown(e)
        case _ => IsNotUnknown(e)
      }
      case SqlBaseParser.DISTINCT if ctx.NOT != null =>
        EqualNullSafe(e, expression(ctx.right))
      case SqlBaseParser.DISTINCT =>
        Not(EqualNullSafe(e, expression(ctx.right)))
    }
  }

  /**
   * Create a binary arithmetic expression. The following arithmetic operators are supported:
   * - Multiplication: '*'
   * - Division: '/'
   * - Hive Long Division: 'DIV'
   * - Modulo: '%'
   * - Addition: '+'
   * - Subtraction: '-'
   * - Binary AND: '&'
   * - Binary XOR
   * - Binary OR: '|'
   */
  override def visitArithmeticBinary(ctx: ArithmeticBinaryContext): Expression = withOrigin(ctx) {
    val left = expression(ctx.left)
    val right = expression(ctx.right)
    ctx.operator.getType match {
      case SqlBaseParser.ASTERISK =>
        Multiply(left, right)
      case SqlBaseParser.SLASH =>
        Divide(left, right)
      case SqlBaseParser.PERCENT =>
        Remainder(left, right)
      case SqlBaseParser.DIV =>
        IntegralDivide(left, right)
      case SqlBaseParser.PLUS =>
        Add(left, right)
      case SqlBaseParser.MINUS =>
        Subtract(left, right)
      case SqlBaseParser.CONCAT_PIPE =>
        Concat(left :: right :: Nil)
      case SqlBaseParser.AMPERSAND =>
        BitwiseAnd(left, right)
      case SqlBaseParser.HAT =>
        BitwiseXor(left, right)
      case SqlBaseParser.PIPE =>
        BitwiseOr(left, right)
    }
  }

  /**
   * Create a unary arithmetic expression. The following arithmetic operators are supported:
   * - Plus: '+'
   * - Minus: '-'
   * - Bitwise Not: '~'
   */
  override def visitArithmeticUnary(ctx: ArithmeticUnaryContext): Expression = withOrigin(ctx) {
    val value = expression(ctx.valueExpression)
    ctx.operator.getType match {
      case SqlBaseParser.PLUS =>
        value
      case SqlBaseParser.MINUS =>
        UnaryMinus(value)
      case SqlBaseParser.TILDE =>
        BitwiseNot(value)
    }
  }

  override def visitCurrentDatetime(ctx: CurrentDatetimeContext): Expression = withOrigin(ctx) {
    if (conf.ansiEnabled) {
      ctx.name.getType match {
        case SqlBaseParser.CURRENT_DATE =>
          CurrentDate()
        case SqlBaseParser.CURRENT_TIMESTAMP =>
          CurrentTimestamp()
      }
    } else {
      // If the parser is not in ansi mode, we should return `UnresolvedAttribute`, in case there
      // are columns named `CURRENT_DATE` or `CURRENT_TIMESTAMP`.
      UnresolvedAttribute.quoted(ctx.name.getText)
    }
  }

  /**
   * Create a [[Cast]] expression.
   */
  override def visitCast(ctx: CastContext): Expression = withOrigin(ctx) {
    Cast(expression(ctx.expression), visitSparkDataType(ctx.dataType))
  }

  /**
   * Create a [[CreateStruct]] expression.
   */
  override def visitStruct(ctx: StructContext): Expression = withOrigin(ctx) {
    CreateStruct(ctx.argument.asScala.map(expression))
  }

  /**
   * Create a [[First]] expression.
   */
  override def visitFirst(ctx: FirstContext): Expression = withOrigin(ctx) {
    val ignoreNullsExpr = ctx.IGNORE != null
    First(expression(ctx.expression), Literal(ignoreNullsExpr)).toAggregateExpression()
  }

  /**
   * Create a [[Last]] expression.
   */
  override def visitLast(ctx: LastContext): Expression = withOrigin(ctx) {
    val ignoreNullsExpr = ctx.IGNORE != null
    Last(expression(ctx.expression), Literal(ignoreNullsExpr)).toAggregateExpression()
  }

  /**
   * Create a Position expression.
   */
  override def visitPosition(ctx: PositionContext): Expression = withOrigin(ctx) {
    new StringLocate(expression(ctx.substr), expression(ctx.str))
  }

  /**
   * Create a Extract expression.
   */
  override def visitExtract(ctx: ExtractContext): Expression = withOrigin(ctx) {
    val fieldStr = ctx.field.getText
    val source = expression(ctx.source)
    val extractField = DatePart.parseExtractField(fieldStr, source, {
      throw new ParseException(s"Literals of type '$fieldStr' are currently not supported.", ctx)
    })
    new DatePart(Literal(fieldStr), expression(ctx.source), extractField)
  }

  /**
   * Create a Substring/Substr expression.
   */
  override def visitSubstring(ctx: SubstringContext): Expression = withOrigin(ctx) {
    if (ctx.len != null) {
      Substring(expression(ctx.str), expression(ctx.pos), expression(ctx.len))
    } else {
      new Substring(expression(ctx.str), expression(ctx.pos))
    }
  }

  /**
   * Create a Trim expression.
   */
  override def visitTrim(ctx: TrimContext): Expression = withOrigin(ctx) {
    val srcStr = expression(ctx.srcStr)
    val trimStr = Option(ctx.trimStr).map(expression)
    Option(ctx.trimOption).map(_.getType).getOrElse(SqlBaseParser.BOTH) match {
      case SqlBaseParser.BOTH =>
        StringTrim(srcStr, trimStr)
      case SqlBaseParser.LEADING =>
        StringTrimLeft(srcStr, trimStr)
      case SqlBaseParser.TRAILING =>
        StringTrimRight(srcStr, trimStr)
      case other =>
        throw new ParseException("Function trim doesn't support with " +
          s"type $other. Please use BOTH, LEADING or TRAILING as trim type", ctx)
    }
  }

  /**
   * Create a Overlay expression.
   */
  override def visitOverlay(ctx: OverlayContext): Expression = withOrigin(ctx) {
    val input = expression(ctx.input)
    val replace = expression(ctx.replace)
    val position = expression(ctx.position)
    val lengthOpt = Option(ctx.length).map(expression)
    lengthOpt match {
      case Some(length) => Overlay(input, replace, position, length)
      case None => new Overlay(input, replace, position)
    }
  }

  /**
   * Create a (windowed) Function expression.
   */
  override def visitFunctionCall(ctx: FunctionCallContext): Expression = withOrigin(ctx) {
    // Create the function call.
    val name = ctx.qualifiedName.getText
    val isDistinct = Option(ctx.setQuantifier()).exists(_.DISTINCT != null)
    val arguments = ctx.argument.asScala.map(expression) match {
      case Seq(UnresolvedStar(None))
        if name.toLowerCase(Locale.ROOT) == "count" && !isDistinct =>
        // Transform COUNT(*) into COUNT(1).
        Seq(Literal(1))
      case expressions =>
        expressions
    }
    val function = UnresolvedFunction(visitFunctionName(ctx.qualifiedName), arguments, isDistinct)

    // Check if the function is evaluated in a windowed context.
    ctx.windowSpec match {
      case spec: WindowRefContext =>
        UnresolvedWindowExpression(function, visitWindowRef(spec))
      case spec: WindowDefContext =>
        WindowExpression(function, visitWindowDef(spec))
      case _ => function
    }
  }


  /**
   * Create a function database (optional) and name pair, for multipartIdentifier.
   * This is used in CREATE FUNCTION, DROP FUNCTION, SHOWFUNCTIONS.
   */
  protected def visitFunctionName(ctx: MultipartIdentifierContext): FunctionIdentifier = {
    visitFunctionName(ctx, ctx.parts.asScala.map(_.getText))
  }

  /**
   * Create a function database (optional) and name pair.
   */
  protected def visitFunctionName(ctx: QualifiedNameContext): FunctionIdentifier = {
    visitFunctionName(ctx, ctx.identifier().asScala.map(_.getText))
  }

  /**
   * Create a function database (optional) and name pair.
   */
  private def visitFunctionName(ctx: ParserRuleContext, texts: Seq[String]): FunctionIdentifier = {
    texts match {
      case Seq(db, fn) => FunctionIdentifier(fn, Option(db))
      case Seq(fn) => FunctionIdentifier(fn, None)
      case other =>
        throw new ParseException(s"Unsupported function name '${texts.mkString(".")}'", ctx)
    }
  }

  /**
   * Create an [[LambdaFunction]].
   */
  override def visitLambda(ctx: LambdaContext): Expression = withOrigin(ctx) {
<<<<<<< HEAD
    val arguments = ctx.IDENTIFIER().asScala.map { name =>
=======
    val arguments = ctx.identifier().asScala.map { name =>
>>>>>>> cceb2d6f
      UnresolvedNamedLambdaVariable(UnresolvedAttribute.quoted(name.getText).nameParts)
    }
    val function = expression(ctx.expression).transformUp {
      case a: UnresolvedAttribute => UnresolvedNamedLambdaVariable(a.nameParts)
    }
    LambdaFunction(function, arguments)
  }

  /**
   * Create a reference to a window frame, i.e. [[WindowSpecReference]].
   */
  override def visitWindowRef(ctx: WindowRefContext): WindowSpecReference = withOrigin(ctx) {
    WindowSpecReference(ctx.name.getText)
  }

  /**
   * Create a window definition, i.e. [[WindowSpecDefinition]].
   */
  override def visitWindowDef(ctx: WindowDefContext): WindowSpecDefinition = withOrigin(ctx) {
    // CLUSTER BY ... | PARTITION BY ... ORDER BY ...
    val partition = ctx.partition.asScala.map(expression)
    val order = ctx.sortItem.asScala.map(visitSortItem)

    // RANGE/ROWS BETWEEN ...
    val frameSpecOption = Option(ctx.windowFrame).map { frame =>
      val frameType = frame.frameType.getType match {
        case SqlBaseParser.RANGE => RangeFrame
        case SqlBaseParser.ROWS => RowFrame
      }

      SpecifiedWindowFrame(
        frameType,
        visitFrameBound(frame.start),
        Option(frame.end).map(visitFrameBound).getOrElse(CurrentRow))
    }

    WindowSpecDefinition(
      partition,
      order,
      frameSpecOption.getOrElse(UnspecifiedFrame))
  }

  /**
   * Create or resolve a frame boundary expressions.
   */
  override def visitFrameBound(ctx: FrameBoundContext): Expression = withOrigin(ctx) {
    def value: Expression = {
      val e = expression(ctx.expression)
      validate(e.resolved && e.foldable, "Frame bound value must be a literal.", ctx)
      e
    }

    ctx.boundType.getType match {
      case SqlBaseParser.PRECEDING if ctx.UNBOUNDED != null =>
        UnboundedPreceding
      case SqlBaseParser.PRECEDING =>
        UnaryMinus(value)
      case SqlBaseParser.CURRENT =>
        CurrentRow
      case SqlBaseParser.FOLLOWING if ctx.UNBOUNDED != null =>
        UnboundedFollowing
      case SqlBaseParser.FOLLOWING =>
        value
    }
  }

  /**
   * Create a [[CreateStruct]] expression.
   */
  override def visitRowConstructor(ctx: RowConstructorContext): Expression = withOrigin(ctx) {
    CreateStruct(ctx.namedExpression().asScala.map(expression))
  }

  /**
   * Create a [[ScalarSubquery]] expression.
   */
  override def visitSubqueryExpression(
      ctx: SubqueryExpressionContext): Expression = withOrigin(ctx) {
    ScalarSubquery(plan(ctx.query))
  }

  /**
   * Create a value based [[CaseWhen]] expression. This has the following SQL form:
   * {{{
   *   CASE [expression]
   *    WHEN [value] THEN [expression]
   *    ...
   *    ELSE [expression]
   *   END
   * }}}
   */
  override def visitSimpleCase(ctx: SimpleCaseContext): Expression = withOrigin(ctx) {
    val e = expression(ctx.value)
    val branches = ctx.whenClause.asScala.map { wCtx =>
      (EqualTo(e, expression(wCtx.condition)), expression(wCtx.result))
    }
    CaseWhen(branches, Option(ctx.elseExpression).map(expression))
  }

  /**
   * Create a condition based [[CaseWhen]] expression. This has the following SQL syntax:
   * {{{
   *   CASE
   *    WHEN [predicate] THEN [expression]
   *    ...
   *    ELSE [expression]
   *   END
   * }}}
   *
   * @param ctx the parse tree
   *    */
  override def visitSearchedCase(ctx: SearchedCaseContext): Expression = withOrigin(ctx) {
    val branches = ctx.whenClause.asScala.map { wCtx =>
      (expression(wCtx.condition), expression(wCtx.result))
    }
    CaseWhen(branches, Option(ctx.elseExpression).map(expression))
  }

  /**
   * Currently only regex in expressions of SELECT statements are supported; in other
   * places, e.g., where `(a)?+.+` = 2, regex are not meaningful.
   */
  private def canApplyRegex(ctx: ParserRuleContext): Boolean = withOrigin(ctx) {
    var parent = ctx.getParent
    while (parent != null) {
      if (parent.isInstanceOf[NamedExpressionContext]) return true
      parent = parent.getParent
    }
    return false
  }

  /**
   * Create a dereference expression. The return type depends on the type of the parent.
   * If the parent is an [[UnresolvedAttribute]], it can be a [[UnresolvedAttribute]] or
   * a [[UnresolvedRegex]] for regex quoted in ``; if the parent is some other expression,
   * it can be [[UnresolvedExtractValue]].
   */
  override def visitDereference(ctx: DereferenceContext): Expression = withOrigin(ctx) {
    val attr = ctx.fieldName.getText
    expression(ctx.base) match {
      case unresolved_attr @ UnresolvedAttribute(nameParts) =>
        ctx.fieldName.getStart.getText match {
          case escapedIdentifier(columnNameRegex)
            if conf.supportQuotedRegexColumnName && canApplyRegex(ctx) =>
            UnresolvedRegex(columnNameRegex, Some(unresolved_attr.name),
              conf.caseSensitiveAnalysis)
          case _ =>
            UnresolvedAttribute(nameParts :+ attr)
        }
      case e =>
        UnresolvedExtractValue(e, Literal(attr))
    }
  }

  /**
   * Create an [[UnresolvedAttribute]] expression or a [[UnresolvedRegex]] if it is a regex
   * quoted in ``
   */
  override def visitColumnReference(ctx: ColumnReferenceContext): Expression = withOrigin(ctx) {
    ctx.getStart.getText match {
      case escapedIdentifier(columnNameRegex)
        if conf.supportQuotedRegexColumnName && canApplyRegex(ctx) =>
        UnresolvedRegex(columnNameRegex, None, conf.caseSensitiveAnalysis)
      case _ =>
        UnresolvedAttribute.quoted(ctx.getText)
    }

  }

  /**
   * Create an [[UnresolvedExtractValue]] expression, this is used for subscript access to an array.
   */
  override def visitSubscript(ctx: SubscriptContext): Expression = withOrigin(ctx) {
    UnresolvedExtractValue(expression(ctx.value), expression(ctx.index))
  }

  /**
   * Create an expression for an expression between parentheses. This is need because the ANTLR
   * visitor cannot automatically convert the nested context into an expression.
   */
  override def visitParenthesizedExpression(
     ctx: ParenthesizedExpressionContext): Expression = withOrigin(ctx) {
    expression(ctx.expression)
  }

  /**
   * Create a [[SortOrder]] expression.
   */
  override def visitSortItem(ctx: SortItemContext): SortOrder = withOrigin(ctx) {
    val direction = if (ctx.DESC != null) {
      Descending
    } else {
      Ascending
    }
    val nullOrdering = if (ctx.FIRST != null) {
      NullsFirst
    } else if (ctx.LAST != null) {
      NullsLast
    } else {
      direction.defaultNullOrdering
    }
    SortOrder(expression(ctx.expression), direction, nullOrdering, Set.empty)
  }

  /**
   * Create a typed Literal expression. A typed literal has the following SQL syntax:
   * {{{
   *   [TYPE] '[VALUE]'
   * }}}
   * Currently Date, Timestamp, Interval, Binary and INTEGER typed literals are supported.
   */
  override def visitTypeConstructor(ctx: TypeConstructorContext): Literal = withOrigin(ctx) {
    val value = string(ctx.STRING)
    val valueType = ctx.identifier.getText.toUpperCase(Locale.ROOT)
    def toLiteral[T](f: UTF8String => Option[T], t: DataType): Literal = {
      f(UTF8String.fromString(value)).map(Literal(_, t)).getOrElse {
        throw new ParseException(s"Cannot parse the $valueType value: $value", ctx)
      }
    }
    try {
      valueType match {
        case "DATE" =>
          toLiteral(stringToDate(_, getZoneId(SQLConf.get.sessionLocalTimeZone)), DateType)
        case "TIMESTAMP" =>
          val zoneId = getZoneId(SQLConf.get.sessionLocalTimeZone)
          toLiteral(stringToTimestamp(_, zoneId), TimestampType)
        case "INTERVAL" =>
          val interval = try {
            IntervalUtils.fromString(value)
          } catch {
            case e: IllegalArgumentException =>
              val ex = new ParseException("Cannot parse the INTERVAL value: " + value, ctx)
              ex.setStackTrace(e.getStackTrace)
              throw ex
          }
          Literal(applyNegativeSign(ctx.negativeSign, interval), CalendarIntervalType)
        case "X" =>
          val padding = if (value.length % 2 != 0) "0" else ""
          Literal(DatatypeConverter.parseHexBinary(padding + value))
        case "INTEGER" =>
          val i = try {
            value.toInt
          } catch {
            case e: NumberFormatException =>
              val ex = new ParseException(s"Cannot parse the Int value: $value, $e", ctx)
              ex.setStackTrace(e.getStackTrace)
              throw ex
          }
          Literal(i, IntegerType)
        case other =>
          throw new ParseException(s"Literals of type '$other' are currently not supported.", ctx)
      }
    } catch {
      case e: IllegalArgumentException =>
        val message = Option(e.getMessage).getOrElse(s"Exception parsing $valueType")
        throw new ParseException(message, ctx)
    }
  }

  /**
   * Create a NULL literal expression.
   */
  override def visitNullLiteral(ctx: NullLiteralContext): Literal = withOrigin(ctx) {
    Literal(null)
  }

  /**
   * Create a Boolean literal expression.
   */
  override def visitBooleanLiteral(ctx: BooleanLiteralContext): Literal = withOrigin(ctx) {
    if (ctx.getText.toBoolean) {
      Literal.TrueLiteral
    } else {
      Literal.FalseLiteral
    }
  }

  /**
   * Create an integral literal expression. The code selects the most narrow integral type
   * possible, either a BigDecimal, a Long or an Integer is returned.
   */
  override def visitIntegerLiteral(ctx: IntegerLiteralContext): Literal = withOrigin(ctx) {
    BigDecimal(ctx.getText) match {
      case v if v.isValidInt =>
        Literal(v.intValue())
      case v if v.isValidLong =>
        Literal(v.longValue())
      case v => Literal(v.underlying())
    }
  }

  /**
   * Create a decimal literal for a regular decimal number.
   */
  override def visitDecimalLiteral(ctx: DecimalLiteralContext): Literal = withOrigin(ctx) {
    Literal(BigDecimal(ctx.getText).underlying())
  }

  /** Create a numeric literal expression. */
  private def numericLiteral
      (ctx: NumberContext, minValue: BigDecimal, maxValue: BigDecimal, typeName: String)
      (converter: String => Any): Literal = withOrigin(ctx) {
    val rawStrippedQualifier = ctx.getText.substring(0, ctx.getText.length - 1)
    try {
      val rawBigDecimal = BigDecimal(rawStrippedQualifier)
      if (rawBigDecimal < minValue || rawBigDecimal > maxValue) {
        throw new ParseException(s"Numeric literal ${rawStrippedQualifier} does not " +
          s"fit in range [${minValue}, ${maxValue}] for type ${typeName}", ctx)
      }
      Literal(converter(rawStrippedQualifier))
    } catch {
      case e: NumberFormatException =>
        throw new ParseException(e.getMessage, ctx)
    }
  }

  /**
   * Create a Byte Literal expression.
   */
  override def visitTinyIntLiteral(ctx: TinyIntLiteralContext): Literal = {
    numericLiteral(ctx, Byte.MinValue, Byte.MaxValue, ByteType.simpleString)(_.toByte)
  }

  /**
   * Create a Short Literal expression.
   */
  override def visitSmallIntLiteral(ctx: SmallIntLiteralContext): Literal = {
    numericLiteral(ctx, Short.MinValue, Short.MaxValue, ShortType.simpleString)(_.toShort)
  }

  /**
   * Create a Long Literal expression.
   */
  override def visitBigIntLiteral(ctx: BigIntLiteralContext): Literal = {
    numericLiteral(ctx, Long.MinValue, Long.MaxValue, LongType.simpleString)(_.toLong)
  }

  /**
   * Create a Double Literal expression.
   */
  override def visitDoubleLiteral(ctx: DoubleLiteralContext): Literal = {
    numericLiteral(ctx, Double.MinValue, Double.MaxValue, DoubleType.simpleString)(_.toDouble)
  }

  /**
   * Create a BigDecimal Literal expression.
   */
  override def visitBigDecimalLiteral(ctx: BigDecimalLiteralContext): Literal = {
    val raw = ctx.getText.substring(0, ctx.getText.length - 2)
    try {
      Literal(BigDecimal(raw).underlying())
    } catch {
      case e: AnalysisException =>
        throw new ParseException(e.message, ctx)
    }
  }

  /**
   * Create a String literal expression.
   */
  override def visitStringLiteral(ctx: StringLiteralContext): Literal = withOrigin(ctx) {
    Literal(createString(ctx))
  }

  /**
   * Create a String from a string literal context. This supports multiple consecutive string
   * literals, these are concatenated, for example this expression "'hello' 'world'" will be
   * converted into "helloworld".
   *
   * Special characters can be escaped by using Hive/C-style escaping.
   */
  private def createString(ctx: StringLiteralContext): String = {
    if (conf.escapedStringLiterals) {
      ctx.STRING().asScala.map(stringWithoutUnescape).mkString
    } else {
      ctx.STRING().asScala.map(string).mkString
    }
  }

  private def applyNegativeSign(sign: Token, interval: CalendarInterval): CalendarInterval = {
    if (sign != null && sign.getText == "-") {
      IntervalUtils.negate(interval)
    } else {
      interval
    }
  }

  /**
   * Create a [[CalendarInterval]] literal expression. Two syntaxes are supported:
   * - multiple unit value pairs, for instance: interval 2 months 2 days.
   * - from-to unit, for instance: interval '1-2' year to month.
   */
  override def visitInterval(ctx: IntervalContext): Literal = withOrigin(ctx) {
    if (ctx.errorCapturingMultiUnitsInterval != null) {
      val innerCtx = ctx.errorCapturingMultiUnitsInterval
      if (innerCtx.unitToUnitInterval != null) {
        throw new ParseException(
          "Can only have a single from-to unit in the interval literal syntax",
          innerCtx.unitToUnitInterval)
      }
      val interval = applyNegativeSign(
        ctx.negativeSign,
        visitMultiUnitsInterval(innerCtx.multiUnitsInterval))
      Literal(interval, CalendarIntervalType)
    } else if (ctx.errorCapturingUnitToUnitInterval != null) {
      val innerCtx = ctx.errorCapturingUnitToUnitInterval
      if (innerCtx.error1 != null || innerCtx.error2 != null) {
        val errorCtx = if (innerCtx.error1 != null) innerCtx.error1 else innerCtx.error2
        throw new ParseException(
          "Can only have a single from-to unit in the interval literal syntax",
          errorCtx)
      }
      val interval = applyNegativeSign(ctx.negativeSign, visitUnitToUnitInterval(innerCtx.body))
      Literal(interval, CalendarIntervalType)
    } else {
      throw new ParseException("at least one time unit should be given for interval literal", ctx)
    }
  }

  /**
   * Creates a [[CalendarInterval]] with multiple unit value pairs, e.g. 1 YEAR 2 DAYS.
   */
  override def visitMultiUnitsInterval(ctx: MultiUnitsIntervalContext): CalendarInterval = {
    withOrigin(ctx) {
      val units = ctx.intervalUnit().asScala.map { unit =>
        val u = unit.getText.toLowerCase(Locale.ROOT)
        // Handle plural forms, e.g: yearS/monthS/weekS/dayS/hourS/minuteS/hourS/...
        if (u.endsWith("s")) u.substring(0, u.length - 1) else u
      }.map(IntervalUtils.IntervalUnit.withName).toArray

      val values = ctx.intervalValue().asScala.map { value =>
        if (value.STRING() != null) {
          string(value.STRING())
        } else {
          value.getText
        }
      }.toArray

      try {
        IntervalUtils.fromUnitStrings(units, values)
      } catch {
        case i: IllegalArgumentException =>
          val e = new ParseException(i.getMessage, ctx)
          e.setStackTrace(i.getStackTrace)
          throw e
      }
    }
  }

  /**
   * Creates a [[CalendarInterval]] with from-to unit, e.g. '2-1' YEAR TO MONTH.
   */
  override def visitUnitToUnitInterval(ctx: UnitToUnitIntervalContext): CalendarInterval = {
    withOrigin(ctx) {
      val value = Option(ctx.intervalValue.STRING).map(string).getOrElse {
        throw new ParseException("The value of from-to unit must be a string", ctx.intervalValue)
      }
      try {
        val from = ctx.from.getText.toLowerCase(Locale.ROOT)
        val to = ctx.to.getText.toLowerCase(Locale.ROOT)
        (from, to) match {
          case ("year", "month") =>
            IntervalUtils.fromYearMonthString(value)
          case ("day", "hour") =>
            IntervalUtils.fromDayTimeString(value, IntervalUnit.DAY, IntervalUnit.HOUR)
          case ("day", "minute") =>
            IntervalUtils.fromDayTimeString(value, IntervalUnit.DAY, IntervalUnit.MINUTE)
          case ("day", "second") =>
            IntervalUtils.fromDayTimeString(value, IntervalUnit.DAY, IntervalUnit.SECOND)
          case ("hour", "minute") =>
            IntervalUtils.fromDayTimeString(value, IntervalUnit.HOUR, IntervalUnit.MINUTE)
          case ("hour", "second") =>
            IntervalUtils.fromDayTimeString(value, IntervalUnit.HOUR, IntervalUnit.SECOND)
          case ("minute", "second") =>
            IntervalUtils.fromDayTimeString(value, IntervalUnit.MINUTE, IntervalUnit.SECOND)
          case _ =>
            throw new ParseException(s"Intervals FROM $from TO $to are not supported.", ctx)
        }
      } catch {
        // Handle Exceptions thrown by CalendarInterval
        case e: IllegalArgumentException =>
          val pe = new ParseException(e.getMessage, ctx)
          pe.setStackTrace(e.getStackTrace)
          throw pe
      }
    }
  }

  /* ********************************************************************************************
   * DataType parsing
   * ******************************************************************************************** */
  /**
   * Create a Spark DataType.
   */
  private def visitSparkDataType(ctx: DataTypeContext): DataType = {
    HiveStringType.replaceCharType(typedVisit(ctx))
  }

  /**
   * Resolve/create a primitive type.
   */
  override def visitPrimitiveDataType(ctx: PrimitiveDataTypeContext): DataType = withOrigin(ctx) {
    val dataType = ctx.identifier.getText.toLowerCase(Locale.ROOT)
    (dataType, ctx.INTEGER_VALUE().asScala.toList) match {
      case ("boolean", Nil) => BooleanType
      case ("tinyint" | "byte", Nil) => ByteType
      case ("smallint" | "short", Nil) => ShortType
      case ("int" | "integer", Nil) => IntegerType
      case ("bigint" | "long", Nil) => LongType
      case ("float", Nil) => FloatType
      case ("double", Nil) => DoubleType
      case ("date", Nil) => DateType
      case ("timestamp", Nil) => TimestampType
      case ("string", Nil) => StringType
      case ("char", length :: Nil) => CharType(length.getText.toInt)
      case ("varchar", length :: Nil) => VarcharType(length.getText.toInt)
      case ("binary", Nil) => BinaryType
      case ("decimal", Nil) => DecimalType.USER_DEFAULT
      case ("decimal", precision :: Nil) => DecimalType(precision.getText.toInt, 0)
      case ("decimal", precision :: scale :: Nil) =>
        DecimalType(precision.getText.toInt, scale.getText.toInt)
      case ("interval", Nil) => CalendarIntervalType
      case (dt, params) =>
        val dtStr = if (params.nonEmpty) s"$dt(${params.mkString(",")})" else dt
        throw new ParseException(s"DataType $dtStr is not supported.", ctx)
    }
  }

  /**
   * Create a complex DataType. Arrays, Maps and Structures are supported.
   */
  override def visitComplexDataType(ctx: ComplexDataTypeContext): DataType = withOrigin(ctx) {
    ctx.complex.getType match {
      case SqlBaseParser.ARRAY =>
        ArrayType(typedVisit(ctx.dataType(0)))
      case SqlBaseParser.MAP =>
        MapType(typedVisit(ctx.dataType(0)), typedVisit(ctx.dataType(1)))
      case SqlBaseParser.STRUCT =>
        StructType(Option(ctx.complexColTypeList).toSeq.flatMap(visitComplexColTypeList))
    }
  }

  /**
   * Create top level table schema.
   */
  protected def createSchema(ctx: ColTypeListContext): StructType = {
    StructType(Option(ctx).toSeq.flatMap(visitColTypeList))
  }

  /**
   * Create a [[StructType]] from a number of column definitions.
   */
  override def visitColTypeList(ctx: ColTypeListContext): Seq[StructField] = withOrigin(ctx) {
    ctx.colType().asScala.map(visitColType)
  }

  /**
   * Create a top level [[StructField]] from a column definition.
   */
  override def visitColType(ctx: ColTypeContext): StructField = withOrigin(ctx) {
    import ctx._

    val builder = new MetadataBuilder
    // Add comment to metadata
    if (STRING != null) {
      builder.putString("comment", string(STRING))
    }
    // Add Hive type string to metadata.
    val rawDataType = typedVisit[DataType](ctx.dataType)
    val cleanedDataType = HiveStringType.replaceCharType(rawDataType)
    if (rawDataType != cleanedDataType) {
      builder.putString(HIVE_TYPE_STRING, rawDataType.catalogString)
    }

    StructField(
      colName.getText,
      cleanedDataType,
      nullable = true,
      builder.build())
  }

  /**
   * Create a [[StructType]] from a sequence of [[StructField]]s.
   */
  protected def createStructType(ctx: ComplexColTypeListContext): StructType = {
    StructType(Option(ctx).toSeq.flatMap(visitComplexColTypeList))
  }

  /**
   * Create a [[StructType]] from a number of column definitions.
   */
  override def visitComplexColTypeList(
      ctx: ComplexColTypeListContext): Seq[StructField] = withOrigin(ctx) {
    ctx.complexColType().asScala.map(visitComplexColType)
  }

  /**
   * Create a [[StructField]] from a column definition.
   */
  override def visitComplexColType(ctx: ComplexColTypeContext): StructField = withOrigin(ctx) {
    import ctx._
    val structField = StructField(identifier.getText, typedVisit(dataType), nullable = true)
    if (STRING == null) structField else structField.withComment(string(STRING))
  }

  /**
   * Create location string.
   */
  override def visitLocationSpec(ctx: LocationSpecContext): String = withOrigin(ctx) {
    string(ctx.STRING)
  }

  /**
   * Create a [[BucketSpec]].
   */
  override def visitBucketSpec(ctx: BucketSpecContext): BucketSpec = withOrigin(ctx) {
    BucketSpec(
      ctx.INTEGER_VALUE.getText.toInt,
      visitIdentifierList(ctx.identifierList),
      Option(ctx.orderedIdentifierList)
          .toSeq
          .flatMap(_.orderedIdentifier.asScala)
          .map { orderedIdCtx =>
            Option(orderedIdCtx.ordering).map(_.getText).foreach { dir =>
              if (dir.toLowerCase(Locale.ROOT) != "asc") {
                operationNotAllowed(s"Column ordering must be ASC, was '$dir'", ctx)
              }
            }

            orderedIdCtx.ident.getText
          })
  }

  /**
   * Convert a table property list into a key-value map.
   * This should be called through [[visitPropertyKeyValues]] or [[visitPropertyKeys]].
   */
  override def visitTablePropertyList(
      ctx: TablePropertyListContext): Map[String, String] = withOrigin(ctx) {
    val properties = ctx.tableProperty.asScala.map { property =>
      val key = visitTablePropertyKey(property.key)
      val value = visitTablePropertyValue(property.value)
      key -> value
    }
    // Check for duplicate property names.
    checkDuplicateKeys(properties, ctx)
    properties.toMap
  }

  /**
   * Parse a key-value map from a [[TablePropertyListContext]], assuming all values are specified.
   */
  def visitPropertyKeyValues(ctx: TablePropertyListContext): Map[String, String] = {
    val props = visitTablePropertyList(ctx)
    val badKeys = props.collect { case (key, null) => key }
    if (badKeys.nonEmpty) {
      operationNotAllowed(
        s"Values must be specified for key(s): ${badKeys.mkString("[", ",", "]")}", ctx)
    }
    props
  }

  /**
   * Parse a list of keys from a [[TablePropertyListContext]], assuming no values are specified.
   */
  def visitPropertyKeys(ctx: TablePropertyListContext): Seq[String] = {
    val props = visitTablePropertyList(ctx)
    val badKeys = props.filter { case (_, v) => v != null }.keys
    if (badKeys.nonEmpty) {
      operationNotAllowed(
        s"Values should not be specified for key(s): ${badKeys.mkString("[", ",", "]")}", ctx)
    }
    props.keys.toSeq
  }

  /**
   * A table property key can either be String or a collection of dot separated elements. This
   * function extracts the property key based on whether its a string literal or a table property
   * identifier.
   */
  override def visitTablePropertyKey(key: TablePropertyKeyContext): String = {
    if (key.STRING != null) {
      string(key.STRING)
    } else {
      key.getText
    }
  }

  /**
   * A table property value can be String, Integer, Boolean or Decimal. This function extracts
   * the property value based on whether its a string, integer, boolean or decimal literal.
   */
  override def visitTablePropertyValue(value: TablePropertyValueContext): String = {
    if (value == null) {
      null
    } else if (value.STRING != null) {
      string(value.STRING)
    } else if (value.booleanValue != null) {
      value.getText.toLowerCase(Locale.ROOT)
    } else {
      value.getText
    }
  }

  /**
   * Type to keep track of a table header: (identifier, isTemporary, ifNotExists, isExternal).
   */
  type TableHeader = (Seq[String], Boolean, Boolean, Boolean)

  /**
   * Validate a create table statement and return the [[TableIdentifier]].
   */
  override def visitCreateTableHeader(
      ctx: CreateTableHeaderContext): TableHeader = withOrigin(ctx) {
    val temporary = ctx.TEMPORARY != null
    val ifNotExists = ctx.EXISTS != null
    if (temporary && ifNotExists) {
      operationNotAllowed("CREATE TEMPORARY TABLE ... IF NOT EXISTS", ctx)
    }
    val multipartIdentifier = ctx.multipartIdentifier.parts.asScala.map(_.getText)
    (multipartIdentifier, temporary, ifNotExists, ctx.EXTERNAL != null)
  }

  /**
   * Validate a replace table statement and return the [[TableIdentifier]].
   */
  override def visitReplaceTableHeader(
      ctx: ReplaceTableHeaderContext): TableHeader = withOrigin(ctx) {
    val multipartIdentifier = ctx.multipartIdentifier.parts.asScala.map(_.getText)
    (multipartIdentifier, false, false, false)
  }

  /**
   * Parse a qualified name to a multipart name.
   */
  override def visitQualifiedName(ctx: QualifiedNameContext): Seq[String] = withOrigin(ctx) {
    ctx.identifier.asScala.map(_.getText)
  }

  /**
   * Parse a list of transforms.
   */
  override def visitTransformList(ctx: TransformListContext): Seq[Transform] = withOrigin(ctx) {
    def getFieldReference(
        ctx: ApplyTransformContext,
        arg: V2Expression): FieldReference = {
      lazy val name: String = ctx.identifier.getText
      arg match {
        case ref: FieldReference =>
          ref
        case nonRef =>
          throw new ParseException(
            s"Expected a column reference for transform $name: ${nonRef.describe}", ctx)
      }
    }

    def getSingleFieldReference(
        ctx: ApplyTransformContext,
        arguments: Seq[V2Expression]): FieldReference = {
      lazy val name: String = ctx.identifier.getText
      if (arguments.size > 1) {
        throw new ParseException(s"Too many arguments for transform $name", ctx)
      } else if (arguments.isEmpty) {
        throw new ParseException(s"Not enough arguments for transform $name", ctx)
      } else {
        getFieldReference(ctx, arguments.head)
      }
    }

    ctx.transforms.asScala.map {
      case identityCtx: IdentityTransformContext =>
        IdentityTransform(FieldReference(typedVisit[Seq[String]](identityCtx.qualifiedName)))

      case applyCtx: ApplyTransformContext =>
        val arguments = applyCtx.argument.asScala.map(visitTransformArgument)

        applyCtx.identifier.getText match {
          case "bucket" =>
            val numBuckets: Int = arguments.head match {
              case LiteralValue(shortValue, ShortType) =>
                shortValue.asInstanceOf[Short].toInt
              case LiteralValue(intValue, IntegerType) =>
                intValue.asInstanceOf[Int]
              case LiteralValue(longValue, LongType) =>
                longValue.asInstanceOf[Long].toInt
              case lit =>
                throw new ParseException(s"Invalid number of buckets: ${lit.describe}", applyCtx)
            }

            val fields = arguments.tail.map(arg => getFieldReference(applyCtx, arg))

            BucketTransform(LiteralValue(numBuckets, IntegerType), fields)

          case "years" =>
            YearsTransform(getSingleFieldReference(applyCtx, arguments))

          case "months" =>
            MonthsTransform(getSingleFieldReference(applyCtx, arguments))

          case "days" =>
            DaysTransform(getSingleFieldReference(applyCtx, arguments))

          case "hours" =>
            HoursTransform(getSingleFieldReference(applyCtx, arguments))

          case name =>
            ApplyTransform(name, arguments)
        }
    }
  }

  /**
   * Parse an argument to a transform. An argument may be a field reference (qualified name) or
   * a value literal.
   */
  override def visitTransformArgument(ctx: TransformArgumentContext): V2Expression = {
    withOrigin(ctx) {
      val reference = Option(ctx.qualifiedName)
          .map(typedVisit[Seq[String]])
          .map(FieldReference(_))
      val literal = Option(ctx.constant)
          .map(typedVisit[Literal])
          .map(lit => LiteralValue(lit.value, lit.dataType))
      reference.orElse(literal)
          .getOrElse(throw new ParseException(s"Invalid transform argument", ctx))
    }
  }

  /**
   * Create a [[CreateNamespaceStatement]] command.
   *
   * For example:
   * {{{
   *   CREATE NAMESPACE [IF NOT EXISTS] ns1.ns2.ns3
   *     create_namespace_clauses;
   *
   *   create_namespace_clauses (order insensitive):
   *     [COMMENT namespace_comment]
   *     [LOCATION path]
   *     [WITH PROPERTIES (key1=val1, key2=val2, ...)]
   * }}}
   */
  override def visitCreateNamespace(ctx: CreateNamespaceContext): LogicalPlan = withOrigin(ctx) {
    checkDuplicateClauses(ctx.COMMENT, "COMMENT", ctx)
    checkDuplicateClauses(ctx.locationSpec, "LOCATION", ctx)
    checkDuplicateClauses(ctx.PROPERTIES, "WITH PROPERTIES", ctx)
    checkDuplicateClauses(ctx.DBPROPERTIES, "WITH DBPROPERTIES", ctx)

    if (!ctx.PROPERTIES.isEmpty && !ctx.DBPROPERTIES.isEmpty) {
      throw new ParseException(s"Either PROPERTIES or DBPROPERTIES is allowed.", ctx)
    }

    var properties = ctx.tablePropertyList.asScala.headOption
      .map(visitPropertyKeyValues)
      .getOrElse(Map.empty)
    Option(ctx.comment).map(string).map {
      properties += CreateNamespaceStatement.COMMENT_PROPERTY_KEY -> _
    }
    ctx.locationSpec.asScala.headOption.map(visitLocationSpec).map {
      properties += CreateNamespaceStatement.LOCATION_PROPERTY_KEY -> _
    }

    CreateNamespaceStatement(
      visitMultipartIdentifier(ctx.multipartIdentifier),
      ctx.EXISTS != null,
      properties)
  }

  /**
   * Create a [[DropNamespaceStatement]] command.
   *
   * For example:
   * {{{
   *   DROP (DATABASE|SCHEMA|NAMESPACE) [IF EXISTS] ns1.ns2 [RESTRICT|CASCADE];
   * }}}
   */
  override def visitDropNamespace(ctx: DropNamespaceContext): LogicalPlan = withOrigin(ctx) {
    DropNamespaceStatement(
      visitMultipartIdentifier(ctx.multipartIdentifier),
      ctx.EXISTS != null,
      ctx.CASCADE != null)
  }

  /**
   * Create a [[ShowNamespacesStatement]] command.
   */
  override def visitShowNamespaces(ctx: ShowNamespacesContext): LogicalPlan = withOrigin(ctx) {
    if (ctx.DATABASES != null && ctx.multipartIdentifier != null) {
      throw new ParseException(s"FROM/IN operator is not allowed in SHOW DATABASES", ctx)
    }

    ShowNamespacesStatement(
      Option(ctx.multipartIdentifier).map(visitMultipartIdentifier),
      Option(ctx.pattern).map(string))
  }

  /**
   * Create a table, returning a [[CreateTableStatement]] logical plan.
   *
   * Expected format:
   * {{{
   *   CREATE [TEMPORARY] TABLE [IF NOT EXISTS] [db_name.]table_name
   *   USING table_provider
   *   create_table_clauses
   *   [[AS] select_statement];
   *
   *   create_table_clauses (order insensitive):
   *     [OPTIONS table_property_list]
   *     [PARTITIONED BY (col_name, transform(col_name), transform(constant, col_name), ...)]
   *     [CLUSTERED BY (col_name, col_name, ...)
   *       [SORTED BY (col_name [ASC|DESC], ...)]
   *       INTO num_buckets BUCKETS
   *     ]
   *     [LOCATION path]
   *     [COMMENT table_comment]
   *     [TBLPROPERTIES (property_name=property_value, ...)]
   * }}}
   */
  override def visitCreateTable(ctx: CreateTableContext): LogicalPlan = withOrigin(ctx) {
    val (table, temp, ifNotExists, external) = visitCreateTableHeader(ctx.createTableHeader)
    if (external) {
      operationNotAllowed("CREATE EXTERNAL TABLE ... USING", ctx)
    }

    checkDuplicateClauses(ctx.TBLPROPERTIES, "TBLPROPERTIES", ctx)
    checkDuplicateClauses(ctx.OPTIONS, "OPTIONS", ctx)
    checkDuplicateClauses(ctx.PARTITIONED, "PARTITIONED BY", ctx)
    checkDuplicateClauses(ctx.COMMENT, "COMMENT", ctx)
    checkDuplicateClauses(ctx.bucketSpec(), "CLUSTERED BY", ctx)
    checkDuplicateClauses(ctx.locationSpec, "LOCATION", ctx)

    val schema = Option(ctx.colTypeList()).map(createSchema)
    val partitioning: Seq[Transform] =
      Option(ctx.partitioning).map(visitTransformList).getOrElse(Nil)
    val bucketSpec = ctx.bucketSpec().asScala.headOption.map(visitBucketSpec)
    val properties = Option(ctx.tableProps).map(visitPropertyKeyValues).getOrElse(Map.empty)
    val options = Option(ctx.options).map(visitPropertyKeyValues).getOrElse(Map.empty)

    val provider = ctx.tableProvider.multipartIdentifier.getText
    val location = ctx.locationSpec.asScala.headOption.map(visitLocationSpec)
    val comment = Option(ctx.comment).map(string)

    Option(ctx.query).map(plan) match {
      case Some(_) if temp =>
        operationNotAllowed("CREATE TEMPORARY TABLE ... USING ... AS query", ctx)

      case Some(_) if schema.isDefined =>
        operationNotAllowed(
          "Schema may not be specified in a Create Table As Select (CTAS) statement",
          ctx)

      case Some(query) =>
        CreateTableAsSelectStatement(
          table, query, partitioning, bucketSpec, properties, provider, options, location, comment,
          ifNotExists = ifNotExists)

      case None if temp =>
        // CREATE TEMPORARY TABLE ... USING ... is not supported by the catalyst parser.
        // Use CREATE TEMPORARY VIEW ... USING ... instead.
        operationNotAllowed("CREATE TEMPORARY TABLE IF NOT EXISTS", ctx)

      case _ =>
        CreateTableStatement(table, schema.getOrElse(new StructType), partitioning, bucketSpec,
          properties, provider, options, location, comment, ifNotExists = ifNotExists)
    }
  }

  /**
   * Replace a table, returning a [[ReplaceTableStatement]] logical plan.
   *
   * Expected format:
   * {{{
   *   [CREATE OR] REPLACE TABLE [db_name.]table_name
   *   USING table_provider
   *   replace_table_clauses
   *   [[AS] select_statement];
   *
   *   replace_table_clauses (order insensitive):
   *     [OPTIONS table_property_list]
   *     [PARTITIONED BY (col_name, transform(col_name), transform(constant, col_name), ...)]
   *     [CLUSTERED BY (col_name, col_name, ...)
   *       [SORTED BY (col_name [ASC|DESC], ...)]
   *       INTO num_buckets BUCKETS
   *     ]
   *     [LOCATION path]
   *     [COMMENT table_comment]
   *     [TBLPROPERTIES (property_name=property_value, ...)]
   * }}}
   */
  override def visitReplaceTable(ctx: ReplaceTableContext): LogicalPlan = withOrigin(ctx) {
    val (table, _, ifNotExists, external) = visitReplaceTableHeader(ctx.replaceTableHeader)
    if (external) {
      operationNotAllowed("REPLACE EXTERNAL TABLE ... USING", ctx)
    }

    checkDuplicateClauses(ctx.TBLPROPERTIES, "TBLPROPERTIES", ctx)
    checkDuplicateClauses(ctx.OPTIONS, "OPTIONS", ctx)
    checkDuplicateClauses(ctx.PARTITIONED, "PARTITIONED BY", ctx)
    checkDuplicateClauses(ctx.COMMENT, "COMMENT", ctx)
    checkDuplicateClauses(ctx.bucketSpec(), "CLUSTERED BY", ctx)
    checkDuplicateClauses(ctx.locationSpec, "LOCATION", ctx)

    val schema = Option(ctx.colTypeList()).map(createSchema)
    val partitioning: Seq[Transform] =
      Option(ctx.partitioning).map(visitTransformList).getOrElse(Nil)
    val bucketSpec = ctx.bucketSpec().asScala.headOption.map(visitBucketSpec)
    val properties = Option(ctx.tableProps).map(visitPropertyKeyValues).getOrElse(Map.empty)
    val options = Option(ctx.options).map(visitPropertyKeyValues).getOrElse(Map.empty)

    val provider = ctx.tableProvider.multipartIdentifier.getText
    val location = ctx.locationSpec.asScala.headOption.map(visitLocationSpec)
    val comment = Option(ctx.comment).map(string)
    val orCreate = ctx.replaceTableHeader().CREATE() != null

    Option(ctx.query).map(plan) match {
      case Some(_) if schema.isDefined =>
        operationNotAllowed(
          "Schema may not be specified in a Replace Table As Select (RTAS) statement",
          ctx)

      case Some(query) =>
        ReplaceTableAsSelectStatement(table, query, partitioning, bucketSpec, properties,
          provider, options, location, comment, orCreate = orCreate)

      case _ =>
        ReplaceTableStatement(table, schema.getOrElse(new StructType), partitioning,
          bucketSpec, properties, provider, options, location, comment, orCreate = orCreate)
    }
  }

  /**
   * Create a [[DropTableStatement]] command.
   */
  override def visitDropTable(ctx: DropTableContext): LogicalPlan = withOrigin(ctx) {
    DropTableStatement(
      visitMultipartIdentifier(ctx.multipartIdentifier()),
      ctx.EXISTS != null,
      ctx.PURGE != null)
  }

  /**
   * Create a [[DropViewStatement]] command.
   */
  override def visitDropView(ctx: DropViewContext): AnyRef = withOrigin(ctx) {
    DropViewStatement(
      visitMultipartIdentifier(ctx.multipartIdentifier()),
      ctx.EXISTS != null)
  }

  /**
   * Create a [[UseStatement]] logical plan.
   */
  override def visitUse(ctx: UseContext): LogicalPlan = withOrigin(ctx) {
    val nameParts = visitMultipartIdentifier(ctx.multipartIdentifier)
    UseStatement(ctx.NAMESPACE != null, nameParts)
  }

  /**
   * Create a [[ShowCurrentNamespaceStatement]].
   */
  override def visitShowCurrentNamespace(
      ctx: ShowCurrentNamespaceContext) : LogicalPlan = withOrigin(ctx) {
    ShowCurrentNamespaceStatement()
  }

  /**
   * Create a [[ShowTablesStatement]] command.
   */
  override def visitShowTables(ctx: ShowTablesContext): LogicalPlan = withOrigin(ctx) {
    ShowTablesStatement(
      Option(ctx.multipartIdentifier).map(visitMultipartIdentifier),
      Option(ctx.pattern).map(string))
  }

  /**
   * Parse new column info from ADD COLUMN into a QualifiedColType.
   */
  override def visitQualifiedColTypeWithPosition(
      ctx: QualifiedColTypeWithPositionContext): QualifiedColType = withOrigin(ctx) {
    if (ctx.colPosition != null) {
      operationNotAllowed("ALTER TABLE table ADD COLUMN ... FIRST | AFTER otherCol", ctx)
    }

    QualifiedColType(
      typedVisit[Seq[String]](ctx.name),
      typedVisit[DataType](ctx.dataType),
      Option(ctx.comment).map(string))
  }

  /**
   * Parse a [[AlterTableAddColumnsStatement]] command.
   *
   * For example:
   * {{{
   *   ALTER TABLE table1
   *   ADD COLUMNS (col_name data_type [COMMENT col_comment], ...);
   * }}}
   */
  override def visitAddTableColumns(ctx: AddTableColumnsContext): LogicalPlan = withOrigin(ctx) {
    AlterTableAddColumnsStatement(
      visitMultipartIdentifier(ctx.multipartIdentifier),
      ctx.columns.qualifiedColTypeWithPosition.asScala.map(typedVisit[QualifiedColType])
    )
  }

  /**
   * Parse a [[AlterTableRenameColumnStatement]] command.
   *
   * For example:
   * {{{
   *   ALTER TABLE table1 RENAME COLUMN a.b.c TO x
   * }}}
   */
  override def visitRenameTableColumn(
      ctx: RenameTableColumnContext): LogicalPlan = withOrigin(ctx) {
    AlterTableRenameColumnStatement(
      visitMultipartIdentifier(ctx.table),
      ctx.from.parts.asScala.map(_.getText),
      ctx.to.getText)
  }

  /**
   * Parse a [[AlterTableAlterColumnStatement]] command.
   *
   * For example:
   * {{{
   *   ALTER TABLE table1 ALTER COLUMN a.b.c TYPE bigint
   *   ALTER TABLE table1 ALTER COLUMN a.b.c TYPE bigint COMMENT 'new comment'
   *   ALTER TABLE table1 ALTER COLUMN a.b.c COMMENT 'new comment'
   * }}}
   */
  override def visitAlterTableColumn(
      ctx: AlterTableColumnContext): LogicalPlan = withOrigin(ctx) {
    val verb = if (ctx.CHANGE != null) "CHANGE" else "ALTER"
    if (ctx.colPosition != null) {
      operationNotAllowed(s"ALTER TABLE table $verb COLUMN ... FIRST | AFTER otherCol", ctx)
    }

    if (ctx.dataType == null && ctx.comment == null) {
      operationNotAllowed(s"ALTER TABLE table $verb COLUMN requires a TYPE or a COMMENT", ctx)
    }

    AlterTableAlterColumnStatement(
      visitMultipartIdentifier(ctx.table),
      typedVisit[Seq[String]](ctx.column),
      Option(ctx.dataType).map(typedVisit[DataType]),
      Option(ctx.comment).map(string))
  }

  /**
   * Parse a [[AlterTableDropColumnsStatement]] command.
   *
   * For example:
   * {{{
   *   ALTER TABLE table1 DROP COLUMN a.b.c
   *   ALTER TABLE table1 DROP COLUMNS a.b.c, x, y
   * }}}
   */
  override def visitDropTableColumns(
      ctx: DropTableColumnsContext): LogicalPlan = withOrigin(ctx) {
    val columnsToDrop = ctx.columns.multipartIdentifier.asScala.map(typedVisit[Seq[String]])
    AlterTableDropColumnsStatement(
      visitMultipartIdentifier(ctx.multipartIdentifier),
      columnsToDrop)
  }

  /**
   * Parse [[AlterViewSetPropertiesStatement]] or [[AlterTableSetPropertiesStatement]] commands.
   *
   * For example:
   * {{{
   *   ALTER TABLE table SET TBLPROPERTIES ('comment' = new_comment);
   *   ALTER VIEW view SET TBLPROPERTIES ('comment' = new_comment);
   * }}}
   */
  override def visitSetTableProperties(
      ctx: SetTablePropertiesContext): LogicalPlan = withOrigin(ctx) {
    val identifier = visitMultipartIdentifier(ctx.multipartIdentifier)
    val properties = visitPropertyKeyValues(ctx.tablePropertyList)
    if (ctx.VIEW != null) {
      AlterViewSetPropertiesStatement(identifier, properties)
    } else {
      AlterTableSetPropertiesStatement(identifier, properties)
    }
  }

  /**
   * Parse [[AlterViewUnsetPropertiesStatement]] or [[AlterTableUnsetPropertiesStatement]] commands.
   *
   * For example:
   * {{{
   *   ALTER TABLE table UNSET TBLPROPERTIES [IF EXISTS] ('comment', 'key');
   *   ALTER VIEW view UNSET TBLPROPERTIES [IF EXISTS] ('comment', 'key');
   * }}}
   */
  override def visitUnsetTableProperties(
      ctx: UnsetTablePropertiesContext): LogicalPlan = withOrigin(ctx) {
    val identifier = visitMultipartIdentifier(ctx.multipartIdentifier)
    val properties = visitPropertyKeys(ctx.tablePropertyList)
    val ifExists = ctx.EXISTS != null
    if (ctx.VIEW != null) {
      AlterViewUnsetPropertiesStatement(identifier, properties, ifExists)
    } else {
      AlterTableUnsetPropertiesStatement(identifier, properties, ifExists)
    }
  }

  /**
   * Create an [[AlterTableSetLocationStatement]] command.
   *
   * For example:
   * {{{
   *   ALTER TABLE table SET LOCATION "loc";
   * }}}
   */
  override def visitSetTableLocation(ctx: SetTableLocationContext): LogicalPlan = withOrigin(ctx) {
    AlterTableSetLocationStatement(
      visitMultipartIdentifier(ctx.multipartIdentifier),
      Option(ctx.partitionSpec).map(visitNonOptionalPartitionSpec),
      visitLocationSpec(ctx.locationSpec))
  }

  /**
   * Create a [[DescribeColumnStatement]] or [[DescribeTableStatement]] commands.
   */
  override def visitDescribeTable(ctx: DescribeTableContext): LogicalPlan = withOrigin(ctx) {
    val isExtended = ctx.EXTENDED != null || ctx.FORMATTED != null
    if (ctx.describeColName != null) {
      if (ctx.partitionSpec != null) {
        throw new ParseException("DESC TABLE COLUMN for a specific partition is not supported", ctx)
      } else {
        DescribeColumnStatement(
          visitMultipartIdentifier(ctx.multipartIdentifier()),
          ctx.describeColName.nameParts.asScala.map(_.getText),
          isExtended)
      }
    } else {
      val partitionSpec = if (ctx.partitionSpec != null) {
        // According to the syntax, visitPartitionSpec returns `Map[String, Option[String]]`.
        visitPartitionSpec(ctx.partitionSpec).map {
          case (key, Some(value)) => key -> value
          case (key, _) =>
            throw new ParseException(s"PARTITION specification is incomplete: `$key`", ctx)
        }
      } else {
        Map.empty[String, String]
      }
      DescribeTableStatement(
        visitMultipartIdentifier(ctx.multipartIdentifier()),
        partitionSpec,
        isExtended)
    }
  }

  /**
   * Create an [[AnalyzeTableStatement]], or an [[AnalyzeColumnStatement]].
   * Example SQL for analyzing a table or a set of partitions :
   * {{{
   *   ANALYZE TABLE multi_part_name [PARTITION (partcol1[=val1], partcol2[=val2], ...)]
   *   COMPUTE STATISTICS [NOSCAN];
   * }}}
   *
   * Example SQL for analyzing columns :
   * {{{
   *   ANALYZE TABLE multi_part_name COMPUTE STATISTICS FOR COLUMNS column1, column2;
   * }}}
   *
   * Example SQL for analyzing all columns of a table:
   * {{{
   *   ANALYZE TABLE multi_part_name COMPUTE STATISTICS FOR ALL COLUMNS;
   * }}}
   */
  override def visitAnalyze(ctx: AnalyzeContext): LogicalPlan = withOrigin(ctx) {
    def checkPartitionSpec(): Unit = {
      if (ctx.partitionSpec != null) {
        logWarning("Partition specification is ignored when collecting column statistics: " +
          ctx.partitionSpec.getText)
      }
    }
    if (ctx.identifier != null &&
        ctx.identifier.getText.toLowerCase(Locale.ROOT) != "noscan") {
      throw new ParseException(s"Expected `NOSCAN` instead of `${ctx.identifier.getText}`", ctx)
    }

    val tableName = visitMultipartIdentifier(ctx.multipartIdentifier())
    if (ctx.ALL() != null) {
      checkPartitionSpec()
      AnalyzeColumnStatement(tableName, None, allColumns = true)
    } else if (ctx.identifierSeq() == null) {
      val partitionSpec = if (ctx.partitionSpec != null) {
        visitPartitionSpec(ctx.partitionSpec)
      } else {
        Map.empty[String, Option[String]]
      }
      AnalyzeTableStatement(tableName, partitionSpec, noScan = ctx.identifier != null)
    } else {
      checkPartitionSpec()
      AnalyzeColumnStatement(
        tableName, Option(visitIdentifierSeq(ctx.identifierSeq())), allColumns = false)
    }
  }

  /**
   * Create a [[RepairTableStatement]].
   *
   * For example:
   * {{{
   *   MSCK REPAIR TABLE multi_part_name
   * }}}
   */
  override def visitRepairTable(ctx: RepairTableContext): LogicalPlan = withOrigin(ctx) {
    RepairTableStatement(visitMultipartIdentifier(ctx.multipartIdentifier()))
  }

  /**
   * Create a [[LoadDataStatement]].
   *
   * For example:
   * {{{
   *   LOAD DATA [LOCAL] INPATH 'filepath' [OVERWRITE] INTO TABLE multi_part_name
   *   [PARTITION (partcol1=val1, partcol2=val2 ...)]
   * }}}
   */
  override def visitLoadData(ctx: LoadDataContext): LogicalPlan = withOrigin(ctx) {
    LoadDataStatement(
      tableName = visitMultipartIdentifier(ctx.multipartIdentifier),
      path = string(ctx.path),
      isLocal = ctx.LOCAL != null,
      isOverwrite = ctx.OVERWRITE != null,
      partition = Option(ctx.partitionSpec).map(visitNonOptionalPartitionSpec)
    )
  }

  /**
   * Creates a [[ShowCreateTableStatement]]
   */
  override def visitShowCreateTable(ctx: ShowCreateTableContext): LogicalPlan = withOrigin(ctx) {
    ShowCreateTableStatement(visitMultipartIdentifier(ctx.multipartIdentifier()))
  }

  /**
   * Create a [[CacheTableStatement]].
   *
   * For example:
   * {{{
   *   CACHE [LAZY] TABLE multi_part_name
   *   [OPTIONS tablePropertyList] [[AS] query]
   * }}}
   */
  override def visitCacheTable(ctx: CacheTableContext): LogicalPlan = withOrigin(ctx) {
    import org.apache.spark.sql.connector.catalog.CatalogV2Implicits._

    val query = Option(ctx.query).map(plan)
    val tableName = visitMultipartIdentifier(ctx.multipartIdentifier)
    if (query.isDefined && tableName.length > 1) {
      val catalogAndNamespace = tableName.init
      throw new ParseException("It is not allowed to add catalog/namespace " +
        s"prefix ${catalogAndNamespace.quoted} to " +
        "the table name in CACHE TABLE AS SELECT", ctx)
    }
    val options = Option(ctx.options).map(visitPropertyKeyValues).getOrElse(Map.empty)
    CacheTableStatement(tableName, query, ctx.LAZY != null, options)
  }

  /**
   * Create an [[UncacheTableStatement]] logical plan.
   */
  override def visitUncacheTable(ctx: UncacheTableContext): LogicalPlan = withOrigin(ctx) {
    UncacheTableStatement(visitMultipartIdentifier(ctx.multipartIdentifier), ctx.EXISTS != null)
  }

  /**
   * Create a [[TruncateTableStatement]] command.
   *
   * For example:
   * {{{
   *   TRUNCATE TABLE multi_part_name [PARTITION (partcol1=val1, partcol2=val2 ...)]
   * }}}
   */
  override def visitTruncateTable(ctx: TruncateTableContext): LogicalPlan = withOrigin(ctx) {
    TruncateTableStatement(
      visitMultipartIdentifier(ctx.multipartIdentifier),
      Option(ctx.partitionSpec).map(visitNonOptionalPartitionSpec))
  }

  /**
   * A command for users to list the partition names of a table. If partition spec is specified,
   * partitions that match the spec are returned. Otherwise an empty result set is returned.
   *
   * This function creates a [[ShowPartitionsStatement]] logical plan
   *
   * The syntax of using this command in SQL is:
   * {{{
   *   SHOW PARTITIONS multi_part_name [partition_spec];
   * }}}
   */
  override def visitShowPartitions(ctx: ShowPartitionsContext): LogicalPlan = withOrigin(ctx) {
    val table = visitMultipartIdentifier(ctx.multipartIdentifier)
    val partitionKeys = Option(ctx.partitionSpec).map(visitNonOptionalPartitionSpec)
    ShowPartitionsStatement(table, partitionKeys)
  }

  /**
   * Create a [[RefreshTableStatement]].
   *
   * For example:
   * {{{
   *   REFRESH TABLE multi_part_name
   * }}}
   */
  override def visitRefreshTable(ctx: RefreshTableContext): LogicalPlan = withOrigin(ctx) {
    RefreshTableStatement(visitMultipartIdentifier(ctx.multipartIdentifier()))
  }

  /**
   * A command for users to list the column names for a table.
   * This function creates a [[ShowColumnsStatement]] logical plan.
   *
   * The syntax of using this command in SQL is:
   * {{{
   *   SHOW COLUMNS (FROM | IN) tableName=multipartIdentifier
   *        ((FROM | IN) namespace=multipartIdentifier)?
   * }}}
   */
  override def visitShowColumns(ctx: ShowColumnsContext): LogicalPlan = withOrigin(ctx) {
    val table = visitMultipartIdentifier(ctx.table)
    val namespace = Option(ctx.namespace).map(visitMultipartIdentifier)
    ShowColumnsStatement(table, namespace)
  }

  /**
   * Create an [[AlterTableRecoverPartitionsStatement]]
   *
   * For example:
   * {{{
   *   ALTER TABLE multi_part_name RECOVER PARTITIONS;
   * }}}
   */
  override def visitRecoverPartitions(
      ctx: RecoverPartitionsContext): LogicalPlan = withOrigin(ctx) {
    AlterTableRecoverPartitionsStatement(visitMultipartIdentifier(ctx.multipartIdentifier))
  }

  /**
   * Create an [[AlterTableAddPartitionStatement]].
   *
   * For example:
   * {{{
   *   ALTER TABLE multi_part_name ADD [IF NOT EXISTS] PARTITION spec [LOCATION 'loc1']
   *   ALTER VIEW multi_part_name ADD [IF NOT EXISTS] PARTITION spec
   * }}}
   *
   * ALTER VIEW ... ADD PARTITION ... is not supported because the concept of partitioning
   * is associated with physical tables
   */
  override def visitAddTablePartition(
      ctx: AddTablePartitionContext): LogicalPlan = withOrigin(ctx) {
    if (ctx.VIEW != null) {
      operationNotAllowed("ALTER VIEW ... ADD PARTITION", ctx)
    }
    // Create partition spec to location mapping.
    val specsAndLocs = ctx.partitionSpecLocation.asScala.map { splCtx =>
      val spec = visitNonOptionalPartitionSpec(splCtx.partitionSpec)
      val location = Option(splCtx.locationSpec).map(visitLocationSpec)
      spec -> location
    }
    AlterTableAddPartitionStatement(
      visitMultipartIdentifier(ctx.multipartIdentifier),
      specsAndLocs,
      ctx.EXISTS != null)
  }

  /**
   * Create an [[AlterTableRenamePartitionStatement]]
   *
   * For example:
   * {{{
   *   ALTER TABLE multi_part_name PARTITION spec1 RENAME TO PARTITION spec2;
   * }}}
   */
  override def visitRenameTablePartition(
      ctx: RenameTablePartitionContext): LogicalPlan = withOrigin(ctx) {
    AlterTableRenamePartitionStatement(
      visitMultipartIdentifier(ctx.multipartIdentifier),
      visitNonOptionalPartitionSpec(ctx.from),
      visitNonOptionalPartitionSpec(ctx.to))
  }

  /**
   * Create an [[AlterTableDropPartitionStatement]]
   *
   * For example:
   * {{{
   *   ALTER TABLE multi_part_name DROP [IF EXISTS] PARTITION spec1[, PARTITION spec2, ...]
   *     [PURGE];
   *   ALTER VIEW view DROP [IF EXISTS] PARTITION spec1[, PARTITION spec2, ...];
   * }}}
   *
   * ALTER VIEW ... DROP PARTITION ... is not supported because the concept of partitioning
   * is associated with physical tables
   */
  override def visitDropTablePartitions(
      ctx: DropTablePartitionsContext): LogicalPlan = withOrigin(ctx) {
    if (ctx.VIEW != null) {
      operationNotAllowed("ALTER VIEW ... DROP PARTITION", ctx)
    }
    AlterTableDropPartitionStatement(
      visitMultipartIdentifier(ctx.multipartIdentifier),
      ctx.partitionSpec.asScala.map(visitNonOptionalPartitionSpec),
      ifExists = ctx.EXISTS != null,
      purge = ctx.PURGE != null,
      retainData = false)
  }

  /**
   * Create an [[AlterTableSerDePropertiesStatement]]
   *
   * For example:
   * {{{
   *   ALTER TABLE multi_part_name [PARTITION spec] SET SERDE serde_name
   *     [WITH SERDEPROPERTIES props];
   *   ALTER TABLE multi_part_name [PARTITION spec] SET SERDEPROPERTIES serde_properties;
   * }}}
   */
  override def visitSetTableSerDe(ctx: SetTableSerDeContext): LogicalPlan = withOrigin(ctx) {
    AlterTableSerDePropertiesStatement(
      visitMultipartIdentifier(ctx.multipartIdentifier),
      Option(ctx.STRING).map(string),
      Option(ctx.tablePropertyList).map(visitPropertyKeyValues),
      // TODO a partition spec is allowed to have optional values. This is currently violated.
      Option(ctx.partitionSpec).map(visitNonOptionalPartitionSpec))
  }

  /**
   * Alter the query of a view. This creates a [[AlterViewAsStatement]]
   *
   * For example:
   * {{{
   *   ALTER VIEW multi_part_name AS SELECT ...;
   * }}}
   */
  override def visitAlterViewQuery(ctx: AlterViewQueryContext): LogicalPlan = withOrigin(ctx) {
    AlterViewAsStatement(
      visitMultipartIdentifier(ctx.multipartIdentifier),
      originalText = source(ctx.query),
      query = plan(ctx.query))
  }
}<|MERGE_RESOLUTION|>--- conflicted
+++ resolved
@@ -591,22 +591,6 @@
     val from = OneRowRelation().optional(ctx.fromClause) {
       visitFromClause(ctx.fromClause)
     }
-<<<<<<< HEAD
-
-    def withHaving(ctx: BooleanExpressionContext, plan: LogicalPlan): LogicalPlan = {
-      // Note that we add a cast to non-predicate expressions. If the expression itself is
-      // already boolean, the optimizer will get rid of the unnecessary cast.
-      val predicate = expression(ctx) match {
-        case p: Predicate => p
-        case e => Cast(e, BooleanType)
-      }
-      Filter(predicate, plan)
-    }
-
-
-    // Expressions.
-    val expressions = Option(namedExpressionSeq).toSeq
-=======
     withSelectQuerySpecification(
       ctx,
       ctx.selectClause,
@@ -622,7 +606,6 @@
   override def visitNamedExpressionSeq(
       ctx: NamedExpressionSeqContext): Seq[Expression] = {
     Option(ctx).toSeq
->>>>>>> cceb2d6f
       .flatMap(_.namedExpression.asScala)
       .map(typedVisit[Expression])
   }
@@ -713,42 +696,6 @@
     // Add lateral views.
     val withLateralView = lateralView.asScala.foldLeft(relation)(withGenerate)
 
-<<<<<<< HEAD
-        // Add aggregation or a project.
-        val namedExpressions = expressions.map {
-          case e: NamedExpression => e
-          case e: Expression => UnresolvedAlias(e)
-        }
-
-        def createProject() = if (namedExpressions.nonEmpty) {
-          Project(namedExpressions, withFilter)
-        } else {
-          withFilter
-        }
-
-        val withProject = if (aggregation == null && having != null) {
-          if (conf.getConf(SQLConf.LEGACY_HAVING_WITHOUT_GROUP_BY_AS_WHERE)) {
-            // If the legacy conf is set, treat HAVING without GROUP BY as WHERE.
-            withHaving(having, createProject())
-          } else {
-            // According to SQL standard, HAVING without GROUP BY means global aggregate.
-            withHaving(having, Aggregate(Nil, namedExpressions, withFilter))
-          }
-        } else if (aggregation != null) {
-          val aggregate = withAggregation(aggregation, namedExpressions, withFilter)
-          aggregate.optionalMap(having)(withHaving)
-        } else {
-          // When hitting this branch, `having` must be null.
-          createProject()
-        }
-
-        // Distinct
-        val withDistinct = if (setQuantifier() != null && setQuantifier().DISTINCT() != null) {
-          Distinct(withProject)
-        } else {
-          withProject
-        }
-=======
     // Add where.
     val withFilter = withLateralView.optionalMap(whereClause)(withWhereClause)
 
@@ -764,7 +711,6 @@
     } else {
       withFilter
     }
->>>>>>> cceb2d6f
 
     val withProject = if (aggregationClause == null && havingClause != null) {
       if (conf.getConf(SQLConf.LEGACY_HAVING_WITHOUT_GROUP_BY_AS_WHERE)) {
@@ -1699,11 +1645,7 @@
    * Create an [[LambdaFunction]].
    */
   override def visitLambda(ctx: LambdaContext): Expression = withOrigin(ctx) {
-<<<<<<< HEAD
-    val arguments = ctx.IDENTIFIER().asScala.map { name =>
-=======
     val arguments = ctx.identifier().asScala.map { name =>
->>>>>>> cceb2d6f
       UnresolvedNamedLambdaVariable(UnresolvedAttribute.quoted(name.getText).nameParts)
     }
     val function = expression(ctx.expression).transformUp {
