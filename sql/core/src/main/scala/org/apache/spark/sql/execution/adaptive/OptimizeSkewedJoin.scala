/*
 * Licensed to the Apache Software Foundation (ASF) under one or more
 * contributor license agreements.  See the NOTICE file distributed with
 * this work for additional information regarding copyright ownership.
 * The ASF licenses this file to You under the Apache License, Version 2.0
 * (the "License"); you may not use this file except in compliance with
 * the License.  You may obtain a copy of the License at
 *
 *    http://www.apache.org/licenses/LICENSE-2.0
 *
 * Unless required by applicable law or agreed to in writing, software
 * distributed under the License is distributed on an "AS IS" BASIS,
 * WITHOUT WARRANTIES OR CONDITIONS OF ANY KIND, either express or implied.
 * See the License for the specific language governing permissions and
 * limitations under the License.
 */

package org.apache.spark.sql.execution.adaptive

import scala.collection.mutable

import org.apache.commons.io.FileUtils

import org.apache.spark.{MapOutputStatistics, MapOutputTrackerMaster, SparkEnv}
import org.apache.spark.sql.catalyst.plans._
<<<<<<< HEAD
import org.apache.spark.sql.catalyst.rules.Rule
=======
>>>>>>> a630e8d1
import org.apache.spark.sql.execution._
import org.apache.spark.sql.execution.exchange.{ENSURE_REQUIREMENTS, EnsureRequirements, ShuffleExchangeExec, ShuffleOrigin}
import org.apache.spark.sql.execution.joins.SortMergeJoinExec
import org.apache.spark.sql.internal.SQLConf

/**
 * A rule to optimize skewed joins to avoid straggler tasks whose share of data are significantly
 * larger than those of the rest of the tasks.
 *
 * The general idea is to divide each skew partition into smaller partitions and replicate its
 * matching partition on the other side of the join so that they can run in parallel tasks.
 * Note that when matching partitions from the left side and the right side both have skew,
 * it will become a cartesian product of splits from left and right joining together.
 *
 * For example, assume the Sort-Merge join has 4 partitions:
 * left:  [L1, L2, L3, L4]
 * right: [R1, R2, R3, R4]
 *
 * Let's say L2, L4 and R3, R4 are skewed, and each of them get split into 2 sub-partitions. This
 * is scheduled to run 4 tasks at the beginning: (L1, R1), (L2, R2), (L3, R3), (L4, R4).
 * This rule expands it to 9 tasks to increase parallelism:
 * (L1, R1),
 * (L2-1, R2), (L2-2, R2),
 * (L3, R3-1), (L3, R3-2),
 * (L4-1, R4-1), (L4-2, R4-1), (L4-1, R4-2), (L4-2, R4-2)
 *
 * Note that, when this rule is enabled, it also coalesces non-skewed partitions like
 * `CoalesceShufflePartitions` does.
 */
<<<<<<< HEAD
case class OptimizeSkewedJoin(conf: SQLConf) extends Rule[SparkPlan] {
=======
object OptimizeSkewedJoin extends CustomShuffleReaderRule {

  override val supportedShuffleOrigins: Seq[ShuffleOrigin] = Seq(ENSURE_REQUIREMENTS)
>>>>>>> a630e8d1

  private val ensureRequirements = EnsureRequirements

  private val supportedJoinTypes =
    Inner :: Cross :: LeftSemi :: LeftAnti :: LeftOuter :: RightOuter :: Nil

  /**
   * A partition is considered as a skewed partition if its size is larger than the median
   * partition size * ADAPTIVE_EXECUTION_SKEWED_PARTITION_FACTOR and also larger than
   * ADVISORY_PARTITION_SIZE_IN_BYTES.
   */
  private def isSkewed(size: Long, medianSize: Long): Boolean = {
    size > medianSize * conf.getConf(SQLConf.SKEW_JOIN_SKEWED_PARTITION_FACTOR) &&
      size > conf.getConf(SQLConf.SKEW_JOIN_SKEWED_PARTITION_THRESHOLD)
  }

  private def medianSize(sizes: Seq[Long]): Long = {
    val numPartitions = sizes.length
    val bytes = sizes.sorted
    numPartitions match {
      case _ if (numPartitions % 2 == 0) =>
        math.max((bytes(numPartitions / 2) + bytes(numPartitions / 2 - 1)) / 2, 1)
      case _ => math.max(bytes(numPartitions / 2), 1)
    }
  }

  /**
   * The goal of skew join optimization is to make the data distribution more even. The target size
   * to split skewed partitions is the average size of non-skewed partition, or the
   * advisory partition size if avg size is smaller than it.
   */
  private def targetSize(sizes: Seq[Long], medianSize: Long): Long = {
    val advisorySize = conf.getConf(SQLConf.ADVISORY_PARTITION_SIZE_IN_BYTES)
    val nonSkewSizes = sizes.filterNot(isSkewed(_, medianSize))
<<<<<<< HEAD
    // It's impossible that all the partitions are skewed, as we use median size to define skew.
    assert(nonSkewSizes.nonEmpty)
    math.max(advisorySize, nonSkewSizes.sum / nonSkewSizes.length)
=======
    if (nonSkewSizes.isEmpty) {
      advisorySize
    } else {
      math.max(advisorySize, nonSkewSizes.sum / nonSkewSizes.length)
    }
>>>>>>> a630e8d1
  }

  /**
   * Get the map size of the specific reduce shuffle Id.
   */
  private def getMapSizesForReduceId(shuffleId: Int, partitionId: Int): Array[Long] = {
    val mapOutputTracker = SparkEnv.get.mapOutputTracker.asInstanceOf[MapOutputTrackerMaster]
    mapOutputTracker.shuffleStatuses(shuffleId).mapStatuses.map{_.getSizeForBlock(partitionId)}
  }

  /**
   * Splits the skewed partition based on the map size and the target partition size
   * after split, and create a list of `PartialMapperPartitionSpec`. Returns None if can't split.
   */
  private def createSkewPartitionSpecs(
      shuffleId: Int,
      reducerId: Int,
      targetSize: Long): Option[Seq[PartialReducerPartitionSpec]] = {
    val mapPartitionSizes = getMapSizesForReduceId(shuffleId, reducerId)
    val mapStartIndices = ShufflePartitionsUtil.splitSizeListByTargetSize(
      mapPartitionSizes, targetSize)
    if (mapStartIndices.length > 1) {
      Some(mapStartIndices.indices.map { i =>
        val startMapIndex = mapStartIndices(i)
        val endMapIndex = if (i == mapStartIndices.length - 1) {
          mapPartitionSizes.length
        } else {
          mapStartIndices(i + 1)
        }
<<<<<<< HEAD
        PartialReducerPartitionSpec(reducerId, startMapIndex, endMapIndex)
=======
        val dataSize = startMapIndex.until(endMapIndex).map(mapPartitionSizes(_)).sum
        PartialReducerPartitionSpec(reducerId, startMapIndex, endMapIndex, dataSize)
>>>>>>> a630e8d1
      })
    } else {
      None
    }
  }

  private def canSplitLeftSide(joinType: JoinType) = {
    joinType == Inner || joinType == Cross || joinType == LeftSemi ||
      joinType == LeftAnti || joinType == LeftOuter
  }

  private def canSplitRightSide(joinType: JoinType) = {
    joinType == Inner || joinType == Cross || joinType == RightOuter
  }

  private def getSizeInfo(medianSize: Long, sizes: Seq[Long]): String = {
    s"median size: $medianSize, max size: ${sizes.max}, min size: ${sizes.min}, avg size: " +
      sizes.sum / sizes.length
  }

  /*
   * This method aim to optimize the skewed join with the following steps:
   * 1. Check whether the shuffle partition is skewed based on the median size
   *    and the skewed partition threshold in origin smj.
   * 2. Assuming partition0 is skewed in left side, and it has 5 mappers (Map0, Map1...Map4).
   *    And we may split the 5 Mappers into 3 mapper ranges [(Map0, Map1), (Map2, Map3), (Map4)]
   *    based on the map size and the max split number.
   * 3. Wrap the join left child with a special shuffle reader that reads each mapper range with one
   *    task, so total 3 tasks.
   * 4. Wrap the join right child with a special shuffle reader that reads partition0 3 times by
   *    3 tasks separately.
   */
  def optimizeSkewJoin(plan: SparkPlan): SparkPlan = plan.transformUp {
    case smj @ SortMergeJoinExec(_, _, joinType, _,
        s1 @ SortExec(_, _, ShuffleStage(left: ShuffleStageInfo), _),
        s2 @ SortExec(_, _, ShuffleStage(right: ShuffleStageInfo), _), _)
        if supportedJoinTypes.contains(joinType) =>
      assert(left.partitionsWithSizes.length == right.partitionsWithSizes.length)
      val numPartitions = left.partitionsWithSizes.length
<<<<<<< HEAD
      // Use the median size of the actual (coalesced) partition sizes to detect skewed partitions.
      val leftMedSize = medianSize(left.partitionsWithSizes.map(_._2))
      val rightMedSize = medianSize(right.partitionsWithSizes.map(_._2))
=======
      // We use the median size of the original shuffle partitions to detect skewed partitions.
      val leftMedSize = medianSize(left.mapStats)
      val rightMedSize = medianSize(right.mapStats)
>>>>>>> a630e8d1
      logDebug(
        s"""
          |Optimizing skewed join.
          |Left side partitions size info:
<<<<<<< HEAD
          |${getSizeInfo(leftMedSize, left.partitionsWithSizes.map(_._2))}
          |Right side partitions size info:
          |${getSizeInfo(rightMedSize, right.partitionsWithSizes.map(_._2))}
=======
          |${getSizeInfo(leftMedSize, left.mapStats.bytesByPartitionId)}
          |Right side partitions size info:
          |${getSizeInfo(rightMedSize, right.mapStats.bytesByPartitionId)}
>>>>>>> a630e8d1
        """.stripMargin)
      val canSplitLeft = canSplitLeftSide(joinType)
      val canSplitRight = canSplitRightSide(joinType)
      // We use the actual partition sizes (may be coalesced) to calculate target size, so that
      // the final data distribution is even (coalesced partitions + split partitions).
      val leftActualSizes = left.partitionsWithSizes.map(_._2)
      val rightActualSizes = right.partitionsWithSizes.map(_._2)
      val leftTargetSize = targetSize(leftActualSizes, leftMedSize)
      val rightTargetSize = targetSize(rightActualSizes, rightMedSize)

      val leftSidePartitions = mutable.ArrayBuffer.empty[ShufflePartitionSpec]
      val rightSidePartitions = mutable.ArrayBuffer.empty[ShufflePartitionSpec]
<<<<<<< HEAD
      val leftSkewDesc = new SkewDesc
      val rightSkewDesc = new SkewDesc
      for (partitionIndex <- 0 until numPartitions) {
        val isLeftSkew = isSkewed(leftActualSizes(partitionIndex), leftMedSize) && canSplitLeft
        val leftPartSpec = left.partitionsWithSizes(partitionIndex)._1
        val isLeftCoalesced = leftPartSpec.startReducerIndex + 1 < leftPartSpec.endReducerIndex

        val isRightSkew = isSkewed(rightActualSizes(partitionIndex), rightMedSize) && canSplitRight
=======
      var numSkewedLeft = 0
      var numSkewedRight = 0
      for (partitionIndex <- 0 until numPartitions) {
        val leftActualSize = leftActualSizes(partitionIndex)
        val isLeftSkew = isSkewed(leftActualSize, leftMedSize) && canSplitLeft
        val leftPartSpec = left.partitionsWithSizes(partitionIndex)._1
        val isLeftCoalesced = leftPartSpec.startReducerIndex + 1 < leftPartSpec.endReducerIndex

        val rightActualSize = rightActualSizes(partitionIndex)
        val isRightSkew = isSkewed(rightActualSize, rightMedSize) && canSplitRight
>>>>>>> a630e8d1
        val rightPartSpec = right.partitionsWithSizes(partitionIndex)._1
        val isRightCoalesced = rightPartSpec.startReducerIndex + 1 < rightPartSpec.endReducerIndex

        // A skewed partition should never be coalesced, but skip it here just to be safe.
        val leftParts = if (isLeftSkew && !isLeftCoalesced) {
          val reducerId = leftPartSpec.startReducerIndex
          val skewSpecs = createSkewPartitionSpecs(
            left.mapStats.shuffleId, reducerId, leftTargetSize)
          if (skewSpecs.isDefined) {
<<<<<<< HEAD
            logDebug(s"Left side partition $partitionIndex is skewed, split it into " +
              s"${skewSpecs.get.length} parts.")
            leftSkewDesc.addPartitionSize(leftActualSizes(partitionIndex))
=======
            logDebug(s"Left side partition $partitionIndex " +
              s"(${FileUtils.byteCountToDisplaySize(leftActualSize)}) is skewed, " +
              s"split it into ${skewSpecs.get.length} parts.")
            numSkewedLeft += 1
>>>>>>> a630e8d1
          }
          skewSpecs.getOrElse(Seq(leftPartSpec))
        } else {
          Seq(leftPartSpec)
        }

        // A skewed partition should never be coalesced, but skip it here just to be safe.
        val rightParts = if (isRightSkew && !isRightCoalesced) {
          val reducerId = rightPartSpec.startReducerIndex
          val skewSpecs = createSkewPartitionSpecs(
            right.mapStats.shuffleId, reducerId, rightTargetSize)
          if (skewSpecs.isDefined) {
<<<<<<< HEAD
            logDebug(s"Right side partition $partitionIndex is skewed, split it into " +
              s"${skewSpecs.get.length} parts.")
            rightSkewDesc.addPartitionSize(rightActualSizes(partitionIndex))
=======
            logDebug(s"Right side partition $partitionIndex " +
              s"(${FileUtils.byteCountToDisplaySize(rightActualSize)}) is skewed, " +
              s"split it into ${skewSpecs.get.length} parts.")
            numSkewedRight += 1
>>>>>>> a630e8d1
          }
          skewSpecs.getOrElse(Seq(rightPartSpec))
        } else {
          Seq(rightPartSpec)
        }

        for {
          leftSidePartition <- leftParts
          rightSidePartition <- rightParts
        } {
          leftSidePartitions += leftSidePartition
          rightSidePartitions += rightSidePartition
        }
      }

<<<<<<< HEAD
      logDebug("number of skewed partitions: " +
        s"left ${leftSkewDesc.numPartitions}, right ${rightSkewDesc.numPartitions}")
      if (leftSkewDesc.numPartitions > 0 || rightSkewDesc.numPartitions > 0) {
        val newLeft = CustomShuffleReaderExec(
          left.shuffleStage, leftSidePartitions, leftSkewDesc.toString)
        val newRight = CustomShuffleReaderExec(
          right.shuffleStage, rightSidePartitions, rightSkewDesc.toString)
=======
      logDebug(s"number of skewed partitions: left $numSkewedLeft, right $numSkewedRight")
      if (numSkewedLeft > 0 || numSkewedRight > 0) {
        val newLeft = CustomShuffleReaderExec(left.shuffleStage, leftSidePartitions.toSeq)
        val newRight = CustomShuffleReaderExec(right.shuffleStage, rightSidePartitions.toSeq)
>>>>>>> a630e8d1
        smj.copy(
          left = s1.copy(child = newLeft), right = s2.copy(child = newRight), isSkewJoin = true)
      } else {
        smj
      }
  }

  override def apply(plan: SparkPlan): SparkPlan = {
    if (!conf.getConf(SQLConf.SKEW_JOIN_ENABLED)) {
      return plan
    }

    def collectShuffleStages(plan: SparkPlan): Seq[ShuffleQueryStageExec] = plan match {
      case stage: ShuffleQueryStageExec => Seq(stage)
      case _ => plan.children.flatMap(collectShuffleStages)
    }

    val shuffleStages = collectShuffleStages(plan)

    if (shuffleStages.length == 2) {
      // When multi table join, there will be too many complex combination to consider.
      // Currently we only handle 2 table join like following use case.
      // SMJ
      //   Sort
      //     Shuffle
      //   Sort
      //     Shuffle
      val optimizePlan = optimizeSkewJoin(plan)
      val numShuffles = ensureRequirements.apply(optimizePlan).collect {
        case e: ShuffleExchangeExec => e
      }.length

      if (numShuffles > 0) {
        logDebug("OptimizeSkewedJoin rule is not applied due" +
          " to additional shuffles will be introduced.")
        plan
      } else {
        optimizePlan
      }
    } else {
      plan
    }
  }
}

private object ShuffleStage {
  def unapply(plan: SparkPlan): Option[ShuffleStageInfo] = plan match {
<<<<<<< HEAD
    case s: ShuffleQueryStageExec if s.mapStats.isDefined =>
=======
    case s: ShuffleQueryStageExec
        if s.mapStats.isDefined &&
          OptimizeSkewedJoin.supportedShuffleOrigins.contains(s.shuffle.shuffleOrigin) =>
>>>>>>> a630e8d1
      val mapStats = s.mapStats.get
      val sizes = mapStats.bytesByPartitionId
      val partitions = sizes.zipWithIndex.map {
        case (size, i) => CoalescedPartitionSpec(i, i + 1) -> size
      }
      Some(ShuffleStageInfo(s, mapStats, partitions))

<<<<<<< HEAD
    case CustomShuffleReaderExec(s: ShuffleQueryStageExec, partitionSpecs, _)
      if s.mapStats.isDefined && partitionSpecs.nonEmpty =>
=======
    case CustomShuffleReaderExec(s: ShuffleQueryStageExec, partitionSpecs)
        if s.mapStats.isDefined && partitionSpecs.nonEmpty &&
          OptimizeSkewedJoin.supportedShuffleOrigins.contains(s.shuffle.shuffleOrigin) =>
>>>>>>> a630e8d1
      val mapStats = s.mapStats.get
      val sizes = mapStats.bytesByPartitionId
      val partitions = partitionSpecs.map {
        case spec @ CoalescedPartitionSpec(start, end) =>
          var sum = 0L
          var i = start
          while (i < end) {
            sum += sizes(i)
            i += 1
          }
          spec -> sum
        case other => throw new IllegalArgumentException(
          s"Expect CoalescedPartitionSpec but got $other")
      }
      Some(ShuffleStageInfo(s, mapStats, partitions))
<<<<<<< HEAD

    case _ => None
  }
}

private case class ShuffleStageInfo(
    shuffleStage: ShuffleQueryStageExec,
    mapStats: MapOutputStatistics,
    partitionsWithSizes: Seq[(CoalescedPartitionSpec, Long)])

private class SkewDesc {
  private[this] var numSkewedPartitions: Int = 0
  private[this] var totalSize: Long = 0
  private[this] var maxSize: Long = 0
  private[this] var minSize: Long = 0

  def numPartitions: Int = numSkewedPartitions

  def addPartitionSize(size: Long): Unit = {
    if (numSkewedPartitions == 0) {
      maxSize = size
      minSize = size
    }
    numSkewedPartitions += 1
    totalSize += size
    if (size > maxSize) maxSize = size
    if (size < minSize) minSize = size
=======

    case _ => None
>>>>>>> a630e8d1
  }
}

<<<<<<< HEAD
  override def toString: String = {
    if (numSkewedPartitions == 0) {
      "no skewed partition"
    } else {
      val maxSizeStr = FileUtils.byteCountToDisplaySize(maxSize)
      val minSizeStr = FileUtils.byteCountToDisplaySize(minSize)
      val avgSizeStr = FileUtils.byteCountToDisplaySize(totalSize / numSkewedPartitions)
      s"$numSkewedPartitions skewed partitions with " +
        s"size(max=$maxSizeStr, min=$minSizeStr, avg=$avgSizeStr)"
    }
  }
}
=======
private case class ShuffleStageInfo(
    shuffleStage: ShuffleQueryStageExec,
    mapStats: MapOutputStatistics,
    partitionsWithSizes: Seq[(CoalescedPartitionSpec, Long)])
>>>>>>> a630e8d1
<|MERGE_RESOLUTION|>--- conflicted
+++ resolved
@@ -23,10 +23,6 @@
 
 import org.apache.spark.{MapOutputStatistics, MapOutputTrackerMaster, SparkEnv}
 import org.apache.spark.sql.catalyst.plans._
-<<<<<<< HEAD
-import org.apache.spark.sql.catalyst.rules.Rule
-=======
->>>>>>> a630e8d1
 import org.apache.spark.sql.execution._
 import org.apache.spark.sql.execution.exchange.{ENSURE_REQUIREMENTS, EnsureRequirements, ShuffleExchangeExec, ShuffleOrigin}
 import org.apache.spark.sql.execution.joins.SortMergeJoinExec
@@ -56,13 +52,9 @@
  * Note that, when this rule is enabled, it also coalesces non-skewed partitions like
  * `CoalesceShufflePartitions` does.
  */
-<<<<<<< HEAD
-case class OptimizeSkewedJoin(conf: SQLConf) extends Rule[SparkPlan] {
-=======
 object OptimizeSkewedJoin extends CustomShuffleReaderRule {
 
   override val supportedShuffleOrigins: Seq[ShuffleOrigin] = Seq(ENSURE_REQUIREMENTS)
->>>>>>> a630e8d1
 
   private val ensureRequirements = EnsureRequirements
 
@@ -79,9 +71,9 @@
       size > conf.getConf(SQLConf.SKEW_JOIN_SKEWED_PARTITION_THRESHOLD)
   }
 
-  private def medianSize(sizes: Seq[Long]): Long = {
-    val numPartitions = sizes.length
-    val bytes = sizes.sorted
+  private def medianSize(stats: MapOutputStatistics): Long = {
+    val numPartitions = stats.bytesByPartitionId.length
+    val bytes = stats.bytesByPartitionId.sorted
     numPartitions match {
       case _ if (numPartitions % 2 == 0) =>
         math.max((bytes(numPartitions / 2) + bytes(numPartitions / 2 - 1)) / 2, 1)
@@ -97,17 +89,11 @@
   private def targetSize(sizes: Seq[Long], medianSize: Long): Long = {
     val advisorySize = conf.getConf(SQLConf.ADVISORY_PARTITION_SIZE_IN_BYTES)
     val nonSkewSizes = sizes.filterNot(isSkewed(_, medianSize))
-<<<<<<< HEAD
-    // It's impossible that all the partitions are skewed, as we use median size to define skew.
-    assert(nonSkewSizes.nonEmpty)
-    math.max(advisorySize, nonSkewSizes.sum / nonSkewSizes.length)
-=======
     if (nonSkewSizes.isEmpty) {
       advisorySize
     } else {
       math.max(advisorySize, nonSkewSizes.sum / nonSkewSizes.length)
     }
->>>>>>> a630e8d1
   }
 
   /**
@@ -137,12 +123,8 @@
         } else {
           mapStartIndices(i + 1)
         }
-<<<<<<< HEAD
-        PartialReducerPartitionSpec(reducerId, startMapIndex, endMapIndex)
-=======
         val dataSize = startMapIndex.until(endMapIndex).map(mapPartitionSizes(_)).sum
         PartialReducerPartitionSpec(reducerId, startMapIndex, endMapIndex, dataSize)
->>>>>>> a630e8d1
       })
     } else {
       None
@@ -182,28 +164,16 @@
         if supportedJoinTypes.contains(joinType) =>
       assert(left.partitionsWithSizes.length == right.partitionsWithSizes.length)
       val numPartitions = left.partitionsWithSizes.length
-<<<<<<< HEAD
-      // Use the median size of the actual (coalesced) partition sizes to detect skewed partitions.
-      val leftMedSize = medianSize(left.partitionsWithSizes.map(_._2))
-      val rightMedSize = medianSize(right.partitionsWithSizes.map(_._2))
-=======
       // We use the median size of the original shuffle partitions to detect skewed partitions.
       val leftMedSize = medianSize(left.mapStats)
       val rightMedSize = medianSize(right.mapStats)
->>>>>>> a630e8d1
       logDebug(
         s"""
           |Optimizing skewed join.
           |Left side partitions size info:
-<<<<<<< HEAD
-          |${getSizeInfo(leftMedSize, left.partitionsWithSizes.map(_._2))}
-          |Right side partitions size info:
-          |${getSizeInfo(rightMedSize, right.partitionsWithSizes.map(_._2))}
-=======
           |${getSizeInfo(leftMedSize, left.mapStats.bytesByPartitionId)}
           |Right side partitions size info:
           |${getSizeInfo(rightMedSize, right.mapStats.bytesByPartitionId)}
->>>>>>> a630e8d1
         """.stripMargin)
       val canSplitLeft = canSplitLeftSide(joinType)
       val canSplitRight = canSplitRightSide(joinType)
@@ -216,16 +186,6 @@
 
       val leftSidePartitions = mutable.ArrayBuffer.empty[ShufflePartitionSpec]
       val rightSidePartitions = mutable.ArrayBuffer.empty[ShufflePartitionSpec]
-<<<<<<< HEAD
-      val leftSkewDesc = new SkewDesc
-      val rightSkewDesc = new SkewDesc
-      for (partitionIndex <- 0 until numPartitions) {
-        val isLeftSkew = isSkewed(leftActualSizes(partitionIndex), leftMedSize) && canSplitLeft
-        val leftPartSpec = left.partitionsWithSizes(partitionIndex)._1
-        val isLeftCoalesced = leftPartSpec.startReducerIndex + 1 < leftPartSpec.endReducerIndex
-
-        val isRightSkew = isSkewed(rightActualSizes(partitionIndex), rightMedSize) && canSplitRight
-=======
       var numSkewedLeft = 0
       var numSkewedRight = 0
       for (partitionIndex <- 0 until numPartitions) {
@@ -236,7 +196,6 @@
 
         val rightActualSize = rightActualSizes(partitionIndex)
         val isRightSkew = isSkewed(rightActualSize, rightMedSize) && canSplitRight
->>>>>>> a630e8d1
         val rightPartSpec = right.partitionsWithSizes(partitionIndex)._1
         val isRightCoalesced = rightPartSpec.startReducerIndex + 1 < rightPartSpec.endReducerIndex
 
@@ -246,16 +205,10 @@
           val skewSpecs = createSkewPartitionSpecs(
             left.mapStats.shuffleId, reducerId, leftTargetSize)
           if (skewSpecs.isDefined) {
-<<<<<<< HEAD
-            logDebug(s"Left side partition $partitionIndex is skewed, split it into " +
-              s"${skewSpecs.get.length} parts.")
-            leftSkewDesc.addPartitionSize(leftActualSizes(partitionIndex))
-=======
             logDebug(s"Left side partition $partitionIndex " +
               s"(${FileUtils.byteCountToDisplaySize(leftActualSize)}) is skewed, " +
               s"split it into ${skewSpecs.get.length} parts.")
             numSkewedLeft += 1
->>>>>>> a630e8d1
           }
           skewSpecs.getOrElse(Seq(leftPartSpec))
         } else {
@@ -268,16 +221,10 @@
           val skewSpecs = createSkewPartitionSpecs(
             right.mapStats.shuffleId, reducerId, rightTargetSize)
           if (skewSpecs.isDefined) {
-<<<<<<< HEAD
-            logDebug(s"Right side partition $partitionIndex is skewed, split it into " +
-              s"${skewSpecs.get.length} parts.")
-            rightSkewDesc.addPartitionSize(rightActualSizes(partitionIndex))
-=======
             logDebug(s"Right side partition $partitionIndex " +
               s"(${FileUtils.byteCountToDisplaySize(rightActualSize)}) is skewed, " +
               s"split it into ${skewSpecs.get.length} parts.")
             numSkewedRight += 1
->>>>>>> a630e8d1
           }
           skewSpecs.getOrElse(Seq(rightPartSpec))
         } else {
@@ -293,20 +240,10 @@
         }
       }
 
-<<<<<<< HEAD
-      logDebug("number of skewed partitions: " +
-        s"left ${leftSkewDesc.numPartitions}, right ${rightSkewDesc.numPartitions}")
-      if (leftSkewDesc.numPartitions > 0 || rightSkewDesc.numPartitions > 0) {
-        val newLeft = CustomShuffleReaderExec(
-          left.shuffleStage, leftSidePartitions, leftSkewDesc.toString)
-        val newRight = CustomShuffleReaderExec(
-          right.shuffleStage, rightSidePartitions, rightSkewDesc.toString)
-=======
       logDebug(s"number of skewed partitions: left $numSkewedLeft, right $numSkewedRight")
       if (numSkewedLeft > 0 || numSkewedRight > 0) {
         val newLeft = CustomShuffleReaderExec(left.shuffleStage, leftSidePartitions.toSeq)
         val newRight = CustomShuffleReaderExec(right.shuffleStage, rightSidePartitions.toSeq)
->>>>>>> a630e8d1
         smj.copy(
           left = s1.copy(child = newLeft), right = s2.copy(child = newRight), isSkewJoin = true)
       } else {
@@ -354,13 +291,9 @@
 
 private object ShuffleStage {
   def unapply(plan: SparkPlan): Option[ShuffleStageInfo] = plan match {
-<<<<<<< HEAD
-    case s: ShuffleQueryStageExec if s.mapStats.isDefined =>
-=======
     case s: ShuffleQueryStageExec
         if s.mapStats.isDefined &&
           OptimizeSkewedJoin.supportedShuffleOrigins.contains(s.shuffle.shuffleOrigin) =>
->>>>>>> a630e8d1
       val mapStats = s.mapStats.get
       val sizes = mapStats.bytesByPartitionId
       val partitions = sizes.zipWithIndex.map {
@@ -368,14 +301,9 @@
       }
       Some(ShuffleStageInfo(s, mapStats, partitions))
 
-<<<<<<< HEAD
-    case CustomShuffleReaderExec(s: ShuffleQueryStageExec, partitionSpecs, _)
-      if s.mapStats.isDefined && partitionSpecs.nonEmpty =>
-=======
     case CustomShuffleReaderExec(s: ShuffleQueryStageExec, partitionSpecs)
         if s.mapStats.isDefined && partitionSpecs.nonEmpty &&
           OptimizeSkewedJoin.supportedShuffleOrigins.contains(s.shuffle.shuffleOrigin) =>
->>>>>>> a630e8d1
       val mapStats = s.mapStats.get
       val sizes = mapStats.bytesByPartitionId
       val partitions = partitionSpecs.map {
@@ -391,7 +319,6 @@
           s"Expect CoalescedPartitionSpec but got $other")
       }
       Some(ShuffleStageInfo(s, mapStats, partitions))
-<<<<<<< HEAD
 
     case _ => None
   }
@@ -400,48 +327,4 @@
 private case class ShuffleStageInfo(
     shuffleStage: ShuffleQueryStageExec,
     mapStats: MapOutputStatistics,
-    partitionsWithSizes: Seq[(CoalescedPartitionSpec, Long)])
-
-private class SkewDesc {
-  private[this] var numSkewedPartitions: Int = 0
-  private[this] var totalSize: Long = 0
-  private[this] var maxSize: Long = 0
-  private[this] var minSize: Long = 0
-
-  def numPartitions: Int = numSkewedPartitions
-
-  def addPartitionSize(size: Long): Unit = {
-    if (numSkewedPartitions == 0) {
-      maxSize = size
-      minSize = size
-    }
-    numSkewedPartitions += 1
-    totalSize += size
-    if (size > maxSize) maxSize = size
-    if (size < minSize) minSize = size
-=======
-
-    case _ => None
->>>>>>> a630e8d1
-  }
-}
-
-<<<<<<< HEAD
-  override def toString: String = {
-    if (numSkewedPartitions == 0) {
-      "no skewed partition"
-    } else {
-      val maxSizeStr = FileUtils.byteCountToDisplaySize(maxSize)
-      val minSizeStr = FileUtils.byteCountToDisplaySize(minSize)
-      val avgSizeStr = FileUtils.byteCountToDisplaySize(totalSize / numSkewedPartitions)
-      s"$numSkewedPartitions skewed partitions with " +
-        s"size(max=$maxSizeStr, min=$minSizeStr, avg=$avgSizeStr)"
-    }
-  }
-}
-=======
-private case class ShuffleStageInfo(
-    shuffleStage: ShuffleQueryStageExec,
-    mapStats: MapOutputStatistics,
-    partitionsWithSizes: Seq[(CoalescedPartitionSpec, Long)])
->>>>>>> a630e8d1
+    partitionsWithSizes: Seq[(CoalescedPartitionSpec, Long)])