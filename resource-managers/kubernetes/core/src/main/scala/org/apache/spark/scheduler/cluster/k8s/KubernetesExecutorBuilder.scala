--- conflicted
+++ resolved
@@ -41,10 +41,7 @@
 
     val features = Seq(
       new BasicExecutorFeatureStep(conf, secMgr),
-<<<<<<< HEAD
-=======
       new ExecutorKubernetesCredentialsFeatureStep(conf),
->>>>>>> 1e65fb2c
       new MountSecretsFeatureStep(conf),
       new EnvSecretsFeatureStep(conf),
       new MountVolumesFeatureStep(conf),
