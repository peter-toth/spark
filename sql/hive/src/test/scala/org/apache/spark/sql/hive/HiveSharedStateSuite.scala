--- conflicted
+++ resolved
@@ -52,13 +52,6 @@
         s"jdbc:derby:;databaseName=$metastorePath/metastore_db;create=true",
       GLOBAL_TEMP_DATABASE.key -> tmpDb)
 
-<<<<<<< HEAD
-    val state = new SharedState(sc, initialConfigs)
-    assert(sc.conf.get(WAREHOUSE_PATH.key) !== invalidPath,
-      "warehouse conf in session options can't affect application wide spark conf")
-    assert(sc.hadoopConfiguration.get(ConfVars.METASTOREWAREHOUSE.varname) !== invalidPath,
-      "warehouse conf in session options can't affect application wide hadoop conf")
-=======
     val builder = SparkSession.builder()
     initialConfigs.foreach { case (k, v) => builder.config(k, v) }
     val ss = builder.getOrCreate()
@@ -67,7 +60,6 @@
       "initial warehouse conf in session options can affect application wide spark conf")
     assert(sc.hadoopConfiguration.get(ConfVars.METASTOREWAREHOUSE.varname) === wareHouseDir,
       "initial warehouse conf in session options can affect application wide hadoop conf")
->>>>>>> a630e8d1
 
     assert(!state.sparkContext.conf.contains("spark.foo"),
       "static spark conf should not be affected by session")
