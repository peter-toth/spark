--- conflicted
+++ resolved
@@ -2254,15 +2254,6 @@
 
         .. note:: Experimental.
         """
-<<<<<<< HEAD
-        with SCCallSiteSync(self._sc):
-            from pyspark.rdd import _load_from_socket
-            port, auth_secret, jsocket_auth_server = self._jdf.collectAsArrowToPython()
-            try:
-                return list(_load_from_socket((port, auth_secret), ArrowStreamSerializer()))
-            finally:
-                jsocket_auth_server.getResult()  # Join serving thread and raise any exceptions
-=======
         with SCCallSiteSync(self._sc) as css:
             port, auth_secret, jsocket_auth_server = self._jdf.collectAsArrowToPython()
 
@@ -2279,7 +2270,6 @@
 
         # Re-order the batch list using the correct order
         return [batches[i] for i in batch_order]
->>>>>>> cceb2d6f
 
     ##########################################################################################
     # Pandas compatibility
