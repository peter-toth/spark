--- conflicted
+++ resolved
@@ -61,39 +61,7 @@
    * @since 1.3.0
    */
   @scala.annotation.varargs
-<<<<<<< HEAD
-  def apply(exprs: Column*): Column = {
-    // TODO: make sure this class is only instantiated through `SparkUserDefinedFunction.create()`
-    // and `nullableTypes` is always set.
-    if (nullableTypes.isEmpty) {
-      nullableTypes = Some(ScalaReflection.getParameterTypeNullability(f))
-    }
-    if (inputTypes.isDefined) {
-      assert(inputTypes.get.length == nullableTypes.get.length)
-    }
-
-    Column(ScalaUDF(
-      f,
-      dataType,
-      exprs.map(_.expr),
-      nullableTypes.get,
-      inputTypes.getOrElse(Nil),
-      udfName = _nameOption,
-      nullable = _nullable,
-      udfDeterministic = _deterministic))
-  }
-
-  private def copyAll(): UserDefinedFunction = {
-    val udf = copy()
-    udf._nameOption = _nameOption
-    udf._nullable = _nullable
-    udf._deterministic = _deterministic
-    udf.nullableTypes = nullableTypes
-    udf
-  }
-=======
   def apply(exprs: Column*): Column
->>>>>>> cceb2d6f
 
   /**
    * Updates UserDefinedFunction with a given name.
@@ -160,30 +128,11 @@
     }
   }
 
-<<<<<<< HEAD
-// We have to use a name different than `UserDefinedFunction` here, to avoid breaking the binary
-// compatibility of the auto-generate UserDefinedFunction object.
-private[sql] object SparkUserDefinedFunction {
-
-  def create(
-      f: AnyRef,
-      dataType: DataType,
-      inputSchemas: Seq[Option[ScalaReflection.Schema]]): UserDefinedFunction = {
-    val inputTypes = if (inputSchemas.contains(None)) {
-      None
-    } else {
-      Some(inputSchemas.map(_.get.dataType))
-    }
-    val udf = new UserDefinedFunction(f, dataType, inputTypes)
-    udf.nullableTypes = Some(inputSchemas.map(_.map(_.nullable).getOrElse(true)))
-    udf
-=======
   override def asNondeterministic(): SparkUserDefinedFunction = {
     if (!deterministic) {
       this
     } else {
       copy(deterministic = false)
     }
->>>>>>> cceb2d6f
   }
 }