/*
 * Licensed to the Apache Software Foundation (ASF) under one or more
 * contributor license agreements.  See the NOTICE file distributed with
 * this work for additional information regarding copyright ownership.
 * The ASF licenses this file to You under the Apache License, Version 2.0
 * (the "License"); you may not use this file except in compliance with
 * the License.  You may obtain a copy of the License at
 *
 *    http://www.apache.org/licenses/LICENSE-2.0
 *
 * Unless required by applicable law or agreed to in writing, software
 * distributed under the License is distributed on an "AS IS" BASIS,
 * WITHOUT WARRANTIES OR CONDITIONS OF ANY KIND, either express or implied.
 * See the License for the specific language governing permissions and
 * limitations under the License.
 */

package org.apache.spark.deploy.yarn

import java.util.Collections

import scala.collection.JavaConverters._

import org.apache.hadoop.yarn.api.records._
import org.apache.hadoop.yarn.client.api.AMRMClient
import org.apache.hadoop.yarn.client.api.AMRMClient.ContainerRequest
import org.apache.hadoop.yarn.conf.YarnConfiguration
import org.mockito.ArgumentCaptor
import org.mockito.Mockito._
import org.scalatest.{BeforeAndAfterEach, Matchers}

import org.apache.spark.{SecurityManager, SparkConf, SparkFunSuite}
import org.apache.spark.deploy.SparkHadoopUtil
import org.apache.spark.deploy.yarn.ResourceRequestHelper._
import org.apache.spark.deploy.yarn.YarnSparkHadoopUtil._
import org.apache.spark.deploy.yarn.config._
import org.apache.spark.internal.config._
import org.apache.spark.resource.ResourceUtils.{AMOUNT, GPU}
import org.apache.spark.resource.TestResourceIDs._
import org.apache.spark.rpc.RpcEndpointRef
import org.apache.spark.scheduler.SplitInfo
import org.apache.spark.util.ManualClock

class MockResolver extends SparkRackResolver(SparkHadoopUtil.get.conf) {

  override def resolve(hostName: String): String = {
    if (hostName == "host3") "/rack2" else "/rack1"
  }

}

class YarnAllocatorSuite extends SparkFunSuite with Matchers with BeforeAndAfterEach {
  val conf = new YarnConfiguration()
  val sparkConf = new SparkConf()
  sparkConf.set(DRIVER_HOST_ADDRESS, "localhost")
  sparkConf.set(DRIVER_PORT, 4040)
  sparkConf.set(SPARK_JARS, Seq("notarealjar.jar"))
  sparkConf.set("spark.yarn.launchContainers", "false")

  val appAttemptId = ApplicationAttemptId.newInstance(ApplicationId.newInstance(0, 0), 0)

  // Resource returned by YARN.  YARN can give larger containers than requested, so give 6 cores
  // instead of the 5 requested and 3 GB instead of the 2 requested.
  val containerResource = Resource.newInstance(3072, 6)

  var rmClient: AMRMClient[ContainerRequest] = _

  var clock: ManualClock = _

  var containerNum = 0

  override def beforeEach(): Unit = {
    super.beforeEach()
    rmClient = AMRMClient.createAMRMClient()
    rmClient.init(conf)
    rmClient.start()
    clock = new ManualClock()
  }

  override def afterEach(): Unit = {
    try {
      rmClient.stop()
    } finally {
      super.afterEach()
    }
  }

  class MockSplitInfo(host: String) extends SplitInfo(null, host, null, 1, null) {
    override def hashCode(): Int = 0
    override def equals(other: Any): Boolean = false
  }

  def createAllocator(
      maxExecutors: Int = 5,
      rmClient: AMRMClient[ContainerRequest] = rmClient,
      additionalConfigs: Map[String, String] = Map()): YarnAllocator = {
    val args = Array(
      "--jar", "somejar.jar",
      "--class", "SomeClass")
    val sparkConfClone = sparkConf.clone()
    sparkConfClone
<<<<<<< HEAD
      .set("spark.executor.instances", maxExecutors.toString)
      .set("spark.executor.cores", "5")
      .set("spark.executor.memory", "2048")
=======
      .set(EXECUTOR_INSTANCES, maxExecutors)
      .set(EXECUTOR_CORES, 5)
      .set(EXECUTOR_MEMORY, 2048L)
>>>>>>> cceb2d6f

    for ((name, value) <- additionalConfigs) {
      sparkConfClone.set(name, value)
    }

    new YarnAllocator(
      "not used",
      mock(classOf[RpcEndpointRef]),
      conf,
      sparkConfClone,
      rmClient,
      appAttemptId,
      new SecurityManager(sparkConf),
      Map(),
      new MockResolver(),
      clock)
  }

  def createContainer(
      host: String,
      containerNumber: Int = containerNum,
      resource: Resource = containerResource): Container = {
    val  containerId: ContainerId = ContainerId.newContainerId(appAttemptId, containerNum)
    containerNum += 1
    val nodeId = NodeId.newInstance(host, 1000)
    Container.newInstance(containerId, nodeId, "", resource, RM_REQUEST_PRIORITY, null)
  }

  def createContainers(hosts: Seq[String], containerIds: Seq[Int]): Seq[Container] = {
    hosts.zip(containerIds).map{case (host, id) => createContainer(host, id)}
  }

  def createContainerStatus(
      containerId: ContainerId,
      exitStatus: Int,
      containerState: ContainerState = ContainerState.COMPLETE,
      diagnostics: String = "diagnostics"): ContainerStatus = {
    ContainerStatus.newInstance(containerId, containerState, diagnostics, exitStatus)
  }

<<<<<<< HEAD
  def createContainers(hosts: Seq[String], containerIds: Seq[Int]): Seq[Container] = {
    hosts.zip(containerIds).map{case (host, id) => createContainer(host, id)}
  }

  def createContainerStatus(
      containerId: ContainerId,
      exitStatus: Int,
      containerState: ContainerState = ContainerState.COMPLETE,
      diagnostics: String = "diagnostics"): ContainerStatus = {
    ContainerStatus.newInstance(containerId, containerState, diagnostics, exitStatus)
  }

=======
>>>>>>> cceb2d6f

  test("single container allocated") {
    // request a single container and receive it
    val handler = createAllocator(1)
    handler.updateResourceRequests()
    handler.getNumExecutorsRunning should be (0)
    handler.getPendingAllocate.size should be (1)

    val container = createContainer("host1")
    handler.handleAllocatedContainers(Array(container))

    handler.getNumExecutorsRunning should be (1)
    handler.allocatedContainerToHostMap.get(container.getId).get should be ("host1")
    handler.allocatedHostToContainersMap.get("host1").get should contain (container.getId)

    val size = rmClient.getMatchingRequests(container.getPriority, "host1", containerResource).size
    size should be (0)
  }

  test("custom resource requested from yarn") {
    assume(isYarnResourceTypesAvailable())
    ResourceRequestTestHelper.initializeResourceTypes(List("gpu"))

    val mockAmClient = mock(classOf[AMRMClient[ContainerRequest]])
    val handler = createAllocator(1, mockAmClient,
      Map(s"${YARN_EXECUTOR_RESOURCE_TYPES_PREFIX}${GPU}.${AMOUNT}" -> "2G"))

    handler.updateResourceRequests()
    val container = createContainer("host1", resource = handler.resource)
    handler.handleAllocatedContainers(Array(container))

    // get amount of memory and vcores from resource, so effectively skipping their validation
    val expectedResources = Resource.newInstance(handler.resource.getMemory(),
      handler.resource.getVirtualCores)
    setResourceRequests(Map("gpu" -> "2G"), expectedResources)
    val captor = ArgumentCaptor.forClass(classOf[ContainerRequest])

    verify(mockAmClient).addContainerRequest(captor.capture())
    val containerRequest: ContainerRequest = captor.getValue
    assert(containerRequest.getCapability === expectedResources)
  }

  test("custom spark resource mapped to yarn resource configs") {
    assume(isYarnResourceTypesAvailable())
    val yarnMadeupResource = "yarn.io/madeup"
    val yarnResources = Seq(YARN_GPU_RESOURCE_CONFIG, YARN_FPGA_RESOURCE_CONFIG, yarnMadeupResource)
    ResourceRequestTestHelper.initializeResourceTypes(yarnResources)
    val mockAmClient = mock(classOf[AMRMClient[ContainerRequest]])
    val madeupConfigName = s"${YARN_EXECUTOR_RESOURCE_TYPES_PREFIX}${yarnMadeupResource}.${AMOUNT}"
    val sparkResources =
      Map(EXECUTOR_GPU_ID.amountConf -> "3",
        EXECUTOR_FPGA_ID.amountConf -> "2",
        madeupConfigName -> "5")
    val handler = createAllocator(1, mockAmClient, sparkResources)

    handler.updateResourceRequests()
    val yarnRInfo = ResourceRequestTestHelper.getResources(handler.resource)
    val allResourceInfo = yarnRInfo.map( rInfo => (rInfo.name -> rInfo.value) ).toMap
    assert(allResourceInfo.get(YARN_GPU_RESOURCE_CONFIG).nonEmpty)
    assert(allResourceInfo.get(YARN_GPU_RESOURCE_CONFIG).get === 3)
    assert(allResourceInfo.get(YARN_FPGA_RESOURCE_CONFIG).nonEmpty)
    assert(allResourceInfo.get(YARN_FPGA_RESOURCE_CONFIG).get === 2)
    assert(allResourceInfo.get(yarnMadeupResource).nonEmpty)
    assert(allResourceInfo.get(yarnMadeupResource).get === 5)
  }

  test("container should not be created if requested number if met") {
    // request a single container and receive it
    val handler = createAllocator(1)
    handler.updateResourceRequests()
    handler.getNumExecutorsRunning should be (0)
    handler.getPendingAllocate.size should be (1)

    val container = createContainer("host1")
    handler.handleAllocatedContainers(Array(container))

    handler.getNumExecutorsRunning should be (1)
    handler.allocatedContainerToHostMap.get(container.getId).get should be ("host1")
    handler.allocatedHostToContainersMap.get("host1").get should contain (container.getId)

    val container2 = createContainer("host2")
    handler.handleAllocatedContainers(Array(container2))
    handler.getNumExecutorsRunning should be (1)
  }

  test("some containers allocated") {
    // request a few containers and receive some of them
    val handler = createAllocator(4)
    handler.updateResourceRequests()
    handler.getNumExecutorsRunning should be (0)
    handler.getPendingAllocate.size should be (4)

    val container1 = createContainer("host1")
    val container2 = createContainer("host1")
    val container3 = createContainer("host2")
    handler.handleAllocatedContainers(Array(container1, container2, container3))

    handler.getNumExecutorsRunning should be (3)
    handler.allocatedContainerToHostMap.get(container1.getId).get should be ("host1")
    handler.allocatedContainerToHostMap.get(container2.getId).get should be ("host1")
    handler.allocatedContainerToHostMap.get(container3.getId).get should be ("host2")
    handler.allocatedHostToContainersMap.get("host1").get should contain (container1.getId)
    handler.allocatedHostToContainersMap.get("host1").get should contain (container2.getId)
    handler.allocatedHostToContainersMap.get("host2").get should contain (container3.getId)
  }

  test("receive more containers than requested") {
    val handler = createAllocator(2)
    handler.updateResourceRequests()
    handler.getNumExecutorsRunning should be (0)
    handler.getPendingAllocate.size should be (2)

    val container1 = createContainer("host1")
    val container2 = createContainer("host2")
    val container3 = createContainer("host4")
    handler.handleAllocatedContainers(Array(container1, container2, container3))

    handler.getNumExecutorsRunning should be (2)
    handler.allocatedContainerToHostMap.get(container1.getId).get should be ("host1")
    handler.allocatedContainerToHostMap.get(container2.getId).get should be ("host2")
    handler.allocatedContainerToHostMap.contains(container3.getId) should be (false)
    handler.allocatedHostToContainersMap.get("host1").get should contain (container1.getId)
    handler.allocatedHostToContainersMap.get("host2").get should contain (container2.getId)
    handler.allocatedHostToContainersMap.contains("host4") should be (false)
  }

  test("decrease total requested executors") {
    val handler = createAllocator(4)
    handler.updateResourceRequests()
    handler.getNumExecutorsRunning should be (0)
    handler.getPendingAllocate.size should be (4)

    handler.requestTotalExecutorsWithPreferredLocalities(3, 0, Map.empty, Set.empty)
    handler.updateResourceRequests()
    handler.getPendingAllocate.size should be (3)

    val container = createContainer("host1")
    handler.handleAllocatedContainers(Array(container))

    handler.getNumExecutorsRunning should be (1)
    handler.allocatedContainerToHostMap.get(container.getId).get should be ("host1")
    handler.allocatedHostToContainersMap.get("host1").get should contain (container.getId)

    handler.requestTotalExecutorsWithPreferredLocalities(2, 0, Map.empty, Set.empty)
    handler.updateResourceRequests()
    handler.getPendingAllocate.size should be (1)
  }

  test("decrease total requested executors to less than currently running") {
    val handler = createAllocator(4)
    handler.updateResourceRequests()
    handler.getNumExecutorsRunning should be (0)
    handler.getPendingAllocate.size should be (4)

    handler.requestTotalExecutorsWithPreferredLocalities(3, 0, Map.empty, Set.empty)
    handler.updateResourceRequests()
    handler.getPendingAllocate.size should be (3)

    val container1 = createContainer("host1")
    val container2 = createContainer("host2")
    handler.handleAllocatedContainers(Array(container1, container2))

    handler.getNumExecutorsRunning should be (2)

    handler.requestTotalExecutorsWithPreferredLocalities(1, 0, Map.empty, Set.empty)
    handler.updateResourceRequests()
    handler.getPendingAllocate.size should be (0)
    handler.getNumExecutorsRunning should be (2)
  }

  test("kill executors") {
    val handler = createAllocator(4)
    handler.updateResourceRequests()
    handler.getNumExecutorsRunning should be (0)
    handler.getPendingAllocate.size should be (4)

    val container1 = createContainer("host1")
    val container2 = createContainer("host2")
    handler.handleAllocatedContainers(Array(container1, container2))

    handler.requestTotalExecutorsWithPreferredLocalities(1, 0, Map.empty, Set.empty)
    handler.executorIdToContainer.keys.foreach { id => handler.killExecutor(id ) }

    val statuses = Seq(container1, container2).map { c =>
      ContainerStatus.newInstance(c.getId(), ContainerState.COMPLETE, "Finished", 0)
    }
    handler.updateResourceRequests()
    handler.processCompletedContainers(statuses)
    handler.getNumExecutorsRunning should be (0)
    handler.getPendingAllocate.size should be (1)
  }

  test("kill same executor multiple times") {
    val handler = createAllocator(2)
    handler.updateResourceRequests()
    handler.getNumExecutorsRunning should be (0)
    handler.getPendingAllocate.size should be (2)

    val container1 = createContainer("host1")
    val container2 = createContainer("host2")
    handler.handleAllocatedContainers(Array(container1, container2))
    handler.getNumExecutorsRunning should be (2)
    handler.getPendingAllocate.size should be (0)

    val executorToKill = handler.executorIdToContainer.keys.head
    handler.killExecutor(executorToKill)
    handler.getNumExecutorsRunning should be (1)
    handler.killExecutor(executorToKill)
    handler.killExecutor(executorToKill)
    handler.killExecutor(executorToKill)
    handler.getNumExecutorsRunning should be (1)
    handler.requestTotalExecutorsWithPreferredLocalities(2, 0, Map.empty, Set.empty)
    handler.updateResourceRequests()
    handler.getPendingAllocate.size should be (1)
  }

  test("process same completed container multiple times") {
    val handler = createAllocator(2)
    handler.updateResourceRequests()
    handler.getNumExecutorsRunning should be (0)
    handler.getPendingAllocate.size should be (2)

    val container1 = createContainer("host1")
    val container2 = createContainer("host2")
    handler.handleAllocatedContainers(Array(container1, container2))
    handler.getNumExecutorsRunning should be (2)
    handler.getPendingAllocate.size should be (0)

    val statuses = Seq(container1, container1, container2).map { c =>
      ContainerStatus.newInstance(c.getId(), ContainerState.COMPLETE, "Finished", 0)
    }
    handler.processCompletedContainers(statuses)
    handler.getNumExecutorsRunning should be (0)

  }

  test("lost executor removed from backend") {
    val handler = createAllocator(4)
    handler.updateResourceRequests()
    handler.getNumExecutorsRunning should be (0)
    handler.getPendingAllocate.size should be (4)

    val container1 = createContainer("host1")
    val container2 = createContainer("host2")
    handler.handleAllocatedContainers(Array(container1, container2))

    handler.requestTotalExecutorsWithPreferredLocalities(2, 0, Map(), Set.empty)

    val statuses = Seq(container1, container2).map { c =>
      ContainerStatus.newInstance(c.getId(), ContainerState.COMPLETE, "Failed", -1)
    }
    handler.updateResourceRequests()
    handler.processCompletedContainers(statuses)
    handler.updateResourceRequests()
    handler.getNumExecutorsRunning should be (0)
    handler.getPendingAllocate.size should be (2)
    handler.getNumExecutorsFailed should be (2)
    handler.getNumUnexpectedContainerRelease should be (2)
  }

  test("blacklisted nodes reflected in amClient requests") {
    // Internally we track the set of blacklisted nodes, but yarn wants us to send *changes*
    // to the blacklist.  This makes sure we are sending the right updates.
    val mockAmClient = mock(classOf[AMRMClient[ContainerRequest]])
    val handler = createAllocator(4, mockAmClient)
    handler.requestTotalExecutorsWithPreferredLocalities(1, 0, Map(), Set("hostA"))
    verify(mockAmClient).updateBlacklist(Seq("hostA").asJava, Seq[String]().asJava)

    val blacklistedNodes = Set(
      "hostA",
      "hostB"
    )
    handler.requestTotalExecutorsWithPreferredLocalities(2, 0, Map(), blacklistedNodes)
    verify(mockAmClient).updateBlacklist(Seq("hostB").asJava, Seq[String]().asJava)

    handler.requestTotalExecutorsWithPreferredLocalities(3, 0, Map(), Set.empty)
    verify(mockAmClient).updateBlacklist(Seq[String]().asJava, Seq("hostA", "hostB").asJava)
  }

  test("window based failure executor counting") {
    sparkConf.set(EXECUTOR_ATTEMPT_FAILURE_VALIDITY_INTERVAL_MS, 100 * 1000L)
    val handler = createAllocator(4)

    handler.updateResourceRequests()
    handler.getNumExecutorsRunning should be (0)
    handler.getPendingAllocate.size should be (4)

    val containers = Seq(
      createContainer("host1"),
      createContainer("host2"),
      createContainer("host3"),
      createContainer("host4")
    )
    handler.handleAllocatedContainers(containers)

    val failedStatuses = containers.map { c =>
      ContainerStatus.newInstance(c.getId, ContainerState.COMPLETE, "Failed", -1)
    }

    handler.getNumExecutorsFailed should be (0)

    clock.advance(100 * 1000L)
    handler.processCompletedContainers(failedStatuses.slice(0, 1))
    handler.getNumExecutorsFailed should be (1)

    clock.advance(101 * 1000L)
    handler.getNumExecutorsFailed should be (0)

    handler.processCompletedContainers(failedStatuses.slice(1, 3))
    handler.getNumExecutorsFailed should be (2)

    clock.advance(50 * 1000L)
    handler.processCompletedContainers(failedStatuses.slice(3, 4))
    handler.getNumExecutorsFailed should be (3)

    clock.advance(51 * 1000L)
    handler.getNumExecutorsFailed should be (1)

    clock.advance(50 * 1000L)
    handler.getNumExecutorsFailed should be (0)
  }

  test("SPARK-26269: YarnAllocator should have same blacklist behaviour with YARN") {
    val rmClientSpy = spy(rmClient)
    val maxExecutors = 11

    val handler = createAllocator(
      maxExecutors,
      rmClientSpy,
      Map(
<<<<<<< HEAD
        "spark.yarn.blacklist.executor.launch.blacklisting.enabled" -> "true",
        "spark.blacklist.application.maxFailedExecutorsPerNode" -> "0"))
=======
        YARN_EXECUTOR_LAUNCH_BLACKLIST_ENABLED.key -> "true",
        MAX_FAILED_EXEC_PER_NODE.key -> "0"))
>>>>>>> cceb2d6f
    handler.updateResourceRequests()

    val hosts = (0 until maxExecutors).map(i => s"host$i")
    val ids = 0 to maxExecutors
    val containers = createContainers(hosts, ids)

    val nonBlacklistedStatuses = Seq(
      ContainerExitStatus.SUCCESS,
      ContainerExitStatus.PREEMPTED,
      ContainerExitStatus.KILLED_EXCEEDED_VMEM,
      ContainerExitStatus.KILLED_EXCEEDED_PMEM,
      ContainerExitStatus.KILLED_BY_RESOURCEMANAGER,
      ContainerExitStatus.KILLED_BY_APPMASTER,
      ContainerExitStatus.KILLED_AFTER_APP_COMPLETION,
      ContainerExitStatus.ABORTED,
      ContainerExitStatus.DISKS_FAILED)

    val nonBlacklistedContainerStatuses = nonBlacklistedStatuses.zipWithIndex.map {
      case (exitStatus, idx) => createContainerStatus(containers(idx).getId, exitStatus)
    }

    val BLACKLISTED_EXIT_CODE = 1
    val blacklistedStatuses = Seq(ContainerExitStatus.INVALID, BLACKLISTED_EXIT_CODE)

    val blacklistedContainerStatuses = blacklistedStatuses.zip(9 until maxExecutors).map {
      case (exitStatus, idx) => createContainerStatus(containers(idx).getId, exitStatus)
    }

    handler.handleAllocatedContainers(containers.slice(0, 9))
    handler.processCompletedContainers(nonBlacklistedContainerStatuses)
    verify(rmClientSpy, never())
      .updateBlacklist(hosts.slice(0, 9).asJava, Collections.emptyList())

    handler.handleAllocatedContainers(containers.slice(9, 11))
    handler.processCompletedContainers(blacklistedContainerStatuses)
    verify(rmClientSpy)
      .updateBlacklist(hosts.slice(9, 10).asJava, Collections.emptyList())
    verify(rmClientSpy)
      .updateBlacklist(hosts.slice(10, 11).asJava, Collections.emptyList())
  }
<<<<<<< HEAD
=======

  test("SPARK-28577#YarnAllocator.resource.memory should include offHeapSize " +
    "when offHeapEnabled is true.") {
    val originalOffHeapEnabled = sparkConf.get(MEMORY_OFFHEAP_ENABLED)
    val originalOffHeapSize = sparkConf.get(MEMORY_OFFHEAP_SIZE)
    val executorMemory = sparkConf.get(EXECUTOR_MEMORY).toInt
    val offHeapMemoryInMB = 1024L
    val offHeapMemoryInByte = offHeapMemoryInMB * 1024 * 1024
    try {
      sparkConf.set(MEMORY_OFFHEAP_ENABLED, true)
      sparkConf.set(MEMORY_OFFHEAP_SIZE, offHeapMemoryInByte)
      val allocator = createAllocator(maxExecutors = 1,
        additionalConfigs = Map(EXECUTOR_MEMORY.key -> executorMemory.toString))
      val memory = allocator.resource.getMemory
      assert(memory ==
        executorMemory + offHeapMemoryInMB + YarnSparkHadoopUtil.MEMORY_OVERHEAD_MIN)
    } finally {
      sparkConf.set(MEMORY_OFFHEAP_ENABLED, originalOffHeapEnabled)
      sparkConf.set(MEMORY_OFFHEAP_SIZE, originalOffHeapSize)
    }
  }
>>>>>>> cceb2d6f
}<|MERGE_RESOLUTION|>--- conflicted
+++ resolved
@@ -99,15 +99,9 @@
       "--class", "SomeClass")
     val sparkConfClone = sparkConf.clone()
     sparkConfClone
-<<<<<<< HEAD
-      .set("spark.executor.instances", maxExecutors.toString)
-      .set("spark.executor.cores", "5")
-      .set("spark.executor.memory", "2048")
-=======
       .set(EXECUTOR_INSTANCES, maxExecutors)
       .set(EXECUTOR_CORES, 5)
       .set(EXECUTOR_MEMORY, 2048L)
->>>>>>> cceb2d6f
 
     for ((name, value) <- additionalConfigs) {
       sparkConfClone.set(name, value)
@@ -148,21 +142,6 @@
     ContainerStatus.newInstance(containerId, containerState, diagnostics, exitStatus)
   }
 
-<<<<<<< HEAD
-  def createContainers(hosts: Seq[String], containerIds: Seq[Int]): Seq[Container] = {
-    hosts.zip(containerIds).map{case (host, id) => createContainer(host, id)}
-  }
-
-  def createContainerStatus(
-      containerId: ContainerId,
-      exitStatus: Int,
-      containerState: ContainerState = ContainerState.COMPLETE,
-      diagnostics: String = "diagnostics"): ContainerStatus = {
-    ContainerStatus.newInstance(containerId, containerState, diagnostics, exitStatus)
-  }
-
-=======
->>>>>>> cceb2d6f
 
   test("single container allocated") {
     // request a single container and receive it
@@ -493,13 +472,8 @@
       maxExecutors,
       rmClientSpy,
       Map(
-<<<<<<< HEAD
-        "spark.yarn.blacklist.executor.launch.blacklisting.enabled" -> "true",
-        "spark.blacklist.application.maxFailedExecutorsPerNode" -> "0"))
-=======
         YARN_EXECUTOR_LAUNCH_BLACKLIST_ENABLED.key -> "true",
         MAX_FAILED_EXEC_PER_NODE.key -> "0"))
->>>>>>> cceb2d6f
     handler.updateResourceRequests()
 
     val hosts = (0 until maxExecutors).map(i => s"host$i")
@@ -540,8 +514,6 @@
     verify(rmClientSpy)
       .updateBlacklist(hosts.slice(10, 11).asJava, Collections.emptyList())
   }
-<<<<<<< HEAD
-=======
 
   test("SPARK-28577#YarnAllocator.resource.memory should include offHeapSize " +
     "when offHeapEnabled is true.") {
@@ -563,5 +535,4 @@
       sparkConf.set(MEMORY_OFFHEAP_SIZE, originalOffHeapSize)
     }
   }
->>>>>>> cceb2d6f
 }