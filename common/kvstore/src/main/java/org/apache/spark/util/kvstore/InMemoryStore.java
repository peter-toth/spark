/*
 * Licensed to the Apache Software Foundation (ASF) under one or more
 * contributor license agreements.  See the NOTICE file distributed with
 * this work for additional information regarding copyright ownership.
 * The ASF licenses this file to You under the Apache License, Version 2.0
 * (the "License"); you may not use this file except in compliance with
 * the License.  You may obtain a copy of the License at
 *
 *    http://www.apache.org/licenses/LICENSE-2.0
 *
 * Unless required by applicable law or agreed to in writing, software
 * distributed under the License is distributed on an "AS IS" BASIS,
 * WITHOUT WARRANTIES OR CONDITIONS OF ANY KIND, either express or implied.
 * See the License for the specific language governing permissions and
 * limitations under the License.
 */

package org.apache.spark.util.kvstore;

import java.util.ArrayList;
import java.util.Collection;
import java.util.Collections;
import java.util.Iterator;
import java.util.HashSet;
import java.util.List;
import java.util.NoSuchElementException;
import java.util.concurrent.ConcurrentHashMap;
import java.util.concurrent.ConcurrentMap;
import java.util.function.BiConsumer;
import java.util.function.Predicate;
import java.util.stream.Collectors;
import java.util.stream.Stream;

import com.google.common.base.Objects;
import com.google.common.base.Preconditions;

import org.apache.spark.annotation.Private;

/**
 * Implementation of KVStore that keeps data deserialized in memory. This store does not index
 * data; instead, whenever iterating over an indexed field, the stored data is copied and sorted
 * according to the index. This saves memory but makes iteration more expensive.
 */
@Private
public class InMemoryStore implements KVStore {

  private Object metadata;
  private InMemoryLists inMemoryLists = new InMemoryLists();

  @Override
  public <T> T getMetadata(Class<T> klass) {
    return klass.cast(metadata);
  }

  @Override
  public void setMetadata(Object value) {
    this.metadata = value;
  }

  @Override
  public long count(Class<?> type) {
    InstanceList<?> list = inMemoryLists.get(type);
    return list != null ? list.size() : 0;
  }

  @Override
  public long count(Class<?> type, String index, Object indexedValue) throws Exception {
    InstanceList<?> list = inMemoryLists.get(type);
    int count = 0;
    Object comparable = asKey(indexedValue);
    KVTypeInfo.Accessor accessor = list.getIndexAccessor(index);
    for (Object o : view(type)) {
      if (Objects.equal(comparable, asKey(accessor.get(o)))) {
        count++;
      }
    }
    return count;
  }

  @Override
  public <T> T read(Class<T> klass, Object naturalKey) {
    InstanceList<T> list = inMemoryLists.get(klass);
    T value = list != null ? list.get(naturalKey) : null;
    if (value == null) {
      throw new NoSuchElementException();
    }
    return value;
  }

  @Override
  public void write(Object value) throws Exception {
    inMemoryLists.write(value);
  }

  @Override
  public void delete(Class<?> type, Object naturalKey) {
    InstanceList<?> list = inMemoryLists.get(type);
    if (list != null) {
      list.delete(naturalKey);
    }
  }

  @Override
  public <T> KVStoreView<T> view(Class<T> type){
    InstanceList<T> list = inMemoryLists.get(type);
    return list != null ? list.view() : emptyView();
  }

  @Override
  public void close() {
    metadata = null;
    inMemoryLists.clear();
  }

  @Override
  public <T> boolean removeAllByIndexValues(
      Class<T> klass,
      String index,
      Collection<?> indexValues) {
    InstanceList<T> list = inMemoryLists.get(klass);

    if (list != null) {
      return list.countingRemoveAllByIndexValues(index, indexValues) > 0;
    } else {
      return false;
    }
  }

  @SuppressWarnings("unchecked")
  private static Comparable<Object> asKey(Object in) {
    if (in.getClass().isArray()) {
      in = ArrayWrappers.forArray(in);
    }
    return (Comparable<Object>) in;
  }

  @SuppressWarnings("unchecked")
  private static <T> KVStoreView<T> emptyView() {
    return (InMemoryView<T>) InMemoryView.EMPTY_VIEW;
  }

  /**
   * Encapsulates ConcurrentHashMap so that the typing in and out of the map strictly maps a
   * class of type T to an InstanceList of type T.
   */
  private static class InMemoryLists {
    private final ConcurrentMap<Class<?>, InstanceList<?>> data = new ConcurrentHashMap<>();

    @SuppressWarnings("unchecked")
    public <T> InstanceList<T> get(Class<T> type) {
      return (InstanceList<T>) data.get(type);
    }

    @SuppressWarnings("unchecked")
    public <T> void write(T value) throws Exception {
      InstanceList<T> list =
        (InstanceList<T>) data.computeIfAbsent(value.getClass(), InstanceList::new);
      list.put(value);
    }

    public void clear() {
      data.clear();
    }
  }

  private static class InstanceList<T> {

    /**
     * A BiConsumer to control multi-entity removal.  We use this in a forEach rather than an
     * iterator because there is a bug in jdk8 which affects remove() on all concurrent map
     * iterators.  https://bugs.openjdk.java.net/browse/JDK-8078645
     */
    private static class CountingRemoveIfForEach<T> implements BiConsumer<Comparable<Object>, T> {
      private final ConcurrentMap<Comparable<Object>, T> data;
      private final Predicate<? super T> filter;

      /**
       * Keeps a count of the number of elements removed.  This count is not currently surfaced
       * to clients of KVStore as Java's generic removeAll() construct returns only a boolean,
       * but I found it handy to have the count of elements removed while debugging; a count being
       * no more complicated than a boolean, I've retained that behavior here, even though there
       * is no current requirement.
       */
      private int count = 0;

      CountingRemoveIfForEach(
          ConcurrentMap<Comparable<Object>, T> data,
          Predicate<? super T> filter) {
        this.data = data;
        this.filter = filter;
      }

      @Override
      public void accept(Comparable<Object> key, T value) {
        if (filter.test(value)) {
          if (data.remove(key, value)) {
            count++;
          }
        }
      }

      public int count() { return count; }
    }

    private final KVTypeInfo ti;
    private final KVTypeInfo.Accessor naturalKey;
    private final ConcurrentMap<Comparable<Object>, T> data;

    private InstanceList(Class<?> klass) {
      this.ti = new KVTypeInfo(klass);
      this.naturalKey = ti.getAccessor(KVIndex.NATURAL_INDEX_NAME);
      this.data = new ConcurrentHashMap<>();
    }

    KVTypeInfo.Accessor getIndexAccessor(String indexName) {
      return ti.getAccessor(indexName);
    }

    int countingRemoveAllByIndexValues(String index, Collection<?> indexValues) {
      Predicate<? super T> filter = getPredicate(ti.getAccessor(index), indexValues);
      CountingRemoveIfForEach<T> callback = new CountingRemoveIfForEach<>(data, filter);

      data.forEach(callback);
      return callback.count();
    }

    public T get(Object key) {
      return data.get(asKey(key));
    }

    public void put(T value) throws Exception {
      data.put(asKey(naturalKey.get(value)), value);
    }

    public void delete(Object key) {
      data.remove(asKey(key));
    }

    public int size() {
      return data.size();
    }

    public InMemoryView<T> view() {
      return new InMemoryView<>(data.values(), ti);
    }

    private static <T> Predicate<? super T> getPredicate(
        KVTypeInfo.Accessor getter,
        Collection<?> values) {
      if (Comparable.class.isAssignableFrom(getter.getType())) {
        HashSet<?> set = new HashSet<>(values);

        return (value) -> set.contains(indexValueForEntity(getter, value));
      } else {
<<<<<<< HEAD
        HashSet<Comparable> set = new HashSet<>(values.size());
=======
        HashSet<Comparable<?>> set = new HashSet<>(values.size());
>>>>>>> cceb2d6f
        for (Object key : values) {
          set.add(asKey(key));
        }
        return (value) -> set.contains(asKey(indexValueForEntity(getter, value)));
      }
    }

    private static Object indexValueForEntity(KVTypeInfo.Accessor getter, Object entity) {
      try {
        return getter.get(entity);
      } catch (ReflectiveOperationException e) {
        throw new RuntimeException(e);
      }
    }
  }

  private static class InMemoryView<T> extends KVStoreView<T> {
    private static final InMemoryView<?> EMPTY_VIEW =
      new InMemoryView<>(Collections.emptyList(), null);

    private final Collection<T> elements;
    private final KVTypeInfo ti;
    private final KVTypeInfo.Accessor natural;

    InMemoryView(Collection<T> elements, KVTypeInfo ti) {
      this.elements = elements;
      this.ti = ti;
      this.natural = ti != null ? ti.getAccessor(KVIndex.NATURAL_INDEX_NAME) : null;
    }

    @Override
    public Iterator<T> iterator() {
      if (elements.isEmpty()) {
        return new InMemoryIterator<>(elements.iterator());
      }

      KVTypeInfo.Accessor getter = index != null ? ti.getAccessor(index) : null;
      int modifier = ascending ? 1 : -1;

      final List<T> sorted = copyElements();
      sorted.sort((e1, e2) -> modifier * compare(e1, e2, getter));
      Stream<T> stream = sorted.stream();

      if (first != null) {
        Comparable<?> firstKey = asKey(first);
        stream = stream.filter(e -> modifier * compare(e, getter, firstKey) >= 0);
      }

      if (last != null) {
        Comparable<?> lastKey = asKey(last);
        stream = stream.filter(e -> modifier * compare(e, getter, lastKey) <= 0);
      }

      if (skip > 0) {
        stream = stream.skip(skip);
      }

      if (max < sorted.size()) {
        stream = stream.limit((int) max);
      }

      return new InMemoryIterator<>(stream.iterator());
    }

    /**
     * Create a copy of the input elements, filtering the values for child indices if needed.
     */
    private List<T> copyElements() {
      if (parent != null) {
        KVTypeInfo.Accessor parentGetter = ti.getParentAccessor(index);
        Preconditions.checkArgument(parentGetter != null, "Parent filter for non-child index.");
        Comparable<?> parentKey = asKey(parent);

        return elements.stream()
          .filter(e -> compare(e, parentGetter, parentKey) == 0)
          .collect(Collectors.toList());
      } else {
        return new ArrayList<>(elements);
      }
    }

    private int compare(T e1, T e2, KVTypeInfo.Accessor getter) {
      try {
        int diff = compare(e1, getter, asKey(getter.get(e2)));
        if (diff == 0 && getter != natural) {
          diff = compare(e1, natural, asKey(natural.get(e2)));
        }
        return diff;
      } catch (ReflectiveOperationException e) {
        throw new RuntimeException(e);
      }
    }

    private int compare(T e1, KVTypeInfo.Accessor getter, Comparable<?> v2) {
      try {
        return asKey(getter.get(e1)).compareTo(v2);
      } catch (ReflectiveOperationException e) {
        throw new RuntimeException(e);
      }
    }
  }

  private static class InMemoryIterator<T> implements KVStoreIterator<T> {

    private final Iterator<T> iter;

    InMemoryIterator(Iterator<T> iter) {
      this.iter = iter;
    }

    @Override
    public boolean hasNext() {
      return iter.hasNext();
    }

    @Override
    public T next() {
      return iter.next();
    }

    @Override
    public void remove() {
      throw new UnsupportedOperationException();
    }

    @Override
    public List<T> next(int max) {
      List<T> list = new ArrayList<>(max);
      while (hasNext() && list.size() < max) {
        list.add(next());
      }
      return list;
    }

    @Override
    public boolean skip(long n) {
      long skipped = 0;
      while (skipped < n) {
        if (hasNext()) {
          next();
          skipped++;
        } else {
          return false;
        }
      }

      return hasNext();
    }

    @Override
    public void close() {
      // no op.
    }

  }

}<|MERGE_RESOLUTION|>--- conflicted
+++ resolved
@@ -252,11 +252,7 @@
 
         return (value) -> set.contains(indexValueForEntity(getter, value));
       } else {
-<<<<<<< HEAD
-        HashSet<Comparable> set = new HashSet<>(values.size());
-=======
         HashSet<Comparable<?>> set = new HashSet<>(values.size());
->>>>>>> cceb2d6f
         for (Object key : values) {
           set.add(asKey(key));
         }
