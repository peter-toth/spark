--- conflicted
+++ resolved
@@ -60,11 +60,7 @@
   SPARK_CLASSPATH="$HADOOP_CONF_DIR:$SPARK_CLASSPATH";
 fi
 
-<<<<<<< HEAD
-case "$SPARK_K8S_CMD" in
-=======
 case "$1" in
->>>>>>> cceb2d6f
   driver)
     shift 1
     CMD=(
