--- conflicted
+++ resolved
@@ -138,12 +138,6 @@
     case (_: CalendarIntervalType, StringType) => true
     case (NullType, _) => true
 
-<<<<<<< HEAD
-  private def illegalNumericPrecedence(from: DataType, to: DataType): Boolean = {
-    val fromPrecedence = TypeCoercion.numericPrecedence.indexOf(from)
-    val toPrecedence = TypeCoercion.numericPrecedence.indexOf(to)
-    toPrecedence >= 0 && fromPrecedence > toPrecedence
-=======
     // Spark supports casting between long and timestamp, please see `longToTimestamp` and
     // `timestampToLong` for details.
     case (TimestampType, LongType) => true
@@ -163,7 +157,6 @@
         }
 
     case _ => false
->>>>>>> cceb2d6f
   }
 
   /**
@@ -234,8 +227,6 @@
   }
 
   def resolvableNullability(from: Boolean, to: Boolean): Boolean = !from || to
-<<<<<<< HEAD
-=======
 
   /**
    * We process literals such as 'Infinity', 'Inf', '-Infinity' and 'NaN' etc in case
@@ -252,7 +243,6 @@
       case _ => null
     }
   }
->>>>>>> cceb2d6f
 }
 
 abstract class CastBase extends UnaryExpression with TimeZoneAwareExpression with NullIntolerant {
@@ -1091,8 +1081,6 @@
          |$evPrim = $d;
        """.stripMargin
     } else {
-<<<<<<< HEAD
-=======
       val overflowCode = if (!ansiEnabled) {
         s"$evNull = true;"
       } else {
@@ -1101,16 +1089,11 @@
            | "Decimal(${decimalType.precision}, ${decimalType.scale}).");
          """.stripMargin
       }
->>>>>>> cceb2d6f
       code"""
          |if ($d.changePrecision(${decimalType.precision}, ${decimalType.scale})) {
          |  $evPrim = $d;
          |} else {
-<<<<<<< HEAD
-         |  $evNull = true;
-=======
          |  $overflowCode
->>>>>>> cceb2d6f
          |}
        """.stripMargin
     }
