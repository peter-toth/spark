/*
 * Licensed to the Apache Software Foundation (ASF) under one or more
 * contributor license agreements.  See the NOTICE file distributed with
 * this work for additional information regarding copyright ownership.
 * The ASF licenses this file to You under the Apache License, Version 2.0
 * (the "License"); you may not use this file except in compliance with
 * the License.  You may obtain a copy of the License at
 *
 *    http://www.apache.org/licenses/LICENSE-2.0
 *
 * Unless required by applicable law or agreed to in writing, software
 * distributed under the License is distributed on an "AS IS" BASIS,
 * WITHOUT WARRANTIES OR CONDITIONS OF ANY KIND, either express or implied.
 * See the License for the specific language governing permissions and
 * limitations under the License.
 */

package org.apache.spark.deploy.security

import java.io.Closeable

import scala.reflect.runtime.universe
import scala.util.control.NonFatal

import org.apache.hadoop.conf.Configuration
import org.apache.hadoop.security.Credentials
import org.apache.hadoop.security.token.{Token, TokenIdentifier}

import org.apache.spark.SparkConf
import org.apache.spark.internal.Logging
import org.apache.spark.util.Utils

private[security] class HBaseDelegationTokenProvider
  extends HadoopDelegationTokenProvider with Logging {

  override def serviceName: String = "hbase"

  override def obtainDelegationTokens(
      hadoopConf: Configuration,
      sparkConf: SparkConf,
      creds: Credentials): Option[Long] = {
    try {
      val mirror = universe.runtimeMirror(Utils.getContextOrSparkClassLoader)
      val obtainToken = mirror.classLoader.
        loadClass("org.apache.hadoop.hbase.security.token.TokenUtil")
        .getMethod("obtainToken", classOf[Configuration])

      logDebug("Attempting to fetch HBase security token.")
      val token = obtainToken.invoke(null, hbaseConf(hadoopConf))
        .asInstanceOf[Token[_ <: TokenIdentifier]]
      logInfo(s"Get token from HBase: ${token.toString}")
      creds.addToken(token.getService, token)
    } catch {
      case NonFatal(e) =>
        logWarning(s"Failed to get token from service $serviceName due to  " + e +
          s" Retrying to fetch HBase security token with hbase connection parameter.")
        // Seems to be spark is trying to get the token from HBase 2.x.x  version or above where the
        // obtainToken(Configuration conf) API has been removed. Lets try obtaining the token from
        // another compatible API of HBase service.
        obtainDelegationTokensWithHBaseConn(hadoopConf, creds)
    }
    None
  }

  /**
   * Token<AuthenticationTokenIdentifier> obtainToken(Configuration conf) is a deprecated
   * method and in Hbase 2.0.0 the method is already removed.
   * The HBase client API used in below method is introduced from HBase 0.98.9 version,
   * to invoke this api first connection object has to be retrieved from ConnectionFactory and the
   * same connection can be passed to
   * Token<AuthenticationTokenIdentifier> obtainToken(Connection conn) API
   *
   * @param hadoopConf Configuration of current Hadoop Compatible system.
   * @param creds Credentials to add tokens and security keys to.
   */
  private def obtainDelegationTokensWithHBaseConn(
      hadoopConf: Configuration,
      creds: Credentials): Unit = {
    var hbaseConnection : Closeable = null
    try {
      val mirror = universe.runtimeMirror(Utils.getContextOrSparkClassLoader)
      val connectionFactoryClass = mirror.classLoader
        .loadClass("org.apache.hadoop.hbase.client.ConnectionFactory")
        .getMethod("createConnection", classOf[Configuration])
      hbaseConnection = connectionFactoryClass.invoke(null, hbaseConf(hadoopConf))
        .asInstanceOf[Closeable]
      val connectionParamTypeClassRef = mirror.classLoader
        .loadClass("org.apache.hadoop.hbase.client.Connection")
      val obtainTokenMethod = mirror.classLoader
        .loadClass("org.apache.hadoop.hbase.security.token.TokenUtil")
        .getMethod("obtainToken", connectionParamTypeClassRef)
      logDebug("Attempting to fetch HBase security token.")
      val token = obtainTokenMethod.invoke(null, hbaseConnection)
        .asInstanceOf[Token[_ <: TokenIdentifier]]
      logInfo(s"Get token from HBase: ${token.toString}")
      creds.addToken(token.getService, token)
    } catch {
      case NonFatal(e) =>
        logWarning(s"Failed to get token from service $serviceName", e)
    } finally {
      if (null != hbaseConnection) {
        hbaseConnection.close()
      }
    }
  }

  override def delegationTokensRequired(
      sparkConf: SparkConf,
      hadoopConf: Configuration): Boolean = {
    hbaseConf(hadoopConf).get("hbase.security.authentication") == "kerberos"
  }

  private def hbaseConf(conf: Configuration): Configuration = {
    try {
      val mirror = universe.runtimeMirror(Utils.getContextOrSparkClassLoader)
      val confCreate = mirror.classLoader.
        loadClass("org.apache.hadoop.hbase.HBaseConfiguration").
        getMethod("create", classOf[Configuration])
      confCreate.invoke(null, conf).asInstanceOf[Configuration]
    } catch {
      case NonFatal(e) =>
<<<<<<< HEAD
        logWarning("Fail to invoke HBaseConfiguration", e)
=======
        // Keep at debug level since this is executed even when HBase tokens are not needed.
        // Avoids a noisy warning for users who don't care about HBase.
        logDebug("Unable to load HBaseConfiguration.", e)
>>>>>>> 1e65fb2c
        conf
    }
  }
}<|MERGE_RESOLUTION|>--- conflicted
+++ resolved
@@ -119,13 +119,9 @@
       confCreate.invoke(null, conf).asInstanceOf[Configuration]
     } catch {
       case NonFatal(e) =>
-<<<<<<< HEAD
-        logWarning("Fail to invoke HBaseConfiguration", e)
-=======
         // Keep at debug level since this is executed even when HBase tokens are not needed.
         // Avoids a noisy warning for users who don't care about HBase.
         logDebug("Unable to load HBaseConfiguration.", e)
->>>>>>> 1e65fb2c
         conf
     }
   }
