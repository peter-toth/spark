/*
 * Licensed to the Apache Software Foundation (ASF) under one or more
 * contributor license agreements.  See the NOTICE file distributed with
 * this work for additional information regarding copyright ownership.
 * The ASF licenses this file to You under the Apache License, Version 2.0
 * (the "License"); you may not use this file except in compliance with
 * the License.  You may obtain a copy of the License at
 *
 *    http://www.apache.org/licenses/LICENSE-2.0
 *
 * Unless required by applicable law or agreed to in writing, software
 * distributed under the License is distributed on an "AS IS" BASIS,
 * WITHOUT WARRANTIES OR CONDITIONS OF ANY KIND, either express or implied.
 * See the License for the specific language governing permissions and
 * limitations under the License.
 */

addSbtPlugin("com.etsy" % "sbt-checkstyle-plugin" % "3.1.1")

// sbt-checkstyle-plugin uses an old version of checkstyle. Match it to Maven's.
<<<<<<< HEAD
libraryDependencies += "com.puppycrawl.tools" % "checkstyle" % "8.23"
=======
libraryDependencies += "com.puppycrawl.tools" % "checkstyle" % "8.25"
>>>>>>> cceb2d6f

// checkstyle uses guava 23.0.
libraryDependencies += "com.google.guava" % "guava" % "23.0"

// need to make changes to uptake sbt 1.0 support in "com.eed3si9n" % "sbt-assembly" % "1.14.5"
addSbtPlugin("com.eed3si9n" % "sbt-assembly" % "0.11.2")

addSbtPlugin("com.typesafe.sbteclipse" % "sbteclipse-plugin" % "5.2.4")

addSbtPlugin("net.virtual-void" % "sbt-dependency-graph" % "0.9.2")

addSbtPlugin("org.scalastyle" %% "scalastyle-sbt-plugin" % "1.0.0")

// SPARK-29560 Only sbt-mima-plugin needs this repo
resolvers += Resolver.url("bintray",
  new java.net.URL("https://dl.bintray.com/typesafe/sbt-plugins"))(Resolver.defaultIvyPatterns)
addSbtPlugin("com.typesafe" % "sbt-mima-plugin" % "0.3.0")

// sbt 1.0.0 support: https://github.com/AlpineNow/junit_xml_listener/issues/6
addSbtPlugin("com.alpinenow" % "junit_xml_listener" % "0.5.1")

// need to make changes to uptake sbt 1.0 support in "com.eed3si9n" % "sbt-unidoc" % "0.4.1"
addSbtPlugin("com.eed3si9n" % "sbt-unidoc" % "0.3.3")

// need to make changes to uptake sbt 1.0 support in "com.cavorite" % "sbt-avro-1-7" % "1.1.2"
addSbtPlugin("com.cavorite" % "sbt-avro" % "0.3.2")

addSbtPlugin("io.spray" % "sbt-revolver" % "0.9.1")

libraryDependencies += "org.ow2.asm"  % "asm" % "7.2"

libraryDependencies += "org.ow2.asm"  % "asm-commons" % "7.2"

// sbt 1.0.0 support: https://github.com/ihji/sbt-antlr4/issues/14
addSbtPlugin("com.simplytyped" % "sbt-antlr4" % "0.7.13")

// Spark uses a custom fork of the sbt-pom-reader plugin which contains a patch to fix issues
// related to test-jar dependencies (https://github.com/sbt/sbt-pom-reader/pull/14). The source for
// this fork is published at https://github.com/JoshRosen/sbt-pom-reader/tree/v1.0.0-spark
// and corresponds to commit b160317fcb0b9d1009635a7c5aa05d0f3be61936 in that repository.
// In the long run, we should try to merge our patch upstream and switch to an upstream version of
// the plugin; this is tracked at SPARK-14401.

addSbtPlugin("org.spark-project" % "sbt-pom-reader" % "1.0.0-spark")<|MERGE_RESOLUTION|>--- conflicted
+++ resolved
@@ -18,11 +18,7 @@
 addSbtPlugin("com.etsy" % "sbt-checkstyle-plugin" % "3.1.1")
 
 // sbt-checkstyle-plugin uses an old version of checkstyle. Match it to Maven's.
-<<<<<<< HEAD
-libraryDependencies += "com.puppycrawl.tools" % "checkstyle" % "8.23"
-=======
 libraryDependencies += "com.puppycrawl.tools" % "checkstyle" % "8.25"
->>>>>>> cceb2d6f
 
 // checkstyle uses guava 23.0.
 libraryDependencies += "com.google.guava" % "guava" % "23.0"
