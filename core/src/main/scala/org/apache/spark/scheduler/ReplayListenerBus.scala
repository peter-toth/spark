/*
 * Licensed to the Apache Software Foundation (ASF) under one or more
 * contributor license agreements.  See the NOTICE file distributed with
 * this work for additional information regarding copyright ownership.
 * The ASF licenses this file to You under the Apache License, Version 2.0
 * (the "License"); you may not use this file except in compliance with
 * the License.  You may obtain a copy of the License at
 *
 *    http://www.apache.org/licenses/LICENSE-2.0
 *
 * Unless required by applicable law or agreed to in writing, software
 * distributed under the License is distributed on an "AS IS" BASIS,
 * WITHOUT WARRANTIES OR CONDITIONS OF ANY KIND, either express or implied.
 * See the License for the specific language governing permissions and
 * limitations under the License.
 */

package org.apache.spark.scheduler

import java.io.{EOFException, InputStream, IOException}

import scala.io.{Codec, Source}

import com.fasterxml.jackson.core.JsonParseException
import com.fasterxml.jackson.databind.exc.UnrecognizedPropertyException
import org.json4s.jackson.JsonMethods._

import org.apache.spark.internal.Logging
import org.apache.spark.scheduler.ReplayListenerBus._
import org.apache.spark.util.JsonProtocol

/**
 * A SparkListenerBus that can be used to replay events from serialized event data.
 */
private[spark] class ReplayListenerBus extends SparkListenerBus with Logging {

  /**
   * Replay each event in the order maintained in the given stream. The stream is expected to
   * contain one JSON-encoded SparkListenerEvent per line.
   *
   * This method can be called multiple times, but the listener behavior is undefined after any
   * error is thrown by this method.
   *
   * @param logData Stream containing event log data.
   * @param sourceName Filename (or other source identifier) from whence @logData is being read
   * @param maybeTruncated Indicate whether log file might be truncated (some abnormal situations
   *        encountered, log file might not finished writing) or not
   * @param eventsFilter Filter function to select JSON event strings in the log data stream that
   *        should be parsed and replayed. When not specified, all event strings in the log data
   *        are parsed and replayed.
   * @return whether it succeeds to replay the log file entirely without error including
   *         HaltReplayException. false otherwise.
   */
  def replay(
      logData: InputStream,
      sourceName: String,
      maybeTruncated: Boolean = false,
      eventsFilter: ReplayEventsFilter = SELECT_ALL_FILTER): Boolean = {
    val lines = Source.fromInputStream(logData)(Codec.UTF8).getLines()
    replay(lines, sourceName, maybeTruncated, eventsFilter)
  }

  /**
   * Overloaded variant of [[replay()]] which accepts an iterator of lines instead of an
   * [[InputStream]]. Exposed for use by custom ApplicationHistoryProvider implementations.
   */
  def replay(
      lines: Iterator[String],
      sourceName: String,
      maybeTruncated: Boolean,
      eventsFilter: ReplayEventsFilter): Boolean = {
    var currentLine: String = null
    var lineNumber: Int = 0
    val unrecognizedEvents = new scala.collection.mutable.HashSet[String]
    val unrecognizedProperties = new scala.collection.mutable.HashSet[String]

    try {
      val lineEntries = lines
        .zipWithIndex
        .filter { case (line, _) => eventsFilter(line) }

      while (lineEntries.hasNext) {
        try {
          val entry = lineEntries.next()

          currentLine = entry._1
          lineNumber = entry._2 + 1

          postToAll(JsonProtocol.sparkEventFromJson(parse(currentLine)))
        } catch {
          case e: ClassNotFoundException =>
            // Ignore unknown events, parse through the event log file.
            // To avoid spamming, warnings are only displayed once for each unknown event.
            if (!unrecognizedEvents.contains(e.getMessage)) {
              logWarning(s"Drop unrecognized event: ${e.getMessage}")
              unrecognizedEvents.add(e.getMessage)
            }
            logDebug(s"Drop incompatible event log: $currentLine")
          case e: UnrecognizedPropertyException =>
            // Ignore unrecognized properties, parse through the event log file.
            // To avoid spamming, warnings are only displayed once for each unrecognized property.
            if (!unrecognizedProperties.contains(e.getMessage)) {
              logWarning(s"Drop unrecognized property: ${e.getMessage}")
              unrecognizedProperties.add(e.getMessage)
            }
            logDebug(s"Drop incompatible event log: $currentLine")
          case jpe: JsonParseException =>
            // We can only ignore exception from last line of the file that might be truncated
            // the last entry may not be the very last line in the event log, but we treat it
            // as such in a best effort to replay the given input
            if (!maybeTruncated || lineEntries.hasNext) {
              throw jpe
            } else {
              logWarning(s"Got JsonParseException from log file $sourceName" +
                s" at line $lineNumber, the file might not have finished writing cleanly.")
            }
        }
      }
      true
    } catch {
      case e: HaltReplayException =>
        // Just stop replay.
<<<<<<< HEAD
      case _: EOFException if maybeTruncated =>
      case _: IOException if maybeTruncated =>
        logWarning(s"Failed to read Spark event log: $sourceName")
=======
        false
      case _: EOFException if maybeTruncated => false
>>>>>>> cceb2d6f
      case ioe: IOException =>
        throw ioe
      case e: Exception =>
        logError(s"Exception parsing Spark event log: $sourceName", e)
        logError(s"Malformed line #$lineNumber: $currentLine\n")
        false
    }
  }

  override protected def isIgnorableException(e: Throwable): Boolean = {
    e.isInstanceOf[HaltReplayException]
  }

}

/**
 * Exception that can be thrown by listeners to halt replay. This is handled by ReplayListenerBus
 * only, and will cause errors if thrown when using other bus implementations.
 */
private[spark] class HaltReplayException extends RuntimeException

private[spark] object ReplayListenerBus {

  type ReplayEventsFilter = (String) => Boolean

  // utility filter that selects all event logs during replay
  val SELECT_ALL_FILTER: ReplayEventsFilter = { (eventString: String) => true }
}<|MERGE_RESOLUTION|>--- conflicted
+++ resolved
@@ -120,14 +120,8 @@
     } catch {
       case e: HaltReplayException =>
         // Just stop replay.
-<<<<<<< HEAD
-      case _: EOFException if maybeTruncated =>
-      case _: IOException if maybeTruncated =>
-        logWarning(s"Failed to read Spark event log: $sourceName")
-=======
         false
       case _: EOFException if maybeTruncated => false
->>>>>>> cceb2d6f
       case ioe: IOException =>
         throw ioe
       case e: Exception =>
