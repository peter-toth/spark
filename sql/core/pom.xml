--- conflicted
+++ resolved
@@ -22,11 +22,7 @@
   <parent>
     <groupId>org.apache.spark</groupId>
     <artifactId>spark-parent_2.12</artifactId>
-<<<<<<< HEAD
-    <version>3.0.1.3.1.7140.0-SNAPSHOT</version>
-=======
-    <version>3.1.0-SNAPSHOT</version>
->>>>>>> a630e8d1
+    <version>3.1.0.3.1.7270.0-SNAPSHOT</version>
     <relativePath>../../pom.xml</relativePath>
   </parent>
 
@@ -174,11 +170,7 @@
     </dependency>
     <dependency>
       <groupId>org.seleniumhq.selenium</groupId>
-<<<<<<< HEAD
-      <artifactId>selenium-htmlunit-driver</artifactId>
-=======
       <artifactId>htmlunit-driver</artifactId>
->>>>>>> a630e8d1
       <scope>test</scope>
     </dependency>
   </dependencies>
