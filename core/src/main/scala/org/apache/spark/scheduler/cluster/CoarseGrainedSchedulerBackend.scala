/*
 * Licensed to the Apache Software Foundation (ASF) under one or more
 * contributor license agreements.  See the NOTICE file distributed with
 * this work for additional information regarding copyright ownership.
 * The ASF licenses this file to You under the Apache License, Version 2.0
 * (the "License"); you may not use this file except in compliance with
 * the License.  You may obtain a copy of the License at
 *
 *    http://www.apache.org/licenses/LICENSE-2.0
 *
 * Unless required by applicable law or agreed to in writing, software
 * distributed under the License is distributed on an "AS IS" BASIS,
 * WITHOUT WARRANTIES OR CONDITIONS OF ANY KIND, either express or implied.
 * See the License for the specific language governing permissions and
 * limitations under the License.
 */

package org.apache.spark.scheduler.cluster

import java.util.concurrent.TimeUnit
import java.util.concurrent.atomic.{AtomicInteger, AtomicReference}
import javax.annotation.concurrent.GuardedBy

import scala.collection.mutable.{HashMap, HashSet}
import scala.concurrent.Future

import org.apache.hadoop.security.UserGroupInformation

import org.apache.spark.{ExecutorAllocationClient, SparkEnv, SparkException, TaskState}
import org.apache.spark.deploy.SparkHadoopUtil
import org.apache.spark.deploy.security.HadoopDelegationTokenManager
import org.apache.spark.executor.ExecutorLogUrlHandler
import org.apache.spark.internal.Logging
import org.apache.spark.internal.config._
import org.apache.spark.internal.config.Network._
import org.apache.spark.resource.ResourceProfile
import org.apache.spark.rpc._
import org.apache.spark.scheduler._
import org.apache.spark.scheduler.cluster.CoarseGrainedClusterMessages._
import org.apache.spark.scheduler.cluster.CoarseGrainedSchedulerBackend.ENDPOINT_NAME
import org.apache.spark.util.{RpcUtils, SerializableBuffer, ThreadUtils, Utils}

/**
 * A scheduler backend that waits for coarse-grained executors to connect.
 * This backend holds onto each executor for the duration of the Spark job rather than relinquishing
 * executors whenever a task is done and asking the scheduler to launch a new executor for
 * each new task. Executors may be launched in a variety of ways, such as Mesos tasks for the
 * coarse-grained Mesos mode or standalone processes for Spark's standalone deploy mode
 * (spark.deploy.*).
 */
private[spark]
class CoarseGrainedSchedulerBackend(scheduler: TaskSchedulerImpl, val rpcEnv: RpcEnv)
  extends ExecutorAllocationClient with SchedulerBackend with Logging {

  // Use an atomic variable to track total number of cores in the cluster for simplicity and speed
  protected val totalCoreCount = new AtomicInteger(0)
  // Total number of executors that are currently registered
  protected val totalRegisteredExecutors = new AtomicInteger(0)
  protected val conf = scheduler.sc.conf
  private val maxRpcMessageSize = RpcUtils.maxMessageSizeBytes(conf)
  private val defaultAskTimeout = RpcUtils.askRpcTimeout(conf)
  // Submit tasks only after (registered resources / total expected resources)
  // is equal to at least this value, that is double between 0 and 1.
  private val _minRegisteredRatio =
    math.min(1, conf.get(SCHEDULER_MIN_REGISTERED_RESOURCES_RATIO).getOrElse(0.0))
  // Submit tasks after maxRegisteredWaitingTime milliseconds
  // if minRegisteredRatio has not yet been reached
  private val maxRegisteredWaitingTimeNs = TimeUnit.MILLISECONDS.toNanos(
    conf.get(SCHEDULER_MAX_REGISTERED_RESOURCE_WAITING_TIME))
  private val createTimeNs = System.nanoTime()

  // Accessing `executorDataMap` in the inherited methods from ThreadSafeRpcEndpoint doesn't need
  // any protection. But accessing `executorDataMap` out of the inherited methods must be
  // protected by `CoarseGrainedSchedulerBackend.this`. Besides, `executorDataMap` should only
  // be modified in the inherited methods from ThreadSafeRpcEndpoint with protection by
  // `CoarseGrainedSchedulerBackend.this`.
  private val executorDataMap = new HashMap[String, ExecutorData]

  // Number of executors for each ResourceProfile requested by the cluster
  // manager, [[ExecutorAllocationManager]]
  @GuardedBy("CoarseGrainedSchedulerBackend.this")
  private val requestedTotalExecutorsPerResourceProfile = new HashMap[ResourceProfile, Int]

  private val listenerBus = scheduler.sc.listenerBus

  // Executors we have requested the cluster manager to kill that have not died yet; maps
  // the executor ID to whether it was explicitly killed by the driver (and thus shouldn't
  // be considered an app-related failure). Visible for testing only.
  @GuardedBy("CoarseGrainedSchedulerBackend.this")
  private[scheduler] val executorsPendingToRemove = new HashMap[String, Boolean]

  // Executors that have been lost, but for which we don't yet know the real exit reason.
  private val executorsPendingLossReason = new HashSet[String]

  // Executors which are being decommissioned. Maps from executorId to workerHost.
  protected val executorsPendingDecommission = new HashMap[String, Option[String]]

  // A map of ResourceProfile id to map of hostname with its possible task number running on it
  @GuardedBy("CoarseGrainedSchedulerBackend.this")
  protected var rpHostToLocalTaskCount: Map[Int, Map[String, Int]] = Map.empty

  // The number of pending tasks per ResourceProfile id which is locality required
  @GuardedBy("CoarseGrainedSchedulerBackend.this")
  protected var numLocalityAwareTasksPerResourceProfileId = Map.empty[Int, Int]

  // The num of current max ExecutorId used to re-register appMaster
  @volatile protected var currentExecutorIdCounter = 0

  // Current set of delegation tokens to send to executors.
  private val delegationTokens = new AtomicReference[Array[Byte]]()

  // The token manager used to create security tokens.
  private var delegationTokenManager: Option[HadoopDelegationTokenManager] = None

  private val reviveThread =
    ThreadUtils.newDaemonSingleThreadScheduledExecutor("driver-revive-thread")

  class DriverEndpoint extends IsolatedRpcEndpoint with Logging {

    override val rpcEnv: RpcEnv = CoarseGrainedSchedulerBackend.this.rpcEnv

    protected val addressToExecutorId = new HashMap[RpcAddress, String]

    // Spark configuration sent to executors. This is a lazy val so that subclasses of the
    // scheduler can modify the SparkConf object before this view is created.
    private lazy val sparkProperties = scheduler.sc.conf.getAll
      .filter { case (k, _) => k.startsWith("spark.") }
      .toSeq

    private val logUrlHandler: ExecutorLogUrlHandler = new ExecutorLogUrlHandler(
      conf.get(UI.CUSTOM_EXECUTOR_LOG_URL))

    override def onStart(): Unit = {
      // Periodically revive offers to allow delay scheduling to work
      val reviveIntervalMs = conf.get(SCHEDULER_REVIVE_INTERVAL).getOrElse(1000L)

      reviveThread.scheduleAtFixedRate(() => Utils.tryLogNonFatalError {
        Option(self).foreach(_.send(ReviveOffers))
      }, 0, reviveIntervalMs, TimeUnit.MILLISECONDS)
    }

    override def receive: PartialFunction[Any, Unit] = {
      case StatusUpdate(executorId, taskId, state, data, resources) =>
        scheduler.statusUpdate(taskId, state, data.value)
        if (TaskState.isFinished(state)) {
          executorDataMap.get(executorId) match {
            case Some(executorInfo) =>
              val rpId = executorInfo.resourceProfileId
              val prof = scheduler.sc.resourceProfileManager.resourceProfileFromId(rpId)
              val taskCpus = ResourceProfile.getTaskCpusOrDefaultForProfile(prof, conf)
              executorInfo.freeCores += taskCpus
              resources.foreach { case (k, v) =>
                executorInfo.resourcesInfo.get(k).foreach { r =>
                  r.release(v.addresses)
                }
              }
              makeOffers(executorId)
            case None =>
              // Ignoring the update since we don't know about the executor.
              logWarning(s"Ignored task status update ($taskId state $state) " +
                s"from unknown executor with ID $executorId")
          }
        }

      case ReviveOffers =>
        makeOffers()

      case KillTask(taskId, executorId, interruptThread, reason) =>
        executorDataMap.get(executorId) match {
          case Some(executorInfo) =>
            executorInfo.executorEndpoint.send(
              KillTask(taskId, executorId, interruptThread, reason))
          case None =>
            // Ignoring the task kill since the executor is not registered.
            logWarning(s"Attempted to kill task $taskId for unknown executor $executorId.")
        }

      case KillExecutorsOnHost(host) =>
        scheduler.getExecutorsAliveOnHost(host).foreach { exec =>
          killExecutors(exec.toSeq, adjustTargetNumExecutors = false, countFailures = false,
            force = true)
        }

      case UpdateDelegationTokens(newDelegationTokens) =>
        updateDelegationTokens(newDelegationTokens)

      case RemoveExecutor(executorId, reason) =>
        // We will remove the executor's state and cannot restore it. However, the connection
        // between the driver and the executor may be still alive so that the executor won't exit
        // automatically, so try to tell the executor to stop itself. See SPARK-13519.
        executorDataMap.get(executorId).foreach(_.executorEndpoint.send(StopExecutor))
        removeExecutor(executorId, reason)

      case RemoveWorker(workerId, host, message) =>
        removeWorker(workerId, host, message)

      case LaunchedExecutor(executorId) =>
        executorDataMap.get(executorId).foreach { data =>
          data.freeCores = data.totalCores
        }
        makeOffers(executorId)
      case e =>
        logError(s"Received unexpected message. ${e}")
    }

    override def receiveAndReply(context: RpcCallContext): PartialFunction[Any, Unit] = {

      case RegisterExecutor(executorId, executorRef, hostname, cores, logUrls,
          attributes, resources, resourceProfileId) =>
        if (executorDataMap.contains(executorId)) {
          context.sendFailure(new IllegalStateException(s"Duplicate executor ID: $executorId"))
        } else if (scheduler.excludedNodes.contains(hostname) ||
            isExecutorExcluded(executorId, hostname)) {
          // If the cluster manager gives us an executor on an excluded node (because it
          // already started allocating those resources before we informed it of our exclusion,
          // or if it ignored our exclusion), then we reject that executor immediately.
          logInfo(s"Rejecting $executorId as it has been excluded.")
          context.sendFailure(
            new IllegalStateException(s"Executor is excluded due to failures: $executorId"))
        } else {
          // If the executor's rpc env is not listening for incoming connections, `hostPort`
          // will be null, and the client connection should be used to contact the executor.
          val executorAddress = if (executorRef.address != null) {
              executorRef.address
            } else {
              context.senderAddress
            }
          logInfo(s"Registered executor $executorRef ($executorAddress) with ID $executorId, " +
            s" ResourceProfileId $resourceProfileId")
          addressToExecutorId(executorAddress) = executorId
          totalCoreCount.addAndGet(cores)
          totalRegisteredExecutors.addAndGet(1)
          val resourcesInfo = resources.map { case (rName, info) =>
            // tell the executor it can schedule resources up to numSlotsPerAddress times,
            // as configured by the user, or set to 1 as that is the default (1 task/resource)
            val numParts = scheduler.sc.resourceProfileManager
              .resourceProfileFromId(resourceProfileId).getNumSlotsPerAddress(rName, conf)
            (info.name, new ExecutorResourceInfo(info.name, info.addresses, numParts))
          }
          val data = new ExecutorData(executorRef, executorAddress, hostname,
            0, cores, logUrlHandler.applyPattern(logUrls, attributes), attributes,
            resourcesInfo, resourceProfileId)
          // This must be synchronized because variables mutated
          // in this block are read when requesting executors
          CoarseGrainedSchedulerBackend.this.synchronized {
            executorDataMap.put(executorId, data)
            if (currentExecutorIdCounter < executorId.toInt) {
              currentExecutorIdCounter = executorId.toInt
            }
          }
          listenerBus.post(
            SparkListenerExecutorAdded(System.currentTimeMillis(), executorId, data))
          // Note: some tests expect the reply to come after we put the executor in the map
          context.reply(true)
        }

      case StopDriver =>
        context.reply(true)
        stop()

      case StopExecutors =>
        logInfo("Asking each executor to shut down")
        for ((_, executorData) <- executorDataMap) {
          executorData.executorEndpoint.send(StopExecutor)
        }
        context.reply(true)

      case RemoveWorker(workerId, host, message) =>
        removeWorker(workerId, host, message)
        context.reply(true)

      // Do not change this code without running the K8s integration suites
      case ExecutorDecommissioning(executorId) =>
        logWarning(s"Received executor $executorId decommissioned message")
        context.reply(
          decommissionExecutor(
            executorId,
            ExecutorDecommissionInfo(s"Executor $executorId is decommissioned."),
            adjustTargetNumExecutors = false,
            triggeredByExecutor = true))

      case RetrieveSparkAppConfig(resourceProfileId) =>
        val rp = scheduler.sc.resourceProfileManager.resourceProfileFromId(resourceProfileId)
        val reply = SparkAppConfig(
          sparkProperties,
          SparkEnv.get.securityManager.getIOEncryptionKey(),
          Option(delegationTokens.get()),
          rp)
        context.reply(reply)

      case IsExecutorAlive(executorId) => context.reply(isExecutorActive(executorId))

      case e =>
        logError(s"Received unexpected ask ${e}")
    }

    // Make fake resource offers on all executors
    private def makeOffers(): Unit = {
      // Make sure no executor is killed while some task is launching on it
      val taskDescs = withLock {
        // Filter out executors under killing
        val activeExecutors = executorDataMap.filterKeys(isExecutorActive)
        val workOffers = activeExecutors.map {
          case (id, executorData) =>
            new WorkerOffer(id, executorData.executorHost, executorData.freeCores,
              Some(executorData.executorAddress.hostPort),
              executorData.resourcesInfo.map { case (rName, rInfo) =>
                (rName, rInfo.availableAddrs.toBuffer)
              }, executorData.resourceProfileId)
        }.toIndexedSeq
        scheduler.resourceOffers(workOffers, true)
      }
      if (taskDescs.nonEmpty) {
        launchTasks(taskDescs)
      }
    }

    override def onDisconnected(remoteAddress: RpcAddress): Unit = {
      addressToExecutorId
        .get(remoteAddress)
        .foreach(removeExecutor(_,
          ExecutorProcessLost("Remote RPC client disassociated. Likely due to " +
            "containers exceeding thresholds, or network issues. Check driver logs for WARN " +
            "messages.")))
    }

    // Make fake resource offers on just one executor
    private def makeOffers(executorId: String): Unit = {
      // Make sure no executor is killed while some task is launching on it
      val taskDescs = withLock {
        // Filter out executors under killing
        if (isExecutorActive(executorId)) {
          val executorData = executorDataMap(executorId)
          val workOffers = IndexedSeq(
            new WorkerOffer(executorId, executorData.executorHost, executorData.freeCores,
              Some(executorData.executorAddress.hostPort),
              executorData.resourcesInfo.map { case (rName, rInfo) =>
                (rName, rInfo.availableAddrs.toBuffer)
              }, executorData.resourceProfileId))
          scheduler.resourceOffers(workOffers, false)
        } else {
          Seq.empty
        }
      }
      if (taskDescs.nonEmpty) {
        launchTasks(taskDescs)
      }
    }

    // Launch tasks returned by a set of resource offers
    private def launchTasks(tasks: Seq[Seq[TaskDescription]]): Unit = {
      for (task <- tasks.flatten) {
        val serializedTask = TaskDescription.encode(task)
        if (serializedTask.limit() >= maxRpcMessageSize) {
          Option(scheduler.taskIdToTaskSetManager.get(task.taskId)).foreach { taskSetMgr =>
            try {
              var msg = "Serialized task %s:%d was %d bytes, which exceeds max allowed: " +
                s"${RPC_MESSAGE_MAX_SIZE.key} (%d bytes). Consider increasing " +
                s"${RPC_MESSAGE_MAX_SIZE.key} or using broadcast variables for large values."
              msg = msg.format(task.taskId, task.index, serializedTask.limit(), maxRpcMessageSize)
              taskSetMgr.abort(msg)
            } catch {
              case e: Exception => logError("Exception in error callback", e)
            }
          }
        }
        else {
          val executorData = executorDataMap(task.executorId)
          // Do resources allocation here. The allocated resources will get released after the task
          // finishes.
          val rpId = executorData.resourceProfileId
          val prof = scheduler.sc.resourceProfileManager.resourceProfileFromId(rpId)
          val taskCpus = ResourceProfile.getTaskCpusOrDefaultForProfile(prof, conf)
          executorData.freeCores -= taskCpus
          task.resources.foreach { case (rName, rInfo) =>
            assert(executorData.resourcesInfo.contains(rName))
            executorData.resourcesInfo(rName).acquire(rInfo.addresses)
          }

          logDebug(s"Launching task ${task.taskId} on executor id: ${task.executorId} hostname: " +
            s"${executorData.executorHost}.")

          executorData.executorEndpoint.send(LaunchTask(new SerializableBuffer(serializedTask)))
        }
      }
    }

    // Remove a disconnected executor from the cluster
    private def removeExecutor(executorId: String, reason: ExecutorLossReason): Unit = {
      logDebug(s"Asked to remove executor $executorId with reason $reason")
      executorDataMap.get(executorId) match {
        case Some(executorInfo) =>
          // This must be synchronized because variables mutated
          // in this block are read when requesting executors
          val lossReason = CoarseGrainedSchedulerBackend.this.synchronized {
            addressToExecutorId -= executorInfo.executorAddress
            executorDataMap -= executorId
            executorsPendingLossReason -= executorId
            val killedByDriver = executorsPendingToRemove.remove(executorId).getOrElse(false)
            val workerHostOpt = executorsPendingDecommission.remove(executorId)
            if (killedByDriver) {
              ExecutorKilled
            } else if (workerHostOpt.isDefined) {
              ExecutorDecommission(workerHostOpt.get)
            } else {
              reason
            }
          }
          totalCoreCount.addAndGet(-executorInfo.totalCores)
          totalRegisteredExecutors.addAndGet(-1)
          scheduler.executorLost(executorId, lossReason)
          listenerBus.post(
            SparkListenerExecutorRemoved(System.currentTimeMillis(), executorId, reason.toString))
        case None =>
          // SPARK-15262: If an executor is still alive even after the scheduler has removed
          // its metadata, we may receive a heartbeat from that executor and tell its block
          // manager to reregister itself. If that happens, the block manager master will know
          // about the executor, but the scheduler will not. Therefore, we should remove the
          // executor from the block manager when we hit this case.
          scheduler.sc.env.blockManager.master.removeExecutorAsync(executorId)
          logInfo(s"Asked to remove non-existent executor $executorId")
      }
    }

    // Remove a lost worker from the cluster
    private def removeWorker(workerId: String, host: String, message: String): Unit = {
      logDebug(s"Asked to remove worker $workerId with reason $message")
      scheduler.workerRemoved(workerId, host, message)
    }

    /**
     * Stop making resource offers for the given executor. The executor is marked as lost with
     * the loss reason still pending.
     *
     * @return Whether executor should be disabled
     */
    protected def disableExecutor(executorId: String): Boolean = {
      val shouldDisable = CoarseGrainedSchedulerBackend.this.synchronized {
        if (isExecutorActive(executorId)) {
          executorsPendingLossReason += executorId
          true
        } else {
          // Returns true for explicitly killed executors, we also need to get pending loss reasons;
          // For others return false.
          executorsPendingToRemove.contains(executorId)
        }
      }

      if (shouldDisable) {
        logInfo(s"Disabling executor $executorId.")
        scheduler.executorLost(executorId, LossReasonPending)
      }

      shouldDisable
    }
  }

  val driverEndpoint = rpcEnv.setupEndpoint(ENDPOINT_NAME, createDriverEndpoint())

  protected def minRegisteredRatio: Double = _minRegisteredRatio

  /**
   * Request that the cluster manager decommission the specified executors.
   *
   * @param executorsAndDecomInfo Identifiers of executors & decommission info.
   * @param adjustTargetNumExecutors whether the target number of executors will be adjusted down
   *                                 after these executors have been decommissioned.
   * @param triggeredByExecutor whether the decommission is triggered at executor.
   * @return the ids of the executors acknowledged by the cluster manager to be removed.
   */
  override def decommissionExecutors(
      executorsAndDecomInfo: Array[(String, ExecutorDecommissionInfo)],
      adjustTargetNumExecutors: Boolean,
      triggeredByExecutor: Boolean): Seq[String] = withLock {
    // Do not change this code without running the K8s integration suites
    val executorsToDecommission = executorsAndDecomInfo.flatMap { case (executorId, decomInfo) =>
      // Only bother decommissioning executors which are alive.
      if (isExecutorActive(executorId)) {
        scheduler.executorDecommission(executorId, decomInfo)
        executorsPendingDecommission(executorId) = decomInfo.workerHost
        Some(executorId)
      } else {
        None
      }
    }
    logInfo(s"Decommission executors: ${executorsToDecommission.mkString(", ")}")

    // If we don't want to replace the executors we are decommissioning
    if (adjustTargetNumExecutors) {
      adjustExecutors(executorsToDecommission)
    }

    // Mark those corresponding BlockManagers as decommissioned first before we sending
    // decommission notification to executors. So, it's less likely to lead to the race
    // condition where `getPeer` request from the decommissioned executor comes first
    // before the BlockManagers are marked as decommissioned.
    // Note that marking BlockManager as decommissioned doesn't need depend on
    // `spark.storage.decommission.enabled`. Because it's meaningless to save more blocks
    // for the BlockManager since the executor will be shutdown soon.
    scheduler.sc.env.blockManager.master.decommissionBlockManagers(executorsToDecommission)

    if (!triggeredByExecutor) {
      executorsToDecommission.foreach { executorId =>
        logInfo(s"Notify executor $executorId to decommissioning.")
        executorDataMap(executorId).executorEndpoint.send(DecommissionExecutor)
      }
    }

    executorsToDecommission
  }

  override def start(): Unit = {
    if (UserGroupInformation.isSecurityEnabled()) {
      delegationTokenManager = createTokenManager()
      delegationTokenManager.foreach { dtm =>
        val ugi = UserGroupInformation.getCurrentUser()
        val tokens = if (dtm.renewalEnabled) {
          dtm.start()
        } else {
          val creds = ugi.getCredentials()
          dtm.obtainDelegationTokens(creds)
          if (creds.numberOfTokens() > 0 || creds.numberOfSecretKeys() > 0) {
            SparkHadoopUtil.get.serialize(creds)
          } else {
            null
          }
        }
        if (tokens != null) {
          updateDelegationTokens(tokens)
        }
      }
    }
  }

  protected def createDriverEndpoint(): DriverEndpoint = new DriverEndpoint()

  def stopExecutors(): Unit = {
    try {
      if (driverEndpoint != null) {
        logInfo("Shutting down all executors")
        driverEndpoint.askSync[Boolean](StopExecutors)
      }
    } catch {
      case e: Exception =>
        throw new SparkException("Error asking standalone scheduler to shut down executors", e)
    }
  }

  override def stop(): Unit = {
    reviveThread.shutdownNow()
    stopExecutors()
    delegationTokenManager.foreach(_.stop())
    try {
      if (driverEndpoint != null) {
        driverEndpoint.askSync[Boolean](StopDriver)
      }
    } catch {
      case e: Exception =>
        throw new SparkException("Error stopping standalone scheduler's driver endpoint", e)
    }
  }

  /**
   * Reset the state of CoarseGrainedSchedulerBackend to the initial state. Currently it will only
   * be called in the yarn-client mode when AM re-registers after a failure.
   * Visible for testing only.
   * */
  protected[scheduler] def reset(): Unit = {
    val executors: Set[String] = synchronized {
      requestedTotalExecutorsPerResourceProfile.clear()
      executorDataMap.keys.toSet
    }

    // Remove all the lingering executors that should be removed but not yet. The reason might be
    // because (1) disconnected event is not yet received; (2) executors die silently.
    executors.foreach { eid =>
      removeExecutor(eid,
        ExecutorProcessLost("Stale executor after cluster manager re-registered."))
    }
  }

  override def reviveOffers(): Unit = Utils.tryLogNonFatalError {
    driverEndpoint.send(ReviveOffers)
  }

  override def killTask(
      taskId: Long, executorId: String, interruptThread: Boolean, reason: String): Unit = {
    driverEndpoint.send(KillTask(taskId, executorId, interruptThread, reason))
  }

  override def defaultParallelism(): Int = {
    conf.getInt("spark.default.parallelism", math.max(totalCoreCount.get(), 2))
  }

  /**
   * Called by subclasses when notified of a lost worker. It just fires the message and returns
   * at once.
   */
  protected def removeExecutor(executorId: String, reason: ExecutorLossReason): Unit = {
    driverEndpoint.send(RemoveExecutor(executorId, reason))
  }

  protected def removeWorker(workerId: String, host: String, message: String): Unit = {
    driverEndpoint.send(RemoveWorker(workerId, host, message))
  }

  def sufficientResourcesRegistered(): Boolean = true

  override def isReady(): Boolean = {
    if (sufficientResourcesRegistered) {
      logInfo("SchedulerBackend is ready for scheduling beginning after " +
        s"reached minRegisteredResourcesRatio: $minRegisteredRatio")
      return true
    }
    if ((System.nanoTime() - createTimeNs) >= maxRegisteredWaitingTimeNs) {
      logInfo("SchedulerBackend is ready for scheduling beginning after waiting " +
        s"maxRegisteredResourcesWaitingTime: $maxRegisteredWaitingTimeNs(ns)")
      return true
    }
    false
  }

  /**
   * Return the number of executors currently registered with this backend.
   */
  private def numExistingExecutors: Int = synchronized { executorDataMap.size }

  override def getExecutorIds(): Seq[String] = synchronized {
    executorDataMap.keySet.toSeq
  }

  override def isExecutorActive(id: String): Boolean = synchronized {
    executorDataMap.contains(id) &&
      !executorsPendingToRemove.contains(id) &&
      !executorsPendingLossReason.contains(id) &&
      !executorsPendingDecommission.contains(id)
  }

  /**
<<<<<<< HEAD
   * Get the max number of tasks that can be concurrent launched based on the resources
=======
   * Get the max number of tasks that can be concurrent launched based on the ResourceProfile
>>>>>>> a630e8d1
   * could be used, even if some of them are being used at the moment.
   * Note that please don't cache the value returned by this method, because the number can change
   * due to add/remove executors.
   *
<<<<<<< HEAD
   * @return The max number of tasks that can be concurrent launched currently.
   */
  override def maxNumConcurrentTasks(): Int = synchronized {
    val (cpus, resources) = {
      executorDataMap
        .filter { case (id, _) => isExecutorActive(id) }
        .values.toArray.map { executor =>
        (
          executor.totalCores,
          executor.resourcesInfo.map { case (name, rInfo) => (name, rInfo.totalAddressAmount) }
        )
      }.unzip
    }
    TaskSchedulerImpl.calculateAvailableSlots(scheduler, cpus, resources)
=======
   * @param rp ResourceProfile which to use to calculate max concurrent tasks.
   * @return The max number of tasks that can be concurrent launched currently.
   */
  override def maxNumConcurrentTasks(rp: ResourceProfile): Int = synchronized {
    val (rpIds, cpus, resources) = {
      executorDataMap
        .filter { case (id, _) => isExecutorActive(id) }
        .values.toArray.map { executor =>
          (
            executor.resourceProfileId,
            executor.totalCores,
            executor.resourcesInfo.map { case (name, rInfo) => (name, rInfo.totalAddressAmount) }
          )
        }.unzip3
    }
    TaskSchedulerImpl.calculateAvailableSlots(scheduler, conf, rp.id, rpIds, cpus, resources)
>>>>>>> a630e8d1
  }

  // this function is for testing only
  def getExecutorAvailableResources(
      executorId: String): Map[String, ExecutorResourceInfo] = synchronized {
    executorDataMap.get(executorId).map(_.resourcesInfo).getOrElse(Map.empty)
  }

  // this function is for testing only
  def getExecutorResourceProfileId(executorId: String): Int = synchronized {
    val execDataOption = executorDataMap.get(executorId)
    execDataOption.map(_.resourceProfileId).getOrElse(ResourceProfile.UNKNOWN_RESOURCE_PROFILE_ID)
  }

  /**
   * Request an additional number of executors from the cluster manager. This is
   * requesting against the default ResourceProfile, we will need an API change to
   * allow against other profiles.
   * @return whether the request is acknowledged.
   */
  final override def requestExecutors(numAdditionalExecutors: Int): Boolean = {
    if (numAdditionalExecutors < 0) {
      throw new IllegalArgumentException(
        "Attempted to request a negative number of additional executor(s) " +
        s"$numAdditionalExecutors from the cluster manager. Please specify a positive number!")
    }
    logInfo(s"Requesting $numAdditionalExecutors additional executor(s) from the cluster manager")

    val response = synchronized {
      val defaultProf = scheduler.sc.resourceProfileManager.defaultResourceProfile
      val numExisting = requestedTotalExecutorsPerResourceProfile.getOrElse(defaultProf, 0)
      requestedTotalExecutorsPerResourceProfile(defaultProf) = numExisting + numAdditionalExecutors
      // Account for executors pending to be added or removed
      doRequestTotalExecutors(requestedTotalExecutorsPerResourceProfile.toMap)
    }

    defaultAskTimeout.awaitResult(response)
  }

  /**
   * Update the cluster manager on our scheduling needs. Three bits of information are included
   * to help it make decisions.
   * @param resourceProfileIdToNumExecutors The total number of executors we'd like to have per
   *                                      ResourceProfile. The cluster manager shouldn't kill any
   *                                      running executor to reach this number, but, if all
   *                                      existing executors were to die, this is the number
   *                                      of executors we'd want to be allocated.
   * @param numLocalityAwareTasksPerResourceProfileId The number of tasks in all active stages that
   *                                                  have a locality preferences per
   *                                                  ResourceProfile. This includes running,
   *                                                  pending, and completed tasks.
   * @param hostToLocalTaskCount A map of hosts to the number of tasks from all active stages
   *                             that would like to like to run on that host.
   *                             This includes running, pending, and completed tasks.
   * @return whether the request is acknowledged by the cluster manager.
   */
  final override def requestTotalExecutors(
      resourceProfileIdToNumExecutors: Map[Int, Int],
      numLocalityAwareTasksPerResourceProfileId: Map[Int, Int],
      hostToLocalTaskCount: Map[Int, Map[String, Int]]
  ): Boolean = {
    val totalExecs = resourceProfileIdToNumExecutors.values.sum
    if (totalExecs < 0) {
      throw new IllegalArgumentException(
        "Attempted to request a negative number of executor(s) " +
          s"$totalExecs from the cluster manager. Please specify a positive number!")
    }
    val resourceProfileToNumExecutors = resourceProfileIdToNumExecutors.map { case (rpid, num) =>
      (scheduler.sc.resourceProfileManager.resourceProfileFromId(rpid), num)
    }
    val response = synchronized {
      this.requestedTotalExecutorsPerResourceProfile.clear()
      this.requestedTotalExecutorsPerResourceProfile ++= resourceProfileToNumExecutors
      this.numLocalityAwareTasksPerResourceProfileId = numLocalityAwareTasksPerResourceProfileId
      this.rpHostToLocalTaskCount = hostToLocalTaskCount
      doRequestTotalExecutors(requestedTotalExecutorsPerResourceProfile.toMap)
    }
    defaultAskTimeout.awaitResult(response)
  }

  /**
   * Request executors from the cluster manager by specifying the total number desired,
   * including existing pending and running executors.
   *
   * The semantics here guarantee that we do not over-allocate executors for this application,
   * since a later request overrides the value of any prior request. The alternative interface
   * of requesting a delta of executors risks double counting new executors when there are
   * insufficient resources to satisfy the first request. We make the assumption here that the
   * cluster manager will eventually fulfill all requests when resources free up.
   *
   * @return a future whose evaluation indicates whether the request is acknowledged.
   */
  protected def doRequestTotalExecutors(
      resourceProfileToTotalExecs: Map[ResourceProfile, Int]): Future[Boolean] =
    Future.successful(false)

  /**
   * Adjust the number of executors being requested to no longer include the provided executors.
   */
  private def adjustExecutors(executorIds: Seq[String]) = {
    if (executorIds.nonEmpty) {
      executorIds.foreach { exec =>
        withLock {
          val rpId = executorDataMap(exec).resourceProfileId
          val rp = scheduler.sc.resourceProfileManager.resourceProfileFromId(rpId)
          if (requestedTotalExecutorsPerResourceProfile.isEmpty) {
            // Assume that we are killing an executor that was started by default and
            // not through the request api
            requestedTotalExecutorsPerResourceProfile(rp) = 0
          } else {
            val requestedTotalForRp = requestedTotalExecutorsPerResourceProfile(rp)
            requestedTotalExecutorsPerResourceProfile(rp) = math.max(requestedTotalForRp - 1, 0)
          }
        }
      }
      doRequestTotalExecutors(requestedTotalExecutorsPerResourceProfile.toMap)
    } else {
      Future.successful(true)
    }
  }

  /**
   * Request that the cluster manager kill the specified executors.
   *
   * @param executorIds identifiers of executors to kill
   * @param adjustTargetNumExecutors whether the target number of executors be adjusted down
   *                                 after these executors have been killed
   * @param countFailures if there are tasks running on the executors when they are killed, whether
   *                      those failures be counted to task failure limits?
   * @param force whether to force kill busy executors, default false
   * @return the ids of the executors acknowledged by the cluster manager to be removed.
   */
  final override def killExecutors(
      executorIds: Seq[String],
      adjustTargetNumExecutors: Boolean,
      countFailures: Boolean,
      force: Boolean): Seq[String] = {
    logInfo(s"Requesting to kill executor(s) ${executorIds.mkString(", ")}")

    val response = withLock {
      val (knownExecutors, unknownExecutors) = executorIds.partition(executorDataMap.contains)
      unknownExecutors.foreach { id =>
        logWarning(s"Executor to kill $id does not exist!")
      }

      // If an executor is already pending to be removed, do not kill it again (SPARK-9795)
      // If this executor is busy, do not kill it unless we are told to force kill it (SPARK-9552)
      val executorsToKill = knownExecutors
        .filter { id => !executorsPendingToRemove.contains(id) }
        .filter { id => force || !scheduler.isExecutorBusy(id) }
      executorsToKill.foreach { id => executorsPendingToRemove(id) = !countFailures }

      logInfo(s"Actual list of executor(s) to be killed is ${executorsToKill.mkString(", ")}")

      // If we do not wish to replace the executors we kill, sync the target number of executors
      // with the cluster manager to avoid allocating new ones. When computing the new target,
      // take into account executors that are pending to be added or removed.
      val adjustTotalExecutors =
        if (adjustTargetNumExecutors) {
          adjustExecutors(executorsToKill)
        } else {
          Future.successful(true)
        }

      val killExecutors: Boolean => Future[Boolean] =
        if (executorsToKill.nonEmpty) {
          _ => doKillExecutors(executorsToKill)
        } else {
          _ => Future.successful(false)
        }

      val killResponse = adjustTotalExecutors.flatMap(killExecutors)(ThreadUtils.sameThread)

      killResponse.flatMap(killSuccessful =>
        Future.successful (if (killSuccessful) executorsToKill else Seq.empty[String])
      )(ThreadUtils.sameThread)
    }

    defaultAskTimeout.awaitResult(response)
  }

  /**
   * Kill the given list of executors through the cluster manager.
   * @return whether the kill request is acknowledged.
   */
  protected def doKillExecutors(executorIds: Seq[String]): Future[Boolean] =
    Future.successful(false)

  /**
   * Request that the cluster manager kill all executors on a given host.
   * @return whether the kill request is acknowledged.
   */
  final override def killExecutorsOnHost(host: String): Boolean = {
    logInfo(s"Requesting to kill any and all executors on host ${host}")
    // A potential race exists if a new executor attempts to register on a host
    // that is on the exclude list and is no no longer valid. To avoid this race,
    // all executor registration and killing happens in the event loop. This way, either
    // an executor will fail to register, or will be killed when all executors on a host
    // are killed.
    // Kill all the executors on this host in an event loop to ensure serialization.
    driverEndpoint.send(KillExecutorsOnHost(host))
    true
  }

  /**
   * Create the delegation token manager to be used for the application. This method is called
   * once during the start of the scheduler backend (so after the object has already been
   * fully constructed), only if security is enabled in the Hadoop configuration.
   */
  protected def createTokenManager(): Option[HadoopDelegationTokenManager] = None

  /**
   * Called when a new set of delegation tokens is sent to the driver. Child classes can override
   * this method but should always call this implementation, which handles token distribution to
   * executors.
   */
  protected def updateDelegationTokens(tokens: Array[Byte]): Unit = {
    SparkHadoopUtil.get.addDelegationTokens(tokens, conf)
    delegationTokens.set(tokens)
    executorDataMap.values.foreach { ed =>
      ed.executorEndpoint.send(UpdateDelegationTokens(tokens))
    }
  }

  protected def currentDelegationTokens: Array[Byte] = delegationTokens.get()

  /**
   * Checks whether the executor is excluded due to failure(s). This is called when the executor
   * tries to register with the scheduler, and will deny registration if this method returns true.
   *
   * This is in addition to the exclude list kept by the task scheduler, so custom implementations
   * don't need to check there.
   */
  protected def isExecutorExcluded(executorId: String, hostname: String): Boolean = false

  // SPARK-27112: We need to ensure that there is ordering of lock acquisition
  // between TaskSchedulerImpl and CoarseGrainedSchedulerBackend objects in order to fix
  // the deadlock issue exposed in SPARK-27112
  private def withLock[T](fn: => T): T = scheduler.synchronized {
    CoarseGrainedSchedulerBackend.this.synchronized { fn }
  }

}

private[spark] object CoarseGrainedSchedulerBackend {
  val ENDPOINT_NAME = "CoarseGrainedScheduler"
}<|MERGE_RESOLUTION|>--- conflicted
+++ resolved
@@ -637,31 +637,11 @@
   }
 
   /**
-<<<<<<< HEAD
-   * Get the max number of tasks that can be concurrent launched based on the resources
-=======
    * Get the max number of tasks that can be concurrent launched based on the ResourceProfile
->>>>>>> a630e8d1
    * could be used, even if some of them are being used at the moment.
    * Note that please don't cache the value returned by this method, because the number can change
    * due to add/remove executors.
    *
-<<<<<<< HEAD
-   * @return The max number of tasks that can be concurrent launched currently.
-   */
-  override def maxNumConcurrentTasks(): Int = synchronized {
-    val (cpus, resources) = {
-      executorDataMap
-        .filter { case (id, _) => isExecutorActive(id) }
-        .values.toArray.map { executor =>
-        (
-          executor.totalCores,
-          executor.resourcesInfo.map { case (name, rInfo) => (name, rInfo.totalAddressAmount) }
-        )
-      }.unzip
-    }
-    TaskSchedulerImpl.calculateAvailableSlots(scheduler, cpus, resources)
-=======
    * @param rp ResourceProfile which to use to calculate max concurrent tasks.
    * @return The max number of tasks that can be concurrent launched currently.
    */
@@ -678,7 +658,6 @@
         }.unzip3
     }
     TaskSchedulerImpl.calculateAvailableSlots(scheduler, conf, rp.id, rpIds, cpus, resources)
->>>>>>> a630e8d1
   }
 
   // this function is for testing only
