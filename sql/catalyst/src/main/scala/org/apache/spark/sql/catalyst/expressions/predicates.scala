--- conflicted
+++ resolved
@@ -417,8 +417,6 @@
   }
 
   override def doGenCode(ctx: CodegenContext, ev: ExprCode): ExprCode = {
-<<<<<<< HEAD
-=======
     if (canBeComputedUsingSwitch && hset.size <= SQLConf.get.optimizerInSetSwitchThreshold) {
       genCodeWithSwitch(ctx, ev)
     } else {
@@ -432,7 +430,6 @@
   }
 
   private def genCodeWithSet(ctx: CodegenContext, ev: ExprCode): ExprCode = {
->>>>>>> cceb2d6f
     nullSafeCodeGen(ctx, ev, c => {
       val setTerm = ctx.addReferenceObj("set", set)
       val setIsNull = if (hasNull) {
@@ -445,8 +442,6 @@
          |$setIsNull
        """.stripMargin
     })
-<<<<<<< HEAD
-=======
   }
 
   // spark.sql.optimizer.inSetSwitchThreshold has an appropriate upper limit,
@@ -483,7 +478,6 @@
           $switchCode
         }
        """)
->>>>>>> cceb2d6f
   }
 
   override def sql: String = {
