---
layout: global
title: Performance Tuning
displayTitle: Performance Tuning
license: |
  Licensed to the Apache Software Foundation (ASF) under one or more
  contributor license agreements.  See the NOTICE file distributed with
  this work for additional information regarding copyright ownership.
  The ASF licenses this file to You under the Apache License, Version 2.0
  (the "License"); you may not use this file except in compliance with
  the License.  You may obtain a copy of the License at
 
     http://www.apache.org/licenses/LICENSE-2.0
 
  Unless required by applicable law or agreed to in writing, software
  distributed under the License is distributed on an "AS IS" BASIS,
  WITHOUT WARRANTIES OR CONDITIONS OF ANY KIND, either express or implied.
  See the License for the specific language governing permissions and
  limitations under the License.
---

* Table of contents
{:toc}

For some workloads, it is possible to improve performance by either caching data in memory, or by
turning on some experimental options.

## Caching Data In Memory

Spark SQL can cache tables using an in-memory columnar format by calling `spark.catalog.cacheTable("tableName")` or `dataFrame.cache()`.
Then Spark SQL will scan only required columns and will automatically tune compression to minimize
memory usage and GC pressure. You can call `spark.catalog.uncacheTable("tableName")` to remove the table from memory.

Configuration of in-memory caching can be done using the `setConf` method on `SparkSession` or by running
`SET key=value` commands using SQL.

<table class="table">
<tr><th>Property Name</th><th>Default</th><th>Meaning</th><th>Since Version</th></tr>
<tr>
  <td><code>spark.sql.inMemoryColumnarStorage.compressed</code></td>
  <td>true</td>
  <td>
    When set to true Spark SQL will automatically select a compression codec for each column based
    on statistics of the data.
  </td>
  <td>1.0.1</td>
</tr>
<tr>
  <td><code>spark.sql.inMemoryColumnarStorage.batchSize</code></td>
  <td>10000</td>
  <td>
    Controls the size of batches for columnar caching. Larger batch sizes can improve memory utilization
    and compression, but risk OOMs when caching data.
  </td>
  <td>1.1.1</td>
</tr>

</table>

## Other Configuration Options

The following options can also be used to tune the performance of query execution. It is possible
that these options will be deprecated in future release as more optimizations are performed automatically.

<table class="table">
  <tr><th>Property Name</th><th>Default</th><th>Meaning</th><th>Since Version</th></tr>
  <tr>
    <td><code>spark.sql.files.maxPartitionBytes</code></td>
    <td>134217728 (128 MB)</td>
    <td>
      The maximum number of bytes to pack into a single partition when reading files.
      This configuration is effective only when using file-based sources such as Parquet, JSON and ORC.
    </td>
    <td>2.0.0</td>
  </tr>
  <tr>
    <td><code>spark.sql.files.openCostInBytes</code></td>
    <td>4194304 (4 MB)</td>
    <td>
      The estimated cost to open a file, measured by the number of bytes could be scanned in the same
      time. This is used when putting multiple files into a partition. It is better to over-estimated,
      then the partitions with small files will be faster than partitions with bigger files (which is
      scheduled first). This configuration is effective only when using file-based sources such as Parquet,
      JSON and ORC.
    </td>
    <td>2.0.0</td>
  </tr>
  <tr>
    <td><code>spark.sql.broadcastTimeout</code></td>
    <td>300</td>
    <td>
      <p>
        Timeout in seconds for the broadcast wait time in broadcast joins
      </p>
    </td>
    <td>1.3.0</td>
  </tr>
  <tr>
    <td><code>spark.sql.autoBroadcastJoinThreshold</code></td>
    <td>10485760 (10 MB)</td>
    <td>
      Configures the maximum size in bytes for a table that will be broadcast to all worker nodes when
      performing a join. By setting this value to -1 broadcasting can be disabled. Note that currently
      statistics are only supported for Hive Metastore tables where the command
      <code>ANALYZE TABLE &lt;tableName&gt; COMPUTE STATISTICS noscan</code> has been run.
    </td>
    <td>1.1.0</td>
  </tr>
  <tr>
    <td><code>spark.sql.shuffle.partitions</code></td>
    <td>200</td>
    <td>
      Configures the number of partitions to use when shuffling data for joins or aggregations.
    </td>
    <td>1.1.0</td>
  </tr>
  <tr>
    <td><code>spark.sql.sources.parallelPartitionDiscovery.threshold</code></td>
    <td>32</td>
    <td>
      Configures the threshold to enable parallel listing for job input paths. If the number of
      input paths is larger than this threshold, Spark will list the files by using Spark distributed job.
      Otherwise, it will fallback to sequential listing. This configuration is only effective when
      using file-based data sources such as Parquet, ORC and JSON.
    </td>
    <td>1.5.0</td>
  </tr>
  <tr>
    <td><code>spark.sql.sources.parallelPartitionDiscovery.parallelism</code></td>
    <td>10000</td>
    <td>
      Configures the maximum listing parallelism for job input paths. In case the number of input
      paths is larger than this value, it will be throttled down to use this value. Same as above,
      this configuration is only effective when using file-based data sources such as Parquet, ORC
      and JSON.
    </td>
    <td>2.1.1</td>
  </tr>
</table>

## Join Strategy Hints for SQL Queries

The join strategy hints, namely `BROADCAST`, `MERGE`, `SHUFFLE_HASH` and `SHUFFLE_REPLICATE_NL`,
instruct Spark to use the hinted strategy on each specified relation when joining them with another
relation. For example, when the `BROADCAST` hint is used on table 't1', broadcast join (either
broadcast hash join or broadcast nested loop join depending on whether there is any equi-join key)
with 't1' as the build side will be prioritized by Spark even if the size of table 't1' suggested
by the statistics is above the configuration `spark.sql.autoBroadcastJoinThreshold`.

When different join strategy hints are specified on both sides of a join, Spark prioritizes the
`BROADCAST` hint over the `MERGE` hint over the `SHUFFLE_HASH` hint over the `SHUFFLE_REPLICATE_NL`
hint. When both sides are specified with the `BROADCAST` hint or the `SHUFFLE_HASH` hint, Spark will
pick the build side based on the join type and the sizes of the relations.

Note that there is no guarantee that Spark will choose the join strategy specified in the hint since
a specific strategy may not support all join types.

<div class="codetabs">

<div data-lang="scala"  markdown="1">

{% highlight scala %}
spark.table("src").join(spark.table("records").hint("broadcast"), "key").show()
{% endhighlight %}

</div>

<div data-lang="java"  markdown="1">

{% highlight java %}
spark.table("src").join(spark.table("records").hint("broadcast"), "key").show();
{% endhighlight %}

</div>

<div data-lang="python"  markdown="1">

{% highlight python %}
spark.table("src").join(spark.table("records").hint("broadcast"), "key").show()
{% endhighlight %}

</div>

<div data-lang="r"  markdown="1">

{% highlight r %}
src <- sql("SELECT * FROM src")
records <- sql("SELECT * FROM records")
head(join(src, hint(records, "broadcast"), src$key == records$key))
{% endhighlight %}

</div>

<div data-lang="SQL"  markdown="1">

{% highlight sql %}
-- We accept BROADCAST, BROADCASTJOIN and MAPJOIN for broadcast hint
SELECT /*+ BROADCAST(r) */ * FROM records r JOIN src s ON r.key = s.key
{% endhighlight %}

</div>
</div>

For more details please refer to the documentation of [Join Hints](sql-ref-syntax-qry-select-hints.html#join-hints).

## Coalesce Hints for SQL Queries

Coalesce hints allows the Spark SQL users to control the number of output files just like the
`coalesce`, `repartition` and `repartitionByRange` in Dataset API, they can be used for performance
tuning and reducing the number of output files. The "COALESCE" hint only has a partition number as a
parameter. The "REPARTITION" hint has a partition number, columns, or both of them as parameters.
The "REPARTITION_BY_RANGE" hint must have column names and a partition number is optional.

    SELECT /*+ COALESCE(3) */ * FROM t
    SELECT /*+ REPARTITION(3) */ * FROM t
    SELECT /*+ REPARTITION(c) */ * FROM t
    SELECT /*+ REPARTITION(3, c) */ * FROM t
    SELECT /*+ REPARTITION_BY_RANGE(c) */ * FROM t
    SELECT /*+ REPARTITION_BY_RANGE(3, c) */ * FROM t

For more details please refer to the documentation of [Partitioning Hints](sql-ref-syntax-qry-select-hints.html#partitioning-hints).

## Adaptive Query Execution
Adaptive Query Execution (AQE) is an optimization technique in Spark SQL that makes use of the runtime statistics to choose the most efficient query execution plan. AQE is disabled by default. Spark SQL can use the umbrella configuration of `spark.sql.adaptive.enabled` to control whether turn it on/off. As of Spark 3.0, there are three major features in AQE, including coalescing post-shuffle partitions, converting sort-merge join to broadcast join, and skew join optimization.

### Coalescing Post Shuffle Partitions
This feature coalesces the post shuffle partitions based on the map output statistics when both `spark.sql.adaptive.enabled` and `spark.sql.adaptive.coalescePartitions.enabled` configurations are true. This feature simplifies the tuning of shuffle partition number when running queries. You do not need to set a proper shuffle partition number to fit your dataset. Spark can pick the proper shuffle partition number at runtime once you set a large enough initial number of shuffle partitions via `spark.sql.adaptive.coalescePartitions.initialPartitionNum` configuration.
 <table class="table">
   <tr><th>Property Name</th><th>Default</th><th>Meaning</th><th>Since Version</th></tr>
   <tr>
     <td><code>spark.sql.adaptive.coalescePartitions.enabled</code></td>
     <td>true</td>
     <td>
       When true and <code>spark.sql.adaptive.enabled</code> is true, Spark will coalesce contiguous shuffle partitions according to the target size (specified by <code>spark.sql.adaptive.advisoryPartitionSizeInBytes</code>), to avoid too many small tasks.
     </td>
     <td>3.0.0</td>
   </tr>
   <tr>
     <td><code>spark.sql.adaptive.coalescePartitions.minPartitionNum</code></td>
     <td>Default Parallelism</td>
     <td>
       The minimum number of shuffle partitions after coalescing. If not set, the default value is the default parallelism of the Spark cluster. This configuration only has an effect when <code>spark.sql.adaptive.enabled</code> and <code>spark.sql.adaptive.coalescePartitions.enabled</code> are both enabled.
     </td>
     <td>3.0.0</td>
   </tr>
   <tr>
     <td><code>spark.sql.adaptive.coalescePartitions.initialPartitionNum</code></td>
     <td>200</td>
     <td>
       The initial number of shuffle partitions before coalescing. By default it equals to <code>spark.sql.shuffle.partitions</code>. This configuration only has an effect when <code>spark.sql.adaptive.enabled</code> and <code>spark.sql.adaptive.coalescePartitions.enabled</code> are both enabled.
     </td>
     <td>3.0.0</td>
   </tr>
   <tr>
     <td><code>spark.sql.adaptive.advisoryPartitionSizeInBytes</code></td>
     <td>64 MB</td>
     <td>
       The advisory size in bytes of the shuffle partition during adaptive optimization (when <code>spark.sql.adaptive.enabled</code> is true). It takes effect when Spark coalesces small shuffle partitions or splits skewed shuffle partition.
     </td>
     <td>3.0.0</td>
   </tr>
 </table>
 
### Converting sort-merge join to broadcast join
AQE converts sort-merge join to broadcast hash join when the runtime statistics of any join side is smaller than the broadcast hash join threshold. This is not as efficient as planning a broadcast hash join in the first place, but it's better than keep doing the sort-merge join, as we can save the sorting of both the join sides, and read shuffle files locally to save network traffic(if `spark.sql.adaptive.localShuffleReader.enabled` is true)

### Optimizing Skew Join
Data skew can severely downgrade the performance of join queries. This feature dynamically handles skew in sort-merge join by splitting (and replicating if needed) skewed tasks into roughly evenly sized tasks. It takes effect when both `spark.sql.adaptive.enabled` and `spark.sql.adaptive.skewJoin.enabled` configurations are enabled.
  <table class="table">
     <tr><th>Property Name</th><th>Default</th><th>Meaning</th><th>Since Version</th></tr>
     <tr>
       <td><code>spark.sql.adaptive.skewJoin.enabled</code></td>
       <td>true</td>
       <td>
         When true and <code>spark.sql.adaptive.enabled</code> is true, Spark dynamically handles skew in sort-merge join by splitting (and replicating if needed) skewed partitions.
       </td>
       <td>3.0.0</td>
     </tr>
     <tr>
       <td><code>spark.sql.adaptive.skewJoin.skewedPartitionFactor</code></td>
       <td>10</td>
       <td>
<<<<<<< HEAD
         A partition is considered as skewed if its size is larger than this factor multiplying the median partition size and also larger than <code>spark.sql.adaptive.skewedPartitionThresholdInBytes</code>.
=======
         A partition is considered as skewed if its size is larger than this factor multiplying the median partition size and also larger than <code>spark.sql.adaptive.skewJoin.skewedPartitionThresholdInBytes</code>.
>>>>>>> a630e8d1
       </td>
       <td>3.0.0</td>
     </tr>
     <tr>
       <td><code>spark.sql.adaptive.skewJoin.skewedPartitionThresholdInBytes</code></td>
       <td>256MB</td>
       <td>
         A partition is considered as skewed if its size in bytes is larger than this threshold and also larger than <code>spark.sql.adaptive.skewJoin.skewedPartitionFactor</code> multiplying the median partition size. Ideally this config should be set larger than <code>spark.sql.adaptive.advisoryPartitionSizeInBytes</code>.
       </td>
       <td>3.0.0</td>
     </tr>
   </table><|MERGE_RESOLUTION|>--- conflicted
+++ resolved
@@ -280,11 +280,7 @@
        <td><code>spark.sql.adaptive.skewJoin.skewedPartitionFactor</code></td>
        <td>10</td>
        <td>
-<<<<<<< HEAD
-         A partition is considered as skewed if its size is larger than this factor multiplying the median partition size and also larger than <code>spark.sql.adaptive.skewedPartitionThresholdInBytes</code>.
-=======
          A partition is considered as skewed if its size is larger than this factor multiplying the median partition size and also larger than <code>spark.sql.adaptive.skewJoin.skewedPartitionThresholdInBytes</code>.
->>>>>>> a630e8d1
        </td>
        <td>3.0.0</td>
      </tr>
