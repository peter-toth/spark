--- conflicted
+++ resolved
@@ -16,11 +16,6 @@
 # limitations under the License.
 #
 
-<<<<<<< HEAD
-import sys
-
-=======
->>>>>>> a630e8d1
 from pyspark.sql import Column, Row
 from pyspark.sql.types import StructType, StructField, LongType
 from pyspark.sql.utils import AnalysisException
