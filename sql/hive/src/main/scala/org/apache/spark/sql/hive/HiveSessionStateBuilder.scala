/*
 * Licensed to the Apache Software Foundation (ASF) under one or more
 * contributor license agreements.  See the NOTICE file distributed with
 * this work for additional information regarding copyright ownership.
 * The ASF licenses this file to You under the Apache License, Version 2.0
 * (the "License"); you may not use this file except in compliance with
 * the License.  You may obtain a copy of the License at
 *
 *    http://www.apache.org/licenses/LICENSE-2.0
 *
 * Unless required by applicable law or agreed to in writing, software
 * distributed under the License is distributed on an "AS IS" BASIS,
 * WITHOUT WARRANTIES OR CONDITIONS OF ANY KIND, either express or implied.
 * See the License for the specific language governing permissions and
 * limitations under the License.
 */

package org.apache.spark.sql.hive

import org.apache.spark.annotation.Unstable
import org.apache.spark.sql._
import org.apache.spark.sql.catalyst.analysis.{Analyzer, ResolveSessionCatalog}
import org.apache.spark.sql.catalyst.catalog.ExternalCatalogWithListener
import org.apache.spark.sql.catalyst.plans.logical.LogicalPlan
import org.apache.spark.sql.catalyst.rules.Rule
import org.apache.spark.sql.execution.SparkPlanner
import org.apache.spark.sql.execution.analysis.DetectAmbiguousSelfJoin
import org.apache.spark.sql.execution.datasources._
import org.apache.spark.sql.execution.datasources.v2.TableCapabilityCheck
import org.apache.spark.sql.hive.client.HiveClient
import org.apache.spark.sql.internal.{BaseSessionStateBuilder, SessionResourceLoader, SessionState}

/**
 * Builder that produces a Hive-aware `SessionState`.
 */
@Unstable
class HiveSessionStateBuilder(session: SparkSession, parentState: Option[SessionState] = None)
  extends BaseSessionStateBuilder(session, parentState) {

  private def externalCatalog: ExternalCatalogWithListener = session.sharedState.externalCatalog

  /**
   * Create a Hive aware resource loader.
   */
  override protected lazy val resourceLoader: HiveSessionResourceLoader = {
    new HiveSessionResourceLoader(
      session, () => externalCatalog.unwrapped.asInstanceOf[HiveExternalCatalog].client)
  }

  /**
   * Create a [[HiveSessionCatalog]].
   */
  override protected lazy val catalog: HiveSessionCatalog = {
    val catalog = new HiveSessionCatalog(
      () => externalCatalog,
      () => session.sharedState.globalTempViewManager,
      new HiveMetastoreCatalog(session),
      functionRegistry,
      conf,
      SessionState.newHadoopConf(session.sparkContext.hadoopConfiguration, conf),
      sqlParser,
      resourceLoader)
    parentState.foreach(_.catalog.copyStateTo(catalog))
    catalog
  }

  /**
   * A logical query plan `Analyzer` with rules specific to Hive.
   */
  override protected def analyzer: Analyzer = new Analyzer(catalogManager, conf) {
    override val extendedResolutionRules: Seq[Rule[LogicalPlan]] =
      new ResolveHiveSerdeTable(session) +:
        new FindDataSourceTable(session) +:
        new ResolveSQLOnFile(session) +:
<<<<<<< HEAD
        customResolutionRules :+
        // CDPD-454 Placed after custom resolution rules because datasource swap out
        // would need to occur in a custom resolution rule
        new HiveTranslationLayerCheck(session)
=======
        new FallBackFileSourceV2(session) +:
        new ResolveSessionCatalog(catalogManager, conf, catalog.isView) +:
        customResolutionRules
>>>>>>> cceb2d6f

    override val postHocResolutionRules: Seq[Rule[LogicalPlan]] =
      new DetectAmbiguousSelfJoin(conf) +:
        new DetermineTableStats(session) +:
        RelationConversions(conf, catalog) +:
        PreprocessTableCreation(session) +:
        PreprocessTableInsertion(conf) +:
        DataSourceAnalysis(conf) +:
        HiveAnalysis +:
        customPostHocResolutionRules

    override val extendedCheckRules: Seq[LogicalPlan => Unit] =
      PreWriteCheck +:
        PreReadCheck +:
        TableCapabilityCheck +:
        customCheckRules
  }

  /**
   * Planner that takes into account Hive-specific strategies.
   */
  override protected def planner: SparkPlanner = {
    new SparkPlanner(session.sparkContext, conf, experimentalMethods) with HiveStrategies {
      override val sparkSession: SparkSession = session

      override def extraPlanningStrategies: Seq[Strategy] =
        super.extraPlanningStrategies ++ customPlanningStrategies ++ Seq(HiveTableScans, Scripts)
    }
  }

  override protected def newBuilder: NewBuilder = new HiveSessionStateBuilder(_, _)

}

class HiveSessionResourceLoader(
    session: SparkSession,
    clientBuilder: () => HiveClient)
  extends SessionResourceLoader(session) {
  private lazy val client = clientBuilder()
  override def addJar(path: String): Unit = {
    client.addJar(path)
    super.addJar(path)
  }
}<|MERGE_RESOLUTION|>--- conflicted
+++ resolved
@@ -72,16 +72,12 @@
       new ResolveHiveSerdeTable(session) +:
         new FindDataSourceTable(session) +:
         new ResolveSQLOnFile(session) +:
-<<<<<<< HEAD
+        new FallBackFileSourceV2(session) +:
+        new ResolveSessionCatalog(catalogManager, conf, catalog.isView) +:
         customResolutionRules :+
         // CDPD-454 Placed after custom resolution rules because datasource swap out
         // would need to occur in a custom resolution rule
         new HiveTranslationLayerCheck(session)
-=======
-        new FallBackFileSourceV2(session) +:
-        new ResolveSessionCatalog(catalogManager, conf, catalog.isView) +:
-        customResolutionRules
->>>>>>> cceb2d6f
 
     override val postHocResolutionRules: Seq[Rule[LogicalPlan]] =
       new DetectAmbiguousSelfJoin(conf) +:
