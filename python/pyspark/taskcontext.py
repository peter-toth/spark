#
# Licensed to the Apache Software Foundation (ASF) under one or more
# contributor license agreements.  See the NOTICE file distributed with
# this work for additional information regarding copyright ownership.
# The ASF licenses this file to You under the Apache License, Version 2.0
# (the "License"); you may not use this file except in compliance with
# the License.  You may obtain a copy of the License at
#
#    http://www.apache.org/licenses/LICENSE-2.0
#
# Unless required by applicable law or agreed to in writing, software
# distributed under the License is distributed on an "AS IS" BASIS,
# WITHOUT WARRANTIES OR CONDITIONS OF ANY KIND, either express or implied.
# See the License for the specific language governing permissions and
# limitations under the License.
#

from __future__ import print_function

from pyspark.java_gateway import local_connect_and_auth
from pyspark.serializers import write_int, UTF8Deserializer


class TaskContext(object):

    """
    Contextual information about a task which can be read or mutated during
    execution. To access the TaskContext for a running task, use:
    :meth:`TaskContext.get`.
    """

    _taskContext = None

    _attemptNumber = None
    _partitionId = None
    _stageId = None
    _taskAttemptId = None
    _localProperties = None
    _resources = None

    def __new__(cls):
        """Even if users construct TaskContext instead of using get, give them the singleton."""
        taskContext = cls._taskContext
        if taskContext is not None:
            return taskContext
        cls._taskContext = taskContext = object.__new__(cls)
        return taskContext

    @classmethod
    def _getOrCreate(cls):
        """Internal function to get or create global TaskContext."""
        if cls._taskContext is None:
            cls._taskContext = TaskContext()
        return cls._taskContext

    @classmethod
    def _setTaskContext(cls, taskContext):
        cls._taskContext = taskContext

    @classmethod
    def get(cls):
        """
        Return the currently active TaskContext. This can be called inside of
        user functions to access contextual information about running tasks.

        .. note:: Must be called on the worker, not the driver. Returns None if not initialized.
        """
        return cls._taskContext

    def stageId(self):
        """The ID of the stage that this task belong to."""
        return self._stageId

    def partitionId(self):
        """
        The ID of the RDD partition that is computed by this task.
        """
        return self._partitionId

    def attemptNumber(self):
        """"
        How many times this task has been attempted.  The first task attempt will be assigned
        attemptNumber = 0, and subsequent attempts will have increasing attempt numbers.
        """
        return self._attemptNumber

    def taskAttemptId(self):
        """
        An ID that is unique to this task attempt (within the same SparkContext, no two task
        attempts will share the same attempt ID).  This is roughly equivalent to Hadoop's
        TaskAttemptID.
        """
        return self._taskAttemptId

    def getLocalProperty(self, key):
        """
        Get a local property set upstream in the driver, or None if it is missing.
        """
        return self._localProperties.get(key, None)

    def resources(self):
        """
        Resources allocated to the task. The key is the resource name and the value is information
        about the resource.
        """
        return self._resources


BARRIER_FUNCTION = 1


def _load_from_socket(port, auth_secret):
    """
    Load data from a given socket, this is a blocking method thus only return when the socket
    connection has been closed.
    """
    (sockfile, sock) = local_connect_and_auth(port, auth_secret)
    # The barrier() call may block forever, so no timeout
    sock.settimeout(None)
    # Make a barrier() function call.
    write_int(BARRIER_FUNCTION, sockfile)
    sockfile.flush()

    # Collect result.
    res = UTF8Deserializer().loads(sockfile)

    # Release resources.
    sockfile.close()
    sock.close()

    return res


class BarrierTaskContext(TaskContext):

    """
    .. note:: Experimental

    A :class:`TaskContext` with extra contextual info and tooling for tasks in a barrier stage.
    Use :func:`BarrierTaskContext.get` to obtain the barrier context for a running barrier task.

    .. versionadded:: 2.4.0
    """

    _port = None
    _secret = None

    @classmethod
    def _getOrCreate(cls):
<<<<<<< HEAD
        """Internal function to get or create global BarrierTaskContext."""
=======
        """
        Internal function to get or create global BarrierTaskContext. We need to make sure
        BarrierTaskContext is returned from here because it is needed in python worker reuse
        scenario, see SPARK-25921 for more details.
        """
>>>>>>> cceb2d6f
        if not isinstance(cls._taskContext, BarrierTaskContext):
            cls._taskContext = object.__new__(cls)
        return cls._taskContext

    @classmethod
    def get(cls):
        """
        .. note:: Experimental

        Return the currently active :class:`BarrierTaskContext`.
        This can be called inside of user functions to access contextual information about
        running tasks.

        .. note:: Must be called on the worker, not the driver. Returns None if not initialized.
            An Exception will raise if it is not in a barrier stage.
        """
        if not isinstance(cls._taskContext, BarrierTaskContext):
            raise Exception('It is not in a barrier stage')
        return cls._taskContext

    @classmethod
    def _initialize(cls, port, secret):
        """
        Initialize BarrierTaskContext, other methods within BarrierTaskContext can only be called
        after BarrierTaskContext is initialized.
        """
        cls._port = port
        cls._secret = secret

    def barrier(self):
        """
        .. note:: Experimental

        Sets a global barrier and waits until all tasks in this stage hit this barrier.
        Similar to `MPI_Barrier` function in MPI, this function blocks until all tasks
        in the same stage have reached this routine.

        .. warning:: In a barrier stage, each task much have the same number of `barrier()`
            calls, in all possible code branches.
            Otherwise, you may get the job hanging or a SparkException after timeout.

        .. versionadded:: 2.4.0
        """
        if self._port is None or self._secret is None:
            raise Exception("Not supported to call barrier() before initialize " +
                            "BarrierTaskContext.")
        else:
            _load_from_socket(self._port, self._secret)

    def getTaskInfos(self):
        """
        .. note:: Experimental

        Returns :class:`BarrierTaskInfo` for all tasks in this barrier stage,
        ordered by partition ID.

        .. versionadded:: 2.4.0
        """
        if self._port is None or self._secret is None:
            raise Exception("Not supported to call getTaskInfos() before initialize " +
                            "BarrierTaskContext.")
        else:
            addresses = self._localProperties.get("addresses", "")
            return [BarrierTaskInfo(h.strip()) for h in addresses.split(",")]


class BarrierTaskInfo(object):
    """
    .. note:: Experimental

    Carries all task infos of a barrier task.

    :var address: The IPv4 address (host:port) of the executor that the barrier task is running on

    .. versionadded:: 2.4.0
    """

    def __init__(self, address):
        self.address = address<|MERGE_RESOLUTION|>--- conflicted
+++ resolved
@@ -147,15 +147,11 @@
 
     @classmethod
     def _getOrCreate(cls):
-<<<<<<< HEAD
-        """Internal function to get or create global BarrierTaskContext."""
-=======
         """
         Internal function to get or create global BarrierTaskContext. We need to make sure
         BarrierTaskContext is returned from here because it is needed in python worker reuse
         scenario, see SPARK-25921 for more details.
         """
->>>>>>> cceb2d6f
         if not isinstance(cls._taskContext, BarrierTaskContext):
             cls._taskContext = object.__new__(cls)
         return cls._taskContext
