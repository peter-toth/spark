--- conflicted
+++ resolved
@@ -3004,8 +3004,6 @@
       }
     }
   }
-<<<<<<< HEAD
-=======
 
   test("SPARK-28156: self-join should not miss cached view") {
     withTable("table1") {
@@ -3036,7 +3034,6 @@
     }
 
   }
->>>>>>> 7955b396
 }
 
 case class Foo(bar: Option[String])