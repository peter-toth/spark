--- conflicted
+++ resolved
@@ -572,16 +572,6 @@
     require(!encryptionEnabled || get(NETWORK_AUTH_ENABLED),
       s"${NETWORK_AUTH_ENABLED.key} must be enabled when enabling encryption.")
 
-<<<<<<< HEAD
-    val executorTimeoutThresholdMs =
-      getTimeAsSeconds("spark.network.timeout", "120s") * 1000
-    val executorHeartbeatIntervalMs = get(EXECUTOR_HEARTBEAT_INTERVAL)
-    // If spark.executor.heartbeatInterval bigger than spark.network.timeout,
-    // it will almost always cause ExecutorLostFailure. See SPARK-22754.
-    require(executorTimeoutThresholdMs > executorHeartbeatIntervalMs, "The value of " +
-      s"spark.network.timeout=${executorTimeoutThresholdMs}ms must be no less than the value of " +
-      s"spark.executor.heartbeatInterval=${executorHeartbeatIntervalMs}ms.")
-=======
     val executorTimeoutThresholdMs = get(NETWORK_TIMEOUT) * 1000
     val executorHeartbeatIntervalMs = get(EXECUTOR_HEARTBEAT_INTERVAL)
     val networkTimeout = NETWORK_TIMEOUT.key
@@ -590,7 +580,6 @@
     require(executorTimeoutThresholdMs > executorHeartbeatIntervalMs, "The value of " +
       s"${networkTimeout}=${executorTimeoutThresholdMs}ms must be no less than the value of " +
       s"${EXECUTOR_HEARTBEAT_INTERVAL.key}=${executorHeartbeatIntervalMs}ms.")
->>>>>>> cceb2d6f
   }
 
   /**
@@ -701,22 +690,11 @@
       AlternateConfig("spark.yarn.driver.memoryOverhead", "2.3")),
     EXECUTOR_MEMORY_OVERHEAD.key -> Seq(
       AlternateConfig("spark.yarn.executor.memoryOverhead", "2.3")),
-<<<<<<< HEAD
-    KERBEROS_FILESYSTEMS_TO_ACCESS.key -> Seq(
-      AlternateConfig("spark.yarn.access.namenodes", "2.2"))
-=======
-    KEYTAB.key -> Seq(
-      AlternateConfig("spark.yarn.keytab", "3.0")),
-    PRINCIPAL.key -> Seq(
-      AlternateConfig("spark.yarn.principal", "3.0")),
-    KERBEROS_RELOGIN_PERIOD.key -> Seq(
-      AlternateConfig("spark.yarn.kerberos.relogin.period", "3.0")),
     KERBEROS_FILESYSTEMS_TO_ACCESS.key -> Seq(
       AlternateConfig("spark.yarn.access.namenodes", "2.2"),
       AlternateConfig("spark.yarn.access.hadoopFileSystems", "3.0")),
     "spark.kafka.consumer.cache.capacity" -> Seq(
       AlternateConfig("spark.sql.kafkaConsumerCache.capacity", "3.0"))
->>>>>>> cceb2d6f
   )
 
   /**
