--- conflicted
+++ resolved
@@ -219,8 +219,6 @@
         }
         s"total $METRICS_NAME_SUFFIX\n$sum ($min, $med, $max $taskInfo)"
       }
-<<<<<<< HEAD
-=======
     }
   }
 
@@ -231,7 +229,6 @@
     if (executionId != null) {
       sc.listenerBus.post(
         SparkListenerDriverAccumUpdates(executionId.toLong, accumUpdates))
->>>>>>> a630e8d1
     }
   }
 
