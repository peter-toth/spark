/*
 * Licensed to the Apache Software Foundation (ASF) under one or more
 * contributor license agreements.  See the NOTICE file distributed with
 * this work for additional information regarding copyright ownership.
 * The ASF licenses this file to You under the Apache License, Version 2.0
 * (the "License"); you may not use this file except in compliance with
 * the License.  You may obtain a copy of the License at
 *
 *    http://www.apache.org/licenses/LICENSE-2.0
 *
 * Unless required by applicable law or agreed to in writing, software
 * distributed under the License is distributed on an "AS IS" BASIS,
 * WITHOUT WARRANTIES OR CONDITIONS OF ANY KIND, either express or implied.
 * See the License for the specific language governing permissions and
 * limitations under the License.
 */

package org.apache.spark.sql.catalyst.expressions

import scala.language.implicitConversions

import org.apache.spark.SparkFunSuite
import org.apache.spark.sql.catalyst.util.DateTimeConstants._
import org.apache.spark.sql.catalyst.util.DateTimeTestUtils
import org.apache.spark.sql.catalyst.util.IntervalUtils.{safeStringToInterval, stringToInterval}
import org.apache.spark.sql.internal.SQLConf
import org.apache.spark.sql.types.Decimal
import org.apache.spark.unsafe.types.{CalendarInterval, UTF8String}

class IntervalExpressionsSuite extends SparkFunSuite with ExpressionEvalHelper {
  implicit def stringToUTF8Str(str: String): UTF8String = UTF8String.fromString(str)

  implicit def interval(s: String): Literal = {
    Literal(stringToInterval( "interval " + s))
  }

  test("years") {
    checkEvaluation(ExtractIntervalYears("0 years"), 0)
    checkEvaluation(ExtractIntervalYears("9999 years"), 9999)
    checkEvaluation(ExtractIntervalYears("1000 years"), 1000)
    checkEvaluation(ExtractIntervalYears("-2000 years"), -2000)
    // Microseconds part must not be taken into account
    checkEvaluation(ExtractIntervalYears("9 years 400 days"), 9)
    // Year must be taken from years and months
    checkEvaluation(ExtractIntervalYears("9 years 12 months"), 10)
    checkEvaluation(ExtractIntervalYears("10 years -1 months"), 9)
  }

  test("months") {
    checkEvaluation(ExtractIntervalMonths("0 year"), 0.toByte)
    for (m <- -24 to 24) {
      checkEvaluation(ExtractIntervalMonths(s"$m months"), (m % 12).toByte)
    }
    checkEvaluation(ExtractIntervalMonths("1 year 10 months"), 10.toByte)
    checkEvaluation(ExtractIntervalMonths("-2 year -10 months"), -10.toByte)
    checkEvaluation(ExtractIntervalMonths("9999 years"), 0.toByte)
  }

  private val largeInterval: String = "9999 years 11 months " +
    "31 days 11 hours 59 minutes 59 seconds 999 milliseconds 999 microseconds"

  test("days") {
    checkEvaluation(ExtractIntervalDays("0 days"), 0)
    checkEvaluation(ExtractIntervalDays("1 days 100 seconds"), 1)
    checkEvaluation(ExtractIntervalDays("-1 days -100 seconds"), -1)
    checkEvaluation(ExtractIntervalDays("-365 days"), -365)
    checkEvaluation(ExtractIntervalDays("365 days"), 365)
    // Years and months must not be taken into account
    checkEvaluation(ExtractIntervalDays("100 year 10 months 5 days"), 5)
    checkEvaluation(ExtractIntervalDays(largeInterval), 31)
    checkEvaluation(ExtractIntervalDays("25 hours"), 1)
  }

  test("hours") {
    checkEvaluation(ExtractIntervalHours("0 hours"), 0L)
    checkEvaluation(ExtractIntervalHours("1 hour"), 1L)
    checkEvaluation(ExtractIntervalHours("-1 hour"), -1L)
    checkEvaluation(ExtractIntervalHours("23 hours"), 23L)
    checkEvaluation(ExtractIntervalHours("-23 hours"), -23L)
    // Years, months and days must not be taken into account
    checkEvaluation(ExtractIntervalHours("100 year 10 months 10 days 10 hours"), 10L)
    // Minutes should be taken into account
    checkEvaluation(ExtractIntervalHours("10 hours 100 minutes"), 11L)
    checkEvaluation(ExtractIntervalHours(largeInterval), 11L)
    checkEvaluation(ExtractIntervalHours("25 hours"), 1L)

  }

  test("minutes") {
    checkEvaluation(ExtractIntervalMinutes("0 minute"), 0.toByte)
    checkEvaluation(ExtractIntervalMinutes("1 minute"), 1.toByte)
    checkEvaluation(ExtractIntervalMinutes("-1 minute"), -1.toByte)
    checkEvaluation(ExtractIntervalMinutes("59 minute"), 59.toByte)
    checkEvaluation(ExtractIntervalMinutes("-59 minute"), -59.toByte)
    // Years and months must not be taken into account
    checkEvaluation(ExtractIntervalMinutes("100 year 10 months 10 minutes"), 10.toByte)
    checkEvaluation(ExtractIntervalMinutes(largeInterval), 59.toByte)
  }

  test("seconds") {
    checkEvaluation(ExtractIntervalSeconds("0 second"), Decimal(0, 8, 6))
    checkEvaluation(ExtractIntervalSeconds("1 second"), Decimal(1.0, 8, 6))
    checkEvaluation(ExtractIntervalSeconds("-1 second"), Decimal(-1.0, 8, 6))
    checkEvaluation(ExtractIntervalSeconds("1 minute 59 second"), Decimal(59.0, 8, 6))
    checkEvaluation(ExtractIntervalSeconds("-59 minutes -59 seconds"), Decimal(-59.0, 8, 6))
    // Years and months must not be taken into account
    checkEvaluation(ExtractIntervalSeconds("100 year 10 months 10 seconds"), Decimal(10.0, 8, 6))
    checkEvaluation(ExtractIntervalSeconds(largeInterval), Decimal(59.999999, 8, 6))
    checkEvaluation(
      ExtractIntervalSeconds("10 seconds 1 milliseconds 1 microseconds"),
      Decimal(10001001, 8, 6))
    checkEvaluation(ExtractIntervalSeconds("61 seconds 1 microseconds"), Decimal(1000001, 8, 6))
  }

  test("multiply") {
    def check(
        interval: String,
        num: Double,
        expected: String,
        isAnsi: Option[Boolean] = None): Unit = {
      val expectedRes = safeStringToInterval(expected)
      val configs = if (isAnsi.isEmpty) Seq("true", "false") else isAnsi.map(_.toString).toSeq
      configs.foreach { v =>
        withSQLConf(SQLConf.ANSI_ENABLED.key -> v) {
          val expr = MultiplyInterval(Literal(stringToInterval(interval)), Literal(num))
          if (expectedRes == null) {
            checkExceptionInExpression[ArithmeticException](expr, expected)
          } else {
            checkEvaluation(expr, expectedRes)
          }
        }
      }
    }

    check("0 seconds", 10, "0 seconds")
    check("10 hours", 0, "0 hours")
    check("12 months 1 microseconds", 2, "2 years 2 microseconds")
    check("-5 year 3 seconds", 3, "-15 years 9 seconds")
    check("1 year 1 second", 0.5, "6 months 500 milliseconds")
    check("-100 years -1 millisecond", 0.5, "-50 years -500 microseconds")
    check("2 months 4 seconds", -0.5, "-1 months -2 seconds")
    check("1 month 2 microseconds", 1.5, "1 months 3 microseconds")
    check("2 months", Int.MaxValue, "integer overflow", Some(true))
    check("2 months", Int.MaxValue, Int.MaxValue + " months", Some(false))
  }

  test("divide") {
    def check(
        interval: String,
        num: Double,
        expected: String,
        isAnsi: Option[Boolean] = None): Unit = {
      val expectedRes = safeStringToInterval(expected)
      val configs = if (isAnsi.isEmpty) Seq("true", "false") else isAnsi.map(_.toString).toSeq
      configs.foreach { v =>
        withSQLConf(SQLConf.ANSI_ENABLED.key -> v) {
          val expr = DivideInterval(Literal(stringToInterval(interval)), Literal(num))
          if (expected != null && expectedRes == null) {
            checkExceptionInExpression[ArithmeticException](expr, expected)
          } else {
            checkEvaluation(expr, expectedRes)
          }
        }
      }
    }

    check("0 seconds", 10, "0 seconds")
    check("12 months 3 milliseconds", 2, "6 months 0.0015 seconds")
    check("-5 year 3 seconds", 3, "-1 years -8 months 1 seconds")
    check("6 years -7 seconds", 3, "2 years -2.333333 seconds")
    check("2 years -8 seconds", 0.5, "4 years -16 seconds")
    check("-1 month 2 microseconds", -0.25, "4 months -8 microseconds")
    check("1 month 3 microsecond", 1.5, "2 microseconds")
    check("1 second", 0, "divide by zero", Some(true))
    check("1 second", 0, null, Some(false))
    check(s"${Int.MaxValue} months", 0.9, "integer overflow", Some(true))
    check(s"${Int.MaxValue} months", 0.9, Int.MaxValue + " months", Some(false))
  }

  test("make interval") {
    def check(
        years: Int = 0,
        months: Int = 0,
        weeks: Int = 0,
        days: Int = 0,
        hours: Int = 0,
        minutes: Int = 0,
        seconds: Int = 0,
        millis: Int = 0,
        micros: Int = 0): Unit = {
      val secFrac = DateTimeTestUtils.secFrac(seconds, millis, micros)
      val intervalExpr = MakeInterval(Literal(years), Literal(months), Literal(weeks),
        Literal(days), Literal(hours), Literal(minutes),
        Literal(Decimal(secFrac, Decimal.MAX_LONG_DIGITS, 6)))
      val totalMonths = years * MONTHS_PER_YEAR + months
      val totalDays = weeks * DAYS_PER_WEEK + days
      val totalMicros = secFrac + minutes * MICROS_PER_MINUTE + hours * MICROS_PER_HOUR
      val expected = new CalendarInterval(totalMonths, totalDays, totalMicros)
      checkEvaluation(intervalExpr, expected)
    }

    check(months = 0, days = 0, micros = 0)
    check(years = -123)
    check(weeks = 123)
    check(millis = -123)
    check(9999, 11, 0, 31, 23, 59, 59, 999, 999)
    check(years = 10000, micros = -1)
    check(-9999, -11, 0, -31, -23, -59, -59, -999, -999)
    check(years = -10000, micros = 1)
    check(
      hours = Int.MaxValue,
      minutes = Int.MaxValue,
      seconds = Int.MaxValue,
      millis = Int.MaxValue,
      micros = Int.MaxValue)
<<<<<<< HEAD
=======
  }

  test("ANSI mode: make interval") {
    def check(
        years: Int = 0,
        months: Int = 0,
        weeks: Int = 0,
        days: Int = 0,
        hours: Int = 0,
        minutes: Int = 0,
        seconds: Int = 0,
        millis: Int = 0,
        micros: Int = 0): Unit = {
      val secFrac = DateTimeTestUtils.secFrac(seconds, millis, micros)
      val intervalExpr = MakeInterval(Literal(years), Literal(months), Literal(weeks),
        Literal(days), Literal(hours), Literal(minutes),
        Literal(Decimal(secFrac, Decimal.MAX_LONG_DIGITS, 6)))
      val totalMonths = years * MONTHS_PER_YEAR + months
      val totalDays = weeks * DAYS_PER_WEEK + days
      val totalMicros = secFrac + minutes * MICROS_PER_MINUTE + hours * MICROS_PER_HOUR
      val expected = new CalendarInterval(totalMonths, totalDays, totalMicros)
      checkEvaluation(intervalExpr, expected)
    }

    def checkException(
        years: Int = 0,
        months: Int = 0,
        weeks: Int = 0,
        days: Int = 0,
        hours: Int = 0,
        minutes: Int = 0,
        seconds: Int = 0,
        millis: Int = 0,
        micros: Int = 0): Unit = {
      val secFrac = DateTimeTestUtils.secFrac(seconds, millis, micros)
      val intervalExpr = MakeInterval(Literal(years), Literal(months), Literal(weeks),
        Literal(days), Literal(hours), Literal(minutes),
        Literal(Decimal(secFrac, Decimal.MAX_LONG_DIGITS, 6)))
      checkExceptionInExpression[ArithmeticException](intervalExpr, EmptyRow, "")
    }

    withSQLConf(SQLConf.ANSI_ENABLED.key -> "true") {
      check(months = 0, days = 0, micros = 0)
      check(years = -123)
      check(weeks = 123)
      check(millis = -123)
      check(9999, 11, 0, 31, 23, 59, 59, 999, 999)
      check(years = 10000, micros = -1)
      check(-9999, -11, 0, -31, -23, -59, -59, -999, -999)
      check(years = -10000, micros = 1)
      check(
        hours = Int.MaxValue,
        minutes = Int.MaxValue,
        seconds = Int.MaxValue,
        millis = Int.MaxValue,
        micros = Int.MaxValue)

      checkException(years = Int.MaxValue)
      checkException(weeks = Int.MaxValue)
    }
>>>>>>> a630e8d1
  }
}<|MERGE_RESOLUTION|>--- conflicted
+++ resolved
@@ -213,8 +213,6 @@
       seconds = Int.MaxValue,
       millis = Int.MaxValue,
       micros = Int.MaxValue)
-<<<<<<< HEAD
-=======
   }
 
   test("ANSI mode: make interval") {
@@ -275,6 +273,5 @@
       checkException(years = Int.MaxValue)
       checkException(weeks = Int.MaxValue)
     }
->>>>>>> a630e8d1
   }
 }