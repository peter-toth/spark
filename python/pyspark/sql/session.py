--- conflicted
+++ resolved
@@ -291,10 +291,6 @@
         """
         Returns the active SparkSession for the current thread, returned by the builder
 
-<<<<<<< HEAD
-        :return: :class:`SparkSession` if an active session exists for the current thread
-
-=======
         .. versionadded:: 3.0.0
 
         Returns
@@ -304,7 +300,6 @@
 
         Examples
         --------
->>>>>>> a630e8d1
         >>> s = SparkSession.getActiveSession()
         >>> l = [('Alice', 1)]
         >>> rdd = s.sparkContext.parallelize(l)
