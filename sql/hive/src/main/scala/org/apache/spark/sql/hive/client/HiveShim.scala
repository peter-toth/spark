/*
 * Licensed to the Apache Software Foundation (ASF) under one or more
 * contributor license agreements.  See the NOTICE file distributed with
 * this work for additional information regarding copyright ownership.
 * The ASF licenses this file to You under the Apache License, Version 2.0
 * (the "License"); you may not use this file except in compliance with
 * the License.  You may obtain a copy of the License at
 *
 *    http://www.apache.org/licenses/LICENSE-2.0
 *
 * Unless required by applicable law or agreed to in writing, software
 * distributed under the License is distributed on an "AS IS" BASIS,
 * WITHOUT WARRANTIES OR CONDITIONS OF ANY KIND, either express or implied.
 * See the License for the specific language governing permissions and
 * limitations under the License.
 */

package org.apache.spark.sql.hive.client

import java.lang.{Boolean => JBoolean, Integer => JInteger, Long => JLong}
import java.lang.reflect.{InvocationTargetException, Method, Modifier}
import java.net.URI
import java.util.{ArrayList => JArrayList, List => JList, Locale, Map => JMap, Set => JSet}
import java.util.concurrent.TimeUnit

import scala.collection.JavaConverters._
import scala.util.control.NonFatal

import org.apache.hadoop.fs.Path
import org.apache.hadoop.hive.conf.HiveConf
import org.apache.hadoop.hive.metastore.IMetaStoreClient
import org.apache.hadoop.hive.metastore.api.{EnvironmentContext, Function => HiveFunction, FunctionType}
import org.apache.hadoop.hive.metastore.api.{MetaException, PrincipalType, ResourceType, ResourceUri}
import org.apache.hadoop.hive.metastore.api.{Table => TTable}
import org.apache.hadoop.hive.ql.Driver
import org.apache.hadoop.hive.ql.io.AcidUtils
import org.apache.hadoop.hive.ql.metadata.{Hive, HiveException, Partition, Table}
import org.apache.hadoop.hive.ql.plan.{AddPartitionDesc, LoadTableDesc}
import org.apache.hadoop.hive.ql.processors.{CommandProcessor, CommandProcessorFactory}
import org.apache.hadoop.hive.ql.session.SessionState
import org.apache.hadoop.hive.serde.serdeConstants

import org.apache.spark.internal.Logging
import org.apache.spark.sql.AnalysisException
import org.apache.spark.sql.SparkSession
import org.apache.spark.sql.catalyst.FunctionIdentifier
import org.apache.spark.sql.catalyst.analysis.NoSuchPermanentFunctionException
import org.apache.spark.sql.catalyst.catalog.{CatalogFunction, CatalogTablePartition, CatalogUtils, FunctionResource, FunctionResourceType}
import org.apache.spark.sql.catalyst.expressions._
import org.apache.spark.sql.internal.SQLConf
import org.apache.spark.sql.types.{AtomicType, IntegralType, StringType}
import org.apache.spark.unsafe.types.UTF8String
import org.apache.spark.util.Utils

/**
 * A shim that defines the interface between [[HiveClientImpl]] and the underlying Hive library used
 * to talk to the metastore. Each Hive version has its own implementation of this class, defining
 * version-specific version of needed functions.
 *
 * The guideline for writing shims is:
 * - always extend from the previous version unless really not possible
 * - initialize methods in lazy vals, both for quicker access for multiple invocations, and to
 *   avoid runtime errors due to the above guideline.
 */
private[client] sealed abstract class Shim {

  /**
   * Set the current SessionState to the given SessionState. Also, set the context classloader of
   * the current thread to the one set in the HiveConf of this given `state`.
   */
  def setCurrentSessionState(state: SessionState): Unit

  /**
   * This shim is necessary because the return type is different on different versions of Hive.
   * All parameters are the same, though.
   */
  def getDataLocation(table: Table): Option[String]

  def setDataLocation(table: Table, loc: String): Unit

  def getAllPartitions(hive: Hive, table: Table): Seq[Partition]

  def getPartitionsByFilter(hive: Hive, table: Table, predicates: Seq[Expression]): Seq[Partition]

  def getCommandProcessor(token: String, conf: HiveConf): CommandProcessor

  def getDriverResults(driver: Driver): Seq[String]

  def getMetastoreClientConnectRetryDelayMillis(conf: HiveConf): Long

  def alterTable(hive: Hive, tableName: String, table: Table): Unit

  def alterPartitions(hive: Hive, tableName: String, newParts: JList[Partition]): Unit

  def createPartitions(
      hive: Hive,
      db: String,
      table: String,
      parts: Seq[CatalogTablePartition],
      ignoreIfExists: Boolean): Unit

  def loadPartition(
      hive: Hive,
      loadPath: Path,
      tableName: String,
      partSpec: JMap[String, String],
      replace: Boolean,
      inheritTableSpecs: Boolean,
      isSkewedStoreAsSubdir: Boolean,
      isSrcLocal: Boolean): Unit

  def loadTable(
      hive: Hive,
      loadPath: Path,
      tableName: String,
      replace: Boolean,
      isSrcLocal: Boolean): Unit

  def loadDynamicPartitions(
      hive: Hive,
      loadPath: Path,
      tableName: String,
      partSpec: JMap[String, String],
      replace: Boolean,
      numDP: Int,
      listBucketingEnabled: Boolean): Unit

  def createFunction(hive: Hive, db: String, func: CatalogFunction): Unit

  def dropFunction(hive: Hive, db: String, name: String): Unit

  def renameFunction(hive: Hive, db: String, oldName: String, newName: String): Unit

  def alterFunction(hive: Hive, db: String, func: CatalogFunction): Unit

  def getFunctionOption(hive: Hive, db: String, name: String): Option[CatalogFunction]

  def listFunctions(hive: Hive, db: String, pattern: String): Seq[String]

  def dropIndex(hive: Hive, dbName: String, tableName: String, indexName: String): Unit

  def dropTable(
      hive: Hive,
      dbName: String,
      tableName: String,
      deleteData: Boolean,
      ignoreIfNotExists: Boolean,
      purge: Boolean): Unit

  def dropPartition(
      hive: Hive,
      dbName: String,
      tableName: String,
      part: JList[String],
      deleteData: Boolean,
      purge: Boolean): Unit

  def setHMSClientCapabilities(hive: Hive, capabilities: Array[String]): Unit

  def setHMSClientIdentifier(hive: Hive, id : String): Unit

  def getAccessType(table: TTable): Byte

  def getRequiredReadCapabilities(table: TTable): Seq[String]

  def getRequiredWriteCapabilities(table: TTable): Seq[String]

  def renamePartition(
      hive: Hive,
      hiveTable: Table,
      oldSpec: JMap[String, String],
      hivePart: Partition): Unit

  protected def findStaticMethod(klass: Class[_], name: String, args: Class[_]*): Method = {
    val method = findMethod(klass, name, args: _*)
    require(Modifier.isStatic(method.getModifiers()),
      s"Method $name of class $klass is not static.")
    method
  }

  def getMSC(hive: Hive): IMetaStoreClient

  protected def findMethod(klass: Class[_], name: String, args: Class[_]*): Method = {
    klass.getMethod(name, args: _*)
  }
}

private[client] class Shim_v0_12 extends Shim with Logging {
  // See HIVE-12224, HOLD_DDLTIME was broken as soon as it landed
  protected lazy val holdDDLTime = JBoolean.FALSE
  // deletes the underlying data along with metadata
  protected lazy val deleteDataInDropIndex = JBoolean.TRUE

  protected lazy val getMSCMethod = {
    // Since getMSC() in Hive 0.12 is private, findMethod() could not work here
    val msc = classOf[Hive].getDeclaredMethod("getMSC")
    msc.setAccessible(true)
    msc
  }

  override def getMSC(hive: Hive): IMetaStoreClient = {
    getMSCMethod.invoke(hive).asInstanceOf[IMetaStoreClient]
  }

  private lazy val startMethod =
    findStaticMethod(
      classOf[SessionState],
      "start",
      classOf[SessionState])
  private lazy val getDataLocationMethod = findMethod(classOf[Table], "getDataLocation")
  private lazy val setDataLocationMethod =
    findMethod(
      classOf[Table],
      "setDataLocation",
      classOf[URI])
  private lazy val getAllPartitionsMethod =
    findMethod(
      classOf[Hive],
      "getAllPartitionsForPruner",
      classOf[Table])
  private lazy val getCommandProcessorMethod =
    findStaticMethod(
      classOf[CommandProcessorFactory],
      "get",
      classOf[String],
      classOf[HiveConf])
  private lazy val getDriverResultsMethod =
    findMethod(
      classOf[Driver],
      "getResults",
      classOf[JArrayList[String]])
  private lazy val createPartitionMethod =
    findMethod(
      classOf[Hive],
      "createPartition",
      classOf[Table],
      classOf[JMap[String, String]],
      classOf[Path],
      classOf[JMap[String, String]],
      classOf[String],
      classOf[String],
      JInteger.TYPE,
      classOf[JList[Object]],
      classOf[String],
      classOf[JMap[String, String]],
      classOf[JList[Object]],
      classOf[JList[Object]])
  private lazy val loadPartitionMethod =
    findMethod(
      classOf[Hive],
      "loadPartition",
      classOf[Path],
      classOf[String],
      classOf[JMap[String, String]],
      JBoolean.TYPE,
      JBoolean.TYPE,
      JBoolean.TYPE,
      JBoolean.TYPE)
  private lazy val loadTableMethod =
    findMethod(
      classOf[Hive],
      "loadTable",
      classOf[Path],
      classOf[String],
      JBoolean.TYPE,
      JBoolean.TYPE)
  private lazy val loadDynamicPartitionsMethod =
    findMethod(
      classOf[Hive],
      "loadDynamicPartitions",
      classOf[Path],
      classOf[String],
      classOf[JMap[String, String]],
      JBoolean.TYPE,
      JInteger.TYPE,
      JBoolean.TYPE,
      JBoolean.TYPE)
  private lazy val dropIndexMethod =
    findMethod(
      classOf[Hive],
      "dropIndex",
      classOf[String],
      classOf[String],
      classOf[String],
      JBoolean.TYPE)
  private lazy val alterTableMethod =
    findMethod(
      classOf[Hive],
      "alterTable",
      classOf[String],
      classOf[Table])
  private lazy val alterPartitionsMethod =
    findMethod(
      classOf[Hive],
      "alterPartitions",
      classOf[String],
      classOf[JList[Partition]])

  override def setCurrentSessionState(state: SessionState): Unit = {
    // Starting from Hive 0.13, setCurrentSessionState will internally override
    // the context class loader of the current thread by the class loader set in
    // the conf of the SessionState. So, for this Hive 0.12 shim, we add the same
    // behavior and make shim.setCurrentSessionState of all Hive versions have the
    // consistent behavior.
    Thread.currentThread().setContextClassLoader(state.getConf.getClassLoader)
    startMethod.invoke(null, state)
  }

  override def getDataLocation(table: Table): Option[String] =
    Option(getDataLocationMethod.invoke(table)).map(_.toString())

  override def setDataLocation(table: Table, loc: String): Unit =
    setDataLocationMethod.invoke(table, new URI(loc))

  // Follows exactly the same logic of DDLTask.createPartitions in Hive 0.12
  override def createPartitions(
      hive: Hive,
      database: String,
      tableName: String,
      parts: Seq[CatalogTablePartition],
      ignoreIfExists: Boolean): Unit = {
    val table = hive.getTable(database, tableName)
    parts.foreach { s =>
      val location = s.storage.locationUri.map(
        uri => new Path(table.getPath, new Path(uri))).orNull
      val params = if (s.parameters.nonEmpty) s.parameters.asJava else null
      val spec = s.spec.asJava
      if (hive.getPartition(table, spec, false) != null && ignoreIfExists) {
        // Ignore this partition since it already exists and ignoreIfExists == true
      } else {
        if (location == null && table.isView()) {
          throw new HiveException("LOCATION clause illegal for view partition");
        }

        createPartitionMethod.invoke(
          hive,
          table,
          spec,
          location,
          params, // partParams
          null, // inputFormat
          null, // outputFormat
          -1: JInteger, // numBuckets
          null, // cols
          null, // serializationLib
          null, // serdeParams
          null, // bucketCols
          null) // sortCols
      }
    }
  }

  override def getAllPartitions(hive: Hive, table: Table): Seq[Partition] =
    getAllPartitionsMethod.invoke(hive, table).asInstanceOf[JSet[Partition]].asScala.toSeq

  override def getPartitionsByFilter(
      hive: Hive,
      table: Table,
      predicates: Seq[Expression]): Seq[Partition] = {
    // getPartitionsByFilter() doesn't support binary comparison ops in Hive 0.12.
    // See HIVE-4888.
    logDebug("Hive 0.12 doesn't support predicate pushdown to metastore. " +
      "Please use Hive 0.13 or higher.")
    getAllPartitions(hive, table)
  }

  override def getCommandProcessor(token: String, conf: HiveConf): CommandProcessor =
    getCommandProcessorMethod.invoke(null, token, conf).asInstanceOf[CommandProcessor]

  override def getDriverResults(driver: Driver): Seq[String] = {
    val res = new JArrayList[String]()
    getDriverResultsMethod.invoke(driver, res)
    res.asScala
  }

  override def getMetastoreClientConnectRetryDelayMillis(conf: HiveConf): Long = {
    conf.getIntVar(HiveConf.ConfVars.METASTORE_CLIENT_CONNECT_RETRY_DELAY) * 1000L
  }

  override def loadPartition(
      hive: Hive,
      loadPath: Path,
      tableName: String,
      partSpec: JMap[String, String],
      replace: Boolean,
      inheritTableSpecs: Boolean,
      isSkewedStoreAsSubdir: Boolean,
      isSrcLocal: Boolean): Unit = {
    loadPartitionMethod.invoke(hive, loadPath, tableName, partSpec, replace: JBoolean,
      JBoolean.FALSE, inheritTableSpecs: JBoolean, isSkewedStoreAsSubdir: JBoolean)
  }

  override def loadTable(
      hive: Hive,
      loadPath: Path,
      tableName: String,
      replace: Boolean,
      isSrcLocal: Boolean): Unit = {
    loadTableMethod.invoke(hive, loadPath, tableName, replace: JBoolean, holdDDLTime)
  }

  override def loadDynamicPartitions(
      hive: Hive,
      loadPath: Path,
      tableName: String,
      partSpec: JMap[String, String],
      replace: Boolean,
      numDP: Int,
      listBucketingEnabled: Boolean): Unit = {
    loadDynamicPartitionsMethod.invoke(hive, loadPath, tableName, partSpec, replace: JBoolean,
      numDP: JInteger, holdDDLTime, listBucketingEnabled: JBoolean)
  }

  override def dropIndex(hive: Hive, dbName: String, tableName: String, indexName: String): Unit = {
    dropIndexMethod.invoke(hive, dbName, tableName, indexName, deleteDataInDropIndex)
  }

  override def dropTable(
      hive: Hive,
      dbName: String,
      tableName: String,
      deleteData: Boolean,
      ignoreIfNotExists: Boolean,
      purge: Boolean): Unit = {
    if (purge) {
      throw new UnsupportedOperationException("DROP TABLE ... PURGE")
    }
    hive.dropTable(dbName, tableName, deleteData, ignoreIfNotExists)
  }

  override def alterTable(hive: Hive, tableName: String, table: Table): Unit = {
    alterTableMethod.invoke(hive, tableName, table)
  }

  override def alterPartitions(hive: Hive, tableName: String, newParts: JList[Partition]): Unit = {
    alterPartitionsMethod.invoke(hive, tableName, newParts)
  }

  override def dropPartition(
      hive: Hive,
      dbName: String,
      tableName: String,
      part: JList[String],
      deleteData: Boolean,
      purge: Boolean): Unit = {
    if (purge) {
      throw new UnsupportedOperationException("ALTER TABLE ... DROP PARTITION ... PURGE")
    }
    hive.dropPartition(dbName, tableName, part, deleteData)
  }

  override def createFunction(hive: Hive, db: String, func: CatalogFunction): Unit = {
    throw new AnalysisException("Hive 0.12 doesn't support creating permanent functions. " +
      "Please use Hive 0.13 or higher.")
  }

  def dropFunction(hive: Hive, db: String, name: String): Unit = {
    throw new NoSuchPermanentFunctionException(db, name)
  }

  def renameFunction(hive: Hive, db: String, oldName: String, newName: String): Unit = {
    throw new NoSuchPermanentFunctionException(db, oldName)
  }

  def alterFunction(hive: Hive, db: String, func: CatalogFunction): Unit = {
    throw new NoSuchPermanentFunctionException(db, func.identifier.funcName)
  }

  def getFunctionOption(hive: Hive, db: String, name: String): Option[CatalogFunction] = {
    None
  }

  def listFunctions(hive: Hive, db: String, pattern: String): Seq[String] = {
    Seq.empty[String]
  }

  override def setHMSClientCapabilities(hive: Hive, capabilities: Array[String]): Unit = {}

  override def setHMSClientIdentifier(hive: Hive, id : String): Unit = {}

  override def getAccessType(table: TTable): Byte = CatalogUtils.ACCESSTYPE_READWRITE

  override def getRequiredReadCapabilities(table: TTable): Seq[String] = {
    Nil
  }

  override def getRequiredWriteCapabilities(table: TTable): Seq[String] = {
    Nil
  }

  override def renamePartition(
      hive: Hive,
      hiveTable: Table,
      oldSpec: JMap[String, String],
      hivePart: Partition): Unit = {
    hive.renamePartition(hiveTable, oldSpec, hivePart)
  }
}

private[client] class Shim_v0_13 extends Shim_v0_12 {

  private lazy val setCurrentSessionStateMethod =
    findStaticMethod(
      classOf[SessionState],
      "setCurrentSessionState",
      classOf[SessionState])
  private lazy val setDataLocationMethod =
    findMethod(
      classOf[Table],
      "setDataLocation",
      classOf[Path])
  private lazy val getAllPartitionsMethod =
    findMethod(
      classOf[Hive],
      "getAllPartitionsOf",
      classOf[Table])
  private lazy val getPartitionsByFilterMethod =
    findMethod(
      classOf[Hive],
      "getPartitionsByFilter",
      classOf[Table],
      classOf[String])
  private lazy val getCommandProcessorMethod =
    findStaticMethod(
      classOf[CommandProcessorFactory],
      "get",
      classOf[Array[String]],
      classOf[HiveConf])
  private lazy val getDriverResultsMethod =
    findMethod(
      classOf[Driver],
      "getResults",
      classOf[JList[Object]])

  override def setCurrentSessionState(state: SessionState): Unit =
    setCurrentSessionStateMethod.invoke(null, state)

  override def setDataLocation(table: Table, loc: String): Unit =
    setDataLocationMethod.invoke(table, new Path(loc))

  override def createPartitions(
      hive: Hive,
      db: String,
      table: String,
      parts: Seq[CatalogTablePartition],
      ignoreIfExists: Boolean): Unit = {
    val addPartitionDesc = new AddPartitionDesc(db, table, ignoreIfExists)
    parts.zipWithIndex.foreach { case (s, i) =>
      addPartitionDesc.addPartition(
        s.spec.asJava, s.storage.locationUri.map(CatalogUtils.URIToString(_)).orNull)
      if (s.parameters.nonEmpty) {
        addPartitionDesc.getPartition(i).setPartParams(s.parameters.asJava)
      }
    }
    hive.createPartitions(addPartitionDesc)
  }

  override def getAllPartitions(hive: Hive, table: Table): Seq[Partition] =
    getAllPartitionsMethod.invoke(hive, table).asInstanceOf[JSet[Partition]].asScala.toSeq

  private def toHiveFunction(f: CatalogFunction, db: String): HiveFunction = {
    val resourceUris = f.resources.map { resource =>
      new ResourceUri(ResourceType.valueOf(
        resource.resourceType.resourceType.toUpperCase(Locale.ROOT)), resource.uri)
    }
    new HiveFunction(
      f.identifier.funcName,
      db,
      f.className,
      null,
      PrincipalType.USER,
      TimeUnit.MILLISECONDS.toSeconds(System.currentTimeMillis).toInt,
      FunctionType.JAVA,
      resourceUris.asJava)
  }

  override def createFunction(hive: Hive, db: String, func: CatalogFunction): Unit = {
    hive.createFunction(toHiveFunction(func, db))
  }

  override def dropFunction(hive: Hive, db: String, name: String): Unit = {
    hive.dropFunction(db, name)
  }

  override def renameFunction(hive: Hive, db: String, oldName: String, newName: String): Unit = {
    val catalogFunc = getFunctionOption(hive, db, oldName)
      .getOrElse(throw new NoSuchPermanentFunctionException(db, oldName))
      .copy(identifier = FunctionIdentifier(newName, Some(db)))
    val hiveFunc = toHiveFunction(catalogFunc, db)
    hive.alterFunction(db, oldName, hiveFunc)
  }

  override def alterFunction(hive: Hive, db: String, func: CatalogFunction): Unit = {
    hive.alterFunction(db, func.identifier.funcName, toHiveFunction(func, db))
  }

  private def fromHiveFunction(hf: HiveFunction): CatalogFunction = {
    val name = FunctionIdentifier(hf.getFunctionName, Option(hf.getDbName))
    val resources = hf.getResourceUris.asScala.map { uri =>
      val resourceType = uri.getResourceType() match {
        case ResourceType.ARCHIVE => "archive"
        case ResourceType.FILE => "file"
        case ResourceType.JAR => "jar"
        case r => throw new AnalysisException(s"Unknown resource type: $r")
      }
      FunctionResource(FunctionResourceType.fromString(resourceType), uri.getUri())
    }
    CatalogFunction(name, hf.getClassName, resources)
  }

  override def getFunctionOption(hive: Hive, db: String, name: String): Option[CatalogFunction] = {
    try {
      Option(hive.getFunction(db, name)).map(fromHiveFunction)
    } catch {
      case NonFatal(e) if isCausedBy(e, s"$name does not exist") =>
        None
    }
  }

  private def isCausedBy(e: Throwable, matchMassage: String): Boolean = {
    if (e.getMessage.contains(matchMassage)) {
      true
    } else if (e.getCause != null) {
      isCausedBy(e.getCause, matchMassage)
    } else {
      false
    }
  }

  override def listFunctions(hive: Hive, db: String, pattern: String): Seq[String] = {
    hive.getFunctions(db, pattern).asScala
  }

  /**
   * Converts catalyst expression to the format that Hive's getPartitionsByFilter() expects, i.e.
   * a string that represents partition predicates like "str_key=\"value\" and int_key=1 ...".
   *
   * Unsupported predicates are skipped.
   */
  def convertFilters(table: Table, filters: Seq[Expression]): String = {
    /**
     * An extractor that matches all binary comparison operators except null-safe equality.
     *
     * Null-safe equality is not supported by Hive metastore partition predicate pushdown
     */
    object SpecialBinaryComparison {
      def unapply(e: BinaryComparison): Option[(Expression, Expression)] = e match {
        case _: EqualNullSafe => None
        case _ => Some((e.left, e.right))
      }
    }

    object ExtractableLiteral {
      def unapply(expr: Expression): Option[String] = expr match {
        case Literal(null, _) => None // `null`s can be cast as other types; we want to avoid NPEs.
        case Literal(value, _: IntegralType) => Some(value.toString)
        case Literal(value, _: StringType) => Some(quoteStringLiteral(value.toString))
        case _ => None
      }
    }

    object ExtractableLiterals {
      def unapply(exprs: Seq[Expression]): Option[Seq[String]] = {
        // SPARK-24879: The Hive metastore filter parser does not support "null", but we still want
        // to push down as many predicates as we can while still maintaining correctness.
        // In SQL, the `IN` expression evaluates as follows:
        //  > `1 in (2, NULL)` -> NULL
        //  > `1 in (1, NULL)` -> true
        //  > `1 in (2)` -> false
        // Since Hive metastore filters are NULL-intolerant binary operations joined only by
        // `AND` and `OR`, we can treat `NULL` as `false` and thus rewrite `1 in (2, NULL)` as
        // `1 in (2)`.
        // If the Hive metastore begins supporting NULL-tolerant predicates and Spark starts
        // pushing down these predicates, then this optimization will become incorrect and need
        // to be changed.
        val extractables = exprs
            .filter {
              case Literal(null, _) => false
              case _ => true
            }.map(ExtractableLiteral.unapply)
        if (extractables.nonEmpty && extractables.forall(_.isDefined)) {
          Some(extractables.map(_.get))
        } else {
          None
        }
      }
    }

    object ExtractableValues {
      private lazy val valueToLiteralString: PartialFunction[Any, String] = {
        case value: Byte => value.toString
        case value: Short => value.toString
        case value: Int => value.toString
        case value: Long => value.toString
        case value: UTF8String => quoteStringLiteral(value.toString)
      }

      def unapply(values: Set[Any]): Option[Seq[String]] = {
        val extractables = values.toSeq.map(valueToLiteralString.lift)
        if (extractables.nonEmpty && extractables.forall(_.isDefined)) {
          Some(extractables.map(_.get))
        } else {
          None
        }
      }
    }

    object NonVarcharAttribute {
      // hive varchar is treated as catalyst string, but hive varchar can't be pushed down.
      private val varcharKeys = table.getPartitionKeys.asScala
        .filter(col => col.getType.startsWith(serdeConstants.VARCHAR_TYPE_NAME) ||
          col.getType.startsWith(serdeConstants.CHAR_TYPE_NAME))
        .map(col => col.getName).toSet

      def unapply(attr: Attribute): Option[String] = {
        if (varcharKeys.contains(attr.name)) {
          None
        } else {
          Some(attr.name)
        }
      }
    }

    def convertInToOr(name: String, values: Seq[String]): String = {
      values.map(value => s"$name = $value").mkString("(", " or ", ")")
    }

    val useAdvanced = SQLConf.get.advancedPartitionPredicatePushdownEnabled

    object ExtractAttribute {
      def unapply(expr: Expression): Option[Attribute] = {
        expr match {
          case attr: Attribute => Some(attr)
          case Cast(child @ AtomicType(), dt: AtomicType, _)
              if Cast.canUpCast(child.dataType.asInstanceOf[AtomicType], dt) => unapply(child)
          case _ => None
        }
      }
    }

    def convert(expr: Expression): Option[String] = expr match {
      case In(ExtractAttribute(NonVarcharAttribute(name)), ExtractableLiterals(values))
          if useAdvanced =>
        Some(convertInToOr(name, values))

      case InSet(ExtractAttribute(NonVarcharAttribute(name)), ExtractableValues(values))
          if useAdvanced =>
        Some(convertInToOr(name, values))

      case op @ SpecialBinaryComparison(
          ExtractAttribute(NonVarcharAttribute(name)), ExtractableLiteral(value)) =>
        Some(s"$name ${op.symbol} $value")

      case op @ SpecialBinaryComparison(
          ExtractableLiteral(value), ExtractAttribute(NonVarcharAttribute(name))) =>
        Some(s"$value ${op.symbol} $name")

      case And(expr1, expr2) if useAdvanced =>
        val converted = convert(expr1) ++ convert(expr2)
        if (converted.isEmpty) {
          None
        } else {
          Some(converted.mkString("(", " and ", ")"))
        }

      case Or(expr1, expr2) if useAdvanced =>
        for {
          left <- convert(expr1)
          right <- convert(expr2)
        } yield s"($left or $right)"

      case _ => None
    }

    filters.flatMap(convert).mkString(" and ")
  }

  private def quoteStringLiteral(str: String): String = {
    if (!str.contains("\"")) {
      s""""$str""""
    } else if (!str.contains("'")) {
      s"""'$str'"""
    } else {
      throw new UnsupportedOperationException(
        """Partition filter cannot have both `"` and `'` characters""")
    }
  }

  override def getPartitionsByFilter(
      hive: Hive,
      table: Table,
      predicates: Seq[Expression]): Seq[Partition] = {

    // Hive getPartitionsByFilter() takes a string that represents partition
    // predicates like "str_key=\"value\" and int_key=1 ..."
    val filter = convertFilters(table, predicates)

    val partitions =
      if (filter.isEmpty) {
        getAllPartitionsMethod.invoke(hive, table).asInstanceOf[JSet[Partition]]
      } else {
        logDebug(s"Hive metastore filter is '$filter'.")
        val tryDirectSqlConfVar = HiveConf.ConfVars.METASTORE_TRY_DIRECT_SQL
        // We should get this config value from the metaStore. otherwise hit SPARK-18681.
        // To be compatible with hive-0.12 and hive-0.13, In the future we can achieve this by:
        // val tryDirectSql = hive.getMetaConf(tryDirectSqlConfVar.varname).toBoolean
        val tryDirectSql = hive.getMSC.getConfigValue(tryDirectSqlConfVar.varname,
          tryDirectSqlConfVar.defaultBoolVal.toString).toBoolean
        try {
          // Hive may throw an exception when calling this method in some circumstances, such as
          // when filtering on a non-string partition column when the hive config key
          // hive.metastore.try.direct.sql is false
          getPartitionsByFilterMethod.invoke(hive, table, filter)
            .asInstanceOf[JArrayList[Partition]]
        } catch {
          case ex: InvocationTargetException if ex.getCause.isInstanceOf[MetaException] &&
              !tryDirectSql =>
            logWarning("Caught Hive MetaException attempting to get partition metadata by " +
              "filter from Hive. Falling back to fetching all partition metadata, which will " +
              "degrade performance. Modifying your Hive metastore configuration to set " +
              s"${tryDirectSqlConfVar.varname} to true may resolve this problem.", ex)
            // HiveShim clients are expected to handle a superset of the requested partitions
            getAllPartitionsMethod.invoke(hive, table).asInstanceOf[JSet[Partition]]
          case ex: InvocationTargetException if ex.getCause.isInstanceOf[MetaException] &&
              tryDirectSql =>
            throw new RuntimeException("Caught Hive MetaException attempting to get partition " +
              "metadata by filter from Hive. You can set the Spark configuration setting " +
              s"${SQLConf.HIVE_MANAGE_FILESOURCE_PARTITIONS.key} to false to work around this " +
              "problem, however this will result in degraded performance. Please report a bug: " +
              "https://issues.apache.org/jira/browse/SPARK", ex)
        }
      }

    partitions.asScala.toSeq
  }

  override def getCommandProcessor(token: String, conf: HiveConf): CommandProcessor =
    getCommandProcessorMethod.invoke(null, Array(token), conf).asInstanceOf[CommandProcessor]

  override def getDriverResults(driver: Driver): Seq[String] = {
    val res = new JArrayList[Object]()
    getDriverResultsMethod.invoke(driver, res)
    res.asScala.map { r =>
      r match {
        case s: String => s
        case a: Array[Object] => a(0).asInstanceOf[String]
      }
    }
  }

}

private[client] class Shim_v0_14 extends Shim_v0_13 {

  // true if this is an ACID operation
  protected lazy val isAcid = JBoolean.FALSE
  // true if list bucketing enabled
  protected lazy val isSkewedStoreAsSubdir = JBoolean.FALSE

  private lazy val loadPartitionMethod =
    findMethod(
      classOf[Hive],
      "loadPartition",
      classOf[Path],
      classOf[String],
      classOf[JMap[String, String]],
      JBoolean.TYPE,
      JBoolean.TYPE,
      JBoolean.TYPE,
      JBoolean.TYPE,
      JBoolean.TYPE,
      JBoolean.TYPE)
  private lazy val loadTableMethod =
    findMethod(
      classOf[Hive],
      "loadTable",
      classOf[Path],
      classOf[String],
      JBoolean.TYPE,
      JBoolean.TYPE,
      JBoolean.TYPE,
      JBoolean.TYPE,
      JBoolean.TYPE)
  private lazy val loadDynamicPartitionsMethod =
    findMethod(
      classOf[Hive],
      "loadDynamicPartitions",
      classOf[Path],
      classOf[String],
      classOf[JMap[String, String]],
      JBoolean.TYPE,
      JInteger.TYPE,
      JBoolean.TYPE,
      JBoolean.TYPE,
      JBoolean.TYPE)
  private lazy val dropTableMethod =
    findMethod(
      classOf[Hive],
      "dropTable",
      classOf[String],
      classOf[String],
      JBoolean.TYPE,
      JBoolean.TYPE,
      JBoolean.TYPE)
  private lazy val getTimeVarMethod =
    findMethod(
      classOf[HiveConf],
      "getTimeVar",
      classOf[HiveConf.ConfVars],
      classOf[TimeUnit])

  override def loadPartition(
      hive: Hive,
      loadPath: Path,
      tableName: String,
      partSpec: JMap[String, String],
      replace: Boolean,
      inheritTableSpecs: Boolean,
      isSkewedStoreAsSubdir: Boolean,
      isSrcLocal: Boolean): Unit = {
    loadPartitionMethod.invoke(hive, loadPath, tableName, partSpec, replace: JBoolean,
      holdDDLTime, inheritTableSpecs: JBoolean, isSkewedStoreAsSubdir: JBoolean,
      isSrcLocal: JBoolean, isAcid)
  }

  override def loadTable(
      hive: Hive,
      loadPath: Path,
      tableName: String,
      replace: Boolean,
      isSrcLocal: Boolean): Unit = {
    loadTableMethod.invoke(hive, loadPath, tableName, replace: JBoolean, holdDDLTime,
      isSrcLocal: JBoolean, isSkewedStoreAsSubdir, isAcid)
  }

  override def loadDynamicPartitions(
      hive: Hive,
      loadPath: Path,
      tableName: String,
      partSpec: JMap[String, String],
      replace: Boolean,
      numDP: Int,
      listBucketingEnabled: Boolean): Unit = {
    loadDynamicPartitionsMethod.invoke(hive, loadPath, tableName, partSpec, replace: JBoolean,
      numDP: JInteger, holdDDLTime, listBucketingEnabled: JBoolean, isAcid)
  }

  override def dropTable(
      hive: Hive,
      dbName: String,
      tableName: String,
      deleteData: Boolean,
      ignoreIfNotExists: Boolean,
      purge: Boolean): Unit = {
    dropTableMethod.invoke(hive, dbName, tableName, deleteData: JBoolean,
      ignoreIfNotExists: JBoolean, purge: JBoolean)
  }

  override def getMetastoreClientConnectRetryDelayMillis(conf: HiveConf): Long = {
    getTimeVarMethod.invoke(
      conf,
      HiveConf.ConfVars.METASTORE_CLIENT_CONNECT_RETRY_DELAY,
      TimeUnit.MILLISECONDS).asInstanceOf[Long]
  }

}

private[client] class Shim_v1_0 extends Shim_v0_14

private[client] class Shim_v1_1 extends Shim_v1_0 {

  // throws an exception if the index does not exist
  protected lazy val throwExceptionInDropIndex = JBoolean.TRUE

  private lazy val dropIndexMethod =
    findMethod(
      classOf[Hive],
      "dropIndex",
      classOf[String],
      classOf[String],
      classOf[String],
      JBoolean.TYPE,
      JBoolean.TYPE)

  override def dropIndex(hive: Hive, dbName: String, tableName: String, indexName: String): Unit = {
    dropIndexMethod.invoke(hive, dbName, tableName, indexName, throwExceptionInDropIndex,
      deleteDataInDropIndex)
  }

}

private[client] class Shim_v1_2 extends Shim_v1_1 {

  // txnId can be 0 unless isAcid == true
  protected lazy val txnIdInLoadDynamicPartitions: JLong = 0L

  private lazy val loadDynamicPartitionsMethod =
    findMethod(
      classOf[Hive],
      "loadDynamicPartitions",
      classOf[Path],
      classOf[String],
      classOf[JMap[String, String]],
      JBoolean.TYPE,
      JInteger.TYPE,
      JBoolean.TYPE,
      JBoolean.TYPE,
      JBoolean.TYPE,
      JLong.TYPE)

  private lazy val dropOptionsClass =
      Utils.classForName("org.apache.hadoop.hive.metastore.PartitionDropOptions")
  private lazy val dropOptionsDeleteData = dropOptionsClass.getField("deleteData")
  private lazy val dropOptionsPurge = dropOptionsClass.getField("purgeData")
  private lazy val dropPartitionMethod =
    findMethod(
      classOf[Hive],
      "dropPartition",
      classOf[String],
      classOf[String],
      classOf[JList[String]],
      dropOptionsClass)

  override def loadDynamicPartitions(
      hive: Hive,
      loadPath: Path,
      tableName: String,
      partSpec: JMap[String, String],
      replace: Boolean,
      numDP: Int,
      listBucketingEnabled: Boolean): Unit = {
    loadDynamicPartitionsMethod.invoke(hive, loadPath, tableName, partSpec, replace: JBoolean,
      numDP: JInteger, holdDDLTime, listBucketingEnabled: JBoolean, isAcid,
      txnIdInLoadDynamicPartitions)
  }

  override def dropPartition(
      hive: Hive,
      dbName: String,
      tableName: String,
      part: JList[String],
      deleteData: Boolean,
      purge: Boolean): Unit = {
    val dropOptions = dropOptionsClass.getConstructor().newInstance().asInstanceOf[Object]
    dropOptionsDeleteData.setBoolean(dropOptions, deleteData)
    dropOptionsPurge.setBoolean(dropOptions, purge)
    dropPartitionMethod.invoke(hive, dbName, tableName, part, dropOptions)
  }

}

private[client] class Shim_v2_0 extends Shim_v1_2 {
  private lazy val loadPartitionMethod =
    findMethod(
      classOf[Hive],
      "loadPartition",
      classOf[Path],
      classOf[String],
      classOf[JMap[String, String]],
      JBoolean.TYPE,
      JBoolean.TYPE,
      JBoolean.TYPE,
      JBoolean.TYPE,
      JBoolean.TYPE)
  private lazy val loadTableMethod =
    findMethod(
      classOf[Hive],
      "loadTable",
      classOf[Path],
      classOf[String],
      JBoolean.TYPE,
      JBoolean.TYPE,
      JBoolean.TYPE,
      JBoolean.TYPE)
  private lazy val loadDynamicPartitionsMethod =
    findMethod(
      classOf[Hive],
      "loadDynamicPartitions",
      classOf[Path],
      classOf[String],
      classOf[JMap[String, String]],
      JBoolean.TYPE,
      JInteger.TYPE,
      JBoolean.TYPE,
      JBoolean.TYPE,
      JLong.TYPE)

  override def loadPartition(
      hive: Hive,
      loadPath: Path,
      tableName: String,
      partSpec: JMap[String, String],
      replace: Boolean,
      inheritTableSpecs: Boolean,
      isSkewedStoreAsSubdir: Boolean,
      isSrcLocal: Boolean): Unit = {
    loadPartitionMethod.invoke(hive, loadPath, tableName, partSpec, replace: JBoolean,
      inheritTableSpecs: JBoolean, isSkewedStoreAsSubdir: JBoolean,
      isSrcLocal: JBoolean, isAcid)
  }

  override def loadTable(
      hive: Hive,
      loadPath: Path,
      tableName: String,
      replace: Boolean,
      isSrcLocal: Boolean): Unit = {
    loadTableMethod.invoke(hive, loadPath, tableName, replace: JBoolean, isSrcLocal: JBoolean,
      isSkewedStoreAsSubdir, isAcid)
  }

  override def loadDynamicPartitions(
      hive: Hive,
      loadPath: Path,
      tableName: String,
      partSpec: JMap[String, String],
      replace: Boolean,
      numDP: Int,
      listBucketingEnabled: Boolean): Unit = {
    loadDynamicPartitionsMethod.invoke(hive, loadPath, tableName, partSpec, replace: JBoolean,
      numDP: JInteger, listBucketingEnabled: JBoolean, isAcid, txnIdInLoadDynamicPartitions)
  }

}

private[client] class Shim_v2_1 extends Shim_v2_0 {

  // true if there is any following stats task
  protected lazy val hasFollowingStatsTask = JBoolean.FALSE
  // TODO: Now, always set environmentContext to null. In the future, we should avoid setting
  // hive-generated stats to -1 when altering tables by using environmentContext. See Hive-12730
  protected lazy val environmentContextInAlterTable = null

  private lazy val loadPartitionMethod =
    findMethod(
      classOf[Hive],
      "loadPartition",
      classOf[Path],
      classOf[String],
      classOf[JMap[String, String]],
      JBoolean.TYPE,
      JBoolean.TYPE,
      JBoolean.TYPE,
      JBoolean.TYPE,
      JBoolean.TYPE,
      JBoolean.TYPE)
  private lazy val loadTableMethod =
    findMethod(
      classOf[Hive],
      "loadTable",
      classOf[Path],
      classOf[String],
      JBoolean.TYPE,
      JBoolean.TYPE,
      JBoolean.TYPE,
      JBoolean.TYPE,
      JBoolean.TYPE)
  private lazy val loadDynamicPartitionsMethod =
    findMethod(
      classOf[Hive],
      "loadDynamicPartitions",
      classOf[Path],
      classOf[String],
      classOf[JMap[String, String]],
      JBoolean.TYPE,
      JInteger.TYPE,
      JBoolean.TYPE,
      JBoolean.TYPE,
      JLong.TYPE,
      JBoolean.TYPE,
      classOf[AcidUtils.Operation])
  private lazy val alterTableMethod =
    findMethod(
      classOf[Hive],
      "alterTable",
      classOf[String],
      classOf[Table],
      classOf[EnvironmentContext])
  private lazy val alterPartitionsMethod =
    findMethod(
      classOf[Hive],
      "alterPartitions",
      classOf[String],
      classOf[JList[Partition]],
      classOf[EnvironmentContext])

  override def loadPartition(
      hive: Hive,
      loadPath: Path,
      tableName: String,
      partSpec: JMap[String, String],
      replace: Boolean,
      inheritTableSpecs: Boolean,
      isSkewedStoreAsSubdir: Boolean,
      isSrcLocal: Boolean): Unit = {
    loadPartitionMethod.invoke(hive, loadPath, tableName, partSpec, replace: JBoolean,
      inheritTableSpecs: JBoolean, isSkewedStoreAsSubdir: JBoolean,
      isSrcLocal: JBoolean, isAcid, hasFollowingStatsTask)
  }

  override def loadTable(
      hive: Hive,
      loadPath: Path,
      tableName: String,
      replace: Boolean,
      isSrcLocal: Boolean): Unit = {
    loadTableMethod.invoke(hive, loadPath, tableName, replace: JBoolean, isSrcLocal: JBoolean,
      isSkewedStoreAsSubdir, isAcid, hasFollowingStatsTask)
  }

  override def loadDynamicPartitions(
      hive: Hive,
      loadPath: Path,
      tableName: String,
      partSpec: JMap[String, String],
      replace: Boolean,
      numDP: Int,
      listBucketingEnabled: Boolean): Unit = {
    loadDynamicPartitionsMethod.invoke(hive, loadPath, tableName, partSpec, replace: JBoolean,
      numDP: JInteger, listBucketingEnabled: JBoolean, isAcid, txnIdInLoadDynamicPartitions,
      hasFollowingStatsTask, AcidUtils.Operation.NOT_ACID)
  }

  override def alterTable(hive: Hive, tableName: String, table: Table): Unit = {
    alterTableMethod.invoke(hive, tableName, table, environmentContextInAlterTable)
  }

  override def alterPartitions(hive: Hive, tableName: String, newParts: JList[Partition]): Unit = {
    alterPartitionsMethod.invoke(hive, tableName, newParts, environmentContextInAlterTable)
  }
}

private[client] class Shim_v2_2 extends Shim_v2_1

private[client] class Shim_v2_3 extends Shim_v2_1

<<<<<<< HEAD
// TODO: Consider have HDP specific Shim and revert this change. See BUG-108603.
private[client] class Shim_v3_0 extends Shim_v2_3 {
  // Naive Spark does not support transactional operations.
  protected lazy val transactional = JBoolean.FALSE

=======
private[client] class Shim_v3_0 extends Shim_v2_3 {
>>>>>>> cceb2d6f
  // Spark supports only non-ACID operations
  protected lazy val isAcidIUDoperation = JBoolean.FALSE

  // Writer ID can be 0 for non-ACID operations
  protected lazy val writeIdInLoadTableOrPartition: JLong = 0L

  // Statement ID
  protected lazy val stmtIdInLoadTableOrPartition: JInteger = 0

  protected lazy val listBucketingLevel: JInteger = 0

  private lazy val clazzLoadFileType = getClass.getClassLoader.loadClass(
    "org.apache.hadoop.hive.ql.plan.LoadTableDesc$LoadFileType")

  private lazy val loadPartitionMethod =
    findMethod(
      classOf[Hive],
      "loadPartition",
      classOf[Path],
      classOf[Table],
      classOf[JMap[String, String]],
      clazzLoadFileType,
      JBoolean.TYPE,
      JBoolean.TYPE,
      JBoolean.TYPE,
      JBoolean.TYPE,
      JBoolean.TYPE,
<<<<<<< HEAD
      JBoolean.TYPE,
=======
>>>>>>> cceb2d6f
      classOf[JLong],
      JInteger.TYPE,
      JBoolean.TYPE)
  private lazy val loadTableMethod =
    findMethod(
      classOf[Hive],
      "loadTable",
      classOf[Path],
      classOf[String],
      clazzLoadFileType,
      JBoolean.TYPE,
      JBoolean.TYPE,
      JBoolean.TYPE,
      JBoolean.TYPE,
      classOf[JLong],
      JInteger.TYPE,
      JBoolean.TYPE)
  private lazy val loadDynamicPartitionsMethod =
    findMethod(
      classOf[Hive],
      "loadDynamicPartitions",
      classOf[Path],
      classOf[String],
      classOf[JMap[String, String]],
      clazzLoadFileType,
      JInteger.TYPE,
      JInteger.TYPE,
      JBoolean.TYPE,
      JLong.TYPE,
      JInteger.TYPE,
      JBoolean.TYPE,
      classOf[AcidUtils.Operation],
      JBoolean.TYPE)
<<<<<<< HEAD
  private lazy val alterTableMethod =
    findMethod(
      classOf[Hive],
      "alterTable",
      classOf[String],
      classOf[Table],
      classOf[EnvironmentContext],
      JBoolean.TYPE)
  private lazy val alterPartitionsMethod =
    findMethod(
      classOf[Hive],
      "alterPartitions",
      classOf[String],
      classOf[JList[Partition]],
      classOf[EnvironmentContext],
      JBoolean.TYPE)
  private lazy val setHMSClientCapabilitiesMethod =
    findMethod(
      classOf[Hive],
      "setHMSClientCapabilities",
      classOf[Array[String]])
  private lazy val setHMSClientIdentifierMethod =
    findMethod(
      classOf[Hive],
      "setHMSClientIdentifier",
      classOf[String])
  private lazy val getAccessTypeMethod =
    findMethod(
      classOf[TTable],
      "getAccessType")
  private lazy val getRequiredReadCapabilitiesMethod =
    findMethod(
      classOf[TTable],
      "getRequiredReadCapabilities")
  private lazy val getRequiredWriteCapabilitiesMethod =
    findMethod(
      classOf[TTable],
      "getRequiredWriteCapabilities")

  private lazy val alterTableAddPartitionDescClazz = Utils.classForName(
    "org.apache.hadoop.hive.ql.ddl.table.partition.AlterTableAddPartitionDesc")
  private lazy val partitionDescClazz = Utils.classForName(
    "org.apache.hadoop.hive.ql.ddl.table.partition.AlterTableAddPartitionDesc$PartitionDesc")
  private lazy val partitionDescCtor = alterTableAddPartitionDescClazz.getConstructor(
    classOf[String],
    classOf[String],
    JBoolean.TYPE)

  private lazy val addPartitionMethod =
    findMethod(
      alterTableAddPartitionDescClazz,
      "addPartition",
      classOf[JMap[String, String]],
      classOf[String])

  private lazy val getPartitionMethod =
    findMethod(
      alterTableAddPartitionDescClazz,
      "getPartition",
      JInteger.TYPE)

  private lazy val setPartParamsMethod =
    findMethod(
      partitionDescClazz,
      "setPartParams",
      classOf[JMap[String, String]])

  private lazy val createPartitionsMethod =
    findMethod(
      classOf[Hive],
      "createPartitions",
      alterTableAddPartitionDescClazz)

  private lazy val renamePartitionMethod =
    findMethod(
      classOf[Hive],
      "renamePartition",
      classOf[Table],
      classOf[JMap[String, String]],
      classOf[Partition],
      JLong.TYPE)

  private lazy val setCatNameMethod =
    findMethod(
      classOf[TTable],
      "setCatName",
      classOf[String])
=======
>>>>>>> cceb2d6f

  override def loadPartition(
      hive: Hive,
      loadPath: Path,
      tableName: String,
      partSpec: JMap[String, String],
      replace: Boolean,
      inheritTableSpecs: Boolean,
      isSkewedStoreAsSubdir: Boolean,
      isSrcLocal: Boolean): Unit = {
    val session = SparkSession.getActiveSession
    assert(session.nonEmpty)
    val database = session.get.sessionState.catalog.getCurrentDatabase
    val table = hive.getTable(database, tableName)
    val loadFileType = if (replace) {
      clazzLoadFileType.getEnumConstants.find(_.toString.equalsIgnoreCase("REPLACE_ALL"))
    } else {
      clazzLoadFileType.getEnumConstants.find(_.toString.equalsIgnoreCase("KEEP_EXISTING"))
    }
    assert(loadFileType.isDefined)
<<<<<<< HEAD
    // Looks we should handle HIVE-19891 but looks no way to access the appropriate value here.
    // Here, it just uses 'inheritTableSpecs' to keep the existing behaviour.
    val inheritLocation = inheritTableSpecs
    loadPartitionMethod.invoke(hive, loadPath, table, partSpec, loadFileType.get,
      inheritTableSpecs: JBoolean, inheritLocation: JBoolean, isSkewedStoreAsSubdir: JBoolean,
=======
    loadPartitionMethod.invoke(hive, loadPath, table, partSpec, loadFileType.get,
      inheritTableSpecs: JBoolean, isSkewedStoreAsSubdir: JBoolean,
>>>>>>> cceb2d6f
      isSrcLocal: JBoolean, isAcid, hasFollowingStatsTask,
      writeIdInLoadTableOrPartition, stmtIdInLoadTableOrPartition, replace: JBoolean)
  }

<<<<<<< HEAD

=======
>>>>>>> cceb2d6f
  override def loadTable(
      hive: Hive,
      loadPath: Path,
      tableName: String,
      replace: Boolean,
      isSrcLocal: Boolean): Unit = {
    val loadFileType = if (replace) {
      clazzLoadFileType.getEnumConstants.find(_.toString.equalsIgnoreCase("REPLACE_ALL"))
    } else {
      clazzLoadFileType.getEnumConstants.find(_.toString.equalsIgnoreCase("KEEP_EXISTING"))
    }
    assert(loadFileType.isDefined)
    loadTableMethod.invoke(hive, loadPath, tableName, loadFileType.get, isSrcLocal: JBoolean,
      isSkewedStoreAsSubdir, isAcidIUDoperation, hasFollowingStatsTask,
      writeIdInLoadTableOrPartition, stmtIdInLoadTableOrPartition: JInteger, replace: JBoolean)
  }

  override def loadDynamicPartitions(
      hive: Hive,
      loadPath: Path,
      tableName: String,
      partSpec: JMap[String, String],
      replace: Boolean,
      numDP: Int,
      listBucketingEnabled: Boolean): Unit = {
    val loadFileType = if (replace) {
      clazzLoadFileType.getEnumConstants.find(_.toString.equalsIgnoreCase("REPLACE_ALL"))
    } else {
      clazzLoadFileType.getEnumConstants.find(_.toString.equalsIgnoreCase("KEEP_EXISTING"))
    }
    assert(loadFileType.isDefined)
    loadDynamicPartitionsMethod.invoke(hive, loadPath, tableName, partSpec, loadFileType.get,
      numDP: JInteger, listBucketingLevel, isAcid, writeIdInLoadTableOrPartition,
      stmtIdInLoadTableOrPartition, hasFollowingStatsTask, AcidUtils.Operation.NOT_ACID,
      replace: JBoolean)
  }
<<<<<<< HEAD

  override def alterTable(hive: Hive, tableName: String, table: Table): Unit = {
    alterTableMethod.invoke(hive, tableName, table, environmentContextInAlterTable, transactional)
  }

  override def alterPartitions(hive: Hive, tableName: String, newParts: JList[Partition]): Unit = {
    alterPartitionsMethod.invoke(
      hive, tableName, newParts, environmentContextInAlterTable, transactional)
  }

  override def setHMSClientCapabilities(hive: Hive, capabilities: Array[String]): Unit = {
    setHMSClientCapabilitiesMethod.invoke(hive, capabilities)
  }

  override def setHMSClientIdentifier(hive: Hive, id : String): Unit = {
    setHMSClientIdentifierMethod.invoke(hive, id)
  }

  override def getAccessType(table: TTable): Byte = {
    getAccessTypeMethod.invoke(table).asInstanceOf[Byte]
  }

  private def getRequiredCapabilities(table: TTable, method: Method): Seq[String] = {
    val ret = method.invoke(table)
    if (ret == null) {
      Nil
    } else {
      ret.asInstanceOf[JList[String]].asScala
    }
  }

  override def getRequiredReadCapabilities(table: TTable): Seq[String] = {
    getRequiredCapabilities(table, getRequiredReadCapabilitiesMethod)
  }

  override def getRequiredWriteCapabilities(table: TTable): Seq[String] = {
    getRequiredCapabilities(table, getRequiredWriteCapabilitiesMethod)
  }

  private def addPartition(
      alterTableAddPartitionDesc: Any,
      partSpec: JMap[String, String],
      location: String): Unit = {
    addPartitionMethod.invoke(alterTableAddPartitionDesc, partSpec, location)
  }

  private def setPartParams(
      alterTableAddPartitionDesc: Any,
      i: Int,
      partParams: JMap[String, String]): Unit = {
    val partitionDesc = getPartitionMethod.invoke(alterTableAddPartitionDesc, i: JInteger)
    setPartParamsMethod.invoke(partitionDesc, partParams)
  }

  override def createPartitions(
      hive: Hive,
      db: String,
      table: String,
      parts: Seq[CatalogTablePartition],
      ignoreIfExists: Boolean): Unit = {
    val addPartitionDesc =
      partitionDescCtor.newInstance(db, table, ignoreIfExists: JBoolean).asInstanceOf[Object]
    parts.zipWithIndex.foreach { case (ctp, i) =>
      addPartition(addPartitionDesc, ctp.spec.asJava,
        ctp.storage.locationUri.map(CatalogUtils.URIToString(_)).orNull)
      if (ctp.parameters.nonEmpty) {
        setPartParams(addPartitionDesc, i, ctp.parameters.asJava)
      }
    }
    createPartitionsMethod.invoke(hive, addPartitionDesc)
  }

  override def renamePartition(
      hive: Hive,
      hiveTable: Table,
      oldSpec: JMap[String, String],
      hivePart: Partition): Unit = {
    val tTable = hiveTable.getTTable
    renamePartitionMethod.invoke(hive, hiveTable, oldSpec, hivePart, -1L: JLong)
  }
}
=======
}

private[client] class Shim_v3_1 extends Shim_v3_0
>>>>>>> cceb2d6f
<|MERGE_RESOLUTION|>--- conflicted
+++ resolved
@@ -1234,15 +1234,11 @@
 
 private[client] class Shim_v2_3 extends Shim_v2_1
 
-<<<<<<< HEAD
 // TODO: Consider have HDP specific Shim and revert this change. See BUG-108603.
 private[client] class Shim_v3_0 extends Shim_v2_3 {
   // Naive Spark does not support transactional operations.
   protected lazy val transactional = JBoolean.FALSE
 
-=======
-private[client] class Shim_v3_0 extends Shim_v2_3 {
->>>>>>> cceb2d6f
   // Spark supports only non-ACID operations
   protected lazy val isAcidIUDoperation = JBoolean.FALSE
 
@@ -1270,10 +1266,7 @@
       JBoolean.TYPE,
       JBoolean.TYPE,
       JBoolean.TYPE,
-<<<<<<< HEAD
-      JBoolean.TYPE,
-=======
->>>>>>> cceb2d6f
+      JBoolean.TYPE,
       classOf[JLong],
       JInteger.TYPE,
       JBoolean.TYPE)
@@ -1307,7 +1300,6 @@
       JBoolean.TYPE,
       classOf[AcidUtils.Operation],
       JBoolean.TYPE)
-<<<<<<< HEAD
   private lazy val alterTableMethod =
     findMethod(
       classOf[Hive],
@@ -1395,8 +1387,6 @@
       classOf[TTable],
       "setCatName",
       classOf[String])
-=======
->>>>>>> cceb2d6f
 
   override def loadPartition(
       hive: Hive,
@@ -1417,24 +1407,16 @@
       clazzLoadFileType.getEnumConstants.find(_.toString.equalsIgnoreCase("KEEP_EXISTING"))
     }
     assert(loadFileType.isDefined)
-<<<<<<< HEAD
     // Looks we should handle HIVE-19891 but looks no way to access the appropriate value here.
     // Here, it just uses 'inheritTableSpecs' to keep the existing behaviour.
     val inheritLocation = inheritTableSpecs
     loadPartitionMethod.invoke(hive, loadPath, table, partSpec, loadFileType.get,
       inheritTableSpecs: JBoolean, inheritLocation: JBoolean, isSkewedStoreAsSubdir: JBoolean,
-=======
-    loadPartitionMethod.invoke(hive, loadPath, table, partSpec, loadFileType.get,
-      inheritTableSpecs: JBoolean, isSkewedStoreAsSubdir: JBoolean,
->>>>>>> cceb2d6f
       isSrcLocal: JBoolean, isAcid, hasFollowingStatsTask,
       writeIdInLoadTableOrPartition, stmtIdInLoadTableOrPartition, replace: JBoolean)
   }
 
-<<<<<<< HEAD
-
-=======
->>>>>>> cceb2d6f
+
   override def loadTable(
       hive: Hive,
       loadPath: Path,
@@ -1471,7 +1453,6 @@
       stmtIdInLoadTableOrPartition, hasFollowingStatsTask, AcidUtils.Operation.NOT_ACID,
       replace: JBoolean)
   }
-<<<<<<< HEAD
 
   override def alterTable(hive: Hive, tableName: String, table: Table): Unit = {
     alterTableMethod.invoke(hive, tableName, table, environmentContextInAlterTable, transactional)
@@ -1553,8 +1534,5 @@
     renamePartitionMethod.invoke(hive, hiveTable, oldSpec, hivePart, -1L: JLong)
   }
 }
-=======
-}
-
-private[client] class Shim_v3_1 extends Shim_v3_0
->>>>>>> cceb2d6f
+
+private[client] class Shim_v3_1 extends Shim_v3_0