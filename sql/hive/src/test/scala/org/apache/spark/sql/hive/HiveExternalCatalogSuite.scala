--- conflicted
+++ resolved
@@ -108,7 +108,24 @@
     }
   }
 
-<<<<<<< HEAD
+  test("SPARK-22306: alter table schema should not erase the bucketing metadata at hive side") {
+    val catalog = newBasicCatalog()
+    externalCatalog.client.runSqlHive(
+      """
+        |CREATE TABLE db1.t(a string, b string)
+        |CLUSTERED BY (a, b) SORTED BY (a, b) INTO 10 BUCKETS
+        |STORED AS PARQUET
+      """.stripMargin)
+
+    val newSchema = new StructType().add("a", "string").add("b", "string").add("c", "string")
+    catalog.alterTableDataSchema("db1", "t", newSchema)
+
+    assert(catalog.getTable("db1", "t").schema == newSchema)
+    val bucketString = externalCatalog.client.runSqlHive("DESC FORMATTED db1.t")
+      .filter(_.contains("Num Buckets")).head
+    assert(bucketString.contains("10"))
+  }
+
   test("CDH-58542: auto-correct table location for namenode HA") {
     // set up a configuration with two nameservices (eg. two clusters, both with HA)
     val conf = new Configuration()
@@ -147,23 +164,5 @@
           "my_db")
       assert( convertedName === new URI(exp))
     }
-=======
-  test("SPARK-22306: alter table schema should not erase the bucketing metadata at hive side") {
-    val catalog = newBasicCatalog()
-    externalCatalog.client.runSqlHive(
-      """
-        |CREATE TABLE db1.t(a string, b string)
-        |CLUSTERED BY (a, b) SORTED BY (a, b) INTO 10 BUCKETS
-        |STORED AS PARQUET
-      """.stripMargin)
-
-    val newSchema = new StructType().add("a", "string").add("b", "string").add("c", "string")
-    catalog.alterTableDataSchema("db1", "t", newSchema)
-
-    assert(catalog.getTable("db1", "t").schema == newSchema)
-    val bucketString = externalCatalog.client.runSqlHive("DESC FORMATTED db1.t")
-      .filter(_.contains("Num Buckets")).head
-    assert(bucketString.contains("10"))
->>>>>>> e30e2698
   }
 }