/*
 * Licensed to the Apache Software Foundation (ASF) under one or more
 * contributor license agreements.  See the NOTICE file distributed with
 * this work for additional information regarding copyright ownership.
 * The ASF licenses this file to You under the Apache License, Version 2.0
 * (the "License"); you may not use this file except in compliance with
 * the License.  You may obtain a copy of the License at
 *
 *    http://www.apache.org/licenses/LICENSE-2.0
 *
 * Unless required by applicable law or agreed to in writing, software
 * distributed under the License is distributed on an "AS IS" BASIS,
 * WITHOUT WARRANTIES OR CONDITIONS OF ANY KIND, either express or implied.
 * See the License for the specific language governing permissions and
 * limitations under the License.
 */

package org.apache.spark.sql.hive.client

import java.io.{File, PrintStream}
import java.lang.{Iterable => JIterable}
import java.nio.charset.StandardCharsets.UTF_8
import java.util.{Locale, Map => JMap}
import java.util.concurrent.TimeUnit._

import scala.collection.JavaConverters._
import scala.collection.mutable
import scala.collection.mutable.ArrayBuffer

import org.apache.hadoop.fs.Path
import org.apache.hadoop.hive.common.StatsSetupConst
import org.apache.hadoop.hive.conf.{HiveConf, HiveConfUtil}
import org.apache.hadoop.hive.conf.HiveConf.ConfVars
import org.apache.hadoop.hive.metastore.{IMetaStoreClient, TableType => HiveTableType}
import org.apache.hadoop.hive.metastore.api.{Database => HiveDatabase, Table => MetaStoreApiTable, _}
import org.apache.hadoop.hive.ql.Driver
import org.apache.hadoop.hive.ql.metadata.{Hive, HiveException, Partition => HivePartition, Table => HiveTable}
import org.apache.hadoop.hive.ql.processors._
import org.apache.hadoop.hive.ql.session.SessionState
import org.apache.hadoop.hive.serde.serdeConstants
import org.apache.hadoop.hive.serde2.MetadataTypedColumnsetSerDe
import org.apache.hadoop.hive.serde2.`lazy`.LazySimpleSerDe
import org.apache.hadoop.security.UserGroupInformation

import org.apache.spark.{SparkConf, SparkException}
import org.apache.spark.internal.Logging
import org.apache.spark.metrics.source.HiveCatalogMetrics
import org.apache.spark.sql.AnalysisException
import org.apache.spark.sql.catalyst.TableIdentifier
import org.apache.spark.sql.catalyst.analysis.{NoSuchDatabaseException, NoSuchPartitionException}
import org.apache.spark.sql.catalyst.catalog._
import org.apache.spark.sql.catalyst.catalog.CatalogTypes.TablePartitionSpec
import org.apache.spark.sql.catalyst.catalog.CatalogUtils.TRANSLATION_LAYER_ACCESSTYPE_PROPERTY_TEST
import org.apache.spark.sql.catalyst.expressions.Expression
import org.apache.spark.sql.catalyst.parser.{CatalystSqlParser, ParseException}
import org.apache.spark.sql.connector.catalog.SupportsNamespaces._
import org.apache.spark.sql.execution.QueryExecutionException
import org.apache.spark.sql.hive.HiveExternalCatalog
import org.apache.spark.sql.hive.HiveExternalCatalog.{DATASOURCE_SCHEMA, DATASOURCE_SCHEMA_NUMPARTS, DATASOURCE_SCHEMA_PART_PREFIX}
<<<<<<< HEAD
import org.apache.spark.sql.hive.HiveUtils
=======
>>>>>>> a630e8d1
import org.apache.spark.sql.internal.SQLConf
import org.apache.spark.sql.types._
import org.apache.spark.util.{CircularBuffer, Utils}

/**
 * A class that wraps the HiveClient and converts its responses to externally visible classes.
 * Note that this class is typically loaded with an internal classloader for each instantiation,
 * allowing it to interact directly with a specific isolated version of Hive.  Loading this class
 * with the isolated classloader however will result in it only being visible as a [[HiveClient]],
 * not a [[HiveClientImpl]].
 *
 * This class needs to interact with multiple versions of Hive, but will always be compiled with
 * the 'native', execution version of Hive.  Therefore, any places where hive breaks compatibility
 * must use reflection after matching on `version`.
 *
 * Every HiveClientImpl creates an internal HiveConf object. This object is using the given
 * `hadoopConf` as the base. All options set in the `sparkConf` will be applied to the HiveConf
 * object and overrides any exiting options. Then, options in extraConfig will be applied
 * to the HiveConf object and overrides any existing options.
 *
 * @param version the version of hive used when pick function calls that are not compatible.
 * @param sparkConf all configuration options set in SparkConf.
 * @param hadoopConf the base Configuration object used by the HiveConf created inside
 *                   this HiveClientImpl.
 * @param extraConfig a collection of configuration options that will be added to the
 *                hive conf before opening the hive client.
 * @param initClassLoader the classloader used when creating the `state` field of
 *                        this [[HiveClientImpl]].
 */
private[hive] class HiveClientImpl(
    override val version: HiveVersion,
    warehouseDir: Option[String],
    sparkConf: SparkConf,
    hadoopConf: JIterable[JMap.Entry[String, String]],
    extraConfig: Map[String, String],
    initClassLoader: ClassLoader,
    val clientLoader: IsolatedClientLoader)
  extends HiveClient
  with Logging {

  import HiveClientImpl._

  // Circular buffer to hold what hive prints to STDOUT and ERR.  Only printed when failures occur.
  private val outputBuffer = new CircularBuffer()

  private val shim = version match {
    case hive.v12 => new Shim_v0_12()
    case hive.v13 => new Shim_v0_13()
    case hive.v14 => new Shim_v0_14()
    case hive.v1_0 => new Shim_v1_0()
    case hive.v1_1 => new Shim_v1_1()
    case hive.v1_2 => new Shim_v1_2()
    case hive.v2_0 => new Shim_v2_0()
    case hive.v2_1 => new Shim_v2_1()
    case hive.v2_2 => new Shim_v2_2()
    case hive.v2_3 => new Shim_v2_3()
    case hive.v3_0 => new Shim_v3_0()
    case hive.v3_1 => new Shim_v3_1()
    case hive.vcdpd => new Shim_cdpd()
  }

  // Create an internal session state for this HiveClientImpl.
  val state: SessionState = {
    val original = Thread.currentThread().getContextClassLoader
    if (clientLoader.isolationOn) {
      // Switch to the initClassLoader.
      Thread.currentThread().setContextClassLoader(initClassLoader)
      try {
        newState()
      } finally {
        Thread.currentThread().setContextClassLoader(original)
      }
    } else {
      // Isolation off means we detect a CliSessionState instance in current thread.
      // 1: Inside the spark project, we have already started a CliSessionState in
      // `SparkSQLCLIDriver`, which contains configurations from command lines. Later, we call
      // `SparkSQLEnv.init()` there, which would new a hive client again. so we should keep those
      // configurations and reuse the existing instance of `CliSessionState`. In this case,
      // SessionState.get will always return a CliSessionState.
      // 2: In another case, a user app may start a CliSessionState outside spark project with built
      // in hive jars, which will turn off isolation, if SessionSate.detachSession is
      // called to remove the current state after that, hive client created later will initialize
      // its own state by newState()
      val ret = SessionState.get
      if (ret != null) {
        // hive.metastore.warehouse.dir and hive.metastore.warehouse.external.dir are
        // determined in SharedState after the CliSessionState instance constructed, we
        // need to follow that change here.
        warehouseDir.foreach { dir =>
          ret.getConf.setVar(ConfVars.HIVE_METASTORE_WAREHOUSE_EXTERNAL, dir)
        }
        ret
      } else {
        newState()
      }
    }
  }

  // Log the default warehouse location.
  logInfo(
    s"Warehouse location for Hive client " +
      s"(version ${version.fullVersion}) is" +
      s" ${conf.getVar(ConfVars.HIVE_METASTORE_WAREHOUSE_EXTERNAL)}")

  private def newState(): SessionState = {
    val hiveConf = newHiveConf(sparkConf, hadoopConf, extraConfig, Some(initClassLoader))
<<<<<<< HEAD
    if (version == hive.v3_0 || version == hive.v3_1 || version == hive.vcdpd) {
      Seq(
        "hive.execution.engine" -> "mr",
        "datanucleus.schema.autoCreateTables" -> "true",
        "hive.metastore.schema.verification" -> "false",
        "datanucleus.schema.autoCreateAll" -> "true",
        "datanucleus.autoCreateSchema" -> "true",
        "datanucleus.autoCreateColumns" -> "true",
        "datanucleus.autoCreateConstraints" -> "true",
        "hive.query.reexecution.enabled" -> "false",
        "metastore.metadata.transformer.class" -> ""
      ).foreach { case (k, v) => hiveConf.set(k, v) }
    }

=======
>>>>>>> a630e8d1
    val state = new SessionState(hiveConf)
    if (clientLoader.cachedHive != null) {
      Hive.set(clientLoader.cachedHive.asInstanceOf[Hive])
    }
    if (HiveConfUtil.isEmbeddedMetaStore(hiveConf.getVar(ConfVars.METASTOREURIS))) {
      hiveConf.setBoolVar(ConfVars.METASTORE_AUTO_CREATE_ALL, true)
      hiveConf.setBoolVar(ConfVars.METASTORE_SCHEMA_VERIFICATION, false)
    }
    // Hive 2.3 will set UDFClassLoader to hiveConf when initializing SessionState
    // since HIVE-11878, and ADDJarCommand will add jars to clientLoader.classLoader.
    // For this reason we cannot load the jars added by ADDJarCommand because of class loader
    // got changed. We reset it to clientLoader.ClassLoader here.
    state.getConf.setClassLoader(clientLoader.classLoader)
    SessionState.start(state)
    state.out = new PrintStream(outputBuffer, true, UTF_8.name())
    state.err = new PrintStream(outputBuffer, true, UTF_8.name())
    state
  }

  /** Returns the configuration for the current session. */
  def conf: HiveConf = {
    val hiveConf = state.getConf
    // Hive changed the default of datanucleus.schema.autoCreateAll from true to false
    // and hive.metastore.schema.verification from false to true since Hive 2.0.
    // For details, see the JIRA HIVE-6113, HIVE-12463 and HIVE-1841.
    // isEmbeddedMetaStore should not be true in the production environment.
    // We hard-code hive.metastore.schema.verification and datanucleus.schema.autoCreateAll to allow
    // bin/spark-shell, bin/spark-sql and sbin/start-thriftserver.sh to automatically create the
    // Derby Metastore when running Spark in the non-production environment.
    val isEmbeddedMetaStore = {
      val msUri = hiveConf.getVar(ConfVars.METASTOREURIS)
      val msConnUrl = hiveConf.getVar(ConfVars.METASTORECONNECTURLKEY)
      (msUri == null || msUri.trim().isEmpty) &&
        (msConnUrl != null && msConnUrl.startsWith("jdbc:derby"))
    }
    if (isEmbeddedMetaStore) {
      hiveConf.setBoolean("hive.metastore.schema.verification", false)
      hiveConf.setBoolean("datanucleus.schema.autoCreateAll", true)
    }
    hiveConf
  }

  override val userName = UserGroupInformation.getCurrentUser.getShortUserName

  override def getConf(key: String, defaultValue: String): String = {
    conf.get(key, defaultValue)
  }

  // We use hive's conf for compatibility.
  private val retryLimit = conf.getIntVar(HiveConf.ConfVars.METASTORETHRIFTFAILURERETRIES)
  private val retryDelayMillis = shim.getMetastoreClientConnectRetryDelayMillis(conf)

  /**
   * Runs `f` with multiple retries in case the hive metastore is temporarily unreachable.
   */
  private def retryLocked[A](f: => A): A = clientLoader.synchronized {
    // Hive sometimes retries internally, so set a deadline to avoid compounding delays.
    val deadline = System.nanoTime + (retryLimit * retryDelayMillis * 1e6).toLong
    var numTries = 0
    var caughtException: Exception = null
    do {
      numTries += 1
      try {
        return f
      } catch {
        case e: Exception if causedByThrift(e) =>
          caughtException = e
          logWarning(
            "HiveClient got thrift exception, destroying client and retrying " +
              s"(${retryLimit - numTries} tries remaining)", e)
          clientLoader.cachedHive = null
          Thread.sleep(retryDelayMillis)
      }
    } while (numTries <= retryLimit && System.nanoTime < deadline)
    if (System.nanoTime > deadline) {
      logWarning("Deadline exceeded")
    }
    throw caughtException
  }

  private def causedByThrift(e: Throwable): Boolean = {
    var target = e
    while (target != null) {
      val msg = target.getMessage()
      if (msg != null && msg.matches("(?s).*(TApplication|TProtocol|TTransport)Exception.*")) {
        return true
      }
      target = target.getCause()
    }
    false
  }

  private def client: Hive = {
    if (clientLoader.cachedHive != null) {
      clientLoader.cachedHive.asInstanceOf[Hive]
    } else {
      val c = Hive.get(conf)
      // CDPD-454: Set the capabilities that CDPD Spark possesses
      val capabilities = SQLConf.get.getConf(HiveUtils.HIVE_SPARK_CAPABILITIES).toArray
      shim.setHMSClientCapabilities(c, capabilities)
      shim.setHMSClientIdentifier(c, "Spark")
      clientLoader.cachedHive = c
      c
    }
  }

  private def msClient: IMetaStoreClient = {
    shim.getMSC(client)
  }

  /** Return the associated Hive [[SessionState]] of this [[HiveClientImpl]] */
  override def getState: SessionState = withHiveState(state)

  /**
   * Runs `f` with ThreadLocal session state and classloaders configured for this version of hive.
   */
  def withHiveState[A](f: => A): A = retryLocked {
    val original = Thread.currentThread().getContextClassLoader
    val originalConfLoader = state.getConf.getClassLoader
    // The classloader in clientLoader could be changed after addJar, always use the latest
    // classloader. We explicitly set the context class loader since "conf.setClassLoader" does
    // not do that, and the Hive client libraries may need to load classes defined by the client's
    // class loader.
    Thread.currentThread().setContextClassLoader(clientLoader.classLoader)
    state.getConf.setClassLoader(clientLoader.classLoader)
    // Set the thread local metastore client to the client associated with this HiveClientImpl.
    Hive.set(client)
    // Replace conf in the thread local Hive with current conf
    Hive.get(conf)
    // setCurrentSessionState will use the classLoader associated
    // with the HiveConf in `state` to override the context class loader of the current
    // thread.
    shim.setCurrentSessionState(state)
    val ret = try {
      f
    } catch {
<<<<<<< HEAD
      case e: NoClassDefFoundError
        if HiveUtils.isHive23 && e.getMessage.contains("org/apache/hadoop/hive/serde2/SerDe") =>
        throw new ClassNotFoundException("The SerDe interface removed since Hive 2.3(HIVE-15167)." +
          " Please migrate your custom SerDes to Hive 2.3 or build your own Spark with" +
          " hive-1.2 profile. See HIVE-15167 for more details.", e)
=======
      case e: NoClassDefFoundError if e.getMessage.contains("apache/hadoop/hive/serde2/SerDe") =>
        throw new ClassNotFoundException("The SerDe interface removed since Hive 2.3(HIVE-15167)." +
          " Please migrate your custom SerDes to Hive 2.3. See HIVE-15167 for more details.", e)
>>>>>>> a630e8d1
    } finally {
      state.getConf.setClassLoader(originalConfLoader)
      Thread.currentThread().setContextClassLoader(original)
      HiveCatalogMetrics.incrementHiveClientCalls(1)
    }
    ret
  }

  def setOut(stream: PrintStream): Unit = withHiveState {
    state.out = stream
  }

  def setInfo(stream: PrintStream): Unit = withHiveState {
    state.info = stream
  }

  def setError(stream: PrintStream): Unit = withHiveState {
    state.err = stream
  }

  private def setCurrentDatabaseRaw(db: String): Unit = {
    if (state.getCurrentDatabase != db) {
      if (databaseExists(db)) {
        state.setCurrentDatabase(db)
      } else {
        throw new NoSuchDatabaseException(db)
      }
    }
  }

  override def setCurrentDatabase(databaseName: String): Unit = withHiveState {
    setCurrentDatabaseRaw(databaseName)
  }

  override def createDatabase(
      database: CatalogDatabase,
      ignoreIfExists: Boolean): Unit = withHiveState {
    val hiveDb = toHiveDatabase(database, Some(userName))
    client.createDatabase(hiveDb, ignoreIfExists)
  }

  override def dropDatabase(
      name: String,
      ignoreIfNotExists: Boolean,
      cascade: Boolean): Unit = withHiveState {
    client.dropDatabase(name, true, ignoreIfNotExists, cascade)
  }

  override def alterDatabase(database: CatalogDatabase): Unit = withHiveState {
    if (!getDatabase(database.name).locationUri.equals(database.locationUri)) {
      // SPARK-29260: Enable supported versions once it support altering database location.
      if (!(version.equals(hive.v3_0) || version.equals(hive.v3_1))) {
        throw new AnalysisException(
          s"Hive ${version.fullVersion} does not support altering database location")
      }
    }
    val hiveDb = toHiveDatabase(database)
    client.alterDatabase(database.name, hiveDb)
  }

  private def toHiveDatabase(
      database: CatalogDatabase, userName: Option[String] = None): HiveDatabase = {
    val props = database.properties
    val hiveDb = new HiveDatabase(
      database.name,
      database.description,
      CatalogUtils.URIToString(database.locationUri),
      (props -- Seq(PROP_OWNER)).asJava)
    props.get(PROP_OWNER).orElse(userName).foreach { ownerName =>
      shim.setDatabaseOwnerName(hiveDb, ownerName)
    }
    hiveDb
  }

  override def getDatabase(dbName: String): CatalogDatabase = withHiveState {
    Option(client.getDatabase(dbName)).map { d =>
      val paras = Option(d.getParameters).map(_.asScala.toMap).getOrElse(Map()) ++
        Map(PROP_OWNER -> shim.getDatabaseOwnerName(d))

      CatalogDatabase(
        name = d.getName,
        description = Option(d.getDescription).getOrElse(""),
        locationUri = CatalogUtils.stringToURI(d.getLocationUri),
        properties = paras)
    }.getOrElse(throw new NoSuchDatabaseException(dbName))
  }

  override def databaseExists(dbName: String): Boolean = withHiveState {
    client.databaseExists(dbName)
  }

  override def listDatabases(pattern: String): Seq[String] = withHiveState {
    client.getDatabasesByPattern(pattern).asScala.toSeq
  }

  private def getRawTableOption(dbName: String, tableName: String): Option[HiveTable] = {
    Option(client.getTable(dbName, tableName, false /* do not throw exception */))
  }

  private def getRawTablesByName(dbName: String, tableNames: Seq[String]): Seq[HiveTable] = {
    try {
      msClient.getTableObjectsByName(dbName, tableNames.asJava).asScala
        .map(extraFixesForNonView).map(new HiveTable(_)).toSeq
    } catch {
      case ex: Exception =>
        throw new HiveException(s"Unable to fetch tables of db $dbName", ex);
    }
  }

  override def tableExists(dbName: String, tableName: String): Boolean = withHiveState {
    getRawTableOption(dbName, tableName).nonEmpty
  }

  override def getTablesByName(
      dbName: String,
      tableNames: Seq[String]): Seq[CatalogTable] = withHiveState {
    getRawTablesByName(dbName, tableNames).map(convertHiveTableToCatalogTable)
  }

  override def getTableOption(
      dbName: String,
      tableName: String): Option[CatalogTable] = withHiveState {
    logDebug(s"Looking up $dbName.$tableName")
    getRawTableOption(dbName, tableName).map(convertHiveTableToCatalogTable)
  }

  private def convertHiveTableToCatalogTable(h: HiveTable): CatalogTable = {
    // Note: Hive separates partition columns and the schema, but for us the
    // partition columns are part of the schema
    val (cols, partCols) = try {
      (h.getCols.asScala.map(fromHiveColumn), h.getPartCols.asScala.map(fromHiveColumn))
    } catch {
      case ex: SparkException =>
        throw new SparkException(
          s"${ex.getMessage}, db: ${h.getDbName}, table: ${h.getTableName}", ex)
    }
    val schema = StructType((cols ++ partCols).toSeq)

    val bucketSpec = if (h.getNumBuckets > 0) {
      val sortColumnOrders = h.getSortCols.asScala
      // Currently Spark only supports columns to be sorted in ascending order
      // but Hive can support both ascending and descending order. If all the columns
      // are sorted in ascending order, only then propagate the sortedness information
      // to downstream processing / optimizations in Spark
      // TODO: In future we can have Spark support columns sorted in descending order
      val allAscendingSorted = sortColumnOrders.forall(_.getOrder == HiveUtils.ASCENDING_CODE)

      val sortColumnNames = if (allAscendingSorted) {
        sortColumnOrders.map(_.getCol)
      } else {
        Seq.empty
      }
      Option(BucketSpec(h.getNumBuckets, h.getBucketCols.asScala.toSeq, sortColumnNames.toSeq))
    } else {
      None
    }

    // Skew spec and storage handler can't be mapped to CatalogTable (yet)
    val unsupportedFeatures = ArrayBuffer.empty[String]

    if (!h.getSkewedColNames.isEmpty) {
      unsupportedFeatures += "skewed columns"
    }

    if (h.getStorageHandler != null) {
      unsupportedFeatures += "storage handler"
    }

    if (h.getTableType == HiveTableType.VIRTUAL_VIEW && partCols.nonEmpty) {
      unsupportedFeatures += "partitioned view"
    }

      // CDPD-454: If testing, get accessType from table parameters. Otherwise, get it from
      // from the Hive translation layer
      val accessType =
        if (h.getParameters
            .containsKey(TRANSLATION_LAYER_ACCESSTYPE_PROPERTY_TEST) && Utils.isTesting) {
          h.getParameters.get(TRANSLATION_LAYER_ACCESSTYPE_PROPERTY_TEST).toInt
        } else {
          shim.getAccessType(h.getTTable)
        }

      val requiredReadCapabilities = shim.getRequiredReadCapabilities(h.getTTable)
      val requiredWriteCapabilities = shim.getRequiredWriteCapabilities(h.getTTable)

      val properties = Option(h.getParameters).map(_.asScala.toMap).orNull

    // Hive-generated Statistics are also recorded in ignoredProperties
    val ignoredProperties = scala.collection.mutable.Map.empty[String, String]
    for (key <- HiveStatisticsProperties; value <- properties.get(key)) {
      ignoredProperties += key -> value
    }

    val excludedTableProperties = HiveStatisticsProperties ++ Set(
      // The property value of "comment" is moved to the dedicated field "comment"
      "comment",
      // For EXTERNAL_TABLE, the table properties has a particular field "EXTERNAL". This is added
      // in the function toHiveTable.
      "EXTERNAL"
    )

    val filteredProperties = properties.filterNot {
      case (key, _) => excludedTableProperties.contains(key)
    }
    val comment = properties.get("comment")

    CatalogTable(
      identifier = TableIdentifier(h.getTableName, Option(h.getDbName)),
      tableType = h.getTableType match {
        case HiveTableType.EXTERNAL_TABLE => CatalogTableType.EXTERNAL
        case HiveTableType.MANAGED_TABLE => CatalogTableType.MANAGED
        case HiveTableType.VIRTUAL_VIEW => CatalogTableType.VIEW
        case HiveTableType.INDEX_TABLE =>
          throw new AnalysisException("Hive index table is not supported.")
        // CDPD-454: CDPD Spark is compiled against Hive 1.2, which does not
        // know about the materialized view enum. For our purposes, we can treat
        // such an object as a managed table
        case l @ _ if (l.toString == "MATERIALIZED_VIEW") =>
          CatalogTableType.MANAGED
        case unsupportedType =>
          val tableTypeStr = unsupportedType.toString.toLowerCase(Locale.ROOT).replace("_", " ")
          throw new AnalysisException(s"Hive $tableTypeStr is not supported.")
      },
      schema = schema,
      partitionColumnNames = partCols.map(_.name).toSeq,
      // If the table is written by Spark, we will put bucketing information in table properties,
      // and will always overwrite the bucket spec in hive metastore by the bucketing information
      // in table properties. This means, if we have bucket spec in both hive metastore and
      // table properties, we will trust the one in table properties.
      bucketSpec = bucketSpec,
      owner = Option(h.getOwner).getOrElse(""),
      createTime = h.getTTable.getCreateTime.toLong * 1000,
      lastAccessTime = h.getLastAccessTime.toLong * 1000,
      storage = CatalogStorageFormat(
        locationUri = shim.getDataLocation(h).map(CatalogUtils.stringToURI),
        // To avoid ClassNotFound exception, we try our best to not get the format class, but get
        // the class name directly. However, for non-native tables, there is no interface to get
        // the format class name, so we may still throw ClassNotFound in this case.
        inputFormat = Option(h.getTTable.getSd.getInputFormat).orElse {
          Option(h.getStorageHandler).map(_.getInputFormatClass.getName)
        },
        outputFormat = Option(h.getTTable.getSd.getOutputFormat).orElse {
          Option(h.getStorageHandler).map(_.getOutputFormatClass.getName)
        },
        serde = Option(h.getSerializationLib),
        compressed = h.getTTable.getSd.isCompressed,
        properties = Option(h.getTTable.getSd.getSerdeInfo.getParameters)
          .map(_.asScala.toMap).orNull
      ),
      // For EXTERNAL_TABLE, the table properties has a particular field "EXTERNAL". This is added
      // in the function toHiveTable.
      properties = filteredProperties,
      stats = readHiveStats(properties),
      comment = comment,
      // In older versions of Spark(before 2.2.0), we expand the view original text and
      // store that into `viewExpandedText`, that should be used in view resolution.
      // We get `viewExpandedText` as viewText, and also get `viewOriginalText` in order to
      // display the original view text in `DESC [EXTENDED|FORMATTED] table` command for views
      // that created by older versions of Spark.
      viewOriginalText = Option(h.getViewOriginalText),
      viewText = Option(h.getViewExpandedText),
<<<<<<< HEAD
      unsupportedFeatures = unsupportedFeatures,
      ignoredProperties = ignoredProperties.toMap,
      accessInfo = AccessInfo(
        accessType = accessType,
          requiredReadCapabilities = requiredReadCapabilities,
          requiredWriteCapabilities = requiredWriteCapabilities
        )
      )
    }
=======
      unsupportedFeatures = unsupportedFeatures.toSeq,
      ignoredProperties = ignoredProperties.toMap)
  }
>>>>>>> a630e8d1

  override def createTable(table: CatalogTable, ignoreIfExists: Boolean): Unit = withHiveState {
    verifyColumnDataType(table.dataSchema)
    client.createTable(toHiveTable(table, Some(userName)), ignoreIfExists)
  }

  override def dropTable(
      dbName: String,
      tableName: String,
      ignoreIfNotExists: Boolean,
      purge: Boolean): Unit = withHiveState {
    shim.dropTable(client, dbName, tableName, true, ignoreIfNotExists, purge)
  }

  override def alterTable(
      dbName: String,
      tableName: String,
      table: CatalogTable): Unit = withHiveState {
    // getTableOption removes all the Hive-specific properties. Here, we fill them back to ensure
    // these properties are still available to the others that share the same Hive metastore.
    // If users explicitly alter these Hive-specific properties through ALTER TABLE DDL, we respect
    // these user-specified values.
    verifyColumnDataType(table.dataSchema)
    val hiveTable = toHiveTable(
      table.copy(properties = table.ignoredProperties ++ table.properties), Some(userName))
    // Do not use `table.qualifiedName` here because this may be a rename
    val qualifiedTableName = s"$dbName.$tableName"
    shim.alterTable(client, qualifiedTableName, hiveTable)
  }

  override def alterTableDataSchema(
      dbName: String,
      tableName: String,
      newDataSchema: StructType,
      schemaProps: Map[String, String]): Unit = withHiveState {
    val oldTable = client.getTable(dbName, tableName)
    verifyColumnDataType(newDataSchema)
    val hiveCols = newDataSchema.map(toHiveColumn)
    oldTable.setFields(hiveCols.asJava)

    // remove old schema table properties
    val it = oldTable.getParameters.entrySet.iterator
    while (it.hasNext) {
      val entry = it.next()
      val isSchemaProp = entry.getKey.startsWith(DATASOURCE_SCHEMA_PART_PREFIX) ||
        entry.getKey == DATASOURCE_SCHEMA || entry.getKey == DATASOURCE_SCHEMA_NUMPARTS
      if (isSchemaProp) {
        it.remove()
      }
    }

    // set new schema table properties
    schemaProps.foreach { case (k, v) => oldTable.setProperty(k, v) }

    val qualifiedTableName = s"$dbName.$tableName"
    shim.alterTable(client, qualifiedTableName, oldTable)
  }

  override def createPartitions(
      db: String,
      table: String,
      parts: Seq[CatalogTablePartition],
      ignoreIfExists: Boolean): Unit = withHiveState {
    shim.createPartitions(client, db, table, parts, ignoreIfExists)
  }

  override def dropPartitions(
      db: String,
      table: String,
      specs: Seq[TablePartitionSpec],
      ignoreIfNotExists: Boolean,
      purge: Boolean,
      retainData: Boolean): Unit = withHiveState {
    // TODO: figure out how to drop multiple partitions in one call
    val hiveTable = client.getTable(db, table, true /* throw exception */)
    // do the check at first and collect all the matching partitions
    val matchingParts =
      specs.flatMap { s =>
        assert(s.values.forall(_.nonEmpty), s"partition spec '$s' is invalid")
        // The provided spec here can be a partial spec, i.e. it will match all partitions
        // whose specs are supersets of this partial spec. E.g. If a table has partitions
        // (b='1', c='1') and (b='1', c='2'), a partial spec of (b='1') will match both.
        val parts = client.getPartitions(hiveTable, s.asJava).asScala
        if (parts.isEmpty && !ignoreIfNotExists) {
          throw new AnalysisException(
            s"No partition is dropped. One partition spec '$s' does not exist in table '$table' " +
            s"database '$db'")
        }
        parts.map(_.getValues)
      }.distinct
    var droppedParts = ArrayBuffer.empty[java.util.List[String]]
    matchingParts.foreach { partition =>
      try {
        shim.dropPartition(client, db, table, partition, !retainData, purge)
      } catch {
        case e: Exception =>
          val remainingParts = matchingParts.toBuffer --= droppedParts
          logError(
            s"""
               |======================
               |Attempt to drop the partition specs in table '$table' database '$db':
               |${specs.mkString("\n")}
               |In this attempt, the following partitions have been dropped successfully:
               |${droppedParts.mkString("\n")}
               |The remaining partitions have not been dropped:
               |${remainingParts.mkString("\n")}
               |======================
             """.stripMargin)
          throw e
      }
      droppedParts += partition
    }
  }

  override def renamePartitions(
      db: String,
      table: String,
      specs: Seq[TablePartitionSpec],
      newSpecs: Seq[TablePartitionSpec]): Unit = withHiveState {
    require(specs.size == newSpecs.size, "number of old and new partition specs differ")
    val catalogTable = getTable(db, table)
    val hiveTable = toHiveTable(catalogTable, Some(userName))
    specs.zip(newSpecs).foreach { case (oldSpec, newSpec) =>
      val hivePart = getPartitionOption(catalogTable, oldSpec)
        .map { p => toHivePartition(p.copy(spec = newSpec), hiveTable) }
        .getOrElse { throw new NoSuchPartitionException(db, table, oldSpec) }
      shim.renamePartition(client, hiveTable, oldSpec.asJava, hivePart)
    }
  }

  override def alterPartitions(
      db: String,
      table: String,
      newParts: Seq[CatalogTablePartition]): Unit = withHiveState {
    // Note: Before altering table partitions in Hive, you *must* set the current database
    // to the one that contains the table of interest. Otherwise you will end up with the
    // most helpful error message ever: "Unable to alter partition. alter is not possible."
    // See HIVE-2742 for more detail.
    val original = state.getCurrentDatabase
    try {
      setCurrentDatabaseRaw(db)
      val hiveTable = toHiveTable(getTable(db, table), Some(userName))
      shim.alterPartitions(client, table, newParts.map { toHivePartition(_, hiveTable) }.asJava)
    } finally {
      state.setCurrentDatabase(original)
    }
  }

  /**
   * Returns the partition names for the given table that match the supplied partition spec.
   * If no partition spec is specified, all partitions are returned.
   *
   * The returned sequence is sorted as strings.
   */
  override def getPartitionNames(
      table: CatalogTable,
      partialSpec: Option[TablePartitionSpec] = None): Seq[String] = withHiveState {
    val hivePartitionNames =
      partialSpec match {
        case None =>
          // -1 for result limit means "no limit/return all"
          client.getPartitionNames(table.database, table.identifier.table, -1)
        case Some(s) =>
          assert(s.values.forall(_.nonEmpty), s"partition spec '$s' is invalid")
          client.getPartitionNames(table.database, table.identifier.table, s.asJava, -1)
      }
    hivePartitionNames.asScala.sorted.toSeq
  }

  override def getPartitionOption(
      table: CatalogTable,
      spec: TablePartitionSpec): Option[CatalogTablePartition] = withHiveState {
    val hiveTable = toHiveTable(table, Some(userName))
    val hivePartition = client.getPartition(hiveTable, spec.asJava, false)
    Option(hivePartition).map(fromHivePartition)
  }

  /**
   * Returns the partitions for the given table that match the supplied partition spec.
   * If no partition spec is specified, all partitions are returned.
   */
  override def getPartitions(
      table: CatalogTable,
      spec: Option[TablePartitionSpec]): Seq[CatalogTablePartition] = withHiveState {
    val hiveTable = toHiveTable(table, Some(userName))
    val partSpec = spec match {
      case None => CatalogTypes.emptyTablePartitionSpec
      case Some(s) =>
        assert(s.values.forall(_.nonEmpty), s"partition spec '$s' is invalid")
        s
    }
    val parts = client.getPartitions(hiveTable, partSpec.asJava).asScala.map(fromHivePartition)
    HiveCatalogMetrics.incrementFetchedPartitions(parts.length)
    parts.toSeq
  }

  override def getPartitionsByFilter(
      table: CatalogTable,
      predicates: Seq[Expression],
      timeZoneId: String): Seq[CatalogTablePartition] = withHiveState {
    val hiveTable = toHiveTable(table, Some(userName))
    val parts = shim.getPartitionsByFilter(client, hiveTable, predicates, timeZoneId)
      .map(fromHivePartition)
    HiveCatalogMetrics.incrementFetchedPartitions(parts.length)
    parts
  }

  override def listTables(dbName: String): Seq[String] = withHiveState {
    client.getAllTables(dbName).asScala.toSeq
  }

  override def listTables(dbName: String, pattern: String): Seq[String] = withHiveState {
    client.getTablesByPattern(dbName, pattern).asScala.toSeq
  }

  override def listTablesByType(
      dbName: String,
      pattern: String,
      tableType: CatalogTableType): Seq[String] = withHiveState {
    val hiveTableType = toHiveTableType(tableType)
    try {
      // Try with Hive API getTablesByType first, it's supported from Hive 2.3+.
      shim.getTablesByType(client, dbName, pattern, hiveTableType)
    } catch {
      case _: UnsupportedOperationException =>
        // Fallback to filter logic if getTablesByType not supported.
        val tableNames = client.getTablesByPattern(dbName, pattern).asScala
        getRawTablesByName(dbName, tableNames.toSeq)
          .filter(_.getTableType == hiveTableType)
          .map(_.getTableName)
    }
  }

  override def listTablesByType(
      dbName: String,
      pattern: String,
      tableType: CatalogTableType): Seq[String] = withHiveState {
    val hiveTableType = toHiveTableType(tableType)
    try {
      // Try with Hive API getTablesByType first, it's supported from Hive 2.3+.
      shim.getTablesByType(client, dbName, pattern, hiveTableType)
    } catch {
      case _: UnsupportedOperationException =>
        // Fallback to filter logic if getTablesByType not supported.
        val tableNames = client.getTablesByPattern(dbName, pattern).asScala
        getRawTablesByName(dbName, tableNames)
          .filter(_.getTableType == hiveTableType)
          .map(_.getTableName)
    }
  }

  /**
   * Runs the specified SQL query using Hive.
   */
  override def runSqlHive(sql: String): Seq[String] = {
    val maxResults = 100000
    val results = runHive(sql, maxResults)
    // It is very confusing when you only get back some of the results...
    if (results.size == maxResults) sys.error("RESULTS POSSIBLY TRUNCATED")
    results
  }

  /**
   * Execute the command using Hive and return the results as a sequence. Each element
   * in the sequence is one row.
   * Since upgrading the built-in Hive to 2.3, hive-llap-client is needed when
   * running MapReduce jobs with `runHive`.
   * Since HIVE-17626(Hive 3.0.0), need to set hive.query.reexecution.enabled=false.
   */
  protected def runHive(cmd: String, maxRows: Int = 1000): Seq[String] = withHiveState {
    def closeDriver(driver: Driver): Unit = {
      // Since HIVE-18238(Hive 3.0.0), the Driver.close function's return type changed
      // and the CommandProcessorFactory.clean function removed.
      driver.getClass.getMethod("close").invoke(driver)
      // CDPD-3881. commenting out the following lines since clean method is removed from cdp hive
      // if (version != hive.v3_0 && version != hive.v3_1) {
      //   CommandProcessorFactory.clean(conf)
      // }
    }

    logDebug(s"Running hiveql '$cmd'")
    if (cmd.toLowerCase(Locale.ROOT).startsWith("set")) { logDebug(s"Changing config: $cmd") }
    try {
      val cmd_trimmed: String = cmd.trim()
      val tokens: Array[String] = cmd_trimmed.split("\\s+")
      // The remainder of the command.
      val cmd_1: String = cmd_trimmed.substring(tokens(0).length()).trim()
      val proc = shim.getCommandProcessor(tokens(0), conf)
      proc match {
        case driver: Driver =>
          var results = Seq.empty[String]
          try {
            val response: CommandProcessorResponse = driver.run(cmd)
            driver.setMaxRows(maxRows)

            results = shim.getDriverResults(driver)
          } finally {
            closeDriver(driver)
          }
          results

        case _ =>
          if (state.out != null) {
            // scalastyle:off println
            state.out.println(tokens(0) + " " + cmd_1)
            // scalastyle:on println
          }
          val response: CommandProcessorResponse = proc.run(cmd_1)
<<<<<<< HEAD
          Seq("0")
=======
          // Throw an exception if there is an error in query processing.
          if (response.getResponseCode != 0) {
            throw new QueryExecutionException(response.getErrorMessage)
          }
          Seq(response.getResponseCode.toString)
>>>>>>> a630e8d1
      }
    } catch {
      case e: Exception =>
        logError(
          s"""
             |======================
             |HIVE FAILURE OUTPUT
             |======================
             |${outputBuffer.toString}
             |======================
             |END HIVE FAILURE OUTPUT
             |======================
          """.stripMargin)
        throw e
    }
  }

  def loadPartition(
      loadPath: String,
      dbName: String,
      tableName: String,
      partSpec: java.util.LinkedHashMap[String, String],
      replace: Boolean,
      inheritTableSpecs: Boolean,
      isSrcLocal: Boolean): Unit = withHiveState {
    val hiveTable = client.getTable(dbName, tableName, true /* throw exception */)
    try {
      shim.loadPartition(
        client,
        new Path(loadPath), // TODO: Use URI
        s"$dbName.$tableName",
        partSpec,
        replace,
        inheritTableSpecs,
        isSkewedStoreAsSubdir = hiveTable.isStoredAsSubDirectories,
        isSrcLocal = isSrcLocal)
    } catch {
      case e: Exception =>
        throw new AnalysisException(e.getMessage, cause = Some(e))
    }
  }

  def loadTable(
      loadPath: String, // TODO URI
      tableName: String,
      replace: Boolean,
      isSrcLocal: Boolean): Unit = withHiveState {
    try {
      shim.loadTable(
        client,
        new Path(loadPath),
        tableName,
        replace,
        isSrcLocal)
    } catch {
      case e: Exception =>
        throw new AnalysisException(e.getMessage, cause = Some(e))
    }
  }

  def loadDynamicPartitions(
      loadPath: String,
      dbName: String,
      tableName: String,
      partSpec: java.util.LinkedHashMap[String, String],
      replace: Boolean,
      numDP: Int): Unit = withHiveState {
    val hiveTable = client.getTable(dbName, tableName, true /* throw exception */)
    try {
      shim.loadDynamicPartitions(
        client,
        new Path(loadPath),
        s"$dbName.$tableName",
        partSpec,
        replace,
        numDP,
        listBucketingEnabled = hiveTable.isStoredAsSubDirectories)
    } catch {
      case e: Exception =>
        throw new AnalysisException(e.getMessage, cause = Some(e))
    }
  }

  override def createFunction(db: String, func: CatalogFunction): Unit = withHiveState {
    shim.createFunction(client, db, func)
  }

  override def dropFunction(db: String, name: String): Unit = withHiveState {
    shim.dropFunction(client, db, name)
  }

  override def renameFunction(db: String, oldName: String, newName: String): Unit = withHiveState {
    shim.renameFunction(client, db, oldName, newName)
  }

  override def alterFunction(db: String, func: CatalogFunction): Unit = withHiveState {
    shim.alterFunction(client, db, func)
  }

  override def getFunctionOption(
      db: String, name: String): Option[CatalogFunction] = withHiveState {
    shim.getFunctionOption(client, db, name)
  }

  override def listFunctions(db: String, pattern: String): Seq[String] = withHiveState {
    shim.listFunctions(client, db, pattern)
  }

  def addJar(path: String): Unit = {
    val uri = new Path(path).toUri
    val jarURL = if (uri.getScheme == null) {
      // `path` is a local file path without a URL scheme
      new File(path).toURI.toURL
    } else {
      // `path` is a URL with a scheme
      uri.toURL
    }
    clientLoader.addJar(jarURL)
    runSqlHive(s"ADD JAR $path")
  }

  def newSession(): HiveClientImpl = {
    clientLoader.createClient().asInstanceOf[HiveClientImpl]
  }

  def reset(): Unit = withHiveState {
    val allTables = client.getAllTables("default")
    val (mvs, others) = allTables.asScala.map(t => client.getTable("default", t))
      .partition(_.getTableType.toString.equals("MATERIALIZED_VIEW"))

    // Remove materialized view first, otherwise caused a violation of foreign key constraint.
    mvs.foreach { table =>
      val t = table.getTableName
      logDebug(s"Deleting materialized view $t")
      client.dropTable("default", t)
    }

    others.foreach { table =>
      val t = table.getTableName
      logDebug(s"Deleting table $t")
      client.dropTable("default", t)
      // CDPD-3881. HIVE-18448 Hive 3.0 remove index APIs, so the following lines are not relevant
      /*  try {
        client.getIndexes("default", t, 255).asScala.foreach { index =>
          shim.dropIndex(client, "default", t, index.getIndexName)
        }
        if (!table.isIndexTable) {
          client.dropTable("default", t)
        }
      } catch {
        case _: NoSuchMethodError =>
          // HIVE-18448 Hive 3.0 remove index APIs
          client.dropTable("default", t)
      } */
    }
    client.getAllDatabases.asScala.filterNot(_ == "default").foreach { db =>
      logDebug(s"Dropping Database: $db")
      client.dropDatabase(db, true, false, true)
    }
  }
}

private[hive] object HiveClientImpl extends Logging {
  /** Converts the native StructField to Hive's FieldSchema. */
  def toHiveColumn(c: StructField): FieldSchema = {
    val typeString = HiveVoidType.replaceVoidType(c.dataType).catalogString
    new FieldSchema(c.name, typeString, c.getComment().orNull)
  }

  /** Get the Spark SQL native DataType from Hive's FieldSchema. */
  private def getSparkSQLDataType(hc: FieldSchema): DataType = {
    try {
      CatalystSqlParser.parseRawDataType(hc.getType)
    } catch {
      case e: ParseException =>
        throw new SparkException(
          s"Cannot recognize hive type string: ${hc.getType}, column: ${hc.getName}", e)
    }
  }

  /** Builds the native StructField from Hive's FieldSchema. */
  def fromHiveColumn(hc: FieldSchema): StructField = {
    val columnType = getSparkSQLDataType(hc)
    val field = StructField(
      name = hc.getName,
      dataType = columnType,
      nullable = true)
    Option(hc.getComment).map(field.withComment).getOrElse(field)
  }

  private def verifyColumnDataType(schema: StructType): Unit = {
    schema.foreach(col => getSparkSQLDataType(toHiveColumn(col)))
  }

  private def toInputFormat(name: String) =
    Utils.classForName[org.apache.hadoop.mapred.InputFormat[_, _]](name)

  private def toOutputFormat(name: String) =
    Utils.classForName[org.apache.hadoop.hive.ql.io.HiveOutputFormat[_, _]](name)

  def toHiveTableType(catalogTableType: CatalogTableType): HiveTableType = {
    catalogTableType match {
      case CatalogTableType.EXTERNAL => HiveTableType.EXTERNAL_TABLE
      case CatalogTableType.MANAGED => HiveTableType.MANAGED_TABLE
      case CatalogTableType.VIEW => HiveTableType.VIRTUAL_VIEW
      case t =>
        throw new IllegalArgumentException(
          s"Unknown table type is found at toHiveTableType: $t")
    }
  }

  /**
   * Converts the native table metadata representation format CatalogTable to Hive's Table.
   */
  def toHiveTable(table: CatalogTable, userName: Option[String] = None): HiveTable = {
    val hiveTable = new HiveTable(table.database, table.identifier.table)
    hiveTable.setTableType(toHiveTableType(table.tableType))
    // For EXTERNAL_TABLE, we also need to set EXTERNAL field in the table properties.
    // Otherwise, Hive metastore will change the table to a MANAGED_TABLE.
    // (metastore/src/java/org/apache/hadoop/hive/metastore/ObjectStore.java#L1095-L1105)
    if (table.tableType == CatalogTableType.EXTERNAL) {
      hiveTable.setProperty("EXTERNAL", "TRUE")
    }
    // Note: In Hive the schema and partition columns must be disjoint sets
    val (partCols, schema) = table.schema.map(toHiveColumn).partition { c =>
      table.partitionColumnNames.contains(c.getName)
    }
    hiveTable.setFields(schema.asJava)
    hiveTable.setPartCols(partCols.asJava)
    Option(table.owner).filter(_.nonEmpty).orElse(userName).foreach(hiveTable.setOwner)
    hiveTable.setCreateTime(MILLISECONDS.toSeconds(table.createTime).toInt)
    hiveTable.setLastAccessTime(MILLISECONDS.toSeconds(table.lastAccessTime).toInt)
    table.storage.locationUri.map(CatalogUtils.URIToString).foreach { loc =>
      hiveTable.getTTable.getSd.setLocation(loc)}
    table.storage.inputFormat.map(toInputFormat).foreach(hiveTable.setInputFormatClass)
    table.storage.outputFormat.map(toOutputFormat).foreach(hiveTable.setOutputFormatClass)
    hiveTable.setSerializationLib(
      table.storage.serde.getOrElse("org.apache.hadoop.hive.serde2.lazy.LazySimpleSerDe"))
    table.storage.properties.foreach { case (k, v) => hiveTable.setSerdeParam(k, v) }
    table.properties.foreach { case (k, v) => hiveTable.setProperty(k, v) }
    table.comment.foreach { c => hiveTable.setProperty("comment", c) }
    // Hive will expand the view text, so it needs 2 fields: viewOriginalText and viewExpandedText.
    // Since we don't expand the view text, but only add table properties, we map the `viewText` to
    // the both fields in hive table.
    table.viewText.foreach { t =>
      hiveTable.setViewOriginalText(t)
      hiveTable.setViewExpandedText(t)
    }

    table.bucketSpec match {
      case Some(bucketSpec) if !HiveExternalCatalog.isDatasourceTable(table) =>
        hiveTable.setNumBuckets(bucketSpec.numBuckets)
        hiveTable.setBucketCols(bucketSpec.bucketColumnNames.toList.asJava)

        if (bucketSpec.sortColumnNames.nonEmpty) {
          hiveTable.setSortCols(
            bucketSpec.sortColumnNames
              .map(col => new Order(col, HiveUtils.ASCENDING_CODE))
              .toList
              .asJava
          )
        }
      case _ =>
    }

    hiveTable
  }

  /**
   * Converts the native partition metadata representation format CatalogTablePartition to
   * Hive's Partition.
   */
  def toHivePartition(
      p: CatalogTablePartition,
      ht: HiveTable): HivePartition = {
    val tpart = new org.apache.hadoop.hive.metastore.api.Partition
    val partValues = ht.getPartCols.asScala.map { hc =>
      p.spec.getOrElse(hc.getName, throw new IllegalArgumentException(
        s"Partition spec is missing a value for column '${hc.getName}': ${p.spec}"))
    }
    val storageDesc = new StorageDescriptor
    val serdeInfo = new SerDeInfo
    p.storage.locationUri.map(CatalogUtils.URIToString(_)).foreach(storageDesc.setLocation)
    p.storage.inputFormat.foreach(storageDesc.setInputFormat)
    p.storage.outputFormat.foreach(storageDesc.setOutputFormat)
    p.storage.serde.foreach(serdeInfo.setSerializationLib)
    serdeInfo.setParameters(p.storage.properties.asJava)
    storageDesc.setSerdeInfo(serdeInfo)
    tpart.setDbName(ht.getDbName)
    tpart.setTableName(ht.getTableName)
    tpart.setValues(partValues.asJava)
    tpart.setSd(storageDesc)
    tpart.setCreateTime(MILLISECONDS.toSeconds(p.createTime).toInt)
    tpart.setLastAccessTime(MILLISECONDS.toSeconds(p.lastAccessTime).toInt)
    tpart.setParameters(mutable.Map(p.parameters.toSeq: _*).asJava)
    new HivePartition(ht, tpart)
  }

  /**
   * Build the native partition metadata from Hive's Partition.
   */
  def fromHivePartition(hp: HivePartition): CatalogTablePartition = {
    val apiPartition = hp.getTPartition
    val properties: Map[String, String] = if (hp.getParameters != null) {
      hp.getParameters.asScala.toMap
    } else {
      Map.empty
    }
    CatalogTablePartition(
      spec = Option(hp.getSpec).map(_.asScala.toMap).getOrElse(Map.empty),
      storage = CatalogStorageFormat(
        locationUri = Option(CatalogUtils.stringToURI(apiPartition.getSd.getLocation)),
        inputFormat = Option(apiPartition.getSd.getInputFormat),
        outputFormat = Option(apiPartition.getSd.getOutputFormat),
        serde = Option(apiPartition.getSd.getSerdeInfo.getSerializationLib),
        compressed = apiPartition.getSd.isCompressed,
        properties = Option(apiPartition.getSd.getSerdeInfo.getParameters)
          .map(_.asScala.toMap).orNull),
      createTime = apiPartition.getCreateTime.toLong * 1000,
      lastAccessTime = apiPartition.getLastAccessTime.toLong * 1000,
      parameters = properties,
      stats = readHiveStats(properties))
  }

  /**
   * This is the same process copied from the method `getTable()`
   * of [[org.apache.hadoop.hive.ql.metadata.Hive]] to do some extra fixes for non-views.
   * Methods of extracting multiple [[HiveTable]] like `getRawTablesByName()`
   * should invoke this before return.
   */
  def extraFixesForNonView(tTable: MetaStoreApiTable): MetaStoreApiTable = {
    // For non-views, we need to do some extra fixes
    if (!(HiveTableType.VIRTUAL_VIEW.toString == tTable.getTableType)) {
      // Fix the non-printable chars
      val parameters = tTable.getSd.getParameters
      if (parameters != null) {
        val sf = parameters.get(serdeConstants.SERIALIZATION_FORMAT)
        if (sf != null) {
          val b: Array[Char] = sf.toCharArray
          if ((b.length == 1) && (b(0) < 10)) { // ^A, ^B, ^C, ^D, \t
            parameters.put(serdeConstants.SERIALIZATION_FORMAT, Integer.toString(b(0)))
          }
        }
      }
      // Use LazySimpleSerDe for MetadataTypedColumnsetSerDe.
      // NOTE: LazySimpleSerDe does not support tables with a single column of col
      // of type "array<string>". This happens when the table is created using
      // an earlier version of Hive.
      if (classOf[MetadataTypedColumnsetSerDe].getName ==
        tTable.getSd.getSerdeInfo.getSerializationLib &&
        tTable.getSd.getColsSize > 0 &&
        tTable.getSd.getCols.get(0).getType.indexOf('<') == -1) {
        tTable.getSd.getSerdeInfo.setSerializationLib(classOf[LazySimpleSerDe].getName)
      }
    }
    tTable
  }

  /**
   * Reads statistics from Hive.
   * Note that this statistics could be overridden by Spark's statistics if that's available.
   */
  private def readHiveStats(properties: Map[String, String]): Option[CatalogStatistics] = {
    val totalSize = properties.get(StatsSetupConst.TOTAL_SIZE).filter(_.nonEmpty).map(BigInt(_))
    val rawDataSize = properties.get(StatsSetupConst.RAW_DATA_SIZE).filter(_.nonEmpty)
      .map(BigInt(_))
    val rowCount = properties.get(StatsSetupConst.ROW_COUNT).filter(_.nonEmpty).map(BigInt(_))
    // NOTE: getting `totalSize` directly from params is kind of hacky, but this should be
    // relatively cheap if parameters for the table are populated into the metastore.
    // Currently, only totalSize, rawDataSize, and rowCount are used to build the field `stats`
    // TODO: stats should include all the other two fields (`numFiles` and `numPartitions`).
    // (see StatsSetupConst in Hive)

    // When table is external, `totalSize` is always zero, which will influence join strategy.
    // So when `totalSize` is zero, use `rawDataSize` instead. When `rawDataSize` is also zero,
    // return None.
    // In Hive, when statistics gathering is disabled, `rawDataSize` and `numRows` is always
    // zero after INSERT command. So they are used here only if they are larger than zero.
    if (totalSize.isDefined && totalSize.get > 0L) {
      Some(CatalogStatistics(sizeInBytes = totalSize.get, rowCount = rowCount.filter(_ > 0)))
    } else if (rawDataSize.isDefined && rawDataSize.get > 0) {
      Some(CatalogStatistics(sizeInBytes = rawDataSize.get, rowCount = rowCount.filter(_ > 0)))
    } else {
      // TODO: still fill the rowCount even if sizeInBytes is empty. Might break anything?
      None
    }
  }

  // Below is the key of table properties for storing Hive-generated statistics
  private val HiveStatisticsProperties = Set(
    StatsSetupConst.COLUMN_STATS_ACCURATE,
    StatsSetupConst.NUM_FILES,
    StatsSetupConst.NUM_PARTITIONS,
    StatsSetupConst.ROW_COUNT,
    StatsSetupConst.RAW_DATA_SIZE,
    StatsSetupConst.TOTAL_SIZE
  )

  def newHiveConf(
      sparkConf: SparkConf,
      hadoopConf: JIterable[JMap.Entry[String, String]],
      extraConfig: Map[String, String],
      classLoader: Option[ClassLoader] = None): HiveConf = {
    val hiveConf = new HiveConf(classOf[SessionState])
    // HiveConf is a Hadoop Configuration, which has a field of classLoader and
    // the initial value will be the current thread's context class loader.
    // We call hiveConf.setClassLoader(initClassLoader) at here to ensure it use the classloader
    // we want.
    classLoader.foreach(hiveConf.setClassLoader)
    // 1: Take all from the hadoopConf to this hiveConf.
    // This hadoopConf contains user settings in Hadoop's core-site.xml file
    // and Hive's hive-site.xml file. Note, we load hive-site.xml file manually in
    // SharedState and put settings in this hadoopConf instead of relying on HiveConf
    // to load user settings. Otherwise, HiveConf's initialize method will override
    // settings in the hadoopConf. This issue only shows up when spark.sql.hive.metastore.jars
    // is not set to builtin. When spark.sql.hive.metastore.jars is builtin, the classpath
    // has hive-site.xml. So, HiveConf will use that to override its default values.
    // 2: we set all spark confs to this hiveConf.
    // 3: we set all entries in config to this hiveConf.
    val confMap = (hadoopConf.iterator().asScala.map(kv => kv.getKey -> kv.getValue) ++
      sparkConf.getAll.toMap ++ extraConfig).toMap
    confMap.foreach { case (k, v) => hiveConf.set(k, v) }
    SQLConf.get.redactOptions(confMap).foreach { case (k, v) =>
      logDebug(s"Applying Hadoop/Hive/Spark and extra properties to Hive Conf:$k=$v")
    }
    // Disable CBO because we removed the Calcite dependency.
    hiveConf.setBoolean("hive.cbo.enable", false)
    // If this is true, SessionState.start will create a file to log hive job which will not be
    // deleted on exit and is useless for spark
    if (hiveConf.getBoolean("hive.session.history.enabled", false)) {
      logWarning("Detected HiveConf hive.session.history.enabled is true and will be reset to" +
        " false to disable useless hive logic")
      hiveConf.setBoolean("hive.session.history.enabled", false)
    }
    // If this is tez engine, SessionState.start might bring extra logic to initialize tez stuff,
    // which is useless for spark.
    if (hiveConf.get("hive.execution.engine") == "tez") {
      logWarning("Detected HiveConf hive.execution.engine is 'tez' and will be reset to 'mr'" +
        " to disable useless hive logic")
      hiveConf.set("hive.execution.engine", "mr")
    }
    hiveConf
  }
<<<<<<< HEAD
=======
}

case object HiveVoidType extends DataType {
  override def defaultSize: Int = 1
  override def asNullable: DataType = HiveVoidType
  override def simpleString: String = "void"

  def replaceVoidType(dt: DataType): DataType = dt match {
    case ArrayType(et, nullable) =>
      ArrayType(replaceVoidType(et), nullable)
    case MapType(kt, vt, nullable) =>
      MapType(replaceVoidType(kt), replaceVoidType(vt), nullable)
    case StructType(fields) =>
      StructType(fields.map { field =>
        field.copy(dataType = replaceVoidType(field.dataType))
      })
    case _: NullType => HiveVoidType
    case _ => dt
  }
>>>>>>> a630e8d1
}<|MERGE_RESOLUTION|>--- conflicted
+++ resolved
@@ -57,10 +57,7 @@
 import org.apache.spark.sql.execution.QueryExecutionException
 import org.apache.spark.sql.hive.HiveExternalCatalog
 import org.apache.spark.sql.hive.HiveExternalCatalog.{DATASOURCE_SCHEMA, DATASOURCE_SCHEMA_NUMPARTS, DATASOURCE_SCHEMA_PART_PREFIX}
-<<<<<<< HEAD
 import org.apache.spark.sql.hive.HiveUtils
-=======
->>>>>>> a630e8d1
 import org.apache.spark.sql.internal.SQLConf
 import org.apache.spark.sql.types._
 import org.apache.spark.util.{CircularBuffer, Utils}
@@ -167,7 +164,6 @@
 
   private def newState(): SessionState = {
     val hiveConf = newHiveConf(sparkConf, hadoopConf, extraConfig, Some(initClassLoader))
-<<<<<<< HEAD
     if (version == hive.v3_0 || version == hive.v3_1 || version == hive.vcdpd) {
       Seq(
         "hive.execution.engine" -> "mr",
@@ -182,8 +178,6 @@
       ).foreach { case (k, v) => hiveConf.set(k, v) }
     }
 
-=======
->>>>>>> a630e8d1
     val state = new SessionState(hiveConf)
     if (clientLoader.cachedHive != null) {
       Hive.set(clientLoader.cachedHive.asInstanceOf[Hive])
@@ -320,17 +314,9 @@
     val ret = try {
       f
     } catch {
-<<<<<<< HEAD
-      case e: NoClassDefFoundError
-        if HiveUtils.isHive23 && e.getMessage.contains("org/apache/hadoop/hive/serde2/SerDe") =>
-        throw new ClassNotFoundException("The SerDe interface removed since Hive 2.3(HIVE-15167)." +
-          " Please migrate your custom SerDes to Hive 2.3 or build your own Spark with" +
-          " hive-1.2 profile. See HIVE-15167 for more details.", e)
-=======
       case e: NoClassDefFoundError if e.getMessage.contains("apache/hadoop/hive/serde2/SerDe") =>
         throw new ClassNotFoundException("The SerDe interface removed since Hive 2.3(HIVE-15167)." +
           " Please migrate your custom SerDes to Hive 2.3. See HIVE-15167 for more details.", e)
->>>>>>> a630e8d1
     } finally {
       state.getConf.setClassLoader(originalConfLoader)
       Thread.currentThread().setContextClassLoader(original)
@@ -592,8 +578,7 @@
       // that created by older versions of Spark.
       viewOriginalText = Option(h.getViewOriginalText),
       viewText = Option(h.getViewExpandedText),
-<<<<<<< HEAD
-      unsupportedFeatures = unsupportedFeatures,
+      unsupportedFeatures = unsupportedFeatures.toSeq,
       ignoredProperties = ignoredProperties.toMap,
       accessInfo = AccessInfo(
         accessType = accessType,
@@ -602,11 +587,6 @@
         )
       )
     }
-=======
-      unsupportedFeatures = unsupportedFeatures.toSeq,
-      ignoredProperties = ignoredProperties.toMap)
-  }
->>>>>>> a630e8d1
 
   override def createTable(table: CatalogTable, ignoreIfExists: Boolean): Unit = withHiveState {
     verifyColumnDataType(table.dataSchema)
@@ -840,24 +820,6 @@
     }
   }
 
-  override def listTablesByType(
-      dbName: String,
-      pattern: String,
-      tableType: CatalogTableType): Seq[String] = withHiveState {
-    val hiveTableType = toHiveTableType(tableType)
-    try {
-      // Try with Hive API getTablesByType first, it's supported from Hive 2.3+.
-      shim.getTablesByType(client, dbName, pattern, hiveTableType)
-    } catch {
-      case _: UnsupportedOperationException =>
-        // Fallback to filter logic if getTablesByType not supported.
-        val tableNames = client.getTablesByPattern(dbName, pattern).asScala
-        getRawTablesByName(dbName, tableNames)
-          .filter(_.getTableType == hiveTableType)
-          .map(_.getTableName)
-    }
-  }
-
   /**
    * Runs the specified SQL query using Hive.
    */
@@ -915,15 +877,7 @@
             // scalastyle:on println
           }
           val response: CommandProcessorResponse = proc.run(cmd_1)
-<<<<<<< HEAD
           Seq("0")
-=======
-          // Throw an exception if there is an error in query processing.
-          if (response.getResponseCode != 0) {
-            throw new QueryExecutionException(response.getErrorMessage)
-          }
-          Seq(response.getResponseCode.toString)
->>>>>>> a630e8d1
       }
     } catch {
       case e: Exception =>
@@ -1367,8 +1321,6 @@
     }
     hiveConf
   }
-<<<<<<< HEAD
-=======
 }
 
 case object HiveVoidType extends DataType {
@@ -1388,5 +1340,4 @@
     case _: NullType => HiveVoidType
     case _ => dt
   }
->>>>>>> a630e8d1
 }