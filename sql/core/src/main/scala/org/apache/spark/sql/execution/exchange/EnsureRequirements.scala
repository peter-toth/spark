/*
 * Licensed to the Apache Software Foundation (ASF) under one or more
 * contributor license agreements.  See the NOTICE file distributed with
 * this work for additional information regarding copyright ownership.
 * The ASF licenses this file to You under the Apache License, Version 2.0
 * (the "License"); you may not use this file except in compliance with
 * the License.  You may obtain a copy of the License at
 *
 *    http://www.apache.org/licenses/LICENSE-2.0
 *
 * Unless required by applicable law or agreed to in writing, software
 * distributed under the License is distributed on an "AS IS" BASIS,
 * WITHOUT WARRANTIES OR CONDITIONS OF ANY KIND, either express or implied.
 * See the License for the specific language governing permissions and
 * limitations under the License.
 */

package org.apache.spark.sql.execution.exchange

import scala.collection.mutable
import scala.collection.mutable.ArrayBuffer

import org.apache.spark.sql.catalyst.expressions._
import org.apache.spark.sql.catalyst.plans.physical._
import org.apache.spark.sql.catalyst.rules.Rule
import org.apache.spark.sql.execution._
import org.apache.spark.sql.execution.joins.{ShuffledHashJoinExec, SortMergeJoinExec}
import org.apache.spark.sql.internal.SQLConf

/**
 * Ensures that the [[org.apache.spark.sql.catalyst.plans.physical.Partitioning Partitioning]]
 * of input data meets the
 * [[org.apache.spark.sql.catalyst.plans.physical.Distribution Distribution]] requirements for
 * each operator by inserting [[ShuffleExchangeExec]] Operators where required.  Also ensure that
 * the input partition ordering requirements are met.
 */
case class EnsureRequirements(conf: SQLConf) extends Rule[SparkPlan] {
  private def defaultNumPreShufflePartitions: Int =
    if (conf.adaptiveExecutionEnabled) {
      conf.maxNumPostShufflePartitions
    } else {
      conf.numShufflePartitions
    }

  private def ensureDistributionAndOrdering(operator: SparkPlan): SparkPlan = {
    val requiredChildDistributions: Seq[Distribution] = operator.requiredChildDistribution
    val requiredChildOrderings: Seq[Seq[SortOrder]] = operator.requiredChildOrdering
    var children: Seq[SparkPlan] = operator.children
    assert(requiredChildDistributions.length == children.length)
    assert(requiredChildOrderings.length == children.length)

    // Ensure that the operator's children satisfy their output distribution requirements.
    children = children.zip(requiredChildDistributions).map {
      case (child, distribution) if child.outputPartitioning.satisfies(distribution) =>
        child
      case (child, BroadcastDistribution(mode)) =>
        BroadcastExchangeExec(mode, child)
      case (child, distribution) =>
        val numPartitions = distribution.requiredNumPartitions
          .getOrElse(defaultNumPreShufflePartitions)
        ShuffleExchangeExec(distribution.createPartitioning(numPartitions), child)
    }

    // Get the indexes of children which have specified distribution requirements and need to have
    // same number of partitions.
    val childrenIndexes = requiredChildDistributions.zipWithIndex.filter {
      case (UnspecifiedDistribution, _) => false
      case (_: BroadcastDistribution, _) => false
      case _ => true
    }.map(_._2)

    val childrenNumPartitions =
      childrenIndexes.map(children(_).outputPartitioning.numPartitions).toSet

    if (childrenNumPartitions.size > 1) {
      // Get the number of partitions which is explicitly required by the distributions.
      val requiredNumPartitions = {
        val numPartitionsSet = childrenIndexes.flatMap {
          index => requiredChildDistributions(index).requiredNumPartitions
        }.toSet
        assert(numPartitionsSet.size <= 1,
          s"$operator have incompatible requirements of the number of partitions for its children")
        numPartitionsSet.headOption
      }

      val targetNumPartitions = requiredNumPartitions.getOrElse(childrenNumPartitions.max)

      children = children.zip(requiredChildDistributions).zipWithIndex.map {
        case ((child, distribution), index) if childrenIndexes.contains(index) =>
          if (child.outputPartitioning.numPartitions == targetNumPartitions) {
            child
          } else {
            val defaultPartitioning = distribution.createPartitioning(targetNumPartitions)
            child match {
              // If child is an exchange, we replace it with a new one having defaultPartitioning.
              case ShuffleExchangeExec(_, c, _) => ShuffleExchangeExec(defaultPartitioning, c)
              case _ => ShuffleExchangeExec(defaultPartitioning, child)
            }
          }

        case ((child, _), _) => child
      }
    }

    // Now that we've performed any necessary shuffles, add sorts to guarantee output orderings:
    children = children.zip(requiredChildOrderings).map { case (child, requiredOrdering) =>
      // If child.outputOrdering already satisfies the requiredOrdering, we do not need to sort.
      if (SortOrder.orderingSatisfies(child.outputOrdering, requiredOrdering)) {
        child
      } else {
        SortExec(requiredOrdering, global = false, child = child)
      }
    }

    operator.withNewChildren(children)
  }

  private def reorder(
      leftKeys: IndexedSeq[Expression],
      rightKeys: IndexedSeq[Expression],
      expectedOrderOfKeys: Seq[Expression],
      currentOrderOfKeys: Seq[Expression]): (Seq[Expression], Seq[Expression]) = {
    if (expectedOrderOfKeys.size != currentOrderOfKeys.size) {
      return (leftKeys, rightKeys)
    }
<<<<<<< HEAD

    // Build a lookup between an expression and the positions its holds in the current key seq.
    val keyToIndexMap = mutable.Map.empty[Expression, mutable.BitSet]
    currentOrderOfKeys.zipWithIndex.foreach {
      case (key, index) =>
        keyToIndexMap.getOrElseUpdate(key.canonicalized, mutable.BitSet.empty).add(index)
    }

    // Reorder the keys.
    val leftKeysBuffer = new ArrayBuffer[Expression](leftKeys.size)
    val rightKeysBuffer = new ArrayBuffer[Expression](rightKeys.size)
    val iterator = expectedOrderOfKeys.iterator
    while (iterator.hasNext) {
      // Lookup the current index of this key.
      keyToIndexMap.get(iterator.next().canonicalized) match {
        case Some(indices) if indices.nonEmpty =>
          // Take the first available index from the map.
          val index = indices.firstKey
          indices.remove(index)

=======

    // Build a lookup between an expression and the positions its holds in the current key seq.
    val keyToIndexMap = mutable.Map.empty[Expression, mutable.BitSet]
    currentOrderOfKeys.zipWithIndex.foreach {
      case (key, index) =>
        keyToIndexMap.getOrElseUpdate(key.canonicalized, mutable.BitSet.empty).add(index)
    }

    // Reorder the keys.
    val leftKeysBuffer = new ArrayBuffer[Expression](leftKeys.size)
    val rightKeysBuffer = new ArrayBuffer[Expression](rightKeys.size)
    val iterator = expectedOrderOfKeys.iterator
    while (iterator.hasNext) {
      // Lookup the current index of this key.
      keyToIndexMap.get(iterator.next().canonicalized) match {
        case Some(indices) if indices.nonEmpty =>
          // Take the first available index from the map.
          val index = indices.firstKey
          indices.remove(index)

>>>>>>> cceb2d6f
          // Add the keys for that index to the reordered keys.
          leftKeysBuffer += leftKeys(index)
          rightKeysBuffer += rightKeys(index)
        case _ =>
          // The expression cannot be found, or we have exhausted all indices for that expression.
          return (leftKeys, rightKeys)
      }
    }
    (leftKeysBuffer, rightKeysBuffer)
  }

  private def reorderJoinKeys(
      leftKeys: Seq[Expression],
      rightKeys: Seq[Expression],
      leftPartitioning: Partitioning,
      rightPartitioning: Partitioning): (Seq[Expression], Seq[Expression]) = {
    if (leftKeys.forall(_.deterministic) && rightKeys.forall(_.deterministic)) {
      (leftPartitioning, rightPartitioning) match {
        case (HashPartitioning(leftExpressions, _), _) =>
          reorder(leftKeys.toIndexedSeq, rightKeys.toIndexedSeq, leftExpressions, leftKeys)
        case (_, HashPartitioning(rightExpressions, _)) =>
          reorder(leftKeys.toIndexedSeq, rightKeys.toIndexedSeq, rightExpressions, rightKeys)
        case _ =>
          (leftKeys, rightKeys)
      }
    } else {
      (leftKeys, rightKeys)
    }
  }

  /**
   * When the physical operators are created for JOIN, the ordering of join keys is based on order
   * in which the join keys appear in the user query. That might not match with the output
   * partitioning of the join node's children (thus leading to extra sort / shuffle being
   * introduced). This rule will change the ordering of the join keys to match with the
   * partitioning of the join nodes' children.
   */
  private def reorderJoinPredicates(plan: SparkPlan): SparkPlan = {
    plan match {
      case ShuffledHashJoinExec(leftKeys, rightKeys, joinType, buildSide, condition, left, right) =>
        val (reorderedLeftKeys, reorderedRightKeys) =
          reorderJoinKeys(leftKeys, rightKeys, left.outputPartitioning, right.outputPartitioning)
        ShuffledHashJoinExec(reorderedLeftKeys, reorderedRightKeys, joinType, buildSide, condition,
          left, right)

      case SortMergeJoinExec(leftKeys, rightKeys, joinType, condition, left, right) =>
        val (reorderedLeftKeys, reorderedRightKeys) =
          reorderJoinKeys(leftKeys, rightKeys, left.outputPartitioning, right.outputPartitioning)
        SortMergeJoinExec(reorderedLeftKeys, reorderedRightKeys, joinType, condition, left, right)

      case other => other
    }
  }

  def apply(plan: SparkPlan): SparkPlan = plan.transformUp {
    // TODO: remove this after we create a physical operator for `RepartitionByExpression`.
    case operator @ ShuffleExchangeExec(upper: HashPartitioning, child, _) =>
      child.outputPartitioning match {
        case lower: HashPartitioning if upper.semanticEquals(lower) => child
        case _ => operator
      }
    case operator: SparkPlan =>
      ensureDistributionAndOrdering(reorderJoinPredicates(operator))
  }
}<|MERGE_RESOLUTION|>--- conflicted
+++ resolved
@@ -123,7 +123,6 @@
     if (expectedOrderOfKeys.size != currentOrderOfKeys.size) {
       return (leftKeys, rightKeys)
     }
-<<<<<<< HEAD
 
     // Build a lookup between an expression and the positions its holds in the current key seq.
     val keyToIndexMap = mutable.Map.empty[Expression, mutable.BitSet]
@@ -144,28 +143,6 @@
           val index = indices.firstKey
           indices.remove(index)
 
-=======
-
-    // Build a lookup between an expression and the positions its holds in the current key seq.
-    val keyToIndexMap = mutable.Map.empty[Expression, mutable.BitSet]
-    currentOrderOfKeys.zipWithIndex.foreach {
-      case (key, index) =>
-        keyToIndexMap.getOrElseUpdate(key.canonicalized, mutable.BitSet.empty).add(index)
-    }
-
-    // Reorder the keys.
-    val leftKeysBuffer = new ArrayBuffer[Expression](leftKeys.size)
-    val rightKeysBuffer = new ArrayBuffer[Expression](rightKeys.size)
-    val iterator = expectedOrderOfKeys.iterator
-    while (iterator.hasNext) {
-      // Lookup the current index of this key.
-      keyToIndexMap.get(iterator.next().canonicalized) match {
-        case Some(indices) if indices.nonEmpty =>
-          // Take the first available index from the map.
-          val index = indices.firstKey
-          indices.remove(index)
-
->>>>>>> cceb2d6f
           // Add the keys for that index to the reordered keys.
           leftKeysBuffer += leftKeys(index)
           rightKeysBuffer += rightKeys(index)
