--- conflicted
+++ resolved
@@ -82,11 +82,7 @@
     metadataLogVersion: Int,
     sparkSession: SparkSession,
     path: String,
-<<<<<<< HEAD
-    outputTimeToLiveMs: Option[Long] = None)
-=======
     _retentionMs: Option[Long] = None)
->>>>>>> a630e8d1
   extends CompactibleFileStreamLog[SinkFileStatus](metadataLogVersion, sparkSession, path) {
 
   private implicit val formats = Serialization.formats(NoTypeHints)
@@ -102,19 +98,6 @@
     s"Please set ${SQLConf.FILE_SINK_LOG_COMPACT_INTERVAL.key} (was $defaultCompactInterval) " +
       "to a positive value.")
 
-<<<<<<< HEAD
-  private val ttlMs = outputTimeToLiveMs.getOrElse(Long.MaxValue)
-
-  override def shouldRetain(log: SinkFileStatus): Boolean = {
-    val curTime = System.currentTimeMillis()
-    if (log.action == FileStreamSinkLog.DELETE_ACTION) {
-      logDebug(s"${log.path} excluded by delete action.")
-      false
-    } else if (curTime - log.modificationTime > ttlMs) {
-      logDebug(s"${log.path} excluded by retention - current time: $curTime / " +
-        s"modification time: ${log.modificationTime} / TTL: $ttlMs.")
-      false
-=======
   val retentionMs: Long = _retentionMs match {
     case Some(retention) =>
       logInfo(s"Retention is set to $retention ms")
@@ -132,7 +115,6 @@
       } else {
         true
       }
->>>>>>> a630e8d1
     } else {
       true
     }
@@ -141,10 +123,5 @@
 
 object FileStreamSinkLog {
   val VERSION = 1
-<<<<<<< HEAD
-  // TODO: SPARK-32648 This action hasn't been used from the introduction, better to remove this.
-  val DELETE_ACTION = "delete"
-=======
->>>>>>> a630e8d1
   val ADD_ACTION = "add"
 }