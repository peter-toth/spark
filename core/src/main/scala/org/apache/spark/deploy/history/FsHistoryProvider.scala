/*
 * Licensed to the Apache Software Foundation (ASF) under one or more
 * contributor license agreements.  See the NOTICE file distributed with
 * this work for additional information regarding copyright ownership.
 * The ASF licenses this file to You under the Apache License, Version 2.0
 * (the "License"); you may not use this file except in compliance with
 * the License.  You may obtain a copy of the License at
 *
 *    http://www.apache.org/licenses/LICENSE-2.0
 *
 * Unless required by applicable law or agreed to in writing, software
 * distributed under the License is distributed on an "AS IS" BASIS,
 * WITHOUT WARRANTIES OR CONDITIONS OF ANY KIND, either express or implied.
 * See the License for the specific language governing permissions and
 * limitations under the License.
 */

package org.apache.spark.deploy.history

import java.io.{File, FileNotFoundException, IOException}
import java.lang.{Long => JLong}
import java.nio.file.Files
import java.util.{Date, NoSuchElementException, ServiceLoader}
import java.util.concurrent.{ConcurrentHashMap, ExecutorService, TimeUnit}
import java.util.zip.ZipOutputStream

import scala.collection.JavaConverters._
import scala.collection.mutable
import scala.io.Source
import scala.util.control.NonFatal
import scala.xml.Node

import com.fasterxml.jackson.annotation.JsonIgnore
import com.fasterxml.jackson.databind.annotation.JsonDeserialize
import org.apache.hadoop.fs.{FileStatus, FileSystem, Path}
import org.apache.hadoop.hdfs.DistributedFileSystem
import org.apache.hadoop.hdfs.protocol.HdfsConstants
import org.apache.hadoop.security.AccessControlException
import org.fusesource.leveldbjni.internal.NativeDB

import org.apache.spark.{SecurityManager, SparkConf, SparkException}
import org.apache.spark.deploy.SparkHadoopUtil
import org.apache.spark.internal.Logging
import org.apache.spark.internal.config._
import org.apache.spark.internal.config.History._
import org.apache.spark.internal.config.Status._
import org.apache.spark.internal.config.Tests.IS_TESTING
import org.apache.spark.internal.config.UI._
import org.apache.spark.scheduler._
import org.apache.spark.scheduler.ReplayListenerBus._
import org.apache.spark.status._
import org.apache.spark.status.KVUtils._
import org.apache.spark.status.api.v1.{ApplicationAttemptInfo, ApplicationInfo}
import org.apache.spark.ui.SparkUI
import org.apache.spark.util.{Clock, SystemClock, ThreadUtils, Utils}
import org.apache.spark.util.kvstore._

/**
 * A class that provides application history from event logs stored in the file system.
 * This provider checks for new finished applications in the background periodically and
 * renders the history application UI by parsing the associated event logs.
 *
 * == How new and updated attempts are detected ==
 *
 * - New attempts are detected in [[checkForLogs]]: the log dir is scanned, and any entries in the
 * log dir whose size changed since the last scan time are considered new or updated. These are
 * replayed to create a new attempt info entry and update or create a matching application info
 * element in the list of applications.
 * - Updated attempts are also found in [[checkForLogs]] -- if the attempt's log file has grown, the
 * attempt is replaced by another one with a larger log size.
 *
 * The use of log size, rather than simply relying on modification times, is needed to
 * address the following issues
 * - some filesystems do not appear to update the `modtime` value whenever data is flushed to
 * an open file output stream. Changes to the history may not be picked up.
 * - the granularity of the `modtime` field may be 2+ seconds. Rapid changes to the FS can be
 * missed.
 *
 * Tracking filesize works given the following invariant: the logs get bigger
 * as new events are added. If a format was used in which this did not hold, the mechanism would
 * break. Simple streaming of JSON-formatted events, as is implemented today, implicitly
 * maintains this invariant.
 */
private[history] class FsHistoryProvider(conf: SparkConf, clock: Clock)
  extends ApplicationHistoryProvider with Logging {

  def this(conf: SparkConf) = {
    this(conf, new SystemClock())
  }

  import FsHistoryProvider._

  // Interval between safemode checks.
  private val SAFEMODE_CHECK_INTERVAL_S = conf.get(History.SAFEMODE_CHECK_INTERVAL_S)

  // Interval between each check for event log updates
  private val UPDATE_INTERVAL_S = conf.get(History.UPDATE_INTERVAL_S)

  // Interval between each cleaner checks for event logs to delete
  private val CLEAN_INTERVAL_S = conf.get(History.CLEANER_INTERVAL_S)

  // Number of threads used to replay event logs.
  private val NUM_PROCESSING_THREADS = conf.get(History.NUM_REPLAY_THREADS)

  private val logDir = conf.get(History.HISTORY_LOG_DIR)

  private val historyUiAclsEnable = conf.get(History.HISTORY_SERVER_UI_ACLS_ENABLE)
  private val historyUiAdminAcls = conf.get(History.HISTORY_SERVER_UI_ADMIN_ACLS)
  private val historyUiAdminAclsGroups = conf.get(History.HISTORY_SERVER_UI_ADMIN_ACLS_GROUPS)
  logInfo(s"History server ui acls " + (if (historyUiAclsEnable) "enabled" else "disabled") +
    "; users with admin permissions: " + historyUiAdminAcls.mkString(",") +
    "; groups with admin permissions: " + historyUiAdminAclsGroups.mkString(","))

  private val hadoopConf = SparkHadoopUtil.get.newConfiguration(conf)
  // Visible for testing
  private[history] val fs: FileSystem = new Path(logDir).getFileSystem(hadoopConf)

  // Used by check event thread and clean log thread.
  // Scheduled thread pool size must be one, otherwise it will have concurrent issues about fs
  // and applications between check task and clean task.
  private val pool = ThreadUtils.newDaemonSingleThreadScheduledExecutor("spark-history-task-%d")

  // The modification time of the newest log detected during the last scan.   Currently only
  // used for logging msgs (logs are re-scanned based on file size, rather than modtime)
  private val lastScanTime = new java.util.concurrent.atomic.AtomicLong(-1)

  private val pendingReplayTasksCount = new java.util.concurrent.atomic.AtomicInteger(0)

  private val storePath = conf.get(LOCAL_STORE_DIR).map(new File(_))
  private val fastInProgressParsing = conf.get(FAST_IN_PROGRESS_PARSING)

  private val hybridStoreEnabled = conf.get(History.HYBRID_STORE_ENABLED)

  // Visible for testing.
  private[history] val listing: KVStore = storePath.map { path =>
    val dbPath = Files.createDirectories(new File(path, "listing.ldb").toPath()).toFile()
    Utils.chmod700(dbPath)

    val metadata = new FsHistoryProviderMetadata(CURRENT_LISTING_VERSION,
      AppStatusStore.CURRENT_VERSION, logDir.toString())

    try {
      open(dbPath, metadata)
    } catch {
      // If there's an error, remove the listing database and any existing UI database
      // from the store directory, since it's extremely likely that they'll all contain
      // incompatible information.
      case _: UnsupportedStoreVersionException | _: MetadataMismatchException =>
        logInfo("Detected incompatible DB versions, deleting...")
        path.listFiles().foreach(Utils.deleteRecursively)
        open(dbPath, metadata)
      case dbExc: NativeDB.DBException =>
        // Get rid of the corrupted listing.ldb and re-create it.
        logWarning(s"Failed to load disk store $dbPath :", dbExc)
        Utils.deleteRecursively(dbPath)
        open(dbPath, metadata)
    }
  }.getOrElse(new InMemoryStore())

  private val diskManager = storePath.map { path =>
    new HistoryServerDiskManager(conf, path, listing, clock)
  }

  private var memoryManager: HistoryServerMemoryManager = null
  if (hybridStoreEnabled) {
    memoryManager = new HistoryServerMemoryManager(conf)
  }

  private val fileCompactor = new EventLogFileCompactor(conf, hadoopConf, fs,
    conf.get(EVENT_LOG_ROLLING_MAX_FILES_TO_RETAIN), conf.get(EVENT_LOG_COMPACTION_SCORE_THRESHOLD))

  // Used to store the paths, which are being processed. This enable the replay log tasks execute
  // asynchronously and make sure that checkForLogs would not process a path repeatedly.
  private val processing = ConcurrentHashMap.newKeySet[String]

  private def isProcessing(path: Path): Boolean = {
    processing.contains(path.getName)
  }

  private def isProcessing(info: LogInfo): Boolean = {
    processing.contains(info.logPath.split("/").last)
  }

  private def processing(path: Path): Unit = {
    processing.add(path.getName)
  }

  private def endProcessing(path: Path): Unit = {
    processing.remove(path.getName)
  }

  private val inaccessibleList = new ConcurrentHashMap[String, Long]

  // Visible for testing
  private[history] def isAccessible(path: Path): Boolean = {
    !inaccessibleList.containsKey(path.getName)
  }

  private def markInaccessible(path: Path): Unit = {
    inaccessibleList.put(path.getName, clock.getTimeMillis())
  }

  /**
   * Removes expired entries in the inaccessibleList, according to the provided
   * `expireTimeInSeconds`.
   */
  private def clearInaccessibleList(expireTimeInSeconds: Long): Unit = {
    val expiredThreshold = clock.getTimeMillis() - expireTimeInSeconds * 1000
    inaccessibleList.asScala.retain((_, creationTime) => creationTime >= expiredThreshold)
  }

  private val activeUIs = new mutable.HashMap[(String, Option[String]), LoadedAppUI]()

  /**
   * Return a runnable that performs the given operation on the event logs.
   * This operation is expected to be executed periodically.
   */
  private def getRunner(operateFun: () => Unit): Runnable =
    () => Utils.tryOrExit { operateFun() }

  /**
   * Fixed size thread pool to fetch and parse log files.
   */
  private val replayExecutor: ExecutorService = {
    if (!Utils.isTesting) {
      ThreadUtils.newDaemonFixedThreadPool(NUM_PROCESSING_THREADS, "log-replay-executor")
    } else {
      ThreadUtils.sameThreadExecutorService
    }
  }

  var initThread: Thread = null

  private[history] def initialize(): Thread = {
    if (!isFsInSafeMode()) {
      startPolling()
      null
    } else {
      startSafeModeCheckThread(None)
    }
  }

  private[history] def startSafeModeCheckThread(
      errorHandler: Option[Thread.UncaughtExceptionHandler]): Thread = {
    // Cannot probe anything while the FS is in safe mode, so spawn a new thread that will wait
    // for the FS to leave safe mode before enabling polling. This allows the main history server
    // UI to be shown (so that the user can see the HDFS status).
    val initThread = new Thread(() => {
      try {
        while (isFsInSafeMode()) {
          logInfo("HDFS is still in safe mode. Waiting...")
          val deadline = clock.getTimeMillis() +
            TimeUnit.SECONDS.toMillis(SAFEMODE_CHECK_INTERVAL_S)
          clock.waitTillTime(deadline)
        }
        startPolling()
      } catch {
        case _: InterruptedException =>
      }
    })
    initThread.setDaemon(true)
    initThread.setName(s"${getClass().getSimpleName()}-init")
    initThread.setUncaughtExceptionHandler(errorHandler.getOrElse(
      (_: Thread, e: Throwable) => {
        logError("Error initializing FsHistoryProvider.", e)
        System.exit(1)
      }))
    initThread.start()
    initThread
  }

  private def startPolling(): Unit = {
    diskManager.foreach(_.initialize())
    if (memoryManager != null) {
      memoryManager.initialize()
    }

    // Validate the log directory.
    val path = new Path(logDir)
    try {
      if (!fs.getFileStatus(path).isDirectory) {
        throw new IllegalArgumentException(
          "Logging directory specified is not a directory: %s".format(logDir))
      }
    } catch {
      case f: FileNotFoundException =>
        var msg = s"Log directory specified does not exist: $logDir"
        if (logDir == DEFAULT_LOG_DIR) {
          msg += " Did you configure the correct one through spark.history.fs.logDirectory?"
        }
        throw new FileNotFoundException(msg).initCause(f)
    }

    // Disable the background thread during tests.
    if (!conf.contains(IS_TESTING)) {
      // A task that periodically checks for event log updates on disk.
      logDebug(s"Scheduling update thread every $UPDATE_INTERVAL_S seconds")
      pool.scheduleWithFixedDelay(
        getRunner(() => checkForLogs()), 0, UPDATE_INTERVAL_S, TimeUnit.SECONDS)

      if (conf.get(CLEANER_ENABLED)) {
        // A task that periodically cleans event logs on disk.
        pool.scheduleWithFixedDelay(
          getRunner(() => cleanLogs()), 0, CLEAN_INTERVAL_S, TimeUnit.SECONDS)
      }

      if (conf.contains(DRIVER_LOG_DFS_DIR) && conf.get(DRIVER_LOG_CLEANER_ENABLED)) {
        pool.scheduleWithFixedDelay(getRunner(() => cleanDriverLogs()),
          0,
          conf.get(DRIVER_LOG_CLEANER_INTERVAL),
          TimeUnit.SECONDS)
      }
    } else {
      logDebug("Background update thread disabled for testing")
    }
  }

  override def getListing(): Iterator[ApplicationInfo] = {
    // Return the listing in end time descending order.
    listing.view(classOf[ApplicationInfoWrapper])
      .index("endTime")
      .reverse()
      .iterator()
      .asScala
      .map(_.toApplicationInfo())
  }

  override def getApplicationInfo(appId: String): Option[ApplicationInfo] = {
    try {
      Some(load(appId).toApplicationInfo())
    } catch {
      case _: NoSuchElementException =>
        None
    }
  }

  override def getEventLogsUnderProcess(): Int = pendingReplayTasksCount.get()

  override def getLastUpdatedTime(): Long = lastScanTime.get()

  /**
   * Split a comma separated String, filter out any empty items, and return a Sequence of strings
   */
  private def stringToSeq(list: String): Seq[String] = {
    list.split(',').map(_.trim).filter(!_.isEmpty)
  }

  override def getAppUI(appId: String, attemptId: Option[String]): Option[LoadedAppUI] = {
    val app = try {
      load(appId)
     } catch {
      case _: NoSuchElementException =>
        return None
    }

    val attempt = app.attempts.find(_.info.attemptId == attemptId).orNull
    if (attempt == null) {
      return None
    }

    val conf = this.conf.clone()
    val secManager = createSecurityManager(conf, attempt)

    val kvstore = try {
      diskManager match {
        case Some(sm) =>
          loadDiskStore(sm, appId, attempt)

        case _ =>
          createInMemoryStore(attempt)
      }
    } catch {
      case _: FileNotFoundException =>
        return None
    }

    val ui = SparkUI.create(None, new HistoryAppStatusStore(conf, kvstore), conf, secManager,
      app.info.name, HistoryServer.getAttemptURI(appId, attempt.info.attemptId),
      attempt.info.startTime.getTime(), attempt.info.appSparkVersion)

    // place the tab in UI based on the display order
    loadPlugins().toSeq.sortBy(_.displayOrder).foreach(_.setupUI(ui))

    val loadedUI = LoadedAppUI(ui)
    synchronized {
      activeUIs((appId, attemptId)) = loadedUI
    }

    Some(loadedUI)
  }

  override def getEmptyListingHtml(): Seq[Node] = {
    <p>
      Did you specify the correct logging directory? Please verify your setting of
      <span style="font-style:italic">spark.history.fs.logDirectory</span>
      listed above and whether you have the permissions to access it.
      <br/>
      It is also possible that your application did not run to
      completion or did not stop the SparkContext.
    </p>
  }

  override def getConfig(): Map[String, String] = {
    val safeMode = if (isFsInSafeMode()) {
      Map("HDFS State" -> "In safe mode, application logs not available.")
    } else {
      Map()
    }
    Map("Event log directory" -> logDir.toString) ++ safeMode
  }

  override def start(): Unit = {
    initThread = initialize()
  }

  override def stop(): Unit = {
    try {
      if (initThread != null && initThread.isAlive()) {
        initThread.interrupt()
        initThread.join()
      }
      Seq(pool, replayExecutor).foreach { executor =>
        executor.shutdown()
        if (!executor.awaitTermination(5, TimeUnit.SECONDS)) {
          executor.shutdownNow()
        }
      }
    } finally {
      activeUIs.foreach { case (_, loadedUI) => loadedUI.ui.store.close() }
      activeUIs.clear()
      listing.close()
    }
  }

  override def onUIDetached(appId: String, attemptId: Option[String], ui: SparkUI): Unit = {
    val uiOption = synchronized {
      activeUIs.remove((appId, attemptId))
    }
    uiOption.foreach { loadedUI =>
      loadedUI.lock.writeLock().lock()
      try {
        loadedUI.ui.store.close()
      } finally {
        loadedUI.lock.writeLock().unlock()
      }

      diskManager.foreach { dm =>
        // If the UI is not valid, delete its files from disk, if any. This relies on the fact that
        // ApplicationCache will never call this method concurrently with getAppUI() for the same
        // appId / attemptId.
        dm.release(appId, attemptId, delete = !loadedUI.valid)
      }
    }
  }

  override def checkUIViewPermissions(appId: String, attemptId: Option[String],
      user: String): Boolean = {
    val app = load(appId)
    val attempt = app.attempts.find(_.info.attemptId == attemptId).orNull
    if (attempt == null) {
      throw new NoSuchElementException()
    }
    val secManager = createSecurityManager(this.conf.clone(), attempt)
    secManager.checkUIViewPermissions(user)
  }

  /**
   * Builds the application list based on the current contents of the log directory.
   * Tries to reuse as much of the data already in memory as possible, by not reading
   * applications that haven't been updated since last time the logs were checked.
   */
  private[history] def checkForLogs(): Unit = {
    try {
      val newLastScanTime = clock.getTimeMillis()
      logDebug(s"Scanning $logDir with lastScanTime==$lastScanTime")

      val updated = Option(fs.listStatus(new Path(logDir))).map(_.toSeq).getOrElse(Nil)
        .filter { entry => isAccessible(entry.getPath) }
        .filter { entry => !isProcessing(entry.getPath) }
        .flatMap { entry => EventLogFileReader(fs, entry) }
        .filter { reader =>
          try {
            val info = listing.read(classOf[LogInfo], reader.rootPath.toString())

            if (info.appId.isDefined) {
              // If the SHS view has a valid application, update the time the file was last seen so
              // that the entry is not deleted from the SHS listing. Also update the file size, in
              // case the code below decides we don't need to parse the log.
              listing.write(info.copy(lastProcessed = newLastScanTime,
                fileSize = reader.fileSizeForLastIndex,
                lastIndex = reader.lastIndex,
                isComplete = reader.completed))
            }

            if (shouldReloadLog(info, reader)) {
              // ignore fastInProgressParsing when rolling event log is enabled on the log path,
              // to ensure proceeding compaction even fastInProgressParsing is turned on.
              if (info.appId.isDefined && reader.lastIndex.isEmpty && fastInProgressParsing) {
                // When fast in-progress parsing is on, we don't need to re-parse when the
                // size changes, but we do need to invalidate any existing UIs.
                // Also, we need to update the `lastUpdated time` to display the updated time in
                // the HistoryUI and to avoid cleaning the inprogress app while running.
                val appInfo = listing.read(classOf[ApplicationInfoWrapper], info.appId.get)

                val attemptList = appInfo.attempts.map { attempt =>
                  if (attempt.info.attemptId == info.attemptId) {
                    new AttemptInfoWrapper(
                      attempt.info.copy(lastUpdated = new Date(newLastScanTime)),
                      attempt.logPath,
                      attempt.fileSize,
                      attempt.lastIndex,
                      attempt.adminAcls,
                      attempt.viewAcls,
                      attempt.adminAclsGroups,
                      attempt.viewAclsGroups)
                  } else {
                    attempt
                  }
                }

                val updatedAppInfo = new ApplicationInfoWrapper(appInfo.info, attemptList)
                listing.write(updatedAppInfo)

                invalidateUI(info.appId.get, info.attemptId)
                false
              } else {
                true
              }
            } else {
              false
            }
          } catch {
            case _: NoSuchElementException =>
              // If the file is currently not being tracked by the SHS, add an entry for it and try
              // to parse it. This will allow the cleaner code to detect the file as stale later on
              // if it was not possible to parse it.
              try {
                listing.write(LogInfo(reader.rootPath.toString(), newLastScanTime,
                  LogType.EventLogs, None, None, reader.fileSizeForLastIndex, reader.lastIndex,
                  None, reader.completed))
                reader.fileSizeForLastIndex > 0
              } catch {
                case _: FileNotFoundException => false
<<<<<<< HEAD
              }

            case _: FileNotFoundException =>
=======
                case NonFatal(e) =>
                  logWarning(s"Error while reading new log ${reader.rootPath}", e)
                  false
              }

            case NonFatal(e) =>
              logWarning(s"Error while filtering log ${reader.rootPath}", e)
>>>>>>> a630e8d1
              false
          }
        }
        .sortWith { case (entry1, entry2) =>
          entry1.modificationTime > entry2.modificationTime
        }

      if (updated.nonEmpty) {
        logDebug(s"New/updated attempts found: ${updated.size} ${updated.map(_.rootPath)}")
      }

      updated.foreach { entry =>
        submitLogProcessTask(entry.rootPath) { () =>
          mergeApplicationListing(entry, newLastScanTime, true)
        }
      }

      // Delete all information about applications whose log files disappeared from storage.
      // This is done by identifying the event logs which were not touched by the current
      // directory scan.
      //
      // Only entries with valid applications are cleaned up here. Cleaning up invalid log
      // files is done by the periodic cleaner task.
      val stale = listing.view(classOf[LogInfo])
        .index("lastProcessed")
        .last(newLastScanTime - 1)
        .asScala
        .toList
      stale.filterNot(isProcessing).foreach { log =>
        log.appId.foreach { appId =>
          cleanAppData(appId, log.attemptId, log.logPath)
          listing.delete(classOf[LogInfo], log.logPath)
        }
      }

      lastScanTime.set(newLastScanTime)
    } catch {
      case e: Exception => logError("Exception in checking for event log updates", e)
    }
  }

  private[history] def shouldReloadLog(info: LogInfo, reader: EventLogFileReader): Boolean = {
    if (info.isComplete != reader.completed) {
      true
    } else {
      var result = if (info.lastIndex.isDefined) {
        require(reader.lastIndex.isDefined)
        info.lastIndex.get < reader.lastIndex.get || info.fileSize < reader.fileSizeForLastIndex
      } else {
        info.fileSize < reader.fileSizeForLastIndex
      }
      if (!result && !reader.completed) {
        try {
          result = reader.fileSizeForLastIndexForDFS.exists(info.fileSize < _)
        } catch {
          case e: Exception =>
            logDebug(s"Failed to check the length for the file : ${info.logPath}", e)
        }
      }
      result
    }
  }

  private def cleanAppData(appId: String, attemptId: Option[String], logPath: String): Unit = {
    try {
      val app = load(appId)
      val (attempt, others) = app.attempts.partition(_.info.attemptId == attemptId)

      assert(attempt.isEmpty || attempt.size == 1)
      val isStale = attempt.headOption.exists { a =>
        if (a.logPath != new Path(logPath).getName()) {
          // If the log file name does not match, then probably the old log file was from an
          // in progress application. Just return that the app should be left alone.
          false
        } else {
          val maybeUI = synchronized {
            activeUIs.remove(appId -> attemptId)
          }

          maybeUI.foreach { ui =>
            ui.invalidate()
            ui.ui.store.close()
          }

          diskManager.foreach(_.release(appId, attemptId, delete = true))
          true
        }
      }

      if (isStale) {
        if (others.nonEmpty) {
          val newAppInfo = new ApplicationInfoWrapper(app.info, others)
          listing.write(newAppInfo)
        } else {
          listing.delete(classOf[ApplicationInfoWrapper], appId)
        }
      }
    } catch {
      case _: NoSuchElementException =>
    }
  }

  override def writeEventLogs(
      appId: String,
      attemptId: Option[String],
      zipStream: ZipOutputStream): Unit = {

    val app = try {
      load(appId)
    } catch {
      case _: NoSuchElementException =>
        throw new SparkException(s"Logs for $appId not found.")
    }

    try {
      // If no attempt is specified, or there is no attemptId for attempts, return all attempts
      attemptId
        .map { id => app.attempts.filter(_.info.attemptId == Some(id)) }
        .getOrElse(app.attempts)
        .foreach { attempt =>
          val reader = EventLogFileReader(fs, new Path(logDir, attempt.logPath),
            attempt.lastIndex)
          reader.zipEventLogFiles(zipStream)
        }
    } finally {
      zipStream.close()
    }
  }

  private def mergeApplicationListing(
      reader: EventLogFileReader,
      scanTime: Long,
      enableOptimizations: Boolean): Unit = {
    val rootPath = reader.rootPath
    var succeeded = false
    try {
      val lastEvaluatedForCompaction: Option[Long] = try {
        listing.read(classOf[LogInfo], rootPath.toString).lastEvaluatedForCompaction
      } catch {
        case _: NoSuchElementException => None
      }

      pendingReplayTasksCount.incrementAndGet()
      doMergeApplicationListing(reader, scanTime, enableOptimizations, lastEvaluatedForCompaction)
      if (conf.get(CLEANER_ENABLED)) {
        checkAndCleanLog(rootPath.toString)
      }

      succeeded = true
    } catch {
      case e: InterruptedException =>
        throw e
      case e: AccessControlException =>
        // We don't have read permissions on the log file
        logWarning(s"Unable to read log $rootPath", e)
        markInaccessible(rootPath)
        // SPARK-28157 We should remove this inaccessible entry from the KVStore
        // to handle permission-only changes with the same file sizes later.
        listing.delete(classOf[LogInfo], rootPath.toString)
      case e: Exception =>
        logError("Exception while merging application listings", e)
    } finally {
      endProcessing(rootPath)
      pendingReplayTasksCount.decrementAndGet()

      // triggering another task for compaction task only if it succeeds
      if (succeeded) {
        submitLogProcessTask(rootPath) { () => compact(reader) }
      }
    }
  }

  /**
   * Replay the given log file, saving the application in the listing db.
   * Visible for testing
   */
  private[history] def doMergeApplicationListing(
      reader: EventLogFileReader,
      scanTime: Long,
      enableOptimizations: Boolean,
      lastEvaluatedForCompaction: Option[Long]): Unit = {
    val eventsFilter: ReplayEventsFilter = { eventString =>
      eventString.startsWith(APPL_START_EVENT_PREFIX) ||
        eventString.startsWith(APPL_END_EVENT_PREFIX) ||
        eventString.startsWith(LOG_START_EVENT_PREFIX) ||
        eventString.startsWith(ENV_UPDATE_EVENT_PREFIX)
    }

    val logPath = reader.rootPath
    val appCompleted = reader.completed
    val reparseChunkSize = conf.get(END_EVENT_REPARSE_CHUNK_SIZE)

    // Enable halt support in listener if:
    // - app in progress && fast parsing enabled
    // - skipping to end event is enabled (regardless of in-progress state)
    val shouldHalt = enableOptimizations &&
      ((!appCompleted && fastInProgressParsing) || reparseChunkSize > 0)

    val bus = new ReplayListenerBus()
    val listener = new AppListingListener(reader, clock, shouldHalt)
    bus.addListener(listener)

    logInfo(s"Parsing $logPath for listing data...")
    val logFiles = reader.listEventLogFiles
    parseAppEventLogs(logFiles, bus, !appCompleted, eventsFilter)

    // If enabled above, the listing listener will halt parsing when there's enough information to
    // create a listing entry. When the app is completed, or fast parsing is disabled, we still need
    // to replay until the end of the log file to try to find the app end event. Instead of reading
    // and parsing line by line, this code skips bytes from the underlying stream so that it is
    // positioned somewhere close to the end of the log file.
    //
    // Because the application end event is written while some Spark subsystems such as the
    // scheduler are still active, there is no guarantee that the end event will be the last
    // in the log. So, to be safe, the code uses a configurable chunk to be re-parsed at
    // the end of the file, and retries parsing the whole log later if the needed data is
    // still not found.
    //
    // Note that skipping bytes in compressed files is still not cheap, but there are still some
    // minor gains over the normal log parsing done by the replay bus.
    //
    // This code re-opens the file so that it knows where it's skipping to. This isn't as cheap as
    // just skipping from the current position, but there isn't a a good way to detect what the
    // current position is, since the replay listener bus buffers data internally.
    val lookForEndEvent = shouldHalt && (appCompleted || !fastInProgressParsing)
    if (lookForEndEvent && listener.applicationInfo.isDefined) {
      val lastFile = logFiles.last
      Utils.tryWithResource(EventLogFileReader.openEventLog(lastFile.getPath, fs)) { in =>
        val target = lastFile.getLen - reparseChunkSize
        if (target > 0) {
          logInfo(s"Looking for end event; skipping $target bytes from $logPath...")
          var skipped = 0L
          while (skipped < target) {
            skipped += in.skip(target - skipped)
          }
        }

        val source = Source.fromInputStream(in).getLines()

        // Because skipping may leave the stream in the middle of a line, read the next line
        // before replaying.
        if (target > 0) {
          source.next()
        }

        bus.replay(source, lastFile.getPath.toString, !appCompleted, eventsFilter)
      }
    }

    logInfo(s"Finished parsing $logPath")

    listener.applicationInfo match {
      case Some(app) if !lookForEndEvent || app.attempts.head.info.completed =>
        // In this case, we either didn't care about the end event, or we found it. So the
        // listing data is good.
        invalidateUI(app.info.id, app.attempts.head.info.attemptId)
        addListing(app)
        listing.write(LogInfo(logPath.toString(), scanTime, LogType.EventLogs, Some(app.info.id),
          app.attempts.head.info.attemptId, reader.fileSizeForLastIndex, reader.lastIndex,
          lastEvaluatedForCompaction, reader.completed))

        // For a finished log, remove the corresponding "in progress" entry from the listing DB if
        // the file is really gone.
        // The logic is only valid for single event log, as root path doesn't change for
        // rolled event logs.
        if (appCompleted && reader.lastIndex.isEmpty) {
          val inProgressLog = logPath.toString() + EventLogFileWriter.IN_PROGRESS
          try {
            // Fetch the entry first to avoid an RPC when it's already removed.
            listing.read(classOf[LogInfo], inProgressLog)
            if (!fs.isFile(new Path(inProgressLog))) {
              listing.delete(classOf[LogInfo], inProgressLog)
            }
          } catch {
            case _: NoSuchElementException =>
          }
        }

      case Some(_) =>
        // In this case, the attempt is still not marked as finished but was expected to. This can
        // mean the end event is before the configured threshold, so call the method again to
        // re-parse the whole log.
        logInfo(s"Reparsing $logPath since end event was not found.")
        doMergeApplicationListing(reader, scanTime, enableOptimizations = false,
          lastEvaluatedForCompaction)

      case _ =>
        // If the app hasn't written down its app ID to the logs, still record the entry in the
        // listing db, with an empty ID. This will make the log eligible for deletion if the app
        // does not make progress after the configured max log age.
        listing.write(
          LogInfo(logPath.toString(), scanTime, LogType.EventLogs, None, None,
            reader.fileSizeForLastIndex, reader.lastIndex, lastEvaluatedForCompaction,
            reader.completed))
    }
  }

  private def compact(reader: EventLogFileReader): Unit = {
    val rootPath = reader.rootPath
    try {
      reader.lastIndex match {
        case Some(lastIndex) =>
          try {
            val info = listing.read(classOf[LogInfo], reader.rootPath.toString)
            if (info.lastEvaluatedForCompaction.isEmpty ||
                info.lastEvaluatedForCompaction.get < lastIndex) {
              // haven't tried compaction for this index, do compaction
              fileCompactor.compact(reader.listEventLogFiles)
              listing.write(info.copy(lastEvaluatedForCompaction = Some(lastIndex)))
            }
          } catch {
            case _: NoSuchElementException =>
            // this should exist, but ignoring doesn't hurt much
          }

        case None => // This is not applied to single event log file.
      }
    } catch {
      case e: InterruptedException =>
        throw e
      case e: AccessControlException =>
        logWarning(s"Insufficient permission while compacting log for $rootPath", e)
      case e: Exception =>
        logError(s"Exception while compacting log for $rootPath", e)
    } finally {
      endProcessing(rootPath)
    }
  }

  /**
   * Invalidate an existing UI for a given app attempt. See LoadedAppUI for a discussion on the
   * UI lifecycle.
   */
  private def invalidateUI(appId: String, attemptId: Option[String]): Unit = {
    synchronized {
      activeUIs.get((appId, attemptId)).foreach { ui =>
        ui.invalidate()
        ui.ui.store.close()
      }
    }
  }

  /**
   * Check and delete specified event log according to the max log age defined by the user.
   */
  private[history] def checkAndCleanLog(logPath: String): Unit = Utils.tryLog {
    val maxTime = clock.getTimeMillis() - conf.get(MAX_LOG_AGE_S) * 1000
    val log = listing.read(classOf[LogInfo], logPath)

    if (log.lastProcessed <= maxTime && log.appId.isEmpty) {
      logInfo(s"Deleting invalid / corrupt event log ${log.logPath}")
      deleteLog(fs, new Path(log.logPath))
      listing.delete(classOf[LogInfo], log.logPath)
    }

    log.appId.foreach { appId =>
      val app = listing.read(classOf[ApplicationInfoWrapper], appId)
      if (app.oldestAttempt() <= maxTime) {
        val (remaining, toDelete) = app.attempts.partition { attempt =>
          attempt.info.lastUpdated.getTime() >= maxTime
        }
        deleteAttemptLogs(app, remaining, toDelete)
      }
    }
  }

  /**
   * Delete event logs from the log directory according to the clean policy defined by the user.
   */
  private[history] def cleanLogs(): Unit = Utils.tryLog {
    val maxTime = clock.getTimeMillis() - conf.get(MAX_LOG_AGE_S) * 1000
    val maxNum = conf.get(MAX_LOG_NUM)

    val expired = listing.view(classOf[ApplicationInfoWrapper])
      .index("oldestAttempt")
      .reverse()
      .first(maxTime)
      .asScala
      .toList
    expired.foreach { app =>
      // Applications may have multiple attempts, some of which may not need to be deleted yet.
      val (remaining, toDelete) = app.attempts.partition { attempt =>
        attempt.info.lastUpdated.getTime() >= maxTime
      }
      deleteAttemptLogs(app, remaining, toDelete)
    }

    // Delete log files that don't have a valid application and exceed the configured max age.
    val stale = listing.view(classOf[LogInfo])
      .index("lastProcessed")
      .reverse()
      .first(maxTime)
      .asScala
      .filter { l => l.logType == null || l.logType == LogType.EventLogs }
      .toList
    stale.filterNot(isProcessing).foreach { log =>
      if (log.appId.isEmpty) {
        logInfo(s"Deleting invalid / corrupt event log ${log.logPath}")
        deleteLog(fs, new Path(log.logPath))
        listing.delete(classOf[LogInfo], log.logPath)
      }
    }

    // If the number of files is bigger than MAX_LOG_NUM,
    // clean up all completed attempts per application one by one.
    val num = listing.view(classOf[LogInfo]).index("lastProcessed").asScala.size
    var count = num - maxNum
    if (count > 0) {
      logInfo(s"Try to delete $count old event logs to keep $maxNum logs in total.")
      val oldAttempts = listing.view(classOf[ApplicationInfoWrapper])
        .index("oldestAttempt")
        .asScala
      oldAttempts.foreach { app =>
        if (count > 0) {
          // Applications may have multiple attempts, some of which may not be completed yet.
          val (toDelete, remaining) = app.attempts.partition(_.info.completed)
          count -= deleteAttemptLogs(app, remaining, toDelete)
        }
      }
      if (count > 0) {
        logWarning(s"Fail to clean up according to MAX_LOG_NUM policy ($maxNum).")
      }
    }

    // Clean the inaccessibleList from the expired entries.
    clearInaccessibleList(CLEAN_INTERVAL_S)
  }

  private def deleteAttemptLogs(
      app: ApplicationInfoWrapper,
      remaining: List[AttemptInfoWrapper],
      toDelete: List[AttemptInfoWrapper]): Int = {
    if (remaining.nonEmpty) {
      val newApp = new ApplicationInfoWrapper(app.info, remaining)
      listing.write(newApp)
    }

    var countDeleted = 0
    toDelete.foreach { attempt =>
      logInfo(s"Deleting expired event log for ${attempt.logPath}")
      val logPath = new Path(logDir, attempt.logPath)
      listing.delete(classOf[LogInfo], logPath.toString())
      cleanAppData(app.id, attempt.info.attemptId, logPath.toString())
      if (deleteLog(fs, logPath)) {
        countDeleted += 1
      }
    }

    if (remaining.isEmpty) {
      listing.delete(app.getClass(), app.id)
    }

    countDeleted
  }

  /**
   * Delete driver logs from the configured spark dfs dir that exceed the configured max age
   */
  private[history] def cleanDriverLogs(): Unit = Utils.tryLog {
    val driverLogDir = conf.get(DRIVER_LOG_DFS_DIR).get
    val driverLogFs = new Path(driverLogDir).getFileSystem(hadoopConf)
    val currentTime = clock.getTimeMillis()
    val maxTime = currentTime - conf.get(MAX_DRIVER_LOG_AGE_S) * 1000
    val logFiles = driverLogFs.listLocatedStatus(new Path(driverLogDir))
    while (logFiles.hasNext()) {
      val f = logFiles.next()
      // Do not rely on 'modtime' as it is not updated for all filesystems when files are written to
      val deleteFile =
        try {
          val info = listing.read(classOf[LogInfo], f.getPath().toString())
          // Update the lastprocessedtime of file if it's length or modification time has changed
          if (info.fileSize < f.getLen() || info.lastProcessed < f.getModificationTime()) {
            listing.write(
              info.copy(lastProcessed = currentTime, fileSize = f.getLen()))
            false
          } else if (info.lastProcessed > maxTime) {
            false
          } else {
            true
          }
        } catch {
          case e: NoSuchElementException =>
            // For every new driver log file discovered, create a new entry in listing
            listing.write(LogInfo(f.getPath().toString(), currentTime, LogType.DriverLogs, None,
              None, f.getLen(), None, None, false))
          false
        }
      if (deleteFile) {
        logInfo(s"Deleting expired driver log for: ${f.getPath().getName()}")
        listing.delete(classOf[LogInfo], f.getPath().toString())
        deleteLog(driverLogFs, f.getPath())
      }
    }

    // Delete driver log file entries that exceed the configured max age and
    // may have been deleted on filesystem externally.
    val stale = listing.view(classOf[LogInfo])
      .index("lastProcessed")
      .reverse()
      .first(maxTime)
      .asScala
      .filter { l => l.logType != null && l.logType == LogType.DriverLogs }
      .toList
    stale.filterNot(isProcessing).foreach { log =>
      logInfo(s"Deleting invalid driver log ${log.logPath}")
      listing.delete(classOf[LogInfo], log.logPath)
      deleteLog(driverLogFs, new Path(log.logPath))
    }
  }

  /**
   * Rebuilds the application state store from its event log. Exposed for testing.
   */
  private[spark] def rebuildAppStore(
      store: KVStore,
      reader: EventLogFileReader,
      lastUpdated: Long): Unit = {
    // Disable async updates, since they cause higher memory usage, and it's ok to take longer
    // to parse the event logs in the SHS.
    val replayConf = conf.clone().set(ASYNC_TRACKING_ENABLED, false)
    val trackingStore = new ElementTrackingStore(store, replayConf)
    val replayBus = new ReplayListenerBus()
    val listener = new AppStatusListener(trackingStore, replayConf, false,
      lastUpdateTime = Some(lastUpdated))
    replayBus.addListener(listener)

    for {
      plugin <- loadPlugins()
      listener <- plugin.createListeners(conf, trackingStore)
    } replayBus.addListener(listener)

    try {
      val eventLogFiles = reader.listEventLogFiles
      logInfo(s"Parsing ${reader.rootPath} to re-build UI...")
      parseAppEventLogs(eventLogFiles, replayBus, !reader.completed)
      trackingStore.close(false)
      logInfo(s"Finished parsing ${reader.rootPath}")
    } catch {
      case e: Exception =>
        Utils.tryLogNonFatalError {
          trackingStore.close()
        }
        throw e
    }
  }

  private def parseAppEventLogs(
      logFiles: Seq[FileStatus],
      replayBus: ReplayListenerBus,
      maybeTruncated: Boolean,
      eventsFilter: ReplayEventsFilter = SELECT_ALL_FILTER): Unit = {
    // stop replaying next log files if ReplayListenerBus indicates some error or halt
    var continueReplay = true
    logFiles.foreach { file =>
      if (continueReplay) {
        Utils.tryWithResource(EventLogFileReader.openEventLog(file.getPath, fs)) { in =>
          continueReplay = replayBus.replay(in, file.getPath.toString,
            maybeTruncated = maybeTruncated, eventsFilter = eventsFilter)
        }
      }
    }
  }

  /**
   * Checks whether HDFS is in safe mode.
   *
   * Note that DistributedFileSystem is a `@LimitedPrivate` class, which for all practical reasons
   * makes it more public than not.
   */
  private[history] def isFsInSafeMode(): Boolean = fs match {
    case dfs: DistributedFileSystem =>
      isFsInSafeMode(dfs)
    case _ =>
      false
  }

  private[history] def isFsInSafeMode(dfs: DistributedFileSystem): Boolean = {
    /* true to check only for Active NNs status */
    dfs.setSafeMode(HdfsConstants.SafeModeAction.SAFEMODE_GET, true)
  }

  /**
   * String description for diagnostics
   * @return a summary of the component state
   */
  override def toString: String = {
    val count = listing.count(classOf[ApplicationInfoWrapper])
    s"""|FsHistoryProvider{logdir=$logDir,
        |  storedir=$storePath,
        |  last scan time=$lastScanTime
        |  application count=$count}""".stripMargin
  }

  private def load(appId: String): ApplicationInfoWrapper = {
    listing.read(classOf[ApplicationInfoWrapper], appId)
  }

  /**
   * Write the app's information to the given store. Serialized to avoid the (notedly rare) case
   * where two threads are processing separate attempts of the same application.
   */
  private def addListing(app: ApplicationInfoWrapper): Unit = listing.synchronized {
    val attempt = app.attempts.head

    val oldApp = try {
      load(app.id)
    } catch {
      case _: NoSuchElementException =>
        app
    }

    def compareAttemptInfo(a1: AttemptInfoWrapper, a2: AttemptInfoWrapper): Boolean = {
      a1.info.startTime.getTime() > a2.info.startTime.getTime()
    }

    val attempts = oldApp.attempts.filter(_.info.attemptId != attempt.info.attemptId) ++
      List(attempt)

    val newAppInfo = new ApplicationInfoWrapper(
      app.info,
      attempts.sortWith(compareAttemptInfo))
    listing.write(newAppInfo)
  }

  private def loadDiskStore(
      dm: HistoryServerDiskManager,
      appId: String,
      attempt: AttemptInfoWrapper): KVStore = {
    val metadata = new AppStatusStoreMetadata(AppStatusStore.CURRENT_VERSION)

    // First check if the store already exists and try to open it. If that fails, then get rid of
    // the existing data.
    dm.openStore(appId, attempt.info.attemptId).foreach { path =>
      try {
        return KVUtils.open(path, metadata)
      } catch {
        case e: Exception =>
          logInfo(s"Failed to open existing store for $appId/${attempt.info.attemptId}.", e)
          dm.release(appId, attempt.info.attemptId, delete = true)
      }
    }

    // At this point the disk data either does not exist or was deleted because it failed to
    // load, so the event log needs to be replayed.

    // If the hybrid store is enabled, try it first and fail back to leveldb store.
    if (hybridStoreEnabled) {
      try {
        return createHybridStore(dm, appId, attempt, metadata)
      } catch {
        case e: Exception =>
          logInfo(s"Failed to create HybridStore for $appId/${attempt.info.attemptId}." +
            " Using LevelDB.", e)
      }
    }

    createLevelDBStore(dm, appId, attempt, metadata)
  }

  private def createHybridStore(
      dm: HistoryServerDiskManager,
      appId: String,
      attempt: AttemptInfoWrapper,
      metadata: AppStatusStoreMetadata): KVStore = {
    var retried = false
    var hybridStore: HybridStore = null
    val reader = EventLogFileReader(fs, new Path(logDir, attempt.logPath),
      attempt.lastIndex)

    // Use InMemoryStore to rebuild app store
    while (hybridStore == null) {
      // A RuntimeException will be thrown if the heap memory is not sufficient
      memoryManager.lease(appId, attempt.info.attemptId, reader.totalSize,
        reader.compressionCodec)
      var store: HybridStore = null
      try {
        store = new HybridStore()
        rebuildAppStore(store, reader, attempt.info.lastUpdated.getTime())
        hybridStore = store
      } catch {
        case _: IOException if !retried =>
          // compaction may touch the file(s) which app rebuild wants to read
          // compaction wouldn't run in short interval, so try again...
          logWarning(s"Exception occurred while rebuilding log path ${attempt.logPath} - " +
            "trying again...")
          store.close()
          memoryManager.release(appId, attempt.info.attemptId)
          retried = true
        case e: Exception =>
          store.close()
          memoryManager.release(appId, attempt.info.attemptId)
          throw e
      }
    }

    // Create a LevelDB and start a background thread to dump data to LevelDB
    var lease: dm.Lease = null
    try {
      logInfo(s"Leasing disk manager space for app $appId / ${attempt.info.attemptId}...")
      lease = dm.lease(reader.totalSize, reader.compressionCodec.isDefined)
      val levelDB = KVUtils.open(lease.tmpPath, metadata)
      hybridStore.setLevelDB(levelDB)
      hybridStore.switchToLevelDB(new HybridStore.SwitchToLevelDBListener {
        override def onSwitchToLevelDBSuccess: Unit = {
          logInfo(s"Completely switched to LevelDB for app $appId / ${attempt.info.attemptId}.")
          levelDB.close()
          val newStorePath = lease.commit(appId, attempt.info.attemptId)
          hybridStore.setLevelDB(KVUtils.open(newStorePath, metadata))
          memoryManager.release(appId, attempt.info.attemptId)
        }
        override def onSwitchToLevelDBFail(e: Exception): Unit = {
          logWarning(s"Failed to switch to LevelDB for app $appId / ${attempt.info.attemptId}", e)
          levelDB.close()
          lease.rollback()
        }
      }, appId, attempt.info.attemptId)
    } catch {
      case e: Exception =>
        hybridStore.close()
        memoryManager.release(appId, attempt.info.attemptId)
        if (lease != null) {
          lease.rollback()
        }
        throw e
    }

    hybridStore
  }

  private def createLevelDBStore(
      dm: HistoryServerDiskManager,
      appId: String,
      attempt: AttemptInfoWrapper,
      metadata: AppStatusStoreMetadata): KVStore = {
    var retried = false
    var newStorePath: File = null
    while (newStorePath == null) {
      val reader = EventLogFileReader(fs, new Path(logDir, attempt.logPath),
        attempt.lastIndex)
      val isCompressed = reader.compressionCodec.isDefined
      logInfo(s"Leasing disk manager space for app $appId / ${attempt.info.attemptId}...")
      val lease = dm.lease(reader.totalSize, isCompressed)
      try {
        Utils.tryWithResource(KVUtils.open(lease.tmpPath, metadata)) { store =>
          rebuildAppStore(store, reader, attempt.info.lastUpdated.getTime())
        }
        newStorePath = lease.commit(appId, attempt.info.attemptId)
      } catch {
        case _: IOException if !retried =>
          // compaction may touch the file(s) which app rebuild wants to read
          // compaction wouldn't run in short interval, so try again...
          logWarning(s"Exception occurred while rebuilding app $appId - trying again...")
          lease.rollback()
          retried = true

        case e: Exception =>
          lease.rollback()
          throw e
      }
    }

    KVUtils.open(newStorePath, metadata)
  }

  private def createInMemoryStore(attempt: AttemptInfoWrapper): KVStore = {
    var retried = false
    var store: KVStore = null
    while (store == null) {
      try {
        val s = new InMemoryStore()
        val reader = EventLogFileReader(fs, new Path(logDir, attempt.logPath),
          attempt.lastIndex)
        rebuildAppStore(s, reader, attempt.info.lastUpdated.getTime())
        store = s
      } catch {
        case _: IOException if !retried =>
          // compaction may touch the file(s) which app rebuild wants to read
          // compaction wouldn't run in short interval, so try again...
          logWarning(s"Exception occurred while rebuilding log path ${attempt.logPath} - " +
            "trying again...")
          retried = true

        case e: Exception =>
          throw e
      }
    }

    store
  }

  private def loadPlugins(): Iterable[AppHistoryServerPlugin] = {
    ServiceLoader.load(classOf[AppHistoryServerPlugin], Utils.getContextOrSparkClassLoader).asScala
  }

  /** For testing. Returns internal data about a single attempt. */
  private[history] def getAttempt(appId: String, attemptId: Option[String]): AttemptInfoWrapper = {
    load(appId).attempts.find(_.info.attemptId == attemptId).getOrElse(
      throw new NoSuchElementException(s"Cannot find attempt $attemptId of $appId."))
  }

  private def deleteLog(fs: FileSystem, log: Path): Boolean = {
    var deleted = false
    if (!isAccessible(log)) {
      logDebug(s"Skipping deleting $log as we don't have permissions on it.")
    } else {
      try {
        deleted = fs.delete(log, true)
      } catch {
        case _: AccessControlException =>
          logInfo(s"No permission to delete $log, ignoring.")
        case ioe: IOException =>
          logError(s"IOException in cleaning $log", ioe)
      }
    }
    deleted
  }

  /** NOTE: 'task' should ensure it executes 'endProcessing' at the end */
  private def submitLogProcessTask(rootPath: Path)(task: Runnable): Unit = {
    try {
      processing(rootPath)
      replayExecutor.submit(task)
    } catch {
      // let the iteration over the updated entries break, since an exception on
      // replayExecutor.submit (..) indicates the ExecutorService is unable
      // to take any more submissions at this time
      case e: Exception =>
        logError(s"Exception while submitting task", e)
        endProcessing(rootPath)
    }
  }

  private def createSecurityManager(conf: SparkConf,
      attempt: AttemptInfoWrapper): SecurityManager = {
    val secManager = new SecurityManager(conf)
    secManager.setAcls(historyUiAclsEnable)
    // make sure to set admin acls before view acls so they are properly picked up
    secManager.setAdminAcls(historyUiAdminAcls ++ stringToSeq(attempt.adminAcls.getOrElse("")))
    secManager.setViewAcls(attempt.info.sparkUser, stringToSeq(attempt.viewAcls.getOrElse("")))
    secManager.setAdminAclsGroups(historyUiAdminAclsGroups ++
      stringToSeq(attempt.adminAclsGroups.getOrElse("")))
    secManager.setViewAclsGroups(stringToSeq(attempt.viewAclsGroups.getOrElse("")))
    secManager
  }
}

private[history] object FsHistoryProvider {

  private val APPL_START_EVENT_PREFIX = "{\"Event\":\"SparkListenerApplicationStart\""

  private val APPL_END_EVENT_PREFIX = "{\"Event\":\"SparkListenerApplicationEnd\""

  private val LOG_START_EVENT_PREFIX = "{\"Event\":\"SparkListenerLogStart\""

  private val ENV_UPDATE_EVENT_PREFIX = "{\"Event\":\"SparkListenerEnvironmentUpdate\","

  /**
   * Current version of the data written to the listing database. When opening an existing
   * db, if the version does not match this value, the FsHistoryProvider will throw away
   * all data and re-generate the listing data from the event logs.
   */
  private[history] val CURRENT_LISTING_VERSION = 1L
}

private[history] case class FsHistoryProviderMetadata(
    version: Long,
    uiVersion: Long,
    logDir: String)

private[history] object LogType extends Enumeration {
  val DriverLogs, EventLogs = Value
}

/**
 * Tracking info for event logs detected in the configured log directory. Tracks both valid and
 * invalid logs (e.g. unparseable logs, recorded as logs with no app ID) so that the cleaner
 * can know what log files are safe to delete.
 */
private[history] case class LogInfo(
    @KVIndexParam logPath: String,
    @KVIndexParam("lastProcessed") lastProcessed: Long,
    logType: LogType.Value,
    appId: Option[String],
    attemptId: Option[String],
    fileSize: Long,
    @JsonDeserialize(contentAs = classOf[JLong])
    lastIndex: Option[Long],
    @JsonDeserialize(contentAs = classOf[JLong])
    lastEvaluatedForCompaction: Option[Long],
    isComplete: Boolean)

private[history] class AttemptInfoWrapper(
    val info: ApplicationAttemptInfo,
    val logPath: String,
    val fileSize: Long,
    @JsonDeserialize(contentAs = classOf[JLong])
    val lastIndex: Option[Long],
    val adminAcls: Option[String],
    val viewAcls: Option[String],
    val adminAclsGroups: Option[String],
    val viewAclsGroups: Option[String])

private[history] class ApplicationInfoWrapper(
    val info: ApplicationInfo,
    val attempts: List[AttemptInfoWrapper]) {

  @JsonIgnore @KVIndexParam
  def id: String = info.id

  @JsonIgnore @KVIndexParam("endTime")
  def endTime(): Long = attempts.head.info.endTime.getTime()

  @JsonIgnore @KVIndexParam("oldestAttempt")
  def oldestAttempt(): Long = attempts.map(_.info.lastUpdated.getTime()).min

  def toApplicationInfo(): ApplicationInfo = info.copy(attempts = attempts.map(_.info))

}

private[history] class AppListingListener(
    reader: EventLogFileReader,
    clock: Clock,
    haltEnabled: Boolean) extends SparkListener {

  private val app = new MutableApplicationInfo()
  private val attempt = new MutableAttemptInfo(reader.rootPath.getName(),
    reader.fileSizeForLastIndex, reader.lastIndex)

  private var gotEnvUpdate = false
  private var halted = false

  override def onApplicationStart(event: SparkListenerApplicationStart): Unit = {
    app.id = event.appId.orNull
    app.name = event.appName

    attempt.attemptId = event.appAttemptId
    attempt.startTime = new Date(event.time)
    attempt.lastUpdated = new Date(clock.getTimeMillis())
    attempt.sparkUser = event.sparkUser

    checkProgress()
  }

  override def onApplicationEnd(event: SparkListenerApplicationEnd): Unit = {
    attempt.endTime = new Date(event.time)
    attempt.lastUpdated = new Date(reader.modificationTime)
    attempt.duration = event.time - attempt.startTime.getTime()
    attempt.completed = true
  }

  override def onEnvironmentUpdate(event: SparkListenerEnvironmentUpdate): Unit = {
    // Only parse the first env update, since any future changes don't have any effect on
    // the ACLs set for the UI.
    if (!gotEnvUpdate) {
      def emptyStringToNone(strOption: Option[String]): Option[String] = strOption match {
        case Some("") => None
        case _ => strOption
      }

      val allProperties = event.environmentDetails("Spark Properties").toMap
      attempt.viewAcls = emptyStringToNone(allProperties.get(UI_VIEW_ACLS.key))
      attempt.adminAcls = emptyStringToNone(allProperties.get(ADMIN_ACLS.key))
      attempt.viewAclsGroups = emptyStringToNone(allProperties.get(UI_VIEW_ACLS_GROUPS.key))
      attempt.adminAclsGroups = emptyStringToNone(allProperties.get(ADMIN_ACLS_GROUPS.key))

      gotEnvUpdate = true
      checkProgress()
    }
  }

  override def onOtherEvent(event: SparkListenerEvent): Unit = event match {
    case SparkListenerLogStart(sparkVersion) =>
      attempt.appSparkVersion = sparkVersion
    case _ =>
  }

  def applicationInfo: Option[ApplicationInfoWrapper] = {
    if (app.id != null) {
      Some(app.toView())
    } else {
      None
    }
  }

  /**
   * Throws a halt exception to stop replay if enough data to create the app listing has been
   * read.
   */
  private def checkProgress(): Unit = {
    if (haltEnabled && !halted && app.id != null && gotEnvUpdate) {
      halted = true
      throw new HaltReplayException()
    }
  }

  private class MutableApplicationInfo {
    var id: String = null
    var name: String = null

    def toView(): ApplicationInfoWrapper = {
      val apiInfo = ApplicationInfo(id, name, None, None, None, None, Nil)
      new ApplicationInfoWrapper(apiInfo, List(attempt.toView()))
    }

  }

  private class MutableAttemptInfo(logPath: String, fileSize: Long, lastIndex: Option[Long]) {
    var attemptId: Option[String] = None
    var startTime = new Date(-1)
    var endTime = new Date(-1)
    var lastUpdated = new Date(-1)
    var duration = 0L
    var sparkUser: String = null
    var completed = false
    var appSparkVersion = ""

    var adminAcls: Option[String] = None
    var viewAcls: Option[String] = None
    var adminAclsGroups: Option[String] = None
    var viewAclsGroups: Option[String] = None

    def toView(): AttemptInfoWrapper = {
      val apiInfo = ApplicationAttemptInfo(
        attemptId,
        startTime,
        endTime,
        lastUpdated,
        duration,
        sparkUser,
        completed,
        appSparkVersion)
      new AttemptInfoWrapper(
        apiInfo,
        logPath,
        fileSize,
        lastIndex,
        adminAcls,
        viewAcls,
        adminAclsGroups,
        viewAclsGroups)
    }

  }

}<|MERGE_RESOLUTION|>--- conflicted
+++ resolved
@@ -541,11 +541,6 @@
                 reader.fileSizeForLastIndex > 0
               } catch {
                 case _: FileNotFoundException => false
-<<<<<<< HEAD
-              }
-
-            case _: FileNotFoundException =>
-=======
                 case NonFatal(e) =>
                   logWarning(s"Error while reading new log ${reader.rootPath}", e)
                   false
@@ -553,7 +548,6 @@
 
             case NonFatal(e) =>
               logWarning(s"Error while filtering log ${reader.rootPath}", e)
->>>>>>> a630e8d1
               false
           }
         }
