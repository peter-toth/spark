--- conflicted
+++ resolved
@@ -23,11 +23,7 @@
 import org.apache.spark.sql.catalyst.expressions._
 import org.apache.spark.sql.catalyst.expressions.aggregate._
 import org.apache.spark.sql.catalyst.util.truncatedString
-<<<<<<< HEAD
-import org.apache.spark.sql.execution.{AliasAwareOutputOrdering, AliasAwareOutputPartitioning, SparkPlan}
-=======
 import org.apache.spark.sql.execution.{AliasAwareOutputOrdering, SparkPlan}
->>>>>>> a630e8d1
 import org.apache.spark.sql.execution.metric.SQLMetrics
 
 /**
@@ -42,21 +38,7 @@
     resultExpressions: Seq[NamedExpression],
     child: SparkPlan)
   extends BaseAggregateExec
-<<<<<<< HEAD
-    with AliasAwareOutputPartitioning
-    with AliasAwareOutputOrdering {
-
-  private[this] val aggregateBufferAttributes = {
-    aggregateExpressions.flatMap(_.aggregateFunction.aggBufferAttributes)
-  }
-
-  override def producedAttributes: AttributeSet =
-    AttributeSet(aggregateAttributes) ++
-      AttributeSet(resultExpressions.diff(groupingExpressions).map(_.toAttribute)) ++
-      AttributeSet(aggregateBufferAttributes)
-=======
   with AliasAwareOutputOrdering {
->>>>>>> a630e8d1
 
   override lazy val metrics = Map(
     "numOutputRows" -> SQLMetrics.createMetric(sparkContext, "number of output rows"))
@@ -65,11 +47,6 @@
     groupingExpressions.map(SortOrder(_, Ascending)) :: Nil
   }
 
-<<<<<<< HEAD
-  override protected def outputExpressions: Seq[NamedExpression] = resultExpressions
-
-=======
->>>>>>> a630e8d1
   override protected def orderingExpressions: Seq[SortOrder] = {
     groupingExpressions.map(SortOrder(_, Ascending))
   }
