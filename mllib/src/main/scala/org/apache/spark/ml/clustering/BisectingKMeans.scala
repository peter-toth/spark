/*
 * Licensed to the Apache Software Foundation (ASF) under one or more
 * contributor license agreements.  See the NOTICE file distributed with
 * this work for additional information regarding copyright ownership.
 * The ASF licenses this file to You under the Apache License, Version 2.0
 * (the "License"); you may not use this file except in compliance with
 * the License.  You may obtain a copy of the License at
 *
 *    http://www.apache.org/licenses/LICENSE-2.0
 *
 * Unless required by applicable law or agreed to in writing, software
 * distributed under the License is distributed on an "AS IS" BASIS,
 * WITHOUT WARRANTIES OR CONDITIONS OF ANY KIND, either express or implied.
 * See the License for the specific language governing permissions and
 * limitations under the License.
 */

package org.apache.spark.ml.clustering

import org.apache.hadoop.fs.Path

import org.apache.spark.annotation.Since
import org.apache.spark.ml.{Estimator, Model}
import org.apache.spark.ml.functions.checkNonNegativeWeight
import org.apache.spark.ml.linalg.Vector
import org.apache.spark.ml.param._
import org.apache.spark.ml.param.shared._
import org.apache.spark.ml.util._
import org.apache.spark.ml.util.Instrumentation.instrumented
import org.apache.spark.mllib.clustering.{BisectingKMeans => MLlibBisectingKMeans,
  BisectingKMeansModel => MLlibBisectingKMeansModel}
import org.apache.spark.mllib.linalg.{Vectors => OldVectors}
import org.apache.spark.mllib.linalg.VectorImplicits._
import org.apache.spark.sql.{DataFrame, Dataset, Row}
import org.apache.spark.sql.functions._
import org.apache.spark.sql.types.{DoubleType, IntegerType, StructType}
import org.apache.spark.storage.StorageLevel


/**
 * Common params for BisectingKMeans and BisectingKMeansModel
 */
private[clustering] trait BisectingKMeansParams extends Params with HasMaxIter
  with HasFeaturesCol with HasSeed with HasPredictionCol with HasDistanceMeasure
  with HasWeightCol {

  /**
   * The desired number of leaf clusters. Must be &gt; 1. Default: 4.
   * The actual number could be smaller if there are no divisible leaf clusters.
   * @group param
   */
  @Since("2.0.0")
  final val k = new IntParam(this, "k", "The desired number of leaf clusters. " +
    "Must be > 1.", ParamValidators.gt(1))

  /** @group getParam */
  @Since("2.0.0")
  def getK: Int = $(k)

  /**
   * The minimum number of points (if greater than or equal to 1.0) or the minimum proportion
   * of points (if less than 1.0) of a divisible cluster (default: 1.0).
   * @group expertParam
   */
  @Since("2.0.0")
  final val minDivisibleClusterSize = new DoubleParam(this, "minDivisibleClusterSize",
    "The minimum number of points (if >= 1.0) or the minimum proportion " +
      "of points (if < 1.0) of a divisible cluster.", ParamValidators.gt(0.0))

  /** @group expertGetParam */
  @Since("2.0.0")
  def getMinDivisibleClusterSize: Double = $(minDivisibleClusterSize)

  setDefault(k -> 4, maxIter -> 20, minDivisibleClusterSize -> 1.0)

  /**
   * Validates and transforms the input schema.
   * @param schema input schema
   * @return output schema
   */
  protected def validateAndTransformSchema(schema: StructType): StructType = {
    SchemaUtils.validateVectorCompatibleColumn(schema, getFeaturesCol)
    SchemaUtils.appendColumn(schema, $(predictionCol), IntegerType)
  }
}

/**
 * Model fitted by BisectingKMeans.
 *
 * @param parentModel a model trained by [[org.apache.spark.mllib.clustering.BisectingKMeans]].
 */
@Since("2.0.0")
class BisectingKMeansModel private[ml] (
    @Since("2.0.0") override val uid: String,
    private val parentModel: MLlibBisectingKMeansModel)
  extends Model[BisectingKMeansModel] with BisectingKMeansParams with MLWritable
  with HasTrainingSummary[BisectingKMeansSummary] {

  @Since("3.0.0")
  lazy val numFeatures: Int = parentModel.clusterCenters.head.size

  @Since("2.0.0")
  override def copy(extra: ParamMap): BisectingKMeansModel = {
    val copied = copyValues(new BisectingKMeansModel(uid, parentModel), extra)
    copied.setSummary(trainingSummary).setParent(this.parent)
  }

  /** @group setParam */
  @Since("2.1.0")
  def setFeaturesCol(value: String): this.type = set(featuresCol, value)

  /** @group setParam */
  @Since("2.1.0")
  def setPredictionCol(value: String): this.type = set(predictionCol, value)

  @Since("2.0.0")
  override def transform(dataset: Dataset[_]): DataFrame = {
    val outputSchema = transformSchema(dataset.schema, logging = true)
    val predictUDF = udf((vector: Vector) => predict(vector))
    dataset.withColumn($(predictionCol),
      predictUDF(DatasetUtils.columnToVector(dataset, getFeaturesCol)),
      outputSchema($(predictionCol)).metadata)
  }

  @Since("2.0.0")
  override def transformSchema(schema: StructType): StructType = {
    var outputSchema = validateAndTransformSchema(schema)
    if ($(predictionCol).nonEmpty) {
      outputSchema = SchemaUtils.updateNumValues(outputSchema,
        $(predictionCol), parentModel.k)
    }
    outputSchema
  }

  @Since("3.0.0")
  def predict(features: Vector): Int = parentModel.predict(features)

  @Since("2.0.0")
  def clusterCenters: Array[Vector] = parentModel.clusterCenters.map(_.asML)

  /**
   * Computes the sum of squared distances between the input points and their corresponding cluster
   * centers.
   *
   * @deprecated This method is deprecated and will be removed in future versions. Use
   *             ClusteringEvaluator instead. You can also get the cost on the training dataset in
   *             the summary.
   */
  @Since("2.0.0")
  @deprecated("This method is deprecated and will be removed in future versions. Use " +
    "ClusteringEvaluator instead. You can also get the cost on the training dataset in the " +
    "summary.", "3.0.0")
  def computeCost(dataset: Dataset[_]): Double = {
    SchemaUtils.validateVectorCompatibleColumn(dataset.schema, getFeaturesCol)
    val data = DatasetUtils.columnToOldVector(dataset, getFeaturesCol)
    parentModel.computeCost(data)
  }

  @Since("2.0.0")
  override def write: MLWriter = new BisectingKMeansModel.BisectingKMeansModelWriter(this)

  @Since("3.0.0")
  override def toString: String = {
    s"BisectingKMeansModel: uid=$uid, k=${parentModel.k}, distanceMeasure=${$(distanceMeasure)}, " +
      s"numFeatures=$numFeatures"
  }

  /**
   * Gets summary of model on training set. An exception is
   * thrown if `hasSummary` is false.
   */
  @Since("2.1.0")
  override def summary: BisectingKMeansSummary = super.summary
}

object BisectingKMeansModel extends MLReadable[BisectingKMeansModel] {
  @Since("2.0.0")
  override def read: MLReader[BisectingKMeansModel] = new BisectingKMeansModelReader

  @Since("2.0.0")
  override def load(path: String): BisectingKMeansModel = super.load(path)

  /** [[MLWriter]] instance for [[BisectingKMeansModel]] */
  private[BisectingKMeansModel]
  class BisectingKMeansModelWriter(instance: BisectingKMeansModel) extends MLWriter {

    override protected def saveImpl(path: String): Unit = {
      // Save metadata and Params
      DefaultParamsWriter.saveMetadata(instance, path, sc)
      val dataPath = new Path(path, "data").toString
      instance.parentModel.save(sc, dataPath)
    }
  }

  private class BisectingKMeansModelReader extends MLReader[BisectingKMeansModel] {

    /** Checked against metadata when loading model */
    private val className = classOf[BisectingKMeansModel].getName

    override def load(path: String): BisectingKMeansModel = {
      val metadata = DefaultParamsReader.loadMetadata(path, sc, className)
      val dataPath = new Path(path, "data").toString
      val mllibModel = MLlibBisectingKMeansModel.load(sc, dataPath)
      val model = new BisectingKMeansModel(metadata.uid, mllibModel)
      metadata.getAndSetParams(model)
      model
    }
  }
}

/**
 * A bisecting k-means algorithm based on the paper "A comparison of document clustering techniques"
 * by Steinbach, Karypis, and Kumar, with modification to fit Spark.
 * The algorithm starts from a single cluster that contains all points.
 * Iteratively it finds divisible clusters on the bottom level and bisects each of them using
 * k-means, until there are `k` leaf clusters in total or no leaf clusters are divisible.
 * The bisecting steps of clusters on the same level are grouped together to increase parallelism.
 * If bisecting all divisible clusters on the bottom level would result more than `k` leaf clusters,
 * larger clusters get higher priority.
 *
 * @see <a href="http://glaros.dtc.umn.edu/gkhome/fetch/papers/docclusterKDDTMW00.pdf">
 * Steinbach, Karypis, and Kumar, A comparison of document clustering techniques,
 * KDD Workshop on Text Mining, 2000.</a>
 */
@Since("2.0.0")
class BisectingKMeans @Since("2.0.0") (
    @Since("2.0.0") override val uid: String)
  extends Estimator[BisectingKMeansModel] with BisectingKMeansParams with DefaultParamsWritable {

  @Since("2.0.0")
  override def copy(extra: ParamMap): BisectingKMeans = defaultCopy(extra)

  @Since("2.0.0")
  def this() = this(Identifiable.randomUID("bisecting-kmeans"))

  /** @group setParam */
  @Since("2.0.0")
  def setFeaturesCol(value: String): this.type = set(featuresCol, value)

  /** @group setParam */
  @Since("2.0.0")
  def setPredictionCol(value: String): this.type = set(predictionCol, value)

  /** @group setParam */
  @Since("2.0.0")
  def setK(value: Int): this.type = set(k, value)

  /** @group setParam */
  @Since("2.0.0")
  def setMaxIter(value: Int): this.type = set(maxIter, value)

  /** @group setParam */
  @Since("2.0.0")
  def setSeed(value: Long): this.type = set(seed, value)

  /** @group expertSetParam */
  @Since("2.0.0")
  def setMinDivisibleClusterSize(value: Double): this.type = set(minDivisibleClusterSize, value)

  /** @group expertSetParam */
  @Since("2.4.0")
  def setDistanceMeasure(value: String): this.type = set(distanceMeasure, value)

  /**
   * Sets the value of param [[weightCol]].
   * If this is not set or empty, we treat all instance weights as 1.0.
   * Default is not set, so all instances have weight one.
   *
   * @group setParam
   */
  @Since("3.0.0")
  def setWeightCol(value: String): this.type = set(weightCol, value)

  @Since("2.0.0")
  override def fit(dataset: Dataset[_]): BisectingKMeansModel = instrumented { instr =>
    transformSchema(dataset.schema, logging = true)

    instr.logPipelineStage(this)
    instr.logDataset(dataset)
    instr.logParams(this, featuresCol, predictionCol, k, maxIter, seed,
      minDivisibleClusterSize, distanceMeasure, weightCol)

    val bkm = new MLlibBisectingKMeans()
      .setK($(k))
      .setMaxIterations($(maxIter))
      .setMinDivisibleClusterSize($(minDivisibleClusterSize))
      .setSeed($(seed))
      .setDistanceMeasure($(distanceMeasure))

    val w = if (isDefined(weightCol) && $(weightCol).nonEmpty) {
<<<<<<< HEAD
      col($(weightCol)).cast(DoubleType)
=======
      checkNonNegativeWeight(col($(weightCol)).cast(DoubleType))
>>>>>>> a630e8d1
    } else {
      lit(1.0)
    }
    val instances = dataset.select(DatasetUtils.columnToVector(dataset, getFeaturesCol), w)
      .rdd.map { case Row(point: Vector, weight: Double) => (OldVectors.fromML(point), weight) }

    val handlePersistence = dataset.storageLevel == StorageLevel.NONE
    val parentModel = bkm.runWithWeight(instances, handlePersistence, Some(instr))
    val model = copyValues(new BisectingKMeansModel(uid, parentModel).setParent(this))

    val summary = new BisectingKMeansSummary(
      model.transform(dataset),
      $(predictionCol),
      $(featuresCol),
      $(k),
      $(maxIter),
      parentModel.trainingCost)
    instr.logNamedValue("clusterSizes", summary.clusterSizes)
    instr.logNumFeatures(model.clusterCenters.head.size)
    model.setSummary(Some(summary))
  }

  @Since("2.0.0")
  override def transformSchema(schema: StructType): StructType = {
    validateAndTransformSchema(schema)
  }
}


@Since("2.0.0")
object BisectingKMeans extends DefaultParamsReadable[BisectingKMeans] {

  @Since("2.0.0")
  override def load(path: String): BisectingKMeans = super.load(path)
}


/**
 * Summary of BisectingKMeans.
 *
 * @param predictions  `DataFrame` produced by `BisectingKMeansModel.transform()`.
 * @param predictionCol  Name for column of predicted clusters in `predictions`.
 * @param featuresCol  Name for column of features in `predictions`.
 * @param k  Number of clusters.
 * @param numIter  Number of iterations.
 * @param trainingCost Sum of the cost to the nearest centroid for all points in the training
 *                     dataset. This is equivalent to sklearn's inertia.
 */
@Since("2.1.0")
class BisectingKMeansSummary private[clustering] (
    predictions: DataFrame,
    predictionCol: String,
    featuresCol: String,
    k: Int,
    numIter: Int,
    @Since("3.0.0") val trainingCost: Double)
  extends ClusteringSummary(predictions, predictionCol, featuresCol, k, numIter)<|MERGE_RESOLUTION|>--- conflicted
+++ resolved
@@ -288,11 +288,7 @@
       .setDistanceMeasure($(distanceMeasure))
 
     val w = if (isDefined(weightCol) && $(weightCol).nonEmpty) {
-<<<<<<< HEAD
-      col($(weightCol)).cast(DoubleType)
-=======
       checkNonNegativeWeight(col($(weightCol)).cast(DoubleType))
->>>>>>> a630e8d1
     } else {
       lit(1.0)
     }
