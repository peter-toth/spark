/*
 * Licensed to the Apache Software Foundation (ASF) under one or more
 * contributor license agreements.  See the NOTICE file distributed with
 * this work for additional information regarding copyright ownership.
 * The ASF licenses this file to You under the Apache License, Version 2.0
 * (the "License"); you may not use this file except in compliance with
 * the License.  You may obtain a copy of the License at
 *
 *    http://www.apache.org/licenses/LICENSE-2.0
 *
 * Unless required by applicable law or agreed to in writing, software
 * distributed under the License is distributed on an "AS IS" BASIS,
 * WITHOUT WARRANTIES OR CONDITIONS OF ANY KIND, either express or implied.
 * See the License for the specific language governing permissions and
 * limitations under the License.
 */

package org.apache.spark

import java.io._
import java.net.URI
import java.util.{Arrays, Locale, Properties, ServiceLoader, UUID}
import java.util.concurrent.{ConcurrentHashMap, ConcurrentMap}
import java.util.concurrent.atomic.{AtomicBoolean, AtomicInteger, AtomicReference}

import scala.collection.JavaConverters._
import scala.collection.Map
import scala.collection.generic.Growable
import scala.collection.mutable.HashMap
import scala.language.implicitConversions
import scala.reflect.{classTag, ClassTag}
import scala.util.control.NonFatal

import com.google.common.collect.MapMaker
import org.apache.commons.lang3.SerializationUtils
import org.apache.hadoop.conf.Configuration
import org.apache.hadoop.fs.{FileSystem, Path}
import org.apache.hadoop.io.{ArrayWritable, BooleanWritable, BytesWritable, DoubleWritable, FloatWritable, IntWritable, LongWritable, NullWritable, Text, Writable}
import org.apache.hadoop.mapred.{FileInputFormat, InputFormat, JobConf, SequenceFileInputFormat, TextInputFormat}
import org.apache.hadoop.mapreduce.{InputFormat => NewInputFormat, Job => NewHadoopJob}
import org.apache.hadoop.mapreduce.lib.input.{FileInputFormat => NewFileInputFormat}

import org.apache.spark.annotation.DeveloperApi
import org.apache.spark.broadcast.Broadcast
import org.apache.spark.deploy.{LocalSparkCluster, SparkHadoopUtil}
import org.apache.spark.executor.ExecutorMetrics
import org.apache.spark.input.{FixedLengthBinaryInputFormat, PortableDataStream, StreamInputFormat, WholeTextFileInputFormat}
import org.apache.spark.internal.Logging
import org.apache.spark.internal.config._
import org.apache.spark.io.CompressionCodec
import org.apache.spark.partial.{ApproximateEvaluator, PartialResult}
import org.apache.spark.rdd._
import org.apache.spark.rpc.RpcEndpointRef
import org.apache.spark.scheduler._
import org.apache.spark.scheduler.cluster.{CoarseGrainedSchedulerBackend, StandaloneSchedulerBackend}
import org.apache.spark.scheduler.local.LocalSchedulerBackend
import org.apache.spark.status.AppStatusStore
import org.apache.spark.status.api.v1.ThreadStackTrace
import org.apache.spark.storage._
import org.apache.spark.storage.BlockManagerMessages.TriggerThreadDump
import org.apache.spark.ui.{ConsoleProgressBar, SparkUI}
import org.apache.spark.util._
import org.apache.spark.util.logging.DriverLogger

/**
 * Main entry point for Spark functionality. A SparkContext represents the connection to a Spark
 * cluster, and can be used to create RDDs, accumulators and broadcast variables on that cluster.
 *
 * Only one SparkContext may be active per JVM.  You must `stop()` the active SparkContext before
 * creating a new one.  This limitation may eventually be removed; see SPARK-2243 for more details.
 *
 * @param config a Spark Config object describing the application configuration. Any settings in
 *   this config overrides the default configs as well as system properties.
 */
class SparkContext(config: SparkConf) extends Logging {

  // The call site where this SparkContext was constructed.
  private val creationSite: CallSite = Utils.getCallSite()

  // If true, log warnings instead of throwing exceptions when multiple SparkContexts are active
  private val allowMultipleContexts: Boolean =
    config.getBoolean("spark.driver.allowMultipleContexts", false)

  // In order to prevent multiple SparkContexts from being active at the same time, mark this
  // context as having started construction.
  // NOTE: this must be placed at the beginning of the SparkContext constructor.
  SparkContext.markPartiallyConstructed(this, allowMultipleContexts)

  val startTime = System.currentTimeMillis()

  private[spark] val stopped: AtomicBoolean = new AtomicBoolean(false)

  private[spark] def assertNotStopped(): Unit = {
    if (stopped.get()) {
      val activeContext = SparkContext.activeContext.get()
      val activeCreationSite =
        if (activeContext == null) {
          "(No active SparkContext.)"
        } else {
          activeContext.creationSite.longForm
        }
      throw new IllegalStateException(
        s"""Cannot call methods on a stopped SparkContext.
           |This stopped SparkContext was created at:
           |
           |${creationSite.longForm}
           |
           |The currently active SparkContext was created at:
           |
           |$activeCreationSite
         """.stripMargin)
    }
  }

  /**
   * Create a SparkContext that loads settings from system properties (for instance, when
   * launching with ./bin/spark-submit).
   */
  def this() = this(new SparkConf())

  /**
   * Alternative constructor that allows setting common Spark properties directly
   *
   * @param master Cluster URL to connect to (e.g. mesos://host:port, spark://host:port, local[4]).
   * @param appName A name for your application, to display on the cluster web UI
   * @param conf a [[org.apache.spark.SparkConf]] object specifying other Spark parameters
   */
  def this(master: String, appName: String, conf: SparkConf) =
    this(SparkContext.updatedConf(conf, master, appName))

  /**
   * Alternative constructor that allows setting common Spark properties directly
   *
   * @param master Cluster URL to connect to (e.g. mesos://host:port, spark://host:port, local[4]).
   * @param appName A name for your application, to display on the cluster web UI.
   * @param sparkHome Location where Spark is installed on cluster nodes.
   * @param jars Collection of JARs to send to the cluster. These can be paths on the local file
   *             system or HDFS, HTTP, HTTPS, or FTP URLs.
   * @param environment Environment variables to set on worker nodes.
   */
  def this(
      master: String,
      appName: String,
      sparkHome: String = null,
      jars: Seq[String] = Nil,
      environment: Map[String, String] = Map()) = {
    this(SparkContext.updatedConf(new SparkConf(), master, appName, sparkHome, jars, environment))
  }

  // The following constructors are required when Java code accesses SparkContext directly.
  // Please see SI-4278

  /**
   * Alternative constructor that allows setting common Spark properties directly
   *
   * @param master Cluster URL to connect to (e.g. mesos://host:port, spark://host:port, local[4]).
   * @param appName A name for your application, to display on the cluster web UI.
   */
  private[spark] def this(master: String, appName: String) =
    this(master, appName, null, Nil, Map())

  /**
   * Alternative constructor that allows setting common Spark properties directly
   *
   * @param master Cluster URL to connect to (e.g. mesos://host:port, spark://host:port, local[4]).
   * @param appName A name for your application, to display on the cluster web UI.
   * @param sparkHome Location where Spark is installed on cluster nodes.
   */
  private[spark] def this(master: String, appName: String, sparkHome: String) =
    this(master, appName, sparkHome, Nil, Map())

  /**
   * Alternative constructor that allows setting common Spark properties directly
   *
   * @param master Cluster URL to connect to (e.g. mesos://host:port, spark://host:port, local[4]).
   * @param appName A name for your application, to display on the cluster web UI.
   * @param sparkHome Location where Spark is installed on cluster nodes.
   * @param jars Collection of JARs to send to the cluster. These can be paths on the local file
   *             system or HDFS, HTTP, HTTPS, or FTP URLs.
   */
  private[spark] def this(master: String, appName: String, sparkHome: String, jars: Seq[String]) =
    this(master, appName, sparkHome, jars, Map())

  // log out Spark Version in Spark driver log
  logInfo(s"Running Spark version $SPARK_VERSION")

  /* ------------------------------------------------------------------------------------- *
   | Private variables. These variables keep the internal state of the context, and are    |
   | not accessible by the outside world. They're mutable since we want to initialize all  |
   | of them to some neutral value ahead of time, so that calling "stop()" while the       |
   | constructor is still running is safe.                                                 |
   * ------------------------------------------------------------------------------------- */

  private var _conf: SparkConf = _
  private var _eventLogDir: Option[URI] = None
  private var _eventLogCodec: Option[String] = None
  private var _listenerBus: LiveListenerBus = _
  private var _env: SparkEnv = _
  private var _statusTracker: SparkStatusTracker = _
  private var _progressBar: Option[ConsoleProgressBar] = None
  private var _ui: Option[SparkUI] = None
  private var _hadoopConfiguration: Configuration = _
  private var _executorMemory: Int = _
  private var _schedulerBackend: SchedulerBackend = _
  private var _taskScheduler: TaskScheduler = _
  private var _heartbeatReceiver: RpcEndpointRef = _
  @volatile private var _dagScheduler: DAGScheduler = _
  private var _applicationId: String = _
  private var _applicationAttemptId: Option[String] = None
  private var _eventLogger: Option[EventLoggingListener] = None
  private var _driverLogger: Option[DriverLogger] = None
  private var _executorAllocationManager: Option[ExecutorAllocationManager] = None
  private var _cleaner: Option[ContextCleaner] = None
  private var _listenerBusStarted: Boolean = false
  private var _jars: Seq[String] = _
  private var _files: Seq[String] = _
  private var _shutdownHookRef: AnyRef = _
  private var _statusStore: AppStatusStore = _
  private var _heartbeater: Heartbeater = _

  /* ------------------------------------------------------------------------------------- *
   | Accessors and public fields. These provide access to the internal state of the        |
   | context.                                                                              |
   * ------------------------------------------------------------------------------------- */

  private[spark] def conf: SparkConf = _conf

  /**
   * Return a copy of this SparkContext's configuration. The configuration ''cannot'' be
   * changed at runtime.
   */
  def getConf: SparkConf = conf.clone()

  def jars: Seq[String] = _jars
  def files: Seq[String] = _files
  def master: String = _conf.get("spark.master")
  def deployMode: String = _conf.getOption("spark.submit.deployMode").getOrElse("client")
  def appName: String = _conf.get("spark.app.name")

  private[spark] def isEventLogEnabled: Boolean = _conf.getBoolean("spark.eventLog.enabled", false)
  private[spark] def eventLogDir: Option[URI] = _eventLogDir
  private[spark] def eventLogCodec: Option[String] = _eventLogCodec

  def isLocal: Boolean = Utils.isLocalMaster(_conf)

  /**
   * @return true if context is stopped or in the midst of stopping.
   */
  def isStopped: Boolean = stopped.get()

  private[spark] def statusStore: AppStatusStore = _statusStore

  // An asynchronous listener bus for Spark events
  private[spark] def listenerBus: LiveListenerBus = _listenerBus

  // This function allows components created by SparkEnv to be mocked in unit tests:
  private[spark] def createSparkEnv(
      conf: SparkConf,
      isLocal: Boolean,
      listenerBus: LiveListenerBus): SparkEnv = {
    SparkEnv.createDriverEnv(conf, isLocal, listenerBus, SparkContext.numDriverCores(master, conf))
  }

  private[spark] def env: SparkEnv = _env

  // Used to store a URL for each static file/jar together with the file's local timestamp
  private[spark] val addedFiles = new ConcurrentHashMap[String, Long]().asScala
  private[spark] val addedJars = new ConcurrentHashMap[String, Long]().asScala

  // Keeps track of all persisted RDDs
  private[spark] val persistentRdds = {
    val map: ConcurrentMap[Int, RDD[_]] = new MapMaker().weakValues().makeMap[Int, RDD[_]]()
    map.asScala
  }
  def statusTracker: SparkStatusTracker = _statusTracker

  private[spark] def progressBar: Option[ConsoleProgressBar] = _progressBar

  private[spark] def ui: Option[SparkUI] = _ui

  def uiWebUrl: Option[String] = _ui.map(_.webUrl)

  /**
   * A default Hadoop Configuration for the Hadoop code (e.g. file systems) that we reuse.
   *
   * @note As it will be reused in all Hadoop RDDs, it's better not to modify it unless you
   * plan to set some global configurations for all Hadoop RDDs.
   */
  def hadoopConfiguration: Configuration = _hadoopConfiguration

  private[spark] def executorMemory: Int = _executorMemory

  // Environment variables to pass to our executors.
  private[spark] val executorEnvs = HashMap[String, String]()

  // Set SPARK_USER for user who is running SparkContext.
  val sparkUser = Utils.getCurrentUserName()

  private[spark] def schedulerBackend: SchedulerBackend = _schedulerBackend

  private[spark] def taskScheduler: TaskScheduler = _taskScheduler
  private[spark] def taskScheduler_=(ts: TaskScheduler): Unit = {
    _taskScheduler = ts
  }

  private[spark] def dagScheduler: DAGScheduler = _dagScheduler
  private[spark] def dagScheduler_=(ds: DAGScheduler): Unit = {
    _dagScheduler = ds
  }

  /**
   * A unique identifier for the Spark application.
   * Its format depends on the scheduler implementation.
   * (i.e.
   *  in case of local spark app something like 'local-1433865536131'
   *  in case of YARN something like 'application_1433865536131_34483'
   *  in case of MESOS something like 'driver-20170926223339-0001'
   * )
   */
  def applicationId: String = _applicationId
  def applicationAttemptId: Option[String] = _applicationAttemptId

  private[spark] def eventLogger: Option[EventLoggingListener] = _eventLogger

  private[spark] def executorAllocationManager: Option[ExecutorAllocationManager] =
    _executorAllocationManager

  private[spark] def cleaner: Option[ContextCleaner] = _cleaner

  private[spark] var checkpointDir: Option[String] = None

  // Thread Local variable that can be used by users to pass information down the stack
  protected[spark] val localProperties = new InheritableThreadLocal[Properties] {
    override protected def childValue(parent: Properties): Properties = {
      // Note: make a clone such that changes in the parent properties aren't reflected in
      // the those of the children threads, which has confusing semantics (SPARK-10563).
      SerializationUtils.clone(parent)
    }
    override protected def initialValue(): Properties = new Properties()
  }

  /* ------------------------------------------------------------------------------------- *
   | Initialization. This code initializes the context in a manner that is exception-safe. |
   | All internal fields holding state are initialized here, and any error prompts the     |
   | stop() method to be called.                                                           |
   * ------------------------------------------------------------------------------------- */

  private def warnSparkMem(value: String): String = {
    logWarning("Using SPARK_MEM to set amount of memory to use per executor process is " +
      "deprecated, please use spark.executor.memory instead.")
    value
  }

  /** Control our logLevel. This overrides any user-defined log settings.
   * @param logLevel The desired log level as a string.
   * Valid log levels include: ALL, DEBUG, ERROR, FATAL, INFO, OFF, TRACE, WARN
   */
  def setLogLevel(logLevel: String) {
    // let's allow lowercase or mixed case too
    val upperCased = logLevel.toUpperCase(Locale.ROOT)
    require(SparkContext.VALID_LOG_LEVELS.contains(upperCased),
      s"Supplied level $logLevel did not match one of:" +
        s" ${SparkContext.VALID_LOG_LEVELS.mkString(",")}")
    Utils.setLogLevel(org.apache.log4j.Level.toLevel(upperCased))
  }

  try {
    _conf = config.clone()
    _conf.validateSettings()

    if (!_conf.contains("spark.master")) {
      throw new SparkException("A master URL must be set in your configuration")
    }
    if (!_conf.contains("spark.app.name")) {
      throw new SparkException("An application name must be set in your configuration")
    }

    _driverLogger = DriverLogger(_conf)

    // log out spark.app.name in the Spark driver logs
    logInfo(s"Submitted application: $appName")

    // System property spark.yarn.app.id must be set if user code ran by AM on a YARN cluster
    if (master == "yarn" && deployMode == "cluster" && !_conf.contains("spark.yarn.app.id")) {
      throw new SparkException("Detected yarn cluster mode, but isn't running on a cluster. " +
        "Deployment to YARN is not supported directly by SparkContext. Please use spark-submit.")
    }

    if (_conf.getBoolean("spark.logConf", false)) {
      logInfo("Spark configuration:\n" + _conf.toDebugString)
    }

    // Set Spark driver host and port system properties. This explicitly sets the configuration
    // instead of relying on the default value of the config constant.
    _conf.set(DRIVER_HOST_ADDRESS, _conf.get(DRIVER_HOST_ADDRESS))
    _conf.setIfMissing("spark.driver.port", "0")

    _conf.set("spark.executor.id", SparkContext.DRIVER_IDENTIFIER)

    _jars = Utils.getUserJars(_conf)
    _files = _conf.getOption("spark.files").map(_.split(",")).map(_.filter(_.nonEmpty))
      .toSeq.flatten

    _eventLogDir =
      if (isEventLogEnabled) {
        val unresolvedDir = conf.get("spark.eventLog.dir", EventLoggingListener.DEFAULT_LOG_DIR)
          .stripSuffix("/")
        Some(Utils.resolveURI(unresolvedDir))
      } else {
        None
      }

    _eventLogCodec = {
      val compress = _conf.getBoolean("spark.eventLog.compress", false)
      if (compress && isEventLogEnabled) {
        Some(CompressionCodec.getCodecName(_conf)).map(CompressionCodec.getShortName)
      } else {
        None
      }
    }

    _listenerBus = new LiveListenerBus(_conf)

    // Initialize the app status store and listener before SparkEnv is created so that it gets
    // all events.
    _statusStore = AppStatusStore.createLiveStore(conf)
    listenerBus.addToStatusQueue(_statusStore.listener.get)

    // Create the Spark execution environment (cache, map output tracker, etc)
    _env = createSparkEnv(_conf, isLocal, listenerBus)
    SparkEnv.set(_env)

    // If running the REPL, register the repl's output dir with the file server.
    _conf.getOption("spark.repl.class.outputDir").foreach { path =>
      val replUri = _env.rpcEnv.fileServer.addDirectory("/classes", new File(path))
      _conf.set("spark.repl.class.uri", replUri)
    }

    _statusTracker = new SparkStatusTracker(this, _statusStore)

    _progressBar =
      if (_conf.get(UI_SHOW_CONSOLE_PROGRESS)) {
        Some(new ConsoleProgressBar(this))
      } else {
        None
      }

    _ui =
      if (conf.getBoolean("spark.ui.enabled", true)) {
        Some(SparkUI.create(Some(this), _statusStore, _conf, _env.securityManager, appName, "",
          startTime))
      } else {
        // For tests, do not enable the UI
        None
      }
    // Bind the UI before starting the task scheduler to communicate
    // the bound port to the cluster manager properly
    _ui.foreach(_.bind())

    _hadoopConfiguration = SparkHadoopUtil.get.newConfiguration(_conf)

    // Add each JAR given through the constructor
    if (jars != null) {
      jars.foreach(addJar)
    }

    if (files != null) {
      files.foreach(addFile)
    }

    _executorMemory = _conf.getOption("spark.executor.memory")
      .orElse(Option(System.getenv("SPARK_EXECUTOR_MEMORY")))
      .orElse(Option(System.getenv("SPARK_MEM"))
      .map(warnSparkMem))
      .map(Utils.memoryStringToMb)
      .getOrElse(1024)

    // Convert java options to env vars as a work around
    // since we can't set env vars directly in sbt.
    for { (envKey, propKey) <- Seq(("SPARK_TESTING", "spark.testing"))
      value <- Option(System.getenv(envKey)).orElse(Option(System.getProperty(propKey)))} {
      executorEnvs(envKey) = value
    }
    Option(System.getenv("SPARK_PREPEND_CLASSES")).foreach { v =>
      executorEnvs("SPARK_PREPEND_CLASSES") = v
    }
    // The Mesos scheduler backend relies on this environment variable to set executor memory.
    // TODO: Set this only in the Mesos scheduler.
    executorEnvs("SPARK_EXECUTOR_MEMORY") = executorMemory + "m"
    executorEnvs ++= _conf.getExecutorEnv
    executorEnvs("SPARK_USER") = sparkUser

    // We need to register "HeartbeatReceiver" before "createTaskScheduler" because Executor will
    // retrieve "HeartbeatReceiver" in the constructor. (SPARK-6640)
    _heartbeatReceiver = env.rpcEnv.setupEndpoint(
      HeartbeatReceiver.ENDPOINT_NAME, new HeartbeatReceiver(this))

    // Create and start the scheduler
    val (sched, ts) = SparkContext.createTaskScheduler(this, master, deployMode)
    _schedulerBackend = sched
    _taskScheduler = ts
    _dagScheduler = new DAGScheduler(this)
    _heartbeatReceiver.ask[Boolean](TaskSchedulerIsSet)

    // create and start the heartbeater for collecting memory metrics
<<<<<<< HEAD
    _heartbeater = new Heartbeater(env.memoryManager, reportHeartBeat, "driver-heartbeater",
      conf.getTimeAsMs("spark.executor.heartbeatInterval", "10s"))
=======
    _heartbeater = new Heartbeater(
      () => SparkContext.this.reportHeartBeat(),
      "driver-heartbeater",
      conf.get(EXECUTOR_HEARTBEAT_INTERVAL))
>>>>>>> 1e65fb2c
    _heartbeater.start()

    // start TaskScheduler after taskScheduler sets DAGScheduler reference in DAGScheduler's
    // constructor
    _taskScheduler.start()

    _applicationId = _taskScheduler.applicationId()
    _applicationAttemptId = taskScheduler.applicationAttemptId()
    _conf.set("spark.app.id", _applicationId)
    if (_conf.getBoolean("spark.ui.reverseProxy", false)) {
      System.setProperty("spark.ui.proxyBase", "/proxy/" + _applicationId)
    }
    _ui.foreach(_.setAppId(_applicationId))
    _env.blockManager.initialize(_applicationId)

    // The metrics system for Driver need to be set spark.app.id to app ID.
    // So it should start after we get app ID from the task scheduler and set spark.app.id.
    _env.metricsSystem.start()
    // Attach the driver metrics servlet handler to the web ui after the metrics system is started.
    _env.metricsSystem.getServletHandlers.foreach(handler => ui.foreach(_.attachHandler(handler)))

    _eventLogger =
      if (isEventLogEnabled) {
        val logger =
          new EventLoggingListener(_applicationId, _applicationAttemptId, _eventLogDir.get,
            _conf, _hadoopConfiguration)
        logger.start()
        listenerBus.addToEventLogQueue(logger)
        Some(logger)
      } else {
        None
      }

    _cleaner =
      if (_conf.getBoolean("spark.cleaner.referenceTracking", true)) {
        Some(new ContextCleaner(this))
      } else {
        None
      }
    _cleaner.foreach(_.start())

    val dynamicAllocationEnabled = Utils.isDynamicAllocationEnabled(_conf)
    _executorAllocationManager =
      if (dynamicAllocationEnabled) {
        schedulerBackend match {
          case b: ExecutorAllocationClient =>
            Some(new ExecutorAllocationManager(
              schedulerBackend.asInstanceOf[ExecutorAllocationClient], listenerBus, _conf,
              cleaner = cleaner))
          case _ =>
            None
        }
      } else {
        None
      }
    _executorAllocationManager.foreach(_.start())

    setupAndStartListenerBus()
    postEnvironmentUpdate()
    postApplicationStart()

    // Post init
    _taskScheduler.postStartHook()
    _env.metricsSystem.registerSource(_dagScheduler.metricsSource)
    _env.metricsSystem.registerSource(new BlockManagerSource(_env.blockManager))
    _executorAllocationManager.foreach { e =>
      _env.metricsSystem.registerSource(e.executorAllocationManagerSource)
    }

    // Make sure the context is stopped if the user forgets about it. This avoids leaving
    // unfinished event logs around after the JVM exits cleanly. It doesn't help if the JVM
    // is killed, though.
    logDebug("Adding shutdown hook") // force eager creation of logger
    _shutdownHookRef = ShutdownHookManager.addShutdownHook(
      ShutdownHookManager.SPARK_CONTEXT_SHUTDOWN_PRIORITY) { () =>
      logInfo("Invoking stop() from shutdown hook")
      try {
        stop()
      } catch {
        case e: Throwable =>
          logWarning("Ignoring Exception while stopping SparkContext from shutdown hook", e)
      }
    }
  } catch {
    case NonFatal(e) =>
      logError("Error initializing SparkContext.", e)
      try {
        stop()
      } catch {
        case NonFatal(inner) =>
          logError("Error stopping SparkContext after init error.", inner)
      } finally {
        throw e
      }
  }

  /**
   * Called by the web UI to obtain executor thread dumps.  This method may be expensive.
   * Logs an error and returns None if we failed to obtain a thread dump, which could occur due
   * to an executor being dead or unresponsive or due to network issues while sending the thread
   * dump message back to the driver.
   */
  private[spark] def getExecutorThreadDump(executorId: String): Option[Array[ThreadStackTrace]] = {
    try {
      if (executorId == SparkContext.DRIVER_IDENTIFIER) {
        Some(Utils.getThreadDump())
      } else {
        val endpointRef = env.blockManager.master.getExecutorEndpointRef(executorId).get
        Some(endpointRef.askSync[Array[ThreadStackTrace]](TriggerThreadDump))
      }
    } catch {
      case e: Exception =>
        logError(s"Exception getting thread dump from executor $executorId", e)
        None
    }
  }

  private[spark] def getLocalProperties: Properties = localProperties.get()

  private[spark] def setLocalProperties(props: Properties) {
    localProperties.set(props)
  }

  /**
   * Set a local property that affects jobs submitted from this thread, such as the Spark fair
   * scheduler pool. User-defined properties may also be set here. These properties are propagated
   * through to worker tasks and can be accessed there via
   * [[org.apache.spark.TaskContext#getLocalProperty]].
   *
   * These properties are inherited by child threads spawned from this thread. This
   * may have unexpected consequences when working with thread pools. The standard java
   * implementation of thread pools have worker threads spawn other worker threads.
   * As a result, local properties may propagate unpredictably.
   */
  def setLocalProperty(key: String, value: String) {
    if (value == null) {
      localProperties.get.remove(key)
    } else {
      localProperties.get.setProperty(key, value)
    }
  }

  /**
   * Get a local property set in this thread, or null if it is missing. See
   * `org.apache.spark.SparkContext.setLocalProperty`.
   */
  def getLocalProperty(key: String): String =
    Option(localProperties.get).map(_.getProperty(key)).orNull

  /** Set a human readable description of the current job. */
  def setJobDescription(value: String) {
    setLocalProperty(SparkContext.SPARK_JOB_DESCRIPTION, value)
  }

  /**
   * Assigns a group ID to all the jobs started by this thread until the group ID is set to a
   * different value or cleared.
   *
   * Often, a unit of execution in an application consists of multiple Spark actions or jobs.
   * Application programmers can use this method to group all those jobs together and give a
   * group description. Once set, the Spark web UI will associate such jobs with this group.
   *
   * The application can also use `org.apache.spark.SparkContext.cancelJobGroup` to cancel all
   * running jobs in this group. For example,
   * {{{
   * // In the main thread:
   * sc.setJobGroup("some_job_to_cancel", "some job description")
   * sc.parallelize(1 to 10000, 2).map { i => Thread.sleep(10); i }.count()
   *
   * // In a separate thread:
   * sc.cancelJobGroup("some_job_to_cancel")
   * }}}
   *
   * @param interruptOnCancel If true, then job cancellation will result in `Thread.interrupt()`
   * being called on the job's executor threads. This is useful to help ensure that the tasks
   * are actually stopped in a timely manner, but is off by default due to HDFS-1208, where HDFS
   * may respond to Thread.interrupt() by marking nodes as dead.
   */
  def setJobGroup(groupId: String, description: String, interruptOnCancel: Boolean = false) {
    setLocalProperty(SparkContext.SPARK_JOB_DESCRIPTION, description)
    setLocalProperty(SparkContext.SPARK_JOB_GROUP_ID, groupId)
    // Note: Specifying interruptOnCancel in setJobGroup (rather than cancelJobGroup) avoids
    // changing several public APIs and allows Spark cancellations outside of the cancelJobGroup
    // APIs to also take advantage of this property (e.g., internal job failures or canceling from
    // JobProgressTab UI) on a per-job basis.
    setLocalProperty(SparkContext.SPARK_JOB_INTERRUPT_ON_CANCEL, interruptOnCancel.toString)
  }

  /** Clear the current thread's job group ID and its description. */
  def clearJobGroup() {
    setLocalProperty(SparkContext.SPARK_JOB_DESCRIPTION, null)
    setLocalProperty(SparkContext.SPARK_JOB_GROUP_ID, null)
    setLocalProperty(SparkContext.SPARK_JOB_INTERRUPT_ON_CANCEL, null)
  }

  /**
   * Execute a block of code in a scope such that all new RDDs created in this body will
   * be part of the same scope. For more detail, see {{org.apache.spark.rdd.RDDOperationScope}}.
   *
   * @note Return statements are NOT allowed in the given body.
   */
  private[spark] def withScope[U](body: => U): U = RDDOperationScope.withScope[U](this)(body)

  // Methods for creating RDDs

  /** Distribute a local Scala collection to form an RDD.
   *
   * @note Parallelize acts lazily. If `seq` is a mutable collection and is altered after the call
   * to parallelize and before the first action on the RDD, the resultant RDD will reflect the
   * modified collection. Pass a copy of the argument to avoid this.
   * @note avoid using `parallelize(Seq())` to create an empty `RDD`. Consider `emptyRDD` for an
   * RDD with no partitions, or `parallelize(Seq[T]())` for an RDD of `T` with empty partitions.
   * @param seq Scala collection to distribute
   * @param numSlices number of partitions to divide the collection into
   * @return RDD representing distributed collection
   */
  def parallelize[T: ClassTag](
      seq: Seq[T],
      numSlices: Int = defaultParallelism): RDD[T] = withScope {
    assertNotStopped()
    new ParallelCollectionRDD[T](this, seq, numSlices, Map[Int, Seq[String]]())
  }

  /**
   * Creates a new RDD[Long] containing elements from `start` to `end`(exclusive), increased by
   * `step` every element.
   *
   * @note if we need to cache this RDD, we should make sure each partition does not exceed limit.
   *
   * @param start the start value.
   * @param end the end value.
   * @param step the incremental step
   * @param numSlices number of partitions to divide the collection into
   * @return RDD representing distributed range
   */
  def range(
      start: Long,
      end: Long,
      step: Long = 1,
      numSlices: Int = defaultParallelism): RDD[Long] = withScope {
    assertNotStopped()
    // when step is 0, range will run infinitely
    require(step != 0, "step cannot be 0")
    val numElements: BigInt = {
      val safeStart = BigInt(start)
      val safeEnd = BigInt(end)
      if ((safeEnd - safeStart) % step == 0 || (safeEnd > safeStart) != (step > 0)) {
        (safeEnd - safeStart) / step
      } else {
        // the remainder has the same sign with range, could add 1 more
        (safeEnd - safeStart) / step + 1
      }
    }
    parallelize(0 until numSlices, numSlices).mapPartitionsWithIndex { (i, _) =>
      val partitionStart = (i * numElements) / numSlices * step + start
      val partitionEnd = (((i + 1) * numElements) / numSlices) * step + start
      def getSafeMargin(bi: BigInt): Long =
        if (bi.isValidLong) {
          bi.toLong
        } else if (bi > 0) {
          Long.MaxValue
        } else {
          Long.MinValue
        }
      val safePartitionStart = getSafeMargin(partitionStart)
      val safePartitionEnd = getSafeMargin(partitionEnd)

      new Iterator[Long] {
        private[this] var number: Long = safePartitionStart
        private[this] var overflow: Boolean = false

        override def hasNext =
          if (!overflow) {
            if (step > 0) {
              number < safePartitionEnd
            } else {
              number > safePartitionEnd
            }
          } else false

        override def next() = {
          val ret = number
          number += step
          if (number < ret ^ step < 0) {
            // we have Long.MaxValue + Long.MaxValue < Long.MaxValue
            // and Long.MinValue + Long.MinValue > Long.MinValue, so iff the step causes a step
            // back, we are pretty sure that we have an overflow.
            overflow = true
          }
          ret
        }
      }
    }
  }

  /** Distribute a local Scala collection to form an RDD.
   *
   * This method is identical to `parallelize`.
   * @param seq Scala collection to distribute
   * @param numSlices number of partitions to divide the collection into
   * @return RDD representing distributed collection
   */
  def makeRDD[T: ClassTag](
      seq: Seq[T],
      numSlices: Int = defaultParallelism): RDD[T] = withScope {
    parallelize(seq, numSlices)
  }

  /**
   * Distribute a local Scala collection to form an RDD, with one or more
   * location preferences (hostnames of Spark nodes) for each object.
   * Create a new partition for each collection item.
   * @param seq list of tuples of data and location preferences (hostnames of Spark nodes)
   * @return RDD representing data partitioned according to location preferences
   */
  def makeRDD[T: ClassTag](seq: Seq[(T, Seq[String])]): RDD[T] = withScope {
    assertNotStopped()
    val indexToPrefs = seq.zipWithIndex.map(t => (t._2, t._1._2)).toMap
    new ParallelCollectionRDD[T](this, seq.map(_._1), math.max(seq.size, 1), indexToPrefs)
  }

  /**
   * Read a text file from HDFS, a local file system (available on all nodes), or any
   * Hadoop-supported file system URI, and return it as an RDD of Strings.
   * @param path path to the text file on a supported file system
   * @param minPartitions suggested minimum number of partitions for the resulting RDD
   * @return RDD of lines of the text file
   */
  def textFile(
      path: String,
      minPartitions: Int = defaultMinPartitions): RDD[String] = withScope {
    assertNotStopped()
    hadoopFile(path, classOf[TextInputFormat], classOf[LongWritable], classOf[Text],
      minPartitions).map(pair => pair._2.toString).setName(path)
  }

  /**
   * Read a directory of text files from HDFS, a local file system (available on all nodes), or any
   * Hadoop-supported file system URI. Each file is read as a single record and returned in a
   * key-value pair, where the key is the path of each file, the value is the content of each file.
   *
   * <p> For example, if you have the following files:
   * {{{
   *   hdfs://a-hdfs-path/part-00000
   *   hdfs://a-hdfs-path/part-00001
   *   ...
   *   hdfs://a-hdfs-path/part-nnnnn
   * }}}
   *
   * Do `val rdd = sparkContext.wholeTextFile("hdfs://a-hdfs-path")`,
   *
   * <p> then `rdd` contains
   * {{{
   *   (a-hdfs-path/part-00000, its content)
   *   (a-hdfs-path/part-00001, its content)
   *   ...
   *   (a-hdfs-path/part-nnnnn, its content)
   * }}}
   *
   * @note Small files are preferred, large file is also allowable, but may cause bad performance.
   * @note On some filesystems, `.../path/&#42;` can be a more efficient way to read all files
   *       in a directory rather than `.../path/` or `.../path`
   * @note Partitioning is determined by data locality. This may result in too few partitions
   *       by default.
   *
   * @param path Directory to the input data files, the path can be comma separated paths as the
   *             list of inputs.
   * @param minPartitions A suggestion value of the minimal splitting number for input data.
   * @return RDD representing tuples of file path and the corresponding file content
   */
  def wholeTextFiles(
      path: String,
      minPartitions: Int = defaultMinPartitions): RDD[(String, String)] = withScope {
    assertNotStopped()
    val job = NewHadoopJob.getInstance(hadoopConfiguration)
    // Use setInputPaths so that wholeTextFiles aligns with hadoopFile/textFile in taking
    // comma separated files as input. (see SPARK-7155)
    NewFileInputFormat.setInputPaths(job, path)
    val updateConf = job.getConfiguration
    new WholeTextFileRDD(
      this,
      classOf[WholeTextFileInputFormat],
      classOf[Text],
      classOf[Text],
      updateConf,
      minPartitions).map(record => (record._1.toString, record._2.toString)).setName(path)
  }

  /**
   * Get an RDD for a Hadoop-readable dataset as PortableDataStream for each file
   * (useful for binary data)
   *
   * For example, if you have the following files:
   * {{{
   *   hdfs://a-hdfs-path/part-00000
   *   hdfs://a-hdfs-path/part-00001
   *   ...
   *   hdfs://a-hdfs-path/part-nnnnn
   * }}}
   *
   * Do
   * `val rdd = sparkContext.binaryFiles("hdfs://a-hdfs-path")`,
   *
   * then `rdd` contains
   * {{{
   *   (a-hdfs-path/part-00000, its content)
   *   (a-hdfs-path/part-00001, its content)
   *   ...
   *   (a-hdfs-path/part-nnnnn, its content)
   * }}}
   *
   * @note Small files are preferred; very large files may cause bad performance.
   * @note On some filesystems, `.../path/&#42;` can be a more efficient way to read all files
   *       in a directory rather than `.../path/` or `.../path`
   * @note Partitioning is determined by data locality. This may result in too few partitions
   *       by default.
   *
   * @param path Directory to the input data files, the path can be comma separated paths as the
   *             list of inputs.
   * @param minPartitions A suggestion value of the minimal splitting number for input data.
   * @return RDD representing tuples of file path and corresponding file content
   */
  def binaryFiles(
      path: String,
      minPartitions: Int = defaultMinPartitions): RDD[(String, PortableDataStream)] = withScope {
    assertNotStopped()
    val job = NewHadoopJob.getInstance(hadoopConfiguration)
    // Use setInputPaths so that binaryFiles aligns with hadoopFile/textFile in taking
    // comma separated files as input. (see SPARK-7155)
    NewFileInputFormat.setInputPaths(job, path)
    val updateConf = job.getConfiguration
    new BinaryFileRDD(
      this,
      classOf[StreamInputFormat],
      classOf[String],
      classOf[PortableDataStream],
      updateConf,
      minPartitions).setName(path)
  }

  /**
   * Load data from a flat binary file, assuming the length of each record is constant.
   *
   * @note We ensure that the byte array for each record in the resulting RDD
   * has the provided record length.
   *
   * @param path Directory to the input data files, the path can be comma separated paths as the
   *             list of inputs.
   * @param recordLength The length at which to split the records
   * @param conf Configuration for setting up the dataset.
   *
   * @return An RDD of data with values, represented as byte arrays
   */
  def binaryRecords(
      path: String,
      recordLength: Int,
      conf: Configuration = hadoopConfiguration): RDD[Array[Byte]] = withScope {
    assertNotStopped()
    conf.setInt(FixedLengthBinaryInputFormat.RECORD_LENGTH_PROPERTY, recordLength)
    val br = newAPIHadoopFile[LongWritable, BytesWritable, FixedLengthBinaryInputFormat](path,
      classOf[FixedLengthBinaryInputFormat],
      classOf[LongWritable],
      classOf[BytesWritable],
      conf = conf)
    br.map { case (k, v) =>
      val bytes = v.copyBytes()
      assert(bytes.length == recordLength, "Byte array does not have correct length")
      bytes
    }
  }

  /**
   * Get an RDD for a Hadoop-readable dataset from a Hadoop JobConf given its InputFormat and other
   * necessary info (e.g. file name for a filesystem-based dataset, table name for HyperTable),
   * using the older MapReduce API (`org.apache.hadoop.mapred`).
   *
   * @param conf JobConf for setting up the dataset. Note: This will be put into a Broadcast.
   *             Therefore if you plan to reuse this conf to create multiple RDDs, you need to make
   *             sure you won't modify the conf. A safe approach is always creating a new conf for
   *             a new RDD.
   * @param inputFormatClass storage format of the data to be read
   * @param keyClass `Class` of the key associated with the `inputFormatClass` parameter
   * @param valueClass `Class` of the value associated with the `inputFormatClass` parameter
   * @param minPartitions Minimum number of Hadoop Splits to generate.
   * @return RDD of tuples of key and corresponding value
   *
   * @note Because Hadoop's RecordReader class re-uses the same Writable object for each
   * record, directly caching the returned RDD or directly passing it to an aggregation or shuffle
   * operation will create many references to the same object.
   * If you plan to directly cache, sort, or aggregate Hadoop writable objects, you should first
   * copy them using a `map` function.
   */
  def hadoopRDD[K, V](
      conf: JobConf,
      inputFormatClass: Class[_ <: InputFormat[K, V]],
      keyClass: Class[K],
      valueClass: Class[V],
      minPartitions: Int = defaultMinPartitions): RDD[(K, V)] = withScope {
    assertNotStopped()

    // This is a hack to enforce loading hdfs-site.xml.
    // See SPARK-11227 for details.
    FileSystem.getLocal(conf)

    // Add necessary security credentials to the JobConf before broadcasting it.
    SparkHadoopUtil.get.addCredentials(conf)
    new HadoopRDD(this, conf, inputFormatClass, keyClass, valueClass, minPartitions)
  }

  /** Get an RDD for a Hadoop file with an arbitrary InputFormat
   *
   * @note Because Hadoop's RecordReader class re-uses the same Writable object for each
   * record, directly caching the returned RDD or directly passing it to an aggregation or shuffle
   * operation will create many references to the same object.
   * If you plan to directly cache, sort, or aggregate Hadoop writable objects, you should first
   * copy them using a `map` function.
   * @param path directory to the input data files, the path can be comma separated paths
   * as a list of inputs
   * @param inputFormatClass storage format of the data to be read
   * @param keyClass `Class` of the key associated with the `inputFormatClass` parameter
   * @param valueClass `Class` of the value associated with the `inputFormatClass` parameter
   * @param minPartitions suggested minimum number of partitions for the resulting RDD
   * @return RDD of tuples of key and corresponding value
   */
  def hadoopFile[K, V](
      path: String,
      inputFormatClass: Class[_ <: InputFormat[K, V]],
      keyClass: Class[K],
      valueClass: Class[V],
      minPartitions: Int = defaultMinPartitions): RDD[(K, V)] = withScope {
    assertNotStopped()

    // This is a hack to enforce loading hdfs-site.xml.
    // See SPARK-11227 for details.
    FileSystem.getLocal(hadoopConfiguration)

    // A Hadoop configuration can be about 10 KB, which is pretty big, so broadcast it.
    val confBroadcast = broadcast(new SerializableConfiguration(hadoopConfiguration))
    val setInputPathsFunc = (jobConf: JobConf) => FileInputFormat.setInputPaths(jobConf, path)
    new HadoopRDD(
      this,
      confBroadcast,
      Some(setInputPathsFunc),
      inputFormatClass,
      keyClass,
      valueClass,
      minPartitions).setName(path)
  }

  /**
   * Smarter version of hadoopFile() that uses class tags to figure out the classes of keys,
   * values and the InputFormat so that users don't need to pass them directly. Instead, callers
   * can just write, for example,
   * {{{
   * val file = sparkContext.hadoopFile[LongWritable, Text, TextInputFormat](path, minPartitions)
   * }}}
   *
   * @note Because Hadoop's RecordReader class re-uses the same Writable object for each
   * record, directly caching the returned RDD or directly passing it to an aggregation or shuffle
   * operation will create many references to the same object.
   * If you plan to directly cache, sort, or aggregate Hadoop writable objects, you should first
   * copy them using a `map` function.
   * @param path directory to the input data files, the path can be comma separated paths
   * as a list of inputs
   * @param minPartitions suggested minimum number of partitions for the resulting RDD
   * @return RDD of tuples of key and corresponding value
   */
  def hadoopFile[K, V, F <: InputFormat[K, V]]
      (path: String, minPartitions: Int)
      (implicit km: ClassTag[K], vm: ClassTag[V], fm: ClassTag[F]): RDD[(K, V)] = withScope {
    hadoopFile(path,
      fm.runtimeClass.asInstanceOf[Class[F]],
      km.runtimeClass.asInstanceOf[Class[K]],
      vm.runtimeClass.asInstanceOf[Class[V]],
      minPartitions)
  }

  /**
   * Smarter version of hadoopFile() that uses class tags to figure out the classes of keys,
   * values and the InputFormat so that users don't need to pass them directly. Instead, callers
   * can just write, for example,
   * {{{
   * val file = sparkContext.hadoopFile[LongWritable, Text, TextInputFormat](path)
   * }}}
   *
   * @note Because Hadoop's RecordReader class re-uses the same Writable object for each
   * record, directly caching the returned RDD or directly passing it to an aggregation or shuffle
   * operation will create many references to the same object.
   * If you plan to directly cache, sort, or aggregate Hadoop writable objects, you should first
   * copy them using a `map` function.
   * @param path directory to the input data files, the path can be comma separated paths as
   * a list of inputs
   * @return RDD of tuples of key and corresponding value
   */
  def hadoopFile[K, V, F <: InputFormat[K, V]](path: String)
      (implicit km: ClassTag[K], vm: ClassTag[V], fm: ClassTag[F]): RDD[(K, V)] = withScope {
    hadoopFile[K, V, F](path, defaultMinPartitions)
  }

  /**
   * Smarter version of `newApiHadoopFile` that uses class tags to figure out the classes of keys,
   * values and the `org.apache.hadoop.mapreduce.InputFormat` (new MapReduce API) so that user
   * don't need to pass them directly. Instead, callers can just write, for example:
   * ```
   * val file = sparkContext.hadoopFile[LongWritable, Text, TextInputFormat](path)
   * ```
   *
   * @note Because Hadoop's RecordReader class re-uses the same Writable object for each
   * record, directly caching the returned RDD or directly passing it to an aggregation or shuffle
   * operation will create many references to the same object.
   * If you plan to directly cache, sort, or aggregate Hadoop writable objects, you should first
   * copy them using a `map` function.
   * @param path directory to the input data files, the path can be comma separated paths
   * as a list of inputs
   * @return RDD of tuples of key and corresponding value
   */
  def newAPIHadoopFile[K, V, F <: NewInputFormat[K, V]]
      (path: String)
      (implicit km: ClassTag[K], vm: ClassTag[V], fm: ClassTag[F]): RDD[(K, V)] = withScope {
    newAPIHadoopFile(
      path,
      fm.runtimeClass.asInstanceOf[Class[F]],
      km.runtimeClass.asInstanceOf[Class[K]],
      vm.runtimeClass.asInstanceOf[Class[V]])
  }

  /**
   * Get an RDD for a given Hadoop file with an arbitrary new API InputFormat
   * and extra configuration options to pass to the input format.
   *
   * @note Because Hadoop's RecordReader class re-uses the same Writable object for each
   * record, directly caching the returned RDD or directly passing it to an aggregation or shuffle
   * operation will create many references to the same object.
   * If you plan to directly cache, sort, or aggregate Hadoop writable objects, you should first
   * copy them using a `map` function.
   * @param path directory to the input data files, the path can be comma separated paths
   * as a list of inputs
   * @param fClass storage format of the data to be read
   * @param kClass `Class` of the key associated with the `fClass` parameter
   * @param vClass `Class` of the value associated with the `fClass` parameter
   * @param conf Hadoop configuration
   * @return RDD of tuples of key and corresponding value
   */
  def newAPIHadoopFile[K, V, F <: NewInputFormat[K, V]](
      path: String,
      fClass: Class[F],
      kClass: Class[K],
      vClass: Class[V],
      conf: Configuration = hadoopConfiguration): RDD[(K, V)] = withScope {
    assertNotStopped()

    // This is a hack to enforce loading hdfs-site.xml.
    // See SPARK-11227 for details.
    FileSystem.getLocal(hadoopConfiguration)

    // The call to NewHadoopJob automatically adds security credentials to conf,
    // so we don't need to explicitly add them ourselves
    val job = NewHadoopJob.getInstance(conf)
    // Use setInputPaths so that newAPIHadoopFile aligns with hadoopFile/textFile in taking
    // comma separated files as input. (see SPARK-7155)
    NewFileInputFormat.setInputPaths(job, path)
    val updatedConf = job.getConfiguration
    new NewHadoopRDD(this, fClass, kClass, vClass, updatedConf).setName(path)
  }

  /**
   * Get an RDD for a given Hadoop file with an arbitrary new API InputFormat
   * and extra configuration options to pass to the input format.
   *
   * @param conf Configuration for setting up the dataset. Note: This will be put into a Broadcast.
   *             Therefore if you plan to reuse this conf to create multiple RDDs, you need to make
   *             sure you won't modify the conf. A safe approach is always creating a new conf for
   *             a new RDD.
   * @param fClass storage format of the data to be read
   * @param kClass `Class` of the key associated with the `fClass` parameter
   * @param vClass `Class` of the value associated with the `fClass` parameter
   *
   * @note Because Hadoop's RecordReader class re-uses the same Writable object for each
   * record, directly caching the returned RDD or directly passing it to an aggregation or shuffle
   * operation will create many references to the same object.
   * If you plan to directly cache, sort, or aggregate Hadoop writable objects, you should first
   * copy them using a `map` function.
   */
  def newAPIHadoopRDD[K, V, F <: NewInputFormat[K, V]](
      conf: Configuration = hadoopConfiguration,
      fClass: Class[F],
      kClass: Class[K],
      vClass: Class[V]): RDD[(K, V)] = withScope {
    assertNotStopped()

    // This is a hack to enforce loading hdfs-site.xml.
    // See SPARK-11227 for details.
    FileSystem.getLocal(conf)

    // Add necessary security credentials to the JobConf. Required to access secure HDFS.
    val jconf = new JobConf(conf)
    SparkHadoopUtil.get.addCredentials(jconf)
    new NewHadoopRDD(this, fClass, kClass, vClass, jconf)
  }

  /**
   * Get an RDD for a Hadoop SequenceFile with given key and value types.
   *
   * @note Because Hadoop's RecordReader class re-uses the same Writable object for each
   * record, directly caching the returned RDD or directly passing it to an aggregation or shuffle
   * operation will create many references to the same object.
   * If you plan to directly cache, sort, or aggregate Hadoop writable objects, you should first
   * copy them using a `map` function.
   * @param path directory to the input data files, the path can be comma separated paths
   * as a list of inputs
   * @param keyClass `Class` of the key associated with `SequenceFileInputFormat`
   * @param valueClass `Class` of the value associated with `SequenceFileInputFormat`
   * @param minPartitions suggested minimum number of partitions for the resulting RDD
   * @return RDD of tuples of key and corresponding value
   */
  def sequenceFile[K, V](path: String,
      keyClass: Class[K],
      valueClass: Class[V],
      minPartitions: Int
      ): RDD[(K, V)] = withScope {
    assertNotStopped()
    val inputFormatClass = classOf[SequenceFileInputFormat[K, V]]
    hadoopFile(path, inputFormatClass, keyClass, valueClass, minPartitions)
  }

  /**
   * Get an RDD for a Hadoop SequenceFile with given key and value types.
   *
   * @note Because Hadoop's RecordReader class re-uses the same Writable object for each
   * record, directly caching the returned RDD or directly passing it to an aggregation or shuffle
   * operation will create many references to the same object.
   * If you plan to directly cache, sort, or aggregate Hadoop writable objects, you should first
   * copy them using a `map` function.
   * @param path directory to the input data files, the path can be comma separated paths
   * as a list of inputs
   * @param keyClass `Class` of the key associated with `SequenceFileInputFormat`
   * @param valueClass `Class` of the value associated with `SequenceFileInputFormat`
   * @return RDD of tuples of key and corresponding value
   */
  def sequenceFile[K, V](
      path: String,
      keyClass: Class[K],
      valueClass: Class[V]): RDD[(K, V)] = withScope {
    assertNotStopped()
    sequenceFile(path, keyClass, valueClass, defaultMinPartitions)
  }

  /**
   * Version of sequenceFile() for types implicitly convertible to Writables through a
   * WritableConverter. For example, to access a SequenceFile where the keys are Text and the
   * values are IntWritable, you could simply write
   * {{{
   * sparkContext.sequenceFile[String, Int](path, ...)
   * }}}
   *
   * WritableConverters are provided in a somewhat strange way (by an implicit function) to support
   * both subclasses of Writable and types for which we define a converter (e.g. Int to
   * IntWritable). The most natural thing would've been to have implicit objects for the
   * converters, but then we couldn't have an object for every subclass of Writable (you can't
   * have a parameterized singleton object). We use functions instead to create a new converter
   * for the appropriate type. In addition, we pass the converter a ClassTag of its type to
   * allow it to figure out the Writable class to use in the subclass case.
   *
   * @note Because Hadoop's RecordReader class re-uses the same Writable object for each
   * record, directly caching the returned RDD or directly passing it to an aggregation or shuffle
   * operation will create many references to the same object.
   * If you plan to directly cache, sort, or aggregate Hadoop writable objects, you should first
   * copy them using a `map` function.
   * @param path directory to the input data files, the path can be comma separated paths
   * as a list of inputs
   * @param minPartitions suggested minimum number of partitions for the resulting RDD
   * @return RDD of tuples of key and corresponding value
   */
   def sequenceFile[K, V]
       (path: String, minPartitions: Int = defaultMinPartitions)
       (implicit km: ClassTag[K], vm: ClassTag[V],
        kcf: () => WritableConverter[K], vcf: () => WritableConverter[V]): RDD[(K, V)] = {
    withScope {
      assertNotStopped()
      val kc = clean(kcf)()
      val vc = clean(vcf)()
      val format = classOf[SequenceFileInputFormat[Writable, Writable]]
      val writables = hadoopFile(path, format,
        kc.writableClass(km).asInstanceOf[Class[Writable]],
        vc.writableClass(vm).asInstanceOf[Class[Writable]], minPartitions)
      writables.map { case (k, v) => (kc.convert(k), vc.convert(v)) }
    }
  }

  /**
   * Load an RDD saved as a SequenceFile containing serialized objects, with NullWritable keys and
   * BytesWritable values that contain a serialized partition. This is still an experimental
   * storage format and may not be supported exactly as is in future Spark releases. It will also
   * be pretty slow if you use the default serializer (Java serialization),
   * though the nice thing about it is that there's very little effort required to save arbitrary
   * objects.
   *
   * @param path directory to the input data files, the path can be comma separated paths
   * as a list of inputs
   * @param minPartitions suggested minimum number of partitions for the resulting RDD
   * @return RDD representing deserialized data from the file(s)
   */
  def objectFile[T: ClassTag](
      path: String,
      minPartitions: Int = defaultMinPartitions): RDD[T] = withScope {
    assertNotStopped()
    sequenceFile(path, classOf[NullWritable], classOf[BytesWritable], minPartitions)
      .flatMap(x => Utils.deserialize[Array[T]](x._2.getBytes, Utils.getContextOrSparkClassLoader))
  }

  protected[spark] def checkpointFile[T: ClassTag](path: String): RDD[T] = withScope {
    new ReliableCheckpointRDD[T](this, path)
  }

  /** Build the union of a list of RDDs. */
  def union[T: ClassTag](rdds: Seq[RDD[T]]): RDD[T] = withScope {
    val nonEmptyRdds = rdds.filter(!_.partitions.isEmpty)
    val partitioners = nonEmptyRdds.flatMap(_.partitioner).toSet
    if (nonEmptyRdds.forall(_.partitioner.isDefined) && partitioners.size == 1) {
      new PartitionerAwareUnionRDD(this, nonEmptyRdds)
    } else {
      new UnionRDD(this, nonEmptyRdds)
    }
  }

  /** Build the union of a list of RDDs passed as variable-length arguments. */
  def union[T: ClassTag](first: RDD[T], rest: RDD[T]*): RDD[T] = withScope {
    union(Seq(first) ++ rest)
  }

  /** Get an RDD that has no partitions or elements. */
  def emptyRDD[T: ClassTag]: RDD[T] = new EmptyRDD[T](this)

  // Methods for creating shared variables

  /**
   * Create an [[org.apache.spark.Accumulator]] variable of a given type, which tasks can "add"
   * values to using the `+=` method. Only the driver can access the accumulator's `value`.
   */
  @deprecated("use AccumulatorV2", "2.0.0")
  def accumulator[T](initialValue: T)(implicit param: AccumulatorParam[T]): Accumulator[T] = {
    val acc = new Accumulator(initialValue, param)
    cleaner.foreach(_.registerAccumulatorForCleanup(acc.newAcc))
    acc
  }

  /**
   * Create an [[org.apache.spark.Accumulator]] variable of a given type, with a name for display
   * in the Spark UI. Tasks can "add" values to the accumulator using the `+=` method. Only the
   * driver can access the accumulator's `value`.
   */
  @deprecated("use AccumulatorV2", "2.0.0")
  def accumulator[T](initialValue: T, name: String)(implicit param: AccumulatorParam[T])
    : Accumulator[T] = {
    val acc = new Accumulator(initialValue, param, Option(name))
    cleaner.foreach(_.registerAccumulatorForCleanup(acc.newAcc))
    acc
  }

  /**
   * Create an [[org.apache.spark.Accumulable]] shared variable, to which tasks can add values
   * with `+=`. Only the driver can access the accumulable's `value`.
   * @tparam R accumulator result type
   * @tparam T type that can be added to the accumulator
   */
  @deprecated("use AccumulatorV2", "2.0.0")
  def accumulable[R, T](initialValue: R)(implicit param: AccumulableParam[R, T])
    : Accumulable[R, T] = {
    val acc = new Accumulable(initialValue, param)
    cleaner.foreach(_.registerAccumulatorForCleanup(acc.newAcc))
    acc
  }

  /**
   * Create an [[org.apache.spark.Accumulable]] shared variable, with a name for display in the
   * Spark UI. Tasks can add values to the accumulable using the `+=` operator. Only the driver can
   * access the accumulable's `value`.
   * @tparam R accumulator result type
   * @tparam T type that can be added to the accumulator
   */
  @deprecated("use AccumulatorV2", "2.0.0")
  def accumulable[R, T](initialValue: R, name: String)(implicit param: AccumulableParam[R, T])
    : Accumulable[R, T] = {
    val acc = new Accumulable(initialValue, param, Option(name))
    cleaner.foreach(_.registerAccumulatorForCleanup(acc.newAcc))
    acc
  }

  /**
   * Create an accumulator from a "mutable collection" type.
   *
   * Growable and TraversableOnce are the standard APIs that guarantee += and ++=, implemented by
   * standard mutable collections. So you can use this with mutable Map, Set, etc.
   */
  @deprecated("use AccumulatorV2", "2.0.0")
  def accumulableCollection[R <% Growable[T] with TraversableOnce[T] with Serializable: ClassTag, T]
      (initialValue: R): Accumulable[R, T] = {
    // TODO the context bound (<%) above should be replaced with simple type bound and implicit
    // conversion but is a breaking change. This should be fixed in Spark 3.x.
    val param = new GrowableAccumulableParam[R, T]
    val acc = new Accumulable(initialValue, param)
    cleaner.foreach(_.registerAccumulatorForCleanup(acc.newAcc))
    acc
  }

  /**
   * Register the given accumulator.
   *
   * @note Accumulators must be registered before use, or it will throw exception.
   */
  def register(acc: AccumulatorV2[_, _]): Unit = {
    acc.register(this)
  }

  /**
   * Register the given accumulator with given name.
   *
   * @note Accumulators must be registered before use, or it will throw exception.
   */
  def register(acc: AccumulatorV2[_, _], name: String): Unit = {
    acc.register(this, name = Option(name))
  }

  /**
   * Create and register a long accumulator, which starts with 0 and accumulates inputs by `add`.
   */
  def longAccumulator: LongAccumulator = {
    val acc = new LongAccumulator
    register(acc)
    acc
  }

  /**
   * Create and register a long accumulator, which starts with 0 and accumulates inputs by `add`.
   */
  def longAccumulator(name: String): LongAccumulator = {
    val acc = new LongAccumulator
    register(acc, name)
    acc
  }

  /**
   * Create and register a double accumulator, which starts with 0 and accumulates inputs by `add`.
   */
  def doubleAccumulator: DoubleAccumulator = {
    val acc = new DoubleAccumulator
    register(acc)
    acc
  }

  /**
   * Create and register a double accumulator, which starts with 0 and accumulates inputs by `add`.
   */
  def doubleAccumulator(name: String): DoubleAccumulator = {
    val acc = new DoubleAccumulator
    register(acc, name)
    acc
  }

  /**
   * Create and register a `CollectionAccumulator`, which starts with empty list and accumulates
   * inputs by adding them into the list.
   */
  def collectionAccumulator[T]: CollectionAccumulator[T] = {
    val acc = new CollectionAccumulator[T]
    register(acc)
    acc
  }

  /**
   * Create and register a `CollectionAccumulator`, which starts with empty list and accumulates
   * inputs by adding them into the list.
   */
  def collectionAccumulator[T](name: String): CollectionAccumulator[T] = {
    val acc = new CollectionAccumulator[T]
    register(acc, name)
    acc
  }

  /**
   * Broadcast a read-only variable to the cluster, returning a
   * [[org.apache.spark.broadcast.Broadcast]] object for reading it in distributed functions.
   * The variable will be sent to each cluster only once.
   *
   * @param value value to broadcast to the Spark nodes
   * @return `Broadcast` object, a read-only variable cached on each machine
   */
  def broadcast[T: ClassTag](value: T): Broadcast[T] = {
    assertNotStopped()
    require(!classOf[RDD[_]].isAssignableFrom(classTag[T].runtimeClass),
      "Can not directly broadcast RDDs; instead, call collect() and broadcast the result.")
    val bc = env.broadcastManager.newBroadcast[T](value, isLocal)
    val callSite = getCallSite
    logInfo("Created broadcast " + bc.id + " from " + callSite.shortForm)
    cleaner.foreach(_.registerBroadcastForCleanup(bc))
    bc
  }

  /**
   * Add a file to be downloaded with this Spark job on every node.
   *
   * If a file is added during execution, it will not be available until the next TaskSet starts.
   *
   * @param path can be either a local file, a file in HDFS (or other Hadoop-supported
   * filesystems), or an HTTP, HTTPS or FTP URI. To access the file in Spark jobs,
   * use `SparkFiles.get(fileName)` to find its download location.
   *
   * @note A path can be added only once. Subsequent additions of the same path are ignored.
   */
  def addFile(path: String): Unit = {
    addFile(path, false)
  }

  /**
   * Returns a list of file paths that are added to resources.
   */
  def listFiles(): Seq[String] = addedFiles.keySet.toSeq

  /**
   * Add a file to be downloaded with this Spark job on every node.
   *
   * If a file is added during execution, it will not be available until the next TaskSet starts.
   *
   * @param path can be either a local file, a file in HDFS (or other Hadoop-supported
   * filesystems), or an HTTP, HTTPS or FTP URI. To access the file in Spark jobs,
   * use `SparkFiles.get(fileName)` to find its download location.
   * @param recursive if true, a directory can be given in `path`. Currently directories are
   * only supported for Hadoop-supported filesystems.
   *
   * @note A path can be added only once. Subsequent additions of the same path are ignored.
   */
  def addFile(path: String, recursive: Boolean): Unit = {
    val uri = new Path(path).toUri
    val schemeCorrectedPath = uri.getScheme match {
      case null => new File(path).getCanonicalFile.toURI.toString
      case "local" =>
        logWarning("File with 'local' scheme is not supported to add to file server, since " +
          "it is already available on every node.")
        return
      case _ => path
    }

    val hadoopPath = new Path(schemeCorrectedPath)
    val scheme = new URI(schemeCorrectedPath).getScheme
    if (!Array("http", "https", "ftp").contains(scheme)) {
      val fs = hadoopPath.getFileSystem(hadoopConfiguration)
      val isDir = fs.getFileStatus(hadoopPath).isDirectory
      if (!isLocal && scheme == "file" && isDir) {
        throw new SparkException(s"addFile does not support local directories when not running " +
          "local mode.")
      }
      if (!recursive && isDir) {
        throw new SparkException(s"Added file $hadoopPath is a directory and recursive is not " +
          "turned on.")
      }
    } else {
      // SPARK-17650: Make sure this is a valid URL before adding it to the list of dependencies
      Utils.validateURL(uri)
    }

    val key = if (!isLocal && scheme == "file") {
      env.rpcEnv.fileServer.addFile(new File(uri.getPath))
    } else {
      schemeCorrectedPath
    }
    val timestamp = System.currentTimeMillis
    if (addedFiles.putIfAbsent(key, timestamp).isEmpty) {
      logInfo(s"Added file $path at $key with timestamp $timestamp")
      // Fetch the file locally so that closures which are run on the driver can still use the
      // SparkFiles API to access files.
      Utils.fetchFile(uri.toString, new File(SparkFiles.getRootDirectory()), conf,
        env.securityManager, hadoopConfiguration, timestamp, useCache = false)
      postEnvironmentUpdate()
    } else {
      logWarning(s"The path $path has been added already. Overwriting of added paths " +
       "is not supported in the current version.")
    }
  }

  /**
   * :: DeveloperApi ::
   * Register a listener to receive up-calls from events that happen during execution.
   */
  @DeveloperApi
  def addSparkListener(listener: SparkListenerInterface) {
    listenerBus.addToSharedQueue(listener)
  }

  /**
   * :: DeveloperApi ::
   * Deregister the listener from Spark's listener bus.
   */
  @DeveloperApi
  def removeSparkListener(listener: SparkListenerInterface): Unit = {
    listenerBus.removeListener(listener)
  }

  private[spark] def getExecutorIds(): Seq[String] = {
    schedulerBackend match {
      case b: ExecutorAllocationClient =>
        b.getExecutorIds()
      case _ =>
        logWarning("Requesting executors is not supported by current scheduler.")
        Nil
    }
  }

  /**
   * Get the max number of tasks that can be concurrent launched currently.
   * Note that please don't cache the value returned by this method, because the number can change
   * due to add/remove executors.
   *
   * @return The max number of tasks that can be concurrent launched currently.
   */
  private[spark] def maxNumConcurrentTasks(): Int = schedulerBackend.maxNumConcurrentTasks()

  /**
   * Update the cluster manager on our scheduling needs. Three bits of information are included
   * to help it make decisions.
   * @param numExecutors The total number of executors we'd like to have. The cluster manager
   *                     shouldn't kill any running executor to reach this number, but,
   *                     if all existing executors were to die, this is the number of executors
   *                     we'd want to be allocated.
   * @param localityAwareTasks The number of tasks in all active stages that have a locality
   *                           preferences. This includes running, pending, and completed tasks.
   * @param hostToLocalTaskCount A map of hosts to the number of tasks from all active stages
   *                             that would like to like to run on that host.
   *                             This includes running, pending, and completed tasks.
   * @return whether the request is acknowledged by the cluster manager.
   */
  @DeveloperApi
  def requestTotalExecutors(
      numExecutors: Int,
      localityAwareTasks: Int,
      hostToLocalTaskCount: scala.collection.immutable.Map[String, Int]
    ): Boolean = {
    schedulerBackend match {
      case b: ExecutorAllocationClient =>
        b.requestTotalExecutors(numExecutors, localityAwareTasks, hostToLocalTaskCount)
      case _ =>
        logWarning("Requesting executors is not supported by current scheduler.")
        false
    }
  }

  /**
   * :: DeveloperApi ::
   * Request an additional number of executors from the cluster manager.
   * @return whether the request is received.
   */
  @DeveloperApi
  def requestExecutors(numAdditionalExecutors: Int): Boolean = {
    schedulerBackend match {
      case b: ExecutorAllocationClient =>
        b.requestExecutors(numAdditionalExecutors)
      case _ =>
        logWarning("Requesting executors is not supported by current scheduler.")
        false
    }
  }

  /**
   * :: DeveloperApi ::
   * Request that the cluster manager kill the specified executors.
   *
   * This is not supported when dynamic allocation is turned on.
   *
   * @note This is an indication to the cluster manager that the application wishes to adjust
   * its resource usage downwards. If the application wishes to replace the executors it kills
   * through this method with new ones, it should follow up explicitly with a call to
   * {{SparkContext#requestExecutors}}.
   *
   * @return whether the request is received.
   */
  @DeveloperApi
  def killExecutors(executorIds: Seq[String]): Boolean = {
    schedulerBackend match {
      case b: ExecutorAllocationClient =>
        require(executorAllocationManager.isEmpty,
          "killExecutors() unsupported with Dynamic Allocation turned on")
        b.killExecutors(executorIds, adjustTargetNumExecutors = true, countFailures = false,
          force = true).nonEmpty
      case _ =>
        logWarning("Killing executors is not supported by current scheduler.")
        false
    }
  }

  /**
   * :: DeveloperApi ::
   * Request that the cluster manager kill the specified executor.
   *
   * @note This is an indication to the cluster manager that the application wishes to adjust
   * its resource usage downwards. If the application wishes to replace the executor it kills
   * through this method with a new one, it should follow up explicitly with a call to
   * {{SparkContext#requestExecutors}}.
   *
   * @return whether the request is received.
   */
  @DeveloperApi
  def killExecutor(executorId: String): Boolean = killExecutors(Seq(executorId))

  /**
   * Request that the cluster manager kill the specified executor without adjusting the
   * application resource requirements.
   *
   * The effect is that a new executor will be launched in place of the one killed by
   * this request. This assumes the cluster manager will automatically and eventually
   * fulfill all missing application resource requests.
   *
   * @note The replace is by no means guaranteed; another application on the same cluster
   * can steal the window of opportunity and acquire this application's resources in the
   * mean time.
   *
   * @return whether the request is received.
   */
  private[spark] def killAndReplaceExecutor(executorId: String): Boolean = {
    schedulerBackend match {
      case b: ExecutorAllocationClient =>
        b.killExecutors(Seq(executorId), adjustTargetNumExecutors = false, countFailures = true,
          force = true).nonEmpty
      case _ =>
        logWarning("Killing executors is not supported by current scheduler.")
        false
    }
  }

  /** The version of Spark on which this application is running. */
  def version: String = SPARK_VERSION

  /**
   * Return a map from the slave to the max memory available for caching and the remaining
   * memory available for caching.
   */
  def getExecutorMemoryStatus: Map[String, (Long, Long)] = {
    assertNotStopped()
    env.blockManager.master.getMemoryStatus.map { case(blockManagerId, mem) =>
      (blockManagerId.host + ":" + blockManagerId.port, mem)
    }
  }

  /**
   * :: DeveloperApi ::
   * Return information about what RDDs are cached, if they are in mem or on disk, how much space
   * they take, etc.
   */
  @DeveloperApi
  def getRDDStorageInfo: Array[RDDInfo] = {
    getRDDStorageInfo(_ => true)
  }

  private[spark] def getRDDStorageInfo(filter: RDD[_] => Boolean): Array[RDDInfo] = {
    assertNotStopped()
    val rddInfos = persistentRdds.values.filter(filter).map(RDDInfo.fromRdd).toArray
    rddInfos.foreach { rddInfo =>
      val rddId = rddInfo.id
      val rddStorageInfo = statusStore.asOption(statusStore.rdd(rddId))
      rddInfo.numCachedPartitions = rddStorageInfo.map(_.numCachedPartitions).getOrElse(0)
      rddInfo.memSize = rddStorageInfo.map(_.memoryUsed).getOrElse(0L)
      rddInfo.diskSize = rddStorageInfo.map(_.diskUsed).getOrElse(0L)
    }
    rddInfos.filter(_.isCached)
  }

  /**
   * Returns an immutable map of RDDs that have marked themselves as persistent via cache() call.
   *
   * @note This does not necessarily mean the caching or computation was successful.
   */
  def getPersistentRDDs: Map[Int, RDD[_]] = persistentRdds.toMap

  /**
   * :: DeveloperApi ::
   * Return pools for fair scheduler
   */
  @DeveloperApi
  def getAllPools: Seq[Schedulable] = {
    assertNotStopped()
    // TODO(xiajunluan): We should take nested pools into account
    taskScheduler.rootPool.schedulableQueue.asScala.toSeq
  }

  /**
   * :: DeveloperApi ::
   * Return the pool associated with the given name, if one exists
   */
  @DeveloperApi
  def getPoolForName(pool: String): Option[Schedulable] = {
    assertNotStopped()
    Option(taskScheduler.rootPool.schedulableNameToSchedulable.get(pool))
  }

  /**
   * Return current scheduling mode
   */
  def getSchedulingMode: SchedulingMode.SchedulingMode = {
    assertNotStopped()
    taskScheduler.schedulingMode
  }

  /**
   * Gets the locality information associated with the partition in a particular rdd
   * @param rdd of interest
   * @param partition to be looked up for locality
   * @return list of preferred locations for the partition
   */
  private [spark] def getPreferredLocs(rdd: RDD[_], partition: Int): Seq[TaskLocation] = {
    dagScheduler.getPreferredLocs(rdd, partition)
  }

  /**
   * Register an RDD to be persisted in memory and/or disk storage
   */
  private[spark] def persistRDD(rdd: RDD[_]) {
    persistentRdds(rdd.id) = rdd
  }

  /**
   * Unpersist an RDD from memory and/or disk storage
   */
  private[spark] def unpersistRDD(rddId: Int, blocking: Boolean = true) {
    env.blockManager.master.removeRdd(rddId, blocking)
    persistentRdds.remove(rddId)
    listenerBus.post(SparkListenerUnpersistRDD(rddId))
  }

  /**
   * Adds a JAR dependency for all tasks to be executed on this `SparkContext` in the future.
   *
   * If a jar is added during execution, it will not be available until the next TaskSet starts.
   *
   * @param path can be either a local file, a file in HDFS (or other Hadoop-supported filesystems),
   * an HTTP, HTTPS or FTP URI, or local:/path for a file on every worker node.
   *
   * @note A path can be added only once. Subsequent additions of the same path are ignored.
   */
  def addJar(path: String) {
    def addJarFile(file: File): String = {
      try {
        if (!file.exists()) {
          throw new FileNotFoundException(s"Jar ${file.getAbsolutePath} not found")
        }
        if (file.isDirectory) {
          throw new IllegalArgumentException(
            s"Directory ${file.getAbsoluteFile} is not allowed for addJar")
        }
        env.rpcEnv.fileServer.addJar(file)
      } catch {
        case NonFatal(e) =>
          logError(s"Failed to add $path to Spark environment", e)
          null
      }
    }

    if (path == null) {
      logWarning("null specified as parameter to addJar")
    } else {
      val key = if (path.contains("\\")) {
        // For local paths with backslashes on Windows, URI throws an exception
        addJarFile(new File(path))
      } else {
        val uri = new URI(path)
        // SPARK-17650: Make sure this is a valid URL before adding it to the list of dependencies
        Utils.validateURL(uri)
        uri.getScheme match {
          // A JAR file which exists only on the driver node
          case null =>
            // SPARK-22585 path without schema is not url encoded
            addJarFile(new File(uri.getRawPath))
          // A JAR file which exists only on the driver node
          case "file" => addJarFile(new File(uri.getPath))
          // A JAR file which exists locally on every worker node
          case "local" => "file:" + uri.getPath
          case _ => path
        }
      }
      if (key != null) {
        val timestamp = System.currentTimeMillis
        if (addedJars.putIfAbsent(key, timestamp).isEmpty) {
          logInfo(s"Added JAR $path at $key with timestamp $timestamp")
          postEnvironmentUpdate()
        } else {
          logWarning(s"The jar $path has been added already. Overwriting of added jars " +
            "is not supported in the current version.")
        }
      }
    }
  }

  /**
   * Returns a list of jar files that are added to resources.
   */
  def listJars(): Seq[String] = addedJars.keySet.toSeq

  /**
   * When stopping SparkContext inside Spark components, it's easy to cause dead-lock since Spark
   * may wait for some internal threads to finish. It's better to use this method to stop
   * SparkContext instead.
   */
  private[spark] def stopInNewThread(): Unit = {
    new Thread("stop-spark-context") {
      setDaemon(true)

      override def run(): Unit = {
        try {
          SparkContext.this.stop()
        } catch {
          case e: Throwable =>
            logError(e.getMessage, e)
            throw e
        }
      }
    }.start()
  }

  /**
   * Shut down the SparkContext.
   */
  def stop(): Unit = {
    if (LiveListenerBus.withinListenerThread.value) {
      throw new SparkException(s"Cannot stop SparkContext within listener bus thread.")
    }
    // Use the stopping variable to ensure no contention for the stop scenario.
    // Still track the stopped variable for use elsewhere in the code.
    if (!stopped.compareAndSet(false, true)) {
      logInfo("SparkContext already stopped.")
      return
    }
    if (_shutdownHookRef != null) {
      ShutdownHookManager.removeShutdownHook(_shutdownHookRef)
    }

    Utils.tryLogNonFatalError {
      postApplicationEnd()
    }
    Utils.tryLogNonFatalError {
      _driverLogger.foreach(_.stop())
    }
    Utils.tryLogNonFatalError {
      _ui.foreach(_.stop())
    }
    if (env != null) {
      Utils.tryLogNonFatalError {
        env.metricsSystem.report()
      }
    }
    Utils.tryLogNonFatalError {
      _cleaner.foreach(_.stop())
    }
    Utils.tryLogNonFatalError {
      _executorAllocationManager.foreach(_.stop())
    }
    if (_dagScheduler != null) {
      Utils.tryLogNonFatalError {
        _dagScheduler.stop()
      }
      _dagScheduler = null
    }
    if (_listenerBusStarted) {
      Utils.tryLogNonFatalError {
        listenerBus.stop()
        _listenerBusStarted = false
      }
    }
    Utils.tryLogNonFatalError {
      _eventLogger.foreach(_.stop())
    }
    if (_heartbeater != null) {
      Utils.tryLogNonFatalError {
        _heartbeater.stop()
      }
      _heartbeater = null
    }
    if (env != null && _heartbeatReceiver != null) {
      Utils.tryLogNonFatalError {
        env.rpcEnv.stop(_heartbeatReceiver)
      }
    }
    Utils.tryLogNonFatalError {
      _progressBar.foreach(_.stop())
    }
    _taskScheduler = null
    // TODO: Cache.stop()?
    if (_env != null) {
      Utils.tryLogNonFatalError {
        _env.stop()
      }
      SparkEnv.set(null)
    }
    if (_statusStore != null) {
      _statusStore.close()
    }
    // Clear this `InheritableThreadLocal`, or it will still be inherited in child threads even this
    // `SparkContext` is stopped.
    localProperties.remove()
    // Unset YARN mode system env variable, to allow switching between cluster types.
    SparkContext.clearActiveContext()
    logInfo("Successfully stopped SparkContext")
  }


  /**
   * Get Spark's home location from either a value set through the constructor,
   * or the spark.home Java property, or the SPARK_HOME environment variable
   * (in that order of preference). If neither of these is set, return None.
   */
  private[spark] def getSparkHome(): Option[String] = {
    conf.getOption("spark.home").orElse(Option(System.getenv("SPARK_HOME")))
  }

  /**
   * Set the thread-local property for overriding the call sites
   * of actions and RDDs.
   */
  def setCallSite(shortCallSite: String) {
    setLocalProperty(CallSite.SHORT_FORM, shortCallSite)
  }

  /**
   * Set the thread-local property for overriding the call sites
   * of actions and RDDs.
   */
  private[spark] def setCallSite(callSite: CallSite) {
    setLocalProperty(CallSite.SHORT_FORM, callSite.shortForm)
    setLocalProperty(CallSite.LONG_FORM, callSite.longForm)
  }

  /**
   * Clear the thread-local property for overriding the call sites
   * of actions and RDDs.
   */
  def clearCallSite() {
    setLocalProperty(CallSite.SHORT_FORM, null)
    setLocalProperty(CallSite.LONG_FORM, null)
  }

  /**
   * Capture the current user callsite and return a formatted version for printing. If the user
   * has overridden the call site using `setCallSite()`, this will return the user's version.
   */
  private[spark] def getCallSite(): CallSite = {
    val shortForm = Option(getLocalProperty(CallSite.SHORT_FORM))
    val longForm = Option(getLocalProperty(CallSite.LONG_FORM))

    if (shortForm.isEmpty || longForm.isEmpty) {
      // We don't use lazy val here as in Scala 2.11 local lazy val requires synchronization.
      // For large number of job submissions, it will be a bottleneck.
      val callSite = Utils.getCallSite()
      CallSite(shortForm.getOrElse(callSite.shortForm), longForm.getOrElse(callSite.longForm))
    } else {
      CallSite(shortForm.get, longForm.get)
    }
  }

  /**
   * Run a function on a given set of partitions in an RDD and pass the results to the given
   * handler function. This is the main entry point for all actions in Spark.
   *
   * @param rdd target RDD to run tasks on
   * @param func a function to run on each partition of the RDD
   * @param partitions set of partitions to run on; some jobs may not want to compute on all
   * partitions of the target RDD, e.g. for operations like `first()`
   * @param resultHandler callback to pass each result to
   */
  def runJob[T, U: ClassTag](
      rdd: RDD[T],
      func: (TaskContext, Iterator[T]) => U,
      partitions: Seq[Int],
      resultHandler: (Int, U) => Unit): Unit = {
    if (stopped.get()) {
      throw new IllegalStateException("SparkContext has been shutdown")
    }
    val callSite = getCallSite
    val cleanedFunc = clean(func)
    logInfo("Starting job: " + callSite.shortForm)
    if (conf.getBoolean("spark.logLineage", false)) {
      logInfo("RDD's recursive dependencies:\n" + rdd.toDebugString)
    }
    dagScheduler.runJob(rdd, cleanedFunc, partitions, callSite, resultHandler, localProperties.get)
    progressBar.foreach(_.finishAll())
    rdd.doCheckpoint()
  }

  /**
   * Run a function on a given set of partitions in an RDD and return the results as an array.
   * The function that is run against each partition additionally takes `TaskContext` argument.
   *
   * @param rdd target RDD to run tasks on
   * @param func a function to run on each partition of the RDD
   * @param partitions set of partitions to run on; some jobs may not want to compute on all
   * partitions of the target RDD, e.g. for operations like `first()`
   * @return in-memory collection with a result of the job (each collection element will contain
   * a result from one partition)
   */
  def runJob[T, U: ClassTag](
      rdd: RDD[T],
      func: (TaskContext, Iterator[T]) => U,
      partitions: Seq[Int]): Array[U] = {
    val results = new Array[U](partitions.size)
    runJob[T, U](rdd, func, partitions, (index, res) => results(index) = res)
    results
  }

  /**
   * Run a function on a given set of partitions in an RDD and return the results as an array.
   *
   * @param rdd target RDD to run tasks on
   * @param func a function to run on each partition of the RDD
   * @param partitions set of partitions to run on; some jobs may not want to compute on all
   * partitions of the target RDD, e.g. for operations like `first()`
   * @return in-memory collection with a result of the job (each collection element will contain
   * a result from one partition)
   */
  def runJob[T, U: ClassTag](
      rdd: RDD[T],
      func: Iterator[T] => U,
      partitions: Seq[Int]): Array[U] = {
    val cleanedFunc = clean(func)
    runJob(rdd, (ctx: TaskContext, it: Iterator[T]) => cleanedFunc(it), partitions)
  }

  /**
   * Run a job on all partitions in an RDD and return the results in an array. The function
   * that is run against each partition additionally takes `TaskContext` argument.
   *
   * @param rdd target RDD to run tasks on
   * @param func a function to run on each partition of the RDD
   * @return in-memory collection with a result of the job (each collection element will contain
   * a result from one partition)
   */
  def runJob[T, U: ClassTag](rdd: RDD[T], func: (TaskContext, Iterator[T]) => U): Array[U] = {
    runJob(rdd, func, 0 until rdd.partitions.length)
  }

  /**
   * Run a job on all partitions in an RDD and return the results in an array.
   *
   * @param rdd target RDD to run tasks on
   * @param func a function to run on each partition of the RDD
   * @return in-memory collection with a result of the job (each collection element will contain
   * a result from one partition)
   */
  def runJob[T, U: ClassTag](rdd: RDD[T], func: Iterator[T] => U): Array[U] = {
    runJob(rdd, func, 0 until rdd.partitions.length)
  }

  /**
   * Run a job on all partitions in an RDD and pass the results to a handler function. The function
   * that is run against each partition additionally takes `TaskContext` argument.
   *
   * @param rdd target RDD to run tasks on
   * @param processPartition a function to run on each partition of the RDD
   * @param resultHandler callback to pass each result to
   */
  def runJob[T, U: ClassTag](
    rdd: RDD[T],
    processPartition: (TaskContext, Iterator[T]) => U,
    resultHandler: (Int, U) => Unit)
  {
    runJob[T, U](rdd, processPartition, 0 until rdd.partitions.length, resultHandler)
  }

  /**
   * Run a job on all partitions in an RDD and pass the results to a handler function.
   *
   * @param rdd target RDD to run tasks on
   * @param processPartition a function to run on each partition of the RDD
   * @param resultHandler callback to pass each result to
   */
  def runJob[T, U: ClassTag](
      rdd: RDD[T],
      processPartition: Iterator[T] => U,
      resultHandler: (Int, U) => Unit)
  {
    val processFunc = (context: TaskContext, iter: Iterator[T]) => processPartition(iter)
    runJob[T, U](rdd, processFunc, 0 until rdd.partitions.length, resultHandler)
  }

  /**
   * :: DeveloperApi ::
   * Run a job that can return approximate results.
   *
   * @param rdd target RDD to run tasks on
   * @param func a function to run on each partition of the RDD
   * @param evaluator `ApproximateEvaluator` to receive the partial results
   * @param timeout maximum time to wait for the job, in milliseconds
   * @return partial result (how partial depends on whether the job was finished before or
   * after timeout)
   */
  @DeveloperApi
  def runApproximateJob[T, U, R](
      rdd: RDD[T],
      func: (TaskContext, Iterator[T]) => U,
      evaluator: ApproximateEvaluator[U, R],
      timeout: Long): PartialResult[R] = {
    assertNotStopped()
    val callSite = getCallSite
    logInfo("Starting job: " + callSite.shortForm)
    val start = System.nanoTime
    val cleanedFunc = clean(func)
    val result = dagScheduler.runApproximateJob(rdd, cleanedFunc, evaluator, callSite, timeout,
      localProperties.get)
    logInfo(
      "Job finished: " + callSite.shortForm + ", took " + (System.nanoTime - start) / 1e9 + " s")
    result
  }

  /**
   * Submit a job for execution and return a FutureJob holding the result.
   *
   * @param rdd target RDD to run tasks on
   * @param processPartition a function to run on each partition of the RDD
   * @param partitions set of partitions to run on; some jobs may not want to compute on all
   * partitions of the target RDD, e.g. for operations like `first()`
   * @param resultHandler callback to pass each result to
   * @param resultFunc function to be executed when the result is ready
   */
  def submitJob[T, U, R](
      rdd: RDD[T],
      processPartition: Iterator[T] => U,
      partitions: Seq[Int],
      resultHandler: (Int, U) => Unit,
      resultFunc: => R): SimpleFutureAction[R] =
  {
    assertNotStopped()
    val cleanF = clean(processPartition)
    val callSite = getCallSite
    val waiter = dagScheduler.submitJob(
      rdd,
      (context: TaskContext, iter: Iterator[T]) => cleanF(iter),
      partitions,
      callSite,
      resultHandler,
      localProperties.get)
    new SimpleFutureAction(waiter, resultFunc)
  }

  /**
   * Submit a map stage for execution. This is currently an internal API only, but might be
   * promoted to DeveloperApi in the future.
   */
  private[spark] def submitMapStage[K, V, C](dependency: ShuffleDependency[K, V, C])
      : SimpleFutureAction[MapOutputStatistics] = {
    assertNotStopped()
    val callSite = getCallSite()
    var result: MapOutputStatistics = null
    val waiter = dagScheduler.submitMapStage(
      dependency,
      (r: MapOutputStatistics) => { result = r },
      callSite,
      localProperties.get)
    new SimpleFutureAction[MapOutputStatistics](waiter, result)
  }

  /**
   * Cancel active jobs for the specified group. See `org.apache.spark.SparkContext.setJobGroup`
   * for more information.
   */
  def cancelJobGroup(groupId: String) {
    assertNotStopped()
    dagScheduler.cancelJobGroup(groupId)
  }

  /** Cancel all jobs that have been scheduled or are running.  */
  def cancelAllJobs() {
    assertNotStopped()
    dagScheduler.cancelAllJobs()
  }

  /**
   * Cancel a given job if it's scheduled or running.
   *
   * @param jobId the job ID to cancel
   * @param reason optional reason for cancellation
   * @note Throws `InterruptedException` if the cancel message cannot be sent
   */
  def cancelJob(jobId: Int, reason: String): Unit = {
    dagScheduler.cancelJob(jobId, Option(reason))
  }

  /**
   * Cancel a given job if it's scheduled or running.
   *
   * @param jobId the job ID to cancel
   * @note Throws `InterruptedException` if the cancel message cannot be sent
   */
  def cancelJob(jobId: Int): Unit = {
    dagScheduler.cancelJob(jobId, None)
  }

  /**
   * Cancel a given stage and all jobs associated with it.
   *
   * @param stageId the stage ID to cancel
   * @param reason reason for cancellation
   * @note Throws `InterruptedException` if the cancel message cannot be sent
   */
  def cancelStage(stageId: Int, reason: String): Unit = {
    dagScheduler.cancelStage(stageId, Option(reason))
  }

  /**
   * Cancel a given stage and all jobs associated with it.
   *
   * @param stageId the stage ID to cancel
   * @note Throws `InterruptedException` if the cancel message cannot be sent
   */
  def cancelStage(stageId: Int): Unit = {
    dagScheduler.cancelStage(stageId, None)
  }

  /**
   * Kill and reschedule the given task attempt. Task ids can be obtained from the Spark UI
   * or through SparkListener.onTaskStart.
   *
   * @param taskId the task ID to kill. This id uniquely identifies the task attempt.
   * @param interruptThread whether to interrupt the thread running the task.
   * @param reason the reason for killing the task, which should be a short string. If a task
   *   is killed multiple times with different reasons, only one reason will be reported.
   *
   * @return Whether the task was successfully killed.
   */
  def killTaskAttempt(
      taskId: Long,
      interruptThread: Boolean = true,
      reason: String = "killed via SparkContext.killTaskAttempt"): Boolean = {
    dagScheduler.killTaskAttempt(taskId, interruptThread, reason)
  }

  /**
   * Clean a closure to make it ready to be serialized and sent to tasks
   * (removes unreferenced variables in $outer's, updates REPL variables)
   * If <tt>checkSerializable</tt> is set, <tt>clean</tt> will also proactively
   * check to see if <tt>f</tt> is serializable and throw a <tt>SparkException</tt>
   * if not.
   *
   * @param f the closure to clean
   * @param checkSerializable whether or not to immediately check <tt>f</tt> for serializability
   * @throws SparkException if <tt>checkSerializable</tt> is set but <tt>f</tt> is not
   *   serializable
   * @return the cleaned closure
   */
  private[spark] def clean[F <: AnyRef](f: F, checkSerializable: Boolean = true): F = {
    ClosureCleaner.clean(f, checkSerializable)
    f
  }

  /**
   * Set the directory under which RDDs are going to be checkpointed.
   * @param directory path to the directory where checkpoint files will be stored
   * (must be HDFS path if running in cluster)
   */
  def setCheckpointDir(directory: String) {

    // If we are running on a cluster, log a warning if the directory is local.
    // Otherwise, the driver may attempt to reconstruct the checkpointed RDD from
    // its own local file system, which is incorrect because the checkpoint files
    // are actually on the executor machines.
    if (!isLocal && Utils.nonLocalPaths(directory).isEmpty) {
      logWarning("Spark is not running in local mode, therefore the checkpoint directory " +
        s"must not be on the local filesystem. Directory '$directory' " +
        "appears to be on the local filesystem.")
    }

    checkpointDir = Option(directory).map { dir =>
      val path = new Path(dir, UUID.randomUUID().toString)
      val fs = path.getFileSystem(hadoopConfiguration)
      fs.mkdirs(path)
      fs.getFileStatus(path).getPath.toString
    }
  }

  def getCheckpointDir: Option[String] = checkpointDir

  /** Default level of parallelism to use when not given by user (e.g. parallelize and makeRDD). */
  def defaultParallelism: Int = {
    assertNotStopped()
    taskScheduler.defaultParallelism
  }

  /**
   * Default min number of partitions for Hadoop RDDs when not given by user
   * Notice that we use math.min so the "defaultMinPartitions" cannot be higher than 2.
   * The reasons for this are discussed in https://github.com/mesos/spark/pull/718
   */
  def defaultMinPartitions: Int = math.min(defaultParallelism, 2)

  private val nextShuffleId = new AtomicInteger(0)

  private[spark] def newShuffleId(): Int = nextShuffleId.getAndIncrement()

  private val nextRddId = new AtomicInteger(0)

  /** Register a new RDD, returning its RDD ID */
  private[spark] def newRddId(): Int = nextRddId.getAndIncrement()

  /**
   * Registers listeners specified in spark.extraListeners, then starts the listener bus.
   * This should be called after all internal listeners have been registered with the listener bus
   * (e.g. after the web UI and event logging listeners have been registered).
   */
  private def setupAndStartListenerBus(): Unit = {
    try {
      conf.get(EXTRA_LISTENERS).foreach { classNames =>
        val listeners = Utils.loadExtensions(classOf[SparkListenerInterface], classNames, conf)
        listeners.foreach { listener =>
          listenerBus.addToSharedQueue(listener)
          logInfo(s"Registered listener ${listener.getClass().getName()}")
        }
      }
    } catch {
      case e: Exception =>
        try {
          stop()
        } finally {
          throw new SparkException(s"Exception when registering SparkListener", e)
        }
    }

    listenerBus.start(this, _env.metricsSystem)
    _listenerBusStarted = true
  }

  /** Post the application start event */
  private def postApplicationStart() {
    // Note: this code assumes that the task scheduler has been initialized and has contacted
    // the cluster manager to get an application ID (in case the cluster manager provides one).
    listenerBus.post(SparkListenerApplicationStart(appName, Some(applicationId),
      startTime, sparkUser, applicationAttemptId, schedulerBackend.getDriverLogUrls))
    _driverLogger.foreach(_.startSync(_hadoopConfiguration))
  }

  /** Post the application end event */
  private def postApplicationEnd() {
    listenerBus.post(SparkListenerApplicationEnd(System.currentTimeMillis))
  }

  /** Post the environment update event once the task scheduler is ready */
  private def postEnvironmentUpdate() {
    if (taskScheduler != null) {
      val schedulingMode = getSchedulingMode.toString
      val addedJarPaths = addedJars.keys.toSeq
      val addedFilePaths = addedFiles.keys.toSeq
      val environmentDetails = SparkEnv.environmentDetails(conf, schedulingMode, addedJarPaths,
        addedFilePaths)
      val environmentUpdate = SparkListenerEnvironmentUpdate(environmentDetails)
      listenerBus.post(environmentUpdate)
    }
  }

  /** Reports heartbeat metrics for the driver. */
  private def reportHeartBeat(): Unit = {
<<<<<<< HEAD
    val driverUpdates = _heartbeater.getCurrentMetrics()
    val accumUpdates = new Array[(Long, Int, Int, Seq[AccumulableInfo])](0)
    listenerBus.post(SparkListenerExecutorMetricsUpdate("driver", accumUpdates,
      Some(driverUpdates)))
=======
    val currentMetrics = ExecutorMetrics.getCurrentMetrics(env.memoryManager)
    val driverUpdates = new HashMap[(Int, Int), ExecutorMetrics]
    // In the driver, we do not track per-stage metrics, so use a dummy stage for the key
    driverUpdates.put(EventLoggingListener.DRIVER_STAGE_KEY, new ExecutorMetrics(currentMetrics))
    val accumUpdates = new Array[(Long, Int, Int, Seq[AccumulableInfo])](0)
    listenerBus.post(SparkListenerExecutorMetricsUpdate("driver", accumUpdates,
      driverUpdates))
>>>>>>> 1e65fb2c
  }

  // In order to prevent multiple SparkContexts from being active at the same time, mark this
  // context as having finished construction.
  // NOTE: this must be placed at the end of the SparkContext constructor.
  SparkContext.setActiveContext(this, allowMultipleContexts)
}

/**
 * The SparkContext object contains a number of implicit conversions and parameters for use with
 * various Spark features.
 */
object SparkContext extends Logging {
  private val VALID_LOG_LEVELS =
    Set("ALL", "DEBUG", "ERROR", "FATAL", "INFO", "OFF", "TRACE", "WARN")

  /**
   * Lock that guards access to global variables that track SparkContext construction.
   */
  private val SPARK_CONTEXT_CONSTRUCTOR_LOCK = new Object()

  /**
   * The active, fully-constructed SparkContext.  If no SparkContext is active, then this is `null`.
   *
   * Access to this field is guarded by SPARK_CONTEXT_CONSTRUCTOR_LOCK.
   */
  private val activeContext: AtomicReference[SparkContext] =
    new AtomicReference[SparkContext](null)

  /**
   * Points to a partially-constructed SparkContext if some thread is in the SparkContext
   * constructor, or `None` if no SparkContext is being constructed.
   *
   * Access to this field is guarded by SPARK_CONTEXT_CONSTRUCTOR_LOCK
   */
  private var contextBeingConstructed: Option[SparkContext] = None

  /**
   * Called to ensure that no other SparkContext is running in this JVM.
   *
   * Throws an exception if a running context is detected and logs a warning if another thread is
   * constructing a SparkContext.  This warning is necessary because the current locking scheme
   * prevents us from reliably distinguishing between cases where another context is being
   * constructed and cases where another constructor threw an exception.
   */
  private def assertNoOtherContextIsRunning(
      sc: SparkContext,
      allowMultipleContexts: Boolean): Unit = {
    SPARK_CONTEXT_CONSTRUCTOR_LOCK.synchronized {
      Option(activeContext.get()).filter(_ ne sc).foreach { ctx =>
          val errMsg = "Only one SparkContext may be running in this JVM (see SPARK-2243)." +
            " To ignore this error, set spark.driver.allowMultipleContexts = true. " +
            s"The currently running SparkContext was created at:\n${ctx.creationSite.longForm}"
          val exception = new SparkException(errMsg)
          if (allowMultipleContexts) {
            logWarning("Multiple running SparkContexts detected in the same JVM!", exception)
          } else {
            throw exception
          }
        }

      contextBeingConstructed.filter(_ ne sc).foreach { otherContext =>
        // Since otherContext might point to a partially-constructed context, guard against
        // its creationSite field being null:
        val otherContextCreationSite =
          Option(otherContext.creationSite).map(_.longForm).getOrElse("unknown location")
        val warnMsg = "Another SparkContext is being constructed (or threw an exception in its" +
          " constructor).  This may indicate an error, since only one SparkContext may be" +
          " running in this JVM (see SPARK-2243)." +
          s" The other SparkContext was created at:\n$otherContextCreationSite"
        logWarning(warnMsg)
      }
    }
  }

  /**
   * This function may be used to get or instantiate a SparkContext and register it as a
   * singleton object. Because we can only have one active SparkContext per JVM,
   * this is useful when applications may wish to share a SparkContext.
   *
   * @note This function cannot be used to create multiple SparkContext instances
   * even if multiple contexts are allowed.
   * @param config `SparkConfig` that will be used for initialisation of the `SparkContext`
   * @return current `SparkContext` (or a new one if it wasn't created before the function call)
   */
  def getOrCreate(config: SparkConf): SparkContext = {
    // Synchronize to ensure that multiple create requests don't trigger an exception
    // from assertNoOtherContextIsRunning within setActiveContext
    SPARK_CONTEXT_CONSTRUCTOR_LOCK.synchronized {
      if (activeContext.get() == null) {
        setActiveContext(new SparkContext(config), allowMultipleContexts = false)
      } else {
        if (config.getAll.nonEmpty) {
          logWarning("Using an existing SparkContext; some configuration may not take effect.")
        }
      }
      activeContext.get()
    }
  }

  /**
   * This function may be used to get or instantiate a SparkContext and register it as a
   * singleton object. Because we can only have one active SparkContext per JVM,
   * this is useful when applications may wish to share a SparkContext.
   *
   * This method allows not passing a SparkConf (useful if just retrieving).
   *
   * @note This function cannot be used to create multiple SparkContext instances
   * even if multiple contexts are allowed.
   * @return current `SparkContext` (or a new one if wasn't created before the function call)
   */
  def getOrCreate(): SparkContext = {
    SPARK_CONTEXT_CONSTRUCTOR_LOCK.synchronized {
      if (activeContext.get() == null) {
        setActiveContext(new SparkContext(), allowMultipleContexts = false)
      }
      activeContext.get()
    }
  }

  /** Return the current active [[SparkContext]] if any. */
  private[spark] def getActive: Option[SparkContext] = {
    SPARK_CONTEXT_CONSTRUCTOR_LOCK.synchronized {
      Option(activeContext.get())
    }
  }

  /**
   * Called at the beginning of the SparkContext constructor to ensure that no SparkContext is
   * running.  Throws an exception if a running context is detected and logs a warning if another
   * thread is constructing a SparkContext.  This warning is necessary because the current locking
   * scheme prevents us from reliably distinguishing between cases where another context is being
   * constructed and cases where another constructor threw an exception.
   */
  private[spark] def markPartiallyConstructed(
      sc: SparkContext,
      allowMultipleContexts: Boolean): Unit = {
    SPARK_CONTEXT_CONSTRUCTOR_LOCK.synchronized {
      assertNoOtherContextIsRunning(sc, allowMultipleContexts)
      contextBeingConstructed = Some(sc)
    }
  }

  /**
   * Called at the end of the SparkContext constructor to ensure that no other SparkContext has
   * raced with this constructor and started.
   */
  private[spark] def setActiveContext(
      sc: SparkContext,
      allowMultipleContexts: Boolean): Unit = {
    SPARK_CONTEXT_CONSTRUCTOR_LOCK.synchronized {
      assertNoOtherContextIsRunning(sc, allowMultipleContexts)
      contextBeingConstructed = None
      activeContext.set(sc)
    }
  }

  /**
   * Clears the active SparkContext metadata.  This is called by `SparkContext#stop()`.  It's
   * also called in unit tests to prevent a flood of warnings from test suites that don't / can't
   * properly clean up their SparkContexts.
   */
  private[spark] def clearActiveContext(): Unit = {
    SPARK_CONTEXT_CONSTRUCTOR_LOCK.synchronized {
      activeContext.set(null)
    }
  }

  private[spark] val SPARK_JOB_DESCRIPTION = "spark.job.description"
  private[spark] val SPARK_JOB_GROUP_ID = "spark.jobGroup.id"
  private[spark] val SPARK_JOB_INTERRUPT_ON_CANCEL = "spark.job.interruptOnCancel"
  private[spark] val RDD_SCOPE_KEY = "spark.rdd.scope"
  private[spark] val RDD_SCOPE_NO_OVERRIDE_KEY = "spark.rdd.scope.noOverride"

  /**
   * Executor id for the driver.  In earlier versions of Spark, this was `<driver>`, but this was
   * changed to `driver` because the angle brackets caused escaping issues in URLs and XML (see
   * SPARK-6716 for more details).
   */
  private[spark] val DRIVER_IDENTIFIER = "driver"

  /**
   * Legacy version of DRIVER_IDENTIFIER, retained for backwards-compatibility.
   */
  private[spark] val LEGACY_DRIVER_IDENTIFIER = "<driver>"

  private implicit def arrayToArrayWritable[T <: Writable : ClassTag](arr: Traversable[T])
    : ArrayWritable = {
    def anyToWritable[U <: Writable](u: U): Writable = u

    new ArrayWritable(classTag[T].runtimeClass.asInstanceOf[Class[Writable]],
        arr.map(x => anyToWritable(x)).toArray)
  }

  /**
   * Find the JAR from which a given class was loaded, to make it easy for users to pass
   * their JARs to SparkContext.
   *
   * @param cls class that should be inside of the jar
   * @return jar that contains the Class, `None` if not found
   */
  def jarOfClass(cls: Class[_]): Option[String] = {
    val uri = cls.getResource("/" + cls.getName.replace('.', '/') + ".class")
    if (uri != null) {
      val uriStr = uri.toString
      if (uriStr.startsWith("jar:file:")) {
        // URI will be of the form "jar:file:/path/foo.jar!/package/cls.class",
        // so pull out the /path/foo.jar
        Some(uriStr.substring("jar:file:".length, uriStr.indexOf('!')))
      } else {
        None
      }
    } else {
      None
    }
  }

  /**
   * Find the JAR that contains the class of a particular object, to make it easy for users
   * to pass their JARs to SparkContext. In most cases you can call jarOfObject(this) in
   * your driver program.
   *
   * @param obj reference to an instance which class should be inside of the jar
   * @return jar that contains the class of the instance, `None` if not found
   */
  def jarOfObject(obj: AnyRef): Option[String] = jarOfClass(obj.getClass)

  /**
   * Creates a modified version of a SparkConf with the parameters that can be passed separately
   * to SparkContext, to make it easier to write SparkContext's constructors. This ignores
   * parameters that are passed as the default value of null, instead of throwing an exception
   * like SparkConf would.
   */
  private[spark] def updatedConf(
      conf: SparkConf,
      master: String,
      appName: String,
      sparkHome: String = null,
      jars: Seq[String] = Nil,
      environment: Map[String, String] = Map()): SparkConf =
  {
    val res = conf.clone()
    res.setMaster(master)
    res.setAppName(appName)
    if (sparkHome != null) {
      res.setSparkHome(sparkHome)
    }
    if (jars != null && !jars.isEmpty) {
      res.setJars(jars)
    }
    res.setExecutorEnv(environment.toSeq)
    res
  }

  /**
   * The number of cores available to the driver to use for tasks such as I/O with Netty
   */
  private[spark] def numDriverCores(master: String): Int = {
    numDriverCores(master, null)
  }

  /**
   * The number of cores available to the driver to use for tasks such as I/O with Netty
   */
  private[spark] def numDriverCores(master: String, conf: SparkConf): Int = {
    def convertToInt(threads: String): Int = {
      if (threads == "*") Runtime.getRuntime.availableProcessors() else threads.toInt
    }
    master match {
      case "local" => 1
      case SparkMasterRegex.LOCAL_N_REGEX(threads) => convertToInt(threads)
      case SparkMasterRegex.LOCAL_N_FAILURES_REGEX(threads, _) => convertToInt(threads)
      case "yarn" =>
        if (conf != null && conf.getOption("spark.submit.deployMode").contains("cluster")) {
          conf.getInt("spark.driver.cores", 0)
        } else {
          0
        }
      case _ => 0 // Either driver is not being used, or its core count will be interpolated later
    }
  }

  /**
   * Create a task scheduler based on a given master URL.
   * Return a 2-tuple of the scheduler backend and the task scheduler.
   */
  private def createTaskScheduler(
      sc: SparkContext,
      master: String,
      deployMode: String): (SchedulerBackend, TaskScheduler) = {
    import SparkMasterRegex._

    // When running locally, don't try to re-execute tasks on failure.
    val MAX_LOCAL_TASK_FAILURES = 1

    master match {
      case "local" =>
        val scheduler = new TaskSchedulerImpl(sc, MAX_LOCAL_TASK_FAILURES, isLocal = true)
        val backend = new LocalSchedulerBackend(sc.getConf, scheduler, 1)
        scheduler.initialize(backend)
        (backend, scheduler)

      case LOCAL_N_REGEX(threads) =>
        def localCpuCount: Int = Runtime.getRuntime.availableProcessors()
        // local[*] estimates the number of cores on the machine; local[N] uses exactly N threads.
        val threadCount = if (threads == "*") localCpuCount else threads.toInt
        if (threadCount <= 0) {
          throw new SparkException(s"Asked to run locally with $threadCount threads")
        }
        val scheduler = new TaskSchedulerImpl(sc, MAX_LOCAL_TASK_FAILURES, isLocal = true)
        val backend = new LocalSchedulerBackend(sc.getConf, scheduler, threadCount)
        scheduler.initialize(backend)
        (backend, scheduler)

      case LOCAL_N_FAILURES_REGEX(threads, maxFailures) =>
        def localCpuCount: Int = Runtime.getRuntime.availableProcessors()
        // local[*, M] means the number of cores on the computer with M failures
        // local[N, M] means exactly N threads with M failures
        val threadCount = if (threads == "*") localCpuCount else threads.toInt
        val scheduler = new TaskSchedulerImpl(sc, maxFailures.toInt, isLocal = true)
        val backend = new LocalSchedulerBackend(sc.getConf, scheduler, threadCount)
        scheduler.initialize(backend)
        (backend, scheduler)

      case SPARK_REGEX(sparkUrl) =>
        val scheduler = new TaskSchedulerImpl(sc)
        val masterUrls = sparkUrl.split(",").map("spark://" + _)
        val backend = new StandaloneSchedulerBackend(scheduler, sc, masterUrls)
        scheduler.initialize(backend)
        (backend, scheduler)

      case LOCAL_CLUSTER_REGEX(numSlaves, coresPerSlave, memoryPerSlave) =>
        // Check to make sure memory requested <= memoryPerSlave. Otherwise Spark will just hang.
        val memoryPerSlaveInt = memoryPerSlave.toInt
        if (sc.executorMemory > memoryPerSlaveInt) {
          throw new SparkException(
            "Asked to launch cluster with %d MB RAM / worker but requested %d MB/worker".format(
              memoryPerSlaveInt, sc.executorMemory))
        }

        val scheduler = new TaskSchedulerImpl(sc)
        val localCluster = new LocalSparkCluster(
          numSlaves.toInt, coresPerSlave.toInt, memoryPerSlaveInt, sc.conf)
        val masterUrls = localCluster.start()
        val backend = new StandaloneSchedulerBackend(scheduler, sc, masterUrls)
        scheduler.initialize(backend)
        backend.shutdownCallback = (backend: StandaloneSchedulerBackend) => {
          localCluster.stop()
        }
        (backend, scheduler)

      case masterUrl =>
        val cm = getClusterManager(masterUrl) match {
          case Some(clusterMgr) => clusterMgr
          case None => throw new SparkException("Could not parse Master URL: '" + master + "'")
        }
        try {
          val scheduler = cm.createTaskScheduler(sc, masterUrl)
          val backend = cm.createSchedulerBackend(sc, masterUrl, scheduler)
          cm.initialize(scheduler, backend)
          (backend, scheduler)
        } catch {
          case se: SparkException => throw se
          case NonFatal(e) =>
            throw new SparkException("External scheduler cannot be instantiated", e)
        }
    }
  }

  private def getClusterManager(url: String): Option[ExternalClusterManager] = {
    val loader = Utils.getContextOrSparkClassLoader
    val serviceLoaders =
      ServiceLoader.load(classOf[ExternalClusterManager], loader).asScala.filter(_.canCreate(url))
    if (serviceLoaders.size > 1) {
      throw new SparkException(
        s"Multiple external cluster managers registered for the url $url: $serviceLoaders")
    }
    serviceLoaders.headOption
  }
}

/**
 * A collection of regexes for extracting information from the master string.
 */
private object SparkMasterRegex {
  // Regular expression used for local[N] and local[*] master formats
  val LOCAL_N_REGEX = """local\[([0-9]+|\*)\]""".r
  // Regular expression for local[N, maxRetries], used in tests with failing tasks
  val LOCAL_N_FAILURES_REGEX = """local\[([0-9]+|\*)\s*,\s*([0-9]+)\]""".r
  // Regular expression for simulating a Spark cluster of [N, cores, memory] locally
  val LOCAL_CLUSTER_REGEX = """local-cluster\[\s*([0-9]+)\s*,\s*([0-9]+)\s*,\s*([0-9]+)\s*]""".r
  // Regular expression for connecting to Spark deploy clusters
  val SPARK_REGEX = """spark://(.*)""".r
}

/**
 * A class encapsulating how to convert some type `T` from `Writable`. It stores both the `Writable`
 * class corresponding to `T` (e.g. `IntWritable` for `Int`) and a function for doing the
 * conversion.
 * The getter for the writable class takes a `ClassTag[T]` in case this is a generic object
 * that doesn't know the type of `T` when it is created. This sounds strange but is necessary to
 * support converting subclasses of `Writable` to themselves (`writableWritableConverter()`).
 */
private[spark] class WritableConverter[T](
    val writableClass: ClassTag[T] => Class[_ <: Writable],
    val convert: Writable => T)
  extends Serializable

object WritableConverter {

  // Helper objects for converting common types to Writable
  private[spark] def simpleWritableConverter[T, W <: Writable: ClassTag](convert: W => T)
  : WritableConverter[T] = {
    val wClass = classTag[W].runtimeClass.asInstanceOf[Class[W]]
    new WritableConverter[T](_ => wClass, x => convert(x.asInstanceOf[W]))
  }

  // The following implicit functions were in SparkContext before 1.3 and users had to
  // `import SparkContext._` to enable them. Now we move them here to make the compiler find
  // them automatically. However, we still keep the old functions in SparkContext for backward
  // compatibility and forward to the following functions directly.

  // The following implicit declarations have been added on top of the very similar ones
  // below in order to enable compatibility with Scala 2.12. Scala 2.12 deprecates eta
  // expansion of zero-arg methods and thus won't match a no-arg method where it expects
  // an implicit that is a function of no args.

  implicit val intWritableConverterFn: () => WritableConverter[Int] =
    () => simpleWritableConverter[Int, IntWritable](_.get)

  implicit val longWritableConverterFn: () => WritableConverter[Long] =
    () => simpleWritableConverter[Long, LongWritable](_.get)

  implicit val doubleWritableConverterFn: () => WritableConverter[Double] =
    () => simpleWritableConverter[Double, DoubleWritable](_.get)

  implicit val floatWritableConverterFn: () => WritableConverter[Float] =
    () => simpleWritableConverter[Float, FloatWritable](_.get)

  implicit val booleanWritableConverterFn: () => WritableConverter[Boolean] =
    () => simpleWritableConverter[Boolean, BooleanWritable](_.get)

  implicit val bytesWritableConverterFn: () => WritableConverter[Array[Byte]] = {
    () => simpleWritableConverter[Array[Byte], BytesWritable] { bw =>
      // getBytes method returns array which is longer then data to be returned
      Arrays.copyOfRange(bw.getBytes, 0, bw.getLength)
    }
  }

  implicit val stringWritableConverterFn: () => WritableConverter[String] =
    () => simpleWritableConverter[String, Text](_.toString)

  implicit def writableWritableConverterFn[T <: Writable : ClassTag]: () => WritableConverter[T] =
    () => new WritableConverter[T](_.runtimeClass.asInstanceOf[Class[T]], _.asInstanceOf[T])

  // These implicits remain included for backwards-compatibility. They fulfill the
  // same role as those above.

  implicit def intWritableConverter(): WritableConverter[Int] =
    simpleWritableConverter[Int, IntWritable](_.get)

  implicit def longWritableConverter(): WritableConverter[Long] =
    simpleWritableConverter[Long, LongWritable](_.get)

  implicit def doubleWritableConverter(): WritableConverter[Double] =
    simpleWritableConverter[Double, DoubleWritable](_.get)

  implicit def floatWritableConverter(): WritableConverter[Float] =
    simpleWritableConverter[Float, FloatWritable](_.get)

  implicit def booleanWritableConverter(): WritableConverter[Boolean] =
    simpleWritableConverter[Boolean, BooleanWritable](_.get)

  implicit def bytesWritableConverter(): WritableConverter[Array[Byte]] = {
    simpleWritableConverter[Array[Byte], BytesWritable] { bw =>
      // getBytes method returns array which is longer then data to be returned
      Arrays.copyOfRange(bw.getBytes, 0, bw.getLength)
    }
  }

  implicit def stringWritableConverter(): WritableConverter[String] =
    simpleWritableConverter[String, Text](_.toString)

  implicit def writableWritableConverter[T <: Writable](): WritableConverter[T] =
    new WritableConverter[T](_.runtimeClass.asInstanceOf[Class[T]], _.asInstanceOf[T])
}

/**
 * A class encapsulating how to convert some type `T` to `Writable`. It stores both the `Writable`
 * class corresponding to `T` (e.g. `IntWritable` for `Int`) and a function for doing the
 * conversion.
 * The `Writable` class will be used in `SequenceFileRDDFunctions`.
 */
private[spark] class WritableFactory[T](
    val writableClass: ClassTag[T] => Class[_ <: Writable],
    val convert: T => Writable) extends Serializable

object WritableFactory {

  private[spark] def simpleWritableFactory[T: ClassTag, W <: Writable : ClassTag](convert: T => W)
    : WritableFactory[T] = {
    val writableClass = implicitly[ClassTag[W]].runtimeClass.asInstanceOf[Class[W]]
    new WritableFactory[T](_ => writableClass, convert)
  }

  implicit def intWritableFactory: WritableFactory[Int] =
    simpleWritableFactory(new IntWritable(_))

  implicit def longWritableFactory: WritableFactory[Long] =
    simpleWritableFactory(new LongWritable(_))

  implicit def floatWritableFactory: WritableFactory[Float] =
    simpleWritableFactory(new FloatWritable(_))

  implicit def doubleWritableFactory: WritableFactory[Double] =
    simpleWritableFactory(new DoubleWritable(_))

  implicit def booleanWritableFactory: WritableFactory[Boolean] =
    simpleWritableFactory(new BooleanWritable(_))

  implicit def bytesWritableFactory: WritableFactory[Array[Byte]] =
    simpleWritableFactory(new BytesWritable(_))

  implicit def stringWritableFactory: WritableFactory[String] =
    simpleWritableFactory(new Text(_))

  implicit def writableWritableFactory[T <: Writable: ClassTag]: WritableFactory[T] =
    simpleWritableFactory(w => w)

}<|MERGE_RESOLUTION|>--- conflicted
+++ resolved
@@ -503,15 +503,10 @@
     _heartbeatReceiver.ask[Boolean](TaskSchedulerIsSet)
 
     // create and start the heartbeater for collecting memory metrics
-<<<<<<< HEAD
-    _heartbeater = new Heartbeater(env.memoryManager, reportHeartBeat, "driver-heartbeater",
-      conf.getTimeAsMs("spark.executor.heartbeatInterval", "10s"))
-=======
     _heartbeater = new Heartbeater(
       () => SparkContext.this.reportHeartBeat(),
       "driver-heartbeater",
       conf.get(EXECUTOR_HEARTBEAT_INTERVAL))
->>>>>>> 1e65fb2c
     _heartbeater.start()
 
     // start TaskScheduler after taskScheduler sets DAGScheduler reference in DAGScheduler's
@@ -2464,12 +2459,6 @@
 
   /** Reports heartbeat metrics for the driver. */
   private def reportHeartBeat(): Unit = {
-<<<<<<< HEAD
-    val driverUpdates = _heartbeater.getCurrentMetrics()
-    val accumUpdates = new Array[(Long, Int, Int, Seq[AccumulableInfo])](0)
-    listenerBus.post(SparkListenerExecutorMetricsUpdate("driver", accumUpdates,
-      Some(driverUpdates)))
-=======
     val currentMetrics = ExecutorMetrics.getCurrentMetrics(env.memoryManager)
     val driverUpdates = new HashMap[(Int, Int), ExecutorMetrics]
     // In the driver, we do not track per-stage metrics, so use a dummy stage for the key
@@ -2477,7 +2466,6 @@
     val accumUpdates = new Array[(Long, Int, Int, Seq[AccumulableInfo])](0)
     listenerBus.post(SparkListenerExecutorMetricsUpdate("driver", accumUpdates,
       driverUpdates))
->>>>>>> 1e65fb2c
   }
 
   // In order to prevent multiple SparkContexts from being active at the same time, mark this
