--- conflicted
+++ resolved
@@ -113,11 +113,7 @@
     e = intercept[AnalysisException] {
       sql("UNCACHE TABLE nonexistentTable")
     }.getMessage
-<<<<<<< HEAD
-    assert(e.contains(s"$expectedErrorMsg default.nonexistentTable"))
-=======
     assert(e.contains(s"$expectedErrorMsg nonexistentTable"))
->>>>>>> a630e8d1
     sql("UNCACHE TABLE IF EXISTS nonexistentTable")
   }
 
@@ -407,21 +403,13 @@
           // Cache the table 'cachedTable' in default db without qualified table name , and then
           // check whether the table is cached with expected name.
           sql("CACHE TABLE cachedTable OPTIONS('storageLevel' 'DISK_ONLY')")
-<<<<<<< HEAD
-          assertCached(sql("SELECT * FROM cachedTable"), "`default`.`cachedTable`", DISK_ONLY)
-=======
           assertCached(sql("SELECT * FROM cachedTable"), "cachedTable", DISK_ONLY)
->>>>>>> a630e8d1
           assert(spark.catalog.isCached("cachedTable"), "Table 'cachedTable' should be cached.")
 
           // Refresh the table 'cachedTable' in default db with unqualified table name, and then
           // check whether the table is still cached with the same name.
           sql("REFRESH TABLE cachedTable")
-<<<<<<< HEAD
-          assertCached(sql("SELECT * FROM cachedTable"), "`default`.`cachedTable`", DISK_ONLY)
-=======
           assertCached(sql("SELECT * FROM cachedTable"), "cachedTable", DISK_ONLY)
->>>>>>> a630e8d1
           assert(spark.catalog.isCached("cachedTable"),
             "Table 'cachedTable' should be cached after refreshing with its unqualified name.")
 
@@ -433,11 +421,7 @@
           activateDatabase(db) {
             sql("REFRESH TABLE default.cachedTable")
             assertCached(
-<<<<<<< HEAD
-              sql("SELECT * FROM default.cachedTable"), "`default`.`cachedTable`", DISK_ONLY)
-=======
               sql("SELECT * FROM default.cachedTable"), "cachedTable", DISK_ONLY)
->>>>>>> a630e8d1
             assert(spark.catalog.isCached("default.cachedTable"),
               "Table 'cachedTable' should be cached after refreshing with its qualified name.")
           }
