/*
 * Licensed to the Apache Software Foundation (ASF) under one or more
 * contributor license agreements.  See the NOTICE file distributed with
 * this work for additional information regarding copyright ownership.
 * The ASF licenses this file to You under the Apache License, Version 2.0
 * (the "License"); you may not use this file except in compliance with
 * the License.  You may obtain a copy of the License at
 *
 *    http://www.apache.org/licenses/LICENSE-2.0
 *
 * Unless required by applicable law or agreed to in writing, software
 * distributed under the License is distributed on an "AS IS" BASIS,
 * WITHOUT WARRANTIES OR CONDITIONS OF ANY KIND, either express or implied.
 * See the License for the specific language governing permissions and
 * limitations under the License.
 */

package org.apache.spark.sql.execution.datasources.parquet

import java.io.File
import java.math.BigInteger
import java.sql.{Date, Timestamp}
import java.time.{ZoneId, ZoneOffset}
import java.util.{Calendar, Locale, TimeZone}

import scala.collection.mutable.ArrayBuffer

import com.google.common.io.Files
import org.apache.hadoop.fs.Path
import org.apache.parquet.hadoop.ParquetOutputFormat

import org.apache.spark.SparkConf
import org.apache.spark.sql._
import org.apache.spark.sql.catalyst.InternalRow
import org.apache.spark.sql.catalyst.catalog.ExternalCatalogUtils
import org.apache.spark.sql.catalyst.expressions.Literal
import org.apache.spark.sql.catalyst.util.{DateFormatter, DateTimeUtils, TimestampFormatter}
import org.apache.spark.sql.execution.datasources._
import org.apache.spark.sql.execution.datasources.{PartitionPath => Partition}
import org.apache.spark.sql.execution.datasources.v2.{DataSourceV2Relation, FileTable}
import org.apache.spark.sql.execution.streaming.MemoryStream
import org.apache.spark.sql.internal.SQLConf
import org.apache.spark.sql.test.SharedSparkSession
import org.apache.spark.sql.types._
import org.apache.spark.unsafe.types.UTF8String

// The data where the partitioning key exists only in the directory structure.
case class ParquetData(intField: Int, stringField: String)

// The data that also includes the partitioning key
case class ParquetDataWithKey(intField: Int, pi: Int, stringField: String, ps: String)

abstract class ParquetPartitionDiscoverySuite
  extends QueryTest with ParquetTest with SharedSparkSession {
  import PartitioningUtils._
  import testImplicits._

  val defaultPartitionName = ExternalCatalogUtils.DEFAULT_PARTITION_NAME

  val timeZoneId = ZoneId.systemDefault()
  val df = DateFormatter(timeZoneId)
  val tf = TimestampFormatter(timestampPartitionPattern, timeZoneId)

  protected override def beforeAll(): Unit = {
    super.beforeAll()
    spark.conf.set(SQLConf.DEFAULT_DATA_SOURCE_NAME.key, "parquet")
  }

  protected override def afterAll(): Unit = {
    spark.conf.unset(SQLConf.DEFAULT_DATA_SOURCE_NAME.key)
    super.afterAll()
  }

  test("column type inference") {
    def check(raw: String, literal: Literal, zoneId: ZoneId = timeZoneId): Unit = {
      assert(inferPartitionColumnValue(raw, true, zoneId, df, tf) === literal)
    }

    check("10", Literal.create(10, IntegerType))
    check("1000000000000000", Literal.create(1000000000000000L, LongType))
    val decimal = Decimal("1" * 20)
    check("1" * 20,
      Literal.create(decimal, DecimalType(decimal.precision, decimal.scale)))
    check("1.5", Literal.create(1.5, DoubleType))
    check("hello", Literal.create("hello", StringType))
    check("1990-02-24", Literal.create(Date.valueOf("1990-02-24"), DateType))
    check("1990-02-24 12:00:30",
      Literal.create(Timestamp.valueOf("1990-02-24 12:00:30"), TimestampType))

    val c = Calendar.getInstance(TimeZone.getTimeZone("GMT"))
    c.set(1990, 1, 24, 12, 0, 30)
    c.set(Calendar.MILLISECOND, 0)
    check("1990-02-24 12:00:30",
      Literal.create(new Timestamp(c.getTimeInMillis), TimestampType),
      ZoneOffset.UTC)

    check(defaultPartitionName, Literal.create(null, NullType))
  }

  test("parse invalid partitioned directories") {
    // Invalid
    var paths = Seq(
      "hdfs://host:9000/invalidPath",
      "hdfs://host:9000/path/a=10/b=20",
      "hdfs://host:9000/path/a=10.5/b=hello")

    var exception = intercept[AssertionError] {
<<<<<<< HEAD
      parsePartitions(paths.map(new Path(_)), true, Set.empty[Path], None, true, timeZoneId)
=======
      parsePartitions(paths.map(new Path(_)), true, Set.empty[Path], None, true, true, timeZoneId)
>>>>>>> cceb2d6f
    }
    assert(exception.getMessage().contains("Conflicting directory structures detected"))

    // Valid
    paths = Seq(
      "hdfs://host:9000/path/_temporary",
      "hdfs://host:9000/path/a=10/b=20",
      "hdfs://host:9000/path/_temporary/path")

    parsePartitions(
      paths.map(new Path(_)),
      true,
      Set(new Path("hdfs://host:9000/path/")),
      None,
      true,
<<<<<<< HEAD
=======
      true,
>>>>>>> cceb2d6f
      timeZoneId)

    // Valid
    paths = Seq(
      "hdfs://host:9000/path/something=true/table/",
      "hdfs://host:9000/path/something=true/table/_temporary",
      "hdfs://host:9000/path/something=true/table/a=10/b=20",
      "hdfs://host:9000/path/something=true/table/_temporary/path")

    parsePartitions(
      paths.map(new Path(_)),
      true,
      Set(new Path("hdfs://host:9000/path/something=true/table")),
      None,
      true,
<<<<<<< HEAD
=======
      true,
>>>>>>> cceb2d6f
      timeZoneId)

    // Valid
    paths = Seq(
      "hdfs://host:9000/path/table=true/",
      "hdfs://host:9000/path/table=true/_temporary",
      "hdfs://host:9000/path/table=true/a=10/b=20",
      "hdfs://host:9000/path/table=true/_temporary/path")

    parsePartitions(
      paths.map(new Path(_)),
      true,
      Set(new Path("hdfs://host:9000/path/table=true")),
      None,
      true,
<<<<<<< HEAD
=======
      true,
>>>>>>> cceb2d6f
      timeZoneId)

    // Invalid
    paths = Seq(
      "hdfs://host:9000/path/_temporary",
      "hdfs://host:9000/path/a=10/b=20",
      "hdfs://host:9000/path/path1")

    exception = intercept[AssertionError] {
      parsePartitions(
        paths.map(new Path(_)),
        true,
        Set(new Path("hdfs://host:9000/path/")),
        None,
        true,
<<<<<<< HEAD
=======
        true,
>>>>>>> cceb2d6f
        timeZoneId)
    }
    assert(exception.getMessage().contains("Conflicting directory structures detected"))

    // Invalid
    // Conflicting directory structure:
    // "hdfs://host:9000/tmp/tables/partitionedTable"
    // "hdfs://host:9000/tmp/tables/nonPartitionedTable1"
    // "hdfs://host:9000/tmp/tables/nonPartitionedTable2"
    paths = Seq(
      "hdfs://host:9000/tmp/tables/partitionedTable",
      "hdfs://host:9000/tmp/tables/partitionedTable/p=1/",
      "hdfs://host:9000/tmp/tables/nonPartitionedTable1",
      "hdfs://host:9000/tmp/tables/nonPartitionedTable2")

    exception = intercept[AssertionError] {
      parsePartitions(
        paths.map(new Path(_)),
        true,
        Set(new Path("hdfs://host:9000/tmp/tables/")),
        None,
        true,
<<<<<<< HEAD
=======
        true,
>>>>>>> cceb2d6f
        timeZoneId)
    }
    assert(exception.getMessage().contains("Conflicting directory structures detected"))
  }

  test("parse partition") {
    def check(path: String, expected: Option[PartitionValues]): Unit = {
<<<<<<< HEAD
      val actual = parsePartition(new Path(path), true, Set.empty[Path], Map.empty, timeZone)._1
=======
      val actual = parsePartition(new Path(path), true, Set.empty[Path],
        Map.empty, true, timeZoneId, df, tf)._1
>>>>>>> cceb2d6f
      assert(expected === actual)
    }

    def checkThrows[T <: Throwable: Manifest](path: String, expected: String): Unit = {
      val message = intercept[T] {
<<<<<<< HEAD
        parsePartition(new Path(path), true, Set.empty[Path], Map.empty, timeZone)
=======
        parsePartition(new Path(path), true, Set.empty[Path], Map.empty, true, timeZoneId, df, tf)
>>>>>>> cceb2d6f
      }.getMessage

      assert(message.contains(expected))
    }

    check("file://path/a=10", Some {
      PartitionValues(
        ArrayBuffer("a"),
        ArrayBuffer(Literal.create(10, IntegerType)))
    })

    check("file://path/a=10/b=hello/c=1.5", Some {
      PartitionValues(
        ArrayBuffer("a", "b", "c"),
        ArrayBuffer(
          Literal.create(10, IntegerType),
          Literal.create("hello", StringType),
          Literal.create(1.5, DoubleType)))
    })

    check("file://path/a=10/b_hello/c=1.5", Some {
      PartitionValues(
        ArrayBuffer("c"),
        ArrayBuffer(Literal.create(1.5, DoubleType)))
    })

    check("file:///", None)
    check("file:///path/_temporary", None)
    check("file:///path/_temporary/c=1.5", None)
    check("file:///path/_temporary/path", None)
    check("file://path/a=10/_temporary/c=1.5", None)
    check("file://path/a=10/c=1.5/_temporary", None)

    checkThrows[AssertionError]("file://path/=10", "Empty partition column name")
    checkThrows[AssertionError]("file://path/a=", "Empty partition column value")
  }

  test("parse partition with base paths") {
    // when the basePaths is the same as the path to a leaf directory
    val partitionSpec1: Option[PartitionValues] = parsePartition(
      path = new Path("file://path/a=10"),
      typeInference = true,
      basePaths = Set(new Path("file://path/a=10")),
      Map.empty,
<<<<<<< HEAD
      timeZone = timeZone)._1
=======
      true,
      zoneId = timeZoneId,
      df,
      tf)._1
>>>>>>> cceb2d6f

    assert(partitionSpec1.isEmpty)

    // when the basePaths is the path to a base directory of leaf directories
    val partitionSpec2: Option[PartitionValues] = parsePartition(
      path = new Path("file://path/a=10"),
      typeInference = true,
      basePaths = Set(new Path("file://path")),
      Map.empty,
<<<<<<< HEAD
      timeZone = timeZone)._1
=======
      true,
      zoneId = timeZoneId,
      df,
      tf)._1
>>>>>>> cceb2d6f

    assert(partitionSpec2 ==
      Option(PartitionValues(
        ArrayBuffer("a"),
        ArrayBuffer(Literal.create(10, IntegerType)))))
  }

  test("parse partitions") {
    def check(
        paths: Seq[String],
        spec: PartitionSpec,
        rootPaths: Set[Path] = Set.empty[Path]): Unit = {
      val actualSpec =
        parsePartitions(
          paths.map(new Path(_)),
          true,
          rootPaths,
          None,
          true,
<<<<<<< HEAD
=======
          true,
>>>>>>> cceb2d6f
          timeZoneId)
      assert(actualSpec.partitionColumns === spec.partitionColumns)
      assert(actualSpec.partitions.length === spec.partitions.length)
      actualSpec.partitions.zip(spec.partitions).foreach { case (actual, expected) =>
        assert(actual === expected)
      }
      assert(actualSpec === spec)
    }

    check(Seq(
      "hdfs://host:9000/path/a=10/b=hello"),
      PartitionSpec(
        StructType(Seq(
          StructField("a", IntegerType),
          StructField("b", StringType))),
        Seq(Partition(InternalRow(10, UTF8String.fromString("hello")),
          "hdfs://host:9000/path/a=10/b=hello"))))

    check(Seq(
      "hdfs://host:9000/path/a=10/b=20",
      "hdfs://host:9000/path/a=10.5/b=hello"),
      PartitionSpec(
        StructType(Seq(
          StructField("a", DoubleType),
          StructField("b", StringType))),
        Seq(
          Partition(InternalRow(10, UTF8String.fromString("20")),
            "hdfs://host:9000/path/a=10/b=20"),
          Partition(InternalRow(10.5, UTF8String.fromString("hello")),
            "hdfs://host:9000/path/a=10.5/b=hello"))))

    check(Seq(
      "hdfs://host:9000/path/_temporary",
      "hdfs://host:9000/path/a=10/b=20",
      "hdfs://host:9000/path/a=10.5/b=hello",
      "hdfs://host:9000/path/a=10.5/_temporary",
      "hdfs://host:9000/path/a=10.5/_TeMpOrArY",
      "hdfs://host:9000/path/a=10.5/b=hello/_temporary",
      "hdfs://host:9000/path/a=10.5/b=hello/_TEMPORARY",
      "hdfs://host:9000/path/_temporary/path",
      "hdfs://host:9000/path/a=11/_temporary/path",
      "hdfs://host:9000/path/a=10.5/b=world/_temporary/path"),
      PartitionSpec(
        StructType(Seq(
          StructField("a", DoubleType),
          StructField("b", StringType))),
        Seq(
          Partition(InternalRow(10, UTF8String.fromString("20")),
            "hdfs://host:9000/path/a=10/b=20"),
          Partition(InternalRow(10.5, UTF8String.fromString("hello")),
            "hdfs://host:9000/path/a=10.5/b=hello"))))

    check(Seq(
      s"hdfs://host:9000/path/a=10/b=20",
      s"hdfs://host:9000/path/a=$defaultPartitionName/b=hello"),
      PartitionSpec(
        StructType(Seq(
          StructField("a", IntegerType),
          StructField("b", StringType))),
        Seq(
          Partition(InternalRow(10, UTF8String.fromString("20")),
            s"hdfs://host:9000/path/a=10/b=20"),
          Partition(InternalRow(null, UTF8String.fromString("hello")),
            s"hdfs://host:9000/path/a=$defaultPartitionName/b=hello"))))

    check(Seq(
      s"hdfs://host:9000/path/a=10/b=$defaultPartitionName",
      s"hdfs://host:9000/path/a=10.5/b=$defaultPartitionName"),
      PartitionSpec(
        StructType(Seq(
          StructField("a", DoubleType),
          StructField("b", NullType))),
        Seq(
          Partition(InternalRow(10, null), s"hdfs://host:9000/path/a=10/b=$defaultPartitionName"),
          Partition(InternalRow(10.5, null),
            s"hdfs://host:9000/path/a=10.5/b=$defaultPartitionName"))))

    check(Seq(
      s"hdfs://host:9000/path1",
      s"hdfs://host:9000/path2"),
      PartitionSpec.emptySpec)

    // The cases below check the resolution for type conflicts.
    val t1 = Timestamp.valueOf("2014-01-01 00:00:00.0").getTime * 1000
    val t2 = Timestamp.valueOf("2014-01-01 00:01:00.0").getTime * 1000
    // Values in column 'a' are inferred as null, date and timestamp each, and timestamp is set
    // as a common type.
    // Values in column 'b' are inferred as integer, decimal(22, 0) and null, and decimal(22, 0)
    // is set as a common type.
    check(Seq(
      s"hdfs://host:9000/path/a=$defaultPartitionName/b=0",
      s"hdfs://host:9000/path/a=2014-01-01/b=${Long.MaxValue}111",
      s"hdfs://host:9000/path/a=2014-01-01 00%3A01%3A00.0/b=$defaultPartitionName"),
      PartitionSpec(
        StructType(Seq(
          StructField("a", TimestampType),
          StructField("b", DecimalType(22, 0)))),
        Seq(
          Partition(
            InternalRow(null, Decimal(0)),
            s"hdfs://host:9000/path/a=$defaultPartitionName/b=0"),
          Partition(
            InternalRow(t1, Decimal(s"${Long.MaxValue}111")),
            s"hdfs://host:9000/path/a=2014-01-01/b=${Long.MaxValue}111"),
          Partition(
            InternalRow(t2, null),
            s"hdfs://host:9000/path/a=2014-01-01 00%3A01%3A00.0/b=$defaultPartitionName"))))
  }

  test("parse partitions with type inference disabled") {
    def check(paths: Seq[String], spec: PartitionSpec): Unit = {
      val actualSpec =
<<<<<<< HEAD
        parsePartitions(paths.map(new Path(_)), false, Set.empty[Path], None, true, timeZoneId)
=======
        parsePartitions(paths.map(new Path(_)), false, Set.empty[Path], None,
          true, true, timeZoneId)
>>>>>>> cceb2d6f
      assert(actualSpec === spec)
    }

    check(Seq(
      "hdfs://host:9000/path/a=10/b=hello"),
      PartitionSpec(
        StructType(Seq(
          StructField("a", StringType),
          StructField("b", StringType))),
        Seq(Partition(InternalRow(UTF8String.fromString("10"), UTF8String.fromString("hello")),
          "hdfs://host:9000/path/a=10/b=hello"))))

    check(Seq(
      "hdfs://host:9000/path/a=10/b=20",
      "hdfs://host:9000/path/a=10.5/b=hello"),
      PartitionSpec(
        StructType(Seq(
          StructField("a", StringType),
          StructField("b", StringType))),
        Seq(
          Partition(InternalRow(UTF8String.fromString("10"), UTF8String.fromString("20")),
            "hdfs://host:9000/path/a=10/b=20"),
          Partition(InternalRow(UTF8String.fromString("10.5"), UTF8String.fromString("hello")),
            "hdfs://host:9000/path/a=10.5/b=hello"))))

    check(Seq(
      "hdfs://host:9000/path/_temporary",
      "hdfs://host:9000/path/a=10/b=20",
      "hdfs://host:9000/path/a=10.5/b=hello",
      "hdfs://host:9000/path/a=10.5/_temporary",
      "hdfs://host:9000/path/a=10.5/_TeMpOrArY",
      "hdfs://host:9000/path/a=10.5/b=hello/_temporary",
      "hdfs://host:9000/path/a=10.5/b=hello/_TEMPORARY",
      "hdfs://host:9000/path/_temporary/path",
      "hdfs://host:9000/path/a=11/_temporary/path",
      "hdfs://host:9000/path/a=10.5/b=world/_temporary/path"),
      PartitionSpec(
        StructType(Seq(
          StructField("a", StringType),
          StructField("b", StringType))),
        Seq(
          Partition(InternalRow(UTF8String.fromString("10"), UTF8String.fromString("20")),
            "hdfs://host:9000/path/a=10/b=20"),
          Partition(InternalRow(UTF8String.fromString("10.5"), UTF8String.fromString("hello")),
            "hdfs://host:9000/path/a=10.5/b=hello"))))

    check(Seq(
      s"hdfs://host:9000/path/a=10/b=20",
      s"hdfs://host:9000/path/a=$defaultPartitionName/b=hello"),
      PartitionSpec(
        StructType(Seq(
          StructField("a", StringType),
          StructField("b", StringType))),
        Seq(
          Partition(InternalRow(UTF8String.fromString("10"), UTF8String.fromString("20")),
            s"hdfs://host:9000/path/a=10/b=20"),
          Partition(InternalRow(null, UTF8String.fromString("hello")),
            s"hdfs://host:9000/path/a=$defaultPartitionName/b=hello"))))

    check(Seq(
      s"hdfs://host:9000/path/a=10/b=$defaultPartitionName",
      s"hdfs://host:9000/path/a=10.5/b=$defaultPartitionName"),
      PartitionSpec(
        StructType(Seq(
          StructField("a", StringType),
          StructField("b", NullType))),
        Seq(
          Partition(InternalRow(UTF8String.fromString("10"), null),
            s"hdfs://host:9000/path/a=10/b=$defaultPartitionName"),
          Partition(InternalRow(UTF8String.fromString("10.5"), null),
            s"hdfs://host:9000/path/a=10.5/b=$defaultPartitionName"))))

    check(Seq(
      s"hdfs://host:9000/path1",
      s"hdfs://host:9000/path2"),
      PartitionSpec.emptySpec)
  }

  test("read partitioned table - normal case") {
    withTempDir { base =>
      for {
        pi <- Seq(1, 2)
        ps <- Seq("foo", "bar")
      } {
        val dir = makePartitionDir(base, defaultPartitionName, "pi" -> pi, "ps" -> ps)
        makeParquetFile(
          (1 to 10).map(i => ParquetData(i, i.toString)),
          dir)
        // Introduce _temporary dir to test the robustness of the schema discovery process.
        new File(dir.toString, "_temporary").mkdir()
      }
      // Introduce _temporary dir to the base dir the robustness of the schema discovery process.
      new File(base.getCanonicalPath, "_temporary").mkdir()

      spark.read.parquet(base.getCanonicalPath).createOrReplaceTempView("t")

      withTempView("t") {
        checkAnswer(
          sql("SELECT * FROM t"),
          for {
            i <- 1 to 10
            pi <- Seq(1, 2)
            ps <- Seq("foo", "bar")
          } yield Row(i, i.toString, pi, ps))

        checkAnswer(
          sql("SELECT intField, pi FROM t"),
          for {
            i <- 1 to 10
            pi <- Seq(1, 2)
            _ <- Seq("foo", "bar")
          } yield Row(i, pi))

        checkAnswer(
          sql("SELECT * FROM t WHERE pi = 1"),
          for {
            i <- 1 to 10
            ps <- Seq("foo", "bar")
          } yield Row(i, i.toString, 1, ps))

        checkAnswer(
          sql("SELECT * FROM t WHERE ps = 'foo'"),
          for {
            i <- 1 to 10
            pi <- Seq(1, 2)
          } yield Row(i, i.toString, pi, "foo"))
      }
    }
  }

  test("read partitioned table using different path options") {
    withTempDir { base =>
      val pi = 1
      val ps = "foo"
      val path = makePartitionDir(base, defaultPartitionName, "pi" -> pi, "ps" -> ps)
      makeParquetFile(
        (1 to 10).map(i => ParquetData(i, i.toString)), path)

      // when the input is the base path containing partitioning directories
      val baseDf = spark.read.parquet(base.getCanonicalPath)
      assert(baseDf.schema.map(_.name) === Seq("intField", "stringField", "pi", "ps"))

      // when the input is a path to the leaf directory containing a parquet file
      val partDf = spark.read.parquet(path.getCanonicalPath)
      assert(partDf.schema.map(_.name) === Seq("intField", "stringField"))

      path.listFiles().foreach { f =>
        if (!f.getName.startsWith("_") &&
            f.getName.toLowerCase(Locale.ROOT).endsWith(".parquet")) {
          // when the input is a path to a parquet file
          val df = spark.read.parquet(f.getCanonicalPath)
          assert(df.schema.map(_.name) === Seq("intField", "stringField"))
        }
      }

      path.listFiles().foreach { f =>
        if (!f.getName.startsWith("_") &&
            f.getName.toLowerCase(Locale.ROOT).endsWith(".parquet")) {
          // when the input is a path to a parquet file but `basePath` is overridden to
          // the base path containing partitioning directories
          val df = spark
            .read.option("basePath", base.getCanonicalPath)
            .parquet(f.getCanonicalPath)
          assert(df.schema.map(_.name) === Seq("intField", "stringField", "pi", "ps"))
        }
      }
    }
  }

  test("read partitioned table - with nulls") {
    withTempDir { base =>
      for {
        // Must be `Integer` rather than `Int` here. `null.asInstanceOf[Int]` results in a zero...
        pi <- Seq(1, null.asInstanceOf[Integer])
        ps <- Seq("foo", null.asInstanceOf[String])
      } {
        makeParquetFile(
          (1 to 10).map(i => ParquetData(i, i.toString)),
          makePartitionDir(base, defaultPartitionName, "pi" -> pi, "ps" -> ps))
      }

      val parquetRelation = spark.read.format("parquet").load(base.getCanonicalPath)
      parquetRelation.createOrReplaceTempView("t")

      withTempView("t") {
        checkAnswer(
          sql("SELECT * FROM t"),
          for {
            i <- 1 to 10
            pi <- Seq(1, null.asInstanceOf[Integer])
            ps <- Seq("foo", null.asInstanceOf[String])
          } yield Row(i, i.toString, pi, ps))

        checkAnswer(
          sql("SELECT * FROM t WHERE pi IS NULL"),
          for {
            i <- 1 to 10
            ps <- Seq("foo", null.asInstanceOf[String])
          } yield Row(i, i.toString, null, ps))

        checkAnswer(
          sql("SELECT * FROM t WHERE ps IS NULL"),
          for {
            i <- 1 to 10
            pi <- Seq(1, null.asInstanceOf[Integer])
          } yield Row(i, i.toString, pi, null))
      }
    }
  }

  test("read partitioned table - merging compatible schemas") {
    withTempDir { base =>
      makeParquetFile(
        (1 to 10).map(i => Tuple1(i)).toDF("intField"),
        makePartitionDir(base, defaultPartitionName, "pi" -> 1))

      makeParquetFile(
        (1 to 10).map(i => (i, i.toString)).toDF("intField", "stringField"),
        makePartitionDir(base, defaultPartitionName, "pi" -> 2))

      spark
        .read
        .option("mergeSchema", "true")
        .format("parquet")
        .load(base.getCanonicalPath)
        .createOrReplaceTempView("t")

      withTempView("t") {
        checkAnswer(
          sql("SELECT * FROM t"),
          (1 to 10).map(i => Row(i, null, 1)) ++ (1 to 10).map(i => Row(i, i.toString, 2)))
      }
    }
  }

  test("SPARK-7847: Dynamic partition directory path escaping and unescaping") {
    withTempPath { dir =>
      val df = Seq("/", "[]", "?").zipWithIndex.map(_.swap).toDF("i", "s")
      df.write.format("parquet").partitionBy("s").save(dir.getCanonicalPath)
      checkAnswer(spark.read.parquet(dir.getCanonicalPath), df.collect())
    }
  }

  test("Various partition value types") {
    val row =
      Row(
        100.toByte,
        40000.toShort,
        Int.MaxValue,
        Long.MaxValue,
        1.5.toFloat,
        4.5,
        new java.math.BigDecimal(new BigInteger("212500"), 5),
        new java.math.BigDecimal("2.125"),
        java.sql.Date.valueOf("2015-05-23"),
        new Timestamp(0),
        "This is a string, /[]?=:",
        "This is not a partition column")

    // BooleanType is not supported yet
    val partitionColumnTypes =
      Seq(
        ByteType,
        ShortType,
        IntegerType,
        LongType,
        FloatType,
        DoubleType,
        DecimalType(10, 5),
        DecimalType.SYSTEM_DEFAULT,
        DateType,
        TimestampType,
        StringType)

    val partitionColumns = partitionColumnTypes.zipWithIndex.map {
      case (t, index) => StructField(s"p_$index", t)
    }

    val schema = StructType(partitionColumns :+ StructField(s"i", StringType))
    val df = spark.createDataFrame(sparkContext.parallelize(row :: Nil), schema)

    withTempPath { dir =>
      df.write.format("parquet").partitionBy(partitionColumns.map(_.name): _*).save(dir.toString)
      val fields = schema.map(f => Column(f.name).cast(f.dataType))
      checkAnswer(spark.read.load(dir.toString).select(fields: _*), row)
    }

    withTempPath { dir =>
      df.write.option(DateTimeUtils.TIMEZONE_OPTION, "GMT")
        .format("parquet").partitionBy(partitionColumns.map(_.name): _*).save(dir.toString)
      val fields = schema.map(f => Column(f.name).cast(f.dataType))
      checkAnswer(spark.read.option(DateTimeUtils.TIMEZONE_OPTION, "GMT")
        .load(dir.toString).select(fields: _*), row)
    }
  }

  test("Various inferred partition value types") {
    val row =
      Row(
        Long.MaxValue,
        4.5,
        new java.math.BigDecimal(new BigInteger("1" * 20)),
        java.sql.Date.valueOf("2015-05-23"),
        java.sql.Timestamp.valueOf("1990-02-24 12:00:30"),
        "This is a string, /[]?=:",
        "This is not a partition column")

    val partitionColumnTypes =
      Seq(
        LongType,
        DoubleType,
        DecimalType(20, 0),
        DateType,
        TimestampType,
        StringType)

    val partitionColumns = partitionColumnTypes.zipWithIndex.map {
      case (t, index) => StructField(s"p_$index", t)
    }

    val schema = StructType(partitionColumns :+ StructField(s"i", StringType))
    val df = spark.createDataFrame(sparkContext.parallelize(row :: Nil), schema)

    withTempPath { dir =>
      df.write.format("parquet").partitionBy(partitionColumns.map(_.name): _*).save(dir.toString)
      val fields = schema.map(f => Column(f.name))
      checkAnswer(spark.read.load(dir.toString).select(fields: _*), row)
    }

    withTempPath { dir =>
      df.write.option(DateTimeUtils.TIMEZONE_OPTION, "GMT")
        .format("parquet").partitionBy(partitionColumns.map(_.name): _*).save(dir.toString)
      val fields = schema.map(f => Column(f.name))
      checkAnswer(spark.read.option(DateTimeUtils.TIMEZONE_OPTION, "GMT")
        .load(dir.toString).select(fields: _*), row)
    }
  }

  test("SPARK-8037: Ignores files whose name starts with dot") {
    withTempPath { dir =>
      val df = (1 to 3).map(i => (i, i, i, i)).toDF("a", "b", "c", "d")

      df.write
        .format("parquet")
        .partitionBy("b", "c", "d")
        .save(dir.getCanonicalPath)

      Files.touch(new File(s"${dir.getCanonicalPath}/b=1", ".DS_Store"))
      Files.createParentDirs(new File(s"${dir.getCanonicalPath}/b=1/c=1/.foo/bar"))

      checkAnswer(spark.read.format("parquet").load(dir.getCanonicalPath), df)
    }
  }

  test("SPARK-11678: Partition discovery stops at the root path of the dataset") {
    withTempPath { dir =>
      val tablePath = new File(dir, "key=value")
      val df = (1 to 3).map(i => (i, i, i, i)).toDF("a", "b", "c", "d")

      df.write
        .format("parquet")
        .partitionBy("b", "c", "d")
        .save(tablePath.getCanonicalPath)

      Files.touch(new File(s"${tablePath.getCanonicalPath}/", "_SUCCESS"))
      Files.createParentDirs(new File(s"${dir.getCanonicalPath}/b=1/c=1/.foo/bar"))

      checkAnswer(spark.read.format("parquet").load(tablePath.getCanonicalPath), df)
    }

    withTempPath { dir =>
      val path = new File(dir, "key=value")
      val tablePath = new File(path, "table")

      val df = (1 to 3).map(i => (i, i, i, i)).toDF("a", "b", "c", "d")

      df.write
        .format("parquet")
        .partitionBy("b", "c", "d")
        .save(tablePath.getCanonicalPath)

      Files.touch(new File(s"${tablePath.getCanonicalPath}/", "_SUCCESS"))
      Files.createParentDirs(new File(s"${dir.getCanonicalPath}/b=1/c=1/.foo/bar"))

      checkAnswer(spark.read.format("parquet").load(tablePath.getCanonicalPath), df)
    }
  }

  test("use basePath to specify the root dir of a partitioned table.") {
    withTempPath { dir =>
      val tablePath = new File(dir, "table")
      val df = (1 to 3).map(i => (i, i, i, i)).toDF("a", "b", "c", "d")

      df.write
        .format("parquet")
        .partitionBy("b", "c", "d")
        .save(tablePath.getCanonicalPath)

      val twoPartitionsDF =
        spark
          .read
          .option("basePath", tablePath.getCanonicalPath)
          .parquet(
            s"${tablePath.getCanonicalPath}/b=1",
            s"${tablePath.getCanonicalPath}/b=2")

      checkAnswer(twoPartitionsDF, df.filter("b != 3"))

      intercept[AssertionError] {
        spark
          .read
          .parquet(
            s"${tablePath.getCanonicalPath}/b=1",
            s"${tablePath.getCanonicalPath}/b=2")
      }
    }
  }

  test("use basePath and file globbing to selectively load partitioned table") {
    withTempPath { dir =>

      val df = Seq(
        (1, "foo", 100),
        (1, "bar", 200),
        (2, "foo", 300),
        (2, "bar", 400)
      ).toDF("p1", "p2", "v")
      df.write
        .mode(SaveMode.Overwrite)
        .partitionBy("p1", "p2")
        .parquet(dir.getCanonicalPath)

      def check(path: String, basePath: String, expectedDf: DataFrame): Unit = {
        val testDf = spark.read
          .option("basePath", basePath)
          .parquet(path)
        checkAnswer(testDf, expectedDf)
      }

      // Should find all the data with partitioning columns when base path is set to the root
      val resultDf = df.select("v", "p1", "p2")
      check(path = s"$dir", basePath = s"$dir", resultDf)
      check(path = s"$dir/*", basePath = s"$dir", resultDf)
      check(path = s"$dir/*/*", basePath = s"$dir", resultDf)
      check(path = s"$dir/*/*/*", basePath = s"$dir", resultDf)

      // Should find selective partitions of the data if the base path is not set to root

      check(          // read from ../p1=1 with base ../p1=1, should not infer p1 col
        path = s"$dir/p1=1/*",
        basePath = s"$dir/p1=1/",
        resultDf.filter("p1 = 1").drop("p1"))

      check(          // red from ../p1=1/p2=foo with base ../p1=1/ should not infer p1
        path = s"$dir/p1=1/p2=foo/*",
        basePath = s"$dir/p1=1/",
        resultDf.filter("p1 = 1").filter("p2 = 'foo'").drop("p1"))

      check(          // red from ../p1=1/p2=foo with base ../p1=1/p2=foo, should not infer p1, p2
        path = s"$dir/p1=1/p2=foo/*",
        basePath = s"$dir/p1=1/p2=foo/",
        resultDf.filter("p1 = 1").filter("p2 = 'foo'").drop("p1", "p2"))
    }
  }

  test("_SUCCESS should not break partitioning discovery") {
    Seq(1, 32).foreach { threshold =>
      // We have two paths to list files, one at driver side, another one that we use
      // a Spark job. We need to test both ways.
      withSQLConf(SQLConf.PARALLEL_PARTITION_DISCOVERY_THRESHOLD.key -> threshold.toString) {
        withTempPath { dir =>
          val tablePath = new File(dir, "table")
          val df = (1 to 3).map(i => (i, i, i, i)).toDF("a", "b", "c", "d")

          df.write
            .format("parquet")
            .partitionBy("b", "c", "d")
            .save(tablePath.getCanonicalPath)

          Files.touch(new File(s"${tablePath.getCanonicalPath}/b=1", "_SUCCESS"))
          Files.touch(new File(s"${tablePath.getCanonicalPath}/b=1/c=1", "_SUCCESS"))
          Files.touch(new File(s"${tablePath.getCanonicalPath}/b=1/c=1/d=1", "_SUCCESS"))
          checkAnswer(spark.read.format("parquet").load(tablePath.getCanonicalPath), df)
        }
      }
    }
  }

  test("listConflictingPartitionColumns") {
    def makeExpectedMessage(colNameLists: Seq[String], paths: Seq[String]): String = {
      val conflictingColNameLists = colNameLists.zipWithIndex.map { case (list, index) =>
        s"\tPartition column name list #$index: $list"
      }.mkString("\n", "\n", "\n")

      // scalastyle:off
      s"""Conflicting partition column names detected:
         |$conflictingColNameLists
         |For partitioned table directories, data files should only live in leaf directories.
         |And directories at the same level should have the same partition column name.
         |Please check the following directories for unexpected files or inconsistent partition column names:
         |${paths.map("\t" + _).mkString("\n", "\n", "")}
       """.stripMargin.trim
      // scalastyle:on
    }

    assert(
      listConflictingPartitionColumns(
        Seq(
          (new Path("file:/tmp/foo/a=1"), PartitionValues(Seq("a"), Seq(Literal(1)))),
          (new Path("file:/tmp/foo/b=1"), PartitionValues(Seq("b"), Seq(Literal(1)))))).trim ===
        makeExpectedMessage(Seq("a", "b"), Seq("file:/tmp/foo/a=1", "file:/tmp/foo/b=1")))

    assert(
      listConflictingPartitionColumns(
        Seq(
          (new Path("file:/tmp/foo/a=1/_temporary"), PartitionValues(Seq("a"), Seq(Literal(1)))),
          (new Path("file:/tmp/foo/a=1"), PartitionValues(Seq("a"), Seq(Literal(1)))))).trim ===
        makeExpectedMessage(
          Seq("a"),
          Seq("file:/tmp/foo/a=1/_temporary", "file:/tmp/foo/a=1")))

    assert(
      listConflictingPartitionColumns(
        Seq(
          (new Path("file:/tmp/foo/a=1"),
            PartitionValues(Seq("a"), Seq(Literal(1)))),
          (new Path("file:/tmp/foo/a=1/b=foo"),
            PartitionValues(Seq("a", "b"), Seq(Literal(1), Literal("foo")))))).trim ===
        makeExpectedMessage(
          Seq("a", "a, b"),
          Seq("file:/tmp/foo/a=1", "file:/tmp/foo/a=1/b=foo")))
  }

  test("Parallel partition discovery") {
    withTempPath { dir =>
      withSQLConf(SQLConf.PARALLEL_PARTITION_DISCOVERY_THRESHOLD.key -> "1") {
        val path = dir.getCanonicalPath
        val df = spark.range(5).select('id as 'a, 'id as 'b, 'id as 'c).coalesce(1)
        df.write.partitionBy("b", "c").parquet(path)
        checkAnswer(spark.read.parquet(path), df)
      }
    }
  }

  test("SPARK-15895 summary files in non-leaf partition directories") {
    withTempPath { dir =>
      val path = dir.getCanonicalPath

      withSQLConf(
          ParquetOutputFormat.JOB_SUMMARY_LEVEL -> "ALL",
          SQLConf.FILE_COMMIT_PROTOCOL_CLASS.key ->
            classOf[SQLHadoopMapReduceCommitProtocol].getCanonicalName) {
        spark.range(3).write.parquet(s"$path/p0=0/p1=0")
      }

      val p0 = new File(path, "p0=0")
      val p1 = new File(p0, "p1=0")

      // Builds the following directory layout by:
      //
      //  1. copying Parquet summary files we just wrote into `p0=0`, and
      //  2. touching a dot-file `.dummy` under `p0=0`.
      //
      // <base>
      // +- p0=0
      //    |- _metadata
      //    |- _common_metadata
      //    |- .dummy
      //    +- p1=0
      //       |- _metadata
      //       |- _common_metadata
      //       |- part-00000.parquet
      //       |- part-00001.parquet
      //       +- ...
      //
      // The summary files and the dot-file under `p0=0` should not fail partition discovery.

      Files.copy(new File(p1, "_metadata"), new File(p0, "_metadata"))
      Files.copy(new File(p1, "_common_metadata"), new File(p0, "_common_metadata"))
      Files.touch(new File(p0, ".dummy"))

      checkAnswer(spark.read.parquet(s"$path"), Seq(
        Row(0, 0, 0),
        Row(1, 0, 0),
        Row(2, 0, 0)
      ))
    }
  }

  test("SPARK-22109: Resolve type conflicts between strings and timestamps in partition column") {
    val df = Seq(
      (1, "2015-01-01 00:00:00"),
      (2, "2014-01-01 00:00:00"),
      (3, "blah")).toDF("i", "str")

    withTempPath { path =>
      df.write.format("parquet").partitionBy("str").save(path.getAbsolutePath)
      checkAnswer(spark.read.load(path.getAbsolutePath), df)
    }
  }

  test("Resolve type conflicts - decimals, dates and timestamps in partition column") {
    withTempPath { path =>
      val df = Seq((1, "2014-01-01"), (2, "2016-01-01"), (3, "2015-01-01 00:01:00")).toDF("i", "ts")
      df.write.format("parquet").partitionBy("ts").save(path.getAbsolutePath)
      checkAnswer(
        spark.read.load(path.getAbsolutePath),
        Row(1, Timestamp.valueOf("2014-01-01 00:00:00")) ::
          Row(2, Timestamp.valueOf("2016-01-01 00:00:00")) ::
          Row(3, Timestamp.valueOf("2015-01-01 00:01:00")) :: Nil)
    }

    withTempPath { path =>
      val df = Seq((1, "1"), (2, "3"), (3, "2" * 30)).toDF("i", "decimal")
      df.write.format("parquet").partitionBy("decimal").save(path.getAbsolutePath)
      checkAnswer(
        spark.read.load(path.getAbsolutePath),
        Row(1, BigDecimal("1")) ::
          Row(2, BigDecimal("3")) ::
          Row(3, BigDecimal("2" * 30)) :: Nil)
    }
  }

  test("SPARK-23436: invalid Dates should be inferred as String in partition inference") {
    withTempPath { path =>
      val data = Seq(("1", "2018-01", "2018-01-01-04", "test"))
        .toDF("id", "date_month", "date_hour", "data")

      data.write.partitionBy("date_month", "date_hour").parquet(path.getAbsolutePath)
      val input = spark.read.parquet(path.getAbsolutePath).select("id",
        "date_month", "date_hour", "data")

      assert(input.schema.sameType(input.schema))
      checkAnswer(input, data)
    }
  }
}

class ParquetV1PartitionDiscoverySuite extends ParquetPartitionDiscoverySuite {
  import testImplicits._

  override protected def sparkConf: SparkConf =
    super
      .sparkConf
      .set(SQLConf.USE_V1_SOURCE_LIST, "parquet")

  test("read partitioned table - partition key included in Parquet file") {
    withTempDir { base =>
      for {
        pi <- Seq(1, 2)
        ps <- Seq("foo", "bar")
      } {
        makeParquetFile(
          (1 to 10).map(i => ParquetDataWithKey(i, pi, i.toString, ps)),
          makePartitionDir(base, defaultPartitionName, "pi" -> pi, "ps" -> ps))
      }

      spark.read.parquet(base.getCanonicalPath).createOrReplaceTempView("t")

      withTempView("t") {
        checkAnswer(
          sql("SELECT * FROM t"),
          for {
            i <- 1 to 10
            pi <- Seq(1, 2)
            ps <- Seq("foo", "bar")
          } yield Row(i, pi, i.toString, ps))

        checkAnswer(
          sql("SELECT intField, pi FROM t"),
          for {
            i <- 1 to 10
            pi <- Seq(1, 2)
            _ <- Seq("foo", "bar")
          } yield Row(i, pi))

        checkAnswer(
          sql("SELECT * FROM t WHERE pi = 1"),
          for {
            i <- 1 to 10
            ps <- Seq("foo", "bar")
          } yield Row(i, 1, i.toString, ps))

        checkAnswer(
          sql("SELECT * FROM t WHERE ps = 'foo'"),
          for {
            i <- 1 to 10
            pi <- Seq(1, 2)
          } yield Row(i, pi, i.toString, "foo"))
      }
    }
  }

  test("read partitioned table - with nulls and partition keys are included in Parquet file") {
    withTempDir { base =>
      for {
        pi <- Seq(1, 2)
        ps <- Seq("foo", null.asInstanceOf[String])
      } {
        makeParquetFile(
          (1 to 10).map(i => ParquetDataWithKey(i, pi, i.toString, ps)),
          makePartitionDir(base, defaultPartitionName, "pi" -> pi, "ps" -> ps))
      }

      val parquetRelation = spark.read.format("parquet").load(base.getCanonicalPath)
      parquetRelation.createOrReplaceTempView("t")

      withTempView("t") {
        checkAnswer(
          sql("SELECT * FROM t"),
          for {
            i <- 1 to 10
            pi <- Seq(1, 2)
            ps <- Seq("foo", null.asInstanceOf[String])
          } yield Row(i, pi, i.toString, ps))

        checkAnswer(
          sql("SELECT * FROM t WHERE ps IS NULL"),
          for {
            i <- 1 to 10
            pi <- Seq(1, 2)
          } yield Row(i, pi, i.toString, null))
      }
    }
  }

  test("SPARK-7749 Non-partitioned table should have empty partition spec") {
    withTempPath { dir =>
      (1 to 10).map(i => (i, i.toString)).toDF("a", "b").write.parquet(dir.getCanonicalPath)
      val queryExecution = spark.read.parquet(dir.getCanonicalPath).queryExecution
      queryExecution.analyzed.collectFirst {
        case LogicalRelation(
        HadoopFsRelation(location: PartitioningAwareFileIndex, _, _, _, _, _), _, _, _) =>
          assert(location.partitionSpec() === PartitionSpec.emptySpec)
      }.getOrElse {
        fail(s"Expecting a matching HadoopFsRelation, but got:\n$queryExecution")
      }
    }
  }

  test("SPARK-18108 Parquet reader fails when data column types conflict with partition ones") {
    withSQLConf(SQLConf.PARQUET_VECTORIZED_READER_ENABLED.key -> "true") {
      withTempPath { dir =>
        val path = dir.getCanonicalPath
        val df = Seq((1L, 2.0)).toDF("a", "b")
        df.write.parquet(s"$path/a=1")
        checkAnswer(spark.read.parquet(s"$path"), Seq(Row(1, 2.0)))
      }
    }
  }

  test("SPARK-21463: MetadataLogFileIndex should respect userSpecifiedSchema for partition cols") {
    withTempDir { tempDir =>
      val output = new File(tempDir, "output").toString
      val checkpoint = new File(tempDir, "chkpoint").toString
      try {
        val stream = MemoryStream[(String, Int)]
        val df = stream.toDS().toDF("time", "value")
        val sq = df.writeStream
          .option("checkpointLocation", checkpoint)
          .format("parquet")
          .partitionBy("time")
          .start(output)

        stream.addData(("2017-01-01-00", 1), ("2017-01-01-01", 2))
        sq.processAllAvailable()

        val schema = new StructType()
          .add("time", StringType)
          .add("value", IntegerType)
        val readBack = spark.read.schema(schema).parquet(output)
        assert(readBack.schema.toSet === schema.toSet)

        checkAnswer(
          readBack,
          Seq(Row("2017-01-01-00", 1), Row("2017-01-01-01", 2))
        )
      } finally {
        spark.streams.active.foreach(_.stop())
      }
    }
  }
}

class ParquetV2PartitionDiscoverySuite extends ParquetPartitionDiscoverySuite {
  import testImplicits._

  // TODO: enable Parquet V2 write path after file source V2 writers are workable.
  override protected def sparkConf: SparkConf =
    super
      .sparkConf
      .set(SQLConf.USE_V1_SOURCE_LIST, "")

  test("read partitioned table - partition key included in Parquet file") {
    withTempDir { base =>
      for {
        pi <- Seq(1, 2)
        ps <- Seq("foo", "bar")
      } {
        makeParquetFile(
          (1 to 10).map(i => ParquetDataWithKey(i, pi, i.toString, ps)),
          makePartitionDir(base, defaultPartitionName, "pi" -> pi, "ps" -> ps))
      }

      spark.read.parquet(base.getCanonicalPath).createOrReplaceTempView("t")

      withTempView("t") {
        checkAnswer(
          sql("SELECT * FROM t"),
          for {
            i <- 1 to 10
            pi <- Seq(1, 2)
            ps <- Seq("foo", "bar")
          } yield Row(i, i.toString, pi, ps))

        checkAnswer(
          sql("SELECT intField, pi FROM t"),
          for {
            i <- 1 to 10
            pi <- Seq(1, 2)
            _ <- Seq("foo", "bar")
          } yield Row(i, pi))

        checkAnswer(
          sql("SELECT * FROM t WHERE pi = 1"),
          for {
            i <- 1 to 10
            ps <- Seq("foo", "bar")
          } yield Row(i, i.toString, 1, ps))

        checkAnswer(
          sql("SELECT * FROM t WHERE ps = 'foo'"),
          for {
            i <- 1 to 10
            pi <- Seq(1, 2)
          } yield Row(i, i.toString, pi, "foo"))
      }
    }
  }

  test("read partitioned table - with nulls and partition keys are included in Parquet file") {
    withTempDir { base =>
      for {
        pi <- Seq(1, 2)
        ps <- Seq("foo", null.asInstanceOf[String])
      } {
        makeParquetFile(
          (1 to 10).map(i => ParquetDataWithKey(i, pi, i.toString, ps)),
          makePartitionDir(base, defaultPartitionName, "pi" -> pi, "ps" -> ps))
      }

      val parquetRelation = spark.read.format("parquet").load(base.getCanonicalPath)
      parquetRelation.createOrReplaceTempView("t")

      withTempView("t") {
        checkAnswer(
          sql("SELECT * FROM t"),
          for {
            i <- 1 to 10
            pi <- Seq(1, 2)
            ps <- Seq("foo", null.asInstanceOf[String])
          } yield Row(i, i.toString, pi, ps))

        checkAnswer(
          sql("SELECT * FROM t WHERE ps IS NULL"),
          for {
            i <- 1 to 10
            pi <- Seq(1, 2)
          } yield Row(i, i.toString, pi, null))
      }
    }
  }

  test("SPARK-7749 Non-partitioned table should have empty partition spec") {
    withTempPath { dir =>
      (1 to 10).map(i => (i, i.toString)).toDF("a", "b").write.parquet(dir.getCanonicalPath)
      val queryExecution = spark.read.parquet(dir.getCanonicalPath).queryExecution
      queryExecution.analyzed.collectFirst {
        case DataSourceV2Relation(fileTable: FileTable, _, _) =>
          assert(fileTable.fileIndex.partitionSpec() === PartitionSpec.emptySpec)
      }.getOrElse {
        fail(s"Expecting a matching DataSourceV2Relation, but got:\n$queryExecution")
      }
    }
  }

  test("SPARK-18108 Parquet reader fails when data column types conflict with partition ones") {
    withSQLConf(SQLConf.PARQUET_VECTORIZED_READER_ENABLED.key -> "true") {
      withTempPath { dir =>
        val path = dir.getCanonicalPath
        val df = Seq((1L, 2.0)).toDF("a", "b")
        df.write.parquet(s"$path/a=1")
        checkAnswer(spark.read.parquet(s"$path"), Seq(Row(2.0, 1)))
      }
    }
  }

  test("SPARK-21463: MetadataLogFileIndex should respect userSpecifiedSchema for partition cols") {
    withTempDir { tempDir =>
      val output = new File(tempDir, "output").toString
      val checkpoint = new File(tempDir, "chkpoint").toString
      try {
        val stream = MemoryStream[(String, Int)]
        val df = stream.toDS().toDF("time", "value")
        val sq = df.writeStream
          .option("checkpointLocation", checkpoint)
          .format("parquet")
          .partitionBy("time")
          .start(output)

        stream.addData(("2017-01-01-00", 1), ("2017-01-01-01", 2))
        sq.processAllAvailable()

        val schema = new StructType()
          .add("time", StringType)
          .add("value", IntegerType)
        val readBack = spark.read.schema(schema).parquet(output)
        assert(readBack.schema.toSet === schema.toSet)

        checkAnswer(
          readBack,
          Seq(Row(1, "2017-01-01-00"), Row(2, "2017-01-01-01"))
        )
      } finally {
        spark.streams.active.foreach(_.stop())
      }
    }
  }
}<|MERGE_RESOLUTION|>--- conflicted
+++ resolved
@@ -105,11 +105,7 @@
       "hdfs://host:9000/path/a=10.5/b=hello")
 
     var exception = intercept[AssertionError] {
-<<<<<<< HEAD
-      parsePartitions(paths.map(new Path(_)), true, Set.empty[Path], None, true, timeZoneId)
-=======
       parsePartitions(paths.map(new Path(_)), true, Set.empty[Path], None, true, true, timeZoneId)
->>>>>>> cceb2d6f
     }
     assert(exception.getMessage().contains("Conflicting directory structures detected"))
 
@@ -125,10 +121,7 @@
       Set(new Path("hdfs://host:9000/path/")),
       None,
       true,
-<<<<<<< HEAD
-=======
       true,
->>>>>>> cceb2d6f
       timeZoneId)
 
     // Valid
@@ -144,10 +137,7 @@
       Set(new Path("hdfs://host:9000/path/something=true/table")),
       None,
       true,
-<<<<<<< HEAD
-=======
       true,
->>>>>>> cceb2d6f
       timeZoneId)
 
     // Valid
@@ -163,10 +153,7 @@
       Set(new Path("hdfs://host:9000/path/table=true")),
       None,
       true,
-<<<<<<< HEAD
-=======
       true,
->>>>>>> cceb2d6f
       timeZoneId)
 
     // Invalid
@@ -182,10 +169,7 @@
         Set(new Path("hdfs://host:9000/path/")),
         None,
         true,
-<<<<<<< HEAD
-=======
         true,
->>>>>>> cceb2d6f
         timeZoneId)
     }
     assert(exception.getMessage().contains("Conflicting directory structures detected"))
@@ -208,10 +192,7 @@
         Set(new Path("hdfs://host:9000/tmp/tables/")),
         None,
         true,
-<<<<<<< HEAD
-=======
         true,
->>>>>>> cceb2d6f
         timeZoneId)
     }
     assert(exception.getMessage().contains("Conflicting directory structures detected"))
@@ -219,22 +200,14 @@
 
   test("parse partition") {
     def check(path: String, expected: Option[PartitionValues]): Unit = {
-<<<<<<< HEAD
-      val actual = parsePartition(new Path(path), true, Set.empty[Path], Map.empty, timeZone)._1
-=======
       val actual = parsePartition(new Path(path), true, Set.empty[Path],
         Map.empty, true, timeZoneId, df, tf)._1
->>>>>>> cceb2d6f
       assert(expected === actual)
     }
 
     def checkThrows[T <: Throwable: Manifest](path: String, expected: String): Unit = {
       val message = intercept[T] {
-<<<<<<< HEAD
-        parsePartition(new Path(path), true, Set.empty[Path], Map.empty, timeZone)
-=======
         parsePartition(new Path(path), true, Set.empty[Path], Map.empty, true, timeZoneId, df, tf)
->>>>>>> cceb2d6f
       }.getMessage
 
       assert(message.contains(expected))
@@ -279,14 +252,10 @@
       typeInference = true,
       basePaths = Set(new Path("file://path/a=10")),
       Map.empty,
-<<<<<<< HEAD
-      timeZone = timeZone)._1
-=======
       true,
       zoneId = timeZoneId,
       df,
       tf)._1
->>>>>>> cceb2d6f
 
     assert(partitionSpec1.isEmpty)
 
@@ -296,14 +265,10 @@
       typeInference = true,
       basePaths = Set(new Path("file://path")),
       Map.empty,
-<<<<<<< HEAD
-      timeZone = timeZone)._1
-=======
       true,
       zoneId = timeZoneId,
       df,
       tf)._1
->>>>>>> cceb2d6f
 
     assert(partitionSpec2 ==
       Option(PartitionValues(
@@ -323,10 +288,7 @@
           rootPaths,
           None,
           true,
-<<<<<<< HEAD
-=======
           true,
->>>>>>> cceb2d6f
           timeZoneId)
       assert(actualSpec.partitionColumns === spec.partitionColumns)
       assert(actualSpec.partitions.length === spec.partitions.length)
@@ -439,12 +401,8 @@
   test("parse partitions with type inference disabled") {
     def check(paths: Seq[String], spec: PartitionSpec): Unit = {
       val actualSpec =
-<<<<<<< HEAD
-        parsePartitions(paths.map(new Path(_)), false, Set.empty[Path], None, true, timeZoneId)
-=======
         parsePartitions(paths.map(new Path(_)), false, Set.empty[Path], None,
           true, true, timeZoneId)
->>>>>>> cceb2d6f
       assert(actualSpec === spec)
     }
 
