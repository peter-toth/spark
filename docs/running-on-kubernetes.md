--- conflicted
+++ resolved
@@ -987,8 +987,6 @@
   Specify whether executor pods should be deleted in case of failure or normal termination.
   </td>
 </tr>
-<<<<<<< HEAD
-=======
 <tr>
   <td><code>spark.kubernetes.executor.checkAllContainers</code></td>
   <td>false</td>
@@ -1024,7 +1022,6 @@
     Request timeout in milliseconds for the kubernetes client in driver to use when requesting executors.
   </td>
 </tr>
->>>>>>> 1e65fb2c
 </table>
 
 #### Pod template properties
