--- conflicted
+++ resolved
@@ -45,14 +45,6 @@
 private[sql] class AvroDeserializer(
     rootAvroType: Schema,
     rootCatalystType: DataType,
-<<<<<<< HEAD
-    datetimeRebaseMode: LegacyBehaviorPolicy.Value) {
-
-  def this(rootAvroType: Schema, rootCatalystType: DataType) {
-    this(rootAvroType, rootCatalystType,
-      LegacyBehaviorPolicy.withName(
-        SQLConf.get.getConf(SQLConf.LEGACY_AVRO_REBASE_MODE_IN_READ)))
-=======
     datetimeRebaseMode: LegacyBehaviorPolicy.Value,
     filters: StructFilters) {
 
@@ -62,7 +54,6 @@
       rootCatalystType,
       LegacyBehaviorPolicy.withName(SQLConf.get.getConf(SQLConf.LEGACY_AVRO_REBASE_MODE_IN_READ)),
       new NoopFilters)
->>>>>>> a630e8d1
   }
 
   private lazy val decimalConversions = new DecimalConversion()
@@ -73,11 +64,7 @@
   private val timestampRebaseFunc = DataSourceUtils.creteTimestampRebaseFuncInRead(
     datetimeRebaseMode, "Avro")
 
-<<<<<<< HEAD
-  private val converter: Any => Any = rootCatalystType match {
-=======
   private val converter: Any => Option[Any] = rootCatalystType match {
->>>>>>> a630e8d1
     // A shortcut for empty schema.
     case st: StructType if st.isEmpty =>
       (data: Any) => Some(InternalRow.empty)
@@ -135,11 +122,7 @@
         // (the `null` case), the value is processed as timestamp type with millisecond precision.
         case null | _: TimestampMillis => (updater, ordinal, value) =>
           val millis = value.asInstanceOf[Long]
-<<<<<<< HEAD
-          val micros = DateTimeUtils.fromMillis(millis)
-=======
           val micros = DateTimeUtils.millisToMicros(millis)
->>>>>>> a630e8d1
           updater.setLong(ordinal, timestampRebaseFunc(micros))
         case _: TimestampMicros => (updater, ordinal, value) =>
           val micros = value.asInstanceOf[Long]
