--- conflicted
+++ resolved
@@ -103,13 +103,8 @@
    *         precision.
    */
   private def getIntervalInMicroSeconds(interval: String): Long = {
-<<<<<<< HEAD
-    val cal = CalendarInterval.fromCaseInsensitiveString(interval)
-    if (cal.months > 0) {
-=======
     val cal = IntervalUtils.fromString(interval)
     if (cal.months != 0) {
->>>>>>> cceb2d6f
       throw new IllegalArgumentException(
         s"Intervals greater than a month is not supported ($interval).")
     }
