--- conflicted
+++ resolved
@@ -100,10 +100,6 @@
     isDefined(quantilesCol) && $(quantilesCol).nonEmpty
   }
 
-  setDefault(censorCol -> "censor",
-    quantileProbabilities -> Array(0.01, 0.05, 0.1, 0.25, 0.5, 0.75, 0.9, 0.95, 0.99),
-    fitIntercept -> true, maxIter -> 100, tol -> 1E-6, aggregationDepth -> 2)
-
   /**
    * Validates and transforms the input schema with the provided param map.
    * @param schema input schema
@@ -203,11 +199,6 @@
 
   override protected def train(
       dataset: Dataset[_]): AFTSurvivalRegressionModel = instrumented { instr =>
-<<<<<<< HEAD
-    val instances = extractAFTPoints(dataset)
-    val handlePersistence = dataset.storageLevel == StorageLevel.NONE
-    if (handlePersistence) instances.persist(StorageLevel.MEMORY_AND_DISK)
-=======
     instr.logPipelineStage(this)
     instr.logDataset(dataset)
     instr.logParams(this, labelCol, featuresCol, censorCol, predictionCol, quantilesCol,
@@ -227,7 +218,6 @@
         // here use Instance.weight to store censor for convenience
         Instance(label, censor, features)
       }.setName("training instances")
->>>>>>> a630e8d1
 
     val summarizer = instances.treeAggregate(
       Summarizer.createSummarizerBuffer("mean", "std", "count"))(
