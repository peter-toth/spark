--- conflicted
+++ resolved
@@ -78,12 +78,8 @@
     } else {
       sqlContext.newSession()
     }
-<<<<<<< HEAD
     ctx.sessionState.asInstanceOf[SessionState].setUser(session.getUserName())
-    ctx.setConf("spark.sql.hive.version", HiveUtils.hiveExecutionVersion)
-=======
     ctx.setConf(HiveUtils.FAKE_HIVE_VERSION.key, HiveUtils.builtinHiveVersion)
->>>>>>> f7534b37
     if (sessionConf != null && sessionConf.containsKey("use:database")) {
       ctx.sql(s"use ${sessionConf.get("use:database")}")
     }
