/*
 * Licensed to the Apache Software Foundation (ASF) under one or more
 * contributor license agreements.  See the NOTICE file distributed with
 * this work for additional information regarding copyright ownership.
 * The ASF licenses this file to You under the Apache License, Version 2.0
 * (the "License"); you may not use this file except in compliance with
 * the License.  You may obtain a copy of the License at
 *
 *    http://www.apache.org/licenses/LICENSE-2.0
 *
 * Unless required by applicable law or agreed to in writing, software
 * distributed under the License is distributed on an "AS IS" BASIS,
 * WITHOUT WARRANTIES OR CONDITIONS OF ANY KIND, either express or implied.
 * See the License for the specific language governing permissions and
 * limitations under the License.
 */

package org.apache.spark.sql.catalyst.util

import java.sql.Timestamp
import java.text.{ParseException, ParsePosition, SimpleDateFormat}
import java.time._
import java.time.format.{DateTimeFormatter, DateTimeParseException}
import java.time.temporal.ChronoField.MICRO_OF_SECOND
import java.time.temporal.TemporalQueries
import java.util.{Calendar, GregorianCalendar, Locale, TimeZone}

import org.apache.commons.lang3.time.FastDateFormat

import org.apache.spark.sql.catalyst.util.DateTimeConstants._
import org.apache.spark.sql.catalyst.util.DateTimeUtils._
import org.apache.spark.sql.catalyst.util.LegacyDateFormats.{LegacyDateFormat, LENIENT_SIMPLE_DATE_FORMAT}
import org.apache.spark.sql.catalyst.util.RebaseDateTime._
import org.apache.spark.sql.internal.SQLConf
import org.apache.spark.sql.internal.SQLConf.LegacyBehaviorPolicy._
import org.apache.spark.sql.types.Decimal

sealed trait TimestampFormatter extends Serializable {
  /**
   * Parses a timestamp in a string and converts it to microseconds.
   *
   * @param s - string with timestamp to parse
   * @return microseconds since epoch.
   * @throws ParseException can be thrown by legacy parser
   * @throws DateTimeParseException can be thrown by new parser
   * @throws DateTimeException unable to obtain local date or time
   */
  @throws(classOf[ParseException])
  @throws(classOf[DateTimeParseException])
  @throws(classOf[DateTimeException])
  def parse(s: String): Long

  def format(us: Long): String
  def format(ts: Timestamp): String
  def format(instant: Instant): String
  def validatePatternString(): Unit
}

class Iso8601TimestampFormatter(
    pattern: String,
    zoneId: ZoneId,
    locale: Locale,
    legacyFormat: LegacyDateFormat = LENIENT_SIMPLE_DATE_FORMAT,
    isParsing: Boolean)
  extends TimestampFormatter with DateTimeFormatterHelper {
  @transient
  protected lazy val formatter: DateTimeFormatter =
    getOrCreateFormatter(pattern, locale, isParsing)

  @transient
  protected lazy val legacyFormatter = TimestampFormatter.getLegacyFormatter(
    pattern, zoneId, locale, legacyFormat)

  override def parse(s: String): Long = {
    val specialDate = convertSpecialTimestamp(s.trim, zoneId)
    specialDate.getOrElse {
      try {
        val parsed = formatter.parse(s)
        val parsedZoneId = parsed.query(TemporalQueries.zone())
        val timeZoneId = if (parsedZoneId == null) zoneId else parsedZoneId
        val zonedDateTime = toZonedDateTime(parsed, timeZoneId)
        val epochSeconds = zonedDateTime.toEpochSecond
        val microsOfSecond = zonedDateTime.get(MICRO_OF_SECOND)

        Math.addExact(Math.multiplyExact(epochSeconds, MICROS_PER_SECOND), microsOfSecond)
      } catch checkParsedDiff(s, legacyFormatter.parse)
    }
  }

  override def format(instant: Instant): String = {
    try {
      formatter.withZone(zoneId).format(instant)
    } catch checkFormattedDiff(toJavaTimestamp(instantToMicros(instant)),
      (t: Timestamp) => format(t))
  }

  override def format(us: Long): String = {
    val instant = DateTimeUtils.microsToInstant(us)
    format(instant)
  }

  override def format(ts: Timestamp): String = {
    legacyFormatter.format(ts)
  }

  override def validatePatternString(): Unit = {
    try {
      formatter
    } catch checkLegacyFormatter(pattern, legacyFormatter.validatePatternString)
  }
}

/**
 * The formatter parses/formats timestamps according to the pattern `yyyy-MM-dd HH:mm:ss.[..fff..]`
 * where `[..fff..]` is a fraction of second up to microsecond resolution. The formatter does not
 * output trailing zeros in the fraction. For example, the timestamp `2019-03-05 15:00:01.123400` is
 * formatted as the string `2019-03-05 15:00:01.1234`.
 *
 * @param zoneId the time zone identifier in which the formatter parses or format timestamps
 */
class FractionTimestampFormatter(zoneId: ZoneId)
  extends Iso8601TimestampFormatter(
    TimestampFormatter.defaultPattern,
    zoneId,
    TimestampFormatter.defaultLocale,
    LegacyDateFormats.FAST_DATE_FORMAT,
    isParsing = false) {

  @transient
  override protected lazy val formatter = DateTimeFormatterHelper.fractionFormatter

  // The new formatter will omit the trailing 0 in the timestamp string, but the legacy formatter
<<<<<<< HEAD
  // can't. Here we borrow the code from Spark 2.4 DateTimeUtils.timestampToString to omit the
  // trailing 0 for the legacy formatter as well.
  override def format(ts: Timestamp): String = {
    val timestampString = ts.toString
    val formatted = legacyFormatter.format(ts)

    if (timestampString.length > 19 && timestampString.substring(19) != ".0") {
      formatted + timestampString.substring(19)
    } else {
      formatted
=======
  // can't. Here we use the legacy formatter to format the given timestamp up to seconds fractions,
  // and custom implementation to format the fractional part without trailing zeros.
  override def format(ts: Timestamp): String = {
    val formatted = legacyFormatter.format(ts)
    var nanos = ts.getNanos
    if (nanos == 0) {
      formatted
    } else {
      // Formats non-zero seconds fraction w/o trailing zeros. For example:
      //   formatted = '2020-05:27 15:55:30'
      //   nanos = 001234000
      // Counts the length of the fractional part: 001234000 -> 6
      var fracLen = 9
      while (nanos % 10 == 0) {
        nanos /= 10
        fracLen -= 1
      }
      // Places `nanos` = 1234 after '2020-05:27 15:55:30.'
      val fracOffset = formatted.length + 1
      val totalLen = fracOffset + fracLen
      // The buffer for the final result: '2020-05:27 15:55:30.001234'
      val buf = new Array[Char](totalLen)
      formatted.getChars(0, formatted.length, buf, 0)
      buf(formatted.length) = '.'
      var i = totalLen
      do {
        i -= 1
        buf(i) = ('0' + (nanos % 10)).toChar
        nanos /= 10
      } while (i > fracOffset)
      new String(buf)
>>>>>>> a630e8d1
    }
  }
}

/**
 * The custom sub-class of `GregorianCalendar` is needed to get access to
 * protected `fields` immediately after parsing. We cannot use
 * the `get()` method because it performs normalization of the fraction
 * part. Accordingly, the `MILLISECOND` field doesn't contain original value.
 *
 * Also this class allows to set raw value to the `MILLISECOND` field
 * directly before formatting.
 */
class MicrosCalendar(tz: TimeZone, digitsInFraction: Int)
  extends GregorianCalendar(tz, Locale.US) {
  // Converts parsed `MILLISECOND` field to seconds fraction in microsecond precision.
  // For example if the fraction pattern is `SSSS` then `digitsInFraction` = 4, and
  // if the `MILLISECOND` field was parsed to `1234`.
<<<<<<< HEAD
  def getMicros(): SQLTimestamp = {
=======
  def getMicros(): Long = {
>>>>>>> a630e8d1
    // Append 6 zeros to the field: 1234 -> 1234000000
    val d = fields(Calendar.MILLISECOND) * MICROS_PER_SECOND
    // Take the first 6 digits from `d`: 1234000000 -> 123400
    // The rest contains exactly `digitsInFraction`: `0000` = 10 ^ digitsInFraction
    // So, the result is `(1234 * 1000000) / (10 ^ digitsInFraction)
    d / Decimal.POW_10(digitsInFraction)
  }

  // Converts the seconds fraction in microsecond precision to a value
  // that can be correctly formatted according to the specified fraction pattern.
  // The method performs operations opposite to `getMicros()`.
  def setMicros(micros: Long): Unit = {
    val d = micros * Decimal.POW_10(digitsInFraction)
    fields(Calendar.MILLISECOND) = (d / MICROS_PER_SECOND).toInt
  }
}

class LegacyFastTimestampFormatter(
    pattern: String,
    zoneId: ZoneId,
    locale: Locale) extends TimestampFormatter {

  @transient private lazy val fastDateFormat =
    FastDateFormat.getInstance(pattern, TimeZone.getTimeZone(zoneId), locale)
  @transient private lazy val cal = new MicrosCalendar(
    fastDateFormat.getTimeZone,
    fastDateFormat.getPattern.count(_ == 'S'))

<<<<<<< HEAD
  override def parse(s: String): SQLTimestamp = {
=======
  override def parse(s: String): Long = {
>>>>>>> a630e8d1
    cal.clear() // Clear the calendar because it can be re-used many times
    if (!fastDateFormat.parse(s, new ParsePosition(0), cal)) {
      throw new IllegalArgumentException(s"'$s' is an invalid timestamp")
    }
    val micros = cal.getMicros()
    cal.set(Calendar.MILLISECOND, 0)
<<<<<<< HEAD
    val julianMicros = Math.addExact(fromMillis(cal.getTimeInMillis), micros)
    rebaseJulianToGregorianMicros(julianMicros)
  }

  override def format(timestamp: SQLTimestamp): String = {
=======
    val julianMicros = Math.addExact(millisToMicros(cal.getTimeInMillis), micros)
    rebaseJulianToGregorianMicros(julianMicros)
  }

  override def format(timestamp: Long): String = {
>>>>>>> a630e8d1
    val julianMicros = rebaseGregorianToJulianMicros(timestamp)
    cal.setTimeInMillis(Math.floorDiv(julianMicros, MICROS_PER_SECOND) * MILLIS_PER_SECOND)
    cal.setMicros(Math.floorMod(julianMicros, MICROS_PER_SECOND))
    fastDateFormat.format(cal)
  }

  override def format(ts: Timestamp): String = {
    if (ts.getNanos == 0) {
      fastDateFormat.format(ts)
    } else {
      format(fromJavaTimestamp(ts))
    }
  }

  override def format(instant: Instant): String = {
    format(instantToMicros(instant))
  }

  override def validatePatternString(): Unit = fastDateFormat
}

class LegacySimpleTimestampFormatter(
    pattern: String,
    zoneId: ZoneId,
    locale: Locale,
    lenient: Boolean = true) extends TimestampFormatter {
  @transient private lazy val sdf = {
    val formatter = new SimpleDateFormat(pattern, locale)
    formatter.setTimeZone(TimeZone.getTimeZone(zoneId))
    formatter.setLenient(lenient)
    formatter
  }

  override def parse(s: String): Long = {
    fromJavaTimestamp(new Timestamp(sdf.parse(s).getTime))
  }

  override def format(us: Long): String = {
    sdf.format(toJavaTimestamp(us))
  }

  override def format(ts: Timestamp): String = {
    sdf.format(ts)
  }

  override def format(instant: Instant): String = {
    format(instantToMicros(instant))
  }

  override def validatePatternString(): Unit = sdf
}

object LegacyDateFormats extends Enumeration {
  type LegacyDateFormat = Value
  val FAST_DATE_FORMAT, SIMPLE_DATE_FORMAT, LENIENT_SIMPLE_DATE_FORMAT = Value
}

object TimestampFormatter {
  import LegacyDateFormats._

  val defaultLocale: Locale = Locale.US

  def defaultPattern(): String = s"${DateFormatter.defaultPattern} HH:mm:ss"

  private def getFormatter(
      format: Option[String],
      zoneId: ZoneId,
      locale: Locale = defaultLocale,
      legacyFormat: LegacyDateFormat = LENIENT_SIMPLE_DATE_FORMAT,
      isParsing: Boolean): TimestampFormatter = {
    val pattern = format.getOrElse(defaultPattern)
<<<<<<< HEAD
    if (SQLConf.get.legacyTimeParserPolicy == LEGACY) {
      getLegacyFormatter(pattern, zoneId, locale, legacyFormat)
    } else {
      val tf = new Iso8601TimestampFormatter(
        pattern, zoneId, locale, legacyFormat, isParsing)
      tf.validatePatternString()
      tf
    }
=======
    val formatter = if (SQLConf.get.legacyTimeParserPolicy == LEGACY) {
      getLegacyFormatter(pattern, zoneId, locale, legacyFormat)
    } else {
      new Iso8601TimestampFormatter(
        pattern, zoneId, locale, legacyFormat, isParsing)
    }
    formatter.validatePatternString()
    formatter
>>>>>>> a630e8d1
  }

  def getLegacyFormatter(
      pattern: String,
      zoneId: ZoneId,
      locale: Locale,
      legacyFormat: LegacyDateFormat): TimestampFormatter = {
    legacyFormat match {
      case FAST_DATE_FORMAT =>
        new LegacyFastTimestampFormatter(pattern, zoneId, locale)
      case SIMPLE_DATE_FORMAT =>
        new LegacySimpleTimestampFormatter(pattern, zoneId, locale, lenient = false)
      case LENIENT_SIMPLE_DATE_FORMAT =>
        new LegacySimpleTimestampFormatter(pattern, zoneId, locale, lenient = true)
    }
  }

  def apply(
      format: String,
      zoneId: ZoneId,
      locale: Locale,
      legacyFormat: LegacyDateFormat,
      isParsing: Boolean): TimestampFormatter = {
    getFormatter(Some(format), zoneId, locale, legacyFormat, isParsing)
  }

  def apply(
      format: String,
      zoneId: ZoneId,
      legacyFormat: LegacyDateFormat,
      isParsing: Boolean): TimestampFormatter = {
    getFormatter(Some(format), zoneId, defaultLocale, legacyFormat, isParsing)
  }

  def apply(
      format: String,
      zoneId: ZoneId,
      isParsing: Boolean): TimestampFormatter = {
    getFormatter(Some(format), zoneId, isParsing = isParsing)
  }

  def apply(zoneId: ZoneId): TimestampFormatter = {
    getFormatter(None, zoneId, isParsing = false)
  }

  def getFractionFormatter(zoneId: ZoneId): TimestampFormatter = {
    new FractionTimestampFormatter(zoneId)
  }
}<|MERGE_RESOLUTION|>--- conflicted
+++ resolved
@@ -130,18 +130,6 @@
   override protected lazy val formatter = DateTimeFormatterHelper.fractionFormatter
 
   // The new formatter will omit the trailing 0 in the timestamp string, but the legacy formatter
-<<<<<<< HEAD
-  // can't. Here we borrow the code from Spark 2.4 DateTimeUtils.timestampToString to omit the
-  // trailing 0 for the legacy formatter as well.
-  override def format(ts: Timestamp): String = {
-    val timestampString = ts.toString
-    val formatted = legacyFormatter.format(ts)
-
-    if (timestampString.length > 19 && timestampString.substring(19) != ".0") {
-      formatted + timestampString.substring(19)
-    } else {
-      formatted
-=======
   // can't. Here we use the legacy formatter to format the given timestamp up to seconds fractions,
   // and custom implementation to format the fractional part without trailing zeros.
   override def format(ts: Timestamp): String = {
@@ -173,7 +161,6 @@
         nanos /= 10
       } while (i > fracOffset)
       new String(buf)
->>>>>>> a630e8d1
     }
   }
 }
@@ -192,11 +179,7 @@
   // Converts parsed `MILLISECOND` field to seconds fraction in microsecond precision.
   // For example if the fraction pattern is `SSSS` then `digitsInFraction` = 4, and
   // if the `MILLISECOND` field was parsed to `1234`.
-<<<<<<< HEAD
-  def getMicros(): SQLTimestamp = {
-=======
   def getMicros(): Long = {
->>>>>>> a630e8d1
     // Append 6 zeros to the field: 1234 -> 1234000000
     val d = fields(Calendar.MILLISECOND) * MICROS_PER_SECOND
     // Take the first 6 digits from `d`: 1234000000 -> 123400
@@ -225,30 +208,18 @@
     fastDateFormat.getTimeZone,
     fastDateFormat.getPattern.count(_ == 'S'))
 
-<<<<<<< HEAD
-  override def parse(s: String): SQLTimestamp = {
-=======
   override def parse(s: String): Long = {
->>>>>>> a630e8d1
     cal.clear() // Clear the calendar because it can be re-used many times
     if (!fastDateFormat.parse(s, new ParsePosition(0), cal)) {
       throw new IllegalArgumentException(s"'$s' is an invalid timestamp")
     }
     val micros = cal.getMicros()
     cal.set(Calendar.MILLISECOND, 0)
-<<<<<<< HEAD
-    val julianMicros = Math.addExact(fromMillis(cal.getTimeInMillis), micros)
-    rebaseJulianToGregorianMicros(julianMicros)
-  }
-
-  override def format(timestamp: SQLTimestamp): String = {
-=======
     val julianMicros = Math.addExact(millisToMicros(cal.getTimeInMillis), micros)
     rebaseJulianToGregorianMicros(julianMicros)
   }
 
   override def format(timestamp: Long): String = {
->>>>>>> a630e8d1
     val julianMicros = rebaseGregorianToJulianMicros(timestamp)
     cal.setTimeInMillis(Math.floorDiv(julianMicros, MICROS_PER_SECOND) * MILLIS_PER_SECOND)
     cal.setMicros(Math.floorMod(julianMicros, MICROS_PER_SECOND))
@@ -320,16 +291,6 @@
       legacyFormat: LegacyDateFormat = LENIENT_SIMPLE_DATE_FORMAT,
       isParsing: Boolean): TimestampFormatter = {
     val pattern = format.getOrElse(defaultPattern)
-<<<<<<< HEAD
-    if (SQLConf.get.legacyTimeParserPolicy == LEGACY) {
-      getLegacyFormatter(pattern, zoneId, locale, legacyFormat)
-    } else {
-      val tf = new Iso8601TimestampFormatter(
-        pattern, zoneId, locale, legacyFormat, isParsing)
-      tf.validatePatternString()
-      tf
-    }
-=======
     val formatter = if (SQLConf.get.legacyTimeParserPolicy == LEGACY) {
       getLegacyFormatter(pattern, zoneId, locale, legacyFormat)
     } else {
@@ -338,7 +299,6 @@
     }
     formatter.validatePatternString()
     formatter
->>>>>>> a630e8d1
   }
 
   def getLegacyFormatter(
