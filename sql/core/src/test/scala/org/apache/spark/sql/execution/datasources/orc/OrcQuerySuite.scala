/*
 * Licensed to the Apache Software Foundation (ASF) under one or more
 * contributor license agreements.  See the NOTICE file distributed with
 * this work for additional information regarding copyright ownership.
 * The ASF licenses this file to You under the Apache License, Version 2.0
 * (the "License"); you may not use this file except in compliance with
 * the License.  You may obtain a copy of the License at
 *
 *    http://www.apache.org/licenses/LICENSE-2.0
 *
 * Unless required by applicable law or agreed to in writing, software
 * distributed under the License is distributed on an "AS IS" BASIS,
 * WITHOUT WARRANTIES OR CONDITIONS OF ANY KIND, either express or implied.
 * See the License for the specific language governing permissions and
 * limitations under the License.
 */

package org.apache.spark.sql.execution.datasources.orc

import java.io.File
import java.nio.charset.StandardCharsets
import java.sql.Timestamp

import org.apache.hadoop.conf.Configuration
import org.apache.hadoop.fs.Path
import org.apache.hadoop.mapreduce.{JobID, TaskAttemptID, TaskID, TaskType}
import org.apache.hadoop.mapreduce.lib.input.FileSplit
import org.apache.hadoop.mapreduce.task.TaskAttemptContextImpl
import org.apache.orc.{OrcConf, OrcFile}
import org.apache.orc.OrcConf.COMPRESS
import org.apache.orc.mapred.OrcStruct
import org.apache.orc.mapreduce.OrcInputFormat

import org.apache.spark.{SparkConf, SparkException}
import org.apache.spark.sql._
import org.apache.spark.sql.catalyst.TableIdentifier
import org.apache.spark.sql.execution.datasources.{HadoopFsRelation, LogicalRelation, RecordReaderIterator}
import org.apache.spark.sql.internal.SQLConf
<<<<<<< HEAD
import org.apache.spark.sql.test.SharedSQLContext
=======
import org.apache.spark.sql.test.SharedSparkSession
>>>>>>> cceb2d6f
import org.apache.spark.sql.types._
import org.apache.spark.util.Utils

case class AllDataTypesWithNonPrimitiveType(
    stringField: String,
    intField: Int,
    longField: Long,
    floatField: Float,
    doubleField: Double,
    shortField: Short,
    byteField: Byte,
    booleanField: Boolean,
    array: Seq[Int],
    arrayContainsNull: Seq[Option[Int]],
    map: Map[Int, Long],
    mapValueContainsNull: Map[Int, Option[Long]],
    data: (Seq[Int], (Int, String)))

case class BinaryData(binaryData: Array[Byte])

case class Contact(name: String, phone: String)

case class Person(name: String, age: Int, contacts: Seq[Contact])

abstract class OrcQueryTest extends OrcTest {
  import testImplicits._

  test("Read/write All Types") {
    val data = (0 to 255).map { i =>
      (s"$i", i, i.toLong, i.toFloat, i.toDouble, i.toShort, i.toByte, i % 2 == 0)
    }

    withOrcFile(data) { file =>
      checkAnswer(
        spark.read.orc(file),
        data.toDF().collect())
    }
  }

  test("Read/write binary data") {
    withOrcFile(BinaryData("test".getBytes(StandardCharsets.UTF_8)) :: Nil) { file =>
      val bytes = spark.read.orc(file).head().getAs[Array[Byte]](0)
      assert(new String(bytes, StandardCharsets.UTF_8) === "test")
    }
  }

  test("Read/write all types with non-primitive type") {
    val data: Seq[AllDataTypesWithNonPrimitiveType] = (0 to 255).map { i =>
      AllDataTypesWithNonPrimitiveType(
        s"$i", i, i.toLong, i.toFloat, i.toDouble, i.toShort, i.toByte, i % 2 == 0,
        0 until i,
        (0 until i).map(Option(_).filter(_ % 3 == 0)),
        (0 until i).map(i => i -> i.toLong).toMap,
        (0 until i).map(i => i -> Option(i.toLong)).toMap + (i -> None),
        (0 until i, (i, s"$i")))
    }

    withOrcFile(data) { file =>
      checkAnswer(
        spark.read.orc(file),
        data.toDF().collect())
    }
  }

  test("Read/write UserDefinedType") {
    withTempPath { path =>
      val data = Seq((1, new TestUDT.MyDenseVector(Array(0.25, 2.25, 4.25))))
      val udtDF = data.toDF("id", "vectors")
      udtDF.write.orc(path.getAbsolutePath)
      val readBack = spark.read.schema(udtDF.schema).orc(path.getAbsolutePath)
      checkAnswer(udtDF, readBack)
    }
  }

  test("Creating case class RDD table") {
    val data = (1 to 100).map(i => (i, s"val_$i"))
    sparkContext.parallelize(data).toDF().createOrReplaceTempView("t")
    withTempView("t") {
      checkAnswer(sql("SELECT * FROM t"), data.toDF().collect())
    }
  }

  test("Simple selection form ORC table") {
    val data = (1 to 10).map { i =>
      Person(s"name_$i", i, (0 to 1).map { m => Contact(s"contact_$m", s"phone_$m") })
    }

    withOrcTable(data, "t") {
      // ppd:
      // leaf-0 = (LESS_THAN_EQUALS age 5)
      // expr = leaf-0
      assert(sql("SELECT name FROM t WHERE age <= 5").count() === 5)

      // ppd:
      // leaf-0 = (LESS_THAN_EQUALS age 5)
      // expr = (not leaf-0)
      assertResult(10) {
        sql("SELECT name, contacts FROM t where age > 5")
          .rdd
          .flatMap(_.getAs[Seq[_]]("contacts"))
          .count()
      }

      // ppd:
      // leaf-0 = (LESS_THAN_EQUALS age 5)
      // leaf-1 = (LESS_THAN age 8)
      // expr = (and (not leaf-0) leaf-1)
      {
        val df = sql("SELECT name, contacts FROM t WHERE age > 5 AND age < 8")
        assert(df.count() === 2)
        assertResult(4) {
          df.rdd.flatMap(_.getAs[Seq[_]]("contacts")).count()
        }
      }

      // ppd:
      // leaf-0 = (LESS_THAN age 2)
      // leaf-1 = (LESS_THAN_EQUALS age 8)
      // expr = (or leaf-0 (not leaf-1))
      {
        val df = sql("SELECT name, contacts FROM t WHERE age < 2 OR age > 8")
        assert(df.count() === 3)
        assertResult(6) {
          df.rdd.flatMap(_.getAs[Seq[_]]("contacts")).count()
        }
      }
    }
  }

  test("save and load case class RDD with `None`s as orc") {
    val data = (
      Option.empty[Int],
      Option.empty[Long],
      Option.empty[Float],
      Option.empty[Double],
      Option.empty[Boolean]
    ) :: Nil

    withOrcFile(data) { file =>
      checkAnswer(
        spark.read.orc(file),
        Row(Seq.fill(5)(null): _*))
    }
  }

  test("SPARK-16610: Respect orc.compress (i.e., OrcConf.COMPRESS) when compression is unset") {
    // Respect `orc.compress` (i.e., OrcConf.COMPRESS).
    withTempPath { file =>
      spark.range(0, 10).write
        .option(COMPRESS.getAttribute, "ZLIB")
        .orc(file.getCanonicalPath)

      val maybeOrcFile = file.listFiles().find(_.getName.endsWith(".zlib.orc"))
      assert(maybeOrcFile.isDefined)

      val orcFilePath = new Path(maybeOrcFile.get.getAbsolutePath)
      val conf = OrcFile.readerOptions(new Configuration())
      Utils.tryWithResource(OrcFile.createReader(orcFilePath, conf)) { reader =>
        assert("ZLIB" === reader.getCompressionKind.name)
      }
    }

    // `compression` overrides `orc.compress`.
    withTempPath { file =>
      spark.range(0, 10).write
        .option("compression", "ZLIB")
        .option(COMPRESS.getAttribute, "SNAPPY")
        .orc(file.getCanonicalPath)

      val maybeOrcFile = file.listFiles().find(_.getName.endsWith(".zlib.orc"))
      assert(maybeOrcFile.isDefined)

      val orcFilePath = new Path(maybeOrcFile.get.getAbsolutePath)
      val conf = OrcFile.readerOptions(new Configuration())
      Utils.tryWithResource(OrcFile.createReader(orcFilePath, conf)) { reader =>
        assert("ZLIB" === reader.getCompressionKind.name)
      }
    }
  }

  // Hive supports zlib, snappy and none for Hive 1.2.1.
  test("Compression options for writing to an ORC file (SNAPPY, ZLIB and NONE)") {
    withTempPath { file =>
      spark.range(0, 10).write
        .option("compression", "ZLIB")
        .orc(file.getCanonicalPath)

      val maybeOrcFile = file.listFiles().find(_.getName.endsWith(".zlib.orc"))
      assert(maybeOrcFile.isDefined)

      val orcFilePath = new Path(maybeOrcFile.get.getAbsolutePath)
      val conf = OrcFile.readerOptions(new Configuration())
      Utils.tryWithResource(OrcFile.createReader(orcFilePath, conf)) { reader =>
        assert("ZLIB" === reader.getCompressionKind.name)
      }
    }

    withTempPath { file =>
      spark.range(0, 10).write
        .option("compression", "SNAPPY")
        .orc(file.getCanonicalPath)

      val maybeOrcFile = file.listFiles().find(_.getName.endsWith(".snappy.orc"))
      assert(maybeOrcFile.isDefined)

      val orcFilePath = new Path(maybeOrcFile.get.getAbsolutePath)
      val conf = OrcFile.readerOptions(new Configuration())
      Utils.tryWithResource(OrcFile.createReader(orcFilePath, conf)) { reader =>
        assert("SNAPPY" === reader.getCompressionKind.name)
      }
    }

    withTempPath { file =>
      spark.range(0, 10).write
        .option("compression", "NONE")
        .orc(file.getCanonicalPath)

      val maybeOrcFile = file.listFiles().find(_.getName.endsWith(".orc"))
      assert(maybeOrcFile.isDefined)

      val orcFilePath = new Path(maybeOrcFile.get.getAbsolutePath)
      val conf = OrcFile.readerOptions(new Configuration())
      Utils.tryWithResource(OrcFile.createReader(orcFilePath, conf)) { reader =>
        assert("NONE" === reader.getCompressionKind.name)
      }
    }
  }

  test("simple select queries") {
    withOrcTable((0 until 10).map(i => (i, i.toString)), "t") {
      checkAnswer(
        sql("SELECT `_1` FROM t where t.`_1` > 5"),
        (6 until 10).map(Row.apply(_)))

      checkAnswer(
        sql("SELECT `_1` FROM t as tmp where tmp.`_1` < 5"),
        (0 until 5).map(Row.apply(_)))
    }
  }

  test("appending") {
    val data = (0 until 10).map(i => (i, i.toString))
    spark.createDataFrame(data).toDF("c1", "c2").createOrReplaceTempView("tmp")

    withOrcFile(data) { file =>
      withTempView("t") {
        spark.read.orc(file).createOrReplaceTempView("t")
        checkAnswer(spark.table("t"), data.map(Row.fromTuple))
        sql("INSERT INTO TABLE t SELECT * FROM tmp")
        checkAnswer(spark.table("t"), (data ++ data).map(Row.fromTuple))
      }
    }

    spark.sessionState.catalog.dropTable(
      TableIdentifier("tmp"),
      ignoreIfNotExists = true,
      purge = false)
  }

  test("overwriting") {
    val data = (0 until 10).map(i => (i, i.toString))
    spark.createDataFrame(data).toDF("c1", "c2").createOrReplaceTempView("tmp")
    withOrcTable(data, "t") {
      sql("INSERT OVERWRITE TABLE t SELECT * FROM tmp")
      checkAnswer(spark.table("t"), data.map(Row.fromTuple))
    }
    spark.sessionState.catalog.dropTable(
      TableIdentifier("tmp"),
      ignoreIfNotExists = true,
      purge = false)
  }

  test("self-join") {
    // 4 rows, cells of column 1 of row 2 and row 4 are null
    val data = (1 to 4).map { i =>
      val maybeInt = if (i % 2 == 0) None else Some(i)
      (maybeInt, i.toString)
    }

    withOrcTable(data, "t") {
      val selfJoin = sql("SELECT * FROM t x JOIN t y WHERE x.`_1` = y.`_1`")
      val queryOutput = selfJoin.queryExecution.analyzed.output

      assertResult(4, "Field count mismatches")(queryOutput.size)
      assertResult(2, s"Duplicated expression ID in query plan:\n $selfJoin") {
        queryOutput.filter(_.name == "_1").map(_.exprId).size
      }

      checkAnswer(selfJoin, List(Row(1, "1", 1, "1"), Row(3, "3", 3, "3")))
    }
  }

  test("nested data - struct with array field") {
    val data = (1 to 10).map(i => Tuple1((i, Seq(s"val_$i"))))
    withOrcTable(data, "t") {
      checkAnswer(sql("SELECT `_1`.`_2`[0] FROM t"), data.map {
        case Tuple1((_, Seq(string))) => Row(string)
      })
    }
  }

  test("nested data - array of struct") {
    val data = (1 to 10).map(i => Tuple1(Seq(i -> s"val_$i")))
    withOrcTable(data, "t") {
      checkAnswer(sql("SELECT `_1`[0].`_2` FROM t"), data.map {
        case Tuple1(Seq((_, string))) => Row(string)
      })
    }
  }

  test("columns only referenced by pushed down filters should remain") {
    withOrcTable((1 to 10).map(Tuple1.apply), "t") {
      checkAnswer(sql("SELECT `_1` FROM t WHERE `_1` < 10"), (1 to 9).map(Row.apply(_)))
    }
  }

  test("SPARK-5309 strings stored using dictionary compression in orc") {
    withOrcTable((0 until 1000).map(i => ("same", "run_" + i / 100, 1)), "t") {
      checkAnswer(
        sql("SELECT `_1`, `_2`, SUM(`_3`) FROM t GROUP BY `_1`, `_2`"),
        (0 until 10).map(i => Row("same", "run_" + i, 100)))

      checkAnswer(
        sql("SELECT `_1`, `_2`, SUM(`_3`) FROM t WHERE `_2` = 'run_5' GROUP BY `_1`, `_2`"),
        List(Row("same", "run_5", 100)))
    }
  }

  test("SPARK-9170: Don't implicitly lowercase of user-provided columns") {
    withTempPath { dir =>
      val path = dir.getCanonicalPath

      spark.range(0, 10).select('id as "Acol").write.orc(path)
      spark.read.orc(path).schema("Acol")
      intercept[IllegalArgumentException] {
        spark.read.orc(path).schema("acol")
      }
      checkAnswer(spark.read.orc(path).select("acol").sort("acol"),
        (0 until 10).map(Row(_)))
    }
  }

  test("SPARK-10623 Enable ORC PPD") {
    withTempPath { dir =>
      withSQLConf(SQLConf.ORC_FILTER_PUSHDOWN_ENABLED.key -> "true") {
        import testImplicits._
        val path = dir.getCanonicalPath

        // For field "a", the first column has odds integers. This is to check the filtered count
        // when `isNull` is performed. For Field "b", `isNotNull` of ORC file filters rows
        // only when all the values are null (maybe this works differently when the data
        // or query is complicated). So, simply here a column only having `null` is added.
        val data = (0 until 10).map { i =>
          val maybeInt = if (i % 2 == 0) None else Some(i)
          val nullValue: Option[String] = None
          (maybeInt, nullValue)
        }
        // It needs to repartition data so that we can have several ORC files
        // in order to skip stripes in ORC.
        spark.createDataFrame(data).toDF("a", "b").repartition(10).write.orc(path)
        val df = spark.read.orc(path)

        def checkPredicate(pred: Column, answer: Seq[Row]): Unit = {
          val sourceDf = stripSparkFilter(df.where(pred))
          val data = sourceDf.collect().toSet
          val expectedData = answer.toSet

          // When a filter is pushed to ORC, ORC can apply it to rows. So, we can check
          // the number of rows returned from the ORC to make sure our filter pushdown work.
          // A tricky part is, ORC does not process filter rows fully but return some possible
          // results. So, this checks if the number of result is less than the original count
          // of data, and then checks if it contains the expected data.
          assert(
            sourceDf.count < 10 && expectedData.subsetOf(data),
            s"No data was filtered for predicate: $pred")
        }

        checkPredicate('a === 5, List(5).map(Row(_, null)))
        checkPredicate('a <=> 5, List(5).map(Row(_, null)))
        checkPredicate('a < 5, List(1, 3).map(Row(_, null)))
        checkPredicate('a <= 5, List(1, 3, 5).map(Row(_, null)))
        checkPredicate('a > 5, List(7, 9).map(Row(_, null)))
        checkPredicate('a >= 5, List(5, 7, 9).map(Row(_, null)))
        checkPredicate('a.isNull, List(null).map(Row(_, null)))
        checkPredicate('b.isNotNull, List())
        checkPredicate('a.isin(3, 5, 7), List(3, 5, 7).map(Row(_, null)))
        checkPredicate('a > 0 && 'a < 3, List(1).map(Row(_, null)))
        checkPredicate('a < 1 || 'a > 8, List(9).map(Row(_, null)))
        checkPredicate(!('a > 3), List(1, 3).map(Row(_, null)))
        checkPredicate(!('a > 0 && 'a < 3), List(3, 5, 7, 9).map(Row(_, null)))
      }
    }
  }

  test("SPARK-14962 Produce correct results on array type with isnotnull") {
    withSQLConf(SQLConf.ORC_FILTER_PUSHDOWN_ENABLED.key -> "true") {
      val data = (0 until 10).map(i => Tuple1(Array(i)))
      withOrcFile(data) { file =>
        val actual = spark
          .read
          .orc(file)
          .where("_1 is not null")
        val expected = data.toDF()
        checkAnswer(actual, expected)
      }
    }
  }

  test("SPARK-15198 Support for pushing down filters for boolean types") {
    withSQLConf(SQLConf.ORC_FILTER_PUSHDOWN_ENABLED.key -> "true") {
      val data = (0 until 10).map(_ => (true, false))
      withOrcFile(data) { file =>
        val df = spark.read.orc(file).where("_2 == true")
        val actual = stripSparkFilter(df).count()

        // ORC filter should be applied and the total count should be 0.
        assert(actual === 0)
      }
    }
  }

  test("Support for pushing down filters for decimal types") {
    withSQLConf(SQLConf.ORC_FILTER_PUSHDOWN_ENABLED.key -> "true") {
      val data = (0 until 10).map(i => Tuple1(BigDecimal.valueOf(i)))
      checkPredicatePushDown(spark.createDataFrame(data).toDF("a"), 10, "a == 2")
    }
  }

  test("Support for pushing down filters for timestamp types") {
    withSQLConf(SQLConf.ORC_FILTER_PUSHDOWN_ENABLED.key -> "true") {
      val timeString = "2015-08-20 14:57:00"
      val data = (0 until 10).map { i =>
        val milliseconds = Timestamp.valueOf(timeString).getTime + i * 3600
        Tuple1(new Timestamp(milliseconds))
      }
      checkPredicatePushDown(spark.createDataFrame(data).toDF("a"), 10, s"a == '$timeString'")
    }
  }

  test("column nullability and comment - write and then read") {
    val schema = (new StructType)
      .add("cl1", IntegerType, nullable = false, comment = "test")
      .add("cl2", IntegerType, nullable = true)
      .add("cl3", IntegerType, nullable = true)
    val row = Row(3, null, 4)
    val df = spark.createDataFrame(sparkContext.parallelize(row :: Nil), schema)

    val tableName = "tab"
    withTable(tableName) {
      df.write.format("orc").mode("overwrite").saveAsTable(tableName)
      // Verify the DDL command result: DESCRIBE TABLE
      checkAnswer(
        sql(s"desc $tableName").select("col_name", "comment").where($"comment" === "test"),
        Row("cl1", "test") :: Nil)
      // Verify the schema
      val expectedFields = schema.fields.map(f => f.copy(nullable = true))
      assert(spark.table(tableName).schema == schema.copy(fields = expectedFields))
    }
  }

  test("Empty schema does not read data from ORC file") {
    val data = Seq((1, 1), (2, 2))
    withOrcFile(data) { path =>
      val conf = new Configuration()
      conf.set(OrcConf.INCLUDE_COLUMNS.getAttribute, "")
      conf.setBoolean("hive.io.file.read.all.columns", false)

      val orcRecordReader = {
        val file = new File(path).listFiles().find(_.getName.endsWith(".snappy.orc")).head
        val split = new FileSplit(new Path(file.toURI), 0, file.length, Array.empty[String])
        val attemptId = new TaskAttemptID(new TaskID(new JobID(), TaskType.MAP, 0), 0)
        val hadoopAttemptContext = new TaskAttemptContextImpl(conf, attemptId)
        val oif = new OrcInputFormat[OrcStruct]
        oif.createRecordReader(split, hadoopAttemptContext)
      }

      val recordsIterator = new RecordReaderIterator[OrcStruct](orcRecordReader)
      try {
        assert(recordsIterator.next().toString == "{null, null}")
      } finally {
        recordsIterator.close()
      }
    }
  }

  test("read from multiple orc input paths") {
    val path1 = Utils.createTempDir()
    val path2 = Utils.createTempDir()
    makeOrcFile((1 to 10).map(Tuple1.apply), path1)
    makeOrcFile((1 to 10).map(Tuple1.apply), path2)
    val df = spark.read.orc(path1.getCanonicalPath, path2.getCanonicalPath)
    assert(df.count() == 20)
  }

  test("Enabling/disabling ignoreCorruptFiles") {
    def testIgnoreCorruptFiles(): Unit = {
      withTempDir { dir =>
        val basePath = dir.getCanonicalPath
        spark.range(1).toDF("a").write.orc(new Path(basePath, "first").toString)
        spark.range(1, 2).toDF("a").write.orc(new Path(basePath, "second").toString)
        spark.range(2, 3).toDF("a").write.json(new Path(basePath, "third").toString)
        val df = spark.read.orc(
          new Path(basePath, "first").toString,
          new Path(basePath, "second").toString,
          new Path(basePath, "third").toString)
        checkAnswer(df, Seq(Row(0), Row(1)))
      }
    }

    def testIgnoreCorruptFilesWithoutSchemaInfer(): Unit = {
      withTempDir { dir =>
        val basePath = dir.getCanonicalPath
        spark.range(1).toDF("a").write.orc(new Path(basePath, "first").toString)
        spark.range(1, 2).toDF("a").write.orc(new Path(basePath, "second").toString)
        spark.range(2, 3).toDF("a").write.json(new Path(basePath, "third").toString)
        val df = spark.read.schema("a long").orc(
          new Path(basePath, "first").toString,
          new Path(basePath, "second").toString,
          new Path(basePath, "third").toString)
        checkAnswer(df, Seq(Row(0), Row(1)))
      }
    }

    def testAllCorruptFiles(): Unit = {
      withTempDir { dir =>
        val basePath = dir.getCanonicalPath
        spark.range(1).toDF("a").write.json(new Path(basePath, "first").toString)
        spark.range(1, 2).toDF("a").write.json(new Path(basePath, "second").toString)
        val df = spark.read.orc(
          new Path(basePath, "first").toString,
          new Path(basePath, "second").toString)
        assert(df.count() == 0)
      }
    }

    def testAllCorruptFilesWithoutSchemaInfer(): Unit = {
      withTempDir { dir =>
        val basePath = dir.getCanonicalPath
        spark.range(1).toDF("a").write.json(new Path(basePath, "first").toString)
        spark.range(1, 2).toDF("a").write.json(new Path(basePath, "second").toString)
        val df = spark.read.schema("a long").orc(
          new Path(basePath, "first").toString,
          new Path(basePath, "second").toString)
        assert(df.count() == 0)
      }
    }

    withSQLConf(SQLConf.IGNORE_CORRUPT_FILES.key -> "true") {
      testIgnoreCorruptFiles()
      testIgnoreCorruptFilesWithoutSchemaInfer()
      val m1 = intercept[AnalysisException] {
        testAllCorruptFiles()
      }.getMessage
      assert(m1.contains("Unable to infer schema for ORC"))
      testAllCorruptFilesWithoutSchemaInfer()
    }

    withSQLConf(SQLConf.IGNORE_CORRUPT_FILES.key -> "false") {
      val m1 = intercept[SparkException] {
        testIgnoreCorruptFiles()
      }.getMessage
      assert(m1.contains("Malformed ORC file"))
      val m2 = intercept[SparkException] {
        testIgnoreCorruptFilesWithoutSchemaInfer()
      }.getMessage
      assert(m2.contains("Malformed ORC file"))
      val m3 = intercept[SparkException] {
        testAllCorruptFiles()
      }.getMessage
      assert(m3.contains("Could not read footer for file"))
      val m4 = intercept[SparkException] {
        testAllCorruptFilesWithoutSchemaInfer()
      }.getMessage
      assert(m4.contains("Malformed ORC file"))
    }
  }

  test("SPARK-27160 Predicate pushdown correctness on DecimalType for ORC") {
    withTempPath { dir =>
      withSQLConf(SQLConf.ORC_FILTER_PUSHDOWN_ENABLED.key -> "true") {
        val path = dir.getCanonicalPath
        Seq(BigDecimal(0.1), BigDecimal(0.2), BigDecimal(-0.3))
          .toDF("x").write.orc(path)
        val df = spark.read.orc(path)
        checkAnswer(df.filter("x >= 0.1"), Seq(Row(0.1), Row(0.2)))
        checkAnswer(df.filter("x > 0.1"), Seq(Row(0.2)))
        checkAnswer(df.filter("x <= 0.15"), Seq(Row(0.1), Row(-0.3)))
        checkAnswer(df.filter("x < 0.1"), Seq(Row(-0.3)))
        checkAnswer(df.filter("x == 0.2"), Seq(Row(0.2)))
      }
    }
  }
}

class OrcQuerySuite extends OrcQueryTest with SharedSparkSession {
  import testImplicits._

  test("LZO compression options for writing to an ORC file") {
    withTempPath { file =>
      spark.range(0, 10).write
        .option("compression", "LZO")
        .orc(file.getCanonicalPath)

      val maybeOrcFile = file.listFiles().find(_.getName.endsWith(".lzo.orc"))
      assert(maybeOrcFile.isDefined)

      val orcFilePath = new Path(maybeOrcFile.get.getAbsolutePath)
      val conf = OrcFile.readerOptions(new Configuration())
      Utils.tryWithResource(OrcFile.createReader(orcFilePath, conf)) { reader =>
        assert("LZO" === reader.getCompressionKind.name)
      }
    }
  }

  test("Schema discovery on empty ORC files") {
    // SPARK-8501 is fixed.
    withTempPath { dir =>
      val path = dir.getCanonicalPath

      withTable("empty_orc") {
        withTempView("empty", "single") {
          spark.sql(
            s"""CREATE TABLE empty_orc(key INT, value STRING)
               |USING ORC
               |LOCATION '${dir.toURI}'
             """.stripMargin)

          val emptyDF = Seq.empty[(Int, String)].toDF("key", "value").coalesce(1)
          emptyDF.createOrReplaceTempView("empty")

          // This creates 1 empty ORC file with ORC SerDe.  We are using this trick because
          // Spark SQL ORC data source always avoids write empty ORC files.
          spark.sql(
            s"""INSERT INTO TABLE empty_orc
               |SELECT key, value FROM empty
             """.stripMargin)

          val df = spark.read.orc(path)
          assert(df.schema === emptyDF.schema.asNullable)
          checkAnswer(df, emptyDF)
        }
      }
    }
  }

  test("SPARK-21791 ORC should support column names with dot") {
    withTempDir { dir =>
      val path = new File(dir, "orc").getCanonicalPath
      Seq(Some(1), None).toDF("col.dots").write.orc(path)
      assert(spark.read.orc(path).collect().length == 2)
    }
  }

  test("SPARK-25579 ORC PPD should support column names with dot") {
    withSQLConf(SQLConf.ORC_FILTER_PUSHDOWN_ENABLED.key -> "true") {
      checkPredicatePushDown(spark.range(10).toDF("col.dot"), 10, "`col.dot` == 2")
    }
  }

  test("SPARK-20728 Make ORCFileFormat configurable between sql/hive and sql/core") {
    withSQLConf(SQLConf.ORC_IMPLEMENTATION.key -> "hive") {
      val e = intercept[AnalysisException] {
        sql("CREATE TABLE spark_20728(a INT) USING ORC")
      }
      assert(e.message.contains("Hive built-in ORC data source must be used with Hive support"))
    }

    withSQLConf(SQLConf.ORC_IMPLEMENTATION.key -> "native") {
      withTable("spark_20728") {
        sql("CREATE TABLE spark_20728(a INT) USING ORC")
        val fileFormat = sql("SELECT * FROM spark_20728").queryExecution.analyzed.collectFirst {
          case l: LogicalRelation => l.relation.asInstanceOf[HadoopFsRelation].fileFormat.getClass
        }
        assert(fileFormat == Some(classOf[OrcFileFormat]))
      }
    }
  }
}

class OrcV1QuerySuite extends OrcQuerySuite {
  override protected def sparkConf: SparkConf =
    super
      .sparkConf
      .set(SQLConf.USE_V1_SOURCE_LIST, "orc")
}<|MERGE_RESOLUTION|>--- conflicted
+++ resolved
@@ -36,11 +36,7 @@
 import org.apache.spark.sql.catalyst.TableIdentifier
 import org.apache.spark.sql.execution.datasources.{HadoopFsRelation, LogicalRelation, RecordReaderIterator}
 import org.apache.spark.sql.internal.SQLConf
-<<<<<<< HEAD
-import org.apache.spark.sql.test.SharedSQLContext
-=======
 import org.apache.spark.sql.test.SharedSparkSession
->>>>>>> cceb2d6f
 import org.apache.spark.sql.types._
 import org.apache.spark.util.Utils
 
@@ -198,9 +194,7 @@
 
       val orcFilePath = new Path(maybeOrcFile.get.getAbsolutePath)
       val conf = OrcFile.readerOptions(new Configuration())
-      Utils.tryWithResource(OrcFile.createReader(orcFilePath, conf)) { reader =>
-        assert("ZLIB" === reader.getCompressionKind.name)
-      }
+      assert("ZLIB" === OrcFile.createReader(orcFilePath, conf).getCompressionKind.name)
     }
 
     // `compression` overrides `orc.compress`.
@@ -215,9 +209,7 @@
 
       val orcFilePath = new Path(maybeOrcFile.get.getAbsolutePath)
       val conf = OrcFile.readerOptions(new Configuration())
-      Utils.tryWithResource(OrcFile.createReader(orcFilePath, conf)) { reader =>
-        assert("ZLIB" === reader.getCompressionKind.name)
-      }
+      assert("ZLIB" === OrcFile.createReader(orcFilePath, conf).getCompressionKind.name)
     }
   }
 
@@ -233,9 +225,7 @@
 
       val orcFilePath = new Path(maybeOrcFile.get.getAbsolutePath)
       val conf = OrcFile.readerOptions(new Configuration())
-      Utils.tryWithResource(OrcFile.createReader(orcFilePath, conf)) { reader =>
-        assert("ZLIB" === reader.getCompressionKind.name)
-      }
+      assert("ZLIB" === OrcFile.createReader(orcFilePath, conf).getCompressionKind.name)
     }
 
     withTempPath { file =>
@@ -248,9 +238,7 @@
 
       val orcFilePath = new Path(maybeOrcFile.get.getAbsolutePath)
       val conf = OrcFile.readerOptions(new Configuration())
-      Utils.tryWithResource(OrcFile.createReader(orcFilePath, conf)) { reader =>
-        assert("SNAPPY" === reader.getCompressionKind.name)
-      }
+      assert("SNAPPY" === OrcFile.createReader(orcFilePath, conf).getCompressionKind.name)
     }
 
     withTempPath { file =>
@@ -263,9 +251,7 @@
 
       val orcFilePath = new Path(maybeOrcFile.get.getAbsolutePath)
       val conf = OrcFile.readerOptions(new Configuration())
-      Utils.tryWithResource(OrcFile.createReader(orcFilePath, conf)) { reader =>
-        assert("NONE" === reader.getCompressionKind.name)
-      }
+      assert("NONE" === OrcFile.createReader(orcFilePath, conf).getCompressionKind.name)
     }
   }
 
@@ -649,9 +635,7 @@
 
       val orcFilePath = new Path(maybeOrcFile.get.getAbsolutePath)
       val conf = OrcFile.readerOptions(new Configuration())
-      Utils.tryWithResource(OrcFile.createReader(orcFilePath, conf)) { reader =>
-        assert("LZO" === reader.getCompressionKind.name)
-      }
+      assert("LZO" === OrcFile.createReader(orcFilePath, conf).getCompressionKind.name)
     }
   }
 
