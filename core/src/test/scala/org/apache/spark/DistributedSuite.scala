/*
 * Licensed to the Apache Software Foundation (ASF) under one or more
 * contributor license agreements.  See the NOTICE file distributed with
 * this work for additional information regarding copyright ownership.
 * The ASF licenses this file to You under the Apache License, Version 2.0
 * (the "License"); you may not use this file except in compliance with
 * the License.  You may obtain a copy of the License at
 *
 *    http://www.apache.org/licenses/LICENSE-2.0
 *
 * Unless required by applicable law or agreed to in writing, software
 * distributed under the License is distributed on an "AS IS" BASIS,
 * WITHOUT WARRANTIES OR CONDITIONS OF ANY KIND, either express or implied.
 * See the License for the specific language governing permissions and
 * limitations under the License.
 */

package org.apache.spark

import org.scalatest.Assertions._
import org.scalatest.concurrent.{Signaler, ThreadSignaler, TimeLimits}
import org.scalatest.matchers.must.Matchers
import org.scalatest.time.{Millis, Span}

import org.apache.spark.internal.config
import org.apache.spark.internal.config.Tests._
import org.apache.spark.security.EncryptionFunSuite
import org.apache.spark.storage.{RDDBlockId, StorageLevel}
import org.apache.spark.util.io.ChunkedByteBuffer

class NotSerializableClass
class NotSerializableExn(val notSer: NotSerializableClass) extends Throwable() {}


class DistributedSuite extends SparkFunSuite with Matchers with LocalSparkContext
  with EncryptionFunSuite with TimeLimits {

  // Necessary to make ScalaTest 3.x interrupt a thread on the JVM like ScalaTest 2.2.x
  implicit val defaultSignaler: Signaler = ThreadSignaler

  val clusterUrl = "local-cluster[3,1,1024]"

  test("task throws not serializable exception") {
    // Ensures that executors do not crash when an exn is not serializable. If executors crash,
    // this test will hang. Correct behavior is that executors don't crash but fail tasks
    // and the scheduler throws a SparkException.

    // numWorkers must be less than numPartitions
    val numWorkers = 3
    val numPartitions = 10

    sc = new SparkContext("local-cluster[%s,1,1024]".format(numWorkers), "test")
    val data = sc.parallelize(1 to 100, numPartitions).
      map(x => throw new NotSerializableExn(new NotSerializableClass))
    intercept[SparkException] {
      data.count()
    }
    resetSparkContext()
  }

  test("local-cluster format") {
    import SparkMasterRegex._

    val masterStrings = Seq(
      "local-cluster[2,1,1024]",
      "local-cluster[2 , 1 , 1024]",
      "local-cluster[2, 1, 1024]",
      "local-cluster[ 2, 1, 1024 ]"
    )

    masterStrings.foreach {
      case LOCAL_CLUSTER_REGEX(numWorkers, coresPerWorker, memoryPerWorker) =>
        assert(numWorkers.toInt == 2)
        assert(coresPerWorker.toInt == 1)
        assert(memoryPerWorker.toInt == 1024)
    }
  }

  test("simple groupByKey") {
    sc = new SparkContext(clusterUrl, "test")
    val pairs = sc.parallelize(Seq((1, 1), (1, 2), (1, 3), (2, 1)), 5)
    val groups = pairs.groupByKey(5).collect()
    assert(groups.size === 2)
    val valuesFor1 = groups.find(_._1 == 1).get._2
    assert(valuesFor1.toList.sorted === List(1, 2, 3))
    val valuesFor2 = groups.find(_._1 == 2).get._2
    assert(valuesFor2.toList.sorted === List(1))
  }

  test("groupByKey where map output sizes exceed maxMbInFlight") {
    val conf = new SparkConf().set(config.REDUCER_MAX_SIZE_IN_FLIGHT.key, "1m")
    sc = new SparkContext(clusterUrl, "test", conf)
    // This data should be around 20 MB, so even with 4 mappers and 2 reducers, each map output
    // file should be about 2.5 MB
    val pairs = sc.parallelize(1 to 2000, 4).map(x => (x % 16, new Array[Byte](10000)))
    val groups = pairs.groupByKey(2).map(x => (x._1, x._2.size)).collect()
    assert(groups.length === 16)
    assert(groups.map(_._2).sum === 2000)
  }

  test("accumulators") {
    sc = new SparkContext(clusterUrl, "test")
    val accum = sc.longAccumulator
    sc.parallelize(1 to 10, 10).foreach(x => accum.add(x))
    assert(accum.value === 55)
  }

  test("broadcast variables") {
    sc = new SparkContext(clusterUrl, "test")
    val array = new Array[Int](100)
    val bv = sc.broadcast(array)
    array(2) = 3     // Change the array -- this should not be seen on workers
    val rdd = sc.parallelize(1 to 10, 10)
    val sum = rdd.map(x => bv.value.sum).reduce(_ + _)
    assert(sum === 0)
  }

  test("repeatedly failing task") {
    sc = new SparkContext(clusterUrl, "test")
    val thrown = intercept[SparkException] {
      // scalastyle:off println
      sc.parallelize(1 to 10, 10).foreach(x => println(x / 0))
      // scalastyle:on println
    }
    assert(thrown.getClass === classOf[SparkException])
    assert(thrown.getMessage.contains("failed 4 times"))
  }

  test("repeatedly failing task that crashes JVM") {
    // Ensures that if a task fails in a way that crashes the JVM, the job eventually fails rather
    // than hanging due to retrying the failed task infinitely many times (eventually the
    // standalone scheduler will remove the application, causing the job to hang waiting to
    // reconnect to the master).
    sc = new SparkContext(clusterUrl, "test")
    failAfter(Span(100000, Millis)) {
      val thrown = intercept[SparkException] {
        // One of the tasks always fails.
        sc.parallelize(1 to 10, 2).foreach { x => if (x == 1) System.exit(42) }
      }
      assert(thrown.getClass === classOf[SparkException])
      assert(thrown.getMessage.contains("failed 4 times"))
    }
  }

  test("repeatedly failing task that crashes JVM with a zero exit code (SPARK-16925)") {
    // Ensures that if a task which causes the JVM to exit with a zero exit code will cause the
    // Spark job to eventually fail.
    sc = new SparkContext(clusterUrl, "test")
    failAfter(Span(100000, Millis)) {
      val thrown = intercept[SparkException] {
        sc.parallelize(1 to 1, 1).foreachPartition { _ => System.exit(0) }
      }
      assert(thrown.getClass === classOf[SparkException])
      assert(thrown.getMessage.contains("failed 4 times"))
    }
    // Check that the cluster is still usable:
    sc.parallelize(1 to 10).count()
  }

  private def testCaching(testName: String, conf: SparkConf, storageLevel: StorageLevel): Unit = {
    test(testName) {
      testCaching(conf, storageLevel)
    }
    if (storageLevel.replication > 1) {
      // also try with block replication as a stream
      val uploadStreamConf = new SparkConf()
      uploadStreamConf.setAll(conf.getAll)
      uploadStreamConf.set(config.MAX_REMOTE_BLOCK_SIZE_FETCH_TO_MEM, 1L)
      test(s"$testName (with replication as stream)") {
        testCaching(uploadStreamConf, storageLevel)
      }
    }
  }

  private def testCaching(conf: SparkConf, storageLevel: StorageLevel): Unit = {
    sc = new SparkContext(conf.setMaster(clusterUrl).setAppName("test"))
<<<<<<< HEAD
    TestUtils.waitUntilExecutorsUp(sc, 2, 60000)
=======
    TestUtils.waitUntilExecutorsUp(sc, 3, 60000)
>>>>>>> a630e8d1
    val data = sc.parallelize(1 to 1000, 10)
    val cachedData = data.persist(storageLevel)
    assert(cachedData.count === 1000)
    assert(sc.getRDDStorageInfo.filter(_.id == cachedData.id).map(_.numCachedPartitions).sum ===
      data.getNumPartitions)
    // Get all the locations of the first partition and try to fetch the partitions
    // from those locations.
    val blockIds = data.partitions.indices.map(index => RDDBlockId(data.id, index)).toArray
    val blockId = blockIds(0)
    val blockManager = SparkEnv.get.blockManager
    val blockTransfer = blockManager.blockTransferService
    val serializerManager = SparkEnv.get.serializerManager
    val locations = blockManager.master.getLocations(blockId)
    assert(locations.size === storageLevel.replication,
      s"; got ${locations.size} replicas instead of ${storageLevel.replication}")
    locations.foreach { cmId =>
      val bytes = blockTransfer.fetchBlockSync(cmId.host, cmId.port, cmId.executorId,
        blockId.toString, null)
      val deserialized = serializerManager.dataDeserializeStream(blockId,
        new ChunkedByteBuffer(bytes.nioByteBuffer()).toInputStream())(data.elementClassTag).toList
      assert(deserialized === (1 to 100).toList)
    }
    // This will exercise the getRemoteValues code path:
    assert(blockIds.flatMap(id => blockManager.get[Int](id).get.data).toSet === (1 to 1000).toSet)
  }

  Seq(
    "caching" -> StorageLevel.MEMORY_ONLY,
    "caching on disk" -> StorageLevel.DISK_ONLY,
    "caching in memory, replicated" -> StorageLevel.MEMORY_ONLY_2,
    "caching in memory, serialized, replicated" -> StorageLevel.MEMORY_ONLY_SER_2,
    "caching on disk, replicated 2" -> StorageLevel.DISK_ONLY_2,
    "caching on disk, replicated 3" -> StorageLevel.DISK_ONLY_3,
    "caching in memory and disk, replicated" -> StorageLevel.MEMORY_AND_DISK_2,
    "caching in memory and disk, serialized, replicated" -> StorageLevel.MEMORY_AND_DISK_SER_2
  ).foreach { case (testName, storageLevel) =>
    encryptionTestHelper(testName) { case (name, conf) =>
      testCaching(name, conf, storageLevel)
    }
  }

  test("compute without caching when no partitions fit in memory") {
    val size = 10000
    val conf = new SparkConf()
      .set(config.STORAGE_UNROLL_MEMORY_THRESHOLD, 1024L)
      .set(TEST_MEMORY, size.toLong / 2)

    sc = new SparkContext(clusterUrl, "test", conf)
    val data = sc.parallelize(1 to size, 2).persist(StorageLevel.MEMORY_ONLY)
    assert(data.count() === size)
    assert(data.count() === size)
    assert(data.count() === size)
    // ensure only a subset of partitions were cached
    val rddBlocks = sc.env.blockManager.master.getMatchingBlockIds(_.isRDD,
      askStorageEndpoints = true)
    assert(rddBlocks.size === 0, s"expected no RDD blocks, found ${rddBlocks.size}")
  }

  test("compute when only some partitions fit in memory") {
    val size = 10000
    val numPartitions = 20
    val conf = new SparkConf()
      .set(config.STORAGE_UNROLL_MEMORY_THRESHOLD, 1024L)
      .set(TEST_MEMORY, size.toLong)

    sc = new SparkContext(clusterUrl, "test", conf)
    val data = sc.parallelize(1 to size, numPartitions).persist(StorageLevel.MEMORY_ONLY)
    assert(data.count() === size)
    assert(data.count() === size)
    assert(data.count() === size)
    // ensure only a subset of partitions were cached
    val rddBlocks = sc.env.blockManager.master.getMatchingBlockIds(_.isRDD,
      askStorageEndpoints = true)
    assert(rddBlocks.size > 0, "no RDD blocks found")
    assert(rddBlocks.size < numPartitions, s"too many RDD blocks found, expected <$numPartitions")
  }

  test("passing environment variables to cluster") {
    sc = new SparkContext(clusterUrl, "test", null, Nil, Map("TEST_VAR" -> "TEST_VALUE"))
    val values = sc.parallelize(1 to 2, 2).map(x => System.getenv("TEST_VAR")).collect()
    assert(values.toSeq === Seq("TEST_VALUE", "TEST_VALUE"))
  }

  test("recover from node failures") {
    import DistributedSuite.{markNodeIfIdentity, failOnMarkedIdentity}
    DistributedSuite.amMaster = true
    sc = new SparkContext(clusterUrl, "test")
    val data = sc.parallelize(Seq(true, true), 2)
    assert(data.count === 2) // force executors to start
    assert(data.map(markNodeIfIdentity).collect.size === 2)
    assert(data.map(failOnMarkedIdentity).collect.size === 2)
  }

  test("recover from repeated node failures during shuffle-map") {
    import DistributedSuite.{markNodeIfIdentity, failOnMarkedIdentity}
    DistributedSuite.amMaster = true
    sc = new SparkContext(clusterUrl, "test")
    for (i <- 1 to 3) {
      val data = sc.parallelize(Seq(true, false), 2)
      assert(data.count === 2)
      assert(data.map(markNodeIfIdentity).collect.size === 2)
      assert(data.map(failOnMarkedIdentity).map(x => x -> x).groupByKey.count === 2)
    }
  }

  test("recover from repeated node failures during shuffle-reduce") {
    import DistributedSuite.{markNodeIfIdentity, failOnMarkedIdentity}
    DistributedSuite.amMaster = true
    sc = new SparkContext(clusterUrl, "test")
    for (i <- 1 to 3) {
      val data = sc.parallelize(Seq(true, true), 2)
      assert(data.count === 2)
      assert(data.map(markNodeIfIdentity).collect.size === 2)
      // This relies on mergeCombiners being used to perform the actual reduce for this
      // test to actually be testing what it claims.
      val grouped = data.map(x => x -> x).combineByKey(
                      x => x,
                      (x: Boolean, y: Boolean) => x,
                      (x: Boolean, y: Boolean) => failOnMarkedIdentity(x)
                    )
      assert(grouped.collect.size === 1)
    }
  }

  test("recover from node failures with replication") {
    import DistributedSuite.{markNodeIfIdentity, failOnMarkedIdentity}
    DistributedSuite.amMaster = true
    // Using more than two nodes so we don't have a symmetric communication pattern and might
    // cache a partially correct list of peers.
    sc = new SparkContext("local-cluster[3,1,1024]", "test")
    for (i <- 1 to 3) {
      val data = sc.parallelize(Seq(true, false, false, false), 4)
      data.persist(StorageLevel.MEMORY_ONLY_2)

      assert(data.count === 4)
      assert(data.map(markNodeIfIdentity).collect.size === 4)
      assert(data.map(failOnMarkedIdentity).collect.size === 4)

      // Create a new replicated RDD to make sure that cached peer information doesn't cause
      // problems.
      val data2 = sc.parallelize(Seq(true, true), 2).persist(StorageLevel.MEMORY_ONLY_2)
      assert(data2.count === 2)
    }
  }

  test("unpersist RDDs") {
    DistributedSuite.amMaster = true
    sc = new SparkContext("local-cluster[3,1,1024]", "test")
    val data = sc.parallelize(Seq(true, false, false, false), 4)
    data.persist(StorageLevel.MEMORY_ONLY_2)
    data.count
    assert(sc.persistentRdds.nonEmpty)
    data.unpersist(blocking = true)
    assert(sc.persistentRdds.isEmpty)

    failAfter(Span(3000, Millis)) {
      try {
        while (! sc.getRDDStorageInfo.isEmpty) {
          Thread.sleep(200)
        }
      } catch {
        case _: Throwable => Thread.sleep(10)
          // Do nothing. We might see exceptions because block manager
          // is racing this thread to remove entries from the driver.
      }
    }
  }

  test("reference partitions inside a task") {
    // Run a simple job which just makes sure there is no failure if we touch rdd.partitions
    // inside a task.  This requires the stateLock to be serializable.  This is very convoluted
    // use case, it's just a check for backwards-compatibility after the fix for SPARK-28917.
    sc = new SparkContext("local-cluster[1,1,1024]", "test")
    val rdd1 = sc.parallelize(1 to 10, 1)
    val rdd2 = rdd1.map { x => x + 1}
    // ensure we can force computation of rdd2.dependencies inside a task.  Just touching
    // it will force computation and touching the stateLock.  The check for null is to just
    // to make sure that we've setup our test correctly, and haven't precomputed dependencies
    // in the driver
    val dependencyComputeCount = rdd1.map { x => if (rdd2.dependencies == null) 1 else 0}.sum()
    assert(dependencyComputeCount > 0)
  }

}

object DistributedSuite {
  // Indicates whether this JVM is marked for failure.
  var mark = false

  // Set by test to remember if we are in the driver program so we can assert
  // that we are not.
  var amMaster = false

  // Act like an identity function, but if the argument is true, set mark to true.
  def markNodeIfIdentity(item: Boolean): Boolean = {
    if (item) {
      assert(!amMaster)
      mark = true
    }
    item
  }

  // Act like an identity function, but if mark was set to true previously, fail,
  // crashing the entire JVM.
  def failOnMarkedIdentity(item: Boolean): Boolean = {
    if (mark) {
      System.exit(42)
    }
    item
  }
}<|MERGE_RESOLUTION|>--- conflicted
+++ resolved
@@ -174,11 +174,7 @@
 
   private def testCaching(conf: SparkConf, storageLevel: StorageLevel): Unit = {
     sc = new SparkContext(conf.setMaster(clusterUrl).setAppName("test"))
-<<<<<<< HEAD
-    TestUtils.waitUntilExecutorsUp(sc, 2, 60000)
-=======
     TestUtils.waitUntilExecutorsUp(sc, 3, 60000)
->>>>>>> a630e8d1
     val data = sc.parallelize(1 to 1000, 10)
     val cachedData = data.persist(storageLevel)
     assert(cachedData.count === 1000)
