/*
 * Licensed to the Apache Software Foundation (ASF) under one or more
 * contributor license agreements.  See the NOTICE file distributed with
 * this work for additional information regarding copyright ownership.
 * The ASF licenses this file to You under the Apache License, Version 2.0
 * (the "License"); you may not use this file except in compliance with
 * the License.  You may obtain a copy of the License at
 *
 *    http://www.apache.org/licenses/LICENSE-2.0
 *
 * Unless required by applicable law or agreed to in writing, software
 * distributed under the License is distributed on an "AS IS" BASIS,
 * WITHOUT WARRANTIES OR CONDITIONS OF ANY KIND, either express or implied.
 * See the License for the specific language governing permissions and
 * limitations under the License.
 */

package org.apache.spark.sql.internal

import org.apache.spark.internal.Logging
import org.apache.spark.util.Utils


/**
 * Static SQL configuration is a cross-session, immutable Spark configuration. External users can
 * see the static sql configs via `SparkSession.conf`, but can NOT set/unset them.
 */
object StaticSQLConf extends Logging {

  import SQLConf.buildStaticConf

  val WAREHOUSE_PATH = buildStaticConf("spark.sql.warehouse.dir")
    .doc("The default location for managed databases and tables.")
    .stringConf
    .createWithDefault(Utils.resolveURI("spark-warehouse").toString)

  val CATALOG_IMPLEMENTATION = buildStaticConf("spark.sql.catalogImplementation")
    .internal()
    .stringConf
    .checkValues(Set("hive", "in-memory"))
    .createWithDefaultFunction{ () => defaultCatalogImplementation }

  private def defaultCatalogImplementation: String = {
    // CDPD-2782
    // Because our CSD can't depend on hive (circular dependency), we can't directly set the
    // catalog implementation in the csd.  So instead we do it here at runtime.
    val hiveSiteXML = Utils.getContextOrSparkClassLoader.getResource("hive-site.xml")
    val hasHiveClasses = try {
      Utils.classForName("org.apache.spark.sql.hive.HiveExternalCatalog")
      true
    } catch {
      case _: Exception => false
    }

    if (hiveSiteXML != null && hasHiveClasses && !sys.env.contains("SPARK_TESTING")) {
      logDebug("found hive-site.xml on classpath, enabling hive support")
      "hive"
    } else {
      logDebug("no hive-site.xml found on classpath, disabling hive support")
      "in-memory"
    }

  }

  val GLOBAL_TEMP_DATABASE = buildStaticConf("spark.sql.globalTempDatabase")
    .internal()
    .stringConf
    .createWithDefault("global_temp")

  // This is used to control when we will split a schema's JSON string to multiple pieces
  // in order to fit the JSON string in metastore's table property (by default, the value has
  // a length restriction of 4000 characters, so do not use a value larger than 4000 as the default
  // value of this property). We will split the JSON string of a schema to its length exceeds the
  // threshold. Note that, this conf is only read in HiveExternalCatalog which is cross-session,
  // that's why this conf has to be a static SQL conf.
  val SCHEMA_STRING_LENGTH_THRESHOLD =
    buildStaticConf("spark.sql.sources.schemaStringLengthThreshold")
      .doc("The maximum length allowed in a single cell when " +
        "storing additional schema information in Hive's metastore.")
      .internal()
      .intConf
      .createWithDefault(4000)

  val FILESOURCE_TABLE_RELATION_CACHE_SIZE =
    buildStaticConf("spark.sql.filesourceTableRelationCacheSize")
      .internal()
      .doc("The maximum size of the cache that maps qualified table names to table relation plans.")
      .intConf
      .checkValue(cacheSize => cacheSize >= 0, "The maximum size of the cache must not be negative")
      .createWithDefault(1000)

  val CODEGEN_CACHE_MAX_ENTRIES = buildStaticConf("spark.sql.codegen.cache.maxEntries")
      .internal()
      .doc("When nonzero, enable caching of generated classes for operators and expressions. " +
        "All jobs share the cache that can use up to the specified number for generated classes.")
      .intConf
      .checkValue(maxEntries => maxEntries >= 0, "The maximum must not be negative")
      .createWithDefault(100)

  val CODEGEN_COMMENTS = buildStaticConf("spark.sql.codegen.comments")
    .internal()
    .doc("When true, put comment in the generated code. Since computing huge comments " +
      "can be extremely expensive in certain cases, such as deeply-nested expressions which " +
      "operate over inputs with wide schemas, default is false.")
    .booleanConf
    .createWithDefault(false)

  // When enabling the debug, Spark SQL internal table properties are not filtered out; however,
  // some related DDL commands (e.g., ANALYZE TABLE and CREATE TABLE LIKE) might not work properly.
  val DEBUG_MODE = buildStaticConf("spark.sql.debug")
    .internal()
    .doc("Only used for internal debugging. Not all functions are supported when it is enabled.")
    .booleanConf
    .createWithDefault(false)

  val HIVE_THRIFT_SERVER_SINGLESESSION =
    buildStaticConf("spark.sql.hive.thriftServer.singleSession")
      .doc("When set to true, Hive Thrift server is running in a single session mode. " +
        "All the JDBC/ODBC connections share the temporary views, function registries, " +
        "SQL configuration and the current database.")
      .booleanConf
      .createWithDefault(false)

  val SPARK_SESSION_EXTENSIONS = buildStaticConf("spark.sql.extensions")
    .doc("A comma-separated list of classes that implement " +
      "Function1[SparkSessionExtension, Unit] used to configure Spark Session extensions. The " +
      "classes must have a no-args constructor. If multiple extensions are specified, they are " +
      "applied in the specified order. For the case of rules and planner strategies, they are " +
      "applied in the specified order. For the case of parsers, the last parser is used and each " +
      "parser can delegate to its predecessor. For the case of function name conflicts, the last " +
      "registered function name is used.")
    .stringConf
    .toSequence
    .createOptional

  val QUERY_EXECUTION_LISTENERS = buildStaticConf("spark.sql.queryExecutionListeners")
    .doc("List of class names implementing QueryExecutionListener that will be automatically " +
      "added to newly created sessions. The classes should have either a no-arg constructor, " +
      "or a constructor that expects a SparkConf argument.")
    .stringConf
    .toSequence
    .createOptional

  val STREAMING_QUERY_LISTENERS = buildStaticConf("spark.sql.streaming.streamingQueryListeners")
    .doc("List of class names implementing StreamingQueryListener that will be automatically " +
      "added to newly created sessions. The classes should have either a no-arg constructor, " +
      "or a constructor that expects a SparkConf argument.")
    .stringConf
    .toSequence
    .createOptional

  val UI_RETAINED_EXECUTIONS =
    buildStaticConf("spark.sql.ui.retainedExecutions")
      .doc("Number of executions to retain in the Spark UI.")
      .intConf
      .createWithDefault(1000)

  val SUBQUERY_MAX_THREAD_THRESHOLD =
    buildStaticConf("spark.sql.subquery.maxThreadThreshold")
      .internal()
      .doc("The maximum degree of parallelism to execute the subquery.")
      .intConf
      .checkValue(thres => thres > 0 && thres <= 128, "The threshold must be in (0,128].")
      .createWithDefault(16)

<<<<<<< HEAD
  val STREAMING_UI_ENABLED =
    buildStaticConf("spark.sql.streaming.ui.enabled")
      .doc("Whether to run the Structured Streaming Web UI for the Spark application when the " +
        "Spark Web UI is enabled.")
      .booleanConf
      .createWithDefault(true)

  val STREAMING_UI_RETAINED_PROGRESS_UPDATES =
    buildStaticConf("spark.sql.streaming.ui.retainedProgressUpdates")
      .doc("The number of progress updates to retain for a streaming query for Structured " +
        "Streaming UI.")
      .intConf
      .createWithDefault(100)

  val STREAMING_UI_RETAINED_QUERIES =
    buildStaticConf("spark.sql.streaming.ui.retainedQueries")
      .doc("The number of inactive queries to retain for Structured Streaming UI.")
      .intConf
      .createWithDefault(100)

  val ENABLED_STREAMING_UI_CUSTOM_METRIC_LIST =
    buildStaticConf("spark.sql.streaming.ui.enabledCustomMetricList")
      .internal()
      .doc("Configures a list of custom metrics on Structured Streaming UI, which are enabled. " +
        "The list contains the name of the custom metrics separated by comma. In aggregation" +
        "only sum used. The list of supported custom metrics is state store provider specific " +
        "and it can be found out for example from query progress log entry.")
      .stringConf
      .toSequence
      .createWithDefault(Nil)
=======
  val DEFAULT_URL_STREAM_HANDLER_FACTORY_ENABLED =
     buildStaticConf("spark.sql.defaultUrlStreamHandlerFactory.enabled")
       .doc("When true, set FsUrlStreamHandlerFactory to support ADD JAR against HDFS locations")
       .internal()
       .booleanConf
       .createWithDefault(true)
>>>>>>> 14211a19
}<|MERGE_RESOLUTION|>--- conflicted
+++ resolved
@@ -163,7 +163,6 @@
       .checkValue(thres => thres > 0 && thres <= 128, "The threshold must be in (0,128].")
       .createWithDefault(16)
 
-<<<<<<< HEAD
   val STREAMING_UI_ENABLED =
     buildStaticConf("spark.sql.streaming.ui.enabled")
       .doc("Whether to run the Structured Streaming Web UI for the Spark application when the " +
@@ -194,12 +193,11 @@
       .stringConf
       .toSequence
       .createWithDefault(Nil)
-=======
+
   val DEFAULT_URL_STREAM_HANDLER_FACTORY_ENABLED =
      buildStaticConf("spark.sql.defaultUrlStreamHandlerFactory.enabled")
        .doc("When true, set FsUrlStreamHandlerFactory to support ADD JAR against HDFS locations")
        .internal()
        .booleanConf
        .createWithDefault(true)
->>>>>>> 14211a19
 }