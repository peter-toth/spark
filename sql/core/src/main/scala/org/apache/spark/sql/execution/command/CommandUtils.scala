/*
 * Licensed to the Apache Software Foundation (ASF) under one or more
 * contributor license agreements.  See the NOTICE file distributed with
 * this work for additional information regarding copyright ownership.
 * The ASF licenses this file to You under the Apache License, Version 2.0
 * (the "License"); you may not use this file except in compliance with
 * the License.  You may obtain a copy of the License at
 *
 *    http://www.apache.org/licenses/LICENSE-2.0
 *
 * Unless required by applicable law or agreed to in writing, software
 * distributed under the License is distributed on an "AS IS" BASIS,
 * WITHOUT WARRANTIES OR CONDITIONS OF ANY KIND, either express or implied.
 * See the License for the specific language governing permissions and
 * limitations under the License.
 */

package org.apache.spark.sql.execution.command

import java.net.URI

import scala.collection.mutable
import scala.util.control.NonFatal

import org.apache.hadoop.fs.{FileSystem, Path, PathFilter}

import org.apache.spark.internal.Logging
import org.apache.spark.sql.{AnalysisException, SparkSession}
import org.apache.spark.sql.catalyst.{InternalRow, TableIdentifier}
import org.apache.spark.sql.catalyst.catalog.{CatalogStatistics, CatalogTable}
import org.apache.spark.sql.catalyst.expressions._
import org.apache.spark.sql.catalyst.expressions.aggregate._
import org.apache.spark.sql.catalyst.plans.logical._
import org.apache.spark.sql.catalyst.util.{ArrayData, GenericArrayData}
import org.apache.spark.sql.execution.QueryExecution
import org.apache.spark.sql.execution.datasources.{DataSourceUtils, InMemoryFileIndex}
import org.apache.spark.sql.internal.{SessionState, SQLConf}
import org.apache.spark.sql.types._

/**
 * For the purpose of calculating total directory sizes, use this filter to
 * ignore some irrelevant files.
 * @param stagingDir hive staging dir
 */
class PathFilterIgnoreNonData(stagingDir: String) extends PathFilter with Serializable {
  override def accept(path: Path): Boolean = {
    val fileName = path.getName
    !fileName.startsWith(stagingDir) && DataSourceUtils.isDataFile(fileName)
  }
}

object CommandUtils extends Logging {

  /** Change statistics after changing data by commands. */
  def updateTableStats(sparkSession: SparkSession, table: CatalogTable): Unit = {
    val catalog = sparkSession.sessionState.catalog
    if (sparkSession.sessionState.conf.autoSizeUpdateEnabled) {
      val newTable = catalog.getTableMetadata(table.identifier)
      val newSize = CommandUtils.calculateTotalSize(sparkSession, newTable)
      val newStats = CatalogStatistics(sizeInBytes = newSize)
      catalog.alterTableStats(table.identifier, Some(newStats))
    } else if (table.stats.nonEmpty) {
      catalog.alterTableStats(table.identifier, None)
    } else {
      // In other cases, we still need to invalidate the table relation cache.
      catalog.refreshTable(table.identifier)
    }
  }

  def calculateTotalSize(spark: SparkSession, catalogTable: CatalogTable): BigInt = {
    val sessionState = spark.sessionState
    val startTime = System.nanoTime()
    val totalSize = if (catalogTable.partitionColumnNames.isEmpty) {
      calculateSingleLocationSize(sessionState, catalogTable.identifier,
        catalogTable.storage.locationUri)
    } else {
      // Calculate table size as a sum of the visible partitions. See SPARK-21079
      val partitions = sessionState.catalog.listPartitions(catalogTable.identifier)
      logInfo(s"Starting to calculate sizes for ${partitions.length} partitions.")
      val paths = partitions.map(_.storage.locationUri)
      calculateMultipleLocationSizes(spark, catalogTable.identifier, paths).sum
    }
    logInfo(s"It took ${(System.nanoTime() - startTime) / (1000 * 1000)} ms to calculate" +
      s" the total size for table ${catalogTable.identifier}.")
    totalSize
  }

  def calculateSingleLocationSize(
      sessionState: SessionState,
      identifier: TableIdentifier,
      locationUri: Option[URI]): Long = {
    // This method is mainly based on
    // org.apache.hadoop.hive.ql.stats.StatsUtils.getFileSizeForTable(HiveConf, Table)
    // in Hive 0.13 (except that we do not use fs.getContentSummary).
    // TODO: Generalize statistics collection.
    // TODO: Why fs.getContentSummary returns wrong size on Jenkins?
    // Can we use fs.getContentSummary in future?
    // Seems fs.getContentSummary returns wrong table size on Jenkins. So we use
    // countFileSize to count the table size.
    val stagingDir = sessionState.conf.getConfString("hive.exec.stagingdir", ".hive-staging")

    def getPathSize(fs: FileSystem, path: Path): Long = {
      val fileStatus = fs.getFileStatus(path)
      val size = if (fileStatus.isDirectory) {
        fs.listStatus(path)
          .map { status =>
            if (isDataPath(status.getPath, stagingDir)) {
              getPathSize(fs, status.getPath)
            } else {
              0L
            }
          }.sum
      } else {
        fileStatus.getLen
      }

      size
    }

    val startTime = System.nanoTime()
    val size = locationUri.map { p =>
      val path = new Path(p)
      try {
        val fs = path.getFileSystem(sessionState.newHadoopConf())
        getPathSize(fs, path)
      } catch {
        case NonFatal(e) =>
          logWarning(
            s"Failed to get the size of table ${identifier.table} in the " +
              s"database ${identifier.database} because of ${e.toString}", e)
          0L
      }
    }.getOrElse(0L)
    val durationInMs = (System.nanoTime() - startTime) / (1000 * 1000)
    logDebug(s"It took $durationInMs ms to calculate the total file size under path $locationUri.")

    size
  }

  def calculateMultipleLocationSizes(
      sparkSession: SparkSession,
      tid: TableIdentifier,
      paths: Seq[Option[URI]]): Seq[Long] = {
    if (sparkSession.sessionState.conf.parallelFileListingInStatsComputation) {
      calculateMultipleLocationSizesInParallel(sparkSession, paths.map(_.map(new Path(_))))
    } else {
      paths.map(p => calculateSingleLocationSize(sparkSession.sessionState, tid, p))
    }
  }

  /**
   * Launch a Job to list all leaf files in `paths` and compute the total size
   * for each path.
   * @param sparkSession the [[SparkSession]]
   * @param paths the Seq of [[Option[Path]]]s
   * @return a Seq of same size as `paths` where i-th element is total size of `paths(i)` or 0
   *         if `paths(i)` is None
   */
  def calculateMultipleLocationSizesInParallel(
      sparkSession: SparkSession,
      paths: Seq[Option[Path]]): Seq[Long] = {
    val stagingDir = sparkSession.sessionState.conf
      .getConfString("hive.exec.stagingdir", ".hive-staging")
    val filter = new PathFilterIgnoreNonData(stagingDir)
    val sizes = InMemoryFileIndex.bulkListLeafFiles(paths.flatten,
      sparkSession.sessionState.newHadoopConf(), filter, sparkSession).map {
      case (_, files) => files.map(_.getLen).sum
    }
    // the size is 0 where paths(i) is not defined and sizes(i) where it is defined
    paths.zipWithIndex.map { case (p, idx) => p.map(_ => sizes(idx)).getOrElse(0L) }
  }

  def compareAndGetNewStats(
      oldStats: Option[CatalogStatistics],
      newTotalSize: BigInt,
      newRowCount: Option[BigInt]): Option[CatalogStatistics] = {
    val oldTotalSize = oldStats.map(_.sizeInBytes).getOrElse(BigInt(-1))
    val oldRowCount = oldStats.flatMap(_.rowCount).getOrElse(BigInt(-1))
    var newStats: Option[CatalogStatistics] = None
    if (newTotalSize >= 0 && newTotalSize != oldTotalSize) {
      newStats = Some(CatalogStatistics(sizeInBytes = newTotalSize))
    }
    // We only set rowCount when noscan is false, because otherwise:
    // 1. when total size is not changed, we don't need to alter the table;
    // 2. when total size is changed, `oldRowCount` becomes invalid.
    // This is to make sure that we only record the right statistics.
    if (newRowCount.isDefined) {
      if (newRowCount.get >= 0 && newRowCount.get != oldRowCount) {
        newStats = if (newStats.isDefined) {
          newStats.map(_.copy(rowCount = newRowCount))
        } else {
          Some(CatalogStatistics(sizeInBytes = oldTotalSize, rowCount = newRowCount))
        }
      }
    }
    newStats
  }

  /**
   * Compute stats for the given columns.
   * @return (row count, map from column name to CatalogColumnStats)
   */
  private[sql] def computeColumnStats(
      sparkSession: SparkSession,
      relation: LogicalPlan,
      columns: Seq[Attribute]): (Long, Map[Attribute, ColumnStat]) = {
    val conf = sparkSession.sessionState.conf

    // Collect statistics per column.
    // If no histogram is required, we run a job to compute basic column stats such as
    // min, max, ndv, etc. Otherwise, besides basic column stats, histogram will also be
    // generated. Currently we only support equi-height histogram.
    // To generate an equi-height histogram, we need two jobs:
    // 1. compute percentiles p(0), p(1/n) ... p((n-1)/n), p(1).
    // 2. use the percentiles as value intervals of bins, e.g. [p(0), p(1/n)],
    // [p(1/n), p(2/n)], ..., [p((n-1)/n), p(1)], and then count ndv in each bin.
    // Basic column stats will be computed together in the second job.
    val attributePercentiles = computePercentiles(columns, sparkSession, relation)

    // The first element in the result will be the overall row count, the following elements
    // will be structs containing all column stats.
    // The layout of each struct follows the layout of the ColumnStats.
    val expressions = Count(Literal(1)).toAggregateExpression() +:
      columns.map(statExprs(_, conf, attributePercentiles))

    val namedExpressions = expressions.map(e => Alias(e, e.toString)())
    val statsRow = new QueryExecution(sparkSession, Aggregate(Nil, namedExpressions, relation))
      .executedPlan.executeTake(1).head

    val rowCount = statsRow.getLong(0)
    val columnStats = columns.zipWithIndex.map { case (attr, i) =>
      // according to `statExprs`, the stats struct always have 7 fields.
      (attr, rowToColumnStat(statsRow.getStruct(i + 1, 7), attr, rowCount,
        attributePercentiles.get(attr)))
    }.toMap
    (rowCount, columnStats)
  }

  /** Computes percentiles for each attribute. */
  private def computePercentiles(
      attributesToAnalyze: Seq[Attribute],
      sparkSession: SparkSession,
      relation: LogicalPlan): AttributeMap[ArrayData] = {
    val conf = sparkSession.sessionState.conf
    val attrsToGenHistogram = if (conf.histogramEnabled) {
      attributesToAnalyze.filter(a => supportsHistogram(a.dataType))
    } else {
      Nil
    }
    val attributePercentiles = mutable.HashMap[Attribute, ArrayData]()
    if (attrsToGenHistogram.nonEmpty) {
      val percentiles = (0 to conf.histogramNumBins)
        .map(i => i.toDouble / conf.histogramNumBins).toArray

      val namedExprs = attrsToGenHistogram.map { attr =>
        val aggFunc =
          new ApproximatePercentile(attr,
            Literal(new GenericArrayData(percentiles), ArrayType(DoubleType, false)),
            Literal(conf.percentileAccuracy))
        val expr = aggFunc.toAggregateExpression()
        Alias(expr, expr.toString)()
      }

      val percentilesRow = new QueryExecution(sparkSession, Aggregate(Nil, namedExprs, relation))
        .executedPlan.executeTake(1).head
      attrsToGenHistogram.zipWithIndex.foreach { case (attr, i) =>
        val percentiles = percentilesRow.getArray(i)
        // When there is no non-null value, `percentiles` is null. In such case, there is no
        // need to generate histogram.
        if (percentiles != null) {
          attributePercentiles += attr -> percentiles
        }
      }
    }
    AttributeMap(attributePercentiles.toSeq)
  }


  /** Returns true iff the we support gathering histogram on column of the given type. */
  private def supportsHistogram(dataType: DataType): Boolean = dataType match {
    case _: IntegralType => true
    case _: DecimalType => true
    case DoubleType | FloatType => true
    case DateType => true
    case TimestampType => true
    case _ => false
  }

  /**
   * Constructs an expression to compute column statistics for a given column.
   *
   * The expression should create a single struct column with the following schema:
   * distinctCount: Long, min: T, max: T, nullCount: Long, avgLen: Long, maxLen: Long,
   * distinctCountsForIntervals: Array[Long]
   *
   * Together with [[rowToColumnStat]], this function is used to create [[ColumnStat]] and
   * as a result should stay in sync with it.
   */
  private def statExprs(
    col: Attribute,
    conf: SQLConf,
    colPercentiles: AttributeMap[ArrayData]): CreateNamedStruct = {
    def struct(exprs: Expression*): CreateNamedStruct = CreateStruct(exprs.map { expr =>
      expr.transformUp { case af: AggregateFunction => af.toAggregateExpression() }
    })
    val one = Literal(1.toLong, LongType)

    // the approximate ndv (num distinct value) should never be larger than the number of rows
    val numNonNulls = if (col.nullable) Count(col) else Count(one)
    val ndv = Least(Seq(HyperLogLogPlusPlus(col, conf.ndvMaxError), numNonNulls))
    val numNulls = Subtract(Count(one), numNonNulls)
    val defaultSize = Literal(col.dataType.defaultSize.toLong, LongType)
    val nullArray = Literal(null, ArrayType(LongType))

    def fixedLenTypeStruct: CreateNamedStruct = {
      val genHistogram =
        supportsHistogram(col.dataType) && colPercentiles.contains(col)
      val intervalNdvsExpr = if (genHistogram) {
        ApproxCountDistinctForIntervals(col,
          Literal(colPercentiles(col), ArrayType(col.dataType)), conf.ndvMaxError)
      } else {
        nullArray
      }
      // For fixed width types, avg size should be the same as max size.
      struct(ndv, Cast(Min(col), col.dataType), Cast(Max(col), col.dataType), numNulls,
        defaultSize, defaultSize, intervalNdvsExpr)
    }

    col.dataType match {
      case _: IntegralType => fixedLenTypeStruct
      case _: DecimalType => fixedLenTypeStruct
      case DoubleType | FloatType => fixedLenTypeStruct
      case BooleanType => fixedLenTypeStruct
      case DateType => fixedLenTypeStruct
      case TimestampType => fixedLenTypeStruct
      case BinaryType | StringType =>
        // For string and binary type, we don't compute min, max or histogram
        val nullLit = Literal(null, col.dataType)
        struct(
          ndv, nullLit, nullLit, numNulls,
          // Set avg/max size to default size if all the values are null or there is no value.
          Coalesce(Seq(Ceil(Average(Length(col))), defaultSize)),
          Coalesce(Seq(Cast(Max(Length(col)), LongType), defaultSize)),
          nullArray)
      case _ =>
        throw new AnalysisException("Analyzing column statistics is not supported for column " +
          s"${col.name} of data type: ${col.dataType}.")
    }
  }

  /**
   * Convert a struct for column stats (defined in `statExprs`) into
   * [[org.apache.spark.sql.catalyst.plans.logical.ColumnStat]].
   */
  private def rowToColumnStat(
    row: InternalRow,
    attr: Attribute,
    rowCount: Long,
    percentiles: Option[ArrayData]): ColumnStat = {
    // The first 6 fields are basic column stats, the 7th is ndvs for histogram bins.
    val cs = ColumnStat(
      distinctCount = Option(BigInt(row.getLong(0))),
      // for string/binary min/max, get should return null
      min = Option(row.get(1, attr.dataType)),
      max = Option(row.get(2, attr.dataType)),
      nullCount = Option(BigInt(row.getLong(3))),
      avgLen = Option(row.getLong(4)),
      maxLen = Option(row.getLong(5))
    )
    if (row.isNullAt(6) || cs.nullCount.isEmpty) {
      cs
    } else {
      val ndvs = row.getArray(6).toLongArray()
      assert(percentiles.get.numElements() == ndvs.length + 1)
      val endpoints = percentiles.get.toArray[Any](attr.dataType).map(_.toString.toDouble)
      // Construct equi-height histogram
      val bins = ndvs.zipWithIndex.map { case (ndv, i) =>
        HistogramBin(endpoints(i), endpoints(i + 1), ndv)
      }
      val nonNullRows = rowCount - cs.nullCount.get
      val histogram = Histogram(nonNullRows.toDouble / ndvs.length, bins)
      cs.copy(histogram = Some(histogram))
    }
  }

  private def isDataPath(path: Path, stagingDir: String): Boolean = {
    !path.getName.startsWith(stagingDir) && DataSourceUtils.isDataPath(path)
  }

  def uncacheTableOrView(sparkSession: SparkSession, name: String): Unit = {
    try {
      sparkSession.catalog.uncacheTable(name)
    } catch {
<<<<<<< HEAD
      case NonFatal(e) => logWarning("Exception when attempting to uncache $name", e)
=======
      case NonFatal(e) => logWarning(s"Exception when attempting to uncache $name", e)
>>>>>>> a630e8d1
    }
  }
}<|MERGE_RESOLUTION|>--- conflicted
+++ resolved
@@ -391,11 +391,7 @@
     try {
       sparkSession.catalog.uncacheTable(name)
     } catch {
-<<<<<<< HEAD
-      case NonFatal(e) => logWarning("Exception when attempting to uncache $name", e)
-=======
       case NonFatal(e) => logWarning(s"Exception when attempting to uncache $name", e)
->>>>>>> a630e8d1
     }
   }
 }