--- conflicted
+++ resolved
@@ -109,10 +109,7 @@
     Use RLIKE to match with standard regular expressions.
   """,
   since = "1.0.0")
-<<<<<<< HEAD
-=======
 // scalastyle:on line.contains.tab
->>>>>>> cceb2d6f
 case class Like(left: Expression, right: Expression) extends StringRegexExpression {
 
   override def escape(v: String): String = StringUtils.escapeLikeRegex(v)
@@ -194,10 +191,7 @@
     Use LIKE to match with simple string pattern.
   """,
   since = "1.0.0")
-<<<<<<< HEAD
-=======
 // scalastyle:on line.contains.tab
->>>>>>> cceb2d6f
 case class RLike(left: Expression, right: Expression) extends StringRegexExpression {
 
   override def escape(v: String): String = v
@@ -268,12 +262,6 @@
     Examples:
       > SELECT _FUNC_('oneAtwoBthreeC', '[ABC]');
        ["one","two","three",""]
-<<<<<<< HEAD
-  """,
-  since = "1.5.0")
-case class StringSplit(str: Expression, pattern: Expression)
-  extends BinaryExpression with ImplicitCastInputTypes {
-=======
       > SELECT _FUNC_('oneAtwoBthreeC', '[ABC]', -1);
        ["one","two","three",""]
       > SELECT _FUNC_('oneAtwoBthreeC', '[ABC]', 2);
@@ -282,7 +270,6 @@
   since = "1.5.0")
 case class StringSplit(str: Expression, regex: Expression, limit: Expression)
   extends TernaryExpression with ImplicitCastInputTypes {
->>>>>>> cceb2d6f
 
   override def dataType: DataType = ArrayType(StringType)
   override def inputTypes: Seq[DataType] = Seq(StringType, StringType, IntegerType)
