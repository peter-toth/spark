#!/bin/bash
#
# Licensed to the Apache Software Foundation (ASF) under one or more
# contributor license agreements.  See the NOTICE file distributed with
# this work for additional information regarding copyright ownership.
# The ASF licenses this file to You under the Apache License, Version 2.0
# (the "License"); you may not use this file except in compliance with
# the License.  You may obtain a copy of the License at
#
#    http://www.apache.org/licenses/LICENSE-2.0
#
# Unless required by applicable law or agreed to in writing, software
# distributed under the License is distributed on an "AS IS" BASIS,
# WITHOUT WARRANTIES OR CONDITIONS OF ANY KIND, either express or implied.
# See the License for the specific language governing permissions and
# limitations under the License.
#

# echo commands to the terminal output
set -ex

# Check whether there is a passwd entry for the container UID
myuid=$(id -u)
mygid=$(id -g)
# turn off -e for getent because it will return error code in anonymous uid case
set +e
uidentry=$(getent passwd $myuid)
set -e

# If there is no passwd entry for the container UID, attempt to create one
if [ -z "$uidentry" ] ; then
    if [ -w /etc/passwd ] ; then
        echo "$myuid:x:$myuid:$mygid:anonymous uid:$SPARK_HOME:/bin/false" >> /etc/passwd
    else
        echo "Container ENTRYPOINT failed to add passwd entry for anonymous UID"
    fi
fi

SPARK_K8S_CMD="$1"
case "$SPARK_K8S_CMD" in
    driver | driver-py | driver-r | executor)
      shift 1
      ;;
    "")
      ;;
    *)
      echo "Non-spark-on-k8s command provided, proceeding in pass-through mode..."
      exec /usr/bin/tini -s -- "$@"
      ;;
esac

SPARK_CLASSPATH="$SPARK_CLASSPATH:${SPARK_HOME}/jars/*"
env | grep SPARK_JAVA_OPT_ | sort -t_ -k4 -n | sed 's/[^=]*=\(.*\)/\1/g' > /tmp/java_opts.txt
readarray -t SPARK_EXECUTOR_JAVA_OPTS < /tmp/java_opts.txt

if [ -n "$SPARK_EXTRA_CLASSPATH" ]; then
  SPARK_CLASSPATH="$SPARK_CLASSPATH:$SPARK_EXTRA_CLASSPATH"
fi

if [ -n "$PYSPARK_FILES" ]; then
    PYTHONPATH="$PYTHONPATH:$PYSPARK_FILES"
fi

PYSPARK_ARGS=""
if [ -n "$PYSPARK_APP_ARGS" ]; then
    PYSPARK_ARGS="$PYSPARK_APP_ARGS"
fi

R_ARGS=""
if [ -n "$R_APP_ARGS" ]; then
    R_ARGS="$R_APP_ARGS"
fi

if [ "$PYSPARK_MAJOR_PYTHON_VERSION" == "2" ]; then
    pyv="$(python -V 2>&1)"
    export PYTHON_VERSION="${pyv:7}"
    export PYSPARK_PYTHON="python"
    export PYSPARK_DRIVER_PYTHON="python"
elif [ "$PYSPARK_MAJOR_PYTHON_VERSION" == "3" ]; then
    pyv3="$(python3 -V 2>&1)"
    export PYTHON_VERSION="${pyv3:7}"
    export PYSPARK_PYTHON="python3"
    export PYSPARK_DRIVER_PYTHON="python3"
fi

<<<<<<< HEAD
=======
# If HADOOP_HOME is set and SPARK_DIST_CLASSPATH is not set, set it here so Hadoop jars are available to the executor.
# It does not set SPARK_DIST_CLASSPATH if already set, to avoid overriding customizations of this value from elsewhere e.g. Docker/K8s.
if [ -n "${HADOOP_HOME}"  ] && [ -z "${SPARK_DIST_CLASSPATH}"  ]; then
  export SPARK_DIST_CLASSPATH="$($HADOOP_HOME/bin/hadoop classpath)"
fi

>>>>>>> 1e65fb2c
if ! [ -z ${HADOOP_CONF_DIR+x} ]; then
  SPARK_CLASSPATH="$HADOOP_CONF_DIR:$SPARK_CLASSPATH";
fi

case "$SPARK_K8S_CMD" in
  driver)
    CMD=(
      "$SPARK_HOME/bin/spark-submit"
      --conf "spark.driver.bindAddress=$SPARK_DRIVER_BIND_ADDRESS"
      --deploy-mode client
      "$@"
    )
    ;;
  executor)
    CMD=(
      ${JAVA_HOME}/bin/java
      "${SPARK_EXECUTOR_JAVA_OPTS[@]}"
      -Xms$SPARK_EXECUTOR_MEMORY
      -Xmx$SPARK_EXECUTOR_MEMORY
      -cp "$SPARK_CLASSPATH:$SPARK_DIST_CLASSPATH"
      org.apache.spark.executor.CoarseGrainedExecutorBackend
      --driver-url $SPARK_DRIVER_URL
      --executor-id $SPARK_EXECUTOR_ID
      --cores $SPARK_EXECUTOR_CORES
      --app-id $SPARK_APPLICATION_ID
      --hostname $SPARK_EXECUTOR_POD_IP
    )
    ;;

  *)
    echo "Unknown command: $SPARK_K8S_CMD" 1>&2
    exit 1
esac

# Execute the container CMD under tini for better hygiene
exec /usr/bin/tini -s -- "${CMD[@]}"<|MERGE_RESOLUTION|>--- conflicted
+++ resolved
@@ -83,15 +83,12 @@
     export PYSPARK_DRIVER_PYTHON="python3"
 fi
 
-<<<<<<< HEAD
-=======
 # If HADOOP_HOME is set and SPARK_DIST_CLASSPATH is not set, set it here so Hadoop jars are available to the executor.
 # It does not set SPARK_DIST_CLASSPATH if already set, to avoid overriding customizations of this value from elsewhere e.g. Docker/K8s.
 if [ -n "${HADOOP_HOME}"  ] && [ -z "${SPARK_DIST_CLASSPATH}"  ]; then
   export SPARK_DIST_CLASSPATH="$($HADOOP_HOME/bin/hadoop classpath)"
 fi
 
->>>>>>> 1e65fb2c
 if ! [ -z ${HADOOP_CONF_DIR+x} ]; then
   SPARK_CLASSPATH="$HADOOP_CONF_DIR:$SPARK_CLASSPATH";
 fi
@@ -103,6 +100,22 @@
       --conf "spark.driver.bindAddress=$SPARK_DRIVER_BIND_ADDRESS"
       --deploy-mode client
       "$@"
+    )
+    ;;
+  driver-py)
+    CMD=(
+      "$SPARK_HOME/bin/spark-submit"
+      --conf "spark.driver.bindAddress=$SPARK_DRIVER_BIND_ADDRESS"
+      --deploy-mode client
+      "$@" $PYSPARK_PRIMARY $PYSPARK_ARGS
+    )
+    ;;
+    driver-r)
+    CMD=(
+      "$SPARK_HOME/bin/spark-submit"
+      --conf "spark.driver.bindAddress=$SPARK_DRIVER_BIND_ADDRESS"
+      --deploy-mode client
+      "$@" $R_PRIMARY $R_ARGS
     )
     ;;
   executor)
