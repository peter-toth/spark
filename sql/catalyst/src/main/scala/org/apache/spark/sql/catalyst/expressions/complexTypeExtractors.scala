/*
 * Licensed to the Apache Software Foundation (ASF) under one or more
 * contributor license agreements.  See the NOTICE file distributed with
 * this work for additional information regarding copyright ownership.
 * The ASF licenses this file to You under the Apache License, Version 2.0
 * (the "License"); you may not use this file except in compliance with
 * the License.  You may obtain a copy of the License at
 *
 *    http://www.apache.org/licenses/LICENSE-2.0
 *
 * Unless required by applicable law or agreed to in writing, software
 * distributed under the License is distributed on an "AS IS" BASIS,
 * WITHOUT WARRANTIES OR CONDITIONS OF ANY KIND, either express or implied.
 * See the License for the specific language governing permissions and
 * limitations under the License.
 */

package org.apache.spark.sql.catalyst.expressions

import org.apache.spark.sql.AnalysisException
import org.apache.spark.sql.catalyst.InternalRow
import org.apache.spark.sql.catalyst.analysis._
import org.apache.spark.sql.catalyst.expressions.codegen.{CodegenContext, CodeGenerator, ExprCode}
import org.apache.spark.sql.catalyst.util.{quoteIdentifier, ArrayData, GenericArrayData, MapData, TypeUtils}
import org.apache.spark.sql.internal.SQLConf
import org.apache.spark.sql.types._

////////////////////////////////////////////////////////////////////////////////////////////////////
// This file defines all the expressions to extract values out of complex types.
// For example, getting a field out of an array, map, or struct.
////////////////////////////////////////////////////////////////////////////////////////////////////


object ExtractValue {
  /**
   * Returns the resolved `ExtractValue`. It will return one kind of concrete `ExtractValue`,
   * depend on the type of `child` and `extraction`.
   *
   *   `child`      |    `extraction`    |    concrete `ExtractValue`
   * ----------------------------------------------------------------
   *    Struct      |   Literal String   |        GetStructField
   * Array[Struct]  |   Literal String   |     GetArrayStructFields
   *    Array       |   Integral type    |         GetArrayItem
   *     Map        |   map key type     |         GetMapValue
   */
  def apply(
      child: Expression,
      extraction: Expression,
      resolver: Resolver): Expression = {

    (child.dataType, extraction) match {
      case (StructType(fields), NonNullLiteral(v, StringType)) =>
        val fieldName = v.toString
        val ordinal = findField(fields, fieldName, resolver)
        GetStructField(child, ordinal, Some(fieldName))

      case (ArrayType(StructType(fields), containsNull), NonNullLiteral(v, StringType)) =>
        val fieldName = v.toString
        val ordinal = findField(fields, fieldName, resolver)
        GetArrayStructFields(child, fields(ordinal).copy(name = fieldName),
          ordinal, fields.length, containsNull || fields(ordinal).nullable)

      case (_: ArrayType, _) => GetArrayItem(child, extraction)

      case (MapType(kt, _, _), _) => GetMapValue(child, extraction)

      case (otherType, _) =>
        val errorMsg = otherType match {
          case StructType(_) =>
            s"Field name should be String Literal, but it's $extraction"
          case other =>
            s"Can't extract value from $child: need struct type but got ${other.catalogString}"
        }
        throw new AnalysisException(errorMsg)
    }
  }

  /**
   * Find the ordinal of StructField, report error if no desired field or over one
   * desired fields are found.
   */
  private def findField(fields: Array[StructField], fieldName: String, resolver: Resolver): Int = {
    val checkField = (f: StructField) => resolver(f.name, fieldName)
    val ordinal = fields.indexWhere(checkField)
    if (ordinal == -1) {
      throw new AnalysisException(
        s"No such struct field $fieldName in ${fields.map(_.name).mkString(", ")}")
    } else if (fields.indexWhere(checkField, ordinal + 1) != -1) {
      throw new AnalysisException(
        s"Ambiguous reference to fields ${fields.filter(checkField).mkString(", ")}")
    } else {
      ordinal
    }
  }
}

trait ExtractValue extends Expression

/**
 * Returns the value of fields in the Struct `child`.
 *
 * No need to do type checking since it is handled by [[ExtractValue]].
 *
 * Note that we can pass in the field name directly to keep case preserving in `toString`.
 * For example, when get field `yEAr` from `<year: int, month: int>`, we should pass in `yEAr`.
 */
case class GetStructField(child: Expression, ordinal: Int, name: Option[String] = None)
  extends UnaryExpression with ExtractValue with NullIntolerant {

  lazy val childSchema = child.dataType.asInstanceOf[StructType]

  override def dataType: DataType = childSchema(ordinal).dataType
  override def nullable: Boolean = child.nullable || childSchema(ordinal).nullable

  override def toString: String = {
    val fieldName = if (resolved) childSchema(ordinal).name else s"_$ordinal"
    s"$child.${name.getOrElse(fieldName)}"
  }

  def extractFieldName: String = name.getOrElse(childSchema(ordinal).name)

  override def sql: String =
    child.sql + s".${quoteIdentifier(extractFieldName)}"

  protected override def nullSafeEval(input: Any): Any =
    input.asInstanceOf[InternalRow].get(ordinal, childSchema(ordinal).dataType)

  override def doGenCode(ctx: CodegenContext, ev: ExprCode): ExprCode = {
    nullSafeCodeGen(ctx, ev, eval => {
      if (nullable) {
        s"""
          if ($eval.isNullAt($ordinal)) {
            ${ev.isNull} = true;
          } else {
            ${ev.value} = ${CodeGenerator.getValue(eval, dataType, ordinal.toString)};
          }
        """
      } else {
        s"""
          ${ev.value} = ${CodeGenerator.getValue(eval, dataType, ordinal.toString)};
        """
      }
    })
  }
}

/**
 * For a child whose data type is an array of structs, extracts the `ordinal`-th fields of all array
 * elements, and returns them as a new array.
 *
 * No need to do type checking since it is handled by [[ExtractValue]].
 */
case class GetArrayStructFields(
    child: Expression,
    field: StructField,
    ordinal: Int,
    numFields: Int,
    containsNull: Boolean) extends UnaryExpression with ExtractValue with NullIntolerant {

  override def dataType: DataType = ArrayType(field.dataType, containsNull)
  override def toString: String = s"$child.${field.name}"
  override def sql: String = s"${child.sql}.${quoteIdentifier(field.name)}"

  protected override def nullSafeEval(input: Any): Any = {
    val array = input.asInstanceOf[ArrayData]
    val length = array.numElements()
    val result = new Array[Any](length)
    var i = 0
    while (i < length) {
      if (array.isNullAt(i)) {
        result(i) = null
      } else {
        val row = array.getStruct(i, numFields)
        if (row.isNullAt(ordinal)) {
          result(i) = null
        } else {
          result(i) = row.get(ordinal, field.dataType)
        }
      }
      i += 1
    }
    new GenericArrayData(result)
  }

  override def doGenCode(ctx: CodegenContext, ev: ExprCode): ExprCode = {
    val arrayClass = classOf[GenericArrayData].getName
    nullSafeCodeGen(ctx, ev, eval => {
      val n = ctx.freshName("n")
      val values = ctx.freshName("values")
      val j = ctx.freshName("j")
      val row = ctx.freshName("row")
      val nullSafeEval = if (field.nullable) {
        s"""
         if ($row.isNullAt($ordinal)) {
           $values[$j] = null;
         } else
        """
      } else {
        ""
      }

      s"""
        final int $n = $eval.numElements();
        final Object[] $values = new Object[$n];
        for (int $j = 0; $j < $n; $j++) {
          if ($eval.isNullAt($j)) {
            $values[$j] = null;
          } else {
            final InternalRow $row = $eval.getStruct($j, $numFields);
            $nullSafeEval {
              $values[$j] = ${CodeGenerator.getValue(row, field.dataType, ordinal.toString)};
            }
          }
        }
        ${ev.value} = new $arrayClass($values);
      """
    })
  }
}

/**
 * Returns the field at `ordinal` in the Array `child`.
 *
 * We need to do type checking here as `ordinal` expression maybe unresolved.
 */
case class GetArrayItem(
    child: Expression,
    ordinal: Expression,
    failOnError: Boolean = SQLConf.get.ansiEnabled)
  extends BinaryExpression with GetArrayItemUtil with ExpectsInputTypes with ExtractValue
  with NullIntolerant {

  def this(child: Expression, ordinal: Expression) = this(child, ordinal, SQLConf.get.ansiEnabled)

  // We have done type checking for child in `ExtractValue`, so only need to check the `ordinal`.
  override def inputTypes: Seq[AbstractDataType] = Seq(AnyDataType, IntegralType)

  override def toString: String = s"$child[$ordinal]"
  override def sql: String = s"${child.sql}[${ordinal.sql}]"

  override def left: Expression = child
  override def right: Expression = ordinal
  override def nullable: Boolean =
    computeNullabilityFromArray(left, right, failOnError, nullability)
  override def dataType: DataType = child.dataType.asInstanceOf[ArrayType].elementType

  private def nullability(elements: Seq[Expression], ordinal: Int): Boolean = {
    if (ordinal >= 0 && ordinal < elements.length) {
      elements(ordinal).nullable
    } else {
      !failOnError
    }
  }

  protected override def nullSafeEval(value: Any, ordinal: Any): Any = {
    val baseValue = value.asInstanceOf[ArrayData]
    val index = ordinal.asInstanceOf[Number].intValue()
    if (index >= baseValue.numElements() || index < 0) {
      if (failOnError) {
        throw new ArrayIndexOutOfBoundsException(
          s"Invalid index: $index, numElements: ${baseValue.numElements()}")
      } else {
        null
      }
    } else if (baseValue.isNullAt(index)) {
      null
    } else {
      baseValue.get(index, dataType)
    }
  }

  override def doGenCode(ctx: CodegenContext, ev: ExprCode): ExprCode = {
    nullSafeCodeGen(ctx, ev, (eval1, eval2) => {
      val index = ctx.freshName("index")
      val nullCheck = if (child.dataType.asInstanceOf[ArrayType].containsNull) {
        s"""else if ($eval1.isNullAt($index)) {
               ${ev.isNull} = true;
            }
         """
      } else {
        ""
      }

      val indexOutOfBoundBranch = if (failOnError) {
        s"""throw new ArrayIndexOutOfBoundsException(
           |  "Invalid index: " + $index + ", numElements: " + $eval1.numElements()
           |);
         """.stripMargin
      } else {
        s"${ev.isNull} = true;"
      }

      s"""
        final int $index = (int) $eval2;
        if ($index >= $eval1.numElements() || $index < 0) {
          $indexOutOfBoundBranch
        } $nullCheck else {
          ${ev.value} = ${CodeGenerator.getValue(eval1, dataType, index)};
        }
      """
    })
  }
}

/**
 * Common trait for [[GetArrayItem]] and [[ElementAt]].
 */
trait GetArrayItemUtil {

  /** `Null` is returned for invalid ordinals. */
  protected def computeNullabilityFromArray(
      child: Expression,
      ordinal: Expression,
      failOnError: Boolean,
      nullability: (Seq[Expression], Int) => Boolean): Boolean = {
    val arrayContainsNull = child.dataType.asInstanceOf[ArrayType].containsNull
    if (ordinal.foldable && !ordinal.nullable) {
      val intOrdinal = ordinal.eval().asInstanceOf[Number].intValue()
      child match {
<<<<<<< HEAD
        case CreateArray(ar, _) if intOrdinal < ar.length =>
          ar(intOrdinal).nullable
        case GetArrayStructFields(CreateArray(elements, _), field, _, _, _)
          if intOrdinal < elements.length =>
          elements(intOrdinal).nullable || field.nullable
=======
        case CreateArray(ar, _) =>
          nullability(ar, intOrdinal)
        case GetArrayStructFields(CreateArray(elements, _), field, _, _, _) =>
          nullability(elements, intOrdinal) || field.nullable
>>>>>>> a630e8d1
        case _ =>
          true
      }
    } else {
      if (failOnError) arrayContainsNull else true
    }
  }
}

/**
 * Common trait for [[GetMapValue]] and [[ElementAt]].
 */
trait GetMapValueUtil extends BinaryExpression with ImplicitCastInputTypes {

  // todo: current search is O(n), improve it.
  def getValueEval(
      value: Any,
      ordinal: Any,
      keyType: DataType,
      ordering: Ordering[Any],
      failOnError: Boolean): Any = {
    val map = value.asInstanceOf[MapData]
    val length = map.numElements()
    val keys = map.keyArray()
    val values = map.valueArray()

    var i = 0
    var found = false
    while (i < length && !found) {
      if (ordering.equiv(keys.get(i, keyType), ordinal)) {
        found = true
      } else {
        i += 1
      }
    }

    if (!found) {
      if (failOnError) {
        throw new NoSuchElementException(s"Key $ordinal does not exist.")
      } else {
        null
      }
    } else if (values.isNullAt(i)) {
      null
    } else {
      values.get(i, dataType)
    }
  }

  def doGetValueGenCode(
      ctx: CodegenContext,
      ev: ExprCode,
      mapType: MapType,
      failOnError: Boolean): ExprCode = {
    val index = ctx.freshName("index")
    val length = ctx.freshName("length")
    val keys = ctx.freshName("keys")
    val found = ctx.freshName("found")
    val key = ctx.freshName("key")
    val values = ctx.freshName("values")
    val keyType = mapType.keyType
    val nullCheck = if (mapType.valueContainsNull) {
      s"""else if ($values.isNullAt($index)) {
            ${ev.isNull} = true;
          }
       """
    } else {
      ""
    }

    val keyJavaType = CodeGenerator.javaType(keyType)
    nullSafeCodeGen(ctx, ev, (eval1, eval2) => {
      val keyNotFoundBranch = if (failOnError) {
        s"""throw new java.util.NoSuchElementException("Key " + $eval2 + " does not exist.");"""
      } else {
        s"${ev.isNull} = true;"
      }

      s"""
        final int $length = $eval1.numElements();
        final ArrayData $keys = $eval1.keyArray();
        final ArrayData $values = $eval1.valueArray();

        int $index = 0;
        boolean $found = false;
        while ($index < $length && !$found) {
          final $keyJavaType $key = ${CodeGenerator.getValue(keys, keyType, index)};
          if (${ctx.genEqual(keyType, key, eval2)}) {
            $found = true;
          } else {
            $index++;
          }
        }

        if (!$found) {
          $keyNotFoundBranch
        } $nullCheck else {
          ${ev.value} = ${CodeGenerator.getValue(values, dataType, index)};
        }
      """
    })
  }
}

/**
 * Returns the value of key `key` in Map `child`.
 *
 * We need to do type checking here as `key` expression maybe unresolved.
 */
case class GetMapValue(
    child: Expression,
    key: Expression,
    failOnError: Boolean = SQLConf.get.ansiEnabled)
  extends GetMapValueUtil with ExtractValue with NullIntolerant {

  def this(child: Expression, key: Expression) = this(child, key, SQLConf.get.ansiEnabled)

  @transient private lazy val ordering: Ordering[Any] =
    TypeUtils.getInterpretedOrdering(keyType)

  private def keyType = child.dataType.asInstanceOf[MapType].keyType

  override def checkInputDataTypes(): TypeCheckResult = {
    super.checkInputDataTypes() match {
      case f: TypeCheckResult.TypeCheckFailure => f
      case TypeCheckResult.TypeCheckSuccess =>
        TypeUtils.checkForOrderingExpr(keyType, s"function $prettyName")
    }
  }

  // We have done type checking for child in `ExtractValue`, so only need to check the `key`.
  override def inputTypes: Seq[AbstractDataType] = Seq(AnyDataType, keyType)

  override def toString: String = s"$child[$key]"
  override def sql: String = s"${child.sql}[${key.sql}]"

  override def left: Expression = child
  override def right: Expression = key

  /**
   * `Null` is returned for invalid ordinals.
   *
   * TODO: We could make nullability more precise in foldable cases (e.g., literal input).
   * But, since the key search is O(n), it takes much time to compute nullability.
   * If we find efficient key searches, revisit this.
   */
  override def nullable: Boolean = true
  override def dataType: DataType = child.dataType.asInstanceOf[MapType].valueType

  // todo: current search is O(n), improve it.
  override def nullSafeEval(value: Any, ordinal: Any): Any = {
    getValueEval(value, ordinal, keyType, ordering, failOnError)
  }

  override def doGenCode(ctx: CodegenContext, ev: ExprCode): ExprCode = {
    doGetValueGenCode(ctx, ev, child.dataType.asInstanceOf[MapType], failOnError)
  }
}<|MERGE_RESOLUTION|>--- conflicted
+++ resolved
@@ -317,18 +317,10 @@
     if (ordinal.foldable && !ordinal.nullable) {
       val intOrdinal = ordinal.eval().asInstanceOf[Number].intValue()
       child match {
-<<<<<<< HEAD
-        case CreateArray(ar, _) if intOrdinal < ar.length =>
-          ar(intOrdinal).nullable
-        case GetArrayStructFields(CreateArray(elements, _), field, _, _, _)
-          if intOrdinal < elements.length =>
-          elements(intOrdinal).nullable || field.nullable
-=======
         case CreateArray(ar, _) =>
           nullability(ar, intOrdinal)
         case GetArrayStructFields(CreateArray(elements, _), field, _, _, _) =>
           nullability(elements, intOrdinal) || field.nullable
->>>>>>> a630e8d1
         case _ =>
           true
       }
