--- conflicted
+++ resolved
@@ -34,11 +34,7 @@
  *      Results will be written to "benchmarks/JoinBenchmark-results.txt".
  * }}}
  */
-<<<<<<< HEAD
-class JoinBenchmark extends BenchmarkWithCodegen {
-=======
 object JoinBenchmark extends SqlBasedBenchmark {
->>>>>>> cceb2d6f
 
   def broadcastHashJoinLongKey(): Unit = {
     val N = 20 << 20
