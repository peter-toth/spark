/*
 * Licensed to the Apache Software Foundation (ASF) under one or more
 * contributor license agreements.  See the NOTICE file distributed with
 * this work for additional information regarding copyright ownership.
 * The ASF licenses this file to You under the Apache License, Version 2.0
 * (the "License"); you may not use this file except in compliance with
 * the License.  You may obtain a copy of the License at
 *
 *    http://www.apache.org/licenses/LICENSE-2.0
 *
 * Unless required by applicable law or agreed to in writing, software
 * distributed under the License is distributed on an "AS IS" BASIS,
 * WITHOUT WARRANTIES OR CONDITIONS OF ANY KIND, either express or implied.
 * See the License for the specific language governing permissions and
 * limitations under the License.
 */
package org.apache.spark.deploy.k8s.features

import scala.collection.JavaConverters._

import io.fabric8.kubernetes.api.model.{ContainerPort, ContainerPortBuilder, LocalObjectReferenceBuilder}

import org.apache.spark.{SparkConf, SparkFunSuite}
import org.apache.spark.deploy.k8s.{KubernetesTestConf, SparkPod}
import org.apache.spark.deploy.k8s.Config._
import org.apache.spark.deploy.k8s.Constants._
<<<<<<< HEAD
import org.apache.spark.deploy.k8s.submit._
import org.apache.spark.internal.config._
import org.apache.spark.ui.SparkUI
=======
import org.apache.spark.deploy.k8s.features.KubernetesFeaturesTestUtils.TestResourceInformation
import org.apache.spark.deploy.k8s.submit._
import org.apache.spark.internal.config._
import org.apache.spark.internal.config.UI._
import org.apache.spark.resource.ResourceID
import org.apache.spark.resource.ResourceUtils._
>>>>>>> cceb2d6f
import org.apache.spark.util.Utils

class BasicDriverFeatureStepSuite extends SparkFunSuite {

  private val DRIVER_LABELS = Map("labelkey" -> "labelvalue")
  private val CONTAINER_IMAGE_PULL_POLICY = "IfNotPresent"
  private val DRIVER_ANNOTATIONS = Map("customAnnotation" -> "customAnnotationValue")
  private val DRIVER_ENVS = Map(
    "customDriverEnv1" -> "customDriverEnv2",
    "customDriverEnv2" -> "customDriverEnv2")
  private val TEST_IMAGE_PULL_SECRETS = Seq("my-secret-1", "my-secret-2")
  private val TEST_IMAGE_PULL_SECRET_OBJECTS =
    TEST_IMAGE_PULL_SECRETS.map { secret =>
      new LocalObjectReferenceBuilder().withName(secret).build()
    }

  test("Check the pod respects all configurations from the user.") {
    val resourceID = ResourceID(SPARK_DRIVER_PREFIX, GPU)
    val resources =
      Map(("nvidia.com/gpu" -> TestResourceInformation(resourceID, "2", "nvidia.com")))
    val sparkConf = new SparkConf()
      .set(KUBERNETES_DRIVER_POD_NAME, "spark-driver-pod")
      .set(DRIVER_CORES, 2)
      .set(KUBERNETES_DRIVER_LIMIT_CORES, "4")
      .set(DRIVER_MEMORY.key, "256M")
      .set(DRIVER_MEMORY_OVERHEAD, 200L)
      .set(CONTAINER_IMAGE, "spark-driver:latest")
      .set(IMAGE_PULL_SECRETS, TEST_IMAGE_PULL_SECRETS)
<<<<<<< HEAD
=======
    resources.foreach { case (_, testRInfo) =>
      sparkConf.set(testRInfo.rId.amountConf, testRInfo.count)
      sparkConf.set(testRInfo.rId.vendorConf, testRInfo.vendor)
    }
>>>>>>> cceb2d6f
    val kubernetesConf = KubernetesTestConf.createDriverConf(
      sparkConf = sparkConf,
      labels = DRIVER_LABELS,
      environment = DRIVER_ENVS,
      annotations = DRIVER_ANNOTATIONS)

    val featureStep = new BasicDriverFeatureStep(kubernetesConf)
    val basePod = SparkPod.initialPod()
    val configuredPod = featureStep.configurePod(basePod)

    assert(configuredPod.container.getName === DEFAULT_DRIVER_CONTAINER_NAME)
    assert(configuredPod.container.getImage === "spark-driver:latest")
    assert(configuredPod.container.getImagePullPolicy === CONTAINER_IMAGE_PULL_POLICY)

    val expectedPortNames = Set(
      containerPort(DRIVER_PORT_NAME, DEFAULT_DRIVER_PORT),
      containerPort(BLOCK_MANAGER_PORT_NAME, DEFAULT_BLOCKMANAGER_PORT),
      containerPort(UI_PORT_NAME, UI_PORT.defaultValue.get)
    )
    val foundPortNames = configuredPod.container.getPorts.asScala.toSet
    assert(expectedPortNames === foundPortNames)

    val envs = configuredPod.container
      .getEnv
      .asScala
      .map { env => (env.getName, env.getValue) }
      .toMap
    DRIVER_ENVS.foreach { case (k, v) =>
      assert(envs(v) === v)
    }
    assert(envs(ENV_SPARK_USER) === Utils.getCurrentUserName())

    assert(configuredPod.pod.getSpec().getImagePullSecrets.asScala ===
      TEST_IMAGE_PULL_SECRET_OBJECTS)

    assert(configuredPod.container.getEnv.asScala.exists(envVar =>
      envVar.getName.equals(ENV_DRIVER_BIND_ADDRESS) &&
        envVar.getValueFrom.getFieldRef.getApiVersion.equals("v1") &&
        envVar.getValueFrom.getFieldRef.getFieldPath.equals("status.podIP")))

    val resourceRequirements = configuredPod.container.getResources
    val requests = resourceRequirements.getRequests.asScala
    assert(requests("cpu").getAmount === "2")
    assert(requests("memory").getAmount === "456Mi")
    val limits = resourceRequirements.getLimits.asScala
    assert(limits("memory").getAmount === "456Mi")
    assert(limits("cpu").getAmount === "4")
    resources.foreach { case (k8sName, testRInfo) =>
      assert(limits(k8sName).getAmount === testRInfo.count)
    }

    val driverPodMetadata = configuredPod.pod.getMetadata
    assert(driverPodMetadata.getName === "spark-driver-pod")
    DRIVER_LABELS.foreach { case (k, v) =>
      assert(driverPodMetadata.getLabels.get(k) === v)
    }
    assert(driverPodMetadata.getAnnotations.asScala === DRIVER_ANNOTATIONS)
    assert(configuredPod.pod.getSpec.getRestartPolicy === "Never")
    val expectedSparkConf = Map(
      KUBERNETES_DRIVER_POD_NAME.key -> "spark-driver-pod",
      "spark.app.id" -> KubernetesTestConf.APP_ID,
      KUBERNETES_EXECUTOR_POD_NAME_PREFIX.key -> kubernetesConf.resourceNamePrefix,
      "spark.kubernetes.submitInDriver" -> "true",
      MEMORY_OVERHEAD_FACTOR.key -> MEMORY_OVERHEAD_FACTOR.defaultValue.get.toString)
    assert(featureStep.getAdditionalPodSystemProperties() === expectedSparkConf)
  }

  test("Check driver pod respects kubernetes driver request cores") {
    val sparkConf = new SparkConf()
      .set(KUBERNETES_DRIVER_POD_NAME, "spark-driver-pod")
      .set(CONTAINER_IMAGE, "spark-driver:latest")

    val basePod = SparkPod.initialPod()
    // if spark.driver.cores is not set default is 1
    val requests1 = new BasicDriverFeatureStep(KubernetesTestConf.createDriverConf(sparkConf))
      .configurePod(basePod)
      .container.getResources
      .getRequests.asScala
    assert(requests1("cpu").getAmount === "1")

    // if spark.driver.cores is set it should be used
    sparkConf.set(DRIVER_CORES, 10)
    val requests2 = new BasicDriverFeatureStep(KubernetesTestConf.createDriverConf(sparkConf))
      .configurePod(basePod)
      .container.getResources
      .getRequests.asScala
    assert(requests2("cpu").getAmount === "10")

    // spark.kubernetes.driver.request.cores should be preferred over spark.driver.cores
    Seq("0.1", "100m").foreach { value =>
      sparkConf.set(KUBERNETES_DRIVER_REQUEST_CORES, value)
      val requests3 = new BasicDriverFeatureStep(KubernetesTestConf.createDriverConf(sparkConf))
        .configurePod(basePod)
        .container.getResources
        .getRequests.asScala
      assert(requests3("cpu").getAmount === value)
    }
  }

  test("Check appropriate entrypoint rerouting for various bindings") {
    val javaSparkConf = new SparkConf()
      .set(DRIVER_MEMORY.key, "4g")
      .set(CONTAINER_IMAGE, "spark-driver:latest")
    val pythonSparkConf = new SparkConf()
      .set(DRIVER_MEMORY.key, "4g")
      .set(CONTAINER_IMAGE, "spark-driver-py:latest")
    val javaKubernetesConf = KubernetesTestConf.createDriverConf(sparkConf = javaSparkConf)
    val pythonKubernetesConf = KubernetesTestConf.createDriverConf(
      sparkConf = pythonSparkConf,
      mainAppResource = PythonMainAppResource(""))
    val javaFeatureStep = new BasicDriverFeatureStep(javaKubernetesConf)
    val pythonFeatureStep = new BasicDriverFeatureStep(pythonKubernetesConf)
    val basePod = SparkPod.initialPod()
    val configuredJavaPod = javaFeatureStep.configurePod(basePod)
    val configuredPythonPod = pythonFeatureStep.configurePod(basePod)
    assert(configuredJavaPod.container.getImage === "spark-driver:latest")
    assert(configuredPythonPod.container.getImage === "spark-driver-py:latest")
  }

<<<<<<< HEAD
  test("Additional system properties resolve jars and set cluster-mode confs.") {
    val allJars = Seq("local:///opt/spark/jar1.jar", "hdfs:///opt/spark/jar2.jar")
    val allFiles = Seq("https://localhost:9000/file1.txt", "local:///opt/spark/file2.txt")
    val sparkConf = new SparkConf()
      .set(KUBERNETES_DRIVER_POD_NAME, "spark-driver-pod")
      .setJars(allJars)
      .set("spark.files", allFiles.mkString(","))
      .set(CONTAINER_IMAGE, "spark-driver:latest")
    val kubernetesConf = KubernetesTestConf.createDriverConf(sparkConf = sparkConf)

    val step = new BasicDriverFeatureStep(kubernetesConf)
    val additionalProperties = step.getAdditionalPodSystemProperties()
    val expectedSparkConf = Map(
      KUBERNETES_DRIVER_POD_NAME.key -> "spark-driver-pod",
      "spark.app.id" -> KubernetesTestConf.APP_ID,
      KUBERNETES_EXECUTOR_POD_NAME_PREFIX.key -> kubernetesConf.resourceNamePrefix,
      "spark.kubernetes.submitInDriver" -> "true",
      "spark.jars" -> "/opt/spark/jar1.jar,hdfs:///opt/spark/jar2.jar",
      "spark.files" -> "https://localhost:9000/file1.txt,/opt/spark/file2.txt",
      MEMORY_OVERHEAD_FACTOR.key -> MEMORY_OVERHEAD_FACTOR.defaultValue.get.toString)
    assert(additionalProperties === expectedSparkConf)
=======
  // Memory overhead tests. Tuples are:
  //   test name, main resource, overhead factor, expected factor
  Seq(
    ("java", JavaMainAppResource(None), None, MEMORY_OVERHEAD_FACTOR.defaultValue.get),
    ("python default", PythonMainAppResource(null), None, NON_JVM_MEMORY_OVERHEAD_FACTOR),
    ("python w/ override", PythonMainAppResource(null), Some(0.9d), 0.9d),
    ("r default", RMainAppResource(null), None, NON_JVM_MEMORY_OVERHEAD_FACTOR)
  ).foreach { case (name, resource, factor, expectedFactor) =>
    test(s"memory overhead factor: $name") {
      // Choose a driver memory where the default memory overhead is > MEMORY_OVERHEAD_MIN_MIB
      val driverMem = MEMORY_OVERHEAD_MIN_MIB / MEMORY_OVERHEAD_FACTOR.defaultValue.get * 2

      // main app resource, overhead factor
      val sparkConf = new SparkConf(false)
        .set(CONTAINER_IMAGE, "spark-driver:latest")
        .set(DRIVER_MEMORY.key, s"${driverMem.toInt}m")
      factor.foreach { value => sparkConf.set(MEMORY_OVERHEAD_FACTOR, value) }
      val conf = KubernetesTestConf.createDriverConf(
        sparkConf = sparkConf,
        mainAppResource = resource)
      val step = new BasicDriverFeatureStep(conf)
      val pod = step.configurePod(SparkPod.initialPod())
      val mem = pod.container.getResources.getRequests.get("memory").getAmount()
      val expected = (driverMem + driverMem * expectedFactor).toInt
      assert(mem === s"${expected}Mi")

      val systemProperties = step.getAdditionalPodSystemProperties()
      assert(systemProperties(MEMORY_OVERHEAD_FACTOR.key) === expectedFactor.toString)
    }
>>>>>>> cceb2d6f
  }

  // Memory overhead tests. Tuples are:
  //   test name, main resource, overhead factor, expected factor
  Seq(
    ("java", JavaMainAppResource(None), None, MEMORY_OVERHEAD_FACTOR.defaultValue.get),
    ("python default", PythonMainAppResource(null), None, NON_JVM_MEMORY_OVERHEAD_FACTOR),
    ("python w/ override", PythonMainAppResource(null), Some(0.9d), 0.9d),
    ("r default", RMainAppResource(null), None, NON_JVM_MEMORY_OVERHEAD_FACTOR)
  ).foreach { case (name, resource, factor, expectedFactor) =>
    test(s"memory overhead factor: $name") {
      // Choose a driver memory where the default memory overhead is > MEMORY_OVERHEAD_MIN_MIB
      val driverMem = MEMORY_OVERHEAD_MIN_MIB / MEMORY_OVERHEAD_FACTOR.defaultValue.get * 2

      // main app resource, overhead factor
      val sparkConf = new SparkConf(false)
        .set(CONTAINER_IMAGE, "spark-driver:latest")
        .set(DRIVER_MEMORY.key, s"${driverMem.toInt}m")
      factor.foreach { value => sparkConf.set(MEMORY_OVERHEAD_FACTOR, value) }
      val conf = KubernetesTestConf.createDriverConf(
        sparkConf = sparkConf,
        mainAppResource = resource)
      val step = new BasicDriverFeatureStep(conf)
      val pod = step.configurePod(SparkPod.initialPod())
      val mem = pod.container.getResources.getRequests.get("memory").getAmount()
      val expected = (driverMem + driverMem * expectedFactor).toInt
      assert(mem === s"${expected}Mi")

      val systemProperties = step.getAdditionalPodSystemProperties()
      assert(systemProperties(MEMORY_OVERHEAD_FACTOR.key) === expectedFactor.toString)
    }
  }

  def containerPort(name: String, portNumber: Int): ContainerPort =
    new ContainerPortBuilder()
      .withName(name)
      .withContainerPort(portNumber)
      .withProtocol("TCP")
      .build()
}<|MERGE_RESOLUTION|>--- conflicted
+++ resolved
@@ -24,18 +24,12 @@
 import org.apache.spark.deploy.k8s.{KubernetesTestConf, SparkPod}
 import org.apache.spark.deploy.k8s.Config._
 import org.apache.spark.deploy.k8s.Constants._
-<<<<<<< HEAD
-import org.apache.spark.deploy.k8s.submit._
-import org.apache.spark.internal.config._
-import org.apache.spark.ui.SparkUI
-=======
 import org.apache.spark.deploy.k8s.features.KubernetesFeaturesTestUtils.TestResourceInformation
 import org.apache.spark.deploy.k8s.submit._
 import org.apache.spark.internal.config._
 import org.apache.spark.internal.config.UI._
 import org.apache.spark.resource.ResourceID
 import org.apache.spark.resource.ResourceUtils._
->>>>>>> cceb2d6f
 import org.apache.spark.util.Utils
 
 class BasicDriverFeatureStepSuite extends SparkFunSuite {
@@ -64,13 +58,10 @@
       .set(DRIVER_MEMORY_OVERHEAD, 200L)
       .set(CONTAINER_IMAGE, "spark-driver:latest")
       .set(IMAGE_PULL_SECRETS, TEST_IMAGE_PULL_SECRETS)
-<<<<<<< HEAD
-=======
     resources.foreach { case (_, testRInfo) =>
       sparkConf.set(testRInfo.rId.amountConf, testRInfo.count)
       sparkConf.set(testRInfo.rId.vendorConf, testRInfo.vendor)
     }
->>>>>>> cceb2d6f
     val kubernetesConf = KubernetesTestConf.createDriverConf(
       sparkConf = sparkConf,
       labels = DRIVER_LABELS,
@@ -190,29 +181,6 @@
     assert(configuredPythonPod.container.getImage === "spark-driver-py:latest")
   }
 
-<<<<<<< HEAD
-  test("Additional system properties resolve jars and set cluster-mode confs.") {
-    val allJars = Seq("local:///opt/spark/jar1.jar", "hdfs:///opt/spark/jar2.jar")
-    val allFiles = Seq("https://localhost:9000/file1.txt", "local:///opt/spark/file2.txt")
-    val sparkConf = new SparkConf()
-      .set(KUBERNETES_DRIVER_POD_NAME, "spark-driver-pod")
-      .setJars(allJars)
-      .set("spark.files", allFiles.mkString(","))
-      .set(CONTAINER_IMAGE, "spark-driver:latest")
-    val kubernetesConf = KubernetesTestConf.createDriverConf(sparkConf = sparkConf)
-
-    val step = new BasicDriverFeatureStep(kubernetesConf)
-    val additionalProperties = step.getAdditionalPodSystemProperties()
-    val expectedSparkConf = Map(
-      KUBERNETES_DRIVER_POD_NAME.key -> "spark-driver-pod",
-      "spark.app.id" -> KubernetesTestConf.APP_ID,
-      KUBERNETES_EXECUTOR_POD_NAME_PREFIX.key -> kubernetesConf.resourceNamePrefix,
-      "spark.kubernetes.submitInDriver" -> "true",
-      "spark.jars" -> "/opt/spark/jar1.jar,hdfs:///opt/spark/jar2.jar",
-      "spark.files" -> "https://localhost:9000/file1.txt,/opt/spark/file2.txt",
-      MEMORY_OVERHEAD_FACTOR.key -> MEMORY_OVERHEAD_FACTOR.defaultValue.get.toString)
-    assert(additionalProperties === expectedSparkConf)
-=======
   // Memory overhead tests. Tuples are:
   //   test name, main resource, overhead factor, expected factor
   Seq(
@@ -242,38 +210,6 @@
       val systemProperties = step.getAdditionalPodSystemProperties()
       assert(systemProperties(MEMORY_OVERHEAD_FACTOR.key) === expectedFactor.toString)
     }
->>>>>>> cceb2d6f
-  }
-
-  // Memory overhead tests. Tuples are:
-  //   test name, main resource, overhead factor, expected factor
-  Seq(
-    ("java", JavaMainAppResource(None), None, MEMORY_OVERHEAD_FACTOR.defaultValue.get),
-    ("python default", PythonMainAppResource(null), None, NON_JVM_MEMORY_OVERHEAD_FACTOR),
-    ("python w/ override", PythonMainAppResource(null), Some(0.9d), 0.9d),
-    ("r default", RMainAppResource(null), None, NON_JVM_MEMORY_OVERHEAD_FACTOR)
-  ).foreach { case (name, resource, factor, expectedFactor) =>
-    test(s"memory overhead factor: $name") {
-      // Choose a driver memory where the default memory overhead is > MEMORY_OVERHEAD_MIN_MIB
-      val driverMem = MEMORY_OVERHEAD_MIN_MIB / MEMORY_OVERHEAD_FACTOR.defaultValue.get * 2
-
-      // main app resource, overhead factor
-      val sparkConf = new SparkConf(false)
-        .set(CONTAINER_IMAGE, "spark-driver:latest")
-        .set(DRIVER_MEMORY.key, s"${driverMem.toInt}m")
-      factor.foreach { value => sparkConf.set(MEMORY_OVERHEAD_FACTOR, value) }
-      val conf = KubernetesTestConf.createDriverConf(
-        sparkConf = sparkConf,
-        mainAppResource = resource)
-      val step = new BasicDriverFeatureStep(conf)
-      val pod = step.configurePod(SparkPod.initialPod())
-      val mem = pod.container.getResources.getRequests.get("memory").getAmount()
-      val expected = (driverMem + driverMem * expectedFactor).toInt
-      assert(mem === s"${expected}Mi")
-
-      val systemProperties = step.getAdditionalPodSystemProperties()
-      assert(systemProperties(MEMORY_OVERHEAD_FACTOR.key) === expectedFactor.toString)
-    }
   }
 
   def containerPort(name: String, portNumber: Int): ContainerPort =
