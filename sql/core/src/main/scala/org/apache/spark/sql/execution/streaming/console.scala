--- conflicted
+++ resolved
@@ -26,11 +26,7 @@
 import org.apache.spark.sql.connector.write.{LogicalWriteInfo, SupportsTruncate, WriteBuilder}
 import org.apache.spark.sql.connector.write.streaming.StreamingWrite
 import org.apache.spark.sql.execution.streaming.sources.ConsoleWrite
-<<<<<<< HEAD
-import org.apache.spark.sql.internal.connector.{SimpleTableProvider, SupportsStreamingUpdate}
-=======
 import org.apache.spark.sql.internal.connector.{SimpleTableProvider, SupportsStreamingUpdateAsAppend}
->>>>>>> a630e8d1
 import org.apache.spark.sql.sources.{BaseRelation, CreatableRelationProvider, DataSourceRegister}
 import org.apache.spark.sql.types.StructType
 import org.apache.spark.sql.util.CaseInsensitiveStringMap
@@ -77,19 +73,11 @@
   }
 
   override def newWriteBuilder(info: LogicalWriteInfo): WriteBuilder = {
-<<<<<<< HEAD
-    new WriteBuilder with SupportsTruncate with SupportsStreamingUpdate {
-      private val inputSchema: StructType = info.schema()
-
-      // Do nothing for truncate/update. Console sink is special and it just prints all the records.
-=======
     new WriteBuilder with SupportsTruncate with SupportsStreamingUpdateAsAppend {
       private val inputSchema: StructType = info.schema()
 
       // Do nothing for truncate. Console sink is special and it just prints all the records.
->>>>>>> a630e8d1
       override def truncate(): WriteBuilder = this
-      override def update(): WriteBuilder = this
 
       override def buildForStreaming(): StreamingWrite = {
         assert(inputSchema != null)
