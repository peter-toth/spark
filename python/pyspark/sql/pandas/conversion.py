#
# Licensed to the Apache Software Foundation (ASF) under one or more
# contributor license agreements.  See the NOTICE file distributed with
# this work for additional information regarding copyright ownership.
# The ASF licenses this file to You under the Apache License, Version 2.0
# (the "License"); you may not use this file except in compliance with
# the License.  You may obtain a copy of the License at
#
#    http://www.apache.org/licenses/LICENSE-2.0
#
# Unless required by applicable law or agreed to in writing, software
# distributed under the License is distributed on an "AS IS" BASIS,
# WITHOUT WARRANTIES OR CONDITIONS OF ANY KIND, either express or implied.
# See the License for the specific language governing permissions and
# limitations under the License.
#
import sys
import warnings
<<<<<<< HEAD
if sys.version >= '3':
    basestring = unicode = str
    xrange = range
else:
    from itertools import izip as zip
=======
>>>>>>> a630e8d1
from collections import Counter

from pyspark.rdd import _load_from_socket
from pyspark.sql.pandas.serializers import ArrowCollectSerializer
from pyspark.sql.types import IntegralType
from pyspark.sql.types import ByteType, ShortType, IntegerType, LongType, FloatType, \
    DoubleType, BooleanType, MapType, TimestampType, StructType, DataType
from pyspark.traceback_utils import SCCallSiteSync


class PandasConversionMixin(object):
    """
    Min-in for the conversion from Spark to pandas. Currently, only :class:`DataFrame`
    can use this class.
    """

    def toPandas(self):
        """
        Returns the contents of this :class:`DataFrame` as Pandas ``pandas.DataFrame``.

        This is only available if Pandas is installed and available.

        .. versionadded:: 1.3.0

        Notes
        -----
        This method should only be used if the resulting Pandas's :class:`DataFrame` is
        expected to be small, as all the data is loaded into the driver's memory.

        Usage with spark.sql.execution.arrow.pyspark.enabled=True is experimental.

        Examples
        --------
        >>> df.toPandas()  # doctest: +SKIP
           age   name
        0    2  Alice
        1    5    Bob
        """
        from pyspark.sql.dataframe import DataFrame

        assert isinstance(self, DataFrame)

        from pyspark.sql.pandas.utils import require_minimum_pandas_version
        require_minimum_pandas_version()

        import numpy as np
        import pandas as pd

        timezone = self.sql_ctx._conf.sessionLocalTimeZone()

        if self.sql_ctx._conf.arrowPySparkEnabled():
            use_arrow = True
            try:
                from pyspark.sql.pandas.types import to_arrow_schema
                from pyspark.sql.pandas.utils import require_minimum_pyarrow_version

                require_minimum_pyarrow_version()
                to_arrow_schema(self.schema)
            except Exception as e:

                if self.sql_ctx._conf.arrowPySparkFallbackEnabled():
                    msg = (
                        "toPandas attempted Arrow optimization because "
                        "'spark.sql.execution.arrow.pyspark.enabled' is set to true; however, "
                        "failed by the reason below:\n  %s\n"
                        "Attempting non-optimization as "
                        "'spark.sql.execution.arrow.pyspark.fallback.enabled' is set to "
                        "true." % str(e))
                    warnings.warn(msg)
                    use_arrow = False
                else:
                    msg = (
                        "toPandas attempted Arrow optimization because "
                        "'spark.sql.execution.arrow.pyspark.enabled' is set to true, but has "
                        "reached the error below and will not continue because automatic fallback "
                        "with 'spark.sql.execution.arrow.pyspark.fallback.enabled' has been set to "
                        "false.\n  %s" % str(e))
                    warnings.warn(msg)
                    raise

            # Try to use Arrow optimization when the schema is supported and the required version
            # of PyArrow is found, if 'spark.sql.execution.arrow.pyspark.enabled' is enabled.
            if use_arrow:
                try:
                    from pyspark.sql.pandas.types import _check_series_localize_timestamps, \
                        _convert_map_items_to_dict
                    import pyarrow
                    # Rename columns to avoid duplicated column names.
                    tmp_column_names = ['col_{}'.format(i) for i in range(len(self.columns))]
                    batches = self.toDF(*tmp_column_names)._collect_as_arrow()
                    if len(batches) > 0:
                        table = pyarrow.Table.from_batches(batches)
                        # Pandas DataFrame created from PyArrow uses datetime64[ns] for date type
                        # values, but we should use datetime.date to match the behavior with when
                        # Arrow optimization is disabled.
                        pdf = table.to_pandas(date_as_object=True)
                        # Rename back to the original column names.
                        pdf.columns = self.columns
                        for field in self.schema:
                            if isinstance(field.dataType, TimestampType):
                                pdf[field.name] = \
                                    _check_series_localize_timestamps(pdf[field.name], timezone)
                            elif isinstance(field.dataType, MapType):
                                pdf[field.name] = \
                                    _convert_map_items_to_dict(pdf[field.name])
                        return pdf
                    else:
                        return pd.DataFrame.from_records([], columns=self.columns)
                except Exception as e:
                    # We might have to allow fallback here as well but multiple Spark jobs can
                    # be executed. So, simply fail in this case for now.
                    msg = (
                        "toPandas attempted Arrow optimization because "
                        "'spark.sql.execution.arrow.pyspark.enabled' is set to true, but has "
                        "reached the error below and can not continue. Note that "
                        "'spark.sql.execution.arrow.pyspark.fallback.enabled' does not have an "
                        "effect on failures in the middle of "
                        "computation.\n  %s" % str(e))
                    warnings.warn(msg)
                    raise

        # Below is toPandas without Arrow optimization.
        pdf = pd.DataFrame.from_records(self.collect(), columns=self.columns)
        column_counter = Counter(self.columns)

        dtype = [None] * len(self.schema)
        for fieldIdx, field in enumerate(self.schema):
            # For duplicate column name, we use `iloc` to access it.
            if column_counter[field.name] > 1:
                pandas_col = pdf.iloc[:, fieldIdx]
            else:
                pandas_col = pdf[field.name]

            pandas_type = PandasConversionMixin._to_corrected_pandas_type(field.dataType)
            # SPARK-21766: if an integer field is nullable and has null values, it can be
            # inferred by pandas as float column. Once we convert the column with NaN back
            # to integer type e.g., np.int16, we will hit exception. So we use the inferred
            # float type, not the corrected type from the schema in this case.
            if pandas_type is not None and \
                not(isinstance(field.dataType, IntegralType) and field.nullable and
                    pandas_col.isnull().any()):
                dtype[fieldIdx] = pandas_type
            # Ensure we fall back to nullable numpy types, even when whole column is null:
            if isinstance(field.dataType, IntegralType) and pandas_col.isnull().any():
                dtype[fieldIdx] = np.float64
            if isinstance(field.dataType, BooleanType) and pandas_col.isnull().any():
                dtype[fieldIdx] = np.object

        df = pd.DataFrame()
        for index, t in enumerate(dtype):
            column_name = self.schema[index].name

            # For duplicate column name, we use `iloc` to access it.
            if column_counter[column_name] > 1:
                series = pdf.iloc[:, index]
            else:
                series = pdf[column_name]

            if t is not None:
                series = series.astype(t, copy=False)
<<<<<<< HEAD

            # `insert` API makes copy of data, we only do it for Series of duplicate column names.
            # `pdf.iloc[:, index] = pdf.iloc[:, index]...` doesn't always work because `iloc` could
            # return a view or a copy depending by context.
            if column_counter[column_name] > 1:
                df.insert(index, column_name, series, allow_duplicates=True)
            else:
                df[column_name] = series

=======

            # `insert` API makes copy of data, we only do it for Series of duplicate column names.
            # `pdf.iloc[:, index] = pdf.iloc[:, index]...` doesn't always work because `iloc` could
            # return a view or a copy depending by context.
            if column_counter[column_name] > 1:
                df.insert(index, column_name, series, allow_duplicates=True)
            else:
                df[column_name] = series

>>>>>>> a630e8d1
        pdf = df

        if timezone is None:
            return pdf
        else:
            from pyspark.sql.pandas.types import _check_series_convert_timestamps_local_tz
            for field in self.schema:
                # TODO: handle nested timestamps, such as ArrayType(TimestampType())?
                if isinstance(field.dataType, TimestampType):
                    pdf[field.name] = \
                        _check_series_convert_timestamps_local_tz(pdf[field.name], timezone)
            return pdf

    @staticmethod
    def _to_corrected_pandas_type(dt):
        """
        When converting Spark SQL records to Pandas :class:`DataFrame`, the inferred data type
        may be wrong. This method gets the corrected data type for Pandas if that type may be
        inferred incorrectly.
        """
        import numpy as np
        if type(dt) == ByteType:
            return np.int8
        elif type(dt) == ShortType:
            return np.int16
        elif type(dt) == IntegerType:
            return np.int32
        elif type(dt) == LongType:
            return np.int64
        elif type(dt) == FloatType:
            return np.float32
        elif type(dt) == DoubleType:
            return np.float64
        elif type(dt) == BooleanType:
            return np.bool
        elif type(dt) == TimestampType:
            return np.datetime64
        else:
            return None

    def _collect_as_arrow(self):
        """
        Returns all records as a list of ArrowRecordBatches, pyarrow must be installed
        and available on driver and worker Python environments.
        This is an experimental feature.
        """
        from pyspark.sql.dataframe import DataFrame

        assert isinstance(self, DataFrame)

        with SCCallSiteSync(self._sc):
            port, auth_secret, jsocket_auth_server = self._jdf.collectAsArrowToPython()

        # Collect list of un-ordered batches where last element is a list of correct order indices
        try:
            results = list(_load_from_socket((port, auth_secret), ArrowCollectSerializer()))
        finally:
            # Join serving thread and raise any exceptions from collectAsArrowToPython
            jsocket_auth_server.getResult()

        # Separate RecordBatches from batch order indices in results
        batches = results[:-1]
        batch_order = results[-1]

        # Re-order the batch list using the correct order
        return [batches[i] for i in batch_order]


class SparkConversionMixin(object):
    """
    Min-in for the conversion from pandas to Spark. Currently, only :class:`SparkSession`
    can use this class.
    """
    def createDataFrame(self, data, schema=None, samplingRatio=None, verifySchema=True):
        from pyspark.sql import SparkSession

        assert isinstance(self, SparkSession)

        from pyspark.sql.pandas.utils import require_minimum_pandas_version
        require_minimum_pandas_version()

        timezone = self._wrapped._conf.sessionLocalTimeZone()

        # If no schema supplied by user then get the names of columns only
        if schema is None:
            schema = [str(x) if not isinstance(x, str) else
                      (x.encode('utf-8') if not isinstance(x, str) else x)
                      for x in data.columns]

        if self._wrapped._conf.arrowPySparkEnabled() and len(data) > 0:
            try:
                return self._create_from_pandas_with_arrow(data, schema, timezone)
            except Exception as e:
                if self._wrapped._conf.arrowPySparkFallbackEnabled():
                    msg = (
                        "createDataFrame attempted Arrow optimization because "
                        "'spark.sql.execution.arrow.pyspark.enabled' is set to true; however, "
                        "failed by the reason below:\n  %s\n"
                        "Attempting non-optimization as "
                        "'spark.sql.execution.arrow.pyspark.fallback.enabled' is set to "
                        "true." % str(e))
                    warnings.warn(msg)
                else:
                    msg = (
                        "createDataFrame attempted Arrow optimization because "
                        "'spark.sql.execution.arrow.pyspark.enabled' is set to true, but has "
                        "reached the error below and will not continue because automatic "
                        "fallback with 'spark.sql.execution.arrow.pyspark.fallback.enabled' "
                        "has been set to false.\n  %s" % str(e))
                    warnings.warn(msg)
                    raise
        data = self._convert_from_pandas(data, schema, timezone)
        return self._create_dataframe(data, schema, samplingRatio, verifySchema)

    def _convert_from_pandas(self, pdf, schema, timezone):
        """
         Convert a pandas.DataFrame to list of records that can be used to make a DataFrame

         Returns
         -------
         list
             list of records
        """
        from pyspark.sql import SparkSession

        assert isinstance(self, SparkSession)

        if timezone is not None:
            from pyspark.sql.pandas.types import _check_series_convert_timestamps_tz_local
            copied = False
            if isinstance(schema, StructType):
                for field in schema:
                    # TODO: handle nested timestamps, such as ArrayType(TimestampType())?
                    if isinstance(field.dataType, TimestampType):
                        s = _check_series_convert_timestamps_tz_local(pdf[field.name], timezone)
                        if s is not pdf[field.name]:
                            if not copied:
                                # Copy once if the series is modified to prevent the original
                                # Pandas DataFrame from being updated
                                pdf = pdf.copy()
                                copied = True
                            pdf[field.name] = s
            else:
                for column, series in pdf.iteritems():
                    s = _check_series_convert_timestamps_tz_local(series, timezone)
                    if s is not series:
                        if not copied:
                            # Copy once if the series is modified to prevent the original
                            # Pandas DataFrame from being updated
                            pdf = pdf.copy()
                            copied = True
                        pdf[column] = s

        # Convert pandas.DataFrame to list of numpy records
        np_records = pdf.to_records(index=False)

        # Check if any columns need to be fixed for Spark to infer properly
        if len(np_records) > 0:
            record_dtype = self._get_numpy_record_dtype(np_records[0])
            if record_dtype is not None:
                return [r.astype(record_dtype).tolist() for r in np_records]

        # Convert list of numpy records to python lists
        return [r.tolist() for r in np_records]

    def _get_numpy_record_dtype(self, rec):
        """
        Used when converting a pandas.DataFrame to Spark using to_records(), this will correct
        the dtypes of fields in a record so they can be properly loaded into Spark.

        Parameters
        ----------
        rec : numpy.record
            a numpy record to check field dtypes

        Returns
        -------
        numpy.dtype
            corrected dtype for a numpy.record or None if no correction needed
        """
        import numpy as np
        cur_dtypes = rec.dtype
        col_names = cur_dtypes.names
        record_type_list = []
        has_rec_fix = False
        for i in range(len(cur_dtypes)):
            curr_type = cur_dtypes[i]
            # If type is a datetime64 timestamp, convert to microseconds
            # NOTE: if dtype is datetime[ns] then np.record.tolist() will output values as longs,
            # conversion from [us] or lower will lead to py datetime objects, see SPARK-22417
            if curr_type == np.dtype('datetime64[ns]'):
                curr_type = 'datetime64[us]'
                has_rec_fix = True
            record_type_list.append((str(col_names[i]), curr_type))
        return np.dtype(record_type_list) if has_rec_fix else None

    def _create_from_pandas_with_arrow(self, pdf, schema, timezone):
        """
        Create a DataFrame from a given pandas.DataFrame by slicing it into partitions, converting
        to Arrow data, then sending to the JVM to parallelize. If a schema is passed in, the
        data types will be used to coerce the data in Pandas to Arrow conversion.
        """
        from pyspark.sql import SparkSession
        from pyspark.sql.dataframe import DataFrame

        assert isinstance(self, SparkSession)

        from pyspark.sql.pandas.serializers import ArrowStreamPandasSerializer
        from pyspark.sql.types import TimestampType
        from pyspark.sql.pandas.types import from_arrow_type, to_arrow_type
        from pyspark.sql.pandas.utils import require_minimum_pandas_version, \
            require_minimum_pyarrow_version

        require_minimum_pandas_version()
        require_minimum_pyarrow_version()

        from pandas.api.types import is_datetime64_dtype, is_datetime64tz_dtype
        import pyarrow as pa

        # Create the Spark schema from list of names passed in with Arrow types
        if isinstance(schema, (list, tuple)):
            arrow_schema = pa.Schema.from_pandas(pdf, preserve_index=False)
            struct = StructType()
            for name, field in zip(schema, arrow_schema):
                struct.add(name, from_arrow_type(field.type), nullable=field.nullable)
            schema = struct

        # Determine arrow types to coerce data when creating batches
        if isinstance(schema, StructType):
            arrow_types = [to_arrow_type(f.dataType) for f in schema.fields]
        elif isinstance(schema, DataType):
            raise ValueError("Single data type %s is not supported with Arrow" % str(schema))
        else:
            # Any timestamps must be coerced to be compatible with Spark
            arrow_types = [to_arrow_type(TimestampType())
                           if is_datetime64_dtype(t) or is_datetime64tz_dtype(t) else None
                           for t in pdf.dtypes]

        # Slice the DataFrame to be batched
        step = -(-len(pdf) // self.sparkContext.defaultParallelism)  # round int up
<<<<<<< HEAD
        pdf_slices = (pdf.iloc[start:start + step] for start in xrange(0, len(pdf), step))
=======
        pdf_slices = (pdf.iloc[start:start + step] for start in range(0, len(pdf), step))
>>>>>>> a630e8d1

        # Create list of Arrow (columns, type) for serializer dump_stream
        arrow_data = [[(c, t) for (_, c), t in zip(pdf_slice.iteritems(), arrow_types)]
                      for pdf_slice in pdf_slices]

        jsqlContext = self._wrapped._jsqlContext

        safecheck = self._wrapped._conf.arrowSafeTypeConversion()
        col_by_name = True  # col by name only applies to StructType columns, can't happen here
        ser = ArrowStreamPandasSerializer(timezone, safecheck, col_by_name)

        def reader_func(temp_filename):
            return self._jvm.PythonSQLUtils.readArrowStreamFromFile(jsqlContext, temp_filename)

        def create_RDD_server():
            return self._jvm.ArrowRDDServer(jsqlContext)

        # Create Spark DataFrame from Arrow stream file, using one batch per partition
        jrdd = self._sc._serialize_to_jvm(arrow_data, ser, reader_func, create_RDD_server)
        jdf = self._jvm.PythonSQLUtils.toDataFrame(jrdd, schema.json(), jsqlContext)
        df = DataFrame(jdf, self._wrapped)
        df._schema = schema
        return df


def _test():
    import doctest
    from pyspark.sql import SparkSession
    import pyspark.sql.pandas.conversion
    globs = pyspark.sql.pandas.conversion.__dict__.copy()
    spark = SparkSession.builder\
        .master("local[4]")\
        .appName("sql.pandas.conversion tests")\
        .getOrCreate()
    globs['spark'] = spark
    (failure_count, test_count) = doctest.testmod(
        pyspark.sql.pandas.conversion, globs=globs,
        optionflags=doctest.ELLIPSIS | doctest.NORMALIZE_WHITESPACE | doctest.REPORT_NDIFF)
    spark.stop()
    if failure_count:
        sys.exit(-1)


if __name__ == "__main__":
    _test()<|MERGE_RESOLUTION|>--- conflicted
+++ resolved
@@ -16,14 +16,6 @@
 #
 import sys
 import warnings
-<<<<<<< HEAD
-if sys.version >= '3':
-    basestring = unicode = str
-    xrange = range
-else:
-    from itertools import izip as zip
-=======
->>>>>>> a630e8d1
 from collections import Counter
 
 from pyspark.rdd import _load_from_socket
@@ -184,7 +176,6 @@
 
             if t is not None:
                 series = series.astype(t, copy=False)
-<<<<<<< HEAD
 
             # `insert` API makes copy of data, we only do it for Series of duplicate column names.
             # `pdf.iloc[:, index] = pdf.iloc[:, index]...` doesn't always work because `iloc` could
@@ -194,17 +185,6 @@
             else:
                 df[column_name] = series
 
-=======
-
-            # `insert` API makes copy of data, we only do it for Series of duplicate column names.
-            # `pdf.iloc[:, index] = pdf.iloc[:, index]...` doesn't always work because `iloc` could
-            # return a view or a copy depending by context.
-            if column_counter[column_name] > 1:
-                df.insert(index, column_name, series, allow_duplicates=True)
-            else:
-                df[column_name] = series
-
->>>>>>> a630e8d1
         pdf = df
 
         if timezone is None:
@@ -445,11 +425,7 @@
 
         # Slice the DataFrame to be batched
         step = -(-len(pdf) // self.sparkContext.defaultParallelism)  # round int up
-<<<<<<< HEAD
-        pdf_slices = (pdf.iloc[start:start + step] for start in xrange(0, len(pdf), step))
-=======
         pdf_slices = (pdf.iloc[start:start + step] for start in range(0, len(pdf), step))
->>>>>>> a630e8d1
 
         # Create list of Arrow (columns, type) for serializer dump_stream
         arrow_data = [[(c, t) for (_, c), t in zip(pdf_slice.iteritems(), arrow_types)]
