/*
 * Licensed to the Apache Software Foundation (ASF) under one or more
 * contributor license agreements.  See the NOTICE file distributed with
 * this work for additional information regarding copyright ownership.
 * The ASF licenses this file to You under the Apache License, Version 2.0
 * (the "License"); you may not use this file except in compliance with
 * the License.  You may obtain a copy of the License at
 *
 *    http://www.apache.org/licenses/LICENSE-2.0
 *
 * Unless required by applicable law or agreed to in writing, software
 * distributed under the License is distributed on an "AS IS" BASIS,
 * WITHOUT WARRANTIES OR CONDITIONS OF ANY KIND, either express or implied.
 * See the License for the specific language governing permissions and
 * limitations under the License.
 */

package org.apache.spark.unsafe.types;

import java.io.Serializable;
<<<<<<< HEAD
import java.util.Locale;
import java.util.regex.Matcher;
import java.util.regex.Pattern;
=======
import java.math.BigDecimal;
import java.time.Duration;
import java.time.Period;
import java.time.temporal.ChronoUnit;
import java.util.Objects;

import static org.apache.spark.sql.catalyst.util.DateTimeConstants.*;
>>>>>>> cceb2d6f

/**
 * The internal representation of interval type.
 */
<<<<<<< HEAD
public final class CalendarInterval implements Serializable {
  public static final long MICROS_PER_MILLI = 1000L;
  public static final long MICROS_PER_SECOND = MICROS_PER_MILLI * 1000;
  public static final long MICROS_PER_MINUTE = MICROS_PER_SECOND * 60;
  public static final long MICROS_PER_HOUR = MICROS_PER_MINUTE * 60;
  public static final long MICROS_PER_DAY = MICROS_PER_HOUR * 24;
  public static final long MICROS_PER_WEEK = MICROS_PER_DAY * 7;

  /**
   * A function to generate regex which matches interval string's unit part like "3 years".
   *
   * First, we can leave out some units in interval string, and we only care about the value of
   * unit, so here we use non-capturing group to wrap the actual regex.
   * At the beginning of the actual regex, we should match spaces before the unit part.
   * Next is the number part, starts with an optional "-" to represent negative value. We use
   * capturing group to wrap this part as we need the value later.
   * Finally is the unit name, ends with an optional "s".
   */
  private static String unitRegex(String unit) {
    return "(?:\\s+(-?\\d+)\\s+" + unit + "s?)?";
  }

  private static Pattern p = Pattern.compile("interval" + unitRegex("year") + unitRegex("month") +
    unitRegex("week") + unitRegex("day") + unitRegex("hour") + unitRegex("minute") +
    unitRegex("second") + unitRegex("millisecond") + unitRegex("microsecond"));

  private static Pattern yearMonthPattern =
    Pattern.compile("^(?:['|\"])?([+|-])?(\\d+)-(\\d+)(?:['|\"])?$");

  private static Pattern dayTimePattern =
    Pattern.compile("^(?:['|\"])?([+|-])?(\\d+) (\\d+):(\\d+):(\\d+)(\\.(\\d+))?(?:['|\"])?$");

  private static Pattern quoteTrimPattern = Pattern.compile("^(?:['|\"])?(.*?)(?:['|\"])?$");

  private static long toLong(String s) {
    if (s == null) {
      return 0;
    } else {
      return Long.parseLong(s);
    }
  }

  /**
   * Convert a string to CalendarInterval. Return null if the input string is not a valid interval.
   * This method is case-sensitive and all characters in the input string should be in lower case.
   */
  public static CalendarInterval fromString(String s) {
    if (s == null) {
      return null;
    }
    s = s.trim();
    Matcher m = p.matcher(s);
    if (!m.matches() || s.equals("interval")) {
      return null;
    } else {
      long months = toLong(m.group(1)) * 12 + toLong(m.group(2));
      long microseconds = toLong(m.group(3)) * MICROS_PER_WEEK;
      microseconds += toLong(m.group(4)) * MICROS_PER_DAY;
      microseconds += toLong(m.group(5)) * MICROS_PER_HOUR;
      microseconds += toLong(m.group(6)) * MICROS_PER_MINUTE;
      microseconds += toLong(m.group(7)) * MICROS_PER_SECOND;
      microseconds += toLong(m.group(8)) * MICROS_PER_MILLI;
      microseconds += toLong(m.group(9));
      return new CalendarInterval((int) months, microseconds);
    }
  }

  /**
   * Convert a string to CalendarInterval. Unlike fromString, this method is case-insensitive and
   * will throw IllegalArgumentException when the input string is not a valid interval.
   *
   * @throws IllegalArgumentException if the string is not a valid internal.
   */
  public static CalendarInterval fromCaseInsensitiveString(String s) {
    if (s == null || s.trim().isEmpty()) {
      throw new IllegalArgumentException("Interval cannot be null or blank.");
    }
    String sInLowerCase = s.trim().toLowerCase(Locale.ROOT);
    String interval =
      sInLowerCase.startsWith("interval ") ? sInLowerCase : "interval " + sInLowerCase;
    CalendarInterval cal = fromString(interval);
    if (cal == null) {
      throw new IllegalArgumentException("Invalid interval: " + s);
    }
    return cal;
  }

  public static long toLongWithRange(String fieldName,
      String s, long minValue, long maxValue) throws IllegalArgumentException {
    long result = 0;
    if (s != null) {
      result = Long.parseLong(s);
      if (result < minValue || result > maxValue) {
        throw new IllegalArgumentException(String.format("%s %d outside range [%d, %d]",
          fieldName, result, minValue, maxValue));
      }
    }
    return result;
  }

  /**
   * Parse YearMonth string in form: [-]YYYY-MM
   *
   * adapted from HiveIntervalYearMonth.valueOf
   */
  public static CalendarInterval fromYearMonthString(String s) throws IllegalArgumentException {
    CalendarInterval result = null;
    if (s == null) {
      throw new IllegalArgumentException("Interval year-month string was null");
    }
    s = s.trim();
    Matcher m = yearMonthPattern.matcher(s);
    if (!m.matches()) {
      throw new IllegalArgumentException(
        "Interval string does not match year-month format of 'y-m': " + s);
    } else {
      try {
        int sign = m.group(1) != null && m.group(1).equals("-") ? -1 : 1;
        int years = (int) toLongWithRange("year", m.group(2), 0, Integer.MAX_VALUE);
        int months = (int) toLongWithRange("month", m.group(3), 0, 11);
        result = new CalendarInterval(sign * (years * 12 + months), 0);
      } catch (Exception e) {
        throw new IllegalArgumentException(
          "Error parsing interval year-month string: " + e.getMessage(), e);
      }
    }
    return result;
  }

  /**
   * Parse dayTime string in form: [-]d HH:mm:ss.nnnnnnnnn
   *
   * adapted from HiveIntervalDayTime.valueOf
   */
  public static CalendarInterval fromDayTimeString(String s) throws IllegalArgumentException {
    CalendarInterval result = null;
    if (s == null) {
      throw new IllegalArgumentException("Interval day-time string was null");
    }
    s = s.trim();
    Matcher m = dayTimePattern.matcher(s);
    if (!m.matches()) {
      throw new IllegalArgumentException(
        "Interval string does not match day-time format of 'd h:m:s.n': " + s);
    } else {
      try {
        int sign = m.group(1) != null && m.group(1).equals("-") ? -1 : 1;
        long days = toLongWithRange("day", m.group(2), 0, Integer.MAX_VALUE);
        long hours = toLongWithRange("hour", m.group(3), 0, 23);
        long minutes = toLongWithRange("minute", m.group(4), 0, 59);
        long seconds = toLongWithRange("second", m.group(5), 0, 59);
        // Hive allow nanosecond precision interval
        String nanoStr = m.group(7) == null ? null : (m.group(7) + "000000000").substring(0, 9);
        long nanos = toLongWithRange("nanosecond", nanoStr, 0L, 999999999L);
        result = new CalendarInterval(0, sign * (
          days * MICROS_PER_DAY + hours * MICROS_PER_HOUR + minutes * MICROS_PER_MINUTE +
          seconds * MICROS_PER_SECOND + nanos / 1000L));
      } catch (Exception e) {
        throw new IllegalArgumentException(
          "Error parsing interval day-time string: " + e.getMessage(), e);
      }
    }
    return result;
  }

  public static CalendarInterval fromSingleUnitString(String unit, String s)
      throws IllegalArgumentException {

    CalendarInterval result = null;
    if (s == null) {
      throw new IllegalArgumentException(String.format("Interval %s string was null", unit));
    }
    s = s.trim();
    Matcher m = quoteTrimPattern.matcher(s);
    if (!m.matches()) {
      throw new IllegalArgumentException(
        "Interval string does not match day-time format of 'd h:m:s.n': " + s);
    } else {
      try {
        switch (unit) {
          case "year":
            int year = (int) toLongWithRange("year", m.group(1),
              Integer.MIN_VALUE / 12, Integer.MAX_VALUE / 12);
            result = new CalendarInterval(year * 12, 0L);
            break;
          case "month":
            int month = (int) toLongWithRange("month", m.group(1),
              Integer.MIN_VALUE, Integer.MAX_VALUE);
            result = new CalendarInterval(month, 0L);
            break;
          case "week":
            long week = toLongWithRange("week", m.group(1),
              Long.MIN_VALUE / MICROS_PER_WEEK, Long.MAX_VALUE / MICROS_PER_WEEK);
            result = new CalendarInterval(0, week * MICROS_PER_WEEK);
            break;
          case "day":
            long day = toLongWithRange("day", m.group(1),
              Long.MIN_VALUE / MICROS_PER_DAY, Long.MAX_VALUE / MICROS_PER_DAY);
            result = new CalendarInterval(0, day * MICROS_PER_DAY);
            break;
          case "hour":
            long hour = toLongWithRange("hour", m.group(1),
              Long.MIN_VALUE / MICROS_PER_HOUR, Long.MAX_VALUE / MICROS_PER_HOUR);
            result = new CalendarInterval(0, hour * MICROS_PER_HOUR);
            break;
          case "minute":
            long minute = toLongWithRange("minute", m.group(1),
              Long.MIN_VALUE / MICROS_PER_MINUTE, Long.MAX_VALUE / MICROS_PER_MINUTE);
            result = new CalendarInterval(0, minute * MICROS_PER_MINUTE);
            break;
          case "second": {
            long micros = parseSecondNano(m.group(1));
            result = new CalendarInterval(0, micros);
            break;
          }
          case "millisecond":
            long millisecond = toLongWithRange("millisecond", m.group(1),
              Long.MIN_VALUE / MICROS_PER_MILLI, Long.MAX_VALUE / MICROS_PER_MILLI);
            result = new CalendarInterval(0, millisecond * MICROS_PER_MILLI);
            break;
          case "microsecond": {
            long micros = Long.parseLong(m.group(1));
            result = new CalendarInterval(0, micros);
            break;
          }
        }
      } catch (Exception e) {
        throw new IllegalArgumentException("Error parsing interval string: " + e.getMessage(), e);
      }
    }
    return result;
  }

  /**
   * Parse second_nano string in ss.nnnnnnnnn format to microseconds
   */
  public static long parseSecondNano(String secondNano) throws IllegalArgumentException {
    String[] parts = secondNano.split("\\.");
    if (parts.length == 1) {
      return toLongWithRange("second", parts[0], Long.MIN_VALUE / MICROS_PER_SECOND,
        Long.MAX_VALUE / MICROS_PER_SECOND) * MICROS_PER_SECOND;

    } else if (parts.length == 2) {
      long seconds = parts[0].equals("") ? 0L : toLongWithRange("second", parts[0],
        Long.MIN_VALUE / MICROS_PER_SECOND, Long.MAX_VALUE / MICROS_PER_SECOND);
      long nanos = toLongWithRange("nanosecond", parts[1], 0L, 999999999L);
      return seconds * MICROS_PER_SECOND + nanos / 1000L;

    } else {
      throw new IllegalArgumentException(
        "Interval string does not match second-nano format of ss.nnnnnnnnn");
    }
  }

=======
public final class CalendarInterval implements Serializable, Comparable<CalendarInterval> {
>>>>>>> cceb2d6f
  public final int months;
  public final int days;
  public final long microseconds;

  public CalendarInterval(int months, int days, long microseconds) {
    this.months = months;
    this.days = days;
    this.microseconds = microseconds;
  }

  @Override
  public boolean equals(Object o) {
    if (this == o) return true;
    if (o == null || getClass() != o.getClass()) return false;
    CalendarInterval that = (CalendarInterval) o;
    return months == that.months &&
      days == that.days &&
      microseconds == that.microseconds;
  }

  @Override
  public int hashCode() {
    return Objects.hash(months, days, microseconds);
  }

  @Override
  public int compareTo(CalendarInterval that) {
    long thisAdjustDays =
      this.microseconds / MICROS_PER_DAY + this.days + this.months * DAYS_PER_MONTH;
    long thatAdjustDays =
      that.microseconds / MICROS_PER_DAY + that.days + that.months * DAYS_PER_MONTH;
    long daysDiff = thisAdjustDays - thatAdjustDays;
    if (daysDiff == 0) {
      long msDiff = (this.microseconds % MICROS_PER_DAY) - (that.microseconds % MICROS_PER_DAY);
      if (msDiff == 0) {
        return 0;
      } else if (msDiff > 0) {
        return 1;
      } else {
        return -1;
      }
    } else if (daysDiff > 0){
      return 1;
    } else {
      return -1;
    }
  }

  @Override
  public String toString() {
    if (months == 0 && days == 0 && microseconds == 0) {
      return "0 seconds";
    }

    StringBuilder sb = new StringBuilder();

    if (months != 0) {
      appendUnit(sb, months / 12, "years");
      appendUnit(sb, months % 12, "months");
    }

    appendUnit(sb, days, "days");

    if (microseconds != 0) {
      long rest = microseconds;
      appendUnit(sb, rest / MICROS_PER_HOUR, "hours");
      rest %= MICROS_PER_HOUR;
      appendUnit(sb, rest / MICROS_PER_MINUTE, "minutes");
      rest %= MICROS_PER_MINUTE;
<<<<<<< HEAD
      appendUnit(sb, rest / MICROS_PER_SECOND, "second");
      rest %= MICROS_PER_SECOND;
      appendUnit(sb, rest / MICROS_PER_MILLI, "millisecond");
      rest %= MICROS_PER_MILLI;
      appendUnit(sb, rest, "microsecond");
    } else if (months == 0) {
      sb.append(" 0 microseconds");
=======
      if (rest != 0) {
        String s = BigDecimal.valueOf(rest, 6).stripTrailingZeros().toPlainString();
        sb.append(s).append(" seconds ");
      }
>>>>>>> cceb2d6f
    }

    sb.setLength(sb.length() - 1);
    return sb.toString();
  }

  private void appendUnit(StringBuilder sb, long value, String unit) {
    if (value != 0) {
      sb.append(value).append(' ').append(unit).append(' ');
    }
  }

  /**
   * Extracts the date part of the interval.
   * @return an instance of {@code java.time.Period} based on the months and days fields
   *         of the given interval, not null.
   */
  public Period extractAsPeriod() { return Period.of(0, months, days); }

  /**
   * Extracts the time part of the interval.
   * @return an instance of {@code java.time.Duration} based on the microseconds field
   *         of the given interval, not null.
   * @throws ArithmeticException if a numeric overflow occurs
   */
  public Duration extractAsDuration() { return Duration.of(microseconds, ChronoUnit.MICROS); }
}<|MERGE_RESOLUTION|>--- conflicted
+++ resolved
@@ -18,11 +18,6 @@
 package org.apache.spark.unsafe.types;
 
 import java.io.Serializable;
-<<<<<<< HEAD
-import java.util.Locale;
-import java.util.regex.Matcher;
-import java.util.regex.Pattern;
-=======
 import java.math.BigDecimal;
 import java.time.Duration;
 import java.time.Period;
@@ -30,269 +25,11 @@
 import java.util.Objects;
 
 import static org.apache.spark.sql.catalyst.util.DateTimeConstants.*;
->>>>>>> cceb2d6f
 
 /**
  * The internal representation of interval type.
  */
-<<<<<<< HEAD
-public final class CalendarInterval implements Serializable {
-  public static final long MICROS_PER_MILLI = 1000L;
-  public static final long MICROS_PER_SECOND = MICROS_PER_MILLI * 1000;
-  public static final long MICROS_PER_MINUTE = MICROS_PER_SECOND * 60;
-  public static final long MICROS_PER_HOUR = MICROS_PER_MINUTE * 60;
-  public static final long MICROS_PER_DAY = MICROS_PER_HOUR * 24;
-  public static final long MICROS_PER_WEEK = MICROS_PER_DAY * 7;
-
-  /**
-   * A function to generate regex which matches interval string's unit part like "3 years".
-   *
-   * First, we can leave out some units in interval string, and we only care about the value of
-   * unit, so here we use non-capturing group to wrap the actual regex.
-   * At the beginning of the actual regex, we should match spaces before the unit part.
-   * Next is the number part, starts with an optional "-" to represent negative value. We use
-   * capturing group to wrap this part as we need the value later.
-   * Finally is the unit name, ends with an optional "s".
-   */
-  private static String unitRegex(String unit) {
-    return "(?:\\s+(-?\\d+)\\s+" + unit + "s?)?";
-  }
-
-  private static Pattern p = Pattern.compile("interval" + unitRegex("year") + unitRegex("month") +
-    unitRegex("week") + unitRegex("day") + unitRegex("hour") + unitRegex("minute") +
-    unitRegex("second") + unitRegex("millisecond") + unitRegex("microsecond"));
-
-  private static Pattern yearMonthPattern =
-    Pattern.compile("^(?:['|\"])?([+|-])?(\\d+)-(\\d+)(?:['|\"])?$");
-
-  private static Pattern dayTimePattern =
-    Pattern.compile("^(?:['|\"])?([+|-])?(\\d+) (\\d+):(\\d+):(\\d+)(\\.(\\d+))?(?:['|\"])?$");
-
-  private static Pattern quoteTrimPattern = Pattern.compile("^(?:['|\"])?(.*?)(?:['|\"])?$");
-
-  private static long toLong(String s) {
-    if (s == null) {
-      return 0;
-    } else {
-      return Long.parseLong(s);
-    }
-  }
-
-  /**
-   * Convert a string to CalendarInterval. Return null if the input string is not a valid interval.
-   * This method is case-sensitive and all characters in the input string should be in lower case.
-   */
-  public static CalendarInterval fromString(String s) {
-    if (s == null) {
-      return null;
-    }
-    s = s.trim();
-    Matcher m = p.matcher(s);
-    if (!m.matches() || s.equals("interval")) {
-      return null;
-    } else {
-      long months = toLong(m.group(1)) * 12 + toLong(m.group(2));
-      long microseconds = toLong(m.group(3)) * MICROS_PER_WEEK;
-      microseconds += toLong(m.group(4)) * MICROS_PER_DAY;
-      microseconds += toLong(m.group(5)) * MICROS_PER_HOUR;
-      microseconds += toLong(m.group(6)) * MICROS_PER_MINUTE;
-      microseconds += toLong(m.group(7)) * MICROS_PER_SECOND;
-      microseconds += toLong(m.group(8)) * MICROS_PER_MILLI;
-      microseconds += toLong(m.group(9));
-      return new CalendarInterval((int) months, microseconds);
-    }
-  }
-
-  /**
-   * Convert a string to CalendarInterval. Unlike fromString, this method is case-insensitive and
-   * will throw IllegalArgumentException when the input string is not a valid interval.
-   *
-   * @throws IllegalArgumentException if the string is not a valid internal.
-   */
-  public static CalendarInterval fromCaseInsensitiveString(String s) {
-    if (s == null || s.trim().isEmpty()) {
-      throw new IllegalArgumentException("Interval cannot be null or blank.");
-    }
-    String sInLowerCase = s.trim().toLowerCase(Locale.ROOT);
-    String interval =
-      sInLowerCase.startsWith("interval ") ? sInLowerCase : "interval " + sInLowerCase;
-    CalendarInterval cal = fromString(interval);
-    if (cal == null) {
-      throw new IllegalArgumentException("Invalid interval: " + s);
-    }
-    return cal;
-  }
-
-  public static long toLongWithRange(String fieldName,
-      String s, long minValue, long maxValue) throws IllegalArgumentException {
-    long result = 0;
-    if (s != null) {
-      result = Long.parseLong(s);
-      if (result < minValue || result > maxValue) {
-        throw new IllegalArgumentException(String.format("%s %d outside range [%d, %d]",
-          fieldName, result, minValue, maxValue));
-      }
-    }
-    return result;
-  }
-
-  /**
-   * Parse YearMonth string in form: [-]YYYY-MM
-   *
-   * adapted from HiveIntervalYearMonth.valueOf
-   */
-  public static CalendarInterval fromYearMonthString(String s) throws IllegalArgumentException {
-    CalendarInterval result = null;
-    if (s == null) {
-      throw new IllegalArgumentException("Interval year-month string was null");
-    }
-    s = s.trim();
-    Matcher m = yearMonthPattern.matcher(s);
-    if (!m.matches()) {
-      throw new IllegalArgumentException(
-        "Interval string does not match year-month format of 'y-m': " + s);
-    } else {
-      try {
-        int sign = m.group(1) != null && m.group(1).equals("-") ? -1 : 1;
-        int years = (int) toLongWithRange("year", m.group(2), 0, Integer.MAX_VALUE);
-        int months = (int) toLongWithRange("month", m.group(3), 0, 11);
-        result = new CalendarInterval(sign * (years * 12 + months), 0);
-      } catch (Exception e) {
-        throw new IllegalArgumentException(
-          "Error parsing interval year-month string: " + e.getMessage(), e);
-      }
-    }
-    return result;
-  }
-
-  /**
-   * Parse dayTime string in form: [-]d HH:mm:ss.nnnnnnnnn
-   *
-   * adapted from HiveIntervalDayTime.valueOf
-   */
-  public static CalendarInterval fromDayTimeString(String s) throws IllegalArgumentException {
-    CalendarInterval result = null;
-    if (s == null) {
-      throw new IllegalArgumentException("Interval day-time string was null");
-    }
-    s = s.trim();
-    Matcher m = dayTimePattern.matcher(s);
-    if (!m.matches()) {
-      throw new IllegalArgumentException(
-        "Interval string does not match day-time format of 'd h:m:s.n': " + s);
-    } else {
-      try {
-        int sign = m.group(1) != null && m.group(1).equals("-") ? -1 : 1;
-        long days = toLongWithRange("day", m.group(2), 0, Integer.MAX_VALUE);
-        long hours = toLongWithRange("hour", m.group(3), 0, 23);
-        long minutes = toLongWithRange("minute", m.group(4), 0, 59);
-        long seconds = toLongWithRange("second", m.group(5), 0, 59);
-        // Hive allow nanosecond precision interval
-        String nanoStr = m.group(7) == null ? null : (m.group(7) + "000000000").substring(0, 9);
-        long nanos = toLongWithRange("nanosecond", nanoStr, 0L, 999999999L);
-        result = new CalendarInterval(0, sign * (
-          days * MICROS_PER_DAY + hours * MICROS_PER_HOUR + minutes * MICROS_PER_MINUTE +
-          seconds * MICROS_PER_SECOND + nanos / 1000L));
-      } catch (Exception e) {
-        throw new IllegalArgumentException(
-          "Error parsing interval day-time string: " + e.getMessage(), e);
-      }
-    }
-    return result;
-  }
-
-  public static CalendarInterval fromSingleUnitString(String unit, String s)
-      throws IllegalArgumentException {
-
-    CalendarInterval result = null;
-    if (s == null) {
-      throw new IllegalArgumentException(String.format("Interval %s string was null", unit));
-    }
-    s = s.trim();
-    Matcher m = quoteTrimPattern.matcher(s);
-    if (!m.matches()) {
-      throw new IllegalArgumentException(
-        "Interval string does not match day-time format of 'd h:m:s.n': " + s);
-    } else {
-      try {
-        switch (unit) {
-          case "year":
-            int year = (int) toLongWithRange("year", m.group(1),
-              Integer.MIN_VALUE / 12, Integer.MAX_VALUE / 12);
-            result = new CalendarInterval(year * 12, 0L);
-            break;
-          case "month":
-            int month = (int) toLongWithRange("month", m.group(1),
-              Integer.MIN_VALUE, Integer.MAX_VALUE);
-            result = new CalendarInterval(month, 0L);
-            break;
-          case "week":
-            long week = toLongWithRange("week", m.group(1),
-              Long.MIN_VALUE / MICROS_PER_WEEK, Long.MAX_VALUE / MICROS_PER_WEEK);
-            result = new CalendarInterval(0, week * MICROS_PER_WEEK);
-            break;
-          case "day":
-            long day = toLongWithRange("day", m.group(1),
-              Long.MIN_VALUE / MICROS_PER_DAY, Long.MAX_VALUE / MICROS_PER_DAY);
-            result = new CalendarInterval(0, day * MICROS_PER_DAY);
-            break;
-          case "hour":
-            long hour = toLongWithRange("hour", m.group(1),
-              Long.MIN_VALUE / MICROS_PER_HOUR, Long.MAX_VALUE / MICROS_PER_HOUR);
-            result = new CalendarInterval(0, hour * MICROS_PER_HOUR);
-            break;
-          case "minute":
-            long minute = toLongWithRange("minute", m.group(1),
-              Long.MIN_VALUE / MICROS_PER_MINUTE, Long.MAX_VALUE / MICROS_PER_MINUTE);
-            result = new CalendarInterval(0, minute * MICROS_PER_MINUTE);
-            break;
-          case "second": {
-            long micros = parseSecondNano(m.group(1));
-            result = new CalendarInterval(0, micros);
-            break;
-          }
-          case "millisecond":
-            long millisecond = toLongWithRange("millisecond", m.group(1),
-              Long.MIN_VALUE / MICROS_PER_MILLI, Long.MAX_VALUE / MICROS_PER_MILLI);
-            result = new CalendarInterval(0, millisecond * MICROS_PER_MILLI);
-            break;
-          case "microsecond": {
-            long micros = Long.parseLong(m.group(1));
-            result = new CalendarInterval(0, micros);
-            break;
-          }
-        }
-      } catch (Exception e) {
-        throw new IllegalArgumentException("Error parsing interval string: " + e.getMessage(), e);
-      }
-    }
-    return result;
-  }
-
-  /**
-   * Parse second_nano string in ss.nnnnnnnnn format to microseconds
-   */
-  public static long parseSecondNano(String secondNano) throws IllegalArgumentException {
-    String[] parts = secondNano.split("\\.");
-    if (parts.length == 1) {
-      return toLongWithRange("second", parts[0], Long.MIN_VALUE / MICROS_PER_SECOND,
-        Long.MAX_VALUE / MICROS_PER_SECOND) * MICROS_PER_SECOND;
-
-    } else if (parts.length == 2) {
-      long seconds = parts[0].equals("") ? 0L : toLongWithRange("second", parts[0],
-        Long.MIN_VALUE / MICROS_PER_SECOND, Long.MAX_VALUE / MICROS_PER_SECOND);
-      long nanos = toLongWithRange("nanosecond", parts[1], 0L, 999999999L);
-      return seconds * MICROS_PER_SECOND + nanos / 1000L;
-
-    } else {
-      throw new IllegalArgumentException(
-        "Interval string does not match second-nano format of ss.nnnnnnnnn");
-    }
-  }
-
-=======
 public final class CalendarInterval implements Serializable, Comparable<CalendarInterval> {
->>>>>>> cceb2d6f
   public final int months;
   public final int days;
   public final long microseconds;
@@ -362,20 +99,10 @@
       rest %= MICROS_PER_HOUR;
       appendUnit(sb, rest / MICROS_PER_MINUTE, "minutes");
       rest %= MICROS_PER_MINUTE;
-<<<<<<< HEAD
-      appendUnit(sb, rest / MICROS_PER_SECOND, "second");
-      rest %= MICROS_PER_SECOND;
-      appendUnit(sb, rest / MICROS_PER_MILLI, "millisecond");
-      rest %= MICROS_PER_MILLI;
-      appendUnit(sb, rest, "microsecond");
-    } else if (months == 0) {
-      sb.append(" 0 microseconds");
-=======
       if (rest != 0) {
         String s = BigDecimal.valueOf(rest, 6).stripTrailingZeros().toPlainString();
         sb.append(s).append(" seconds ");
       }
->>>>>>> cceb2d6f
     }
 
     sb.setLength(sb.length() - 1);
