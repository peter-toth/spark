<?xml version="1.0" encoding="UTF-8"?>
<!--
  ~ Licensed to the Apache Software Foundation (ASF) under one or more
  ~ contributor license agreements.  See the NOTICE file distributed with
  ~ this work for additional information regarding copyright ownership.
  ~ The ASF licenses this file to You under the Apache License, Version 2.0
  ~ (the "License"); you may not use this file except in compliance with
  ~ the License.  You may obtain a copy of the License at
  ~
  ~    http://www.apache.org/licenses/LICENSE-2.0
  ~
  ~ Unless required by applicable law or agreed to in writing, software
  ~ distributed under the License is distributed on an "AS IS" BASIS,
  ~ WITHOUT WARRANTIES OR CONDITIONS OF ANY KIND, either express or implied.
  ~ See the License for the specific language governing permissions and
  ~ limitations under the License.
  -->
<project xmlns="http://maven.apache.org/POM/4.0.0"
  xmlns:xsi="http://www.w3.org/2001/XMLSchema-instance"
  xsi:schemaLocation="http://maven.apache.org/POM/4.0.0 http://maven.apache.org/xsd/maven-4.0.0.xsd">
  <modelVersion>4.0.0</modelVersion>
  <parent>
    <groupId>org.apache.spark</groupId>
    <artifactId>spark-parent_2.11</artifactId>
<<<<<<< HEAD
    <version>2.4.0.7.1.1.0-SNAPSHOT</version>
=======
    <version>2.4.5</version>
>>>>>>> cee4ecbb
    <relativePath>../pom.xml</relativePath>
  </parent>

  <artifactId>spark-hadoop-cloud_2.11</artifactId>
  <packaging>jar</packaging>
  <name>Spark Project Cloud Integration through Hadoop Libraries</name>
  <description>
    Contains support for cloud infrastructures, specifically the Hadoop JARs and
    transitive dependencies needed to interact with the infrastructures,
    making everything consistent with Spark's other dependencies.
  </description>
  <properties>
    <sbt.project.name>hadoop-cloud</sbt.project.name>
  </properties>

  <build>
    <outputDirectory>target/scala-${scala.binary.version}/classes</outputDirectory>
    <testOutputDirectory>target/scala-${scala.binary.version}/test-classes</testOutputDirectory>
  </build>

  <dependencies>
    <!--used during compilation but not exported as transitive dependencies-->
    <dependency>
      <groupId>org.apache.spark</groupId>
      <artifactId>spark-sql_${scala.binary.version}</artifactId>
      <version>${project.version}</version>
      <scope>provided</scope>
    </dependency>
    <dependency>
      <groupId>org.apache.spark</groupId>
      <artifactId>spark-core_${scala.binary.version}</artifactId>
      <version>${project.version}</version>
      <type>test-jar</type>
      <scope>test</scope>
    </dependency>
    <dependency>
      <groupId>org.apache.hadoop</groupId>
      <artifactId>hadoop-client</artifactId>
      <version>${hadoop.version}</version>
      <scope>provided</scope>
    </dependency>
    <!--
      the AWS module pulls in jackson; its transitive dependencies can create
      intra-jackson-module version problems.
      -->
    <dependency>
      <groupId>org.apache.hadoop</groupId>
      <artifactId>hadoop-aws</artifactId>
      <version>${hadoop.version}</version>
      <scope>${hadoop.deps.scope}</scope>
      <exclusions>
        <exclusion>
          <groupId>org.apache.hadoop</groupId>
          <artifactId>hadoop-common</artifactId>
        </exclusion>
        <exclusion>
          <groupId>commons-logging</groupId>
          <artifactId>commons-logging</artifactId>
        </exclusion>
        <exclusion>
          <groupId>org.codehaus.jackson</groupId>
          <artifactId>jackson-mapper-asl</artifactId>
        </exclusion>
        <exclusion>
          <groupId>org.codehaus.jackson</groupId>
          <artifactId>jackson-core-asl</artifactId>
        </exclusion>
        <exclusion>
          <groupId>com.fasterxml.jackson.core</groupId>
          <artifactId>jackson-core</artifactId>
        </exclusion>
        <exclusion>
          <groupId>com.fasterxml.jackson.core</groupId>
          <artifactId>jackson-databind</artifactId>
        </exclusion>
        <exclusion>
          <groupId>com.fasterxml.jackson.core</groupId>
          <artifactId>jackson-annotations</artifactId>
        </exclusion>
        <!-- Keep old SDK out of the assembly to avoid conflict with Kinesis module -->
        <exclusion>
          <groupId>com.amazonaws</groupId>
          <artifactId>aws-java-sdk</artifactId>
        </exclusion>
      </exclusions>
    </dependency>
    <dependency>
      <groupId>org.apache.hadoop</groupId>
      <artifactId>hadoop-openstack</artifactId>
      <version>${hadoop.version}</version>
      <scope>${hadoop.deps.scope}</scope>
      <exclusions>
        <exclusion>
          <groupId>org.apache.hadoop</groupId>
          <artifactId>hadoop-common</artifactId>
        </exclusion>
        <exclusion>
          <groupId>commons-logging</groupId>
          <artifactId>commons-logging</artifactId>
        </exclusion>
        <exclusion>
          <groupId>junit</groupId>
          <artifactId>junit</artifactId>
        </exclusion>
        <exclusion>
          <groupId>org.mockito</groupId>
          <artifactId>mockito-all</artifactId>
        </exclusion>
      </exclusions>
    </dependency>

    <!--
    Add joda time to ensure that anything downstream which doesn't pull in spark-hive
    gets the correct joda time artifact, so doesn't have auth failures on later Java 8 JVMs
    -->
    <dependency>
      <groupId>joda-time</groupId>
      <artifactId>joda-time</artifactId>
      <scope>${hadoop.deps.scope}</scope>
    </dependency>
    <!-- explicitly declare the jackson artifacts desired -->
    <dependency>
      <groupId>com.fasterxml.jackson.core</groupId>
      <artifactId>jackson-databind</artifactId>
      <scope>${hadoop.deps.scope}</scope>
    </dependency>
    <dependency>
      <groupId>com.fasterxml.jackson.core</groupId>
      <artifactId>jackson-annotations</artifactId>
      <scope>${hadoop.deps.scope}</scope>
    </dependency>
    <dependency>
      <groupId>com.fasterxml.jackson.dataformat</groupId>
      <artifactId>jackson-dataformat-cbor</artifactId>
      <version>${fasterxml.jackson.version}</version>
    </dependency>
    <!--Explicit declaration to force in Spark version into transitive dependencies -->
    <dependency>
      <groupId>org.apache.httpcomponents</groupId>
      <artifactId>httpclient</artifactId>
      <scope>${hadoop.deps.scope}</scope>
    </dependency>
    <!--Explicit declaration to force in Spark version into transitive dependencies -->
    <dependency>
      <groupId>org.apache.httpcomponents</groupId>
      <artifactId>httpcore</artifactId>
      <scope>${hadoop.deps.scope}</scope>
    </dependency>
  </dependencies>

  <profiles>

    <profile>
      <id>hadoop-2.7</id>
      <!-- 2.7+ adds the azure Jar to the set of dependencies -->
      <dependencies>

        <!--
        Hadoop WASB client only arrived in Hadoop 2.7
        -->
        <dependency>
          <groupId>org.apache.hadoop</groupId>
          <artifactId>hadoop-azure</artifactId>
          <version>${hadoop.version}</version>
          <scope>${hadoop.deps.scope}</scope>
          <exclusions>
            <exclusion>
              <groupId>org.apache.hadoop</groupId>
              <artifactId>hadoop-common</artifactId>
            </exclusion>
            <exclusion>
              <groupId>org.codehaus.jackson</groupId>
              <artifactId>jackson-mapper-asl</artifactId>
            </exclusion>
            <exclusion>
              <groupId>com.fasterxml.jackson.core</groupId>
              <artifactId>jackson-core</artifactId>
            </exclusion>
            <exclusion>
              <groupId>com.google.guava</groupId>
              <artifactId>guava</artifactId>
            </exclusion>
          </exclusions>
        </dependency>
      </dependencies>
    </profile>

    <!--
     Hadoop 3 simplifies the classpath, and adds a new committer base class which
     enables store-specific committers.
    -->
    <profile>
      <id>hadoop-3.1</id>
      <activation>
        <property>
          <name>cdpd.build</name>
        </property>
      </activation>
      <properties>
        <extra.source.dir>src/hadoop-3/main/scala</extra.source.dir>
        <extra.testsource.dir>src/hadoop-3/test/scala</extra.testsource.dir>
      </properties>

      <build>
        <plugins>
          <!-- Include a source dir for Hadoop 3 only; will only compile against
               Hadoop 3.0.2+ -->
          <plugin>
            <groupId>org.codehaus.mojo</groupId>
            <artifactId>build-helper-maven-plugin</artifactId>
            <executions>
              <execution>
                <id>add-scala-sources</id>
                <phase>generate-sources</phase>
                <goals>
                  <goal>add-source</goal>
                </goals>
                <configuration>
                  <sources>
                    <source>${extra.source.dir}</source>
                  </sources>
                </configuration>
              </execution>
              <execution>
                <id>add-scala-test-sources</id>
                <phase>generate-test-sources</phase>
                <goals>
                  <goal>add-test-source</goal>
                </goals>
                <configuration>
                  <sources>
                    <source>${extra.testsource.dir}</source>
                  </sources>
                </configuration>
              </execution>
            </executions>
          </plugin>
        </plugins>
      </build>
      <dependencies>
        <!--
        There's now a hadoop-cloud-storage which transitively pulls in the store JARs,
        but it still needs some selective exclusion across versions, especially 3.0.x.
        -->
        <dependency>
          <groupId>org.apache.hadoop</groupId>
          <artifactId>hadoop-cloud-storage</artifactId>
          <version>${hadoop.version}</version>
          <scope>${hadoop.deps.scope}</scope>
          <exclusions>
            <exclusion>
              <groupId>org.apache.hadoop</groupId>
              <artifactId>hadoop-common</artifactId>
            </exclusion>
            <exclusion>
              <groupId>org.codehaus.jackson</groupId>
              <artifactId>jackson-mapper-asl</artifactId>
            </exclusion>
            <exclusion>
              <groupId>com.fasterxml.jackson.core</groupId>
              <artifactId>jackson-core</artifactId>
            </exclusion>
            <exclusion>
              <groupId>com.google.guava</groupId>
              <artifactId>guava</artifactId>
            </exclusion>
          </exclusions>
        </dependency>
        <!--
        The jetty declarations are made
        (a) to keep that jetty-util-ajax version in sync with the rest of Spark.
        (b) to minimise the effects which Spark's jetty shading has on the
            availability of the jetty JARs on for hadoop-azure, which depends
            on them.
         -->
        <dependency>
          <groupId>org.eclipse.jetty</groupId>
          <artifactId>jetty-util</artifactId>
          <scope>${hadoop.deps.scope}</scope>
        </dependency>
        <dependency>
          <groupId>org.eclipse.jetty</groupId>
          <artifactId>jetty-util-ajax</artifactId>
          <version>${jetty.version}</version>
          <scope>${hadoop.deps.scope}</scope>
        </dependency>
      </dependencies>
    </profile>

  </profiles>

</project><|MERGE_RESOLUTION|>--- conflicted
+++ resolved
@@ -22,11 +22,7 @@
   <parent>
     <groupId>org.apache.spark</groupId>
     <artifactId>spark-parent_2.11</artifactId>
-<<<<<<< HEAD
     <version>2.4.0.7.1.1.0-SNAPSHOT</version>
-=======
-    <version>2.4.5</version>
->>>>>>> cee4ecbb
     <relativePath>../pom.xml</relativePath>
   </parent>
 
