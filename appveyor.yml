--- conflicted
+++ resolved
@@ -42,13 +42,8 @@
   # Install maven and dependencies
   - ps: .\dev\appveyor-install-dependencies.ps1
   # Required package for R unit tests. xml2 is required to use jUnit reporter in testthat.
-<<<<<<< HEAD
-  - cmd: R -e "install.packages(c('knitr', 'rmarkdown', 'testthat', 'e1071', 'survival', 'arrow', 'xml2'), repos='https://cloud.r-project.org/')"
-  - cmd: R -e "packageVersion('knitr'); packageVersion('rmarkdown'); packageVersion('testthat'); packageVersion('e1071'); packageVersion('survival'); packageVersion('arrow')"
-=======
   - cmd: Rscript -e "install.packages(c('knitr', 'rmarkdown', 'testthat', 'e1071', 'survival', 'arrow', 'xml2'), repos='https://cloud.r-project.org/')"
   - cmd: Rscript -e "pkg_list <- as.data.frame(installed.packages()[,c(1, 3:4)]); pkg_list[is.na(pkg_list$Priority), 1:2, drop = FALSE]"
->>>>>>> a630e8d1
 
 build_script:
   # '-Djna.nosys=true' is required to avoid kernel32.dll load failure.
