/*
 * Licensed to the Apache Software Foundation (ASF) under one or more
 * contributor license agreements.  See the NOTICE file distributed with
 * this work for additional information regarding copyright ownership.
 * The ASF licenses this file to You under the Apache License, Version 2.0
 * (the "License"); you may not use this file except in compliance with
 * the License.  You may obtain a copy of the License at
 *
 *    http://www.apache.org/licenses/LICENSE-2.0
 *
 * Unless required by applicable law or agreed to in writing, software
 * distributed under the License is distributed on an "AS IS" BASIS,
 * WITHOUT WARRANTIES OR CONDITIONS OF ANY KIND, either express or implied.
 * See the License for the specific language governing permissions and
 * limitations under the License.
 */

package org.apache.spark.deploy.yarn

import java.io.{FileSystem => _, _}
import java.net.{InetAddress, UnknownHostException, URI}
import java.nio.ByteBuffer
import java.nio.charset.StandardCharsets
import java.util.{Locale, Properties, UUID}
import java.util.zip.{ZipEntry, ZipOutputStream}

import scala.collection.JavaConverters._
import scala.collection.mutable.{ArrayBuffer, HashMap, HashSet, ListBuffer, Map}
import scala.util.control.NonFatal

import com.google.common.base.Objects
import com.google.common.io.Files
import org.apache.hadoop.conf.Configuration
import org.apache.hadoop.fs._
import org.apache.hadoop.fs.permission.FsPermission
import org.apache.hadoop.io.Text
import org.apache.hadoop.mapreduce.MRJobConfig
import org.apache.hadoop.security.UserGroupInformation
import org.apache.hadoop.util.StringUtils
import org.apache.hadoop.yarn.api._
import org.apache.hadoop.yarn.api.ApplicationConstants.Environment
import org.apache.hadoop.yarn.api.protocolrecords._
import org.apache.hadoop.yarn.api.records._
import org.apache.hadoop.yarn.client.api.{YarnClient, YarnClientApplication}
import org.apache.hadoop.yarn.conf.YarnConfiguration
import org.apache.hadoop.yarn.exceptions.ApplicationNotFoundException
import org.apache.hadoop.yarn.security.AMRMTokenIdentifier
import org.apache.hadoop.yarn.util.Records

import org.apache.spark.{SecurityManager, SparkConf, SparkException}
import org.apache.spark.api.python.PythonUtils
import org.apache.spark.deploy.{SparkApplication, SparkHadoopUtil}
import org.apache.spark.deploy.security.HadoopDelegationTokenManager
import org.apache.spark.deploy.yarn.ResourceRequestHelper._
import org.apache.spark.deploy.yarn.config._
import org.apache.spark.internal.Logging
import org.apache.spark.internal.config._
import org.apache.spark.internal.config.Python._
import org.apache.spark.launcher.{LauncherBackend, SparkAppHandle, YarnCommandBuilderUtils}
import org.apache.spark.rpc.RpcEnv
import org.apache.spark.util.{CallerContext, Utils}

private[spark] class Client(
    val args: ClientArguments,
    val sparkConf: SparkConf,
    val rpcEnv: RpcEnv)
  extends Logging {

  import Client._
  import YarnSparkHadoopUtil._

  private val yarnClient = YarnClient.createYarnClient
  private val hadoopConf = new YarnConfiguration(SparkHadoopUtil.newConfiguration(sparkConf))

  private val isClusterMode = sparkConf.get(SUBMIT_DEPLOY_MODE) == "cluster"

  private val isClientUnmanagedAMEnabled = sparkConf.get(YARN_UNMANAGED_AM) && !isClusterMode
  private var appMaster: ApplicationMaster = _
  private var stagingDirPath: Path = _

  // AM related configurations
  private val amMemory = if (isClusterMode) {
    sparkConf.get(DRIVER_MEMORY).toInt
  } else {
    sparkConf.get(AM_MEMORY).toInt
  }
  private val amMemoryOverhead = {
    val amMemoryOverheadEntry = if (isClusterMode) DRIVER_MEMORY_OVERHEAD else AM_MEMORY_OVERHEAD
    sparkConf.get(amMemoryOverheadEntry).getOrElse(
      math.max((MEMORY_OVERHEAD_FACTOR * amMemory).toLong, MEMORY_OVERHEAD_MIN)).toInt
  }
  private val amCores = if (isClusterMode) {
    sparkConf.get(DRIVER_CORES)
  } else {
    sparkConf.get(AM_CORES)
  }

  // Executor related configurations
  private val executorMemory = sparkConf.get(EXECUTOR_MEMORY)
  // Executor offHeap memory in MiB.
  protected val executorOffHeapMemory = YarnSparkHadoopUtil.executorOffHeapMemorySizeAsMb(sparkConf)
  private val executorMemoryOverhead = sparkConf.get(EXECUTOR_MEMORY_OVERHEAD).getOrElse(
    math.max((MEMORY_OVERHEAD_FACTOR * executorMemory).toLong, MEMORY_OVERHEAD_MIN)).toInt

  private val isPython = sparkConf.get(IS_PYTHON_APP)
  private val pysparkWorkerMemory: Int = if (isPython) {
    sparkConf.get(PYSPARK_EXECUTOR_MEMORY).map(_.toInt).getOrElse(0)
  } else {
    0
  }

  private val distCacheMgr = new ClientDistributedCacheManager()
  private val cachedResourcesConf = new SparkConf(false)

  private val keytab = sparkConf.get(KEYTAB).orNull
  private val amKeytabFileName: Option[String] = if (keytab != null && isClusterMode) {
    val principal = sparkConf.get(PRINCIPAL).orNull
    require((principal == null) == (keytab == null),
      "Both principal and keytab must be defined, or neither.")
    logInfo(s"Kerberos credentials: principal = $principal, keytab = $keytab")
    // Generate a file name that can be used for the keytab file, that does not conflict
    // with any user file.
    Some(new File(keytab).getName() + "-" + UUID.randomUUID().toString)
  } else {
    None
  }

  require(keytab == null || !Utils.isLocalUri(keytab), "Keytab should reference a local file.")

  private val launcherBackend = new LauncherBackend() {
    override protected def conf: SparkConf = sparkConf

    override def onStopRequest(): Unit = {
      if (isClusterMode && appId != null) {
        yarnClient.killApplication(appId)
      } else {
        setState(SparkAppHandle.State.KILLED)
        stop()
      }
    }
  }
  private val fireAndForget = isClusterMode && !sparkConf.get(WAIT_FOR_APP_COMPLETION)

  private var appId: ApplicationId = null

<<<<<<< HEAD
  // The app staging dir based on the STAGING_DIR configuration if configured
  // otherwise based on the users home directory.
  private val appStagingBaseDir = sparkConf.get(STAGING_DIR)
    .map { new Path(_, UserGroupInformation.getCurrentUser.getShortUserName) }
    .getOrElse(FileSystem.get(hadoopConf).getHomeDirectory())

=======
>>>>>>> cceb2d6f
  def reportLauncherState(state: SparkAppHandle.State): Unit = {
    launcherBackend.setState(state)
  }

  def stop(): Unit = {
    if (appMaster != null) {
      appMaster.stopUnmanaged(stagingDirPath)
    }
    launcherBackend.close()
    yarnClient.stop()
  }

  /**
   * Submit an application running our ApplicationMaster to the ResourceManager.
   *
   * The stable Yarn API provides a convenience method (YarnClient#createApplication) for
   * creating applications and setting up the application submission context. This was not
   * available in the alpha API.
   */
  def submitApplication(): ApplicationId = {
    ResourceRequestHelper.validateResources(sparkConf)

    var appId: ApplicationId = null
    try {
      launcherBackend.connect()
      yarnClient.init(hadoopConf)
      yarnClient.start()

      logInfo("Requesting a new application from cluster with %d NodeManagers"
        .format(yarnClient.getYarnClusterMetrics.getNumNodeManagers))

      // Get a new application from our RM
      val newApp = yarnClient.createApplication()
      val newAppResponse = newApp.getNewApplicationResponse()
      appId = newAppResponse.getApplicationId()

      // The app staging dir based on the STAGING_DIR configuration if configured
      // otherwise based on the users home directory.
      val appStagingBaseDir = sparkConf.get(STAGING_DIR)
        .map { new Path(_, UserGroupInformation.getCurrentUser.getShortUserName) }
        .getOrElse(FileSystem.get(hadoopConf).getHomeDirectory())
      stagingDirPath = new Path(appStagingBaseDir, getAppStagingDir(appId))

      new CallerContext("CLIENT", sparkConf.get(APP_CALLER_CONTEXT),
        Option(appId.toString)).setCurrentContext()

      // Verify whether the cluster has enough resources for our AM
      verifyClusterResources(newAppResponse)

      // Set up the appropriate contexts to launch our AM
      val containerContext = createContainerLaunchContext(newAppResponse)
      val appContext = createApplicationSubmissionContext(newApp, containerContext)

      // Finally, submit and monitor the application
      logInfo(s"Submitting application $appId to ResourceManager")
      yarnClient.submitApplication(appContext)
      launcherBackend.setAppId(appId.toString)
      reportLauncherState(SparkAppHandle.State.SUBMITTED)

      appId
    } catch {
      case e: Throwable =>
        if (stagingDirPath != null) {
          cleanupStagingDir()
        }
        throw e
    }
  }

  /**
   * Cleanup application staging directory.
   */
  private def cleanupStagingDir(): Unit = {
    if (sparkConf.get(PRESERVE_STAGING_FILES)) {
      return
    }

    def cleanupStagingDirInternal(): Unit = {
      try {
        val fs = stagingDirPath.getFileSystem(hadoopConf)
        if (fs.delete(stagingDirPath, true)) {
          logInfo(s"Deleted staging directory $stagingDirPath")
        }
      } catch {
        case ioe: IOException =>
          logWarning("Failed to cleanup staging dir " + stagingDirPath, ioe)
      }
    }

    cleanupStagingDirInternal()
  }

  /**
   * Set up the context for submitting our ApplicationMaster.
   * This uses the YarnClientApplication not available in the Yarn alpha API.
   */
  def createApplicationSubmissionContext(
      newApp: YarnClientApplication,
      containerContext: ContainerLaunchContext): ApplicationSubmissionContext = {

    val componentName = if (isClusterMode) {
      config.YARN_DRIVER_RESOURCE_TYPES_PREFIX
    } else {
      config.YARN_AM_RESOURCE_TYPES_PREFIX
    }
    val yarnAMResources = getYarnResourcesAndAmounts(sparkConf, componentName)
    val amResources = yarnAMResources ++
      getYarnResourcesFromSparkResources(SPARK_DRIVER_PREFIX, sparkConf)
    logDebug(s"AM resources: $amResources")
    val appContext = newApp.getApplicationSubmissionContext
    appContext.setApplicationName(sparkConf.get("spark.app.name", "Spark"))
    appContext.setQueue(sparkConf.get(QUEUE_NAME))
    appContext.setAMContainerSpec(containerContext)
    appContext.setApplicationType("SPARK")

    sparkConf.get(APPLICATION_TAGS).foreach { tags =>
      appContext.setApplicationTags(new java.util.HashSet[String](tags.asJava))
    }
    sparkConf.get(MAX_APP_ATTEMPTS) match {
      case Some(v) => appContext.setMaxAppAttempts(v)
      case None => logDebug(s"${MAX_APP_ATTEMPTS.key} is not set. " +
          "Cluster's default value will be used.")
    }

    sparkConf.get(AM_ATTEMPT_FAILURE_VALIDITY_INTERVAL_MS).foreach { interval =>
      appContext.setAttemptFailuresValidityInterval(interval)
    }

    val capability = Records.newRecord(classOf[Resource])
    capability.setMemory(amMemory + amMemoryOverhead)
    capability.setVirtualCores(amCores)
    if (amResources.nonEmpty) {
      ResourceRequestHelper.setResourceRequests(amResources, capability)
    }
    logDebug(s"Created resource capability for AM request: $capability")

    sparkConf.get(AM_NODE_LABEL_EXPRESSION) match {
      case Some(expr) =>
        val amRequest = Records.newRecord(classOf[ResourceRequest])
        amRequest.setResourceName(ResourceRequest.ANY)
        amRequest.setPriority(Priority.newInstance(0))
        amRequest.setCapability(capability)
        amRequest.setNumContainers(1)
        amRequest.setNodeLabelExpression(expr)
        appContext.setAMContainerResourceRequest(amRequest)
      case None =>
        appContext.setResource(capability)
    }

    sparkConf.get(ROLLED_LOG_INCLUDE_PATTERN).foreach { includePattern =>
      try {
        val logAggregationContext = Records.newRecord(classOf[LogAggregationContext])
        logAggregationContext.setRolledLogsIncludePattern(includePattern)
        sparkConf.get(ROLLED_LOG_EXCLUDE_PATTERN).foreach { excludePattern =>
          logAggregationContext.setRolledLogsExcludePattern(excludePattern)
        }
        appContext.setLogAggregationContext(logAggregationContext)
      } catch {
        case NonFatal(e) =>
          logWarning(s"Ignoring ${ROLLED_LOG_INCLUDE_PATTERN.key} because the version of YARN " +
            "does not support it", e)
      }
    }
    appContext.setUnmanagedAM(isClientUnmanagedAMEnabled)

    sparkConf.get(APPLICATION_PRIORITY).foreach { appPriority =>
      appContext.setPriority(Priority.newInstance(appPriority))
    }
    appContext
  }

  /**
   * Set up security tokens for launching our ApplicationMaster container.
   *
   * In client mode, a set of credentials has been obtained by the scheduler, so they are copied
   * and sent to the AM. In cluster mode, new credentials are obtained and then sent to the AM,
   * along with whatever credentials the current user already has.
   */
  private def setupSecurityToken(amContainer: ContainerLaunchContext): Unit = {
    val currentUser = UserGroupInformation.getCurrentUser()
    val credentials = currentUser.getCredentials()

    if (isClusterMode) {
<<<<<<< HEAD
      val credentialManager = new YARNHadoopDelegationTokenManager(sparkConf, hadoopConf, null)
=======
      val credentialManager = new HadoopDelegationTokenManager(sparkConf, hadoopConf, null)
>>>>>>> cceb2d6f
      credentialManager.obtainDelegationTokens(credentials)
    }

    val serializedCreds = SparkHadoopUtil.get.serialize(credentials)
    amContainer.setTokens(ByteBuffer.wrap(serializedCreds))
  }

  /** Get the application report from the ResourceManager for an application we have submitted. */
  def getApplicationReport(appId: ApplicationId): ApplicationReport =
    yarnClient.getApplicationReport(appId)

  /**
   * Return the security token used by this client to communicate with the ApplicationMaster.
   * If no security is enabled, the token returned by the report is null.
   */
  private def getClientToken(report: ApplicationReport): String =
    Option(report.getClientToAMToken).map(_.toString).getOrElse("")

  /**
   * Fail fast if we have requested more resources per container than is available in the cluster.
   */
  private def verifyClusterResources(newAppResponse: GetNewApplicationResponse): Unit = {
    val maxMem = newAppResponse.getMaximumResourceCapability().getMemory()
    logInfo("Verifying our application has not requested more than the maximum " +
      s"memory capability of the cluster ($maxMem MB per container)")
    val executorMem =
      executorMemory + executorOffHeapMemory + executorMemoryOverhead + pysparkWorkerMemory
    if (executorMem > maxMem) {
      throw new IllegalArgumentException(s"Required executor memory ($executorMemory MB), " +
        s"offHeap memory ($executorOffHeapMemory) MB, overhead ($executorMemoryOverhead MB), " +
        s"and PySpark memory ($pysparkWorkerMemory MB) is above the max threshold ($maxMem MB) " +
        "of this cluster! Please check the values of 'yarn.scheduler.maximum-allocation-mb' " +
        "and/or 'yarn.nodemanager.resource.memory-mb'.")
    }
    val amMem = amMemory + amMemoryOverhead
    if (amMem > maxMem) {
      throw new IllegalArgumentException(s"Required AM memory ($amMemory" +
        s"+$amMemoryOverhead MB) is above the max threshold ($maxMem MB) of this cluster! " +
        "Please check the values of 'yarn.scheduler.maximum-allocation-mb' and/or " +
        "'yarn.nodemanager.resource.memory-mb'.")
    }
    logInfo("Will allocate AM container, with %d MB memory including %d MB overhead".format(
      amMem,
      amMemoryOverhead))

    // We could add checks to make sure the entire cluster has enough resources but that involves
    // getting all the node reports and computing ourselves.
  }

  /**
   * Copy the given file to a remote file system (e.g. HDFS) if needed.
   * The file is only copied if the source and destination file systems are different or the source
   * scheme is "file". This is used for preparing resources for launching the ApplicationMaster
   * container. Exposed for testing.
   */
  private[yarn] def copyFileToRemote(
      destDir: Path,
      srcPath: Path,
      replication: Short,
      symlinkCache: Map[URI, Path],
      force: Boolean = false,
      destName: Option[String] = None): Path = {
    val destFs = destDir.getFileSystem(hadoopConf)
    val srcFs = srcPath.getFileSystem(hadoopConf)
    var destPath = srcPath
    if (force || !compareFs(srcFs, destFs) || "file".equals(srcFs.getScheme)) {
      destPath = new Path(destDir, destName.getOrElse(srcPath.getName()))
      logInfo(s"Uploading resource $srcPath -> $destPath")
      FileUtil.copy(srcFs, srcPath, destFs, destPath, false, hadoopConf)
      destFs.setReplication(destPath, replication)
      destFs.setPermission(destPath, new FsPermission(APP_FILE_PERMISSION))
    } else {
      logInfo(s"Source and destination file systems are the same. Not copying $srcPath")
    }
    // Resolve any symlinks in the URI path so using a "current" symlink to point to a specific
    // version shows the specific version in the distributed cache configuration
    val qualifiedDestPath = destFs.makeQualified(destPath)
    val qualifiedDestDir = qualifiedDestPath.getParent
    val resolvedDestDir = symlinkCache.getOrElseUpdate(qualifiedDestDir.toUri(), {
      val fc = FileContext.getFileContext(qualifiedDestDir.toUri(), hadoopConf)
      fc.resolvePath(qualifiedDestDir)
    })
    new Path(resolvedDestDir, qualifiedDestPath.getName())
  }

  /**
   * Upload any resources to the distributed cache if needed. If a resource is intended to be
   * consumed locally, set up the appropriate config for downstream code to handle it properly.
   * This is used for setting up a container launch context for our ApplicationMaster.
   * Exposed for testing.
   */
  def prepareLocalResources(
      destDir: Path,
      pySparkArchives: Seq[String]): HashMap[String, LocalResource] = {
    logInfo("Preparing resources for our AM container")
    // Upload Spark and the application JAR to the remote file system if necessary,
    // and add them as local resources to the application master.
    val fs = destDir.getFileSystem(hadoopConf)

    // Used to keep track of URIs added to the distributed cache. If the same URI is added
    // multiple times, YARN will fail to launch containers for the app with an internal
    // error.
    val distributedUris = new HashSet[String]
    // Used to keep track of URIs(files) added to the distribute cache have the same name. If
    // same name but different path files are added multiple time, YARN will fail to launch
    // containers for the app with an internal error.
    val distributedNames = new HashSet[String]

    val replication = sparkConf.get(STAGING_FILE_REPLICATION).map(_.toShort)
      .getOrElse(fs.getDefaultReplication(destDir))
    val localResources = HashMap[String, LocalResource]()
    FileSystem.mkdirs(fs, destDir, new FsPermission(STAGING_DIR_PERMISSION))

    val statCache: Map[URI, FileStatus] = HashMap[URI, FileStatus]()
    val symlinkCache: Map[URI, Path] = HashMap[URI, Path]()

    def addDistributedUri(uri: URI): Boolean = {
      val uriStr = uri.toString()
      val fileName = new File(uri.getPath).getName
      if (distributedUris.contains(uriStr)) {
        logWarning(s"Same path resource $uri added multiple times to distributed cache.")
        false
      } else if (distributedNames.contains(fileName)) {
        logWarning(s"Same name resource $uri added multiple times to distributed cache")
        false
      } else {
        distributedUris += uriStr
        distributedNames += fileName
        true
      }
    }

    /*
     * Distribute a file to the cluster.
     *
     * If the file's path is a "local:" URI, it's actually not distributed. Other files are copied
     * to HDFS (if not already there) and added to the application's distributed cache.
     *
     * @param path URI of the file to distribute.
     * @param resType Type of resource being distributed.
     * @param destName Name of the file in the distributed cache.
     * @param targetDir Subdirectory where to place the file.
     * @param appMasterOnly Whether to distribute only to the AM.
     * @return A 2-tuple. First item is whether the file is a "local:" URI. Second item is the
     *         localized path for non-local paths, or the input `path` for local paths.
     *         The localized path will be null if the URI has already been added to the cache.
     */
    def distribute(
        path: String,
        resType: LocalResourceType = LocalResourceType.FILE,
        destName: Option[String] = None,
        targetDir: Option[String] = None,
        appMasterOnly: Boolean = false): (Boolean, String) = {
      val trimmedPath = path.trim()
      val localURI = Utils.resolveURI(trimmedPath)
      if (localURI.getScheme != Utils.LOCAL_SCHEME) {
        if (addDistributedUri(localURI)) {
          val localPath = getQualifiedLocalPath(localURI, hadoopConf)
          val linkname = targetDir.map(_ + "/").getOrElse("") +
            destName.orElse(Option(localURI.getFragment())).getOrElse(localPath.getName())
          val destPath = copyFileToRemote(destDir, localPath, replication, symlinkCache)
          val destFs = FileSystem.get(destPath.toUri(), hadoopConf)
          distCacheMgr.addResource(
            destFs, hadoopConf, destPath, localResources, resType, linkname, statCache,
            appMasterOnly = appMasterOnly)
          (false, linkname)
        } else {
          (false, null)
        }
      } else {
        (true, trimmedPath)
      }
    }

    // If we passed in a keytab, make sure we copy the keytab to the staging directory on
    // HDFS, and setup the relevant environment vars, so the AM can login again.
    amKeytabFileName.foreach { kt =>
      logInfo("To enable the AM to login from keytab, credentials are being copied over to the AM" +
        " via the YARN Secure Distributed Cache.")
      val (_, localizedPath) = distribute(keytab,
        destName = Some(kt),
        appMasterOnly = true)
      require(localizedPath != null, "Keytab file already distributed.")
    }

    /**
     * Add Spark to the cache. There are two settings that control what files to add to the cache:
     * - if a Spark archive is defined, use the archive. The archive is expected to contain
     *   jar files at its root directory.
     * - if a list of jars is provided, filter the non-local ones, resolve globs, and
     *   add the found files to the cache.
     *
     * Note that the archive cannot be a "local" URI. If none of the above settings are found,
     * then upload all files found in $SPARK_HOME/jars.
     */
    val sparkArchive = sparkConf.get(SPARK_ARCHIVE)
    if (sparkArchive.isDefined) {
      val archive = sparkArchive.get
      require(!Utils.isLocalUri(archive), s"${SPARK_ARCHIVE.key} cannot be a local URI.")
      distribute(Utils.resolveURI(archive).toString,
        resType = LocalResourceType.ARCHIVE,
        destName = Some(LOCALIZED_LIB_DIR))
    } else {
      sparkConf.get(SPARK_JARS) match {
        case Some(jars) =>
          // Break the list of jars to upload, and resolve globs.
          val localJars = new ArrayBuffer[String]()
          jars.foreach { jar =>
            if (!Utils.isLocalUri(jar)) {
              val path = getQualifiedLocalPath(Utils.resolveURI(jar), hadoopConf)
              val pathFs = FileSystem.get(path.toUri(), hadoopConf)
              pathFs.globStatus(path).filter(_.isFile()).foreach { entry =>
                val uri = entry.getPath().toUri()
                statCache.update(uri, entry)
                distribute(uri.toString(), targetDir = Some(LOCALIZED_LIB_DIR))
              }
            } else {
              localJars += jar
            }
          }

          // Propagate the local URIs to the containers using the configuration.
          sparkConf.set(SPARK_JARS, localJars)

        case None =>
          // Check hdfs cache first for HDP
          val hdp_version = sys.env.get("HDP_VERSION")
          if (hdp_version.isDefined && fs.exists(
            new Path("/hdp/apps/" + hdp_version.get + "/spark2/spark2-hdp-yarn-archive.tar.gz"))) {
            val archive = fs.getUri().toString() + "/hdp/apps/" +
              hdp_version.get + "/spark2/spark2-hdp-yarn-archive.tar.gz"
            logInfo("Use hdfs cache file as spark.yarn.archive for HDP, hdfsCacheFile:" + archive)
            require(!Utils.isLocalUri(archive), s"${archive} cannot be a local URI.")
            distribute(Utils.resolveURI(archive).toString,
              resType = LocalResourceType.ARCHIVE,
              destName = Some(LOCALIZED_LIB_DIR))
          } else {
            // No configuration, so fall back to uploading local jar files.
            logWarning(s"Neither ${SPARK_JARS.key} nor ${SPARK_ARCHIVE.key} is set, falling back " +
              "to uploading libraries under SPARK_HOME.")
            val jarsDir = new File(YarnCommandBuilderUtils.findJarsDir(
              sparkConf.getenv("SPARK_HOME")))
            val jarsArchive = File.createTempFile(LOCALIZED_LIB_DIR, ".zip",
              new File(Utils.getLocalDir(sparkConf)))
            val jarsStream = new ZipOutputStream(new FileOutputStream(jarsArchive))

            try {
              jarsStream.setLevel(0)
              jarsDir.listFiles().foreach { f =>
                if (f.isFile && f.getName.toLowerCase(Locale.ROOT).endsWith(".jar") && f.canRead) {
                  jarsStream.putNextEntry(new ZipEntry(f.getName))
                  Files.copy(f, jarsStream)
                  jarsStream.closeEntry()
                }
              }
            } finally {
              jarsStream.close()
            }

            distribute(jarsArchive.toURI.getPath,
              resType = LocalResourceType.ARCHIVE,
              destName = Some(LOCALIZED_LIB_DIR))
            jarsArchive.delete()
          }
      }

      // Distribute Hive Metastore Jars
      val hdp_version = sys.env.get("HDP_VERSION")
      val jarsDir = new File("/usr/hdp/current/spark2-client/standalone-metastore")
      if (hdp_version.isDefined && fs.exists(new Path("/hdp/apps/" + hdp_version.get +
        "/spark2/spark2-hdp-hive-archive.tar.gz"))) {
        val hiveArchive = fs.getUri().toString() + "/hdp/apps/" +
          hdp_version.get + "/spark2/spark2-hdp-hive-archive.tar.gz"
        logInfo("Distribute hdfs cache file as spark.sql.hive.metastore.jars for HDP, " +
          "hdfsCacheFile:" + hiveArchive)
        require(!Utils.isLocalUri(hiveArchive), s"$hiveArchive cannot be a local URI.")
        distribute(Utils.resolveURI(hiveArchive).toString,
          resType = LocalResourceType.ARCHIVE,
          destName = Some(LOCALIZED_HIVE_LIB_DIR))
      } else if (jarsDir.exists()) {
        logInfo("Falling back to uploading libraries in this host")
        val jarsArchive = File.createTempFile(LOCALIZED_HIVE_LIB_DIR, ".zip",
          new File(Utils.getLocalDir(sparkConf)))
        val jarsStream = new ZipOutputStream(new FileOutputStream(jarsArchive))

        try {
          jarsStream.setLevel(0)
          jarsDir.listFiles().foreach { f =>
            if (f.isFile && f.getName.toLowerCase(Locale.ROOT).endsWith(".jar") &&
              f.canRead) {
              jarsStream.putNextEntry(new ZipEntry(f.getName))
              Files.copy(f, jarsStream)
              jarsStream.closeEntry()
            }
          }
        } finally {
          jarsStream.close()
        }

        distribute(jarsArchive.toURI.getPath,
          resType = LocalResourceType.ARCHIVE,
          destName = Some(LOCALIZED_HIVE_LIB_DIR))
        jarsArchive.delete()
      }
    }

    /**
     * Copy user jar to the distributed cache if their scheme is not "local".
     * Otherwise, set the corresponding key in our SparkConf to handle it downstream.
     */
    Option(args.userJar).filter(_.trim.nonEmpty).foreach { jar =>
      val (isLocal, localizedPath) = distribute(jar, destName = Some(APP_JAR_NAME))
      if (isLocal) {
        require(localizedPath != null, s"Path $jar already distributed")
        // If the resource is intended for local use only, handle this downstream
        // by setting the appropriate property
        sparkConf.set(APP_JAR, localizedPath)
      }
    }

    /**
     * Do the same for any additional resources passed in through ClientArguments.
     * Each resource category is represented by a 3-tuple of:
     *   (1) comma separated list of resources in this category,
     *   (2) resource type, and
     *   (3) whether to add these resources to the classpath
     */
    val cachedSecondaryJarLinks = ListBuffer.empty[String]
    List(
      (sparkConf.get(JARS_TO_DISTRIBUTE), LocalResourceType.FILE, true),
      (sparkConf.get(FILES_TO_DISTRIBUTE), LocalResourceType.FILE, false),
      (sparkConf.get(ARCHIVES_TO_DISTRIBUTE), LocalResourceType.ARCHIVE, false)
    ).foreach { case (flist, resType, addToClasspath) =>
      flist.foreach { file =>
        val (_, localizedPath) = distribute(file, resType = resType)
        // If addToClassPath, we ignore adding jar multiple times to distributed cache.
        if (addToClasspath) {
          if (localizedPath != null) {
            cachedSecondaryJarLinks += localizedPath
          }
        } else {
          if (localizedPath == null) {
            throw new IllegalArgumentException(s"Attempt to add ($file) multiple times" +
              " to the distributed cache.")
          }
        }
      }
    }
    if (cachedSecondaryJarLinks.nonEmpty) {
      sparkConf.set(SECONDARY_JARS, cachedSecondaryJarLinks)
    }

    if (isClusterMode && args.primaryPyFile != null) {
      distribute(args.primaryPyFile, appMasterOnly = true)
    }

    pySparkArchives.foreach { f => distribute(f) }

    // The python files list needs to be treated especially. All files that are not an
    // archive need to be placed in a subdirectory that will be added to PYTHONPATH.
    sparkConf.get(PY_FILES).foreach { f =>
      val targetDir = if (f.endsWith(".py")) Some(LOCALIZED_PYTHON_DIR) else None
      distribute(f, targetDir = targetDir)
    }

    // Update the configuration with all the distributed files, minus the conf archive. The
    // conf archive will be handled by the AM differently so that we avoid having to send
    // this configuration by other means. See SPARK-14602 for one reason of why this is needed.
    distCacheMgr.updateConfiguration(cachedResourcesConf)

    // Upload the conf archive to HDFS manually, and record its location in the configuration.
    // This will allow the AM to know where the conf archive is in HDFS, so that it can be
    // distributed to the containers.
    //
    // This code forces the archive to be copied, so that unit tests pass (since in that case both
    // file systems are the same and the archive wouldn't normally be copied). In most (all?)
    // deployments, the archive would be copied anyway, since it's a temp file in the local file
    // system.
    val remoteConfArchivePath = new Path(destDir, LOCALIZED_CONF_ARCHIVE)
    val remoteFs = FileSystem.get(remoteConfArchivePath.toUri(), hadoopConf)
    cachedResourcesConf.set(CACHED_CONF_ARCHIVE, remoteConfArchivePath.toString())

    val localConfArchive = new Path(createConfArchive().toURI())
    copyFileToRemote(destDir, localConfArchive, replication, symlinkCache, force = true,
      destName = Some(LOCALIZED_CONF_ARCHIVE))

    // Manually add the config archive to the cache manager so that the AM is launched with
    // the proper files set up.
    distCacheMgr.addResource(
      remoteFs, hadoopConf, remoteConfArchivePath, localResources, LocalResourceType.ARCHIVE,
      LOCALIZED_CONF_DIR, statCache, appMasterOnly = false)

    localResources
  }

  /**
   * Create an archive with the config files for distribution.
   *
   * These will be used by AM and executors. The files are zipped and added to the job as an
   * archive, so that YARN will explode it when distributing to AM and executors. This directory
   * is then added to the classpath of AM and executor process, just to make sure that everybody
   * is using the same default config.
   *
   * This follows the order of precedence set by the startup scripts, in which HADOOP_CONF_DIR
   * shows up in the classpath before YARN_CONF_DIR.
   *
   * Currently this makes a shallow copy of the conf directory. If there are cases where a
   * Hadoop config directory contains subdirectories, this code will have to be fixed.
   *
   * The archive also contains some Spark configuration. Namely, it saves the contents of
   * SparkConf in a file to be loaded by the AM process.
   */
  private def createConfArchive(): File = {
    val hadoopConfFiles = new HashMap[String, File]()

    // SPARK_CONF_DIR shows up in the classpath before HADOOP_CONF_DIR/YARN_CONF_DIR
    sys.env.get("SPARK_CONF_DIR").foreach { localConfDir =>
      val dir = new File(localConfDir)
      if (dir.isDirectory) {
        val files = dir.listFiles(new FileFilter {
          override def accept(pathname: File): Boolean = {
            pathname.isFile && pathname.getName.endsWith(".xml")
          }
        })
        files.foreach { f => hadoopConfFiles(f.getName) = f }
      }
    }

    // SPARK-23630: during testing, Spark scripts filter out hadoop conf dirs so that user's
    // environments do not interfere with tests. This allows a special env variable during
    // tests so that custom conf dirs can be used by unit tests.
    val confDirs = Seq("HADOOP_CONF_DIR", "YARN_CONF_DIR") ++
      (if (Utils.isTesting) Seq("SPARK_TEST_HADOOP_CONF_DIR") else Nil)

    confDirs.foreach { envKey =>
      sys.env.get(envKey).toSeq.flatMap(_.split(File.pathSeparator)).foreach { path =>
        val dir = new File(path)
        if (dir.isDirectory()) {
          val files = dir.listFiles()
          if (files == null) {
            logWarning("Failed to list files under directory " + dir)
          } else {
            files.foreach { file =>
              if (file.isFile && !hadoopConfFiles.contains(file.getName())) {
                hadoopConfFiles(file.getName()) = file
              }
            }
          }
        }
      }
    }

    val confArchive = File.createTempFile(LOCALIZED_CONF_DIR, ".zip",
      new File(Utils.getLocalDir(sparkConf)))
    val confStream = new ZipOutputStream(new FileOutputStream(confArchive))

    logDebug(s"Creating an archive with the config files for distribution at $confArchive.")
    try {
      confStream.setLevel(0)

      // Upload $SPARK_CONF_DIR/log4j.properties file to the distributed cache to make sure that
      // the executors will use the latest configurations instead of the default values. This is
      // required when user changes log4j.properties directly to set the log configurations. If
      // configuration file is provided through --files then executors will be taking configurations
      // from --files instead of $SPARK_CONF_DIR/log4j.properties.

      // Also upload metrics.properties to distributed cache if exists in classpath.
      // If user specify this file using --files then executors will use the one
      // from --files instead.
      for { prop <- Seq("log4j.properties", "metrics.properties")
            url <- Option(Utils.getContextOrSparkClassLoader.getResource(prop))
            if url.getProtocol == "file" } {
        val file = new File(url.getPath())
        confStream.putNextEntry(new ZipEntry(file.getName()))
        Files.copy(file, confStream)
        confStream.closeEntry()
      }

      // Save the Hadoop config files under a separate directory in the archive. This directory
      // is appended to the classpath so that the cluster-provided configuration takes precedence.
      confStream.putNextEntry(new ZipEntry(s"$LOCALIZED_HADOOP_CONF_DIR/"))
      confStream.closeEntry()
      hadoopConfFiles.foreach { case (name, file) =>
        if (file.canRead()) {
          confStream.putNextEntry(new ZipEntry(s"$LOCALIZED_HADOOP_CONF_DIR/$name"))
          Files.copy(file, confStream)
          confStream.closeEntry()
        }
      }

      // Save the YARN configuration into a separate file that will be overlayed on top of the
      // cluster's Hadoop conf.
      confStream.putNextEntry(new ZipEntry(SparkHadoopUtil.SPARK_HADOOP_CONF_FILE))
      hadoopConf.writeXml(confStream)
      confStream.closeEntry()

      // Save Spark configuration to a file in the archive.
      val props = confToProperties(sparkConf)

      // If propagating the keytab to the AM, override the keytab name with the name of the
<<<<<<< HEAD
      // distributed file. Otherwise remove princpal/keytab from the conf, so they're not seen
      // by the AM at all.
      amKeytabFileName match {
        case Some(kt) =>
          props.setProperty(KEYTAB.key, kt)
        case None =>
          props.remove(PRINCIPAL.key)
          props.remove(KEYTAB.key)
      }
=======
      // distributed file.
      amKeytabFileName.foreach { kt => props.setProperty(KEYTAB.key, kt) }
>>>>>>> cceb2d6f

      writePropertiesToArchive(props, SPARK_CONF_FILE, confStream)

      // Write the distributed cache config to the archive.
      writePropertiesToArchive(confToProperties(cachedResourcesConf), DIST_CACHE_CONF_FILE,
        confStream)
    } finally {
      confStream.close()
    }
    confArchive
  }

  /**
   * Set up the environment for launching our ApplicationMaster container.
   */
  private def setupLaunchEnv(
      stagingDirPath: Path,
      pySparkArchives: Seq[String]): HashMap[String, String] = {
    logInfo("Setting up the launch environment for our AM container")
    val env = new HashMap[String, String]()
    populateClasspath(args, hadoopConf, sparkConf, env, sparkConf.get(DRIVER_CLASS_PATH))
    env("SPARK_YARN_STAGING_DIR") = stagingDirPath.toString
    env("SPARK_USER") = UserGroupInformation.getCurrentUser().getShortUserName()

    // Pick up any environment variables for the AM provided through spark.yarn.appMasterEnv.*
    val amEnvPrefix = "spark.yarn.appMasterEnv."
    sparkConf.getAll
      .filter { case (k, v) => k.startsWith(amEnvPrefix) }
      .map { case (k, v) => (k.substring(amEnvPrefix.length), v) }
      .foreach { case (k, v) => YarnSparkHadoopUtil.addPathToEnvironment(env, k, v) }

    // If pyFiles contains any .py files, we need to add LOCALIZED_PYTHON_DIR to the PYTHONPATH
    // of the container processes too. Add all non-.py files directly to PYTHONPATH.
    //
    // NOTE: the code currently does not handle .py files defined with a "local:" scheme.
    val pythonPath = new ListBuffer[String]()
    val (pyFiles, pyArchives) = sparkConf.get(PY_FILES).partition(_.endsWith(".py"))
    if (pyFiles.nonEmpty) {
      pythonPath += buildPath(Environment.PWD.$$(), LOCALIZED_PYTHON_DIR)
    }
    (pySparkArchives ++ pyArchives).foreach { path =>
      val uri = Utils.resolveURI(path)
      if (uri.getScheme != Utils.LOCAL_SCHEME) {
        pythonPath += buildPath(Environment.PWD.$$(), new Path(uri).getName())
      } else {
        pythonPath += uri.getPath()
      }
    }

    // Finally, update the Spark config to propagate PYTHONPATH to the AM and executors.
    if (pythonPath.nonEmpty) {
      val pythonPathList = (sys.env.get("PYTHONPATH") ++ pythonPath)
      env("PYTHONPATH") = (env.get("PYTHONPATH") ++ pythonPathList)
        .mkString(ApplicationConstants.CLASS_PATH_SEPARATOR)
      val pythonPathExecutorEnv = (sparkConf.getExecutorEnv.toMap.get("PYTHONPATH") ++
        pythonPathList).mkString(ApplicationConstants.CLASS_PATH_SEPARATOR)
      sparkConf.setExecutorEnv("PYTHONPATH", pythonPathExecutorEnv)
    }

    if (isClusterMode) {
      // propagate PYSPARK_DRIVER_PYTHON and PYSPARK_PYTHON to driver in cluster mode
      Seq("PYSPARK_DRIVER_PYTHON", "PYSPARK_PYTHON").foreach { envname =>
        if (!env.contains(envname)) {
          sys.env.get(envname).foreach(env(envname) = _)
        }
      }
      sys.env.get("PYTHONHASHSEED").foreach(env.put("PYTHONHASHSEED", _))
    }

    sys.env.get(ENV_DIST_CLASSPATH).foreach { dcp =>
      env(ENV_DIST_CLASSPATH) = dcp
    }

    env
  }

  /**
   * Set up a ContainerLaunchContext to launch our ApplicationMaster container.
   * This sets up the launch environment, java options, and the command for launching the AM.
   */
  private def createContainerLaunchContext(newAppResponse: GetNewApplicationResponse)
    : ContainerLaunchContext = {
    logInfo("Setting up container launch context for our AM")
    val appId = newAppResponse.getApplicationId
    val pySparkArchives =
      if (sparkConf.get(IS_PYTHON_APP)) {
        findPySparkArchives()
      } else {
        Nil
      }

    val launchEnv = setupLaunchEnv(stagingDirPath, pySparkArchives)
    val localResources = prepareLocalResources(stagingDirPath, pySparkArchives)

    val amContainer = Records.newRecord(classOf[ContainerLaunchContext])
    amContainer.setLocalResources(localResources.asJava)
    amContainer.setEnvironment(launchEnv.asJava)

    val javaOpts = ListBuffer[String]()

    // Set the environment variable through a command prefix
    // to append to the existing value of the variable
    var prefixEnv: Option[String] = None

    // Add Xmx for AM memory
    javaOpts += "-Xmx" + amMemory + "m"

    val tmpDir = new Path(Environment.PWD.$$(), YarnConfiguration.DEFAULT_CONTAINER_TEMP_DIR)
    javaOpts += "-Djava.io.tmpdir=" + tmpDir

    // TODO: Remove once cpuset version is pushed out.
    // The context is, default gc for server class machines ends up using all cores to do gc -
    // hence if there are multiple containers in same node, Spark GC affects all other containers'
    // performance (which can be that of other Spark containers)
    // Instead of using this, rely on cpusets by YARN to enforce "proper" Spark behavior in
    // multi-tenant environments. Not sure how default Java GC behaves if it is limited to subset
    // of cores on a node.
    val useConcurrentAndIncrementalGC = launchEnv.get("SPARK_USE_CONC_INCR_GC").exists(_.toBoolean)
    if (useConcurrentAndIncrementalGC) {
      // In our expts, using (default) throughput collector has severe perf ramifications in
      // multi-tenant machines
      javaOpts += "-XX:+UseConcMarkSweepGC"
      javaOpts += "-XX:MaxTenuringThreshold=31"
      javaOpts += "-XX:SurvivorRatio=8"
      javaOpts += "-XX:+CMSIncrementalMode"
      javaOpts += "-XX:+CMSIncrementalPacing"
      javaOpts += "-XX:CMSIncrementalDutyCycleMin=0"
      javaOpts += "-XX:CMSIncrementalDutyCycle=10"
    }

    // Include driver-specific java options if we are launching a driver
    if (isClusterMode) {
      val driverOpts = sparkConf.get(DRIVER_JAVA_OPTIONS)
      driverOpts.foreach { opts =>
        javaOpts ++= Utils.splitCommandString(opts)
          .map(Utils.substituteAppId(_, appId.toString))
          .map(YarnSparkHadoopUtil.escapeForShell)
      }
      val libraryPaths = Seq(sparkConf.get(DRIVER_LIBRARY_PATH),
        sys.props.get("spark.driver.libraryPath")).flatten
      if (libraryPaths.nonEmpty) {
        prefixEnv = Some(createLibraryPathPrefix(libraryPaths.mkString(File.pathSeparator),
          sparkConf))
      }
      if (sparkConf.get(AM_JAVA_OPTIONS).isDefined) {
        logWarning(s"${AM_JAVA_OPTIONS.key} will not take effect in cluster mode")
      }
    } else {
      // Validate and include yarn am specific java options in yarn-client mode.
      sparkConf.get(AM_JAVA_OPTIONS).foreach { opts =>
        if (opts.contains("-Dspark")) {
          val msg = s"${AM_JAVA_OPTIONS.key} is not allowed to set Spark options (was '$opts')."
          throw new SparkException(msg)
        }
        if (opts.contains("-Xmx")) {
          val msg = s"${AM_JAVA_OPTIONS.key} is not allowed to specify max heap memory settings " +
            s"(was '$opts'). Use spark.yarn.am.memory instead."
          throw new SparkException(msg)
        }
        javaOpts ++= Utils.splitCommandString(opts)
          .map(Utils.substituteAppId(_, appId.toString))
          .map(YarnSparkHadoopUtil.escapeForShell)
      }
      sparkConf.get(AM_LIBRARY_PATH).foreach { paths =>
        prefixEnv = Some(createLibraryPathPrefix(paths, sparkConf))
      }
    }

    // For log4j configuration to reference
    javaOpts += ("-Dspark.yarn.app.container.log.dir=" + ApplicationConstants.LOG_DIR_EXPANSION_VAR)

    val userClass =
      if (isClusterMode) {
        Seq("--class", YarnSparkHadoopUtil.escapeForShell(args.userClass))
      } else {
        Nil
      }
    val userJar =
      if (args.userJar != null) {
        Seq("--jar", args.userJar)
      } else {
        Nil
      }
    val primaryPyFile =
      if (isClusterMode && args.primaryPyFile != null) {
        Seq("--primary-py-file", new Path(args.primaryPyFile).getName())
      } else {
        Nil
      }
    val primaryRFile =
      if (args.primaryRFile != null) {
        Seq("--primary-r-file", args.primaryRFile)
      } else {
        Nil
      }
    val amClass =
      if (isClusterMode) {
        Utils.classForName("org.apache.spark.deploy.yarn.ApplicationMaster").getName
      } else {
        Utils.classForName("org.apache.spark.deploy.yarn.ExecutorLauncher").getName
      }
    if (args.primaryRFile != null &&
        (args.primaryRFile.endsWith(".R") || args.primaryRFile.endsWith(".r"))) {
      args.userArgs = ArrayBuffer(args.primaryRFile) ++ args.userArgs
    }
    val userArgs = args.userArgs.flatMap { arg =>
      Seq("--arg", YarnSparkHadoopUtil.escapeForShell(arg))
    }
    val amArgs =
      Seq(amClass) ++ userClass ++ userJar ++ primaryPyFile ++ primaryRFile ++ userArgs ++
      Seq("--properties-file",
        buildPath(Environment.PWD.$$(), LOCALIZED_CONF_DIR, SPARK_CONF_FILE)) ++
      Seq("--dist-cache-conf",
        buildPath(Environment.PWD.$$(), LOCALIZED_CONF_DIR, DIST_CACHE_CONF_FILE))

    // Command for the ApplicationMaster
    val commands = prefixEnv ++
      Seq(Environment.JAVA_HOME.$$() + "/bin/java", "-server") ++
      javaOpts ++ amArgs ++
      Seq(
        "1>", ApplicationConstants.LOG_DIR_EXPANSION_VAR + "/stdout",
        "2>", ApplicationConstants.LOG_DIR_EXPANSION_VAR + "/stderr")

    // TODO: it would be nicer to just make sure there are no null commands here
    val printableCommands = commands.map(s => if (s == null) "null" else s).toList
    amContainer.setCommands(printableCommands.asJava)

    logDebug("===============================================================================")
    logDebug("YARN AM launch context:")
    logDebug(s"    user class: ${Option(args.userClass).getOrElse("N/A")}")
    logDebug("    env:")
    if (log.isDebugEnabled) {
      Utils.redact(sparkConf, launchEnv.toSeq).foreach { case (k, v) =>
        logDebug(s"        $k -> $v")
      }
    }
    logDebug("    resources:")
    localResources.foreach { case (k, v) => logDebug(s"        $k -> $v")}
    logDebug("    command:")
    logDebug(s"        ${printableCommands.mkString(" ")}")
    logDebug("===============================================================================")

    // send the acl settings into YARN to control who has access via YARN interfaces
    val securityManager = new SecurityManager(sparkConf)
    amContainer.setApplicationACLs(
      YarnSparkHadoopUtil.getApplicationAclsForYarn(securityManager).asJava)
    setupSecurityToken(amContainer)
    amContainer
  }

  /**
   * Report the state of an application until it has exited, either successfully or
   * due to some failure, then return a pair of the yarn application state (FINISHED, FAILED,
   * KILLED, or RUNNING) and the final application state (UNDEFINED, SUCCEEDED, FAILED,
   * or KILLED).
   *
   * @param appId ID of the application to monitor.
   * @param returnOnRunning Whether to also return the application state when it is RUNNING.
   * @param logApplicationReport Whether to log details of the application report every iteration.
   * @param interval How often to poll the YARN RM for application status (in ms).
   * @return A pair of the yarn application state and the final application state.
   */
  def monitorApplication(
      appId: ApplicationId,
      returnOnRunning: Boolean = false,
      logApplicationReport: Boolean = true,
      interval: Long = sparkConf.get(REPORT_INTERVAL)): YarnAppReport = {
    var lastState: YarnApplicationState = null
    while (true) {
      Thread.sleep(interval)
      val report: ApplicationReport =
        try {
          getApplicationReport(appId)
        } catch {
          case e: ApplicationNotFoundException =>
            logError(s"Application $appId not found.")
            cleanupStagingDir()
            return YarnAppReport(YarnApplicationState.KILLED, FinalApplicationStatus.KILLED, None)
          case NonFatal(e) =>
            val msg = s"Failed to contact YARN for application $appId."
            logError(msg, e)
            // Don't necessarily clean up staging dir because status is unknown
            return YarnAppReport(YarnApplicationState.FAILED, FinalApplicationStatus.FAILED,
              Some(msg))
        }
      val state = report.getYarnApplicationState

      if (logApplicationReport) {
        logInfo(s"Application report for $appId (state: $state)")

        // If DEBUG is enabled, log report details every iteration
        // Otherwise, log them every time the application changes state
        if (log.isDebugEnabled) {
          logDebug(formatReportDetails(report))
        } else if (lastState != state) {
          logInfo(formatReportDetails(report))
        }
      }

      if (lastState != state) {
        state match {
          case YarnApplicationState.RUNNING =>
            reportLauncherState(SparkAppHandle.State.RUNNING)
          case YarnApplicationState.FINISHED =>
            report.getFinalApplicationStatus match {
              case FinalApplicationStatus.FAILED =>
                reportLauncherState(SparkAppHandle.State.FAILED)
              case FinalApplicationStatus.KILLED =>
                reportLauncherState(SparkAppHandle.State.KILLED)
              case _ =>
                reportLauncherState(SparkAppHandle.State.FINISHED)
            }
          case YarnApplicationState.FAILED =>
            reportLauncherState(SparkAppHandle.State.FAILED)
          case YarnApplicationState.KILLED =>
            reportLauncherState(SparkAppHandle.State.KILLED)
          case _ =>
        }
      }

      if (state == YarnApplicationState.FINISHED ||
          state == YarnApplicationState.FAILED ||
          state == YarnApplicationState.KILLED) {
        cleanupStagingDir()
        return createAppReport(report)
      }

      if (returnOnRunning && state == YarnApplicationState.RUNNING) {
        return createAppReport(report)
      }
      if (state == YarnApplicationState.ACCEPTED && isClientUnmanagedAMEnabled &&
          appMaster == null && report.getAMRMToken != null) {
        appMaster = startApplicationMasterService(report)
      }
      lastState = state
    }

    // Never reached, but keeps compiler happy
    throw new SparkException("While loop is depleted! This should never happen...")
  }

  private def startApplicationMasterService(report: ApplicationReport): ApplicationMaster = {
    // Add AMRMToken to establish connection between RM and AM
    val token = report.getAMRMToken
    val amRMToken: org.apache.hadoop.security.token.Token[AMRMTokenIdentifier] =
      new org.apache.hadoop.security.token.Token[AMRMTokenIdentifier](
        token.getIdentifier().array(), token.getPassword().array,
        new Text(token.getKind()), new Text(token.getService()))
    val currentUGI = UserGroupInformation.getCurrentUser
    currentUGI.addToken(amRMToken)

    // Start Application Service in a separate thread and continue with application monitoring
    val appMaster = new ApplicationMaster(
      new ApplicationMasterArguments(Array.empty), sparkConf, hadoopConf)
    val amService = new Thread("Unmanaged Application Master Service") {
      override def run(): Unit = {
        appMaster.runUnmanaged(rpcEnv, report.getCurrentApplicationAttemptId,
          stagingDirPath, cachedResourcesConf)
      }
    }
    amService.setDaemon(true)
    amService.start()
    appMaster
  }

  private def formatReportDetails(report: ApplicationReport): String = {
    val details = Seq[(String, String)](
      ("client token", getClientToken(report)),
      ("diagnostics", report.getDiagnostics),
      ("ApplicationMaster host", report.getHost),
      ("ApplicationMaster RPC port", report.getRpcPort.toString),
      ("queue", report.getQueue),
      ("start time", report.getStartTime.toString),
      ("final status", report.getFinalApplicationStatus.toString),
      ("tracking URL", report.getTrackingUrl),
      ("user", report.getUser)
    )

    // Use more loggable format if value is null or empty
    details.map { case (k, v) =>
      val newValue = Option(v).filter(_.nonEmpty).getOrElse("N/A")
      s"\n\t $k: $newValue"
    }.mkString("")
  }

  /**
   * Submit an application to the ResourceManager.
   * If set spark.yarn.submit.waitAppCompletion to true, it will stay alive
   * reporting the application's status until the application has exited for any reason.
   * Otherwise, the client process will exit after submission.
   * If the application finishes with a failed, killed, or undefined status,
   * throw an appropriate SparkException.
   */
  def run(): Unit = {
    this.appId = submitApplication()
    if (!launcherBackend.isConnected() && fireAndForget) {
      val report = getApplicationReport(appId)
      val state = report.getYarnApplicationState
      logInfo(s"Application report for $appId (state: $state)")
      logInfo(formatReportDetails(report))
      if (state == YarnApplicationState.FAILED || state == YarnApplicationState.KILLED) {
        throw new SparkException(s"Application $appId finished with status: $state")
      }
    } else {
      val YarnAppReport(appState, finalState, diags) = monitorApplication(appId)
      if (appState == YarnApplicationState.FAILED || finalState == FinalApplicationStatus.FAILED) {
        diags.foreach { err =>
          logError(s"Application diagnostics message: $err")
        }
        throw new SparkException(s"Application $appId finished with failed status")
      }
      if (appState == YarnApplicationState.KILLED || finalState == FinalApplicationStatus.KILLED) {
        throw new SparkException(s"Application $appId is killed")
      }
      if (finalState == FinalApplicationStatus.UNDEFINED) {
        throw new SparkException(s"The final status of application $appId is undefined")
      }
    }
  }

  private def findPySparkArchives(): Seq[String] = {
    sys.env.get("PYSPARK_ARCHIVES_PATH")
      .map(_.split(",").toSeq)
      .getOrElse {
        val pyLibPath = Seq(sys.env("SPARK_HOME"), "python", "lib").mkString(File.separator)
        val pyArchivesFile = new File(pyLibPath, "pyspark.zip")
        require(pyArchivesFile.exists(),
          s"$pyArchivesFile not found; cannot run pyspark application in YARN mode.")
        val py4jFile = new File(pyLibPath, PythonUtils.PY4J_ZIP_NAME)
        require(py4jFile.exists(),
          s"$py4jFile not found; cannot run pyspark application in YARN mode.")
        Seq(pyArchivesFile.getAbsolutePath(), py4jFile.getAbsolutePath())
      }
  }

}

private object Client extends Logging {

  // Alias for the user jar
  val APP_JAR_NAME: String = "__app__.jar"

  // Staging directory for any temporary jars or files
  val SPARK_STAGING: String = ".sparkStaging"


  // Staging directory is private! -> rwx--------
  val STAGING_DIR_PERMISSION: FsPermission =
    FsPermission.createImmutable(Integer.parseInt("700", 8).toShort)

  // App files are world-wide readable and owner writable -> rw-r--r--
  val APP_FILE_PERMISSION: FsPermission =
    FsPermission.createImmutable(Integer.parseInt("644", 8).toShort)

  // Distribution-defined classpath to add to processes
  val ENV_DIST_CLASSPATH = "SPARK_DIST_CLASSPATH"

  // Subdirectory where the user's Spark and Hadoop config files will be placed.
  val LOCALIZED_CONF_DIR = "__spark_conf__"

  // Subdirectory in the conf directory containing Hadoop config files.
  val LOCALIZED_HADOOP_CONF_DIR = "__hadoop_conf__"

  // File containing the conf archive in the AM. See prepareLocalResources().
  val LOCALIZED_CONF_ARCHIVE = LOCALIZED_CONF_DIR + ".zip"

  // Name of the file in the conf archive containing Spark configuration.
  val SPARK_CONF_FILE = "__spark_conf__.properties"

  // Name of the file in the conf archive containing the distributed cache info.
  val DIST_CACHE_CONF_FILE = "__spark_dist_cache__.properties"

  // Subdirectory where the user's python files (not archives) will be placed.
  val LOCALIZED_PYTHON_DIR = "__pyfiles__"

  // Subdirectory where Spark libraries will be placed.
  val LOCALIZED_LIB_DIR = "__spark_libs__"

  // Subdirectory where Hive libraries will be placed.
  val LOCALIZED_HIVE_LIB_DIR = "__hive_libs__"

  /**
   * Return the path to the given application's staging directory.
   */
  private def getAppStagingDir(appId: ApplicationId): String = {
    buildPath(SPARK_STAGING, appId.toString())
  }

  /**
   * Populate the classpath entry in the given environment map with any application
   * classpath specified through the Hadoop and Yarn configurations.
   */
  private[yarn] def populateHadoopClasspath(conf: Configuration, env: HashMap[String, String])
    : Unit = {
    val classPathElementsToAdd = getYarnAppClasspath(conf) ++ getMRAppClasspath(conf)
    classPathElementsToAdd.foreach { c =>
      YarnSparkHadoopUtil.addPathToEnvironment(env, Environment.CLASSPATH.name, c.trim)
    }
  }

  private def getYarnAppClasspath(conf: Configuration): Seq[String] =
    Option(conf.getStrings(YarnConfiguration.YARN_APPLICATION_CLASSPATH)) match {
      case Some(s) => s.toSeq
      case None => getDefaultYarnApplicationClasspath
    }

  private def getMRAppClasspath(conf: Configuration): Seq[String] =
    Option(conf.getStrings("mapreduce.application.classpath")) match {
      case Some(s) => s.toSeq
      case None => getDefaultMRApplicationClasspath
    }

  private[yarn] def getDefaultYarnApplicationClasspath: Seq[String] =
    YarnConfiguration.DEFAULT_YARN_APPLICATION_CLASSPATH.toSeq

  private[yarn] def getDefaultMRApplicationClasspath: Seq[String] =
    StringUtils.getStrings(MRJobConfig.DEFAULT_MAPREDUCE_APPLICATION_CLASSPATH).toSeq

  /**
   * Populate the classpath entry in the given environment map.
   *
   * User jars are generally not added to the JVM's system classpath; those are handled by the AM
   * and executor backend. When the deprecated `spark.yarn.user.classpath.first` is used, user jars
   * are included in the system classpath, though. The extra class path and other uploaded files are
   * always made available through the system class path.
   *
   * @param args Client arguments (when starting the AM) or null (when starting executors).
   */
  private[yarn] def populateClasspath(
      args: ClientArguments,
      conf: Configuration,
      sparkConf: SparkConf,
      env: HashMap[String, String],
      extraClassPath: Option[String] = None): Unit = {
    extraClassPath.foreach { cp =>
      addClasspathEntry(getClusterPath(sparkConf, cp), env)
    }

    addClasspathEntry(Environment.PWD.$$(), env)

    addClasspathEntry(Environment.PWD.$$() + Path.SEPARATOR + LOCALIZED_CONF_DIR, env)

    if (sparkConf.get(USER_CLASS_PATH_FIRST)) {
      // in order to properly add the app jar when user classpath is first
      // we have to do the mainJar separate in order to send the right thing
      // into addFileToClasspath
      val mainJar =
        if (args != null) {
          getMainJarUri(Option(args.userJar))
        } else {
          getMainJarUri(sparkConf.get(APP_JAR))
        }
      mainJar.foreach(addFileToClasspath(sparkConf, conf, _, APP_JAR_NAME, env))

      val secondaryJars =
        if (args != null) {
          getSecondaryJarUris(Option(sparkConf.get(JARS_TO_DISTRIBUTE)))
        } else {
          getSecondaryJarUris(sparkConf.get(SECONDARY_JARS))
        }
      secondaryJars.foreach { x =>
        addFileToClasspath(sparkConf, conf, x, null, env)
      }
    }

    // Add the Spark jars to the classpath, depending on how they were distributed.
    addClasspathEntry(buildPath(Environment.PWD.$$(), LOCALIZED_LIB_DIR, "*"), env)
    if (sparkConf.get(SPARK_ARCHIVE).isEmpty) {
      sparkConf.get(SPARK_JARS).foreach { jars =>
        jars.filter(Utils.isLocalUri).foreach { jar =>
          val uri = new URI(jar)
          addClasspathEntry(getClusterPath(sparkConf, uri.getPath()), env)
        }
      }
    }

    populateHadoopClasspath(conf, env)
    sys.env.get(ENV_DIST_CLASSPATH).foreach { cp =>
      addClasspathEntry(getClusterPath(sparkConf, cp), env)
    }

    // Add the localized Hadoop config at the end of the classpath, in case it contains other
    // files (such as configuration files for different services) that are not part of the
    // YARN cluster's config.
    addClasspathEntry(
      buildPath(Environment.PWD.$$(), LOCALIZED_CONF_DIR, LOCALIZED_HADOOP_CONF_DIR), env)
  }

  /**
   * Returns a list of URIs representing the user classpath.
   *
   * @param conf Spark configuration.
   */
  def getUserClasspath(conf: SparkConf): Array[URI] = {
    val mainUri = getMainJarUri(conf.get(APP_JAR))
    val secondaryUris = getSecondaryJarUris(conf.get(SECONDARY_JARS))
    (mainUri ++ secondaryUris).toArray
  }

  private def getMainJarUri(mainJar: Option[String]): Option[URI] = {
    mainJar.flatMap { path =>
      val uri = Utils.resolveURI(path)
      if (uri.getScheme == Utils.LOCAL_SCHEME) Some(uri) else None
    }.orElse(Some(new URI(APP_JAR_NAME)))
  }

  private def getSecondaryJarUris(secondaryJars: Option[Seq[String]]): Seq[URI] = {
    secondaryJars.getOrElse(Nil).map(new URI(_))
  }

  /**
   * Adds the given path to the classpath, handling "local:" URIs correctly.
   *
   * If an alternate name for the file is given, and it's not a "local:" file, the alternate
   * name will be added to the classpath (relative to the job's work directory).
   *
   * If not a "local:" file and no alternate name, the linkName will be added to the classpath.
   *
   * @param conf        Spark configuration.
   * @param hadoopConf  Hadoop configuration.
   * @param uri         URI to add to classpath (optional).
   * @param fileName    Alternate name for the file (optional).
   * @param env         Map holding the environment variables.
   */
  private def addFileToClasspath(
      conf: SparkConf,
      hadoopConf: Configuration,
      uri: URI,
      fileName: String,
      env: HashMap[String, String]): Unit = {
    if (uri != null && uri.getScheme == Utils.LOCAL_SCHEME) {
      addClasspathEntry(getClusterPath(conf, uri.getPath), env)
    } else if (fileName != null) {
      addClasspathEntry(buildPath(Environment.PWD.$$(), fileName), env)
    } else if (uri != null) {
      val localPath = getQualifiedLocalPath(uri, hadoopConf)
      val linkName = Option(uri.getFragment()).getOrElse(localPath.getName())
      addClasspathEntry(buildPath(Environment.PWD.$$(), linkName), env)
    }
  }

  /**
   * Add the given path to the classpath entry of the given environment map.
   * If the classpath is already set, this appends the new path to the existing classpath.
   */
  private def addClasspathEntry(path: String, env: HashMap[String, String]): Unit =
    YarnSparkHadoopUtil.addPathToEnvironment(env, Environment.CLASSPATH.name, path)

  /**
   * Returns the path to be sent to the NM for a path that is valid on the gateway.
   *
   * This method uses two configuration values:
   *
   *  - spark.yarn.config.gatewayPath: a string that identifies a portion of the input path that may
   *    only be valid in the gateway node.
   *  - spark.yarn.config.replacementPath: a string with which to replace the gateway path. This may
   *    contain, for example, env variable references, which will be expanded by the NMs when
   *    starting containers.
   *
   * If either config is not available, the input path is returned.
   */
  def getClusterPath(conf: SparkConf, path: String): String = {
    val localPath = conf.get(GATEWAY_ROOT_PATH)
    val clusterPath = conf.get(REPLACEMENT_ROOT_PATH)
    if (localPath != null && clusterPath != null) {
      path.replace(localPath, clusterPath)
    } else {
      path
    }
  }

  /**
   * Return whether two URI represent file system are the same
   */
  private[spark] def compareUri(srcUri: URI, dstUri: URI): Boolean = {

    if (srcUri.getScheme() == null || srcUri.getScheme() != dstUri.getScheme()) {
      return false
    }

    val srcAuthority = srcUri.getAuthority()
    val dstAuthority = dstUri.getAuthority()
    if (srcAuthority != null && !srcAuthority.equalsIgnoreCase(dstAuthority)) {
      return false
    }

    var srcHost = srcUri.getHost()
    var dstHost = dstUri.getHost()

    // In HA or when using viewfs, the host part of the URI may not actually be a host, but the
    // name of the HDFS namespace. Those names won't resolve, so avoid even trying if they
    // match.
    if (srcHost != null && dstHost != null && srcHost != dstHost) {
      try {
        srcHost = InetAddress.getByName(srcHost).getCanonicalHostName()
        dstHost = InetAddress.getByName(dstHost).getCanonicalHostName()
      } catch {
        case e: UnknownHostException =>
          return false
      }
    }

    Objects.equal(srcHost, dstHost) && srcUri.getPort() == dstUri.getPort()

  }

  /**
   * Return whether the two file systems are the same.
   */
  protected def compareFs(srcFs: FileSystem, destFs: FileSystem): Boolean = {
    val srcUri = srcFs.getUri()
    val dstUri = destFs.getUri()

    compareUri(srcUri, dstUri)
  }

  /**
   * Given a local URI, resolve it and return a qualified local path that corresponds to the URI.
   * This is used for preparing local resources to be included in the container launch context.
   */
  private def getQualifiedLocalPath(localURI: URI, hadoopConf: Configuration): Path = {
    val qualifiedURI =
      if (localURI.getScheme == null) {
        // If not specified, assume this is in the local filesystem to keep the behavior
        // consistent with that of Hadoop
        new URI(FileSystem.getLocal(hadoopConf).makeQualified(new Path(localURI)).toString)
      } else {
        localURI
      }
    new Path(qualifiedURI)
  }

  /**
   * Whether to consider jars provided by the user to have precedence over the Spark jars when
   * loading user classes.
   */
  def isUserClassPathFirst(conf: SparkConf, isDriver: Boolean): Boolean = {
    if (isDriver) {
      conf.get(DRIVER_USER_CLASS_PATH_FIRST)
    } else {
      conf.get(EXECUTOR_USER_CLASS_PATH_FIRST)
    }
  }

  /**
   * Joins all the path components using Path.SEPARATOR.
   */
  def buildPath(components: String*): String = {
    components.mkString(Path.SEPARATOR)
  }

  def createAppReport(report: ApplicationReport): YarnAppReport = {
    val diags = report.getDiagnostics()
    val diagsOpt = if (diags != null && diags.nonEmpty) Some(diags) else None
    YarnAppReport(report.getYarnApplicationState(), report.getFinalApplicationStatus(), diagsOpt)
  }

  /**
   * Create a properly quoted and escaped library path string to be added as a prefix to the command
   * executed by YARN. This is different from normal quoting / escaping due to YARN executing the
   * command through "bash -c".
   */
  def createLibraryPathPrefix(libpath: String, conf: SparkConf): String = {
    val cmdPrefix = if (Utils.isWindows) {
      Utils.libraryPathEnvPrefix(Seq(libpath))
    } else {
      val envName = Utils.libraryPathEnvName
      // For quotes, escape both the quote and the escape character when encoding in the command
      // string.
      val quoted = libpath.replace("\"", "\\\\\\\"")
      envName + "=\\\"" + quoted + File.pathSeparator + "$" + envName + "\\\""
    }
    getClusterPath(conf, cmdPrefix)
  }

  def confToProperties(conf: SparkConf): Properties = {
    val props = new Properties()
    conf.getAll.foreach { case (k, v) =>
      props.setProperty(k, v)
    }
    props
  }

  def writePropertiesToArchive(props: Properties, name: String, out: ZipOutputStream): Unit = {
    out.putNextEntry(new ZipEntry(name))
    val writer = new OutputStreamWriter(out, StandardCharsets.UTF_8)
    props.store(writer, "Spark configuration.")
    writer.flush()
    out.closeEntry()
  }
}

private[spark] class YarnClusterApplication extends SparkApplication {

  override def start(args: Array[String], conf: SparkConf): Unit = {
    // SparkSubmit would use yarn cache to distribute files & jars in yarn mode,
    // so remove them from sparkConf here for yarn mode.
    conf.remove(JARS)
    conf.remove(FILES)

    new Client(new ClientArguments(args), conf, null).run()
  }

}

private[spark] case class YarnAppReport(
    appState: YarnApplicationState,
    finalState: FinalApplicationStatus,
    diagnostics: Option[String])<|MERGE_RESOLUTION|>--- conflicted
+++ resolved
@@ -143,15 +143,6 @@
 
   private var appId: ApplicationId = null
 
-<<<<<<< HEAD
-  // The app staging dir based on the STAGING_DIR configuration if configured
-  // otherwise based on the users home directory.
-  private val appStagingBaseDir = sparkConf.get(STAGING_DIR)
-    .map { new Path(_, UserGroupInformation.getCurrentUser.getShortUserName) }
-    .getOrElse(FileSystem.get(hadoopConf).getHomeDirectory())
-
-=======
->>>>>>> cceb2d6f
   def reportLauncherState(state: SparkAppHandle.State): Unit = {
     launcherBackend.setState(state)
   }
@@ -335,11 +326,7 @@
     val credentials = currentUser.getCredentials()
 
     if (isClusterMode) {
-<<<<<<< HEAD
-      val credentialManager = new YARNHadoopDelegationTokenManager(sparkConf, hadoopConf, null)
-=======
       val credentialManager = new HadoopDelegationTokenManager(sparkConf, hadoopConf, null)
->>>>>>> cceb2d6f
       credentialManager.obtainDelegationTokens(credentials)
     }
 
@@ -840,20 +827,8 @@
       val props = confToProperties(sparkConf)
 
       // If propagating the keytab to the AM, override the keytab name with the name of the
-<<<<<<< HEAD
-      // distributed file. Otherwise remove princpal/keytab from the conf, so they're not seen
-      // by the AM at all.
-      amKeytabFileName match {
-        case Some(kt) =>
-          props.setProperty(KEYTAB.key, kt)
-        case None =>
-          props.remove(PRINCIPAL.key)
-          props.remove(KEYTAB.key)
-      }
-=======
       // distributed file.
       amKeytabFileName.foreach { kt => props.setProperty(KEYTAB.key, kt) }
->>>>>>> cceb2d6f
 
       writePropertiesToArchive(props, SPARK_CONF_FILE, confStream)
 
