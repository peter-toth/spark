/*
 * Licensed to the Apache Software Foundation (ASF) under one or more
 * contributor license agreements.  See the NOTICE file distributed with
 * this work for additional information regarding copyright ownership.
 * The ASF licenses this file to You under the Apache License, Version 2.0
 * (the "License"); you may not use this file except in compliance with
 * the License.  You may obtain a copy of the License at
 *
 *    http://www.apache.org/licenses/LICENSE-2.0
 *
 * Unless required by applicable law or agreed to in writing, software
 * distributed under the License is distributed on an "AS IS" BASIS,
 * WITHOUT WARRANTIES OR CONDITIONS OF ANY KIND, either express or implied.
 * See the License for the specific language governing permissions and
 * limitations under the License.
 */
package org.apache.spark.ml.optim.aggregator

import org.apache.spark.SparkFunSuite
import org.apache.spark.ml.feature.Instance
import org.apache.spark.ml.linalg.{BLAS, Vector, Vectors}
import org.apache.spark.ml.stat.Summarizer
import org.apache.spark.ml.util.TestingUtils._
import org.apache.spark.mllib.util.MLlibTestSparkContext

class LeastSquaresAggregatorSuite extends SparkFunSuite with MLlibTestSparkContext {

  @transient var instances: Array[Instance] = _
  @transient var instancesConstantFeature: Array[Instance] = _
  @transient var instancesConstantLabel: Array[Instance] = _
  @transient var standardizedInstances: Array[Instance] = _

  override def beforeAll(): Unit = {
    super.beforeAll()
    instances = Array(
      Instance(0.0, 0.1, Vectors.dense(1.0, 2.0)),
      Instance(1.0, 0.5, Vectors.dense(1.5, 1.0)),
      Instance(2.0, 0.3, Vectors.dense(4.0, 0.5))
    )
    instancesConstantFeature = Array(
      Instance(0.0, 0.1, Vectors.dense(1.0, 2.0)),
      Instance(1.0, 0.5, Vectors.dense(1.0, 1.0)),
      Instance(2.0, 0.3, Vectors.dense(1.0, 0.5))
    )
    instancesConstantLabel = Array(
      Instance(1.0, 0.1, Vectors.dense(1.0, 2.0)),
      Instance(1.0, 0.5, Vectors.dense(1.5, 1.0)),
      Instance(1.0, 0.3, Vectors.dense(4.0, 0.5))
    )
<<<<<<< HEAD
=======
    standardizedInstances = standardize(instances)
>>>>>>> a630e8d1
  }

  /** Get summary statistics for some data and create a new LeastSquaresAggregator. */
  private def getNewAggregator(
      instances: Array[Instance],
      coefficients: Vector,
      fitIntercept: Boolean): LeastSquaresAggregator = {
    val (featuresSummarizer, ySummarizer) =
      Summarizer.getRegressionSummarizers(sc.parallelize(instances))
    val yStd = ySummarizer.std(0)
    val yMean = ySummarizer.mean(0)
<<<<<<< HEAD
    val featuresStd = featuresSummarizer.variance.toArray.map(math.sqrt)
=======
    val featuresStd = featuresSummarizer.std.toArray
>>>>>>> a630e8d1
    val bcFeaturesStd = spark.sparkContext.broadcast(featuresStd)
    val featuresMean = featuresSummarizer.mean
    val bcFeaturesMean = spark.sparkContext.broadcast(featuresMean.toArray)
    val bcCoefficients = spark.sparkContext.broadcast(coefficients)
    new LeastSquaresAggregator(yStd, yMean, fitIntercept, bcFeaturesStd,
      bcFeaturesMean)(bcCoefficients)
  }

<<<<<<< HEAD
=======
  /** Get summary statistics for some data and create a new BlockHingeAggregator. */
  private def getNewBlockAggregator(
      instances: Array[Instance],
      coefficients: Vector,
      fitIntercept: Boolean): BlockLeastSquaresAggregator = {
    val (featuresSummarizer, ySummarizer) =
      Summarizer.getRegressionSummarizers(sc.parallelize(instances))
    val yStd = ySummarizer.std(0)
    val yMean = ySummarizer.mean(0)
    val featuresStd = featuresSummarizer.std.toArray
    val bcFeaturesStd = spark.sparkContext.broadcast(featuresStd)
    val featuresMean = featuresSummarizer.mean
    val bcFeaturesMean = spark.sparkContext.broadcast(featuresMean.toArray)
    val bcCoefficients = spark.sparkContext.broadcast(coefficients)
    new BlockLeastSquaresAggregator(yStd, yMean, fitIntercept, bcFeaturesStd,
      bcFeaturesMean)(bcCoefficients)
  }

>>>>>>> a630e8d1
  test("aggregator add method input size") {
    val coefficients = Vectors.dense(1.0, 2.0)
    val agg = getNewAggregator(instances, coefficients, fitIntercept = true)
    withClue("LeastSquaresAggregator features dimension must match coefficients dimension") {
      intercept[IllegalArgumentException] {
        agg.add(Instance(1.0, 1.0, Vectors.dense(2.0)))
      }
    }
  }

  test("negative weight") {
    val coefficients = Vectors.dense(1.0, 2.0)
    val agg = getNewAggregator(instances, coefficients, fitIntercept = true)
    withClue("LeastSquaresAggregator does not support negative instance weights.") {
      intercept[IllegalArgumentException] {
        agg.add(Instance(1.0, -1.0, Vectors.dense(2.0, 1.0)))
      }
    }
  }

  test("check sizes") {
    val coefficients = Vectors.dense(1.0, 2.0)
    val aggIntercept = getNewAggregator(instances, coefficients, fitIntercept = true)
    val aggNoIntercept = getNewAggregator(instances, coefficients, fitIntercept = false)
    instances.foreach(aggIntercept.add)
    instances.foreach(aggNoIntercept.add)

    // least squares agg does not include intercept in its gradient array
    assert(aggIntercept.gradient.size === 2)
    assert(aggNoIntercept.gradient.size === 2)
  }

  test("check correctness") {
    /*
    Check that the aggregator computes loss/gradient for:
      0.5 * sum_i=1^N ([sum_j=1^D beta_j * ((x_j - x_j,bar) / sigma_j)] - ((y - ybar) / sigma_y))^2
     */
    val coefficients = Vectors.dense(1.0, 2.0)
    val numFeatures = coefficients.size
    val (featuresSummarizer, ySummarizer) =
      Summarizer.getRegressionSummarizers(sc.parallelize(instances))
    val featuresStd = featuresSummarizer.std.toArray
    val featuresMean = featuresSummarizer.mean.toArray
    val yStd = ySummarizer.std(0)
    val yMean = ySummarizer.mean(0)

    val agg = getNewAggregator(instances, coefficients, fitIntercept = true)
    instances.foreach(agg.add)

    // compute (y - pred) analytically
    val errors = instances.map { case Instance(l, w, f) =>
      val scaledFeatures = (0 until numFeatures).map { j =>
        (f.toArray(j) - featuresMean(j)) / featuresStd(j)
      }.toArray
      val scaledLabel = (l - yMean) / yStd
      BLAS.dot(coefficients, Vectors.dense(scaledFeatures)) - scaledLabel
    }

    // compute expected loss sum analytically
    val expectedLoss = errors.zip(instances).map { case (error, instance) =>
      instance.weight * error * error / 2.0
    }

    // compute gradient analytically from instances
    val expectedGradient = Vectors.dense(0.0, 0.0)
    errors.zip(instances).foreach { case (error, instance) =>
      val scaledFeatures = (0 until numFeatures).map { j =>
        instance.weight * instance.features.toArray(j) / featuresStd(j)
      }.toArray
      BLAS.axpy(error, Vectors.dense(scaledFeatures), expectedGradient)
    }

    val weightSum = instances.map(_.weight).sum
    BLAS.scal(1.0 / weightSum, expectedGradient)
    assert(agg.loss ~== (expectedLoss.sum / weightSum) relTol 1e-5)
    assert(agg.gradient ~== expectedGradient relTol 1e-5)

    Seq(1, 2, 4).foreach { blockSize =>
      val blocks1 = standardizedInstances
        .grouped(blockSize)
        .map(seq => InstanceBlock.fromInstances(seq))
        .toArray
      val blocks2 = blocks1.map { block =>
        new InstanceBlock(block.labels, block.weights, block.matrix.toSparseRowMajor)
      }

      Seq(blocks1, blocks2).foreach { blocks =>
        val blockAgg = getNewBlockAggregator(instances, coefficients, fitIntercept = true)
        blocks.foreach(blockAgg.add)
        assert(agg.loss ~== blockAgg.loss relTol 1e-9)
        assert(agg.gradient ~== blockAgg.gradient relTol 1e-9)
      }
    }
  }

  test("check with zero standard deviation") {
    val coefficients = Vectors.dense(1.0, 2.0)
    val aggConstantFeature = getNewAggregator(instancesConstantFeature, coefficients,
      fitIntercept = true)
    instances.foreach(aggConstantFeature.add)
    // constant features should not affect gradient
    assert(aggConstantFeature.gradient(0) === 0.0)

    withClue("LeastSquaresAggregator does not support zero standard deviation of the label") {
      intercept[IllegalArgumentException] {
        getNewAggregator(instancesConstantLabel, coefficients, fitIntercept = true)
      }
    }
  }
}<|MERGE_RESOLUTION|>--- conflicted
+++ resolved
@@ -17,7 +17,7 @@
 package org.apache.spark.ml.optim.aggregator
 
 import org.apache.spark.SparkFunSuite
-import org.apache.spark.ml.feature.Instance
+import org.apache.spark.ml.feature.{Instance, InstanceBlock}
 import org.apache.spark.ml.linalg.{BLAS, Vector, Vectors}
 import org.apache.spark.ml.stat.Summarizer
 import org.apache.spark.ml.util.TestingUtils._
@@ -47,10 +47,7 @@
       Instance(1.0, 0.5, Vectors.dense(1.5, 1.0)),
       Instance(1.0, 0.3, Vectors.dense(4.0, 0.5))
     )
-<<<<<<< HEAD
-=======
     standardizedInstances = standardize(instances)
->>>>>>> a630e8d1
   }
 
   /** Get summary statistics for some data and create a new LeastSquaresAggregator. */
@@ -62,11 +59,7 @@
       Summarizer.getRegressionSummarizers(sc.parallelize(instances))
     val yStd = ySummarizer.std(0)
     val yMean = ySummarizer.mean(0)
-<<<<<<< HEAD
-    val featuresStd = featuresSummarizer.variance.toArray.map(math.sqrt)
-=======
     val featuresStd = featuresSummarizer.std.toArray
->>>>>>> a630e8d1
     val bcFeaturesStd = spark.sparkContext.broadcast(featuresStd)
     val featuresMean = featuresSummarizer.mean
     val bcFeaturesMean = spark.sparkContext.broadcast(featuresMean.toArray)
@@ -75,8 +68,6 @@
       bcFeaturesMean)(bcCoefficients)
   }
 
-<<<<<<< HEAD
-=======
   /** Get summary statistics for some data and create a new BlockHingeAggregator. */
   private def getNewBlockAggregator(
       instances: Array[Instance],
@@ -95,7 +86,6 @@
       bcFeaturesMean)(bcCoefficients)
   }
 
->>>>>>> a630e8d1
   test("aggregator add method input size") {
     val coefficients = Vectors.dense(1.0, 2.0)
     val agg = getNewAggregator(instances, coefficients, fitIntercept = true)
