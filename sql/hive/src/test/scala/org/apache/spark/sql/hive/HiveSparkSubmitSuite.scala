--- conflicted
+++ resolved
@@ -128,11 +128,7 @@
     runSparkSubmit(args)
   }
 
-<<<<<<< HEAD
   ignore("SPARK-8020: set sql conf in spark conf") {
-=======
-  test("SPARK-8020: set sql conf in spark conf") {
->>>>>>> cceb2d6f
     assume(!SystemUtils.isJavaVersionAtLeast(JavaVersion.JAVA_9))
     val unusedJar = TestUtils.createJarWithClasses(Seq.empty)
     val args = Seq(
@@ -262,13 +258,9 @@
     runSparkSubmit(args)
   }
 
-<<<<<<< HEAD
   // CDPD-521: test doesn't work in CDPD because dependency resolution does not work with
   // CDPD's Hadoop version (need a custom Ivy configuration).
   ignore("SPARK-16901: set javax.jdo.option.ConnectionURL") {
-=======
-  test("SPARK-16901: set javax.jdo.option.ConnectionURL") {
->>>>>>> cceb2d6f
     assume(!SystemUtils.isJavaVersionAtLeast(JavaVersion.JAVA_9))
     // In this test, we set javax.jdo.option.ConnectionURL and set metastore version to
     // 0.13. This test will make sure that javax.jdo.option.ConnectionURL will not be
@@ -698,19 +690,13 @@
     val hiveWarehouseLocation = Utils.createTempDir()
     val sparkContext = new SparkContext(
       new SparkConf()
-<<<<<<< HEAD
         /*
-        .set("spark.sql.hive.metastore.version", "0.13.1")
-        .set("spark.sql.hive.metastore.jars", "maven")
-        .set("spark.sql.warehouse.dir", hiveWarehouseLocation.toString))
+        .set(HiveUtils.HIVE_METASTORE_VERSION.key, "0.13.1")
+        .set(HiveUtils.HIVE_METASTORE_JARS.key, "maven")
+        .set(WAREHOUSE_PATH.key, hiveWarehouseLocation.toString))
+        .set(UI_ENABLED, false)
         */
         .set("spark.ui.enabled", "false"))
-=======
-        .set(HiveUtils.HIVE_METASTORE_VERSION.key, "0.13.1")
-        .set(HiveUtils.HIVE_METASTORE_JARS.key, "maven")
-        .set(UI_ENABLED, false)
-        .set(WAREHOUSE_PATH.key, hiveWarehouseLocation.toString))
->>>>>>> cceb2d6f
 
     val hiveContext = new TestHiveContext(sparkContext)
     spark = hiveContext.sparkSession
