/*
 * Licensed to the Apache Software Foundation (ASF) under one or more
 * contributor license agreements.  See the NOTICE file distributed with
 * this work for additional information regarding copyright ownership.
 * The ASF licenses this file to You under the Apache License, Version 2.0
 * (the "License"); you may not use this file except in compliance with
 * the License.  You may obtain a copy of the License at
 *
 *    http://www.apache.org/licenses/LICENSE-2.0
 *
 * Unless required by applicable law or agreed to in writing, software
 * distributed under the License is distributed on an "AS IS" BASIS,
 * WITHOUT WARRANTIES OR CONDITIONS OF ANY KIND, either express or implied.
 * See the License for the specific language governing permissions and
 * limitations under the License.
 */

package org.apache.spark.sql.execution.datasources.orc

import java.io._
import java.net.URI

import org.apache.hadoop.conf.Configuration
import org.apache.hadoop.fs.{FileStatus, Path}
import org.apache.hadoop.mapred.JobConf
import org.apache.hadoop.mapreduce._
import org.apache.hadoop.mapreduce.lib.input.FileSplit
import org.apache.hadoop.mapreduce.task.TaskAttemptContextImpl
import org.apache.orc.{OrcUtils => _, _}
import org.apache.orc.OrcConf.{COMPRESS, MAPRED_OUTPUT_SCHEMA}
import org.apache.orc.mapred.OrcStruct
import org.apache.orc.mapreduce._

import org.apache.spark.TaskContext
import org.apache.spark.sql.AnalysisException
import org.apache.spark.sql.SparkSession
import org.apache.spark.sql.catalyst.InternalRow
import org.apache.spark.sql.catalyst.expressions._
import org.apache.spark.sql.catalyst.expressions.codegen.GenerateUnsafeProjection
import org.apache.spark.sql.execution.datasources._
import org.apache.spark.sql.sources._
import org.apache.spark.sql.types._
import org.apache.spark.util.{SerializableConfiguration, Utils}

private[sql] object OrcFileFormat {
  private def checkFieldName(name: String): Unit = {
    try {
      TypeDescription.fromString(s"struct<$name:int>")
    } catch {
      case _: IllegalArgumentException =>
        throw new AnalysisException(
          s"""Column name "$name" contains invalid character(s).
             |Please use alias to rename it.
           """.stripMargin.split("\n").mkString(" ").trim)
    }
  }

  def checkFieldNames(names: Seq[String]): Unit = {
    names.foreach(checkFieldName)
  }

  def getQuotedSchemaString(dataType: DataType): String = dataType match {
    case _: AtomicType => dataType.catalogString
    case StructType(fields) =>
      fields.map(f => s"`${f.name}`:${getQuotedSchemaString(f.dataType)}")
        .mkString("struct<", ",", ">")
    case ArrayType(elementType, _) =>
      s"array<${getQuotedSchemaString(elementType)}>"
    case MapType(keyType, valueType, _) =>
      s"map<${getQuotedSchemaString(keyType)},${getQuotedSchemaString(valueType)}>"
    case _ => // UDT and others
      dataType.catalogString
  }
}

/**
 * New ORC File Format based on Apache ORC.
 */
class OrcFileFormat
  extends FileFormat
  with DataSourceRegister
  with Serializable {

  override def shortName(): String = "orc"

  override def toString: String = "ORC"

  override def hashCode(): Int = getClass.hashCode()

  override def equals(other: Any): Boolean = other.isInstanceOf[OrcFileFormat]

  override def inferSchema(
      sparkSession: SparkSession,
      options: Map[String, String],
      files: Seq[FileStatus]): Option[StructType] = {
    OrcUtils.inferSchema(sparkSession, files, options)
  }

  override def prepareWrite(
      sparkSession: SparkSession,
      job: Job,
      options: Map[String, String],
      dataSchema: StructType): OutputWriterFactory = {
    val orcOptions = new OrcOptions(options, sparkSession.sessionState.conf)

    val conf = job.getConfiguration

    conf.set(MAPRED_OUTPUT_SCHEMA.getAttribute, OrcFileFormat.getQuotedSchemaString(dataSchema))

    conf.set(COMPRESS.getAttribute, orcOptions.compressionCodec)

    conf.asInstanceOf[JobConf]
      .setOutputFormat(classOf[org.apache.orc.mapred.OrcOutputFormat[OrcStruct]])

    new OutputWriterFactory {
      override def newInstance(
          path: String,
          dataSchema: StructType,
          context: TaskAttemptContext): OutputWriter = {
        new OrcOutputWriter(path, dataSchema, context)
      }

      override def getFileExtension(context: TaskAttemptContext): String = {
        val compressionExtension: String = {
          val name = context.getConfiguration.get(COMPRESS.getAttribute)
          OrcUtils.extensionsForCompressionCodecNames.getOrElse(name, "")
        }

        compressionExtension + ".orc"
      }
    }
  }

  override def supportBatch(sparkSession: SparkSession, schema: StructType): Boolean = {
    val conf = sparkSession.sessionState.conf
    conf.orcVectorizedReaderEnabled && conf.wholeStageEnabled &&
      schema.length <= conf.wholeStageMaxNumFields &&
      schema.forall(_.dataType.isInstanceOf[AtomicType])
  }

  override def isSplitable(
      sparkSession: SparkSession,
      options: Map[String, String],
      path: Path): Boolean = {
    true
  }

  override def buildReaderWithPartitionValues(
      sparkSession: SparkSession,
      dataSchema: StructType,
      partitionSchema: StructType,
      requiredSchema: StructType,
      filters: Seq[Filter],
      options: Map[String, String],
      hadoopConf: Configuration): (PartitionedFile) => Iterator[InternalRow] = {
    if (sparkSession.sessionState.conf.orcFilterPushDown) {
      OrcFilters.createFilter(dataSchema, filters).foreach { f =>
        OrcInputFormat.setSearchArgument(hadoopConf, f, dataSchema.fieldNames)
      }
    }

    val resultSchema = StructType(requiredSchema.fields ++ partitionSchema.fields)
    val sqlConf = sparkSession.sessionState.conf
    val enableVectorizedReader = supportBatch(sparkSession, resultSchema)
    val capacity = sqlConf.orcVectorizedReaderBatchSize

    OrcConf.IS_SCHEMA_EVOLUTION_CASE_SENSITIVE.setBoolean(hadoopConf, sqlConf.caseSensitiveAnalysis)

    val broadcastedConf =
      sparkSession.sparkContext.broadcast(new SerializableConfiguration(hadoopConf))
    val isCaseSensitive = sparkSession.sessionState.conf.caseSensitiveAnalysis

    (file: PartitionedFile) => {
      val conf = broadcastedConf.value.value

      val filePath = new Path(new URI(file.filePath))

      val fs = filePath.getFileSystem(conf)
      val readerOptions = OrcFile.readerOptions(conf).filesystem(fs)
<<<<<<< HEAD
      val requestedColIdsOrEmptyFile =
        {
          val reader = OrcFile.createReader(filePath, readerOptions)
=======
      val resultedColPruneInfo =
        Utils.tryWithResource(OrcFile.createReader(filePath, readerOptions)) { reader =>
>>>>>>> 97291448
          OrcUtils.requestedColumnIds(
            isCaseSensitive, dataSchema, requiredSchema, reader, conf)
        }

      if (resultedColPruneInfo.isEmpty) {
        Iterator.empty
      } else {
        val (requestedColIds, canPruneCols) = resultedColPruneInfo.get
        val resultSchemaString = OrcUtils.orcResultSchemaString(canPruneCols,
          dataSchema, resultSchema, partitionSchema, conf)
        assert(requestedColIds.length == requiredSchema.length,
          "[BUG] requested column IDs do not match required schema")
        val taskConf = new Configuration(conf)

        val fileSplit = new FileSplit(filePath, file.start, file.length, Array.empty)
        val attemptId = new TaskAttemptID(new TaskID(new JobID(), TaskType.MAP, 0), 0)
        val taskAttemptContext = new TaskAttemptContextImpl(taskConf, attemptId)

        if (enableVectorizedReader) {
          val batchReader = new OrcColumnarBatchReader(capacity)
          // SPARK-23399 Register a task completion listener first to call `close()` in all cases.
          // There is a possibility that `initialize` and `initBatch` hit some errors (like OOM)
          // after opening a file.
          val iter = new RecordReaderIterator(batchReader)
          Option(TaskContext.get()).foreach(_.addTaskCompletionListener[Unit](_ => iter.close()))
          val requestedDataColIds = requestedColIds ++ Array.fill(partitionSchema.length)(-1)
          val requestedPartitionColIds =
            Array.fill(requiredSchema.length)(-1) ++ Range(0, partitionSchema.length)
          batchReader.initialize(fileSplit, taskAttemptContext)
          batchReader.initBatch(
            TypeDescription.fromString(resultSchemaString),
            resultSchema.fields,
            requestedDataColIds,
            requestedPartitionColIds,
            file.partitionValues)

          iter.asInstanceOf[Iterator[InternalRow]]
        } else {
          val orcRecordReader = new OrcInputFormat[OrcStruct]
            .createRecordReader(fileSplit, taskAttemptContext)
          val iter = new RecordReaderIterator[OrcStruct](orcRecordReader)
          Option(TaskContext.get()).foreach(_.addTaskCompletionListener[Unit](_ => iter.close()))

          val fullSchema = requiredSchema.toAttributes ++ partitionSchema.toAttributes
          val unsafeProjection = GenerateUnsafeProjection.generate(fullSchema, fullSchema)
          val deserializer = new OrcDeserializer(dataSchema, requiredSchema, requestedColIds)

          if (partitionSchema.length == 0) {
            iter.map(value => unsafeProjection(deserializer.deserialize(value)))
          } else {
            val joinedRow = new JoinedRow()
            iter.map(value =>
              unsafeProjection(joinedRow(deserializer.deserialize(value), file.partitionValues)))
          }
        }
      }
    }
  }

  override def supportDataType(dataType: DataType): Boolean = dataType match {
    case _: AtomicType => true

    case st: StructType => st.forall { f => supportDataType(f.dataType) }

    case ArrayType(elementType, _) => supportDataType(elementType)

    case MapType(keyType, valueType, _) =>
      supportDataType(keyType) && supportDataType(valueType)

    case udt: UserDefinedType[_] => supportDataType(udt.sqlType)

    case _ => false
  }
}<|MERGE_RESOLUTION|>--- conflicted
+++ resolved
@@ -177,17 +177,11 @@
 
       val fs = filePath.getFileSystem(conf)
       val readerOptions = OrcFile.readerOptions(conf).filesystem(fs)
-<<<<<<< HEAD
-      val requestedColIdsOrEmptyFile =
-        {
-          val reader = OrcFile.createReader(filePath, readerOptions)
-=======
-      val resultedColPruneInfo =
-        Utils.tryWithResource(OrcFile.createReader(filePath, readerOptions)) { reader =>
->>>>>>> 97291448
-          OrcUtils.requestedColumnIds(
-            isCaseSensitive, dataSchema, requiredSchema, reader, conf)
-        }
+      // CDPD-15357: Revert changes due to old ORC 1.5.1 in CDP stack when ORC is upgraded to newer
+      val resultedColPruneInfo = {
+        val reader = OrcFile.createReader(filePath, readerOptions)
+        OrcUtils.requestedColumnIds(isCaseSensitive, dataSchema, requiredSchema, reader, conf)
+      }
 
       if (resultedColPruneInfo.isEmpty) {
         Iterator.empty
