/*
 * Licensed to the Apache Software Foundation (ASF) under one or more
 * contributor license agreements.  See the NOTICE file distributed with
 * this work for additional information regarding copyright ownership.
 * The ASF licenses this file to You under the Apache License, Version 2.0
 * (the "License"); you may not use this file except in compliance with
 * the License.  You may obtain a copy of the License at
 *
 *    http://www.apache.org/licenses/LICENSE-2.0
 *
 * Unless required by applicable law or agreed to in writing, software
 * distributed under the License is distributed on an "AS IS" BASIS,
 * WITHOUT WARRANTIES OR CONDITIONS OF ANY KIND, either express or implied.
 * See the License for the specific language governing permissions and
 * limitations under the License.
 */

package org.apache.spark.sql.hive.execution

import org.scalatest.Matchers._

import org.apache.spark.sql.QueryTest
import org.apache.spark.sql.catalyst.TableIdentifier
import org.apache.spark.sql.catalyst.dsl.expressions._
import org.apache.spark.sql.catalyst.dsl.plans._
import org.apache.spark.sql.catalyst.plans.logical.{Filter, LogicalPlan, Project, ResolvedHint}
import org.apache.spark.sql.catalyst.rules.RuleExecutor
import org.apache.spark.sql.execution.datasources.{CatalogFileIndex, HadoopFsRelation, LogicalRelation, PruneFileSourcePartitions}
import org.apache.spark.sql.execution.datasources.parquet.ParquetFileFormat
import org.apache.spark.sql.execution.joins.BroadcastHashJoinExec
import org.apache.spark.sql.functions.broadcast
import org.apache.spark.sql.hive.test.TestHiveSingleton
import org.apache.spark.sql.internal.SQLConf
import org.apache.spark.sql.test.SQLTestUtils
import org.apache.spark.sql.types.StructType

class PruneFileSourcePartitionsSuite extends QueryTest with SQLTestUtils with TestHiveSingleton {

  object Optimize extends RuleExecutor[LogicalPlan] {
    val batches = Batch("PruneFileSourcePartitions", Once, PruneFileSourcePartitions) :: Nil
  }

  test("PruneFileSourcePartitions should not change the output of LogicalRelation") {
    withTable("test") {
      withTempDir { dir =>
        sql(
          s"""
            |CREATE EXTERNAL TABLE test(i int)
            |PARTITIONED BY (p int)
            |STORED AS parquet
            |LOCATION '${dir.toURI}'""".stripMargin)

        val tableMeta = spark.sharedState.externalCatalog.getTable("default", "test")
        val catalogFileIndex = new CatalogFileIndex(spark, tableMeta, 0)

        val dataSchema = StructType(tableMeta.schema.filterNot { f =>
          tableMeta.partitionColumnNames.contains(f.name)
        })
        val relation = HadoopFsRelation(
          location = catalogFileIndex,
          partitionSchema = tableMeta.partitionSchema,
          dataSchema = dataSchema,
          bucketSpec = None,
          fileFormat = new ParquetFileFormat(),
          options = Map.empty)(sparkSession = spark)

        val logicalRelation = LogicalRelation(relation, tableMeta)
        val query = Project(Seq('i, 'p), Filter('p === 1, logicalRelation)).analyze

        val optimized = Optimize.execute(query)
        assert(optimized.missingInput.isEmpty)
      }
    }
  }

  test("SPARK-20986 Reset table's statistics after PruneFileSourcePartitions rule") {
    withTable("tbl") {
      spark.range(10).selectExpr("id", "id % 3 as p").write.partitionBy("p").saveAsTable("tbl")
      sql(s"ANALYZE TABLE tbl COMPUTE STATISTICS")
      val tableStats = spark.sessionState.catalog.getTableMetadata(TableIdentifier("tbl")).stats
      assert(tableStats.isDefined && tableStats.get.sizeInBytes > 0, "tableStats is lost")

      val df = sql("SELECT * FROM tbl WHERE p = 1")
      val sizes1 = df.queryExecution.analyzed.collect {
        case relation: LogicalRelation => relation.catalogTable.get.stats.get.sizeInBytes
      }
      assert(sizes1.size === 1, s"Size wrong for:\n ${df.queryExecution}")
      assert(sizes1(0) == tableStats.get.sizeInBytes)

      val relations = df.queryExecution.optimizedPlan.collect {
        case relation: LogicalRelation => relation
      }
      assert(relations.size === 1, s"Size wrong for:\n ${df.queryExecution}")
      val size2 = relations(0).stats.sizeInBytes
      assert(size2 == relations(0).catalogTable.get.stats.get.sizeInBytes)
      assert(size2 < tableStats.get.sizeInBytes)
    }
  }

  test("SPARK-26576 Broadcast hint not applied to partitioned table") {
    withTable("tbl") {
      withSQLConf(SQLConf.AUTO_BROADCASTJOIN_THRESHOLD.key -> "-1") {
        spark.range(10).selectExpr("id", "id % 3 as p").write.partitionBy("p").saveAsTable("tbl")
        val df = spark.table("tbl")
        val qe = df.join(broadcast(df), "p").queryExecution
<<<<<<< HEAD
        qe.optimizedPlan.collect { case _: ResolvedHint => } should have size 1
=======
>>>>>>> cceb2d6f
        qe.sparkPlan.collect { case j: BroadcastHashJoinExec => j } should have size 1
      }
    }
  }
}<|MERGE_RESOLUTION|>--- conflicted
+++ resolved
@@ -23,7 +23,7 @@
 import org.apache.spark.sql.catalyst.TableIdentifier
 import org.apache.spark.sql.catalyst.dsl.expressions._
 import org.apache.spark.sql.catalyst.dsl.plans._
-import org.apache.spark.sql.catalyst.plans.logical.{Filter, LogicalPlan, Project, ResolvedHint}
+import org.apache.spark.sql.catalyst.plans.logical.{Filter, LogicalPlan, Project}
 import org.apache.spark.sql.catalyst.rules.RuleExecutor
 import org.apache.spark.sql.execution.datasources.{CatalogFileIndex, HadoopFsRelation, LogicalRelation, PruneFileSourcePartitions}
 import org.apache.spark.sql.execution.datasources.parquet.ParquetFileFormat
@@ -103,10 +103,6 @@
         spark.range(10).selectExpr("id", "id % 3 as p").write.partitionBy("p").saveAsTable("tbl")
         val df = spark.table("tbl")
         val qe = df.join(broadcast(df), "p").queryExecution
-<<<<<<< HEAD
-        qe.optimizedPlan.collect { case _: ResolvedHint => } should have size 1
-=======
->>>>>>> cceb2d6f
         qe.sparkPlan.collect { case j: BroadcastHashJoinExec => j } should have size 1
       }
     }
