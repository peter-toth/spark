--- conflicted
+++ resolved
@@ -35,12 +35,7 @@
 import org.apache.spark.sql.connector.catalog.{SupportsWrite, Table, TableCapability}
 import org.apache.spark.sql.connector.write.{DataWriter, DataWriterFactory, LogicalWriteInfo, PhysicalWriteInfo, SupportsTruncate, WriteBuilder, WriterCommitMessage}
 import org.apache.spark.sql.connector.write.streaming.{StreamingDataWriterFactory, StreamingWrite}
-<<<<<<< HEAD
-import org.apache.spark.sql.execution.streaming.Sink
-import org.apache.spark.sql.internal.connector.SupportsStreamingUpdate
-=======
 import org.apache.spark.sql.internal.connector.SupportsStreamingUpdateAsAppend
->>>>>>> a630e8d1
 import org.apache.spark.sql.types.StructType
 
 /**
@@ -58,11 +53,7 @@
   }
 
   override def newWriteBuilder(info: LogicalWriteInfo): WriteBuilder = {
-<<<<<<< HEAD
-    new WriteBuilder with SupportsTruncate with SupportsStreamingUpdate {
-=======
     new WriteBuilder with SupportsTruncate with SupportsStreamingUpdateAsAppend {
->>>>>>> a630e8d1
       private var needTruncate: Boolean = false
       private val inputSchema: StructType = info.schema()
 
@@ -70,9 +61,6 @@
         this.needTruncate = true
         this
       }
-
-      // The in-memory sink treats update as append.
-      override def update(): WriteBuilder = this
 
       override def buildForStreaming(): StreamingWrite = {
         new MemoryStreamingWrite(MemorySink.this, inputSchema, needTruncate)
