--- conflicted
+++ resolved
@@ -177,7 +177,6 @@
         transformers += stage.asInstanceOf[Transformer]
       }
     }
-<<<<<<< HEAD
     val model = new PipelineModel(uid, transformers.toArray).setParent(this)
     if (SparkContext.getOrCreate().getConf.getBoolean("use.sac", false)) {
       this.addListener(new MLListener {
@@ -189,12 +188,7 @@
       postToAll(CreateModelEvent(model.uid))
     }
     model
-  }
-=======
-
-    new PipelineModel(uid, transformers.toArray).setParent(this)
   })
->>>>>>> cceb2d6f
 
   @Since("1.4.0")
   override def copy(extra: ParamMap): Pipeline = {
@@ -228,13 +222,9 @@
 
     SharedReadWrite.validateStages(instance.getStages)
 
-<<<<<<< HEAD
-    override protected def saveImpl(path: String): Unit = {
-=======
     override def save(path: String): Unit =
       instrumented(_.withSaveInstanceEvent(this, path)(super.save(path)))
-    override protected def saveImpl(path: String): Unit =
->>>>>>> cceb2d6f
+    override protected def saveImpl(path: String): Unit = {
       SharedReadWrite.saveImpl(instance, instance.getStages, sc, path)
       if (SparkContext.getOrCreate().getConf.getBoolean("use.sac", false)) {
         this.addListener(new MLListener {
@@ -345,11 +335,12 @@
   }
 
   @Since("2.0.0")
-  override def transform(dataset: Dataset[_]): DataFrame = instrumented(instr =>
-      instr.withTransformEvent(this, dataset) {
-    transformSchema(dataset.schema, logging = true)
-<<<<<<< HEAD
-    val result = stages.foldLeft(dataset.toDF)((cur, transformer) => transformer.transform(cur))
+  override def transform(dataset: Dataset[_]): DataFrame = instrumented(instr => {
+    val result = instr.withTransformEvent(this, dataset) {
+      transformSchema(dataset.schema, logging = true)
+      stages.foldLeft(dataset.toDF)((cur, transformer) =>
+        instr.withTransformEvent(transformer, cur)(transformer.transform(cur)))
+    }
     if (SparkContext.getOrCreate().getConf.getBoolean("use.sac", false)) {
       this.addListener(new MLListener {
         override def onEvent(event: MLListenEvent): Unit = {
@@ -359,12 +350,7 @@
       postToAll(TransformEvent(this.uid))
     }
     result
-  }
-=======
-    stages.foldLeft(dataset.toDF)((cur, transformer) =>
-      instr.withTransformEvent(transformer, cur)(transformer.transform(cur)))
   })
->>>>>>> cceb2d6f
 
   @Since("1.2.0")
   override def transformSchema(schema: StructType): StructType = {
@@ -411,7 +397,8 @@
 
     SharedReadWrite.validateStages(instance.stages.asInstanceOf[Array[PipelineStage]])
 
-<<<<<<< HEAD
+    override def save(path: String): Unit =
+      instrumented(_.withSaveInstanceEvent(this, path)(super.save(path)))
     override protected def saveImpl(path: String): Unit = {
       SharedReadWrite.saveImpl(instance,
         instance.stages.asInstanceOf[Array[PipelineStage]], sc, path)
@@ -424,12 +411,6 @@
         postToAll(SaveModelEvent(instance.uid, path))
       }
     }
-=======
-    override def save(path: String): Unit =
-      instrumented(_.withSaveInstanceEvent(this, path)(super.save(path)))
-    override protected def saveImpl(path: String): Unit = SharedReadWrite.saveImpl(instance,
-      instance.stages.asInstanceOf[Array[PipelineStage]], sc, path)
->>>>>>> cceb2d6f
   }
 
   private class PipelineModelReader extends MLReader[PipelineModel] {
