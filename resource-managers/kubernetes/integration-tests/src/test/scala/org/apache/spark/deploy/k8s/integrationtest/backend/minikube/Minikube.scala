--- conflicted
+++ resolved
@@ -81,16 +81,10 @@
     val kubernetesConf = new ConfigBuilder()
       .withApiVersion("v1")
       .withMasterUrl(kubernetesMaster)
-<<<<<<< HEAD
-      .withCaCertFile(Paths.get(userHome, MINIKUBE_PATH, "ca.crt").toFile.getAbsolutePath)
-      .withClientCertFile(Paths.get(userHome, MINIKUBE_PATH, "apiserver.crt").toFile.getAbsolutePath)
-      .withClientKeyFile(Paths.get(userHome, MINIKUBE_PATH, "apiserver.key").toFile.getAbsolutePath)
-=======
       .withCaCertFile(
         Paths.get(userHome, MINIKUBE_PATH, "ca.crt").toFile.getAbsolutePath)
       .withClientCertFile(apiServerCertPath.toFile.getAbsolutePath)
       .withClientKeyFile(apiServerKeyPath.toFile.getAbsolutePath)
->>>>>>> 1e65fb2c
       .build()
     new DefaultKubernetesClient(kubernetesConf)
   }
