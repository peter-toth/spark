--- conflicted
+++ resolved
@@ -33,30 +33,6 @@
 
 rem Setting SPARK_SCALA_VERSION if not already set.
 
-<<<<<<< HEAD
-rem TODO: revisit for Scala 2.13 support
-set SPARK_SCALA_VERSION=2.12
-rem if [%SPARK_SCALA_VERSION%] == [] (
-rem   set SCALA_VERSION_1=2.12
-rem   set SCALA_VERSION_2=2.11
-rem
-rem   set ASSEMBLY_DIR1=%SPARK_HOME%\assembly\target\scala-%SCALA_VERSION_1%
-rem   set ASSEMBLY_DIR2=%SPARK_HOME%\assembly\target\scala-%SCALA_VERSION_2%
-rem   set ENV_VARIABLE_DOC=https://spark.apache.org/docs/latest/configuration.html#environment-variables
-rem   if exist %ASSEMBLY_DIR2% if exist %ASSEMBLY_DIR1% (
-rem     echo "Presence of build for multiple Scala versions detected (%ASSEMBLY_DIR1% and %ASSEMBLY_DIR2%)."
-rem     echo "Remove one of them or, set SPARK_SCALA_VERSION=%SCALA_VERSION_1% in %SPARK_ENV_CMD%."
-rem     echo "Visit %ENV_VARIABLE_DOC% for more details about setting environment variables in spark-env.cmd."
-rem     echo "Either clean one of them or, set SPARK_SCALA_VERSION in spark-env.cmd."
-rem     exit 1
-rem   )
-rem   if exist %ASSEMBLY_DIR1% (
-rem     set SPARK_SCALA_VERSION=%SCALA_VERSION_1%
-rem   ) else (
-rem     set SPARK_SCALA_VERSION=%SCALA_VERSION_2%
-rem   )
-rem )
-=======
 set SCALA_VERSION_1=2.13
 set SCALA_VERSION_2=2.12
 
@@ -78,7 +54,6 @@
     set SPARK_SCALA_VERSION=%SCALA_VERSION_2%
   )
 )
->>>>>>> a630e8d1
 exit /b 0
 
 :LoadSparkEnv
