--- conflicted
+++ resolved
@@ -294,12 +294,6 @@
     var localBlockBytes = 0L
     var hostLocalBlockBytes = 0L
     var remoteBlockBytes = 0L
-<<<<<<< HEAD
-
-    val hostLocalDirReadingEnabled =
-      blockManager.hostLocalDirManager != null && blockManager.hostLocalDirManager.isDefined
-=======
->>>>>>> a630e8d1
 
     val fallback = FallbackStorage.FALLBACK_BLOCK_MANAGER_ID.executorId
     for ((address, blockInfos) <- blocksByAddress) {
@@ -378,11 +372,7 @@
       collectedRemoteRequests: ArrayBuffer[FetchRequest]): Unit = {
     val iterator = blockInfos.iterator
     var curRequestSize = 0L
-<<<<<<< HEAD
-    var curBlocks = new ArrayBuffer[FetchBlockInfo]
-=======
     var curBlocks = Seq.empty[FetchBlockInfo]
->>>>>>> a630e8d1
 
     while (iterator.hasNext) {
       val (blockId, size, mapIndex) = iterator.next()
@@ -393,22 +383,14 @@
       val mayExceedsMaxBlocks = !doBatchFetch && curBlocks.size >= maxBlocksInFlightPerAddress
       if (curRequestSize >= targetRemoteRequestSize || mayExceedsMaxBlocks) {
         curBlocks = createFetchRequests(curBlocks, address, isLast = false,
-<<<<<<< HEAD
-          collectedRemoteRequests).to[ArrayBuffer]
-=======
           collectedRemoteRequests)
->>>>>>> a630e8d1
         curRequestSize = curBlocks.map(_.size).sum
       }
     }
     // Add in the final request
     if (curBlocks.nonEmpty) {
       curBlocks = createFetchRequests(curBlocks, address, isLast = true,
-<<<<<<< HEAD
-        collectedRemoteRequests).to[ArrayBuffer]
-=======
         collectedRemoteRequests)
->>>>>>> a630e8d1
       curRequestSize = curBlocks.map(_.size).sum
     }
   }
@@ -968,11 +950,7 @@
     } else {
       blocks
     }
-<<<<<<< HEAD
-    result
-=======
     result.toSeq
->>>>>>> a630e8d1
   }
 
   /**
