<?xml version="1.0"?>
<?xml-stylesheet type="text/xsl" href="configuration.xsl"?>
<!--
   Licensed to the Apache Software Foundation (ASF) under one or more
   contributor license agreements.  See the NOTICE file distributed with
   this work for additional information regarding copyright ownership.
   The ASF licenses this file to You under the Apache License, Version 2.0
   (the "License"); you may not use this file except in compliance with
   the License.  You may obtain a copy of the License at

       http://www.apache.org/licenses/LICENSE-2.0

   Unless required by applicable law or agreed to in writing, software
   distributed under the License is distributed on an "AS IS" BASIS,
   WITHOUT WARRANTIES OR CONDITIONS OF ANY KIND, either express or implied.
   See the License for the specific language governing permissions and
   limitations under the License.
-->

<configuration>
  <property>
    <name>hive.in.test</name>
      <value>true</value>
      <description>Internal marker for test.</description>
  </property>
  <property>
<<<<<<< HEAD
    <name>hive.metastore.schema.verification</name>
    <value>false</value>
  </property>
  <property>
    <name>datanucleus.schema.autoCreateTables</name>
    <value>true</value>
  </property>
  <property>
    <name>datanucleus.autoCreateSchema</name>
    <value>true</value>
  </property>
  <property>
    <name>datanucleus.schema.autoCreateAll</name>
    <value>true</value>
  </property>
  <property>
    <name>datanucleus.autoCreateColumns</name>
    <value>true</value>
  </property>
  <property>
    <name>datanucleus.autoCreateConstraints</name>
    <value>true</value>
  </property>
  <property>
    <name>hive.cbo.enable</name>
    <value>false</value>
  </property>
  <property>
    <name>metastore.metadata.transformer.class</name>
    <value></value>
  </property>
  <property>
    <name>hive.query.reexecution.enabled</name>
    <value>false</value>
=======
    <name>hadoop.tmp.dir</name>
    <value>/tmp/hive_one</value>
    <description>default is /tmp/hadoop-${user.name} and will be overridden </description>
>>>>>>> c01b25dc
  </property>
</configuration><|MERGE_RESOLUTION|>--- conflicted
+++ resolved
@@ -24,7 +24,11 @@
       <description>Internal marker for test.</description>
   </property>
   <property>
-<<<<<<< HEAD
+    <name>hadoop.tmp.dir</name>
+    <value>/tmp/hive_one</value>
+    <description>default is /tmp/hadoop-${user.name} and will be overridden </description>
+  </property>
+  <property>
     <name>hive.metastore.schema.verification</name>
     <value>false</value>
   </property>
@@ -59,10 +63,5 @@
   <property>
     <name>hive.query.reexecution.enabled</name>
     <value>false</value>
-=======
-    <name>hadoop.tmp.dir</name>
-    <value>/tmp/hive_one</value>
-    <description>default is /tmp/hadoop-${user.name} and will be overridden </description>
->>>>>>> c01b25dc
   </property>
 </configuration>