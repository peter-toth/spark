/*
 * Licensed to the Apache Software Foundation (ASF) under one or more
 * contributor license agreements.  See the NOTICE file distributed with
 * this work for additional information regarding copyright ownership.
 * The ASF licenses this file to You under the Apache License, Version 2.0
 * (the "License"); you may not use this file except in compliance with
 * the License.  You may obtain a copy of the License at
 *
 *    http://www.apache.org/licenses/LICENSE-2.0
 *
 * Unless required by applicable law or agreed to in writing, software
 * distributed under the License is distributed on an "AS IS" BASIS,
 * WITHOUT WARRANTIES OR CONDITIONS OF ANY KIND, either express or implied.
 * See the License for the specific language governing permissions and
 * limitations under the License.
 */

package org.apache.spark.sql.hive

import java.io.{BufferedWriter, File, FileWriter}

import scala.util.Properties

import org.apache.commons.lang3.{JavaVersion, SystemUtils}
import org.apache.hadoop.fs.Path
import org.scalatest.{BeforeAndAfterEach, Ignore, Matchers}

import org.apache.spark._
import org.apache.spark.internal.Logging
import org.apache.spark.sql.{QueryTest, Row, SparkSession}
import org.apache.spark.sql.catalyst.{FunctionIdentifier, TableIdentifier}
import org.apache.spark.sql.catalyst.catalog._
import org.apache.spark.sql.execution.command.DDLUtils
import org.apache.spark.sql.expressions.Window
import org.apache.spark.sql.hive.test.{HiveTestJars, TestHiveContext}
import org.apache.spark.sql.internal.SQLConf.SHUFFLE_PARTITIONS
import org.apache.spark.sql.internal.StaticSQLConf.WAREHOUSE_PATH
import org.apache.spark.sql.types.{DecimalType, StructType}
import org.apache.spark.tags.SlowHiveTest
import org.apache.spark.util.{ResetSystemProperties, Utils}

/**
 * This suite tests spark-submit with applications using HiveContext.
 */
<<<<<<< HEAD
// This will be tracked under CDPD-8431
@Ignore
=======
@SlowHiveTest
>>>>>>> 14211a19
class HiveSparkSubmitSuite
  extends SparkSubmitTestUtils
  with Matchers
  with BeforeAndAfterEach
  with ResetSystemProperties {

  override protected val enableAutoThreadAudit = false

  // TODO: rewrite these or mark them as slow tests to be run sparingly

  override def beforeEach() {
    super.beforeEach()
  }

  test("temporary Hive UDF: define a UDF and use it") {
    val unusedJar = TestUtils.createJarWithClasses(Seq.empty)
    val jar1 = TestUtils.createJarWithClasses(Seq("SparkSubmitClassA"))
    val jar2 = TestUtils.createJarWithClasses(Seq("SparkSubmitClassB"))
    val jarsString = Seq(jar1, jar2).map(j => j.toString).mkString(",")
    val args = Seq(
      "--class", TemporaryHiveUDFTest.getClass.getName.stripSuffix("$"),
      "--name", "TemporaryHiveUDFTest",
      "--master", "local-cluster[2,1,1024]",
      "--conf", "spark.ui.enabled=false",
      "--conf", "spark.master.rest.enabled=false",
      "--driver-java-options", "-Dderby.system.durability=test",
      "--jars", jarsString,
      unusedJar.toString, "SparkSubmitClassA", "SparkSubmitClassB")
    runSparkSubmit(args)
  }

  test("permanent Hive UDF: define a UDF and use it") {
    val unusedJar = TestUtils.createJarWithClasses(Seq.empty)
    val jar1 = TestUtils.createJarWithClasses(Seq("SparkSubmitClassA"))
    val jar2 = TestUtils.createJarWithClasses(Seq("SparkSubmitClassB"))
    val jarsString = Seq(jar1, jar2).map(j => j.toString).mkString(",")
    val args = Seq(
      "--class", PermanentHiveUDFTest1.getClass.getName.stripSuffix("$"),
      "--name", "PermanentHiveUDFTest1",
      "--master", "local-cluster[2,1,1024]",
      "--conf", "spark.ui.enabled=false",
      "--conf", "spark.master.rest.enabled=false",
      "--driver-java-options", "-Dderby.system.durability=test",
      "--jars", jarsString,
      unusedJar.toString, "SparkSubmitClassA", "SparkSubmitClassB")
    runSparkSubmit(args)
  }

  test("permanent Hive UDF: use a already defined permanent function") {
    val unusedJar = TestUtils.createJarWithClasses(Seq.empty)
    val jar1 = TestUtils.createJarWithClasses(Seq("SparkSubmitClassA"))
    val jar2 = TestUtils.createJarWithClasses(Seq("SparkSubmitClassB"))
    val jarsString = Seq(jar1, jar2).map(j => j.toString).mkString(",")
    val args = Seq(
      "--class", PermanentHiveUDFTest2.getClass.getName.stripSuffix("$"),
      "--name", "PermanentHiveUDFTest2",
      "--master", "local-cluster[2,1,1024]",
      "--conf", "spark.ui.enabled=false",
      "--conf", "spark.master.rest.enabled=false",
      "--driver-java-options", "-Dderby.system.durability=test",
      "--jars", jarsString,
      unusedJar.toString, "SparkSubmitClassA", "SparkSubmitClassB")
    runSparkSubmit(args)
  }

  test("SPARK-8368: includes jars passed in through --jars") {
    // CDPD-4216: disabled on JDK11 because this uses the built-in Hive.
    assume(!SystemUtils.isJavaVersionAtLeast(JavaVersion.JAVA_9))
    val unusedJar = TestUtils.createJarWithClasses(Seq.empty)
    val jar1 = TestUtils.createJarWithClasses(Seq("SparkSubmitClassA"))
    val jar2 = TestUtils.createJarWithClasses(Seq("SparkSubmitClassB"))
    val jar3 = HiveTestJars.getHiveContribJar().getCanonicalPath
    val jar4 = HiveTestJars.getHiveHcatalogCoreJar().getCanonicalPath
    val jarsString = Seq(jar1, jar2, jar3, jar4).map(j => j.toString).mkString(",")
    val args = Seq(
      "--class", SparkSubmitClassLoaderTest.getClass.getName.stripSuffix("$"),
      "--name", "SparkSubmitClassLoaderTest",
      "--master", "local-cluster[2,1,1024]",
      "--conf", "spark.ui.enabled=false",
      "--conf", "spark.master.rest.enabled=false",
      "--driver-java-options", "-Dderby.system.durability=test",
      "--jars", jarsString,
      unusedJar.toString, "SparkSubmitClassA", "SparkSubmitClassB")
    runSparkSubmit(args)
  }

  ignore("SPARK-8020: set sql conf in spark conf") {
    assume(!SystemUtils.isJavaVersionAtLeast(JavaVersion.JAVA_9))
    val unusedJar = TestUtils.createJarWithClasses(Seq.empty)
    val args = Seq(
      "--class", SparkSQLConfTest.getClass.getName.stripSuffix("$"),
      "--name", "SparkSQLConfTest",
      "--master", "local-cluster[2,1,1024]",
      "--conf", "spark.ui.enabled=false",
      "--conf", "spark.master.rest.enabled=false",
      "--conf", "spark.sql.hive.metastore.version=0.12",
      "--conf", "spark.sql.hive.metastore.jars=maven",
      "--driver-java-options", "-Dderby.system.durability=test",
      unusedJar.toString)
    runSparkSubmit(args)
  }

  test("SPARK-8489: MissingRequirementError during reflection") {
    // This test uses a pre-built jar to test SPARK-8489. In a nutshell, this test creates
    // a HiveContext and uses it to create a data frame from an RDD using reflection.
    // Before the fix in SPARK-8470, this results in a MissingRequirementError because
    // the HiveContext code mistakenly overrides the class loader that contains user classes.
    // For more detail, see sql/hive/src/test/resources/regression-test-SPARK-8489/*scala.
    val version = Properties.versionNumberString match {
      case v if v.startsWith("2.12") || v.startsWith("2.11") => v.substring(0, 4)
      case x => throw new Exception(s"Unsupported Scala Version: $x")
    }
    val jarDir = getTestResourcePath("regression-test-SPARK-8489")
    val testJar = s"$jarDir/test-$version.jar"
    val args = Seq(
      "--conf", "spark.ui.enabled=false",
      "--conf", "spark.master.rest.enabled=false",
      "--driver-java-options", "-Dderby.system.durability=test",
      "--class", "Main",
      testJar)
    runSparkSubmit(args)
  }

  // This tests talking to lower versions of metastore which is not relevant
  // to cdp spark
  ignore("SPARK-9757 Persist Parquet relation with decimal column") {
    assume(!SystemUtils.isJavaVersionAtLeast(JavaVersion.JAVA_9))
    val unusedJar = TestUtils.createJarWithClasses(Seq.empty)
    val args = Seq(
      "--class", SPARK_9757.getClass.getName.stripSuffix("$"),
      "--name", "SparkSQLConfTest",
      "--master", "local-cluster[2,1,1024]",
      "--conf", "spark.ui.enabled=false",
      "--conf", "spark.master.rest.enabled=false",
      "--driver-java-options", "-Dderby.system.durability=test",
      unusedJar.toString)
    runSparkSubmit(args)
  }

  test("SPARK-11009 fix wrong result of Window function in cluster mode") {
    val unusedJar = TestUtils.createJarWithClasses(Seq.empty)
    val args = Seq(
      "--class", SPARK_11009.getClass.getName.stripSuffix("$"),
      "--name", "SparkSQLConfTest",
      "--master", "local-cluster[2,1,1024]",
      "--conf", "spark.ui.enabled=false",
      "--conf", "spark.master.rest.enabled=false",
      "--driver-java-options", "-Dderby.system.durability=test",
      unusedJar.toString)
    runSparkSubmit(args)
  }

  test("SPARK-14244 fix window partition size attribute binding failure") {
    val unusedJar = TestUtils.createJarWithClasses(Seq.empty)
    val args = Seq(
      "--class", SPARK_14244.getClass.getName.stripSuffix("$"),
      "--name", "SparkSQLConfTest",
      "--master", "local-cluster[2,1,1024]",
      "--conf", "spark.ui.enabled=false",
      "--conf", "spark.master.rest.enabled=false",
      "--driver-java-options", "-Dderby.system.durability=test",
      unusedJar.toString)
    runSparkSubmit(args)
  }

  test("set spark.sql.warehouse.dir") {
    val unusedJar = TestUtils.createJarWithClasses(Seq.empty)
    val args = Seq(
      "--class", SetWarehouseLocationTest.getClass.getName.stripSuffix("$"),
      "--name", "SetSparkWarehouseLocationTest",
      "--master", "local-cluster[2,1,1024]",
      "--conf", "spark.ui.enabled=false",
      "--conf", "spark.master.rest.enabled=false",
      "--driver-java-options", "-Dderby.system.durability=test",
      unusedJar.toString)
    runSparkSubmit(args)
  }

  // This test need to be rewritten, to consider specific configs
  // that spark requires for cdp hive to be set in the temporary hive-site.xml
  ignore("set hive.metastore.warehouse.dir") {
    // In this test, we set hive.metastore.warehouse.dir in hive-site.xml but
    // not set spark.sql.warehouse.dir. So, the warehouse dir should be
    // the value of hive.metastore.warehouse.dir. Also, the value of
    // spark.sql.warehouse.dir should be set to the value of hive.metastore.warehouse.dir.

    val hiveWarehouseLocation = Utils.createTempDir()
    hiveWarehouseLocation.delete()
    val hiveSiteXmlContent =
      s"""
         |<configuration>
         |  <property>
         |    <name>hive.metastore.warehouse.dir</name>
         |    <value>$hiveWarehouseLocation</value>
         |  </property>
         |</configuration>
     """.stripMargin

    // Write a hive-site.xml containing a setting of hive.metastore.warehouse.dir.
    val hiveSiteDir = Utils.createTempDir()
    val file = new File(hiveSiteDir.getCanonicalPath, "hive-site.xml")
    val bw = new BufferedWriter(new FileWriter(file))
    bw.write(hiveSiteXmlContent)
    bw.close()

    val unusedJar = TestUtils.createJarWithClasses(Seq.empty)
    val args = Seq(
      "--class", SetWarehouseLocationTest.getClass.getName.stripSuffix("$"),
      "--name", "SetHiveWarehouseLocationTest",
      "--master", "local-cluster[2,1,1024]",
      "--conf", "spark.ui.enabled=false",
      "--conf", "spark.master.rest.enabled=false",
      "--conf", s"spark.sql.test.expectedWarehouseDir=$hiveWarehouseLocation",
      "--conf", s"spark.driver.extraClassPath=${hiveSiteDir.getCanonicalPath}",
      "--driver-java-options", "-Dderby.system.durability=test",
      unusedJar.toString)
    runSparkSubmit(args)
  }

  // CDPD-521: test doesn't work in CDPD because dependency resolution does not work with
  // CDPD's Hadoop version (need a custom Ivy configuration).
  ignore("SPARK-16901: set javax.jdo.option.ConnectionURL") {
    assume(!SystemUtils.isJavaVersionAtLeast(JavaVersion.JAVA_9))
    // In this test, we set javax.jdo.option.ConnectionURL and set metastore version to
    // 0.13. This test will make sure that javax.jdo.option.ConnectionURL will not be
    // overridden by hive's default settings when we create a HiveConf object inside
    // HiveClientImpl. Please see SPARK-16901 for more details.

    val metastoreLocation = Utils.createTempDir()
    metastoreLocation.delete()
    val metastoreURL =
      s"jdbc:derby:memory:;databaseName=${metastoreLocation.getAbsolutePath};create=true"
    val hiveSiteXmlContent =
      s"""
         |<configuration>
         |  <property>
         |    <name>javax.jdo.option.ConnectionURL</name>
         |    <value>$metastoreURL</value>
         |  </property>
         |</configuration>
     """.stripMargin

    // Write a hive-site.xml containing a setting of hive.metastore.warehouse.dir.
    val hiveSiteDir = Utils.createTempDir()
    val file = new File(hiveSiteDir.getCanonicalPath, "hive-site.xml")
    val bw = new BufferedWriter(new FileWriter(file))
    bw.write(hiveSiteXmlContent)
    bw.close()

    val unusedJar = TestUtils.createJarWithClasses(Seq.empty)
    val args = Seq(
      "--class", SetMetastoreURLTest.getClass.getName.stripSuffix("$"),
      "--name", "SetMetastoreURLTest",
      "--master", "local[1]",
      "--conf", "spark.ui.enabled=false",
      "--conf", "spark.master.rest.enabled=false",
      "--conf", s"spark.sql.test.expectedMetastoreURL=$metastoreURL",
      "--conf", s"spark.driver.extraClassPath=${hiveSiteDir.getCanonicalPath}",
      "--driver-java-options", "-Dderby.system.durability=test",
      unusedJar.toString)
    runSparkSubmit(args)
  }

  // CDPD-6761
  ignore("SPARK-18360: default table path of tables in default database should depend on the " +
    "location of default database") {
    // CDPD-4216: disabled on JDK11 because this uses the built-in Hive.
    assume(!SystemUtils.isJavaVersionAtLeast(JavaVersion.JAVA_9))
    val unusedJar = TestUtils.createJarWithClasses(Seq.empty)
    val args = Seq(
      "--class", SPARK_18360.getClass.getName.stripSuffix("$"),
      "--name", "SPARK-18360",
      "--master", "local-cluster[2,1,1024]",
      "--conf", "spark.ui.enabled=false",
      "--conf", "spark.master.rest.enabled=false",
      "--driver-java-options", "-Dderby.system.durability=test",
      unusedJar.toString)
    runSparkSubmit(args)
  }

  test("SPARK-18989: DESC TABLE should not fail with format class not found") {
    // CDPD-4216: disabled on JDK11 because this uses the built-in Hive.
    assume(!SystemUtils.isJavaVersionAtLeast(JavaVersion.JAVA_9))
    val unusedJar = TestUtils.createJarWithClasses(Seq.empty)

    val argsForCreateTable = Seq(
      "--class", SPARK_18989_CREATE_TABLE.getClass.getName.stripSuffix("$"),
      "--name", "SPARK-18947",
      "--master", "local-cluster[2,1,1024]",
      "--conf", "spark.ui.enabled=false",
      "--conf", "spark.master.rest.enabled=false",
      "--jars", HiveTestJars.getHiveContribJar().getCanonicalPath,
      unusedJar.toString)
    runSparkSubmit(argsForCreateTable)

    val argsForShowTables = Seq(
      "--class", SPARK_18989_DESC_TABLE.getClass.getName.stripSuffix("$"),
      "--name", "SPARK-18947",
      "--master", "local-cluster[2,1,1024]",
      "--conf", "spark.ui.enabled=false",
      "--conf", "spark.master.rest.enabled=false",
      unusedJar.toString)
    runSparkSubmit(argsForShowTables)
  }
}

object SetMetastoreURLTest extends Logging {
  def main(args: Array[String]): Unit = {
    TestUtils.configTestLog4j("INFO")

    val sparkConf = new SparkConf(loadDefaults = true)
    val builder = SparkSession.builder()
      .config(sparkConf)
      .config("spark.ui.enabled", "false")
      .config("spark.sql.hive.metastore.version", "0.13.1")
      // The issue described in SPARK-16901 only appear when
      // spark.sql.hive.metastore.jars is not set to builtin.
      .config("spark.sql.hive.metastore.jars", "maven")
      .enableHiveSupport()

    val spark = builder.getOrCreate()
    val expectedMetastoreURL =
      spark.conf.get("spark.sql.test.expectedMetastoreURL")
    logInfo(s"spark.sql.test.expectedMetastoreURL is $expectedMetastoreURL")

    if (expectedMetastoreURL == null) {
      throw new Exception(
        s"spark.sql.test.expectedMetastoreURL should be set.")
    }

    // HiveExternalCatalog is used when Hive support is enabled.
    val actualMetastoreURL =
      spark.sharedState.externalCatalog.unwrapped.asInstanceOf[HiveExternalCatalog].client
        .getConf("javax.jdo.option.ConnectionURL", "this_is_a_wrong_URL")
    logInfo(s"javax.jdo.option.ConnectionURL is $actualMetastoreURL")

    if (actualMetastoreURL != expectedMetastoreURL) {
      throw new Exception(
        s"Expected value of javax.jdo.option.ConnectionURL is $expectedMetastoreURL. But, " +
          s"the actual value is $actualMetastoreURL")
    }
  }
}

object SetWarehouseLocationTest extends Logging {
  def main(args: Array[String]): Unit = {
    TestUtils.configTestLog4j("INFO")

    val sparkConf = new SparkConf(loadDefaults = true).set("spark.ui.enabled", "false")
    val providedExpectedWarehouseLocation =
      sparkConf.getOption("spark.sql.test.expectedWarehouseDir")

    val (sparkSession, expectedWarehouseLocation) = providedExpectedWarehouseLocation match {
      case Some(warehouseDir) =>
        // If spark.sql.test.expectedWarehouseDir is set, the warehouse dir is set
        // through spark-summit. So, neither spark.sql.warehouse.dir nor
        // hive.metastore.warehouse.dir is set at here.
        (new TestHiveContext(new SparkContext(sparkConf)).sparkSession, warehouseDir)
      case None =>
        val warehouseLocation = Utils.createTempDir()
        warehouseLocation.delete()
        val hiveWarehouseLocation = Utils.createTempDir()
        hiveWarehouseLocation.delete()
        // If spark.sql.test.expectedWarehouseDir is not set, we will set
        // spark.sql.warehouse.dir and hive.metastore.warehouse.dir.
        // We are expecting that the value of spark.sql.warehouse.dir will override the
        // value of hive.metastore.warehouse.dir.
        val session = new TestHiveContext(new SparkContext(sparkConf
          .set("spark.sql.warehouse.dir", warehouseLocation.toString)
          .set("hive.metastore.warehouse.dir", hiveWarehouseLocation.toString)))
          .sparkSession
        (session, warehouseLocation.toString)

    }

    if (sparkSession.conf.get("spark.sql.warehouse.dir") != expectedWarehouseLocation) {
      throw new Exception(
        "spark.sql.warehouse.dir is not set to the expected warehouse location " +
        s"$expectedWarehouseLocation.")
    }

    val catalog = sparkSession.sessionState.catalog

    sparkSession.sql("drop table if exists testLocation")
    sparkSession.sql("drop database if exists testLocationDB cascade")

    {
      sparkSession.sql("create table testLocation (a int)")
      val tableMetadata =
        catalog.getTableMetadata(TableIdentifier("testLocation", Some("default")))
      val expectedLocation =
        CatalogUtils.stringToURI(s"file:${expectedWarehouseLocation.toString}/testlocation")
      val actualLocation = tableMetadata.location
      if (actualLocation != expectedLocation) {
        throw new Exception(
          s"Expected table location is $expectedLocation. But, it is actually $actualLocation")
      }
      sparkSession.sql("drop table testLocation")
    }

    {
      sparkSession.sql("create database testLocationDB")
      sparkSession.sql("use testLocationDB")
      sparkSession.sql("create table testLocation (a int)")
      val tableMetadata =
        catalog.getTableMetadata(TableIdentifier("testLocation", Some("testLocationDB")))
      val expectedLocation = CatalogUtils.stringToURI(
        s"file:${expectedWarehouseLocation.toString}/testlocationdb.db/testlocation")
      val actualLocation = tableMetadata.location
      if (actualLocation != expectedLocation) {
        throw new Exception(
          s"Expected table location is $expectedLocation. But, it is actually $actualLocation")
      }
      sparkSession.sql("drop table testLocation")
      sparkSession.sql("use default")
      sparkSession.sql("drop database testLocationDB")
    }
  }
}

// This application is used to test defining a new Hive UDF (with an associated jar)
// and use this UDF. We need to run this test in separate JVM to make sure we
// can load the jar defined with the function.
object TemporaryHiveUDFTest extends Logging {
  def main(args: Array[String]) {
    TestUtils.configTestLog4j("INFO")
    val conf = new SparkConf()
    conf.set("spark.ui.enabled", "false")
    val sc = new SparkContext(conf)
    val hiveContext = new TestHiveContext(sc)

    // Load a Hive UDF from the jar.
    logInfo("Registering a temporary Hive UDF provided in a jar.")
    val jar = HiveTestJars.getHiveContribJar().getCanonicalPath
    hiveContext.sql(
      s"""
         |CREATE TEMPORARY FUNCTION example_max
         |AS 'org.apache.hadoop.hive.contrib.udaf.example.UDAFExampleMax'
         |USING JAR '$jar'
      """.stripMargin)
    val source =
      hiveContext.createDataFrame((1 to 10).map(i => (i, s"str$i"))).toDF("key", "val")
    source.createOrReplaceTempView("sourceTable")
    // Actually use the loaded UDF.
    logInfo("Using the UDF.")
    val result = hiveContext.sql(
      "SELECT example_max(key) as key, val FROM sourceTable GROUP BY val")
    logInfo("Running a simple query on the table.")
    val count = result.orderBy("key", "val").count()
    if (count != 10) {
      throw new Exception(s"Result table should have 10 rows instead of $count rows")
    }
    hiveContext.sql("DROP temporary FUNCTION example_max")
    logInfo("Test finishes.")
    sc.stop()
  }
}

// This application is used to test defining a new Hive UDF (with an associated jar)
// and use this UDF. We need to run this test in separate JVM to make sure we
// can load the jar defined with the function.
object PermanentHiveUDFTest1 extends Logging {
  def main(args: Array[String]) {
    TestUtils.configTestLog4j("INFO")
    val conf = new SparkConf()
    conf.set("spark.ui.enabled", "false")
    val sc = new SparkContext(conf)
    val hiveContext = new TestHiveContext(sc)

    // Load a Hive UDF from the jar.
    logInfo("Registering a permanent Hive UDF provided in a jar.")
    val jar = HiveTestJars.getHiveContribJar().getCanonicalPath
    hiveContext.sql(
      s"""
         |CREATE FUNCTION example_max
         |AS 'org.apache.hadoop.hive.contrib.udaf.example.UDAFExampleMax'
         |USING JAR '$jar'
      """.stripMargin)
    val source =
      hiveContext.createDataFrame((1 to 10).map(i => (i, s"str$i"))).toDF("key", "val")
    source.createOrReplaceTempView("sourceTable")
    // Actually use the loaded UDF.
    logInfo("Using the UDF.")
    val result = hiveContext.sql(
      "SELECT example_max(key) as key, val FROM sourceTable GROUP BY val")
    logInfo("Running a simple query on the table.")
    val count = result.orderBy("key", "val").count()
    if (count != 10) {
      throw new Exception(s"Result table should have 10 rows instead of $count rows")
    }
    hiveContext.sql("DROP FUNCTION example_max")
    logInfo("Test finishes.")
    sc.stop()
  }
}

// This application is used to test that a pre-defined permanent function with a jar
// resources can be used. We need to run this test in separate JVM to make sure we
// can load the jar defined with the function.
object PermanentHiveUDFTest2 extends Logging {
  def main(args: Array[String]) {
    TestUtils.configTestLog4j("INFO")
    val conf = new SparkConf()
    conf.set("spark.ui.enabled", "false")
    val sc = new SparkContext(conf)
    val hiveContext = new TestHiveContext(sc)
    // Load a Hive UDF from the jar.
    logInfo("Write the metadata of a permanent Hive UDF into metastore.")
    val jar = HiveTestJars.getHiveContribJar().getCanonicalPath
    val function = CatalogFunction(
      FunctionIdentifier("example_max"),
      "org.apache.hadoop.hive.contrib.udaf.example.UDAFExampleMax",
      FunctionResource(JarResource, jar) :: Nil)
    hiveContext.sessionState.catalog.createFunction(function, ignoreIfExists = false)
    val source =
      hiveContext.createDataFrame((1 to 10).map(i => (i, s"str$i"))).toDF("key", "val")
    source.createOrReplaceTempView("sourceTable")
    // Actually use the loaded UDF.
    logInfo("Using the UDF.")
    val result = hiveContext.sql(
      "SELECT example_max(key) as key, val FROM sourceTable GROUP BY val")
    logInfo("Running a simple query on the table.")
    val count = result.orderBy("key", "val").count()
    if (count != 10) {
      throw new Exception(s"Result table should have 10 rows instead of $count rows")
    }
    hiveContext.sql("DROP FUNCTION example_max")
    logInfo("Test finishes.")
    sc.stop()
  }
}

// This object is used for testing SPARK-8368: https://issues.apache.org/jira/browse/SPARK-8368.
// We test if we can load user jars in both driver and executors when HiveContext is used.
object SparkSubmitClassLoaderTest extends Logging {
  def main(args: Array[String]) {
    TestUtils.configTestLog4j("INFO")
    val conf = new SparkConf()
    val hiveWarehouseLocation = Utils.createTempDir()
    conf.set("spark.ui.enabled", "false")
    conf.set("spark.sql.warehouse.dir", hiveWarehouseLocation.toString)
    val sc = new SparkContext(conf)
    val hiveContext = new TestHiveContext(sc)
    val df = hiveContext.createDataFrame((1 to 100).map(i => (i, i))).toDF("i", "j")
    logInfo("Testing load classes at the driver side.")
    // First, we load classes at driver side.
    try {
      Utils.classForName(args(0))
      Utils.classForName(args(1))
    } catch {
      case t: Throwable =>
        throw new Exception("Could not load user class from jar:\n", t)
    }
    // Second, we load classes at the executor side.
    logInfo("Testing load classes at the executor side.")
    val result = df.rdd.mapPartitions { x =>
      var exception: String = null
      try {
        Utils.classForName(args(0))
        Utils.classForName(args(1))
      } catch {
        case t: Throwable =>
          exception = t + "\n" + Utils.exceptionString(t)
          exception = exception.replaceAll("\n", "\n\t")
      }
      Option(exception).toSeq.iterator
    }.collect()
    if (result.nonEmpty) {
      throw new Exception("Could not load user class from jar:\n" + result(0))
    }

    // Load a Hive UDF from the jar.
    logInfo("Registering temporary Hive UDF provided in a jar.")
    hiveContext.sql(
      """
        |CREATE TEMPORARY FUNCTION example_max
        |AS 'org.apache.hadoop.hive.contrib.udaf.example.UDAFExampleMax'
      """.stripMargin)
    val source =
      hiveContext.createDataFrame((1 to 10).map(i => (i, s"str$i"))).toDF("key", "val")
    source.createOrReplaceTempView("sourceTable")
    // Load a Hive SerDe from the jar.
    logInfo("Creating a Hive table with a SerDe provided in a jar.")
    hiveContext.sql(
      """
        |CREATE TABLE t1(key int, val string)
        |ROW FORMAT SERDE 'org.apache.hive.hcatalog.data.JsonSerDe'
      """.stripMargin)
    // Actually use the loaded UDF and SerDe.
    logInfo("Writing data into the table.")
    hiveContext.sql(
      "INSERT INTO TABLE t1 SELECT example_max(key) as key, val FROM sourceTable GROUP BY val")
    logInfo("Running a simple query on the table.")
    val count = hiveContext.table("t1").orderBy("key", "val").count()
    if (count != 10) {
      throw new Exception(s"table t1 should have 10 rows instead of $count rows")
    }
    logInfo("Test finishes.")
    sc.stop()
  }
}

// This object is used for testing SPARK-8020: https://issues.apache.org/jira/browse/SPARK-8020.
// We test if we can correctly set spark sql configurations when HiveContext is used.
object SparkSQLConfTest extends Logging {
  def main(args: Array[String]) {
    TestUtils.configTestLog4j("INFO")
    // We override the SparkConf to add spark.sql.hive.metastore.version and
    // spark.sql.hive.metastore.jars to the beginning of the conf entry array.
    // So, if metadataHive get initialized after we set spark.sql.hive.metastore.version but
    // before spark.sql.hive.metastore.jars get set, we will see the following exception:
    // Exception in thread "main" java.lang.IllegalArgumentException: Builtin jars can only
    // be used when hive execution version == hive metastore version.
    // Execution: 0.13.1 != Metastore: 0.12. Specify a valid path to the correct hive jars
    // using $HIVE_METASTORE_JARS or change spark.sql.hive.metastore.version to 0.13.1.
    val conf = new SparkConf() {
      override def getAll: Array[(String, String)] = {
        def isMetastoreSetting(conf: String): Boolean = {
          conf == "spark.sql.hive.metastore.version" || conf == "spark.sql.hive.metastore.jars"
        }
        // If there is any metastore settings, remove them.
        val filteredSettings = super.getAll.filterNot(e => isMetastoreSetting(e._1))

        // Always add these two metastore settings at the beginning.
        ("spark.sql.hive.metastore.version" -> "0.12") +:
        ("spark.sql.hive.metastore.jars" -> "maven") +:
        filteredSettings
      }

      // For this simple test, we do not really clone this object.
      override def clone: SparkConf = this
    }
    conf.set("spark.ui.enabled", "false")
    val sc = new SparkContext(conf)
    val hiveContext = new TestHiveContext(sc)
    // Run a simple command to make sure all lazy vals in hiveContext get instantiated.
    hiveContext.tables().collect()
    sc.stop()
  }
}

object SPARK_9757 extends QueryTest {
  import org.apache.spark.sql.functions._

  protected var spark: SparkSession = _

  def main(args: Array[String]): Unit = {
    TestUtils.configTestLog4j("INFO")

    val hiveWarehouseLocation = Utils.createTempDir()
    val sparkContext = new SparkContext(
      new SparkConf()
        /*
        .set("spark.sql.hive.metastore.version", "0.13.1")
        .set("spark.sql.hive.metastore.jars", "maven")
        .set("spark.sql.warehouse.dir", hiveWarehouseLocation.toString))
        */
        .set("spark.ui.enabled", "false"))

    val hiveContext = new TestHiveContext(sparkContext)
    spark = hiveContext.sparkSession
    import hiveContext.implicits._

    val dir = Utils.createTempDir()
    dir.delete()

    try {
      {
        val df =
          hiveContext
            .range(10)
            .select(('id + 0.1) cast DecimalType(10, 3) as 'dec)
        df.write.option("path", dir.getCanonicalPath).mode("overwrite").saveAsTable("t")
        checkAnswer(hiveContext.table("t"), df)
      }

      {
        val df =
          hiveContext
            .range(10)
            .select(callUDF("struct", ('id + 0.2) cast DecimalType(10, 3)) as 'dec_struct)
        df.write.option("path", dir.getCanonicalPath).mode("overwrite").saveAsTable("t")
        checkAnswer(hiveContext.table("t"), df)
      }
    } finally {
      dir.delete()
      hiveContext.sql("DROP TABLE t")
      sparkContext.stop()
    }
  }
}

object SPARK_11009 extends QueryTest {
  import org.apache.spark.sql.functions._

  protected var spark: SparkSession = _

  def main(args: Array[String]): Unit = {
    TestUtils.configTestLog4j("INFO")

    val sparkContext = new SparkContext(
      new SparkConf()
        .set("spark.ui.enabled", "false")
        .set("spark.sql.shuffle.partitions", "100"))

    val hiveContext = new TestHiveContext(sparkContext)
    spark = hiveContext.sparkSession

    try {
      val df = spark.range(1 << 20)
      val df2 = df.select((df("id") % 1000).alias("A"), (df("id") / 1000).alias("B"))
      val ws = Window.partitionBy(df2("A")).orderBy(df2("B"))
      val df3 = df2.select(df2("A"), df2("B"), row_number().over(ws).alias("rn")).filter("rn < 0")
      if (df3.rdd.count() != 0) {
        throw new Exception("df3 should have 0 output row.")
      }
    } finally {
      sparkContext.stop()
    }
  }
}

object SPARK_14244 extends QueryTest {
  import org.apache.spark.sql.expressions.Window
  import org.apache.spark.sql.functions._

  protected var spark: SparkSession = _

  def main(args: Array[String]): Unit = {
    TestUtils.configTestLog4j("INFO")

    val sparkContext = new SparkContext(
      new SparkConf()
        .set("spark.ui.enabled", "false")
        .set("spark.sql.shuffle.partitions", "100"))

    val hiveContext = new TestHiveContext(sparkContext)
    spark = hiveContext.sparkSession

    import hiveContext.implicits._

    try {
      val window = Window.orderBy('id)
      val df = spark.range(2).select(cume_dist().over(window).as('cdist)).orderBy('cdist)
      checkAnswer(df, Seq(Row(0.5D), Row(1.0D)))
    } finally {
      sparkContext.stop()
    }
  }
}

object SPARK_18360 {
  def main(args: Array[String]): Unit = {
    val spark = SparkSession.builder()
      .config("spark.ui.enabled", "false")
      .enableHiveSupport().getOrCreate()

    val defaultDbLocation = spark.catalog.getDatabase("default").locationUri
    assert(new Path(defaultDbLocation) == new Path(spark.sharedState.warehousePath))

    val hiveClient =
      spark.sharedState.externalCatalog.unwrapped.asInstanceOf[HiveExternalCatalog].client

    try {
      val tableMeta = CatalogTable(
        identifier = TableIdentifier("test_tbl", Some("default")),
        tableType = CatalogTableType.MANAGED,
        storage = CatalogStorageFormat.empty,
        schema = new StructType().add("i", "int"),
        provider = Some(DDLUtils.HIVE_PROVIDER))

      val newWarehousePath = Utils.createTempDir().getAbsolutePath
      hiveClient.runSqlHive(s"SET hive.metastore.warehouse.dir=$newWarehousePath")
      hiveClient.createTable(tableMeta, ignoreIfExists = false)
      val rawTable = hiveClient.getTable("default", "test_tbl")
      // Hive will use the value of `hive.metastore.warehouse.dir` to generate default table
      // location for tables in default database.
      assert(rawTable.storage.locationUri.map(
        CatalogUtils.URIToString(_)).get.contains(newWarehousePath))
      hiveClient.dropTable("default", "test_tbl", ignoreIfNotExists = false, purge = false)

      spark.sharedState.externalCatalog.createTable(tableMeta, ignoreIfExists = false)
      val readBack = spark.sharedState.externalCatalog.getTable("default", "test_tbl")
      // Spark SQL will use the location of default database to generate default table
      // location for tables in default database.
      assert(readBack.storage.locationUri.map(CatalogUtils.URIToString(_))
        .get.contains(defaultDbLocation))
    } finally {
      hiveClient.dropTable("default", "test_tbl", ignoreIfNotExists = true, purge = false)
      hiveClient.runSqlHive(s"SET hive.metastore.warehouse.dir=$defaultDbLocation")
    }
  }
}

object SPARK_18989_CREATE_TABLE {
  def main(args: Array[String]): Unit = {
    val spark = SparkSession.builder().enableHiveSupport().getOrCreate()
    spark.sql(
      """
        |CREATE TABLE IF NOT EXISTS base64_tbl(val string) STORED AS
        |INPUTFORMAT 'org.apache.hadoop.hive.contrib.fileformat.base64.Base64TextInputFormat'
        |OUTPUTFORMAT 'org.apache.hadoop.hive.contrib.fileformat.base64.Base64TextOutputFormat'
      """.stripMargin)
  }
}

object SPARK_18989_DESC_TABLE {
  def main(args: Array[String]): Unit = {
    val spark = SparkSession.builder().enableHiveSupport().getOrCreate()
    try {
      spark.sql("DESC base64_tbl")
    } finally {
      spark.sql("DROP TABLE IF EXISTS base64_tbl")
    }
  }
}<|MERGE_RESOLUTION|>--- conflicted
+++ resolved
@@ -42,12 +42,8 @@
 /**
  * This suite tests spark-submit with applications using HiveContext.
  */
-<<<<<<< HEAD
 // This will be tracked under CDPD-8431
 @Ignore
-=======
-@SlowHiveTest
->>>>>>> 14211a19
 class HiveSparkSubmitSuite
   extends SparkSubmitTestUtils
   with Matchers
