#
# Licensed to the Apache Software Foundation (ASF) under one or more
# contributor license agreements.  See the NOTICE file distributed with
# this work for additional information regarding copyright ownership.
# The ASF licenses this file to You under the Apache License, Version 2.0
# (the "License"); you may not use this file except in compliance with
# the License.  You may obtain a copy of the License at
#
#    http://www.apache.org/licenses/LICENSE-2.0
#
# Unless required by applicable law or agreed to in writing, software
# distributed under the License is distributed on an "AS IS" BASIS,
# WITHOUT WARRANTIES OR CONDITIONS OF ANY KIND, either express or implied.
# See the License for the specific language governing permissions and
# limitations under the License.
#

import functools
import pydoc
import shutil
import tempfile
import unittest

import py4j

from pyspark import SparkContext
from pyspark.sql import SparkSession, Column, Row
from pyspark.sql.functions import udf
from pyspark.sql.udf import UserDefinedFunction
from pyspark.sql.types import StringType, IntegerType, BooleanType, DoubleType, LongType, \
    ArrayType, StructType, StructField
from pyspark.sql.utils import AnalysisException
from pyspark.testing.sqlutils import ReusedSQLTestCase, test_compiled, test_not_compiled_message
from pyspark.testing.utils import QuietTest


class UDFTests(ReusedSQLTestCase):

    def test_udf_with_callable(self):
        d = [Row(number=i, squared=i**2) for i in range(10)]
        rdd = self.sc.parallelize(d)
        data = self.spark.createDataFrame(rdd)

        class PlusFour:
            def __call__(self, col):
                if col is not None:
                    return col + 4

        call = PlusFour()
        pudf = UserDefinedFunction(call, LongType())
        res = data.select(pudf(data['number']).alias('plus_four'))
        self.assertEqual(res.agg({'plus_four': 'sum'}).collect()[0][0], 85)

    def test_udf_with_partial_function(self):
        d = [Row(number=i, squared=i**2) for i in range(10)]
        rdd = self.sc.parallelize(d)
        data = self.spark.createDataFrame(rdd)

        def some_func(col, param):
            if col is not None:
                return col + param

        pfunc = functools.partial(some_func, param=4)
        pudf = UserDefinedFunction(pfunc, LongType())
        res = data.select(pudf(data['number']).alias('plus_four'))
        self.assertEqual(res.agg({'plus_four': 'sum'}).collect()[0][0], 85)

    def test_udf(self):
        self.spark.catalog.registerFunction("twoArgs", lambda x, y: len(x) + y, IntegerType())
        [row] = self.spark.sql("SELECT twoArgs('test', 1)").collect()
        self.assertEqual(row[0], 5)

        # This is to check if a deprecated 'SQLContext.registerFunction' can call its alias.
        sqlContext = self.spark._wrapped
        sqlContext.registerFunction("oneArg", lambda x: len(x), IntegerType())
        [row] = sqlContext.sql("SELECT oneArg('test')").collect()
        self.assertEqual(row[0], 4)

    def test_udf2(self):
        with self.tempView("test"):
            self.spark.catalog.registerFunction("strlen", lambda string: len(string), IntegerType())
            self.spark.createDataFrame(self.sc.parallelize([Row(a="test")]))\
                .createOrReplaceTempView("test")
            [res] = self.spark.sql("SELECT strlen(a) FROM test WHERE strlen(a) > 1").collect()
            self.assertEqual(4, res[0])

    def test_udf3(self):
        two_args = self.spark.catalog.registerFunction(
            "twoArgs", UserDefinedFunction(lambda x, y: len(x) + y))
        self.assertEqual(two_args.deterministic, True)
        [row] = self.spark.sql("SELECT twoArgs('test', 1)").collect()
        self.assertEqual(row[0], u'5')

    def test_udf_registration_return_type_none(self):
        two_args = self.spark.catalog.registerFunction(
            "twoArgs", UserDefinedFunction(lambda x, y: len(x) + y, "integer"), None)
        self.assertEqual(two_args.deterministic, True)
        [row] = self.spark.sql("SELECT twoArgs('test', 1)").collect()
        self.assertEqual(row[0], 5)

    def test_udf_registration_return_type_not_none(self):
        with QuietTest(self.sc):
            with self.assertRaisesRegex(TypeError, "Invalid return type"):
                self.spark.catalog.registerFunction(
                    "f", UserDefinedFunction(lambda x, y: len(x) + y, StringType()), StringType())

    def test_nondeterministic_udf(self):
        # Test that nondeterministic UDFs are evaluated only once in chained UDF evaluations
        import random
        udf_random_col = udf(lambda: int(100 * random.random()), IntegerType()).asNondeterministic()
        self.assertEqual(udf_random_col.deterministic, False)
        df = self.spark.createDataFrame([Row(1)]).select(udf_random_col().alias('RAND'))
        udf_add_ten = udf(lambda rand: rand + 10, IntegerType())
        [row] = df.withColumn('RAND_PLUS_TEN', udf_add_ten('RAND')).collect()
        self.assertEqual(row[0] + 10, row[1])

    def test_nondeterministic_udf2(self):
        import random
        random_udf = udf(lambda: random.randint(6, 6), IntegerType()).asNondeterministic()
        self.assertEqual(random_udf.deterministic, False)
        random_udf1 = self.spark.catalog.registerFunction("randInt", random_udf)
        self.assertEqual(random_udf1.deterministic, False)
        [row] = self.spark.sql("SELECT randInt()").collect()
        self.assertEqual(row[0], 6)
        [row] = self.spark.range(1).select(random_udf1()).collect()
        self.assertEqual(row[0], 6)
        [row] = self.spark.range(1).select(random_udf()).collect()
        self.assertEqual(row[0], 6)
        # render_doc() reproduces the help() exception without printing output
        pydoc.render_doc(udf(lambda: random.randint(6, 6), IntegerType()))
        pydoc.render_doc(random_udf)
        pydoc.render_doc(random_udf1)
        pydoc.render_doc(udf(lambda x: x).asNondeterministic)

    def test_nondeterministic_udf3(self):
        # regression test for SPARK-23233
        f = udf(lambda x: x)
        # Here we cache the JVM UDF instance.
        self.spark.range(1).select(f("id"))
        # This should reset the cache to set the deterministic status correctly.
        f = f.asNondeterministic()
        # Check the deterministic status of udf.
        df = self.spark.range(1).select(f("id"))
        deterministic = df._jdf.logicalPlan().projectList().head().deterministic()
        self.assertFalse(deterministic)

    def test_nondeterministic_udf_in_aggregate(self):
        from pyspark.sql.functions import sum
        import random
        udf_random_col = udf(lambda: int(100 * random.random()), 'int').asNondeterministic()
        df = self.spark.range(10)

        with QuietTest(self.sc):
            with self.assertRaisesRegex(AnalysisException, "nondeterministic"):
                df.groupby('id').agg(sum(udf_random_col())).collect()
            with self.assertRaisesRegex(AnalysisException, "nondeterministic"):
                df.agg(sum(udf_random_col())).collect()

    def test_chained_udf(self):
        self.spark.catalog.registerFunction("double", lambda x: x + x, IntegerType())
        [row] = self.spark.sql("SELECT double(1)").collect()
        self.assertEqual(row[0], 2)
        [row] = self.spark.sql("SELECT double(double(1))").collect()
        self.assertEqual(row[0], 4)
        [row] = self.spark.sql("SELECT double(double(1) + 1)").collect()
        self.assertEqual(row[0], 6)

    def test_single_udf_with_repeated_argument(self):
        # regression test for SPARK-20685
        self.spark.catalog.registerFunction("add", lambda x, y: x + y, IntegerType())
        row = self.spark.sql("SELECT add(1, 1)").first()
        self.assertEqual(tuple(row), (2, ))

    def test_multiple_udfs(self):
        self.spark.catalog.registerFunction("double", lambda x: x * 2, IntegerType())
        [row] = self.spark.sql("SELECT double(1), double(2)").collect()
        self.assertEqual(tuple(row), (2, 4))
        [row] = self.spark.sql("SELECT double(double(1)), double(double(2) + 2)").collect()
        self.assertEqual(tuple(row), (4, 12))
        self.spark.catalog.registerFunction("add", lambda x, y: x + y, IntegerType())
        [row] = self.spark.sql("SELECT double(add(1, 2)), add(double(2), 1)").collect()
        self.assertEqual(tuple(row), (6, 5))

    def test_udf_in_filter_on_top_of_outer_join(self):
        left = self.spark.createDataFrame([Row(a=1)])
        right = self.spark.createDataFrame([Row(a=1)])
        df = left.join(right, on='a', how='left_outer')
        df = df.withColumn('b', udf(lambda x: 'x')(df.a))
        self.assertEqual(df.filter('b = "x"').collect(), [Row(a=1, b='x')])

    def test_udf_in_filter_on_top_of_join(self):
        # regression test for SPARK-18589
        left = self.spark.createDataFrame([Row(a=1)])
        right = self.spark.createDataFrame([Row(b=1)])
        f = udf(lambda a, b: a == b, BooleanType())
        df = left.crossJoin(right).filter(f("a", "b"))
        self.assertEqual(df.collect(), [Row(a=1, b=1)])

    def test_udf_in_join_condition(self):
        # regression test for SPARK-25314
        left = self.spark.createDataFrame([Row(a=1)])
        right = self.spark.createDataFrame([Row(b=1)])
        f = udf(lambda a, b: a == b, BooleanType())
        # The udf uses attributes from both sides of join, so it is pulled out as Filter +
        # Cross join.
        df = left.join(right, f("a", "b"))
        with self.sql_conf({"spark.sql.crossJoin.enabled": False}):
            with self.assertRaisesRegex(AnalysisException, 'Detected implicit cartesian product'):
                df.collect()
        with self.sql_conf({"spark.sql.crossJoin.enabled": True}):
            self.assertEqual(df.collect(), [Row(a=1, b=1)])

    def test_udf_in_left_outer_join_condition(self):
        # regression test for SPARK-26147
        from pyspark.sql.functions import col
        left = self.spark.createDataFrame([Row(a=1)])
        right = self.spark.createDataFrame([Row(b=1)])
        f = udf(lambda a: str(a), StringType())
        # The join condition can't be pushed down, as it refers to attributes from both sides.
        # The Python UDF only refer to attributes from one side, so it's evaluable.
        df = left.join(right, f("a") == col("b").cast("string"), how="left_outer")
        with self.sql_conf({"spark.sql.crossJoin.enabled": True}):
            self.assertEqual(df.collect(), [Row(a=1, b=1)])

    def test_udf_and_common_filter_in_join_condition(self):
        # regression test for SPARK-25314
        # test the complex scenario with both udf and common filter
        left = self.spark.createDataFrame([Row(a=1, a1=1, a2=1), Row(a=2, a1=2, a2=2)])
        right = self.spark.createDataFrame([Row(b=1, b1=1, b2=1), Row(b=1, b1=3, b2=1)])
        f = udf(lambda a, b: a == b, BooleanType())
        df = left.join(right, [f("a", "b"), left.a1 == right.b1])
        # do not need spark.sql.crossJoin.enabled=true for udf is not the only join condition.
        self.assertEqual(df.collect(), [Row(a=1, a1=1, a2=1, b=1, b1=1, b2=1)])

    def test_udf_not_supported_in_join_condition(self):
        # regression test for SPARK-25314
        # test python udf is not supported in join type except inner join.
        left = self.spark.createDataFrame([Row(a=1, a1=1, a2=1), Row(a=2, a1=2, a2=2)])
        right = self.spark.createDataFrame([Row(b=1, b1=1, b2=1), Row(b=1, b1=3, b2=1)])
        f = udf(lambda a, b: a == b, BooleanType())

        def runWithJoinType(join_type, type_string):
            with self.assertRaisesRegex(
                    AnalysisException,
                    'Using PythonUDF.*%s is not supported.' % type_string):
                left.join(right, [f("a", "b"), left.a1 == right.b1], join_type).collect()
        runWithJoinType("full", "FullOuter")
        runWithJoinType("left", "LeftOuter")
        runWithJoinType("right", "RightOuter")
        runWithJoinType("leftanti", "LeftAnti")
        runWithJoinType("leftsemi", "LeftSemi")

    def test_udf_as_join_condition(self):
        left = self.spark.createDataFrame([Row(a=1, a1=1, a2=1), Row(a=2, a1=2, a2=2)])
        right = self.spark.createDataFrame([Row(b=1, b1=1, b2=1), Row(b=1, b1=3, b2=1)])
        f = udf(lambda a: a, IntegerType())

        df = left.join(right, [f("a") == f("b"), left.a1 == right.b1])
        self.assertEqual(df.collect(), [Row(a=1, a1=1, a2=1, b=1, b1=1, b2=1)])

    def test_udf_without_arguments(self):
        self.spark.catalog.registerFunction("foo", lambda: "bar")
        [row] = self.spark.sql("SELECT foo()").collect()
        self.assertEqual(row[0], "bar")

    def test_udf_with_array_type(self):
        with self.tempView("test"):
            d = [Row(l=list(range(3)), d={"key": list(range(5))})]
            rdd = self.sc.parallelize(d)
            self.spark.createDataFrame(rdd).createOrReplaceTempView("test")
            self.spark.catalog.registerFunction(
                "copylist", lambda l: list(l), ArrayType(IntegerType()))
            self.spark.catalog.registerFunction("maplen", lambda d: len(d), IntegerType())
            [(l1, l2)] = self.spark.sql("select copylist(l), maplen(d) from test").collect()
            self.assertEqual(list(range(3)), l1)
            self.assertEqual(1, l2)

    def test_broadcast_in_udf(self):
        bar = {"a": "aa", "b": "bb", "c": "abc"}
        foo = self.sc.broadcast(bar)
        self.spark.catalog.registerFunction("MYUDF", lambda x: foo.value[x] if x else '')
        [res] = self.spark.sql("SELECT MYUDF('c')").collect()
        self.assertEqual("abc", res[0])
        [res] = self.spark.sql("SELECT MYUDF('')").collect()
        self.assertEqual("", res[0])

    def test_udf_with_filter_function(self):
        df = self.spark.createDataFrame([(1, "1"), (2, "2"), (1, "2"), (1, "2")], ["key", "value"])
        from pyspark.sql.functions import col

        my_filter = udf(lambda a: a < 2, BooleanType())
        sel = df.select(col("key"), col("value")).filter((my_filter(col("key"))) & (df.value < "2"))
        self.assertEqual(sel.collect(), [Row(key=1, value='1')])

    def test_udf_with_aggregate_function(self):
        df = self.spark.createDataFrame([(1, "1"), (2, "2"), (1, "2"), (1, "2")], ["key", "value"])
        from pyspark.sql.functions import col, sum

        my_filter = udf(lambda a: a == 1, BooleanType())
        sel = df.select(col("key")).distinct().filter(my_filter(col("key")))
        self.assertEqual(sel.collect(), [Row(key=1)])

        my_copy = udf(lambda x: x, IntegerType())
        my_add = udf(lambda a, b: int(a + b), IntegerType())
        my_strlen = udf(lambda x: len(x), IntegerType())
        sel = df.groupBy(my_copy(col("key")).alias("k"))\
            .agg(sum(my_strlen(col("value"))).alias("s"))\
            .select(my_add(col("k"), col("s")).alias("t"))
        self.assertEqual(sel.collect(), [Row(t=4), Row(t=3)])

    def test_udf_in_generate(self):
        from pyspark.sql.functions import explode
        df = self.spark.range(5)
        f = udf(lambda x: list(range(x)), ArrayType(LongType()))
        row = df.select(explode(f(*df))).groupBy().sum().first()
        self.assertEqual(row[0], 10)

        df = self.spark.range(3)
        res = df.select("id", explode(f(df.id))).collect()
        self.assertEqual(res[0][0], 1)
        self.assertEqual(res[0][1], 0)
        self.assertEqual(res[1][0], 2)
        self.assertEqual(res[1][1], 0)
        self.assertEqual(res[2][0], 2)
        self.assertEqual(res[2][1], 1)

        range_udf = udf(lambda value: list(range(value - 1, value + 1)), ArrayType(IntegerType()))
        res = df.select("id", explode(range_udf(df.id))).collect()
        self.assertEqual(res[0][0], 0)
        self.assertEqual(res[0][1], -1)
        self.assertEqual(res[1][0], 0)
        self.assertEqual(res[1][1], 0)
        self.assertEqual(res[2][0], 1)
        self.assertEqual(res[2][1], 0)
        self.assertEqual(res[3][0], 1)
        self.assertEqual(res[3][1], 1)

    def test_udf_with_order_by_and_limit(self):
        my_copy = udf(lambda x: x, IntegerType())
        df = self.spark.range(10).orderBy("id")
        res = df.select(df.id, my_copy(df.id).alias("copy")).limit(1)
        self.assertEqual(res.collect(), [Row(id=0, copy=0)])

    def test_udf_registration_returns_udf(self):
        df = self.spark.range(10)
        add_three = self.spark.udf.register("add_three", lambda x: x + 3, IntegerType())

        self.assertListEqual(
            df.selectExpr("add_three(id) AS plus_three").collect(),
            df.select(add_three("id").alias("plus_three")).collect()
        )

        # This is to check if a 'SQLContext.udf' can call its alias.
        sqlContext = self.spark._wrapped
        add_four = sqlContext.udf.register("add_four", lambda x: x + 4, IntegerType())

        self.assertListEqual(
            df.selectExpr("add_four(id) AS plus_four").collect(),
            df.select(add_four("id").alias("plus_four")).collect()
        )

<<<<<<< HEAD
    @unittest.skipIf(not test_compiled, test_not_compiled_message)
=======
    @unittest.skipIf(not test_compiled, test_not_compiled_message)  # type: ignore
>>>>>>> a630e8d1
    def test_register_java_function(self):
        self.spark.udf.registerJavaFunction(
            "javaStringLength", "test.org.apache.spark.sql.JavaStringLength", IntegerType())
        [value] = self.spark.sql("SELECT javaStringLength('test')").first()
        self.assertEqual(value, 4)

        self.spark.udf.registerJavaFunction(
            "javaStringLength2", "test.org.apache.spark.sql.JavaStringLength")
        [value] = self.spark.sql("SELECT javaStringLength2('test')").first()
        self.assertEqual(value, 4)

        self.spark.udf.registerJavaFunction(
            "javaStringLength3", "test.org.apache.spark.sql.JavaStringLength", "integer")
        [value] = self.spark.sql("SELECT javaStringLength3('test')").first()
        self.assertEqual(value, 4)

<<<<<<< HEAD
    @unittest.skipIf(not test_compiled, test_not_compiled_message)
=======
    @unittest.skipIf(not test_compiled, test_not_compiled_message)  # type: ignore
>>>>>>> a630e8d1
    def test_register_java_udaf(self):
        self.spark.udf.registerJavaUDAF("javaUDAF", "test.org.apache.spark.sql.MyDoubleAvg")
        df = self.spark.createDataFrame([(1, "a"), (2, "b"), (3, "a")], ["id", "name"])
        df.createOrReplaceTempView("df")
        row = self.spark.sql(
            "SELECT name, javaUDAF(id) as avg from df group by name order by name desc").first()
        self.assertEqual(row.asDict(), Row(name='b', avg=102.0).asDict())

    def test_non_existed_udf(self):
        spark = self.spark
        self.assertRaisesRegex(AnalysisException, "Can not load class non_existed_udf",
                               lambda: spark.udf.registerJavaFunction("udf1", "non_existed_udf"))

        # This is to check if a deprecated 'SQLContext.registerJavaFunction' can call its alias.
        sqlContext = spark._wrapped
        self.assertRaisesRegex(AnalysisException, "Can not load class non_existed_udf",
                               lambda: sqlContext.registerJavaFunction("udf1", "non_existed_udf"))

    def test_non_existed_udaf(self):
        spark = self.spark
        self.assertRaisesRegex(AnalysisException, "Can not load class non_existed_udaf",
                               lambda: spark.udf.registerJavaUDAF("udaf1", "non_existed_udaf"))

    def test_udf_with_input_file_name(self):
        from pyspark.sql.functions import input_file_name
        sourceFile = udf(lambda path: path, StringType())
        filePath = "python/test_support/sql/people1.json"
        row = self.spark.read.json(filePath).select(sourceFile(input_file_name())).first()
        self.assertTrue(row[0].find("people1.json") != -1)

    def test_udf_with_input_file_name_for_hadooprdd(self):
        from pyspark.sql.functions import input_file_name

        def filename(path):
            return path

        sameText = udf(filename, StringType())

        rdd = self.sc.textFile('python/test_support/sql/people.json')
        df = self.spark.read.json(rdd).select(input_file_name().alias('file'))
        row = df.select(sameText(df['file'])).first()
        self.assertTrue(row[0].find("people.json") != -1)

        rdd2 = self.sc.newAPIHadoopFile(
            'python/test_support/sql/people.json',
            'org.apache.hadoop.mapreduce.lib.input.TextInputFormat',
            'org.apache.hadoop.io.LongWritable',
            'org.apache.hadoop.io.Text')

        df2 = self.spark.read.json(rdd2).select(input_file_name().alias('file'))
        row2 = df2.select(sameText(df2['file'])).first()
        self.assertTrue(row2[0].find("people.json") != -1)

    def test_udf_defers_judf_initialization(self):
        # This is separate of  UDFInitializationTests
        # to avoid context initialization
        # when udf is called
        f = UserDefinedFunction(lambda x: x, StringType())

        self.assertIsNone(
            f._judf_placeholder,
            "judf should not be initialized before the first call."
        )

        self.assertIsInstance(f("foo"), Column, "UDF call should return a Column.")

        self.assertIsNotNone(
            f._judf_placeholder,
            "judf should be initialized after UDF has been called."
        )

    def test_udf_with_string_return_type(self):
        add_one = UserDefinedFunction(lambda x: x + 1, "integer")
        make_pair = UserDefinedFunction(lambda x: (-x, x), "struct<x:integer,y:integer>")
        make_array = UserDefinedFunction(
            lambda x: [float(x) for x in range(x, x + 3)], "array<double>")

        expected = (2, Row(x=-1, y=1), [1.0, 2.0, 3.0])
        actual = (self.spark.range(1, 2).toDF("x")
                  .select(add_one("x"), make_pair("x"), make_array("x"))
                  .first())

        self.assertTupleEqual(expected, actual)

    def test_udf_should_not_accept_noncallable_object(self):
        non_callable = None
        self.assertRaises(TypeError, UserDefinedFunction, non_callable, StringType())

    def test_udf_with_decorator(self):
        from pyspark.sql.functions import lit

        @udf(IntegerType())
        def add_one(x):
            if x is not None:
                return x + 1

        @udf(returnType=DoubleType())
        def add_two(x):
            if x is not None:
                return float(x + 2)

        @udf
        def to_upper(x):
            if x is not None:
                return x.upper()

        @udf()
        def to_lower(x):
            if x is not None:
                return x.lower()

        @udf
        def substr(x, start, end):
            if x is not None:
                return x[start:end]

        @udf("long")
        def trunc(x):
            return int(x)

        @udf(returnType="double")
        def as_double(x):
            return float(x)

        df = (
            self.spark
                .createDataFrame(
                    [(1, "Foo", "foobar", 3.0)], ("one", "Foo", "foobar", "float"))
                .select(
                    add_one("one"), add_two("one"),
                    to_upper("Foo"), to_lower("Foo"),
                    substr("foobar", lit(0), lit(3)),
                    trunc("float"), as_double("one")))

        self.assertListEqual(
            [tpe for _, tpe in df.dtypes],
            ["int", "double", "string", "string", "string", "bigint", "double"]
        )

        self.assertListEqual(
            list(df.first()),
            [2, 3.0, "FOO", "foo", "foo", 3, 1.0]
        )

    def test_udf_wrapper(self):
        def f(x):
            """Identity"""
            return x

        return_type = IntegerType()
        f_ = udf(f, return_type)

        self.assertTrue(f.__doc__ in f_.__doc__)
        self.assertEqual(f, f_.func)
        self.assertEqual(return_type, f_.returnType)

        class F(object):
            """Identity"""
            def __call__(self, x):
                return x

        f = F()
        return_type = IntegerType()
        f_ = udf(f, return_type)

        self.assertTrue(f.__doc__ in f_.__doc__)
        self.assertEqual(f, f_.func)
        self.assertEqual(return_type, f_.returnType)

        f = functools.partial(f, x=1)
        return_type = IntegerType()
        f_ = udf(f, return_type)

        self.assertTrue(f.__doc__ in f_.__doc__)
        self.assertEqual(f, f_.func)
        self.assertEqual(return_type, f_.returnType)

    def test_nonparam_udf_with_aggregate(self):
        import pyspark.sql.functions as f

        df = self.spark.createDataFrame([(1, 2), (1, 2)])
        f_udf = f.udf(lambda: "const_str")
        rows = df.distinct().withColumn("a", f_udf()).collect()
        self.assertEqual(rows, [Row(_1=1, _2=2, a=u'const_str')])

    # SPARK-24721
    @unittest.skipIf(not test_compiled, test_not_compiled_message)  # type: ignore
    def test_datasource_with_udf(self):
        from pyspark.sql.functions import lit, col

        path = tempfile.mkdtemp()
        shutil.rmtree(path)

        try:
            self.spark.range(1).write.mode("overwrite").format('csv').save(path)
            filesource_df = self.spark.read.option('inferSchema', True).csv(path).toDF('i')
            datasource_df = self.spark.read \
                .format("org.apache.spark.sql.sources.SimpleScanSource") \
                .option('from', 0).option('to', 1).load().toDF('i')
            datasource_v2_df = self.spark.read \
                .format("org.apache.spark.sql.connector.SimpleDataSourceV2") \
                .load().toDF('i', 'j')

            c1 = udf(lambda x: x + 1, 'int')(lit(1))
            c2 = udf(lambda x: x + 1, 'int')(col('i'))

            f1 = udf(lambda x: False, 'boolean')(lit(1))
            f2 = udf(lambda x: False, 'boolean')(col('i'))

            for df in [filesource_df, datasource_df, datasource_v2_df]:
                result = df.withColumn('c', c1)
                expected = df.withColumn('c', lit(2))
                self.assertEqual(expected.collect(), result.collect())

            for df in [filesource_df, datasource_df, datasource_v2_df]:
                result = df.withColumn('c', c2)
                expected = df.withColumn('c', col('i') + 1)
                self.assertEqual(expected.collect(), result.collect())

            for df in [filesource_df, datasource_df, datasource_v2_df]:
                for f in [f1, f2]:
                    result = df.filter(f)
                    self.assertEqual(0, result.count())
        finally:
            shutil.rmtree(path)

    # SPARK-25591
    def test_same_accumulator_in_udfs(self):
        data_schema = StructType([StructField("a", IntegerType(), True),
                                  StructField("b", IntegerType(), True)])
        data = self.spark.createDataFrame([[1, 2]], schema=data_schema)

        test_accum = self.sc.accumulator(0)

        def first_udf(x):
            test_accum.add(1)
            return x

        def second_udf(x):
            test_accum.add(100)
            return x

        func_udf = udf(first_udf, IntegerType())
        func_udf2 = udf(second_udf, IntegerType())
        data = data.withColumn("out1", func_udf(data["a"]))
        data = data.withColumn("out2", func_udf2(data["b"]))
        data.collect()
        self.assertEqual(test_accum.value, 101)

    # SPARK-26293
    def test_udf_in_subquery(self):
        f = udf(lambda x: x, "long")
        with self.tempView("v"):
            self.spark.range(1).filter(f("id") >= 0).createTempView("v")
            sql = self.spark.sql
            result = sql("select i from values(0L) as data(i) where i in (select id from v)")
            self.assertEqual(result.collect(), [Row(i=0)])

    def test_udf_globals_not_overwritten(self):
        @udf('string')
        def f():
            assert "itertools" not in str(map)

        self.spark.range(1).select(f()).collect()

    def test_worker_original_stdin_closed(self):
        # Test if it closes the original standard input of worker inherited from the daemon,
        # and replaces it with '/dev/null'.  See SPARK-26175.
        def task(iterator):
            import sys
            res = sys.stdin.read()
            # Because the standard input is '/dev/null', it reaches to EOF.
            assert res == '', "Expect read EOF from stdin."
            return iterator

        self.sc.parallelize(range(1), 1).mapPartitions(task).count()

    def test_udf_with_256_args(self):
        N = 256
        data = [["data-%d" % i for i in range(N)]] * 5
        df = self.spark.createDataFrame(data)

        def f(*a):
            return "success"

        fUdf = udf(f, StringType())

        r = df.select(fUdf(*df.columns))
        self.assertEqual(r.first()[0], "success")

    def test_udf_cache(self):
        func = lambda x: x

        df = self.spark.range(1)
        df.select(udf(func)("id")).cache()

        self.assertEqual(df.select(udf(func)("id"))._jdf.queryExecution()
                         .withCachedData().getClass().getSimpleName(), 'InMemoryRelation')


class UDFInitializationTests(unittest.TestCase):
    def tearDown(self):
        if SparkSession._instantiatedSession is not None:
            SparkSession._instantiatedSession.stop()

        if SparkContext._active_spark_context is not None:
            SparkContext._active_spark_context.stop()

    def test_udf_init_should_not_initialize_context(self):
        UserDefinedFunction(lambda x: x, StringType())

        self.assertIsNone(
            SparkContext._active_spark_context,
            "SparkContext shouldn't be initialized when UserDefinedFunction is created."
        )
        self.assertIsNone(
            SparkSession._instantiatedSession,
            "SparkSession shouldn't be initialized when UserDefinedFunction is created."
        )


if __name__ == "__main__":
    from pyspark.sql.tests.test_udf import *  # noqa: F401

    try:
        import xmlrunner  # type: ignore
        testRunner = xmlrunner.XMLTestRunner(output='target/test-reports', verbosity=2)
    except ImportError:
        testRunner = None
    unittest.main(testRunner=testRunner, verbosity=2)<|MERGE_RESOLUTION|>--- conflicted
+++ resolved
@@ -20,8 +20,6 @@
 import shutil
 import tempfile
 import unittest
-
-import py4j
 
 from pyspark import SparkContext
 from pyspark.sql import SparkSession, Column, Row
@@ -359,11 +357,7 @@
             df.select(add_four("id").alias("plus_four")).collect()
         )
 
-<<<<<<< HEAD
-    @unittest.skipIf(not test_compiled, test_not_compiled_message)
-=======
     @unittest.skipIf(not test_compiled, test_not_compiled_message)  # type: ignore
->>>>>>> a630e8d1
     def test_register_java_function(self):
         self.spark.udf.registerJavaFunction(
             "javaStringLength", "test.org.apache.spark.sql.JavaStringLength", IntegerType())
@@ -380,11 +374,7 @@
         [value] = self.spark.sql("SELECT javaStringLength3('test')").first()
         self.assertEqual(value, 4)
 
-<<<<<<< HEAD
-    @unittest.skipIf(not test_compiled, test_not_compiled_message)
-=======
     @unittest.skipIf(not test_compiled, test_not_compiled_message)  # type: ignore
->>>>>>> a630e8d1
     def test_register_java_udaf(self):
         self.spark.udf.registerJavaUDAF("javaUDAF", "test.org.apache.spark.sql.MyDoubleAvg")
         df = self.spark.createDataFrame([(1, "a"), (2, "b"), (3, "a")], ["id", "name"])
