--- conflicted
+++ resolved
@@ -24,59 +24,11 @@
 import org.scalatest.concurrent.Eventually
 
 import org.apache.spark.{SparkConf, SparkFunSuite}
-<<<<<<< HEAD
-=======
 import org.apache.spark.internal.config.Status._
->>>>>>> cceb2d6f
 import org.apache.spark.status.ElementTrackingStore._
 import org.apache.spark.util.kvstore._
 
 class ElementTrackingStoreSuite extends SparkFunSuite with Eventually {
-<<<<<<< HEAD
-=======
-
-  test("asynchronous tracking single-fire") {
-    val store = mock(classOf[KVStore])
-    val tracking = new ElementTrackingStore(store, new SparkConf()
-      .set(ASYNC_TRACKING_ENABLED, true))
-
-    var done = new AtomicBoolean(false)
-    var type1 = new AtomicInteger(0)
-    var queued0: WriteQueueResult = null
-    var queued1: WriteQueueResult = null
-    var queued2: WriteQueueResult = null
-    var queued3: WriteQueueResult = null
-
-    tracking.addTrigger(classOf[Type1], 1) { count =>
-      val count = type1.getAndIncrement()
-
-      count match {
-        case 0 =>
-          // while in the asynchronous thread, attempt to increment twice.  The first should
-          // succeed, the second should be skipped
-          queued1 = tracking.write(new Type1, checkTriggers = true)
-          queued2 = tracking.write(new Type1, checkTriggers = true)
-        case 1 =>
-          // Verify that once we've started deliver again, that we can enqueue another
-          queued3 = tracking.write(new Type1, checkTriggers = true)
-        case 2 =>
-          done.set(true)
-      }
-    }
->>>>>>> cceb2d6f
-
-    when(store.count(classOf[Type1])).thenReturn(2L)
-    queued0 = tracking.write(new Type1, checkTriggers = true)
-    eventually {
-      done.get() shouldEqual true
-    }
-
-    tracking.close(false)
-    assert(queued0 == WriteQueued)
-    assert(queued1 == WriteQueued)
-    assert(queued2 == WriteSkippedQueue)
-    assert(queued3 == WriteQueued)
-  }
 
   test("asynchronous tracking single-fire") {
     val store = mock(classOf[KVStore])
