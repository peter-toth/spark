/*
 * Licensed to the Apache Software Foundation (ASF) under one or more
 * contributor license agreements.  See the NOTICE file distributed with
 * this work for additional information regarding copyright ownership.
 * The ASF licenses this file to You under the Apache License, Version 2.0
 * (the "License"); you may not use this file except in compliance with
 * the License.  You may obtain a copy of the License at
 *
 *    http://www.apache.org/licenses/LICENSE-2.0
 *
 * Unless required by applicable law or agreed to in writing, software
 * distributed under the License is distributed on an "AS IS" BASIS,
 * WITHOUT WARRANTIES OR CONDITIONS OF ANY KIND, either express or implied.
 * See the License for the specific language governing permissions and
 * limitations under the License.
 */

package org.apache.spark.ml.feature

import org.apache.spark.{SparkConf, SparkFunSuite}
import org.apache.spark.internal.config.Kryo._
import org.apache.spark.ml.linalg.Vectors
import org.apache.spark.serializer.KryoSerializer

class InstanceSuite extends SparkFunSuite{
  test("Kryo class register") {
    val conf = new SparkConf(false)
    conf.set(KRYO_REGISTRATION_REQUIRED, true)

    val ser = new KryoSerializer(conf).newInstance()

    val instance1 = Instance(19.0, 2.0, Vectors.dense(1.0, 7.0))
    val instance2 = Instance(17.0, 1.0, Vectors.dense(0.0, 5.0).toSparse)
    Seq(instance1, instance2).foreach { i =>
      val i2 = ser.deserialize[Instance](ser.serialize(i))
      assert(i === i2)
    }

    val oInstance1 = OffsetInstance(0.2, 1.0, 2.0, Vectors.dense(0.0, 5.0))
    val oInstance2 = OffsetInstance(0.2, 1.0, 2.0, Vectors.dense(0.0, 5.0).toSparse)
    Seq(oInstance1, oInstance2).foreach { o =>
      val o2 = ser.deserialize[OffsetInstance](ser.serialize(o))
      assert(o === o2)
    }
  }
<<<<<<< HEAD
=======

  test("InstanceBlock: blokify with max memory usage") {
    val instance1 = Instance(19.0, 2.0, Vectors.dense(1.0, 7.0))
    val instance2 = Instance(17.0, 1.0, Vectors.dense(0.0, 5.0).toSparse)
    val instances = Seq(instance1, instance2)

    val blocks = InstanceBlock
      .blokifyWithMaxMemUsage(Iterator.apply(instance1, instance2), 128).toArray
    require(blocks.length == 1)
    val block = blocks.head
    assert(block.size === 2)
    assert(block.numFeatures === 2)
    block.instanceIterator.zipWithIndex.foreach {
      case (instance, i) =>
        assert(instance.label === instances(i).label)
        assert(instance.weight === instances(i).weight)
        assert(instance.features.toArray === instances(i).features.toArray)
    }
    Seq(0, 1).foreach { i =>
      val nzIter = block.getNonZeroIter(i)
      val vec = Vectors.sparse(2, nzIter.toSeq)
      assert(vec.toArray === instances(i).features.toArray)
    }

    // instances larger than maxMemUsage
    val denseInstance = Instance(-1.0, 2.0, Vectors.dense(Array.fill(1000)(1.0)))
    InstanceBlock.blokifyWithMaxMemUsage(Iterator.single(denseInstance), 64).size
    InstanceBlock.blokifyWithMaxMemUsage(Iterator.fill(10)(denseInstance), 64).size

    // different numFeatures
    intercept[IllegalArgumentException] {
      InstanceBlock.blokifyWithMaxMemUsage(Iterator.apply(instance1, denseInstance), 64).size
    }

    // nnz = 10
    val sparseInstance = Instance(-2.0, 3.0,
      Vectors.sparse(1000, Array.range(0, 1000, 100), Array.fill(10)(0.1)))

    // normally, memory usage of a block does not exceed maxMemUsage too much
    val maxMemUsage = 1 << 18
    val mixedIter = Iterator.fill(100)(denseInstance) ++
      Iterator.fill(1000)(sparseInstance) ++
      Iterator.fill(10)(denseInstance) ++
      Iterator.fill(10)(sparseInstance) ++
      Iterator.fill(100)(denseInstance) ++
      Iterator.fill(100)(sparseInstance)
    InstanceBlock.blokifyWithMaxMemUsage(mixedIter, maxMemUsage)
      .foreach { block =>
        val doubleBytes = java.lang.Double.BYTES
        val arrayHeader = 12L
        val blockMemUsage = block.matrix.getSizeInBytes +
          (block.labels.length + block.weights.length) * doubleBytes + arrayHeader * 2
        require(blockMemUsage < maxMemUsage * 1.05)
      }
  }
>>>>>>> a630e8d1
}<|MERGE_RESOLUTION|>--- conflicted
+++ resolved
@@ -42,9 +42,37 @@
       val o2 = ser.deserialize[OffsetInstance](ser.serialize(o))
       assert(o === o2)
     }
+
+    val block1 = InstanceBlock.fromInstances(Seq(instance1))
+    val block2 = InstanceBlock.fromInstances(Seq(instance1, instance2))
+    Seq(block1, block2).foreach { o =>
+      val o2 = ser.deserialize[InstanceBlock](ser.serialize(o))
+      assert(o.labels === o2.labels)
+      assert(o.weights === o2.weights)
+      assert(o.matrix === o2.matrix)
+    }
   }
-<<<<<<< HEAD
-=======
+
+  test("InstanceBlock: check correctness") {
+    val instance1 = Instance(19.0, 2.0, Vectors.dense(1.0, 7.0))
+    val instance2 = Instance(17.0, 1.0, Vectors.dense(0.0, 5.0).toSparse)
+    val instances = Seq(instance1, instance2)
+
+    val block = InstanceBlock.fromInstances(instances)
+    assert(block.size === 2)
+    assert(block.numFeatures === 2)
+    block.instanceIterator.zipWithIndex.foreach {
+      case (instance, i) =>
+        assert(instance.label === instances(i).label)
+        assert(instance.weight === instances(i).weight)
+        assert(instance.features.toArray === instances(i).features.toArray)
+    }
+    Seq(0, 1).foreach { i =>
+      val nzIter = block.getNonZeroIter(i)
+      val vec = Vectors.sparse(2, nzIter.toSeq)
+      assert(vec.toArray === instances(i).features.toArray)
+    }
+  }
 
   test("InstanceBlock: blokify with max memory usage") {
     val instance1 = Instance(19.0, 2.0, Vectors.dense(1.0, 7.0))
@@ -100,5 +128,4 @@
         require(blockMemUsage < maxMemUsage * 1.05)
       }
   }
->>>>>>> a630e8d1
 }