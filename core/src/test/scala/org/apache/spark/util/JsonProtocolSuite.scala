--- conflicted
+++ resolved
@@ -778,9 +778,6 @@
       assertStackTraceElementEquals)
   }
 
-<<<<<<< HEAD
-  private def assertJsonStringEquals(expected: String, actual: String, metadata: String) {
-=======
   private def assertEquals(metrics1: ExecutorMetrics, metrics2: ExecutorMetrics): Unit = {
     ExecutorMetricType.metricToOffset.foreach { metric =>
       assert(metrics1.getMetricValue(metric._1) === metrics2.getMetricValue(metric._1))
@@ -788,7 +785,6 @@
   }
 
   private def assertJsonStringEquals(expected: String, actual: String, metadata: String): Unit = {
->>>>>>> cceb2d6f
     val expectedJson = parse(expected)
     val actualJson = parse(actual)
     if (expectedJson != actualJson) {
@@ -834,12 +830,8 @@
     assert(b1 === b2)
   }
 
-<<<<<<< HEAD
-  private def assertStackTraceElementEquals(ste1: StackTraceElement, ste2: StackTraceElement) {
-=======
   private def assertStackTraceElementEquals(ste1: StackTraceElement,
       ste2: StackTraceElement): Unit = {
->>>>>>> cceb2d6f
     // This mimics the equals() method from Java 8 and earlier. Java 9 adds checks for
     // class loader and module, which will cause them to be not equal, when we don't
     // care about those
