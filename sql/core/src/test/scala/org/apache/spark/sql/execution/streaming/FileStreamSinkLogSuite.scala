--- conflicted
+++ resolved
@@ -18,16 +18,6 @@
 package org.apache.spark.sql.execution.streaming
 
 import java.io.{ByteArrayInputStream, ByteArrayOutputStream}
-<<<<<<< HEAD
-import java.net.URI
-import java.nio.charset.StandardCharsets.UTF_8
-import java.util.concurrent.atomic.AtomicLong
-
-import scala.collection.mutable
-import scala.util.Random
-
-import org.apache.hadoop.fs.{FSDataInputStream, Path, RawLocalFileSystem}
-=======
 import java.lang.{Long => JLong}
 import java.net.URI
 import java.nio.charset.StandardCharsets.UTF_8
@@ -39,7 +29,6 @@
 
 import org.apache.hadoop.fs.{FSDataInputStream, Path, RawLocalFileSystem}
 import org.apache.hadoop.fs.FileSystem
->>>>>>> 1e65fb2c
 
 import org.apache.spark.SparkFunSuite
 import org.apache.spark.sql.internal.SQLConf
@@ -275,11 +264,7 @@
 
           def getCountForOpenOnMetadataFile(batchId: Long): Long = {
             val path = sinkLog.batchIdToPath(batchId).toUri.getPath
-<<<<<<< HEAD
-            CountOpenLocalFileSystem.pathToNumOpenCalled.get(path).map(_.get()).getOrElse(0L)
-=======
             CountOpenLocalFileSystem.pathToNumOpenCalled.getOrDefault(path, 0L)
->>>>>>> 1e65fb2c
           }
 
           CountOpenLocalFileSystem.resetCount()
@@ -360,27 +345,18 @@
 
   override def open(f: Path, bufferSize: Int): FSDataInputStream = {
     val path = f.toUri.getPath
-<<<<<<< HEAD
-    val curVal = pathToNumOpenCalled.getOrElseUpdate(path, new AtomicLong(0))
-    curVal.incrementAndGet()
-=======
     pathToNumOpenCalled.compute(path, new BiFunction[String, JLong, JLong] {
       override def apply(s: String, v: JLong): JLong = {
         if (v == null) 1L else v + 1
       }
     })
->>>>>>> 1e65fb2c
     super.open(f, bufferSize)
   }
 }
 
 object CountOpenLocalFileSystem {
   val scheme = s"FileStreamSinkLogSuite${math.abs(Random.nextInt)}fs"
-<<<<<<< HEAD
-  val pathToNumOpenCalled = new mutable.HashMap[String, AtomicLong]
-=======
   val pathToNumOpenCalled = new ConcurrentHashMap[String, JLong]
->>>>>>> 1e65fb2c
 
   def resetCount(): Unit = pathToNumOpenCalled.clear()
 }