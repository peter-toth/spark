/*
 * Licensed to the Apache Software Foundation (ASF) under one or more
 * contributor license agreements.  See the NOTICE file distributed with
 * this work for additional information regarding copyright ownership.
 * The ASF licenses this file to You under the Apache License, Version 2.0
 * (the "License"); you may not use this file except in compliance with
 * the License.  You may obtain a copy of the License at
 *
 *    http://www.apache.org/licenses/LICENSE-2.0
 *
 * Unless required by applicable law or agreed to in writing, software
 * distributed under the License is distributed on an "AS IS" BASIS,
 * WITHOUT WARRANTIES OR CONDITIONS OF ANY KIND, either express or implied.
 * See the License for the specific language governing permissions and
 * limitations under the License.
 */

package org.apache.spark.sql

<<<<<<< HEAD
import org.apache.spark.sql.catalyst.TableIdentifier
=======
import org.apache.spark.SparkConf
>>>>>>> a630e8d1
import org.apache.spark.sql.catalyst.util.resourceToString
import org.apache.spark.sql.internal.SQLConf
import org.apache.spark.tags.ExtendedSQLTest

/**
 * This test suite ensures all the TPC-DS queries can be successfully analyzed, optimized
 * and compiled without hitting the max iteration threshold.
 */
@ExtendedSQLTest
class TPCDSQuerySuite extends BenchmarkQueryTest with TPCDSBase {

  val sqlConfgs: Seq[(String, String)] = Nil

  tpcdsQueries.foreach { name =>
    val queryString = resourceToString(s"tpcds/$name.sql",
      classLoader = Thread.currentThread().getContextClassLoader)
    test(name) {
<<<<<<< HEAD
      withSQLConf(sqlConfgs: _*) {
        // check the plans can be properly generated
        val plan = sql(queryString).queryExecution.executedPlan
        checkGeneratedCode(plan)
      }
=======
      // check the plans can be properly generated
      val plan = sql(queryString).queryExecution.executedPlan
      checkGeneratedCode(plan)
>>>>>>> a630e8d1
    }
  }

  tpcdsQueriesV2_7_0.foreach { name =>
    val queryString = resourceToString(s"tpcds-v2.7.0/$name.sql",
      classLoader = Thread.currentThread().getContextClassLoader)
    test(s"$name-v2.7") {
<<<<<<< HEAD
      withSQLConf(sqlConfgs: _*) {
        // check the plans can be properly generated
        val plan = sql(queryString).queryExecution.executedPlan
        checkGeneratedCode(plan)
      }
=======
      // check the plans can be properly generated
      val plan = sql(queryString).queryExecution.executedPlan
      checkGeneratedCode(plan)
>>>>>>> a630e8d1
    }
  }

  // List up the known queries having too large code in a generated function.
  // A JIRA file for `modified-q3` is as follows;
  // [SPARK-29128] Split predicate code in OR expressions
  val excludeListForMethodCodeSizeCheck = Set("modified-q3")

  modifiedTPCDSQueries.foreach { name =>
    val queryString = resourceToString(s"tpcds-modifiedQueries/$name.sql",
      classLoader = Thread.currentThread().getContextClassLoader)
    val testName = s"modified-$name"
    test(testName) {
      // check the plans can be properly generated
      val plan = sql(queryString).queryExecution.executedPlan
      checkGeneratedCode(plan, !excludeListForMethodCodeSizeCheck.contains(testName))
    }
  }
}

<<<<<<< HEAD
class TPCDSQueryWithStatsSuite extends TPCDSQuerySuite {

  override def beforeAll(): Unit = {
    super.beforeAll()
    for (tableName <- tableNames) {
      // To simulate plan generation on actual TPCDS data, injects data stats here
      spark.sessionState.catalog.alterTableStats(
        TableIdentifier(tableName), Some(TPCDSTableStats.sf100TableStats(tableName)))
    }
  }

  // Sets configurations for enabling the optimization rules that
  // exploit data statistics.
  override val sqlConfgs = Seq(
    SQLConf.CBO_ENABLED.key -> "true",
    SQLConf.PLAN_STATS_ENABLED.key -> "true",
    SQLConf.JOIN_REORDER_ENABLED.key -> "true"
  )
=======
@ExtendedSQLTest
class TPCDSQueryWithStatsSuite extends TPCDSQuerySuite {
  override def injectStats: Boolean = true
}

@ExtendedSQLTest
class TPCDSQueryANSISuite extends TPCDSQuerySuite {
  override protected def sparkConf: SparkConf =
    super.sparkConf.set(SQLConf.ANSI_ENABLED, true)
>>>>>>> a630e8d1
}<|MERGE_RESOLUTION|>--- conflicted
+++ resolved
@@ -17,11 +17,7 @@
 
 package org.apache.spark.sql
 
-<<<<<<< HEAD
-import org.apache.spark.sql.catalyst.TableIdentifier
-=======
 import org.apache.spark.SparkConf
->>>>>>> a630e8d1
 import org.apache.spark.sql.catalyst.util.resourceToString
 import org.apache.spark.sql.internal.SQLConf
 import org.apache.spark.tags.ExtendedSQLTest
@@ -33,23 +29,13 @@
 @ExtendedSQLTest
 class TPCDSQuerySuite extends BenchmarkQueryTest with TPCDSBase {
 
-  val sqlConfgs: Seq[(String, String)] = Nil
-
   tpcdsQueries.foreach { name =>
     val queryString = resourceToString(s"tpcds/$name.sql",
       classLoader = Thread.currentThread().getContextClassLoader)
     test(name) {
-<<<<<<< HEAD
-      withSQLConf(sqlConfgs: _*) {
-        // check the plans can be properly generated
-        val plan = sql(queryString).queryExecution.executedPlan
-        checkGeneratedCode(plan)
-      }
-=======
       // check the plans can be properly generated
       val plan = sql(queryString).queryExecution.executedPlan
       checkGeneratedCode(plan)
->>>>>>> a630e8d1
     }
   }
 
@@ -57,17 +43,9 @@
     val queryString = resourceToString(s"tpcds-v2.7.0/$name.sql",
       classLoader = Thread.currentThread().getContextClassLoader)
     test(s"$name-v2.7") {
-<<<<<<< HEAD
-      withSQLConf(sqlConfgs: _*) {
-        // check the plans can be properly generated
-        val plan = sql(queryString).queryExecution.executedPlan
-        checkGeneratedCode(plan)
-      }
-=======
       // check the plans can be properly generated
       val plan = sql(queryString).queryExecution.executedPlan
       checkGeneratedCode(plan)
->>>>>>> a630e8d1
     }
   }
 
@@ -88,26 +66,6 @@
   }
 }
 
-<<<<<<< HEAD
-class TPCDSQueryWithStatsSuite extends TPCDSQuerySuite {
-
-  override def beforeAll(): Unit = {
-    super.beforeAll()
-    for (tableName <- tableNames) {
-      // To simulate plan generation on actual TPCDS data, injects data stats here
-      spark.sessionState.catalog.alterTableStats(
-        TableIdentifier(tableName), Some(TPCDSTableStats.sf100TableStats(tableName)))
-    }
-  }
-
-  // Sets configurations for enabling the optimization rules that
-  // exploit data statistics.
-  override val sqlConfgs = Seq(
-    SQLConf.CBO_ENABLED.key -> "true",
-    SQLConf.PLAN_STATS_ENABLED.key -> "true",
-    SQLConf.JOIN_REORDER_ENABLED.key -> "true"
-  )
-=======
 @ExtendedSQLTest
 class TPCDSQueryWithStatsSuite extends TPCDSQuerySuite {
   override def injectStats: Boolean = true
@@ -117,5 +75,4 @@
 class TPCDSQueryANSISuite extends TPCDSQuerySuite {
   override protected def sparkConf: SparkConf =
     super.sparkConf.set(SQLConf.ANSI_ENABLED, true)
->>>>>>> a630e8d1
 }