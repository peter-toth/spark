--- conflicted
+++ resolved
@@ -97,10 +97,6 @@
   val resolvedCheckpointRoot = {
     val checkpointPath = new Path(checkpointRoot)
     val fs = checkpointPath.getFileSystem(sparkSession.sessionState.newHadoopConf())
-<<<<<<< HEAD
-    fs.mkdirs(checkpointPath)
-    checkpointPath.makeQualified(fs.getUri, fs.getWorkingDirectory).toUri.toString
-=======
     if (sparkSession.conf.get(SQLConf.STREAMING_CHECKPOINT_ESCAPED_PATH_CHECK_ENABLED)
         && StreamExecution.containsSpecialCharsInPath(checkpointPath)) {
       // In Spark 2.4 and earlier, the checkpoint path is escaped 3 times (3 `Path.toUri.toString`
@@ -140,7 +136,6 @@
     val checkpointDir = checkpointPath.makeQualified(fs.getUri, fs.getWorkingDirectory)
     fs.mkdirs(checkpointDir)
     checkpointDir.toString
->>>>>>> cceb2d6f
   }
   logInfo(s"Checkpoint root $checkpointRoot resolved to $resolvedCheckpointRoot.")
 
