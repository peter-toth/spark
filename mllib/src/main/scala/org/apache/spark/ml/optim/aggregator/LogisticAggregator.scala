--- conflicted
+++ resolved
@@ -18,15 +18,9 @@
 
 import org.apache.spark.broadcast.Broadcast
 import org.apache.spark.internal.Logging
-<<<<<<< HEAD
-import org.apache.spark.ml.feature.Instance
-import org.apache.spark.ml.linalg.{DenseVector, Vector}
-import org.apache.spark.mllib.util.MLUtils
-=======
 import org.apache.spark.ml.feature.{Instance, InstanceBlock}
 import org.apache.spark.ml.impl.Utils
 import org.apache.spark.ml.linalg._
->>>>>>> a630e8d1
 
 /**
  * LogisticAggregator computes the gradient and loss for binary or multinomial logistic (softmax)
@@ -253,15 +247,9 @@
 
     if (label > 0) {
       // The following is equivalent to log(1 + exp(margin)) but more numerically stable.
-<<<<<<< HEAD
-      lossSum += weight * MLUtils.log1pExp(margin)
-    } else {
-      lossSum += weight * (MLUtils.log1pExp(margin) - margin)
-=======
       lossSum += weight * Utils.log1pExp(margin)
     } else {
       lossSum += weight * (Utils.log1pExp(margin) - margin)
->>>>>>> a630e8d1
     }
   }
 
@@ -363,8 +351,6 @@
       require(numFeatures == features.size, s"Dimensions mismatch when adding new instance." +
         s" Expecting $numFeatures but got ${features.size}.")
       require(weight >= 0.0, s"instance weight, $weight has to be >= 0.0")
-<<<<<<< HEAD
-=======
 
       if (weight == 0.0) return this
 
@@ -606,7 +592,6 @@
       case dm: DenseMatrix =>
         BLAS.nativeBLAS.dgemm("T", "T", numClasses, numFeatures, size, 1.0,
           mat.values, size, dm.values, numFeatures, 1.0, gradientSumArray, numClasses)
->>>>>>> a630e8d1
 
       case sm: SparseMatrix =>
         // linearGradSumMat = matrix.T X mat
@@ -614,13 +599,10 @@
         BLAS.gemm(1.0, sm.transpose, mat, 0.0, linearGradSumMat)
         linearGradSumMat.foreachActive { (i, j, v) => gradientSumArray(i * numClasses + j) += v }
     }
-<<<<<<< HEAD
-=======
 
     if (fitIntercept) {
       BLAS.getBLAS(numClasses).daxpy(numClasses, 1.0, interceptGradSumArr, 0, 1,
         gradientSumArray, numClasses * numFeatures, 1)
     }
->>>>>>> a630e8d1
   }
 }