--- conflicted
+++ resolved
@@ -133,8 +133,5 @@
 
   case class BlockManagerHeartbeat(blockManagerId: BlockManagerId) extends ToBlockManagerMaster
 
-<<<<<<< HEAD
-=======
   case class IsExecutorAlive(executorId: String) extends ToBlockManagerMaster
->>>>>>> cceb2d6f
 }