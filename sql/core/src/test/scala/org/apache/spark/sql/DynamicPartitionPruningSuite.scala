/*
 * Licensed to the Apache Software Foundation (ASF) under one or more
 * contributor license agreements.  See the NOTICE file distributed with
 * this work for additional information regarding copyright ownership.
 * The ASF licenses this file to You under the Apache License, Version 2.0
 * (the "License"); you may not use this file except in compliance with
 * the License.  You may obtain a copy of the License at
 *
 *    http://www.apache.org/licenses/LICENSE-2.0
 *
 * Unless required by applicable law or agreed to in writing, software
 * distributed under the License is distributed on an "AS IS" BASIS,
 * WITHOUT WARRANTIES OR CONDITIONS OF ANY KIND, either express or implied.
 * See the License for the specific language governing permissions and
 * limitations under the License.
 */

package org.apache.spark.sql

import org.scalatest.GivenWhenThen

<<<<<<< HEAD
import org.apache.spark.sql.catalyst.expressions.{CodegenObjectFactoryMode, DynamicPruningExpression, Expression}
=======
import org.apache.spark.sql.catalyst.expressions.{DynamicPruningExpression, Expression}
import org.apache.spark.sql.catalyst.expressions.CodegenObjectFactoryMode._
>>>>>>> a630e8d1
import org.apache.spark.sql.catalyst.plans.ExistenceJoin
import org.apache.spark.sql.execution._
import org.apache.spark.sql.execution.adaptive.{AdaptiveSparkPlanExec, AdaptiveSparkPlanHelper}
import org.apache.spark.sql.execution.exchange.{BroadcastExchangeExec, ReusedExchangeExec}
import org.apache.spark.sql.execution.joins.BroadcastHashJoinExec
import org.apache.spark.sql.execution.streaming.{MemoryStream, StreamingQueryWrapper}
import org.apache.spark.sql.functions._
import org.apache.spark.sql.internal.SQLConf
import org.apache.spark.sql.test.SharedSparkSession

/**
 * Test suite for the filtering ratio policy used to trigger dynamic partition pruning (DPP).
 */
abstract class DynamicPartitionPruningSuiteBase
    extends QueryTest
    with SharedSparkSession
    with GivenWhenThen
    with AdaptiveSparkPlanHelper {

  val tableFormat: String = "parquet"

  import testImplicits._

  val adaptiveExecutionOn: Boolean

  override def beforeAll(): Unit = {
    super.beforeAll()

    spark.sessionState.conf.setConf(SQLConf.ADAPTIVE_EXECUTION_ENABLED, adaptiveExecutionOn)
    spark.sessionState.conf.setConf(SQLConf.ADAPTIVE_EXECUTION_FORCE_APPLY, true)

    val factData = Seq[(Int, Int, Int, Int)](
      (1000, 1, 1, 10),
      (1010, 2, 1, 10),
      (1020, 2, 1, 10),
      (1030, 3, 2, 10),
      (1040, 3, 2, 50),
      (1050, 3, 2, 50),
      (1060, 3, 2, 50),
      (1070, 4, 2, 10),
      (1080, 4, 3, 20),
      (1090, 4, 3, 10),
      (1100, 4, 3, 10),
      (1110, 5, 3, 10),
      (1120, 6, 4, 10),
      (1130, 7, 4, 50),
      (1140, 8, 4, 50),
      (1150, 9, 1, 20),
      (1160, 10, 1, 20),
      (1170, 11, 1, 30),
      (1180, 12, 2, 20),
      (1190, 13, 2, 20),
      (1200, 14, 3, 40),
      (1200, 15, 3, 70),
      (1210, 16, 4, 10),
      (1220, 17, 4, 20),
      (1230, 18, 4, 20),
      (1240, 19, 5, 40),
      (1250, 20, 5, 40),
      (1260, 21, 5, 40),
      (1270, 22, 5, 50),
      (1280, 23, 1, 50),
      (1290, 24, 1, 50),
      (1300, 25, 1, 50)
    )

    val storeData = Seq[(Int, String, String)](
      (1, "North-Holland", "NL"),
      (2, "South-Holland", "NL"),
      (3, "Bavaria", "DE"),
      (4, "California", "US"),
      (5, "Texas", "US"),
      (6, "Texas", "US")
    )

    val storeCode = Seq[(Int, Int)](
      (1, 10),
      (2, 20),
      (3, 30),
      (4, 40),
      (5, 50),
      (6, 60)
    )

    spark.range(1000)
      .select($"id" as "product_id", ($"id" % 10) as "store_id", ($"id" + 1) as "code")
      .write
      .format(tableFormat)
      .mode("overwrite")
      .saveAsTable("product")

    factData.toDF("date_id", "store_id", "product_id", "units_sold")
      .write
      .format(tableFormat)
      .saveAsTable("fact_np")

    factData.toDF("date_id", "store_id", "product_id", "units_sold")
      .write
      .partitionBy("store_id")
      .format(tableFormat)
      .saveAsTable("fact_sk")

    factData.toDF("date_id", "store_id", "product_id", "units_sold")
      .write
      .partitionBy("store_id")
      .format(tableFormat)
      .saveAsTable("fact_stats")

    storeData.toDF("store_id", "state_province", "country")
      .write
      .format(tableFormat)
      .saveAsTable("dim_store")

    storeData.toDF("store_id", "state_province", "country")
      .write
      .format(tableFormat)
      .saveAsTable("dim_stats")

    storeCode.toDF("store_id", "code")
      .write
      .partitionBy("store_id")
      .format(tableFormat)
      .saveAsTable("code_stats")

    sql("ANALYZE TABLE fact_stats COMPUTE STATISTICS FOR COLUMNS store_id")
    sql("ANALYZE TABLE dim_stats COMPUTE STATISTICS FOR COLUMNS store_id")
    sql("ANALYZE TABLE code_stats COMPUTE STATISTICS FOR COLUMNS store_id")
  }

  override def afterAll(): Unit = {
    try {
      sql("DROP TABLE IF EXISTS fact_np")
      sql("DROP TABLE IF EXISTS fact_sk")
      sql("DROP TABLE IF EXISTS product")
      sql("DROP TABLE IF EXISTS dim_store")
      sql("DROP TABLE IF EXISTS fact_stats")
      sql("DROP TABLE IF EXISTS dim_stats")
    } finally {
      spark.sessionState.conf.unsetConf(SQLConf.ADAPTIVE_EXECUTION_ENABLED)
      spark.sessionState.conf.unsetConf(SQLConf.ADAPTIVE_EXECUTION_FORCE_APPLY)
      super.afterAll()
    }
  }

  /**
   * Check if the query plan has a partition pruning filter inserted as
   * a subquery duplicate or as a custom broadcast exchange.
   */
  def checkPartitionPruningPredicate(
      df: DataFrame,
      withSubquery: Boolean,
      withBroadcast: Boolean): Unit = {
    val plan = df.queryExecution.executedPlan
    val dpExprs = collectDynamicPruningExpressions(plan)
    val hasSubquery = dpExprs.exists {
      case InSubqueryExec(_, _: SubqueryExec, _, _) => true
      case _ => false
    }
    val subqueryBroadcast = dpExprs.collect {
      case InSubqueryExec(_, b: SubqueryBroadcastExec, _, _) => b
    }

    val hasFilter = if (withSubquery) "Should" else "Shouldn't"
    assert(hasSubquery == withSubquery,
      s"$hasFilter trigger DPP with a subquery duplicate:\n${df.queryExecution}")
    val hasBroadcast = if (withBroadcast) "Should" else "Shouldn't"
    assert(subqueryBroadcast.nonEmpty == withBroadcast,
      s"$hasBroadcast trigger DPP with a reused broadcast exchange:\n${df.queryExecution}")

    subqueryBroadcast.foreach { s =>
      s.child match {
        case _: ReusedExchangeExec => // reuse check ok.
        case b: BroadcastExchangeExec =>
          val hasReuse = plan.find {
            case ReusedExchangeExec(_, e) => e eq b
            case _ => false
          }.isDefined
          assert(hasReuse, s"$s\nshould have been reused in\n$plan")
        case _ =>
          fail(s"Invalid child node found in\n$s")
      }
    }

    val isMainQueryAdaptive = plan.isInstanceOf[AdaptiveSparkPlanExec]
    subqueriesAll(plan).filterNot(subqueryBroadcast.contains).foreach { s =>
      assert(s.find(_.isInstanceOf[AdaptiveSparkPlanExec]).isDefined == isMainQueryAdaptive)
    }
  }

  /**
   * Check if the plan has the given number of distinct broadcast exchange subqueries.
   */
  def checkDistinctSubqueries(df: DataFrame, n: Int): Unit = {
    val buf = collectDynamicPruningExpressions(df.queryExecution.executedPlan).collect {
      case InSubqueryExec(_, b: SubqueryBroadcastExec, _, _) =>
        b.index
    }
    assert(buf.distinct.size == n)
  }

  /**
   * Collect the children of all correctly pushed down dynamic pruning expressions in a spark plan.
   */
  private def collectDynamicPruningExpressions(plan: SparkPlan): Seq[Expression] = {
    plan.flatMap {
      case s: FileSourceScanExec => s.partitionFilters.collect {
        case d: DynamicPruningExpression => d.child
      }
      case _ => Nil
    }
  }

  /**
   * Check if the plan contains unpushed dynamic pruning filters.
   */
  def checkUnpushedFilters(df: DataFrame): Boolean = {
    df.queryExecution.executedPlan.find {
      case FilterExec(condition, _) =>
        splitConjunctivePredicates(condition).exists {
          case _: DynamicPruningExpression => true
          case _ => false
        }
      case _ => false
    }.isDefined
  }

  /**
   * Test the result of a simple join on mock-up tables
   */
  test("simple inner join triggers DPP with mock-up tables") {
    withSQLConf(SQLConf.DYNAMIC_PARTITION_PRUNING_ENABLED.key -> "true",
      SQLConf.DYNAMIC_PARTITION_PRUNING_REUSE_BROADCAST_ONLY.key -> "false",
      SQLConf.EXCHANGE_REUSE_ENABLED.key -> "false") {
<<<<<<< HEAD
      withTable("df1", "df2") {
        spark.range(1000)
          .select(col("id"), col("id").as("k"))
          .write
          .partitionBy("k")
          .format(tableFormat)
          .mode("overwrite")
          .saveAsTable("df1")

        spark.range(100)
          .select(col("id"), col("id").as("k"))
          .write
          .partitionBy("k")
          .format(tableFormat)
          .mode("overwrite")
          .saveAsTable("df2")

        val df = sql("SELECT df1.id, df2.k FROM df1 JOIN df2 ON df1.k = df2.k AND df2.id < 2")
=======
      val df = sql(
        """
          |SELECT f.date_id, f.store_id FROM fact_sk f
          |JOIN dim_store s ON f.store_id = s.store_id AND s.country = 'NL'
        """.stripMargin)
>>>>>>> a630e8d1

      checkPartitionPruningPredicate(df, true, false)

      checkAnswer(df, Row(1000, 1) :: Row(1010, 2) :: Row(1020, 2) :: Nil)
    }
  }

  /**
   * Test DPP is triggered by a self-join on a partitioned table
   */
  test("self-join on a partitioned table should not trigger DPP") {
    withSQLConf(SQLConf.DYNAMIC_PARTITION_PRUNING_ENABLED.key -> "true",
      SQLConf.DYNAMIC_PARTITION_PRUNING_REUSE_BROADCAST_ONLY.key -> "false",
      SQLConf.EXCHANGE_REUSE_ENABLED.key -> "false") {
      withTable("fact") {
        sql(
          s"""
             |CREATE TABLE fact (
             |  col1 varchar(14), col2 bigint, col3 bigint, col4 decimal(18,8), partCol1 varchar(1)
             |) USING $tableFormat PARTITIONED BY (partCol1)
        """.stripMargin)

        val df = sql(
          """
            |SELECT b.col1 FROM fact a
            |JOIN
            |(SELECT * FROM (
            |    SELECT *, Lag(col4) OVER (PARTITION BY partCol1, col1 ORDER BY col2) prev_col4
            |    FROM (SELECT partCol1, col1, col2, col3, col4 FROM fact) subquery) subquery2
            |  WHERE  col3 = 0 AND col4 = prev_col4
            |) b
            |ON a.partCol1 = b.partCol1
          """.stripMargin)

        checkPartitionPruningPredicate(df, false, false)
      }
    }
  }

  /**
   * Check the static scan metrics with and without DPP
   */
  test("static scan metrics") {
    withSQLConf(SQLConf.DYNAMIC_PARTITION_PRUNING_ENABLED.key -> "true",
      SQLConf.DYNAMIC_PARTITION_PRUNING_REUSE_BROADCAST_ONLY.key -> "false",
      SQLConf.EXCHANGE_REUSE_ENABLED.key -> "false") {
      withTable("fact", "dim") {
        val numPartitions = 10

        spark.range(10)
          .map { x => Tuple3(x, x + 1, 0) }
          .toDF("did", "d1", "d2")
          .write
          .format(tableFormat)
          .mode("overwrite")
          .saveAsTable("dim")

        spark.range(100)
          .map { x => Tuple2(x, x % numPartitions) }
          .toDF("f1", "fid")
          .write.partitionBy("fid")
          .format(tableFormat)
          .mode("overwrite")
          .saveAsTable("fact")

        def getFactScan(plan: SparkPlan): SparkPlan = {
          val scanOption =
            find(plan) {
              case s: FileSourceScanExec =>
                s.output.exists(_.find(_.argString(maxFields = 100).contains("fid")).isDefined)
              case _ => false
            }
          assert(scanOption.isDefined)
          scanOption.get
        }

        // No dynamic partition pruning, so no static metrics
        // All files in fact table are scanned
        val df1 = sql("SELECT sum(f1) FROM fact")
        df1.collect()
        val scan1 = getFactScan(df1.queryExecution.executedPlan)
        assert(!scan1.metrics.contains("staticFilesNum"))
        assert(!scan1.metrics.contains("staticFilesSize"))
        val allFilesNum = scan1.metrics("numFiles").value
        val allFilesSize = scan1.metrics("filesSize").value
        assert(scan1.metrics("numPartitions").value === numPartitions)
<<<<<<< HEAD
=======
        assert(scan1.metrics("pruningTime").value === -1)
>>>>>>> a630e8d1

        // No dynamic partition pruning, so no static metrics
        // Only files from fid = 5 partition are scanned
        val df2 = sql("SELECT sum(f1) FROM fact WHERE fid = 5")
        df2.collect()
        val scan2 = getFactScan(df2.queryExecution.executedPlan)
        assert(!scan2.metrics.contains("staticFilesNum"))
        assert(!scan2.metrics.contains("staticFilesSize"))
        val partFilesNum = scan2.metrics("numFiles").value
        val partFilesSize = scan2.metrics("filesSize").value
        assert(0 < partFilesNum && partFilesNum < allFilesNum)
        assert(0 < partFilesSize && partFilesSize < allFilesSize)
        assert(scan2.metrics("numPartitions").value === 1)
<<<<<<< HEAD
=======
        assert(scan2.metrics("pruningTime").value === -1)
>>>>>>> a630e8d1

        // Dynamic partition pruning is used
        // Static metrics are as-if reading the whole fact table
        // "Regular" metrics are as-if reading only the "fid = 5" partition
        val df3 = sql("SELECT sum(f1) FROM fact, dim WHERE fid = did AND d1 = 6")
        df3.collect()
        val scan3 = getFactScan(df3.queryExecution.executedPlan)
        assert(scan3.metrics("staticFilesNum").value == allFilesNum)
        assert(scan3.metrics("staticFilesSize").value == allFilesSize)
        assert(scan3.metrics("numFiles").value == partFilesNum)
        assert(scan3.metrics("filesSize").value == partFilesSize)
        assert(scan3.metrics("numPartitions").value === 1)
<<<<<<< HEAD
=======
        assert(scan3.metrics("pruningTime").value !== -1)
>>>>>>> a630e8d1
      }
    }
  }

  test("DPP should not be rewritten as an existential join") {
    withSQLConf(SQLConf.DYNAMIC_PARTITION_PRUNING_ENABLED.key -> "true",
      SQLConf.DYNAMIC_PARTITION_PRUNING_FALLBACK_FILTER_RATIO.key -> "1.5",
      SQLConf.DYNAMIC_PARTITION_PRUNING_REUSE_BROADCAST_ONLY.key -> "false",
      SQLConf.EXCHANGE_REUSE_ENABLED.key -> "false") {
      val df = sql(
        s"""
           |SELECT * FROM product p WHERE p.store_id NOT IN
           | (SELECT f.store_id FROM fact_sk f JOIN dim_store d ON f.store_id = d.store_id
           |    WHERE d.state_province = 'NL'
           | )
       """.stripMargin)

      val found = df.queryExecution.executedPlan.find {
        case BroadcastHashJoinExec(_, _, p: ExistenceJoin, _, _, _, _, _) => true
        case _ => false
      }

      assert(found.isEmpty)
    }
  }

  /**
   * (1) DPP should be disabled when the large (fact) table isn't partitioned by the join key
   * (2) DPP should be triggered only for certain join types
   * (3) DPP should trigger only when we have attributes on both sides of the join condition
   */
  test("DPP triggers only for certain types of query") {
    withSQLConf(
      SQLConf.DYNAMIC_PARTITION_PRUNING_REUSE_BROADCAST_ONLY.key -> "false") {
      Given("dynamic partition pruning disabled")
      withSQLConf(SQLConf.DYNAMIC_PARTITION_PRUNING_ENABLED.key -> "false") {
        val df = sql(
          """
            |SELECT * FROM fact_sk f
            |LEFT SEMI JOIN dim_store s
            |ON f.store_id = s.store_id AND s.country = 'NL'
          """.stripMargin)

        checkPartitionPruningPredicate(df, false, false)
      }

      Given("not a partition column")
      withSQLConf(SQLConf.DYNAMIC_PARTITION_PRUNING_ENABLED.key -> "true") {
        val df = sql(
          """
            |SELECT * FROM fact_np f
            |JOIN dim_store s
            |ON f.date_id = s.store_id WHERE s.country = 'NL'
          """.stripMargin)

        checkPartitionPruningPredicate(df, false, false)
      }

      Given("no predicate on the dimension table")
      withSQLConf(SQLConf.DYNAMIC_PARTITION_PRUNING_ENABLED.key -> "true") {
        val df = sql(
          """
            |SELECT * FROM fact_sk f
            |JOIN dim_store s
            |ON f.store_id = s.store_id
          """.stripMargin)

        checkPartitionPruningPredicate(df, false, false)
      }

      Given("left-semi join with partition column on the left side")
      withSQLConf(SQLConf.DYNAMIC_PARTITION_PRUNING_ENABLED.key -> "true",
        SQLConf.EXCHANGE_REUSE_ENABLED.key -> "false") {
        val df = sql(
          """
            |SELECT * FROM fact_sk f
            |LEFT SEMI JOIN dim_store s
            |ON f.store_id = s.store_id AND s.country = 'NL'
          """.stripMargin)

        checkPartitionPruningPredicate(df, true, false)
      }

      Given("left-semi join with partition column on the right side")
      withSQLConf(SQLConf.DYNAMIC_PARTITION_PRUNING_ENABLED.key -> "true",
        SQLConf.EXCHANGE_REUSE_ENABLED.key -> "false") {
        val df = sql(
          """
            |SELECT * FROM dim_store s
            |LEFT SEMI JOIN fact_sk f
            |ON f.store_id = s.store_id AND s.country = 'NL'
          """.stripMargin)

        checkPartitionPruningPredicate(df, true, false)
      }

      Given("left outer with partition column on the left side")
      withSQLConf(SQLConf.DYNAMIC_PARTITION_PRUNING_ENABLED.key -> "true") {
        val df = sql(
          """
            |SELECT * FROM fact_sk f
            |LEFT OUTER JOIN dim_store s
            |ON f.store_id = s.store_id WHERE f.units_sold = 10
          """.stripMargin)

        checkPartitionPruningPredicate(df, false, false)
      }

      Given("right outer join with partition column on the left side")
      withSQLConf(SQLConf.DYNAMIC_PARTITION_PRUNING_ENABLED.key -> "true",
        SQLConf.EXCHANGE_REUSE_ENABLED.key -> "false") {
        val df = sql(
          """
            |SELECT * FROM fact_sk f RIGHT OUTER JOIN dim_store s
            |ON f.store_id = s.store_id WHERE s.country = 'NL'
          """.stripMargin)

        checkPartitionPruningPredicate(df, true, false)
      }
    }
  }

  /**
   * The filtering policy has a fallback when the stats are unavailable
   */
  test("filtering ratio policy fallback") {
    withSQLConf(
      SQLConf.DYNAMIC_PARTITION_PRUNING_REUSE_BROADCAST_ONLY.key -> "false",
      SQLConf.EXCHANGE_REUSE_ENABLED.key -> "false") {
      Given("no stats and selective predicate")
      withSQLConf(SQLConf.DYNAMIC_PARTITION_PRUNING_ENABLED.key -> "true",
        SQLConf.DYNAMIC_PARTITION_PRUNING_USE_STATS.key -> "true") {
        val df = sql(
          """
            |SELECT f.date_id, f.product_id, f.units_sold, f.store_id FROM fact_sk f
            |JOIN dim_store s
            |ON f.store_id = s.store_id WHERE s.country LIKE '%C_%'
          """.stripMargin)

        checkPartitionPruningPredicate(df, true, false)
      }

      Given("no stats and selective predicate with the size of dim too large")
      withSQLConf(SQLConf.DYNAMIC_PARTITION_PRUNING_ENABLED.key -> "true",
        SQLConf.DYNAMIC_PARTITION_PRUNING_USE_STATS.key -> "true") {
        sql(
          """
            |SELECT f.date_id, f.product_id, f.units_sold, f.store_id
            |FROM fact_sk f WHERE store_id < 5
          """.stripMargin)
          .write
          .partitionBy("store_id")
          .saveAsTable("fact_aux")

        val df = sql(
          """
            |SELECT f.date_id, f.product_id, f.units_sold, f.store_id
            |FROM fact_aux f JOIN dim_store s
            |ON f.store_id = s.store_id WHERE s.country = 'US'
          """.stripMargin)

        checkPartitionPruningPredicate(df, false, false)

        checkAnswer(df,
          Row(1070, 2, 10, 4) ::
          Row(1080, 3, 20, 4) ::
          Row(1090, 3, 10, 4) ::
          Row(1100, 3, 10, 4) :: Nil
        )
      }

      Given("no stats and selective predicate with the size of dim small")
      withSQLConf(SQLConf.DYNAMIC_PARTITION_PRUNING_ENABLED.key -> "true",
        SQLConf.DYNAMIC_PARTITION_PRUNING_USE_STATS.key -> "true") {
        val df = sql(
          """
            |SELECT f.date_id, f.product_id, f.units_sold, f.store_id FROM fact_sk f
            |JOIN dim_store s
            |ON f.store_id = s.store_id WHERE s.country = 'NL'
          """.stripMargin)

        checkPartitionPruningPredicate(df, true, false)

        checkAnswer(df,
          Row(1010, 1, 10, 2) ::
          Row(1020, 1, 10, 2) ::
          Row(1000, 1, 10, 1) :: Nil
        )
      }
    }
  }

  /**
   *  The filtering ratio policy performs best when it uses cardinality estimates
   */
  test("filtering ratio policy with stats when the broadcast pruning is disabled") {
    withSQLConf(
      SQLConf.DYNAMIC_PARTITION_PRUNING_REUSE_BROADCAST_ONLY.key -> "false",
      SQLConf.EXCHANGE_REUSE_ENABLED.key -> "false") {
      Given("disabling the use of stats in the DPP heuristic")
      withSQLConf(SQLConf.DYNAMIC_PARTITION_PRUNING_ENABLED.key -> "true",
        SQLConf.DYNAMIC_PARTITION_PRUNING_USE_STATS.key -> "false") {
        val df = sql(
          """
            |SELECT f.date_id, f.product_id, f.units_sold, f.store_id FROM fact_stats f
            |JOIN dim_stats s
            |ON f.store_id = s.store_id WHERE s.country = 'DE'
          """.stripMargin)

        checkPartitionPruningPredicate(df, true, false)
      }

      Given("filtering ratio with stats disables pruning")
      withSQLConf(SQLConf.DYNAMIC_PARTITION_PRUNING_ENABLED.key -> "true",
        SQLConf.DYNAMIC_PARTITION_PRUNING_USE_STATS.key -> "true") {
        val df = sql(
          """
            |SELECT f.date_id, f.product_id, f.units_sold, f.store_id FROM fact_stats f
            |JOIN dim_stats s
            |ON (f.store_id = s.store_id) WHERE s.store_id > 0 AND s.store_id IN
            |(SELECT p.store_id FROM product p)
          """.stripMargin)

        checkPartitionPruningPredicate(df, false, false)
      }

      Given("filtering ratio with stats enables pruning")
      withSQLConf(SQLConf.DYNAMIC_PARTITION_PRUNING_ENABLED.key -> "true",
        SQLConf.DYNAMIC_PARTITION_PRUNING_USE_STATS.key -> "true") {
        val df = sql(
          """
            |SELECT f.date_id, f.product_id, f.units_sold, f.store_id FROM fact_stats f
            |JOIN dim_stats s
            |ON f.store_id = s.store_id WHERE s.country = 'DE'
          """.stripMargin)

        checkPartitionPruningPredicate(df, true, false)

        checkAnswer(df,
          Row(1030, 2, 10, 3) ::
          Row(1040, 2, 50, 3) ::
          Row(1050, 2, 50, 3) ::
          Row(1060, 2, 50, 3) :: Nil
        )
      }

      Given("join condition more complex than fact.attr = dim.attr")
      withSQLConf(SQLConf.DYNAMIC_PARTITION_PRUNING_ENABLED.key -> "true",
        SQLConf.DYNAMIC_PARTITION_PRUNING_USE_STATS.key -> "true") {
        val df = sql(
          """
            |SELECT f.date_id, f.product_id, f.units_sold, f.store_id
            |FROM fact_stats f JOIN dim_stats s
            |ON f.store_id + 1 = s.store_id WHERE s.country = 'DE'
          """.stripMargin)

        checkPartitionPruningPredicate(df, true, false)

        checkAnswer(df,
          Row(1010, 1, 10, 2) ::
          Row(1020, 1, 10, 2) :: Nil
        )
      }
    }
  }

  test("partition pruning in broadcast hash joins with non-deterministic probe part") {
    Given("alias with simple join condition, and non-deterministic query")
    withSQLConf(SQLConf.DYNAMIC_PARTITION_PRUNING_REUSE_BROADCAST_ONLY.key -> "true") {
      val df = sql(
        """
          |SELECT f.date_id, f.pid, f.sid FROM
          |(SELECT date_id, product_id AS pid, store_id AS sid
          |   FROM fact_stats WHERE RAND() > 0.5) AS f
          |JOIN dim_stats s
          |ON f.sid = s.store_id WHERE s.country = 'DE'
        """.stripMargin)

      checkPartitionPruningPredicate(df, false, false)
    }

    Given("alias over multiple sub-queries with simple join condition")
    withSQLConf(SQLConf.DYNAMIC_PARTITION_PRUNING_REUSE_BROADCAST_ONLY.key -> "true") {
      val df = sql(
        """
          |SELECT f.date_id, f.pid, f.sid FROM
          |(SELECT date_id, pid_d AS pid, sid_d AS sid FROM
          |  (SELECT date_id, product_id AS pid_d, store_id AS sid_d FROM fact_stats
          |  WHERE RAND() > 0.5) fs
          |  JOIN dim_store ds ON fs.sid_d = ds.store_id) f
          |JOIN dim_stats s
          |ON f.sid  = s.store_id  WHERE s.country = 'DE'
        """.stripMargin)

      checkPartitionPruningPredicate(df, false, false)
    }
  }

  test("partition pruning in broadcast hash joins with aliases") {
    Given("alias with simple join condition, using attribute names only")
    withSQLConf(SQLConf.DYNAMIC_PARTITION_PRUNING_REUSE_BROADCAST_ONLY.key -> "true") {
      val df = sql(
        """
          |SELECT f.date_id, f.pid, f.sid FROM
          |(select date_id, product_id as pid, store_id as sid from fact_stats) as f
          |JOIN dim_stats s
          |ON f.sid = s.store_id WHERE s.country = 'DE'
        """.stripMargin)

      checkPartitionPruningPredicate(df, false, true)

      checkAnswer(df,
        Row(1030, 2, 3) ::
        Row(1040, 2, 3) ::
        Row(1050, 2, 3) ::
        Row(1060, 2, 3) :: Nil
      )
    }

    Given("alias with expr as join condition")
    withSQLConf(SQLConf.DYNAMIC_PARTITION_PRUNING_REUSE_BROADCAST_ONLY.key -> "true") {
      val df = sql(
        """
          |SELECT f.date_id, f.pid, f.sid FROM
          |(SELECT date_id, product_id AS pid, store_id AS sid FROM fact_stats) AS f
          |JOIN dim_stats s
          |ON f.sid + 1 = s.store_id + 1 WHERE s.country = 'DE'
        """.stripMargin)

      checkPartitionPruningPredicate(df, false, true)

      checkAnswer(df,
        Row(1030, 2, 3) ::
        Row(1040, 2, 3) ::
        Row(1050, 2, 3) ::
        Row(1060, 2, 3) :: Nil
      )
    }

    Given("alias over multiple sub-queries with simple join condition")
    withSQLConf(SQLConf.DYNAMIC_PARTITION_PRUNING_REUSE_BROADCAST_ONLY.key -> "true") {
      val df = sql(
        """
          |SELECT f.date_id, f.pid, f.sid FROM
          |(SELECT date_id, pid_d AS pid, sid_d AS sid FROM
          |  (select date_id, product_id AS pid_d, store_id AS sid_d FROM fact_stats) fs
          |  JOIN dim_store ds ON fs.sid_d = ds.store_id) f
          |JOIN dim_stats s
          |ON f.sid  = s.store_id  WHERE s.country = 'DE'
        """.stripMargin)

      checkPartitionPruningPredicate(df, false, true)

      checkAnswer(df,
        Row(1030, 2, 3) ::
          Row(1040, 2, 3) ::
          Row(1050, 2, 3) ::
          Row(1060, 2, 3) :: Nil
      )
    }

    Given("alias over multiple sub-queries with simple join condition")
    withSQLConf(SQLConf.DYNAMIC_PARTITION_PRUNING_REUSE_BROADCAST_ONLY.key -> "true") {
      val df = sql(
        """
          |SELECT f.date_id, f.pid_d as pid, f.sid_d as sid FROM
          | (SELECT date_id, pid_dd AS pid_d, sid_dd AS sid_d FROM
          |  (
          |   (select date_id, product_id AS pid_dd, store_id AS sid_dd FROM fact_stats) fss
          |     JOIN dim_store ds ON fss.sid_dd = ds.store_id
          |   ) fs
          |  JOIN dim_store ds ON fs.sid_dd = ds.store_id
          | ) f
          |JOIN dim_stats s
          |ON f.sid_d  = s.store_id  WHERE s.country = 'DE'
        """.stripMargin)

      checkPartitionPruningPredicate(df, false, true)

      checkAnswer(df,
        Row(1030, 2, 3) ::
          Row(1040, 2, 3) ::
          Row(1050, 2, 3) ::
          Row(1060, 2, 3) :: Nil
      )
    }
  }

  test("partition pruning in broadcast hash joins") {
    Given("disable broadcast pruning and disable subquery duplication")
    withSQLConf(
      SQLConf.DYNAMIC_PARTITION_PRUNING_REUSE_BROADCAST_ONLY.key -> "true",
      SQLConf.EXCHANGE_REUSE_ENABLED.key -> "false") {
      val df = sql(
        """
          |SELECT f.date_id, f.product_id, f.units_sold, f.store_id FROM fact_stats f
          |JOIN dim_stats s
          |ON f.store_id = s.store_id WHERE s.country = 'DE'
        """.stripMargin)

      checkPartitionPruningPredicate(df, false, false)

      checkAnswer(df,
        Row(1030, 2, 10, 3) ::
        Row(1040, 2, 50, 3) ::
        Row(1050, 2, 50, 3) ::
        Row(1060, 2, 50, 3) :: Nil
      )
    }

    Given("disable reuse broadcast results and enable subquery duplication")
    withSQLConf(
      SQLConf.DYNAMIC_PARTITION_PRUNING_REUSE_BROADCAST_ONLY.key -> "false",
      SQLConf.DYNAMIC_PARTITION_PRUNING_USE_STATS.key -> "true",
      SQLConf.DYNAMIC_PARTITION_PRUNING_FALLBACK_FILTER_RATIO.key -> "0.5",
      SQLConf.EXCHANGE_REUSE_ENABLED.key -> "false") {
      val df = sql(
        """
          |SELECT f.date_id, f.product_id, f.units_sold, f.store_id FROM fact_stats f
          |JOIN dim_stats s
          |ON f.store_id = s.store_id WHERE s.country = 'DE'
        """.stripMargin)

      checkPartitionPruningPredicate(df, true, false)

      checkAnswer(df,
        Row(1030, 2, 10, 3) ::
        Row(1040, 2, 50, 3) ::
        Row(1050, 2, 50, 3) ::
        Row(1060, 2, 50, 3) :: Nil
      )
    }

    Given("enable reuse broadcast results and disable query duplication")
    withSQLConf(SQLConf.DYNAMIC_PARTITION_PRUNING_REUSE_BROADCAST_ONLY.key -> "true") {
      val df = sql(
        """
          |SELECT f.date_id, f.product_id, f.units_sold, f.store_id FROM fact_stats f
          |JOIN dim_stats s
          |ON f.store_id = s.store_id WHERE s.country = 'DE'
        """.stripMargin)

      checkPartitionPruningPredicate(df, false, true)

      checkAnswer(df,
        Row(1030, 2, 10, 3) ::
        Row(1040, 2, 50, 3) ::
        Row(1050, 2, 50, 3) ::
        Row(1060, 2, 50, 3) :: Nil
      )
    }

    Given("disable broadcast hash join and disable query duplication")
    withSQLConf(
      SQLConf.DYNAMIC_PARTITION_PRUNING_REUSE_BROADCAST_ONLY.key -> "true",
      SQLConf.AUTO_BROADCASTJOIN_THRESHOLD.key -> "-1") {
      val df = sql(
        """
          |SELECT f.date_id, f.product_id, f.units_sold, f.store_id FROM fact_stats f
          |JOIN dim_stats s
          |ON f.store_id = s.store_id WHERE s.country = 'DE'
        """.stripMargin)

      checkPartitionPruningPredicate(df, false, false)

      checkAnswer(df,
        Row(1030, 2, 10, 3) ::
        Row(1040, 2, 50, 3) ::
        Row(1050, 2, 50, 3) ::
        Row(1060, 2, 50, 3) :: Nil
      )
    }

    Given("disable broadcast hash join and enable query duplication")
    withSQLConf(SQLConf.DYNAMIC_PARTITION_PRUNING_REUSE_BROADCAST_ONLY.key -> "false",
      SQLConf.AUTO_BROADCASTJOIN_THRESHOLD.key -> "-1",
      SQLConf.DYNAMIC_PARTITION_PRUNING_USE_STATS.key -> "true") {
      val df = sql(
        """
          |SELECT f.date_id, f.product_id, f.units_sold, f.store_id FROM fact_stats f
          |JOIN dim_stats s
          |ON f.store_id = s.store_id WHERE s.country = 'DE'
        """.stripMargin)

      checkPartitionPruningPredicate(df, true, false)

      checkAnswer(df,
        Row(1030, 2, 10, 3) ::
        Row(1040, 2, 50, 3) ::
        Row(1050, 2, 50, 3) ::
        Row(1060, 2, 50, 3) :: Nil
      )
    }
  }

  test("broadcast a single key in a HashedRelation") {
    withSQLConf(SQLConf.DYNAMIC_PARTITION_PRUNING_REUSE_BROADCAST_ONLY.key -> "true") {
      withTable("fact", "dim") {
        spark.range(100).select(
          $"id",
          ($"id" + 1).cast("int").as("one"),
          ($"id" + 2).cast("byte").as("two"),
          ($"id" + 3).cast("short").as("three"),
          (($"id" * 20) % 100).as("mod"),
          ($"id" + 1).cast("string").as("str"))
          .write.partitionBy("one", "two", "three", "str")
          .format(tableFormat).mode("overwrite").saveAsTable("fact")

        spark.range(10).select(
          $"id",
          ($"id" + 1).cast("int").as("one"),
          ($"id" + 2).cast("byte").as("two"),
          ($"id" + 3).cast("short").as("three"),
          ($"id" * 10).as("prod"),
          ($"id" + 1).cast("string").as("str"))
          .write.format(tableFormat).mode("overwrite").saveAsTable("dim")

        // broadcast a single Long key
        val dfLong = sql(
          """
            |SELECT f.id, f.one, f.two, f.str FROM fact f
            |JOIN dim d
            |ON (f.one = d.one)
            |WHERE d.prod > 80
          """.stripMargin)

        checkAnswer(dfLong, Row(9, 10, 11, "10") :: Nil)

        // reuse a single Byte key
        val dfByte = sql(
          """
            |SELECT f.id, f.one, f.two, f.str FROM fact f
            |JOIN dim d
            |ON (f.two = d.two)
            |WHERE d.prod > 80
          """.stripMargin)

        checkAnswer(dfByte, Row(9, 10, 11, "10") :: Nil)

        // reuse a single String key
        val dfStr = sql(
          """
            |SELECT f.id, f.one, f.two, f.str FROM fact f
            |JOIN dim d
            |ON (f.str = d.str)
            |WHERE d.prod > 80
          """.stripMargin)

        checkAnswer(dfStr, Row(9, 10, 11, "10") :: Nil)
      }
    }
  }

  test("broadcast multiple keys in a LongHashedRelation") {
    withSQLConf(SQLConf.DYNAMIC_PARTITION_PRUNING_REUSE_BROADCAST_ONLY.key -> "true") {
      withTable("fact", "dim") {
        spark.range(100).select(
          $"id",
          ($"id" + 1).cast("int").as("one"),
          ($"id" + 2).cast("byte").as("two"),
          ($"id" + 3).cast("short").as("three"),
          (($"id" * 20) % 100).as("mod"),
          ($"id" % 10).cast("string").as("str"))
          .write.partitionBy("one", "two", "three")
          .format(tableFormat).mode("overwrite").saveAsTable("fact")

        spark.range(10).select(
          $"id",
          ($"id" + 1).cast("int").as("one"),
          ($"id" + 2).cast("byte").as("two"),
          ($"id" + 3).cast("short").as("three"),
          ($"id" * 10).as("prod"))
          .write.format(tableFormat).mode("overwrite").saveAsTable("dim")

        // broadcast multiple keys
        val dfLong = sql(
          """
            |SELECT f.id, f.one, f.two, f.str FROM fact f
            |JOIN dim d
            |ON (f.one = d.one and f.two = d.two and f.three = d.three)
            |WHERE d.prod > 80
          """.stripMargin)

        checkAnswer(dfLong, Row(9, 10, 11, "9") :: Nil)
      }
    }
  }

  test("broadcast multiple keys in an UnsafeHashedRelation") {
    withSQLConf(SQLConf.DYNAMIC_PARTITION_PRUNING_REUSE_BROADCAST_ONLY.key -> "true") {
      withTable("fact", "dim") {
        spark.range(100).select(
          $"id",
          ($"id" + 1).cast("string").as("one"),
          ($"id" + 2).cast("string").as("two"),
          ($"id" + 3).cast("string").as("three"),
          (($"id" * 20) % 100).as("mod"),
          ($"id" % 10).cast("string").as("str"))
          .write.partitionBy("one", "two", "three")
          .format(tableFormat).mode("overwrite").saveAsTable("fact")

        spark.range(10).select(
          $"id",
          ($"id" + 1).cast("string").as("one"),
          ($"id" + 2).cast("string").as("two"),
          ($"id" + 3).cast("string").as("three"),
          ($"id" * 10).as("prod"))
          .write.format(tableFormat).mode("overwrite").saveAsTable("dim")

        // broadcast multiple keys
        val df = sql(
          """
            |SELECT f.id, f.one, f.two, f.str FROM fact f
            |JOIN dim d
            |ON (f.one = d.one and f.two = d.two and f.three = d.three)
            |WHERE d.prod > 80
          """.stripMargin)

        checkAnswer(df, Row(9, "10", "11", "9") :: Nil)
      }
    }
  }

  test("different broadcast subqueries with identical children") {
    withSQLConf(SQLConf.DYNAMIC_PARTITION_PRUNING_REUSE_BROADCAST_ONLY.key -> "true") {
      withTable("fact", "dim") {
        spark.range(100).select(
          $"id",
          ($"id" + 1).cast("string").as("one"),
          ($"id" + 2).cast("string").as("two"),
          ($"id" + 3).cast("string").as("three"),
          (($"id" * 20) % 100).as("mod"),
          ($"id" % 10).cast("string").as("str"))
          .write.partitionBy("one", "two", "three")
          .format(tableFormat).mode("overwrite").saveAsTable("fact")

        spark.range(10).select(
          $"id",
          ($"id" + 1).cast("string").as("one"),
          ($"id" + 2).cast("string").as("two"),
          ($"id" + 3).cast("string").as("three"),
          ($"id" * 10).as("prod"))
          .write.partitionBy("one", "two", "three", "prod")
          .format(tableFormat).mode("overwrite").saveAsTable("dim")

        // we are expecting three filters on different keys to be pushed down
        val df = sql(
          """
            |SELECT f.id, f.one, f.two, f.str FROM fact f
            |JOIN dim d
            |ON (f.one = d.one and f.two = d.two and f.three = d.three)
            |WHERE d.prod > 80
          """.stripMargin)

        checkDistinctSubqueries(df, 3)
        checkAnswer(df, Row(9, "10", "11", "9") :: Nil)
      }
    }
  }

  test("no partition pruning when the build side is a stream") {
    withTable("fact") {
      val input = MemoryStream[Int]
      val stream = input.toDF.select($"value" as "one", ($"value" * 3) as "code")
      spark.range(100).select(
        $"id",
        ($"id" + 1).as("one"),
        ($"id" + 2).as("two"),
        ($"id" + 3).as("three"))
        .write.partitionBy("one")
        .format(tableFormat).mode("overwrite").saveAsTable("fact")
      val table = sql("SELECT * from fact f")

      // join a partitioned table with a stream
      val joined = table.join(stream, Seq("one")).where("code > 40")
      val query = joined.writeStream.format("memory").queryName("test").start()
      input.addData(1, 10, 20, 40, 50)
      try {
        query.processAllAvailable()
      } finally {
        query.stop()
      }
      // search dynamic pruning predicates on the executed plan
      val plan = query.asInstanceOf[StreamingQueryWrapper].streamingQuery.lastExecution.executedPlan
      val ret = plan.find {
        case s: FileSourceScanExec => s.partitionFilters.exists {
          case _: DynamicPruningExpression => true
          case _ => false
        }
        case _ => false
      }
      assert(ret.isDefined == false)
    }
  }

  test("avoid reordering broadcast join keys to match input hash partitioning") {
    withSQLConf(SQLConf.DYNAMIC_PARTITION_PRUNING_REUSE_BROADCAST_ONLY.key -> "false",
      SQLConf.AUTO_BROADCASTJOIN_THRESHOLD.key -> "-1") {
      withTable("large", "dimTwo", "dimThree") {
        spark.range(100).select(
          $"id",
          ($"id" + 1).as("A"),
          ($"id" + 2).as("B"))
          .write.partitionBy("A")
          .format(tableFormat).mode("overwrite").saveAsTable("large")

        spark.range(10).select(
          $"id",
          ($"id" + 1).as("C"),
          ($"id" + 2).as("D"))
          .write.format(tableFormat).mode("overwrite").saveAsTable("dimTwo")

        spark.range(10).select(
          $"id",
          ($"id" + 1).as("E"),
          ($"id" + 2).as("F"),
          ($"id" + 3).as("G"))
          .write.format(tableFormat).mode("overwrite").saveAsTable("dimThree")

        val fact = sql("SELECT * from large")
        val dim = sql("SELECT * from dimTwo")
        val prod = sql("SELECT * from dimThree")

        // The query below first joins table fact with table dim on keys (A, B), and then joins
        // table fact with table prod on keys (B, A). The join key reordering in EnsureRequirements
        // ensured that the order of the keys stays the same (A, B) in both joins. The keys in a
        // broadcast shuffle should not be reordered in order to trigger broadcast reuse.
        val df = fact.join(dim,
          fact.col("A") === dim.col("C") && fact.col("B") === dim.col("D"), "LEFT")
          .join(broadcast(prod),
            fact.col("B") === prod.col("F") && fact.col("A") === prod.col("E"))
          .where(prod.col("G") > 5)

        checkPartitionPruningPredicate(df, false, true)
      }
    }
  }

  /**
   * This test is a small reproduction of the Query-23 of the TPCDS benchmark.
   * The query employs an aggregation on the result of a join between a store table and a
   * date dimension table which is further joined with item, date, and store tables using
   * a disjoint filter. The outcome of this query is a sequence of nested joins that have
   * duplicated partitioning keys, also used to uniquely identify the dynamic pruning filters.
   */
  test("dynamic partition pruning ambiguity issue across nested joins") {
    withSQLConf(SQLConf.DYNAMIC_PARTITION_PRUNING_REUSE_BROADCAST_ONLY.key -> "true") {
      withTable("store", "date", "item") {
        spark.range(500)
          .select((($"id" + 30) % 50).as("ss_item_sk"),
            ($"id" % 20).as("ss_sold_date_sk"), ($"id" * 3).as("price"))
          .write.partitionBy("ss_sold_date_sk")
          .format("parquet").mode("overwrite").saveAsTable("store")

        spark.range(20)
          .select($"id".as("d_date_sk"), ($"id").as("d_year"))
          .write.format("parquet").mode("overwrite").saveAsTable("date")

        spark.range(20)
          .select(($"id" + 30).as("i_item_sk"))
          .write.format("parquet").mode("overwrite").saveAsTable("item")

        val df = sql(
          """
            |WITH aux AS
            |(SELECT i_item_sk as frequent_item_sk FROM store, item, date
            |WHERE ss_sold_date_sk = d_date_sk
            |AND ss_item_sk = i_item_sk
            |AND d_year IN (2, 4, 6, 8, 10, 11, 12, 13, 14, 15, 16, 17, 18, 19)
            |GROUP BY i_item_sk HAVING count(*) > 0)
            |SELECT sum(sales) a
            |    FROM (SELECT price sales FROM item, date, aux, store
            |    WHERE d_year IN (1, 3, 5, 7)
            |      AND ss_sold_date_sk = d_date_sk
            |      AND ss_item_sk = i_item_sk
            |      AND i_item_sk = frequent_item_sk) x
          """.stripMargin)

        checkAnswer(df, Row(28080) :: Nil)
      }
    }
  }

  test("cleanup any DPP filter that isn't pushed down due to expression id clashes") {
    withSQLConf(SQLConf.DYNAMIC_PARTITION_PRUNING_REUSE_BROADCAST_ONLY.key -> "true") {
      withTable("fact", "dim") {
        spark.range(20).select($"id".as("A"), $"id".as("AA"))
          .write.partitionBy("A").format(tableFormat).mode("overwrite").saveAsTable("fact")
        spark.range(10).select($"id".as("B"), $"id".as("BB"))
          .write.format(tableFormat).mode("overwrite").saveAsTable("dim")
        val df = sql(
          """
            |SELECT A, AA FROM
            | (SELECT A, AA from fact
            | JOIN dim ON (A = B AND AA = BB) WHERE BB > 1)
            | JOIN dim ON (AA = BB AND A = B)
            |WHERE BB < 5
          """.stripMargin)

        assert(!checkUnpushedFilters(df))
      }
    }
  }

  test("cleanup any DPP filter that isn't pushed down due to non-determinism") {
    withSQLConf(SQLConf.DYNAMIC_PARTITION_PRUNING_REUSE_BROADCAST_ONLY.key -> "true") {
      val df = sql(
        """
          |SELECT f.date_id, f.pid, f.sid FROM
          |(SELECT date_id, product_id AS pid, store_id AS sid
          |   FROM fact_stats WHERE RAND() > 0.5) AS f
          |JOIN dim_stats s
          |ON f.sid = s.store_id WHERE s.country = 'DE'
        """.stripMargin)

      assert(!checkUnpushedFilters(df))
    }
  }

  test("join key with multiple references on the filtering plan") {
    withSQLConf(SQLConf.DYNAMIC_PARTITION_PRUNING_REUSE_BROADCAST_ONLY.key -> "true") {
      // when enable AQE, the reusedExchange is inserted when executed.
      withTable("fact", "dim") {
        spark.range(100).select(
          $"id",
          ($"id" + 1).cast("string").as("a"),
          ($"id" + 2).cast("string").as("b"))
          .write.partitionBy("a", "b")
          .format(tableFormat).mode("overwrite").saveAsTable("fact")

        spark.range(10).select(
          $"id",
          ($"id" + 1).cast("string").as("x"),
          ($"id" + 2).cast("string").as("y"),
          ($"id" + 2).cast("string").as("z"),
          ($"id" + 2).cast("string").as("w"))
          .write
          .format(tableFormat).mode("overwrite").saveAsTable("dim")

        val df = sql(
          """
            |SELECT f.id, f.a, f.b FROM fact f
            |JOIN dim d
            |ON f.b + f.a = d.y + d.z
            |WHERE d.x = (SELECT avg(p.w) FROM dim p)
          """.stripMargin)

        checkPartitionPruningPredicate(df, false, true)
      }
    }
  }

  test("Make sure dynamic pruning works on uncorrelated queries") {
    withSQLConf(SQLConf.DYNAMIC_PARTITION_PRUNING_REUSE_BROADCAST_ONLY.key -> "true") {
<<<<<<< HEAD
      Seq(false, true).foreach { wholePlanReuse =>
        withSQLConf(SQLConf.WHOLEPLANREUSE_ENABLED.key -> wholePlanReuse.toString) {
          val df = sql(
            """
              |SELECT d.store_id,
              |       SUM(f.units_sold),
              |       (SELECT SUM(f.units_sold)
              |        FROM fact_stats f JOIN dim_stats d ON d.store_id = f.store_id
              |        WHERE d.country = 'US') AS total_prod
              |FROM fact_stats f JOIN dim_stats d ON d.store_id = f.store_id
              |WHERE d.country = 'US'
              |GROUP BY 1
          """.stripMargin)
          checkAnswer(df, Row(4, 50, 70) :: Row(5, 10, 70) :: Row(6, 10, 70) :: Nil)

          val plan = df.queryExecution.executedPlan
          val countSubqueryBroadcasts =
            plan.collectWithSubqueries({ case _: SubqueryBroadcastExec => 1 }).sum
          val countReusedSubqueryBroadcasts =
            plan.collectWithSubqueries({
              case ReusedSubqueryExec(_: SubqueryBroadcastExec) => 1
            }).sum

          if (wholePlanReuse) {
            assert(countSubqueryBroadcasts == 1)
            assert(countReusedSubqueryBroadcasts == 1)
          } else {
            assert(countSubqueryBroadcasts == 2)
            assert(countReusedSubqueryBroadcasts == 0)
          }
        }
      }
    }
  }

  test("SPARK-32509: Unused Dynamic Pruning filter shouldn't affect " +
    "canonicalization and exchange reuse") {
    withSQLConf(SQLConf.DYNAMIC_PARTITION_PRUNING_REUSE_BROADCAST_ONLY.key -> "true") {
      withSQLConf(SQLConf.AUTO_BROADCASTJOIN_THRESHOLD.key -> "-1") {
        val df = sql(
          """ WITH view1 as (
            |   SELECT f.store_id FROM fact_stats f WHERE f.units_sold = 70
            | )
            |
            | SELECT * FROM view1 v1 join view1 v2 WHERE v1.store_id = v2.store_id
          """.stripMargin)

        checkPartitionPruningPredicate(df, false, false)
        val reuseExchangeNodes = df.queryExecution.executedPlan.collect {
          case se: ReusedExchangeExec => se
        }
        assert(reuseExchangeNodes.size == 1, "Expected plan to contain 1 ReusedExchangeExec " +
          s"nodes. Found ${reuseExchangeNodes.size}")
=======
      val df = sql(
        """
          |SELECT d.store_id,
          |       SUM(f.units_sold),
          |       (SELECT SUM(f.units_sold)
          |        FROM fact_stats f JOIN dim_stats d ON d.store_id = f.store_id
          |        WHERE d.country = 'US') AS total_prod
          |FROM fact_stats f JOIN dim_stats d ON d.store_id = f.store_id
          |WHERE d.country = 'US'
          |GROUP BY 1
        """.stripMargin)
      checkAnswer(df, Row(4, 50, 70) :: Row(5, 10, 70) :: Row(6, 10, 70) :: Nil)

      val plan = df.queryExecution.executedPlan
      val countSubqueryBroadcasts =
        plan.collectWithSubqueries({ case _: SubqueryBroadcastExec => 1 }).sum
>>>>>>> a630e8d1

        checkAnswer(df, Row(15, 15) :: Nil)
      }
    }
  }

  test("SPARK-32509: Unused Dynamic Pruning filter shouldn't affect " +
    "canonicalization and exchange reuse") {
    withSQLConf(SQLConf.DYNAMIC_PARTITION_PRUNING_REUSE_BROADCAST_ONLY.key -> "true") {
      withSQLConf(SQLConf.AUTO_BROADCASTJOIN_THRESHOLD.key -> "-1") {
        val df = sql(
          """ WITH view1 as (
            |   SELECT f.store_id FROM fact_stats f WHERE f.units_sold = 70
            | )
            |
            | SELECT * FROM view1 v1 join view1 v2 WHERE v1.store_id = v2.store_id
          """.stripMargin)

        checkPartitionPruningPredicate(df, false, false)
        val reuseExchangeNodes = df.queryExecution.executedPlan.collect {
          case se: ReusedExchangeExec => se
        }
        assert(reuseExchangeNodes.size == 1, "Expected plan to contain 1 ReusedExchangeExec " +
          s"nodes. Found ${reuseExchangeNodes.size}")

        checkAnswer(df, Row(15, 15) :: Nil)
      }
    }
  }

  test("Plan broadcast pruning only when the broadcast can be reused") {
    Given("dynamic pruning filter on the build side")
    withSQLConf(SQLConf.DYNAMIC_PARTITION_PRUNING_REUSE_BROADCAST_ONLY.key -> "true") {
      val df = sql(
        """
          |SELECT f.date_id, f.store_id, f.product_id, f.units_sold FROM fact_np f
          |JOIN code_stats s
          |ON f.store_id = s.store_id WHERE f.date_id <= 1030
        """.stripMargin)

      checkPartitionPruningPredicate(df, false, false)

      checkAnswer(df,
        Row(1000, 1, 1, 10) ::
        Row(1010, 2, 1, 10) ::
        Row(1020, 2, 1, 10) ::
        Row(1030, 3, 2, 10) :: Nil
      )
    }

    Given("dynamic pruning filter on the probe side")
    withSQLConf(SQLConf.DYNAMIC_PARTITION_PRUNING_REUSE_BROADCAST_ONLY.key -> "true") {
      val df = sql(
        """
          |SELECT /*+ BROADCAST(f)*/
          |f.date_id, f.store_id, f.product_id, f.units_sold FROM fact_np f
          |JOIN code_stats s
          |ON f.store_id = s.store_id WHERE f.date_id <= 1030
        """.stripMargin)

      checkPartitionPruningPredicate(df, false, true)

      checkAnswer(df,
        Row(1000, 1, 1, 10) ::
        Row(1010, 2, 1, 10) ::
        Row(1020, 2, 1, 10) ::
        Row(1030, 3, 2, 10) :: Nil
      )
    }
  }

<<<<<<< HEAD
  test("Subquery reuse across the whole plan") {
    withSQLConf(SQLConf.DYNAMIC_PARTITION_PRUNING_ENABLED.key -> "true",
      SQLConf.DYNAMIC_PARTITION_PRUNING_REUSE_BROADCAST_ONLY.key -> "false",
      SQLConf.EXCHANGE_REUSE_ENABLED.key -> "false",
      SQLConf.WHOLEPLANREUSE_ENABLED.key -> "true") {
      withTable("df1", "df2") {
        spark.range(1000)
          .select(col("id"), col("id").as("k"))
          .write
          .partitionBy("k")
          .format(tableFormat)
          .mode("overwrite")
          .saveAsTable("df1")

        spark.range(100)
          .select(col("id"), col("id").as("k"))
          .write
          .partitionBy("k")
          .format(tableFormat)
          .mode("overwrite")
          .saveAsTable("df2")

        val df = sql(
          """
            |SELECT df1.id, df2.k
            |FROM df1 JOIN df2 ON df1.k = df2.k
            |WHERE df2.id < (SELECT max(id) FROM df2 WHERE id <= 2)
            |""".stripMargin)

        checkPartitionPruningPredicate(df, true, false)

        checkAnswer(df, Row(0, 0) :: Row(1, 1) :: Nil)

        val plan = df.queryExecution.executedPlan

        val subqueryIds = plan.collectWithSubqueries { case s: SubqueryExec => s.id }
        val reusedSubqueryIds = plan.collectWithSubqueries {
          case rs: ReusedSubqueryExec => rs.child.id
        }

        assert(subqueryIds.size == 2, "Whole plan subquery reusing not working correctly")
        assert(reusedSubqueryIds.size == 1, "Whole plan subquery reusing not working correctly")
        assert(reusedSubqueryIds.forall(subqueryIds.contains(_)),
          "ReusedSubqueryExec should reuse an existing subquery")
      }
    }
  }

  test("SPARK-32659: Fix the data issue when pruning DPP on non-atomic type") {
    withSQLConf(
      SQLConf.DYNAMIC_PARTITION_PRUNING_FALLBACK_FILTER_RATIO.key -> "2", // Make sure insert DPP
      SQLConf.DYNAMIC_PARTITION_PRUNING_REUSE_BROADCAST_ONLY.key -> "false") {
      withTable("df1", "df2") {
        spark.range(1000)
          .select(col("id"), col("id").as("k"))
          .write
          .partitionBy("k")
          .format(tableFormat)
          .mode("overwrite")
          .saveAsTable("df1")

        spark.range(100)
          .select(col("id"), col("id").as("k"))
          .write
          .partitionBy("k")
          .format(tableFormat)
          .mode("overwrite")
          .saveAsTable("df2")

        Seq(CodegenObjectFactoryMode.NO_CODEGEN,
          CodegenObjectFactoryMode.CODEGEN_ONLY).foreach { mode =>
          Seq(true, false).foreach { pruning =>
            withSQLConf(
              SQLConf.CODEGEN_FACTORY_MODE.key -> mode.toString,
              SQLConf.DYNAMIC_PARTITION_PRUNING_ENABLED.key -> s"$pruning") {
              val df = sql(
                """
                  |SELECT df1.id, df2.k
                  |FROM df1
                  |  JOIN df2
                  |  ON struct(df1.k) = struct(df2.k)
                  |    AND df2.id < 2
                  |""".stripMargin)
              if (pruning) {
                checkPartitionPruningPredicate(df, true, false)
              } else {
                checkPartitionPruningPredicate(df, false, false)
              }

              checkAnswer(df, Row(0, 0) :: Row(1, 1) :: Nil)
            }
          }
        }
      }
=======
  test("SPARK-32659: Fix the data issue when pruning DPP on non-atomic type") {
    Seq(NO_CODEGEN, CODEGEN_ONLY).foreach { mode =>
      Seq(true, false).foreach { pruning =>
        withSQLConf(
          SQLConf.CODEGEN_FACTORY_MODE.key -> mode.toString,
          SQLConf.DYNAMIC_PARTITION_PRUNING_ENABLED.key -> s"$pruning") {
          Seq("struct", "array").foreach { dataType =>
            val df = sql(
              s"""
                 |SELECT f.date_id, f.product_id, f.units_sold, f.store_id FROM fact_stats f
                 |JOIN dim_stats s
                 |ON $dataType(f.store_id) = $dataType(s.store_id) WHERE s.country = 'DE'
              """.stripMargin)

            if (pruning) {
              checkPartitionPruningPredicate(df, false, true)
            } else {
              checkPartitionPruningPredicate(df, false, false)
            }

            checkAnswer(df,
              Row(1030, 2, 10, 3) ::
              Row(1040, 2, 50, 3) ::
              Row(1050, 2, 50, 3) ::
              Row(1060, 2, 50, 3) :: Nil
            )
          }
        }
      }
    }
  }

  test("SPARK-32817: DPP throws error when the broadcast side is empty") {
    withSQLConf(
      SQLConf.DYNAMIC_PARTITION_PRUNING_ENABLED.key -> "true",
      SQLConf.DYNAMIC_PARTITION_PRUNING_REUSE_BROADCAST_ONLY.key -> "true") {
      val df = sql(
        """
          |SELECT * FROM fact_sk f
          |JOIN dim_store s
          |ON f.store_id = s.store_id WHERE s.country = 'XYZ'
        """.stripMargin)

      checkPartitionPruningPredicate(df, false, true)

      checkAnswer(df, Nil)
>>>>>>> a630e8d1
    }
  }
}

class DynamicPartitionPruningSuiteAEOff extends DynamicPartitionPruningSuiteBase {
  override val adaptiveExecutionOn: Boolean = false
}

class DynamicPartitionPruningSuiteAEOn extends DynamicPartitionPruningSuiteBase {
  override val adaptiveExecutionOn: Boolean = true
}<|MERGE_RESOLUTION|>--- conflicted
+++ resolved
@@ -19,12 +19,8 @@
 
 import org.scalatest.GivenWhenThen
 
-<<<<<<< HEAD
-import org.apache.spark.sql.catalyst.expressions.{CodegenObjectFactoryMode, DynamicPruningExpression, Expression}
-=======
 import org.apache.spark.sql.catalyst.expressions.{DynamicPruningExpression, Expression}
 import org.apache.spark.sql.catalyst.expressions.CodegenObjectFactoryMode._
->>>>>>> a630e8d1
 import org.apache.spark.sql.catalyst.plans.ExistenceJoin
 import org.apache.spark.sql.execution._
 import org.apache.spark.sql.execution.adaptive.{AdaptiveSparkPlanExec, AdaptiveSparkPlanHelper}
@@ -258,32 +254,11 @@
     withSQLConf(SQLConf.DYNAMIC_PARTITION_PRUNING_ENABLED.key -> "true",
       SQLConf.DYNAMIC_PARTITION_PRUNING_REUSE_BROADCAST_ONLY.key -> "false",
       SQLConf.EXCHANGE_REUSE_ENABLED.key -> "false") {
-<<<<<<< HEAD
-      withTable("df1", "df2") {
-        spark.range(1000)
-          .select(col("id"), col("id").as("k"))
-          .write
-          .partitionBy("k")
-          .format(tableFormat)
-          .mode("overwrite")
-          .saveAsTable("df1")
-
-        spark.range(100)
-          .select(col("id"), col("id").as("k"))
-          .write
-          .partitionBy("k")
-          .format(tableFormat)
-          .mode("overwrite")
-          .saveAsTable("df2")
-
-        val df = sql("SELECT df1.id, df2.k FROM df1 JOIN df2 ON df1.k = df2.k AND df2.id < 2")
-=======
       val df = sql(
         """
           |SELECT f.date_id, f.store_id FROM fact_sk f
           |JOIN dim_store s ON f.store_id = s.store_id AND s.country = 'NL'
         """.stripMargin)
->>>>>>> a630e8d1
 
       checkPartitionPruningPredicate(df, true, false)
 
@@ -370,10 +345,7 @@
         val allFilesNum = scan1.metrics("numFiles").value
         val allFilesSize = scan1.metrics("filesSize").value
         assert(scan1.metrics("numPartitions").value === numPartitions)
-<<<<<<< HEAD
-=======
         assert(scan1.metrics("pruningTime").value === -1)
->>>>>>> a630e8d1
 
         // No dynamic partition pruning, so no static metrics
         // Only files from fid = 5 partition are scanned
@@ -387,10 +359,7 @@
         assert(0 < partFilesNum && partFilesNum < allFilesNum)
         assert(0 < partFilesSize && partFilesSize < allFilesSize)
         assert(scan2.metrics("numPartitions").value === 1)
-<<<<<<< HEAD
-=======
         assert(scan2.metrics("pruningTime").value === -1)
->>>>>>> a630e8d1
 
         // Dynamic partition pruning is used
         // Static metrics are as-if reading the whole fact table
@@ -403,10 +372,7 @@
         assert(scan3.metrics("numFiles").value == partFilesNum)
         assert(scan3.metrics("filesSize").value == partFilesSize)
         assert(scan3.metrics("numPartitions").value === 1)
-<<<<<<< HEAD
-=======
         assert(scan3.metrics("pruningTime").value !== -1)
->>>>>>> a630e8d1
       }
     }
   }
@@ -1261,61 +1227,6 @@
 
   test("Make sure dynamic pruning works on uncorrelated queries") {
     withSQLConf(SQLConf.DYNAMIC_PARTITION_PRUNING_REUSE_BROADCAST_ONLY.key -> "true") {
-<<<<<<< HEAD
-      Seq(false, true).foreach { wholePlanReuse =>
-        withSQLConf(SQLConf.WHOLEPLANREUSE_ENABLED.key -> wholePlanReuse.toString) {
-          val df = sql(
-            """
-              |SELECT d.store_id,
-              |       SUM(f.units_sold),
-              |       (SELECT SUM(f.units_sold)
-              |        FROM fact_stats f JOIN dim_stats d ON d.store_id = f.store_id
-              |        WHERE d.country = 'US') AS total_prod
-              |FROM fact_stats f JOIN dim_stats d ON d.store_id = f.store_id
-              |WHERE d.country = 'US'
-              |GROUP BY 1
-          """.stripMargin)
-          checkAnswer(df, Row(4, 50, 70) :: Row(5, 10, 70) :: Row(6, 10, 70) :: Nil)
-
-          val plan = df.queryExecution.executedPlan
-          val countSubqueryBroadcasts =
-            plan.collectWithSubqueries({ case _: SubqueryBroadcastExec => 1 }).sum
-          val countReusedSubqueryBroadcasts =
-            plan.collectWithSubqueries({
-              case ReusedSubqueryExec(_: SubqueryBroadcastExec) => 1
-            }).sum
-
-          if (wholePlanReuse) {
-            assert(countSubqueryBroadcasts == 1)
-            assert(countReusedSubqueryBroadcasts == 1)
-          } else {
-            assert(countSubqueryBroadcasts == 2)
-            assert(countReusedSubqueryBroadcasts == 0)
-          }
-        }
-      }
-    }
-  }
-
-  test("SPARK-32509: Unused Dynamic Pruning filter shouldn't affect " +
-    "canonicalization and exchange reuse") {
-    withSQLConf(SQLConf.DYNAMIC_PARTITION_PRUNING_REUSE_BROADCAST_ONLY.key -> "true") {
-      withSQLConf(SQLConf.AUTO_BROADCASTJOIN_THRESHOLD.key -> "-1") {
-        val df = sql(
-          """ WITH view1 as (
-            |   SELECT f.store_id FROM fact_stats f WHERE f.units_sold = 70
-            | )
-            |
-            | SELECT * FROM view1 v1 join view1 v2 WHERE v1.store_id = v2.store_id
-          """.stripMargin)
-
-        checkPartitionPruningPredicate(df, false, false)
-        val reuseExchangeNodes = df.queryExecution.executedPlan.collect {
-          case se: ReusedExchangeExec => se
-        }
-        assert(reuseExchangeNodes.size == 1, "Expected plan to contain 1 ReusedExchangeExec " +
-          s"nodes. Found ${reuseExchangeNodes.size}")
-=======
       val df = sql(
         """
           |SELECT d.store_id,
@@ -1332,10 +1243,8 @@
       val plan = df.queryExecution.executedPlan
       val countSubqueryBroadcasts =
         plan.collectWithSubqueries({ case _: SubqueryBroadcastExec => 1 }).sum
->>>>>>> a630e8d1
-
-        checkAnswer(df, Row(15, 15) :: Nil)
-      }
+
+      assert(countSubqueryBroadcasts == 2)
     }
   }
 
@@ -1404,7 +1313,6 @@
     }
   }
 
-<<<<<<< HEAD
   test("Subquery reuse across the whole plan") {
     withSQLConf(SQLConf.DYNAMIC_PARTITION_PRUNING_ENABLED.key -> "true",
       SQLConf.DYNAMIC_PARTITION_PRUNING_REUSE_BROADCAST_ONLY.key -> "false",
@@ -1454,53 +1362,6 @@
   }
 
   test("SPARK-32659: Fix the data issue when pruning DPP on non-atomic type") {
-    withSQLConf(
-      SQLConf.DYNAMIC_PARTITION_PRUNING_FALLBACK_FILTER_RATIO.key -> "2", // Make sure insert DPP
-      SQLConf.DYNAMIC_PARTITION_PRUNING_REUSE_BROADCAST_ONLY.key -> "false") {
-      withTable("df1", "df2") {
-        spark.range(1000)
-          .select(col("id"), col("id").as("k"))
-          .write
-          .partitionBy("k")
-          .format(tableFormat)
-          .mode("overwrite")
-          .saveAsTable("df1")
-
-        spark.range(100)
-          .select(col("id"), col("id").as("k"))
-          .write
-          .partitionBy("k")
-          .format(tableFormat)
-          .mode("overwrite")
-          .saveAsTable("df2")
-
-        Seq(CodegenObjectFactoryMode.NO_CODEGEN,
-          CodegenObjectFactoryMode.CODEGEN_ONLY).foreach { mode =>
-          Seq(true, false).foreach { pruning =>
-            withSQLConf(
-              SQLConf.CODEGEN_FACTORY_MODE.key -> mode.toString,
-              SQLConf.DYNAMIC_PARTITION_PRUNING_ENABLED.key -> s"$pruning") {
-              val df = sql(
-                """
-                  |SELECT df1.id, df2.k
-                  |FROM df1
-                  |  JOIN df2
-                  |  ON struct(df1.k) = struct(df2.k)
-                  |    AND df2.id < 2
-                  |""".stripMargin)
-              if (pruning) {
-                checkPartitionPruningPredicate(df, true, false)
-              } else {
-                checkPartitionPruningPredicate(df, false, false)
-              }
-
-              checkAnswer(df, Row(0, 0) :: Row(1, 1) :: Nil)
-            }
-          }
-        }
-      }
-=======
-  test("SPARK-32659: Fix the data issue when pruning DPP on non-atomic type") {
     Seq(NO_CODEGEN, CODEGEN_ONLY).foreach { mode =>
       Seq(true, false).foreach { pruning =>
         withSQLConf(
@@ -1546,7 +1407,6 @@
       checkPartitionPruningPredicate(df, false, true)
 
       checkAnswer(df, Nil)
->>>>>>> a630e8d1
     }
   }
 }
