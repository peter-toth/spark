#!/usr/bin/env bash

#
# Licensed to the Apache Software Foundation (ASF) under one or more
# contributor license agreements.  See the NOTICE file distributed with
# this work for additional information regarding copyright ownership.
# The ASF licenses this file to You under the Apache License, Version 2.0
# (the "License"); you may not use this file except in compliance with
# the License.  You may obtain a copy of the License at
#
#    http://www.apache.org/licenses/LICENSE-2.0
#
# Unless required by applicable law or agreed to in writing, software
# distributed under the License is distributed on an "AS IS" BASIS,
# WITHOUT WARRANTIES OR CONDITIONS OF ANY KIND, either express or implied.
# See the License for the specific language governing permissions and
# limitations under the License.
#

#
# Script to create a binary distribution for easy deploys of Spark.
# The distribution directory defaults to dist/ but can be overridden below.
# The distribution contains fat (assembly) jars that include the Scala library,
# so it is completely self contained.
# It does not contain source or *.class files.

set -o pipefail
set -e
set -x

# Figure out where the Spark framework is installed
SPARK_HOME="$(cd "`dirname "$0"`/.."; pwd)"
DISTDIR="$SPARK_HOME/dist"

MAKE_TGZ=false
MAKE_PIP=false
MAKE_R=false
NAME=none
MVN="$SPARK_HOME/build/mvn"

function exit_with_usage {
  echo "make-distribution.sh - tool for making binary distributions of Spark"
  echo ""
  echo "usage:"
  cl_options="[--name] [--tgz] [--pip] [--r] [--mvn <mvn-command>]"
  echo "make-distribution.sh $cl_options <maven build options>"
  echo "See Spark's \"Building Spark\" doc for correct Maven options."
  echo ""
  exit 1
}

# Parse arguments
while (( "$#" )); do
  case $1 in
    --tgz)
      MAKE_TGZ=true
      ;;
    --pip)
      MAKE_PIP=true
      ;;
    --r)
      MAKE_R=true
      ;;
    --mvn)
      MVN="$2"
      shift
      ;;
    --name)
      NAME="$2"
      shift
      ;;
    --help)
      exit_with_usage
      ;;
    --*)
      echo "Error: $1 is not supported"
      exit_with_usage
      ;;
    -*)
      break
      ;;
    *)
      echo "Error: $1 is not supported"
      exit_with_usage
      ;;
  esac
  shift
done

if [ -z "$JAVA_HOME" ]; then
  # Fall back on JAVA_HOME from rpm, if found
  if [ $(command -v  rpm) ]; then
    RPM_JAVA_HOME="$(rpm -E %java_home 2>/dev/null)"
    if [ "$RPM_JAVA_HOME" != "%java_home" ]; then
      JAVA_HOME="$RPM_JAVA_HOME"
      echo "No JAVA_HOME set, proceeding with '$JAVA_HOME' learned from rpm"
    fi
  fi

  if [ -z "$JAVA_HOME" ]; then
    if [ `command -v java` ]; then
      # If java is in /usr/bin/java, we want /usr
      JAVA_HOME="$(dirname $(dirname $(which java)))"
    fi
  fi
fi

if [ -z "$JAVA_HOME" ]; then
  echo "Error: JAVA_HOME is not set, cannot proceed."
  exit -1
fi

if [ $(command -v git) ]; then
    GITREV=$(git rev-parse --short HEAD 2>/dev/null || :)
    if [ ! -z "$GITREV" ]; then
        GITREVSTRING=" (git revision $GITREV)"
    fi
    unset GITREV
fi


if [ ! "$(command -v "$MVN")" ] ; then
    echo -e "Could not locate Maven command: '$MVN'."
    echo -e "Specify the Maven command with the --mvn flag"
    exit -1;
fi

VERSION=$("$MVN" help:evaluate -Dexpression=project.version $@ 2>/dev/null\
    | grep -v "INFO"\
    | grep -v "WARNING"\
    | tail -n 1)
SCALA_VERSION=$("$MVN" help:evaluate -Dexpression=scala.binary.version $@ 2>/dev/null\
    | grep -v "INFO"\
    | grep -v "WARNING"\
    | tail -n 1)
SPARK_HADOOP_VERSION=$("$MVN" help:evaluate -Dexpression=hadoop.version $@ 2>/dev/null\
    | grep -v "INFO"\
    | grep -v "WARNING"\
    | tail -n 1)
SPARK_HIVE=$("$MVN" help:evaluate -Dexpression=project.activeProfiles -pl sql/hive $@ 2>/dev/null\
    | grep -v "INFO"\
    | grep -v "WARNING"\
    | fgrep --count "<id>hive</id>";\
    # Reset exit status to 0, otherwise the script stops here if the last grep finds nothing\
    # because we use "set -o pipefail"
    echo -n)

if [ "$NAME" == "none" ]; then
  NAME=$SPARK_HADOOP_VERSION
fi

echo "Spark version is $VERSION"

if [ "$MAKE_TGZ" == "true" ]; then
  echo "Making spark-$VERSION-bin-$NAME.tgz"
else
  echo "Making distribution for Spark $VERSION in '$DISTDIR'..."
fi

# Build uber fat JAR
cd "$SPARK_HOME"

<<<<<<< HEAD
export MAVEN_OPTS="${MAVEN_OPTS:--Xmx3g -XX:MaxPermSize=512M -XX:ReservedCodeCacheSize=512m}"
=======
export MAVEN_OPTS="${MAVEN_OPTS:--Xmx2g -XX:ReservedCodeCacheSize=1g}"
>>>>>>> cceb2d6f

# Store the command as an array because $MVN variable might have spaces in it.
# Normal quoting tricks don't work.
# See: http://mywiki.wooledge.org/BashFAQ/050
<<<<<<< HEAD
BUILD_COMMAND=("$MVN" clean install -DskipTests $@)
=======
BUILD_COMMAND=("$MVN" clean package -DskipTests $@)
>>>>>>> cceb2d6f

# Actually build the jar
echo -e "\nBuilding with..."
echo -e "\$ ${BUILD_COMMAND[@]}\n"

"${BUILD_COMMAND[@]}"

# Make directories
rm -rf "$DISTDIR"
mkdir -p "$DISTDIR/jars"
echo "Spark $VERSION$GITREVSTRING built for Hadoop $SPARK_HADOOP_VERSION" > "$DISTDIR/RELEASE"
echo "Build flags: $@" >> "$DISTDIR/RELEASE"

# Copy jars
cp "$SPARK_HOME"/assembly/target/scala*/jars/* "$DISTDIR/jars/"

# Only create the standalone metastore directory if metastore artifact were copied.
if [ -f "$SPARK_HOME"/standalone-metastore/target/standalone-metastore-*.jar ]; then
  mkdir "$DISTDIR/standalone-metastore"
  cp "$SPARK_HOME"/standalone-metastore/target/standalone-metastore-*.jar "$DISTDIR/standalone-metastore"
fi

# Only create the yarn directory if the yarn artifacts were built.
if [ -f "$SPARK_HOME"/common/network-yarn/target/scala*/spark-*-yarn-shuffle.jar ]; then
  mkdir "$DISTDIR/yarn"
  cp "$SPARK_HOME"/common/network-yarn/target/scala*/spark-*-yarn-shuffle.jar "$DISTDIR/yarn"
fi

# Only create and copy the dockerfiles directory if the kubernetes artifacts were built.
if [ -d "$SPARK_HOME"/resource-managers/kubernetes/core/target/ ]; then
  mkdir -p "$DISTDIR/kubernetes/"
  cp -a "$SPARK_HOME"/resource-managers/kubernetes/docker/src/main/dockerfiles "$DISTDIR/kubernetes/"
  cp -a "$SPARK_HOME"/resource-managers/kubernetes/integration-tests/tests "$DISTDIR/kubernetes/"
fi

# Copy examples and dependencies
mkdir -p "$DISTDIR/examples/jars"
cp "$SPARK_HOME"/examples/target/scala*/jars/* "$DISTDIR/examples/jars"

# Deduplicate jars that have already been packaged as part of the main Spark dependencies.
for f in "$DISTDIR"/examples/jars/*; do
  name=$(basename "$f")
  if [ -f "$DISTDIR/jars/$name" ]; then
    rm "$DISTDIR/examples/jars/$name"
  fi
done

# Copy example sources (needed for python and SQL)
mkdir -p "$DISTDIR/examples/src/main"
cp -r "$SPARK_HOME/examples/src/main" "$DISTDIR/examples/src/"

# Copy license and ASF files
if [ -e "$SPARK_HOME/LICENSE-binary" ]; then
  cp "$SPARK_HOME/LICENSE-binary" "$DISTDIR/LICENSE"
  cp -r "$SPARK_HOME/licenses-binary" "$DISTDIR/licenses"
  cp "$SPARK_HOME/NOTICE-binary" "$DISTDIR/NOTICE"
else
  echo "Skipping copying LICENSE files"
fi

if [ -e "$SPARK_HOME/CHANGES.txt" ]; then
  cp "$SPARK_HOME/CHANGES.txt" "$DISTDIR"
fi

# Copy data files
cp -r "$SPARK_HOME/data" "$DISTDIR"

# Make pip package
if [ "$MAKE_PIP" == "true" ]; then
  echo "Building python distribution package"
  pushd "$SPARK_HOME/python" > /dev/null
  # Delete the egg info file if it exists, this can cache older setup files.
  rm -rf pyspark.egg-info || echo "No existing egg info file, skipping deletion"
  python setup.py sdist
  popd > /dev/null
else
  echo "Skipping building python distribution package"
fi

# Make R package - this is used for both CRAN release and packing R layout into distribution
if [ "$MAKE_R" == "true" ]; then
  echo "Building R source package"
  R_PACKAGE_VERSION=`grep Version "$SPARK_HOME/R/pkg/DESCRIPTION" | awk '{print $NF}'`
  pushd "$SPARK_HOME/R" > /dev/null
  # Build source package and run full checks
  # Do not source the check-cran.sh - it should be run from where it is for it to set SPARK_HOME
  NO_TESTS=1 "$SPARK_HOME/R/check-cran.sh"

  # Move R source package to match the Spark release version if the versions are not the same.
  # NOTE(shivaram): `mv` throws an error on Linux if source and destination are same file
  if [ "$R_PACKAGE_VERSION" != "$VERSION" ]; then
    mv "$SPARK_HOME/R/SparkR_$R_PACKAGE_VERSION.tar.gz" "$SPARK_HOME/R/SparkR_$VERSION.tar.gz"
  fi

  # Install source package to get it to generate vignettes rds files, etc.
  VERSION=$VERSION "$SPARK_HOME/R/install-source-package.sh"
  popd > /dev/null
else
  echo "Skipping building R source package"
fi

# Copy other things
mkdir "$DISTDIR/conf"
cp "$SPARK_HOME"/conf/*.template "$DISTDIR/conf"
cp "$SPARK_HOME/README.md" "$DISTDIR"
cp -r "$SPARK_HOME/bin" "$DISTDIR"
cp -r "$SPARK_HOME/python" "$DISTDIR"

# Remove the python distribution from dist/ if we built it
if [ "$MAKE_PIP" == "true" ]; then
  rm -f "$DISTDIR"/python/dist/pyspark-*.tar.gz
fi

cp -r "$SPARK_HOME/sbin" "$DISTDIR"
# Copy SparkR if it exists
if [ -d "$SPARK_HOME/R/lib/SparkR" ]; then
  mkdir -p "$DISTDIR/R/lib"
  cp -r "$SPARK_HOME/R/lib/SparkR" "$DISTDIR/R/lib"
  cp "$SPARK_HOME/R/lib/sparkr.zip" "$DISTDIR/R/lib"
fi

if [ "$MAKE_TGZ" == "true" ]; then
  TARDIR_NAME=spark-$VERSION-bin-$NAME
  TARDIR="$SPARK_HOME/$TARDIR_NAME"
  rm -rf "$TARDIR"
  cp -r "$DISTDIR" "$TARDIR"
  tar czf "spark-$VERSION-bin-$NAME.tgz" -C "$SPARK_HOME" "$TARDIR_NAME"
  rm -rf "$TARDIR"
fi<|MERGE_RESOLUTION|>--- conflicted
+++ resolved
@@ -160,20 +160,12 @@
 # Build uber fat JAR
 cd "$SPARK_HOME"
 
-<<<<<<< HEAD
-export MAVEN_OPTS="${MAVEN_OPTS:--Xmx3g -XX:MaxPermSize=512M -XX:ReservedCodeCacheSize=512m}"
-=======
-export MAVEN_OPTS="${MAVEN_OPTS:--Xmx2g -XX:ReservedCodeCacheSize=1g}"
->>>>>>> cceb2d6f
+export MAVEN_OPTS="${MAVEN_OPTS:--Xmx3g -XX:MaxPermSize=512M -XX:ReservedCodeCacheSize=1g}"
 
 # Store the command as an array because $MVN variable might have spaces in it.
 # Normal quoting tricks don't work.
 # See: http://mywiki.wooledge.org/BashFAQ/050
-<<<<<<< HEAD
-BUILD_COMMAND=("$MVN" clean install -DskipTests $@)
-=======
 BUILD_COMMAND=("$MVN" clean package -DskipTests $@)
->>>>>>> cceb2d6f
 
 # Actually build the jar
 echo -e "\nBuilding with..."
