--- conflicted
+++ resolved
@@ -502,11 +502,7 @@
    * of the chain to perform security-related functions.
    */
   private def addFilters(handler: ServletContextHandler, securityMgr: SecurityManager): Unit = {
-<<<<<<< HEAD
-    conf.getOption("spark.ui.filters").toSeq.flatMap(Utils.stringToSeq).foreach { filter =>
-=======
     conf.get(UI_FILTERS).foreach { filter =>
->>>>>>> cceb2d6f
       logInfo(s"Adding filter to ${handler.getContextPath()}: $filter")
       val oldParams = conf.getOption(s"spark.$filter.params").toSeq
         .flatMap(Utils.stringToSeq)
