--- conflicted
+++ resolved
@@ -208,11 +208,6 @@
     // a unique app ID (captured by spark.app.id) in the format below.
     val kubernetesAppId = s"spark-${UUID.randomUUID().toString.replaceAll("-", "")}"
     val waitForAppCompletion = sparkConf.get(WAIT_FOR_APP_COMPLETION)
-<<<<<<< HEAD
-=======
-    val kubernetesResourceNamePrefix = KubernetesClientApplication.getResourceNamePrefix(appName)
-    sparkConf.set(KUBERNETES_PYSPARK_PY_FILES, clientArguments.maybePyFiles.getOrElse(""))
->>>>>>> 7955b396
     val kubernetesConf = KubernetesConf.createDriverConf(
       sparkConf,
       kubernetesAppId,
