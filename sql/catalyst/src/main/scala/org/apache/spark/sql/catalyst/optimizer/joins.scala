--- conflicted
+++ resolved
@@ -103,35 +103,13 @@
         createOrderedJoin(input, conditions)
       }
 
-<<<<<<< HEAD
-      if (sameOutput(p, reordered)) {
-=======
       if (p.sameOutput(reordered)) {
->>>>>>> cceb2d6f
         reordered
       } else {
         // Reordering the joins have changed the order of the columns.
         // Inject a projection to make sure we restore to the expected ordering.
         Project(p.output, reordered)
       }
-<<<<<<< HEAD
-  }
-
-  /**
-   * Returns true iff output of both plans are semantically the same, ie.:
-   *  - they contain the same number of `Attribute`s;
-   *  - references are the same;
-   *  - the order is equal too.
-   * NOTE: this is copied over from SPARK-25691 from master.
-   */
-  def sameOutput(plan1: LogicalPlan, plan2: LogicalPlan): Boolean = {
-    val output1 = plan1.output
-    val output2 = plan2.output
-    output1.length == output2.length && output1.zip(output2).forall {
-      case (a1, a2) => a1.semanticEquals(a2)
-    }
-=======
->>>>>>> cceb2d6f
   }
 }
 
@@ -192,11 +170,7 @@
  * See `ExtractPythonUDFs` for details. This rule will detect un-evaluable PythonUDF and pull them
  * out from join condition.
  */
-<<<<<<< HEAD
-object PullOutPythonUDFInJoinCondition extends Rule[LogicalPlan] with PredicateHelper {
-=======
 object ExtractPythonUDFFromJoinCondition extends Rule[LogicalPlan] with PredicateHelper {
->>>>>>> cceb2d6f
 
   private def hasUnevaluablePythonUDF(expr: Expression, j: Join): Boolean = {
     expr.find { e =>
@@ -205,11 +179,7 @@
   }
 
   override def apply(plan: LogicalPlan): LogicalPlan = plan transformUp {
-<<<<<<< HEAD
-    case j @ Join(_, _, joinType, Some(cond)) if hasUnevaluablePythonUDF(cond, j) =>
-=======
     case j @ Join(_, _, joinType, Some(cond), _) if hasUnevaluablePythonUDF(cond, j) =>
->>>>>>> cceb2d6f
       if (!joinType.isInstanceOf[InnerLike]) {
         // The current strategy supports only InnerLike join because for other types,
         // it breaks SQL semantic if we run the join condition as a filter after join. If we pass
