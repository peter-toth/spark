/*
 * Licensed to the Apache Software Foundation (ASF) under one or more
 * contributor license agreements.  See the NOTICE file distributed with
 * this work for additional information regarding copyright ownership.
 * The ASF licenses this file to You under the Apache License, Version 2.0
 * (the "License"); you may not use this file except in compliance with
 * the License.  You may obtain a copy of the License at
 *
 *    http://www.apache.org/licenses/LICENSE-2.0
 *
 * Unless required by applicable law or agreed to in writing, software
 * distributed under the License is distributed on an "AS IS" BASIS,
 * WITHOUT WARRANTIES OR CONDITIONS OF ANY KIND, either express or implied.
 * See the License for the specific language governing permissions and
 * limitations under the License.
 */

package org.apache.spark.sql.execution.streaming.continuous

import scala.collection.mutable

import org.apache.spark.SparkEnv
import org.apache.spark.internal.Logging
import org.apache.spark.rpc.{RpcCallContext, RpcEndpointRef, RpcEnv, ThreadSafeRpcEndpoint}
import org.apache.spark.sql.SparkSession
<<<<<<< HEAD
import org.apache.spark.sql.sources.v2.reader.streaming.{ContinuousReader, PartitionOffset}
import org.apache.spark.sql.sources.v2.writer.WriterCommitMessage
import org.apache.spark.sql.sources.v2.writer.streaming.StreamWriter
=======
import org.apache.spark.sql.connector.read.streaming.{ContinuousStream, PartitionOffset}
import org.apache.spark.sql.connector.write.WriterCommitMessage
import org.apache.spark.sql.connector.write.streaming.StreamingWrite
>>>>>>> cceb2d6f
import org.apache.spark.util.RpcUtils

private[continuous] sealed trait EpochCoordinatorMessage extends Serializable

// Driver epoch trigger message
/**
 * Atomically increment the current epoch and get the new value.
 */
private[sql] case object IncrementAndGetEpoch extends EpochCoordinatorMessage

/**
 * The RpcEndpoint stop() will wait to clear out the message queue before terminating the
 * object. This can lead to a race condition where the query restarts at epoch n, a new
 * EpochCoordinator starts at epoch n, and then the old epoch coordinator commits epoch n + 1.
 * The framework doesn't provide a handle to wait on the message queue, so we use a synchronous
 * message to stop any writes to the ContinuousExecution object.
 */
private[sql] case object StopContinuousExecutionWrites extends EpochCoordinatorMessage

// Init messages
/**
 * Set the reader and writer partition counts. Tasks may not be started until the coordinator
 * has acknowledged these messages.
 */
private[sql] case class SetReaderPartitions(numPartitions: Int) extends EpochCoordinatorMessage
case class SetWriterPartitions(numPartitions: Int) extends EpochCoordinatorMessage

// Partition task messages
/**
 * Get the current epoch.
 */
private[sql] case object GetCurrentEpoch extends EpochCoordinatorMessage
/**
 * Commit a partition at the specified epoch with the given message.
 */
private[sql] case class CommitPartitionEpoch(
    partitionId: Int,
    epoch: Long,
    message: WriterCommitMessage) extends EpochCoordinatorMessage
/**
 * Report that a partition is ending the specified epoch at the specified offset.
 */
private[sql] case class ReportPartitionOffset(
    partitionId: Int,
    epoch: Long,
    offset: PartitionOffset) extends EpochCoordinatorMessage


/** Helper object used to create reference to [[EpochCoordinator]]. */
private[sql] object EpochCoordinatorRef extends Logging {
  private def endpointName(id: String) = s"EpochCoordinator-$id"

  /**
   * Create a reference to a new [[EpochCoordinator]].
   */
  def create(
<<<<<<< HEAD
      writer: StreamWriter,
      reader: ContinuousReader,
=======
      writeSupport: StreamingWrite,
      stream: ContinuousStream,
>>>>>>> cceb2d6f
      query: ContinuousExecution,
      epochCoordinatorId: String,
      startEpoch: Long,
      session: SparkSession,
      env: SparkEnv): RpcEndpointRef = synchronized {
    val coordinator = new EpochCoordinator(
<<<<<<< HEAD
      writer, reader, query, startEpoch, session, env.rpcEnv)
=======
      writeSupport, stream, query, startEpoch, session, env.rpcEnv)
>>>>>>> cceb2d6f
    val ref = env.rpcEnv.setupEndpoint(endpointName(epochCoordinatorId), coordinator)
    logInfo("Registered EpochCoordinator endpoint")
    ref
  }

  def get(id: String, env: SparkEnv): RpcEndpointRef = synchronized {
    val rpcEndpointRef = RpcUtils.makeDriverRef(endpointName(id), env.conf, env.rpcEnv)
    logDebug("Retrieved existing EpochCoordinator endpoint")
    rpcEndpointRef
  }
}

/**
 * Handles three major epoch coordination tasks for continuous processing:
 *
 * * Maintains a local epoch counter (the "driver epoch"), incremented by IncrementAndGetEpoch
 *   and pollable from executors by GetCurrentEpoch. Note that this epoch is *not* immediately
 *   reflected anywhere in ContinuousExecution.
 * * Collates ReportPartitionOffset messages, and forwards to ContinuousExecution when all
 *   readers have ended a given epoch.
 * * Collates CommitPartitionEpoch messages, and forwards to ContinuousExecution when all readers
 *   have both committed and reported an end offset for a given epoch.
 */
private[continuous] class EpochCoordinator(
<<<<<<< HEAD
    writer: StreamWriter,
    reader: ContinuousReader,
=======
    writeSupport: StreamingWrite,
    stream: ContinuousStream,
>>>>>>> cceb2d6f
    query: ContinuousExecution,
    startEpoch: Long,
    session: SparkSession,
    override val rpcEnv: RpcEnv)
  extends ThreadSafeRpcEndpoint with Logging {

  private val epochBacklogQueueSize =
    session.sqlContext.conf.continuousStreamingEpochBacklogQueueSize

  private var queryWritesStopped: Boolean = false

  private var numReaderPartitions: Int = _
  private var numWriterPartitions: Int = _

  private var currentDriverEpoch = startEpoch

  // (epoch, partition) -> message
  private val partitionCommits =
    mutable.Map[(Long, Int), WriterCommitMessage]()
  // (epoch, partition) -> offset
  private val partitionOffsets =
    mutable.Map[(Long, Int), PartitionOffset]()

  private var lastCommittedEpoch = startEpoch - 1
  // Remembers epochs that have to wait for previous epochs to be committed first.
  private val epochsWaitingToBeCommitted = mutable.HashSet.empty[Long]

  private def resolveCommitsAtEpoch(epoch: Long) = {
    val thisEpochCommits = findPartitionCommitsForEpoch(epoch)
    val nextEpochOffsets =
      partitionOffsets.collect { case ((e, _), o) if e == epoch => o }

    if (thisEpochCommits.size == numWriterPartitions &&
      nextEpochOffsets.size == numReaderPartitions) {

      // Check that last committed epoch is the previous one for sequencing of committed epochs.
      // If not, add the epoch being currently processed to epochs waiting to be committed,
      // otherwise commit it.
      if (lastCommittedEpoch != epoch - 1) {
        logDebug(s"Epoch $epoch has received commits from all partitions " +
          s"and is waiting for epoch ${epoch - 1} to be committed first.")
        epochsWaitingToBeCommitted.add(epoch)
      } else {
        commitEpoch(epoch, thisEpochCommits)
        lastCommittedEpoch = epoch

        // Commit subsequent epochs that are waiting to be committed.
        var nextEpoch = lastCommittedEpoch + 1
        while (epochsWaitingToBeCommitted.contains(nextEpoch)) {
          val nextEpochCommits = findPartitionCommitsForEpoch(nextEpoch)
          commitEpoch(nextEpoch, nextEpochCommits)

          epochsWaitingToBeCommitted.remove(nextEpoch)
          lastCommittedEpoch = nextEpoch
          nextEpoch += 1
        }

        // Cleanup state from before last committed epoch,
        // now that we know all partitions are forever past it.
        for (k <- partitionCommits.keys.filter { case (e, _) => e < lastCommittedEpoch }) {
          partitionCommits.remove(k)
        }
        for (k <- partitionOffsets.keys.filter { case (e, _) => e < lastCommittedEpoch }) {
          partitionOffsets.remove(k)
        }
      }
    }
  }

  /**
   * Collect per-partition commits for an epoch.
   */
  private def findPartitionCommitsForEpoch(epoch: Long): Iterable[WriterCommitMessage] = {
    partitionCommits.collect { case ((e, _), msg) if e == epoch => msg }
  }

  /**
   * Commit epoch to the offset log.
   */
  private def commitEpoch(epoch: Long, messages: Iterable[WriterCommitMessage]): Unit = {
    logDebug(s"Epoch $epoch has received commits from all partitions " +
      s"and is ready to be committed. Committing epoch $epoch.")
    // Sequencing is important here. We must commit to the writer before recording the commit
    // in the query, or we will end up dropping the commit if we restart in the middle.
    writer.commit(epoch, messages.toArray)
    query.commit(epoch)
  }

  override def receive: PartialFunction[Any, Unit] = {
    // If we just drop these messages, we won't do any writes to the query. The lame duck tasks
    // won't shed errors or anything.
    case _ if queryWritesStopped => ()

    case CommitPartitionEpoch(partitionId, epoch, message) =>
      logDebug(s"Got commit from partition $partitionId at epoch $epoch: $message")
      if (!partitionCommits.isDefinedAt((epoch, partitionId))) {
        partitionCommits.put((epoch, partitionId), message)
        resolveCommitsAtEpoch(epoch)
        checkProcessingQueueBoundaries()
      }

    case ReportPartitionOffset(partitionId, epoch, offset) =>
      partitionOffsets.put((epoch, partitionId), offset)
      val thisEpochOffsets =
        partitionOffsets.collect { case ((e, _), o) if e == epoch => o }
      if (thisEpochOffsets.size == numReaderPartitions) {
        logDebug(s"Epoch $epoch has offsets reported from all partitions: $thisEpochOffsets")
<<<<<<< HEAD
        query.addOffset(epoch, reader, thisEpochOffsets.toSeq)
=======
        query.addOffset(epoch, stream, thisEpochOffsets.toSeq)
>>>>>>> cceb2d6f
        resolveCommitsAtEpoch(epoch)
      }
      checkProcessingQueueBoundaries()
  }

  private def checkProcessingQueueBoundaries() = {
    if (partitionOffsets.size > epochBacklogQueueSize) {
      query.stopInNewThread(new IllegalStateException("Size of the partition offset queue has " +
        "exceeded its maximum"))
    }
    if (partitionCommits.size > epochBacklogQueueSize) {
      query.stopInNewThread(new IllegalStateException("Size of the partition commit queue has " +
        "exceeded its maximum"))
    }
    if (epochsWaitingToBeCommitted.size > epochBacklogQueueSize) {
      query.stopInNewThread(new IllegalStateException("Size of the epoch queue has " +
        "exceeded its maximum"))
    }
  }

  override def receiveAndReply(context: RpcCallContext): PartialFunction[Any, Unit] = {
    case GetCurrentEpoch =>
      val result = currentDriverEpoch
      logDebug(s"Epoch $result")
      context.reply(result)

    case IncrementAndGetEpoch =>
      currentDriverEpoch += 1
      context.reply(currentDriverEpoch)

    case SetReaderPartitions(numPartitions) =>
      numReaderPartitions = numPartitions
      context.reply(())

    case SetWriterPartitions(numPartitions) =>
      numWriterPartitions = numPartitions
      context.reply(())

    case StopContinuousExecutionWrites =>
      queryWritesStopped = true
      context.reply(())
  }
}<|MERGE_RESOLUTION|>--- conflicted
+++ resolved
@@ -23,15 +23,9 @@
 import org.apache.spark.internal.Logging
 import org.apache.spark.rpc.{RpcCallContext, RpcEndpointRef, RpcEnv, ThreadSafeRpcEndpoint}
 import org.apache.spark.sql.SparkSession
-<<<<<<< HEAD
-import org.apache.spark.sql.sources.v2.reader.streaming.{ContinuousReader, PartitionOffset}
-import org.apache.spark.sql.sources.v2.writer.WriterCommitMessage
-import org.apache.spark.sql.sources.v2.writer.streaming.StreamWriter
-=======
 import org.apache.spark.sql.connector.read.streaming.{ContinuousStream, PartitionOffset}
 import org.apache.spark.sql.connector.write.WriterCommitMessage
 import org.apache.spark.sql.connector.write.streaming.StreamingWrite
->>>>>>> cceb2d6f
 import org.apache.spark.util.RpcUtils
 
 private[continuous] sealed trait EpochCoordinatorMessage extends Serializable
@@ -88,24 +82,15 @@
    * Create a reference to a new [[EpochCoordinator]].
    */
   def create(
-<<<<<<< HEAD
-      writer: StreamWriter,
-      reader: ContinuousReader,
-=======
       writeSupport: StreamingWrite,
       stream: ContinuousStream,
->>>>>>> cceb2d6f
       query: ContinuousExecution,
       epochCoordinatorId: String,
       startEpoch: Long,
       session: SparkSession,
       env: SparkEnv): RpcEndpointRef = synchronized {
     val coordinator = new EpochCoordinator(
-<<<<<<< HEAD
-      writer, reader, query, startEpoch, session, env.rpcEnv)
-=======
       writeSupport, stream, query, startEpoch, session, env.rpcEnv)
->>>>>>> cceb2d6f
     val ref = env.rpcEnv.setupEndpoint(endpointName(epochCoordinatorId), coordinator)
     logInfo("Registered EpochCoordinator endpoint")
     ref
@@ -130,13 +115,8 @@
  *   have both committed and reported an end offset for a given epoch.
  */
 private[continuous] class EpochCoordinator(
-<<<<<<< HEAD
-    writer: StreamWriter,
-    reader: ContinuousReader,
-=======
     writeSupport: StreamingWrite,
     stream: ContinuousStream,
->>>>>>> cceb2d6f
     query: ContinuousExecution,
     startEpoch: Long,
     session: SparkSession,
@@ -221,7 +201,7 @@
       s"and is ready to be committed. Committing epoch $epoch.")
     // Sequencing is important here. We must commit to the writer before recording the commit
     // in the query, or we will end up dropping the commit if we restart in the middle.
-    writer.commit(epoch, messages.toArray)
+    writeSupport.commit(epoch, messages.toArray)
     query.commit(epoch)
   }
 
@@ -244,11 +224,7 @@
         partitionOffsets.collect { case ((e, _), o) if e == epoch => o }
       if (thisEpochOffsets.size == numReaderPartitions) {
         logDebug(s"Epoch $epoch has offsets reported from all partitions: $thisEpochOffsets")
-<<<<<<< HEAD
-        query.addOffset(epoch, reader, thisEpochOffsets.toSeq)
-=======
         query.addOffset(epoch, stream, thisEpochOffsets.toSeq)
->>>>>>> cceb2d6f
         resolveCommitsAtEpoch(epoch)
       }
       checkProcessingQueueBoundaries()
