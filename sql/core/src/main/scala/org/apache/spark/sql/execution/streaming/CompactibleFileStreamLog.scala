--- conflicted
+++ resolved
@@ -28,11 +28,7 @@
 import org.json4s.jackson.Serialization
 
 import org.apache.spark.sql.SparkSession
-<<<<<<< HEAD
-import org.apache.spark.util.{SizeEstimator, Utils}
-=======
 import org.apache.spark.util.Utils
->>>>>>> 1e65fb2c
 
 /**
  * An abstract class for compactible metadata logs. It will write one log file for each batch.
@@ -178,25 +174,6 @@
   }
 
   /**
-<<<<<<< HEAD
-   * Return the latest batch Id.
-   *
-   * This method is a complement of getLatest() - while metadata log file per batch tends to be
-   * small, it doesn't apply to the compacted log file. This method only checks for existence of
-   * file to avoid huge cost on reading and deserializing compacted log file.
-   */
-  def getLatestBatchId(): Option[Long] = {
-    val batchIds = fileManager.list(metadataPath, batchFilesFilter)
-      .map(f => pathToBatchId(f.getPath))
-      .sorted(Ordering.Long.reverse)
-    for (batchId <- batchIds) {
-      val batchMetadataFile = batchIdToPath(batchId)
-      if (fileManager.exists(batchMetadataFile)) {
-        return Some(batchId)
-      }
-    }
-    None
-=======
    * Apply function on all entries in the specific batch. The method will throw
    * FileNotFoundException if the metadata log file doesn't exist.
    *
@@ -225,7 +202,6 @@
       parseVersion(lines.next(), metadataLogVersion)
       fn(lines.map(deserializeEntry))
     }
->>>>>>> 1e65fb2c
   }
 
   /**
@@ -233,34 +209,6 @@
    * corresponding `batchId` file. It will delete expired files as well if enabled.
    */
   private def compact(batchId: Long, logs: Array[T]): Boolean = {
-<<<<<<< HEAD
-    val (allLogs, loadElapsedMs) = Utils.timeTakenMs {
-      val validBatches = getValidBatchesBeforeCompactionBatch(batchId, compactInterval)
-      validBatches.flatMap { id =>
-        super.get(id).getOrElse {
-          throw new IllegalStateException(
-            s"${batchIdToPath(id)} doesn't exist when compacting batch $batchId " +
-              s"(compactInterval: $compactInterval)")
-        }
-      } ++ logs
-    }
-    val compactedLogs = compactLogs(allLogs)
-
-    // Return false as there is another writer.
-    val (writeSucceed, writeElapsedMs) = Utils.timeTakenMs {
-      super.add(batchId, compactedLogs.toArray)
-    }
-
-    val elapsedMs = loadElapsedMs + writeElapsedMs
-    if (elapsedMs >= COMPACT_LATENCY_WARN_THRESHOLD_MS) {
-      logWarning(s"Compacting took $elapsedMs ms (load: $loadElapsedMs ms," +
-        s" write: $writeElapsedMs ms) for compact batch $batchId")
-      logWarning(s"Loaded ${allLogs.size} entries (${SizeEstimator.estimate(allLogs)} bytes in " +
-        s"memory), and wrote ${compactedLogs.size} entries for compact batch $batchId")
-    } else {
-      logDebug(s"Compacting took $elapsedMs ms (load: $loadElapsedMs ms," +
-        s" write: $writeElapsedMs ms) for compact batch $batchId")
-=======
     def writeEntry(entry: T, output: OutputStream): Unit = {
       if (shouldRetain(entry)) {
         output.write('\n')
@@ -283,7 +231,6 @@
       logWarning(s"Compacting took $elapsedMs ms for compact batch $batchId")
     } else {
       logDebug(s"Compacting took $elapsedMs ms for compact batch $batchId")
->>>>>>> 1e65fb2c
     }
 
     writeSucceed
