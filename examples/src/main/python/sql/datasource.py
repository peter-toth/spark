#
# Licensed to the Apache Software Foundation (ASF) under one or more
# contributor license agreements.  See the NOTICE file distributed with
# this work for additional information regarding copyright ownership.
# The ASF licenses this file to You under the Apache License, Version 2.0
# (the "License"); you may not use this file except in compliance with
# the License.  You may obtain a copy of the License at
#
#    http://www.apache.org/licenses/LICENSE-2.0
#
# Unless required by applicable law or agreed to in writing, software
# distributed under the License is distributed on an "AS IS" BASIS,
# WITHOUT WARRANTIES OR CONDITIONS OF ANY KIND, either express or implied.
# See the License for the specific language governing permissions and
# limitations under the License.
#

"""
A simple example demonstrating Spark SQL data sources.
Run with:
  ./bin/spark-submit examples/src/main/python/sql/datasource.py
"""
from pyspark.sql import SparkSession
# $example on:schema_merging$
from pyspark.sql import Row
# $example off:schema_merging$


def generic_file_source_options_example(spark):
    # $example on:ignore_corrupt_files$
    # enable ignore corrupt files
    spark.sql("set spark.sql.files.ignoreCorruptFiles=true")
    # dir1/file3.json is corrupt from parquet's view
    test_corrupt_df = spark.read.parquet("examples/src/main/resources/dir1/",
                                         "examples/src/main/resources/dir1/dir2/")
    test_corrupt_df.show()
    # +-------------+
    # |         file|
    # +-------------+
    # |file1.parquet|
    # |file2.parquet|
    # +-------------+
    # $example off:ignore_corrupt_files$

    # $example on:recursive_file_lookup$
    recursive_loaded_df = spark.read.format("parquet")\
        .option("recursiveFileLookup", "true")\
        .load("examples/src/main/resources/dir1")
    recursive_loaded_df.show()
    # +-------------+
    # |         file|
    # +-------------+
    # |file1.parquet|
    # |file2.parquet|
    # +-------------+
    # $example off:recursive_file_lookup$
    spark.sql("set spark.sql.files.ignoreCorruptFiles=false")

    # $example on:load_with_path_glob_filter$
    df = spark.read.load("examples/src/main/resources/dir1",
                         format="parquet", pathGlobFilter="*.parquet")
    df.show()
    # +-------------+
    # |         file|
    # +-------------+
    # |file1.parquet|
    # +-------------+
    # $example off:load_with_path_glob_filter$

<<<<<<< HEAD
=======
    # $example on:load_with_modified_time_filter$
    # Only load files modified before 07/1/2050 @ 08:30:00
    df = spark.read.load("examples/src/main/resources/dir1",
                         format="parquet", modifiedBefore="2050-07-01T08:30:00")
    df.show()
    # +-------------+
    # |         file|
    # +-------------+
    # |file1.parquet|
    # +-------------+
    # Only load files modified after 06/01/2050 @ 08:30:00
    df = spark.read.load("examples/src/main/resources/dir1",
                         format="parquet", modifiedAfter="2050-06-01T08:30:00")
    df.show()
    # +-------------+
    # |         file|
    # +-------------+
    # +-------------+
    # $example off:load_with_modified_time_filter$

>>>>>>> a630e8d1

def basic_datasource_example(spark):
    # $example on:generic_load_save_functions$
    df = spark.read.load("examples/src/main/resources/users.parquet")
    df.select("name", "favorite_color").write.save("namesAndFavColors.parquet")
    # $example off:generic_load_save_functions$

    # $example on:write_partitioning$
    df.write.partitionBy("favorite_color").format("parquet").save("namesPartByColor.parquet")
    # $example off:write_partitioning$

    # $example on:write_partition_and_bucket$
    df = spark.read.parquet("examples/src/main/resources/users.parquet")
    (df
        .write
        .partitionBy("favorite_color")
        .bucketBy(42, "name")
        .saveAsTable("people_partitioned_bucketed"))
    # $example off:write_partition_and_bucket$

    # $example on:manual_load_options$
    df = spark.read.load("examples/src/main/resources/people.json", format="json")
    df.select("name", "age").write.save("namesAndAges.parquet", format="parquet")
    # $example off:manual_load_options$

    # $example on:manual_load_options_csv$
    df = spark.read.load("examples/src/main/resources/people.csv",
                         format="csv", sep=";", inferSchema="true", header="true")
    # $example off:manual_load_options_csv$

    # $example on:manual_save_options_orc$
    df = spark.read.orc("examples/src/main/resources/users.orc")
    (df.write.format("orc")
        .option("orc.bloom.filter.columns", "favorite_color")
        .option("orc.dictionary.key.threshold", "1.0")
        .option("orc.column.encoding.direct", "name")
        .save("users_with_options.orc"))
    # $example off:manual_save_options_orc$

    # $example on:write_sorting_and_bucketing$
    df.write.bucketBy(42, "name").sortBy("age").saveAsTable("people_bucketed")
    # $example off:write_sorting_and_bucketing$

    # $example on:direct_sql$
    df = spark.sql("SELECT * FROM parquet.`examples/src/main/resources/users.parquet`")
    # $example off:direct_sql$

    spark.sql("DROP TABLE IF EXISTS people_bucketed")
    spark.sql("DROP TABLE IF EXISTS people_partitioned_bucketed")


def parquet_example(spark):
    # $example on:basic_parquet_example$
    peopleDF = spark.read.json("examples/src/main/resources/people.json")

    # DataFrames can be saved as Parquet files, maintaining the schema information.
    peopleDF.write.parquet("people.parquet")

    # Read in the Parquet file created above.
    # Parquet files are self-describing so the schema is preserved.
    # The result of loading a parquet file is also a DataFrame.
    parquetFile = spark.read.parquet("people.parquet")

    # Parquet files can also be used to create a temporary view and then used in SQL statements.
    parquetFile.createOrReplaceTempView("parquetFile")
    teenagers = spark.sql("SELECT name FROM parquetFile WHERE age >= 13 AND age <= 19")
    teenagers.show()
    # +------+
    # |  name|
    # +------+
    # |Justin|
    # +------+
    # $example off:basic_parquet_example$


def parquet_schema_merging_example(spark):
    # $example on:schema_merging$
    # spark is from the previous example.
    # Create a simple DataFrame, stored into a partition directory
    sc = spark.sparkContext

    squaresDF = spark.createDataFrame(sc.parallelize(range(1, 6))
                                      .map(lambda i: Row(single=i, double=i ** 2)))
    squaresDF.write.parquet("data/test_table/key=1")

    # Create another DataFrame in a new partition directory,
    # adding a new column and dropping an existing column
    cubesDF = spark.createDataFrame(sc.parallelize(range(6, 11))
                                    .map(lambda i: Row(single=i, triple=i ** 3)))
    cubesDF.write.parquet("data/test_table/key=2")

    # Read the partitioned table
    mergedDF = spark.read.option("mergeSchema", "true").parquet("data/test_table")
    mergedDF.printSchema()

    # The final schema consists of all 3 columns in the Parquet files together
    # with the partitioning column appeared in the partition directory paths.
    # root
    #  |-- double: long (nullable = true)
    #  |-- single: long (nullable = true)
    #  |-- triple: long (nullable = true)
    #  |-- key: integer (nullable = true)
    # $example off:schema_merging$


def json_dataset_example(spark):
    # $example on:json_dataset$
    # spark is from the previous example.
    sc = spark.sparkContext

    # A JSON dataset is pointed to by path.
    # The path can be either a single text file or a directory storing text files
    path = "examples/src/main/resources/people.json"
    peopleDF = spark.read.json(path)

    # The inferred schema can be visualized using the printSchema() method
    peopleDF.printSchema()
    # root
    #  |-- age: long (nullable = true)
    #  |-- name: string (nullable = true)

    # Creates a temporary view using the DataFrame
    peopleDF.createOrReplaceTempView("people")

    # SQL statements can be run by using the sql methods provided by spark
    teenagerNamesDF = spark.sql("SELECT name FROM people WHERE age BETWEEN 13 AND 19")
    teenagerNamesDF.show()
    # +------+
    # |  name|
    # +------+
    # |Justin|
    # +------+

    # Alternatively, a DataFrame can be created for a JSON dataset represented by
    # an RDD[String] storing one JSON object per string
    jsonStrings = ['{"name":"Yin","address":{"city":"Columbus","state":"Ohio"}}']
    otherPeopleRDD = sc.parallelize(jsonStrings)
    otherPeople = spark.read.json(otherPeopleRDD)
    otherPeople.show()
    # +---------------+----+
    # |        address|name|
    # +---------------+----+
    # |[Columbus,Ohio]| Yin|
    # +---------------+----+
    # $example off:json_dataset$


def jdbc_dataset_example(spark):
    # $example on:jdbc_dataset$
    # Note: JDBC loading and saving can be achieved via either the load/save or jdbc methods
    # Loading data from a JDBC source
    jdbcDF = spark.read \
        .format("jdbc") \
        .option("url", "jdbc:postgresql:dbserver") \
        .option("dbtable", "schema.tablename") \
        .option("user", "username") \
        .option("password", "password") \
        .load()

    jdbcDF2 = spark.read \
        .jdbc("jdbc:postgresql:dbserver", "schema.tablename",
              properties={"user": "username", "password": "password"})

    # Specifying dataframe column data types on read
    jdbcDF3 = spark.read \
        .format("jdbc") \
        .option("url", "jdbc:postgresql:dbserver") \
        .option("dbtable", "schema.tablename") \
        .option("user", "username") \
        .option("password", "password") \
        .option("customSchema", "id DECIMAL(38, 0), name STRING") \
        .load()

    # Saving data to a JDBC source
    jdbcDF.write \
        .format("jdbc") \
        .option("url", "jdbc:postgresql:dbserver") \
        .option("dbtable", "schema.tablename") \
        .option("user", "username") \
        .option("password", "password") \
        .save()

    jdbcDF2.write \
        .jdbc("jdbc:postgresql:dbserver", "schema.tablename",
              properties={"user": "username", "password": "password"})

    # Specifying create table column data types on write
    jdbcDF.write \
        .option("createTableColumnTypes", "name CHAR(64), comments VARCHAR(1024)") \
        .jdbc("jdbc:postgresql:dbserver", "schema.tablename",
              properties={"user": "username", "password": "password"})
    # $example off:jdbc_dataset$


if __name__ == "__main__":
    spark = SparkSession \
        .builder \
        .appName("Python Spark SQL data source example") \
        .getOrCreate()

    basic_datasource_example(spark)
    generic_file_source_options_example(spark)
    parquet_example(spark)
    parquet_schema_merging_example(spark)
    json_dataset_example(spark)
    jdbc_dataset_example(spark)

    spark.stop()<|MERGE_RESOLUTION|>--- conflicted
+++ resolved
@@ -67,8 +67,6 @@
     # +-------------+
     # $example off:load_with_path_glob_filter$
 
-<<<<<<< HEAD
-=======
     # $example on:load_with_modified_time_filter$
     # Only load files modified before 07/1/2050 @ 08:30:00
     df = spark.read.load("examples/src/main/resources/dir1",
@@ -89,7 +87,6 @@
     # +-------------+
     # $example off:load_with_modified_time_filter$
 
->>>>>>> a630e8d1
 
 def basic_datasource_example(spark):
     # $example on:generic_load_save_functions$
