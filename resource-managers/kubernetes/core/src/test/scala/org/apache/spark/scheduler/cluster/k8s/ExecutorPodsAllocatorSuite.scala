/*
 * Licensed to the Apache Software Foundation (ASF) under one or more
 * contributor license agreements.  See the NOTICE file distributed with
 * this work for additional information regarding copyright ownership.
 * The ASF licenses this file to You under the Apache License, Version 2.0
 * (the "License"); you may not use this file except in compliance with
 * the License.  You may obtain a copy of the License at
 *
 *    http://www.apache.org/licenses/LICENSE-2.0
 *
 * Unless required by applicable law or agreed to in writing, software
 * distributed under the License is distributed on an "AS IS" BASIS,
 * WITHOUT WARRANTIES OR CONDITIONS OF ANY KIND, either express or implied.
 * See the License for the specific language governing permissions and
 * limitations under the License.
 */
package org.apache.spark.scheduler.cluster.k8s

import io.fabric8.kubernetes.api.model.{DoneablePod, Pod, PodBuilder}
import io.fabric8.kubernetes.client.KubernetesClient
import io.fabric8.kubernetes.client.dsl.PodResource
<<<<<<< HEAD
import org.mockito.{ArgumentMatcher, Matchers, Mock, MockitoAnnotations}
=======
import org.mockito.{Mock, MockitoAnnotations}
>>>>>>> cceb2d6f
import org.mockito.ArgumentMatchers.{any, eq => meq}
import org.mockito.Mockito.{never, times, verify, when}
import org.mockito.invocation.InvocationOnMock
import org.mockito.stubbing.Answer
import org.scalatest.BeforeAndAfter

import org.apache.spark.{SecurityManager, SparkConf, SparkFunSuite}
<<<<<<< HEAD
import org.apache.spark.deploy.k8s.{KubernetesExecutorConf, KubernetesTestConf, SparkPod}
=======
import org.apache.spark.deploy.k8s.{KubernetesExecutorConf, SparkPod}
>>>>>>> cceb2d6f
import org.apache.spark.deploy.k8s.Config._
import org.apache.spark.deploy.k8s.Constants._
import org.apache.spark.deploy.k8s.Fabric8Aliases._
import org.apache.spark.scheduler.cluster.k8s.ExecutorLifecycleTestUtils._
import org.apache.spark.util.ManualClock

class ExecutorPodsAllocatorSuite extends SparkFunSuite with BeforeAndAfter {

  private val driverPodName = "driver"

  private val driverPod = new PodBuilder()
    .withNewMetadata()
      .withName(driverPodName)
      .addToLabels(SPARK_APP_ID_LABEL, TEST_SPARK_APP_ID)
      .addToLabels(SPARK_ROLE_LABEL, SPARK_POD_DRIVER_ROLE)
      .withUid("driver-pod-uid")
      .endMetadata()
    .build()

  private val conf = new SparkConf().set(KUBERNETES_DRIVER_POD_NAME, driverPodName)

  private val podAllocationSize = conf.get(KUBERNETES_ALLOCATION_BATCH_SIZE)
  private val podAllocationDelay = conf.get(KUBERNETES_ALLOCATION_BATCH_DELAY)
  private val podCreationTimeout = math.max(podAllocationDelay * 5, 60000L)
  private val secMgr = new SecurityManager(conf)

  private var waitForExecutorPodsClock: ManualClock = _

  @Mock
  private var kubernetesClient: KubernetesClient = _

  @Mock
  private var podOperations: PODS = _

  @Mock
  private var labeledPods: LABELED_PODS = _

  @Mock
  private var driverPodOperations: PodResource[Pod, DoneablePod] = _

  @Mock
  private var executorBuilder: KubernetesExecutorBuilder = _

  private var snapshotsStore: DeterministicExecutorPodsSnapshotsStore = _

  private var podsAllocatorUnderTest: ExecutorPodsAllocator = _

  before {
    MockitoAnnotations.initMocks(this)
    when(kubernetesClient.pods()).thenReturn(podOperations)
    when(podOperations.withName(driverPodName)).thenReturn(driverPodOperations)
    when(driverPodOperations.get).thenReturn(driverPod)
    when(executorBuilder.buildFromFeatures(any(classOf[KubernetesExecutorConf]), meq(secMgr),
      meq(kubernetesClient))).thenAnswer(executorPodAnswer())
    snapshotsStore = new DeterministicExecutorPodsSnapshotsStore()
    waitForExecutorPodsClock = new ManualClock(0L)
    podsAllocatorUnderTest = new ExecutorPodsAllocator(
      conf, secMgr, executorBuilder, kubernetesClient, snapshotsStore, waitForExecutorPodsClock)
    podsAllocatorUnderTest.start(TEST_SPARK_APP_ID)
  }

  test("Initially request executors in batches. Do not request another batch if the" +
    " first has not finished.") {
    podsAllocatorUnderTest.setTotalExpectedExecutors(podAllocationSize + 1)
    for (nextId <- 1 to podAllocationSize) {
      verify(podOperations).create(podWithAttachedContainerForId(nextId))
    }
    verify(podOperations, never()).create(podWithAttachedContainerForId(podAllocationSize + 1))
  }

  test("Request executors in batches. Allow another batch to be requested if" +
    " all pending executors start running.") {
    podsAllocatorUnderTest.setTotalExpectedExecutors(podAllocationSize + 1)
    for (execId <- 1 until podAllocationSize) {
      snapshotsStore.updatePod(runningExecutor(execId))
    }
    snapshotsStore.notifySubscribers()
    verify(podOperations, never()).create(podWithAttachedContainerForId(podAllocationSize + 1))
    snapshotsStore.updatePod(runningExecutor(podAllocationSize))
    snapshotsStore.notifySubscribers()
    verify(podOperations).create(podWithAttachedContainerForId(podAllocationSize + 1))
    snapshotsStore.updatePod(runningExecutor(podAllocationSize))
    snapshotsStore.notifySubscribers()
    verify(podOperations, times(podAllocationSize + 1)).create(any(classOf[Pod]))
  }

  test("When a current batch reaches error states immediately, re-request" +
    " them on the next batch.") {
    podsAllocatorUnderTest.setTotalExpectedExecutors(podAllocationSize)
    for (execId <- 1 until podAllocationSize) {
      snapshotsStore.updatePod(runningExecutor(execId))
    }
    val failedPod = failedExecutorWithoutDeletion(podAllocationSize)
    snapshotsStore.updatePod(failedPod)
    snapshotsStore.notifySubscribers()
    verify(podOperations).create(podWithAttachedContainerForId(podAllocationSize + 1))
  }

  test("When an executor is requested but the API does not report it in a reasonable time, retry" +
    " requesting that executor.") {
    when(podOperations
      .withLabel(SPARK_APP_ID_LABEL, TEST_SPARK_APP_ID))
      .thenReturn(podOperations)
    when(podOperations
      .withLabel(SPARK_ROLE_LABEL, SPARK_POD_EXECUTOR_ROLE))
      .thenReturn(podOperations)
    when(podOperations
      .withLabelIn(SPARK_EXECUTOR_ID_LABEL, "1"))
      .thenReturn(labeledPods)
    podsAllocatorUnderTest.setTotalExpectedExecutors(1)
    verify(podOperations).create(podWithAttachedContainerForId(1))
    waitForExecutorPodsClock.setTime(podCreationTimeout + 1)
<<<<<<< HEAD
    when(podOperations
      .withLabel(SPARK_APP_ID_LABEL, TEST_SPARK_APP_ID))
      .thenReturn(podOperations)
    when(podOperations
      withLabel(SPARK_ROLE_LABEL, SPARK_POD_EXECUTOR_ROLE))
      .thenReturn(podOperations)
    when(podOperations
      .withLabel(SPARK_EXECUTOR_ID_LABEL, "1"))
      .thenReturn(labeledPods)
=======
>>>>>>> cceb2d6f
    snapshotsStore.notifySubscribers()
    verify(labeledPods).delete()
    verify(podOperations).create(podWithAttachedContainerForId(2))
  }

  test("SPARK-28487: scale up and down on target executor count changes") {
    when(podOperations
      .withField("status.phase", "Pending"))
      .thenReturn(podOperations)
    when(podOperations
      .withLabel(SPARK_APP_ID_LABEL, TEST_SPARK_APP_ID))
      .thenReturn(podOperations)
    when(podOperations
      .withLabel(SPARK_ROLE_LABEL, SPARK_POD_EXECUTOR_ROLE))
      .thenReturn(podOperations)
    when(podOperations
<<<<<<< HEAD
      .withLabelIn(meq(SPARK_EXECUTOR_ID_LABEL), any(), any()))
=======
      .withLabelIn(meq(SPARK_EXECUTOR_ID_LABEL), any()))
>>>>>>> cceb2d6f
      .thenReturn(podOperations)

    // Target 1 executor, make sure it's requested, even with an empty initial snapshot.
    podsAllocatorUnderTest.setTotalExpectedExecutors(1)
    verify(podOperations).create(podWithAttachedContainerForId(1))

    // Mark executor as running, verify that subsequent allocation cycle is a no-op.
    snapshotsStore.updatePod(runningExecutor(1))
    snapshotsStore.notifySubscribers()
    verify(podOperations, times(1)).create(any())
    verify(podOperations, never()).delete()

    // Request 3 more executors, make sure all are requested.
    podsAllocatorUnderTest.setTotalExpectedExecutors(4)
    snapshotsStore.notifySubscribers()
    verify(podOperations).create(podWithAttachedContainerForId(2))
    verify(podOperations).create(podWithAttachedContainerForId(3))
    verify(podOperations).create(podWithAttachedContainerForId(4))

    // Mark 2 as running, 3 as pending. Allocation cycle should do nothing.
    snapshotsStore.updatePod(runningExecutor(2))
    snapshotsStore.updatePod(pendingExecutor(3))
    snapshotsStore.notifySubscribers()
    verify(podOperations, times(4)).create(any())
    verify(podOperations, never()).delete()

    // Scale down to 1. Pending executors (both acknowledged and not) should be deleted.
    podsAllocatorUnderTest.setTotalExpectedExecutors(1)
    snapshotsStore.notifySubscribers()
    verify(podOperations, times(4)).create(any())
    verify(podOperations).withLabelIn(SPARK_EXECUTOR_ID_LABEL, "3", "4")
    verify(podOperations).delete()
  }

<<<<<<< HEAD
  private def executorPodAnswer(): Answer[SparkPod] = {
    new Answer[SparkPod] {
      override def answer(invocation: InvocationOnMock): SparkPod = {
        val k8sConf: KubernetesExecutorConf = invocation.getArgument(0)
        executorPodWithId(k8sConf.executorId.toInt)
      }
    }
=======
  private def executorPodAnswer(): Answer[SparkPod] =
    (invocation: InvocationOnMock) => {
      val k8sConf: KubernetesExecutorConf = invocation.getArgument(0)
      executorPodWithId(k8sConf.executorId.toInt)
>>>>>>> cceb2d6f
  }
}<|MERGE_RESOLUTION|>--- conflicted
+++ resolved
@@ -19,11 +19,7 @@
 import io.fabric8.kubernetes.api.model.{DoneablePod, Pod, PodBuilder}
 import io.fabric8.kubernetes.client.KubernetesClient
 import io.fabric8.kubernetes.client.dsl.PodResource
-<<<<<<< HEAD
-import org.mockito.{ArgumentMatcher, Matchers, Mock, MockitoAnnotations}
-=======
 import org.mockito.{Mock, MockitoAnnotations}
->>>>>>> cceb2d6f
 import org.mockito.ArgumentMatchers.{any, eq => meq}
 import org.mockito.Mockito.{never, times, verify, when}
 import org.mockito.invocation.InvocationOnMock
@@ -31,11 +27,7 @@
 import org.scalatest.BeforeAndAfter
 
 import org.apache.spark.{SecurityManager, SparkConf, SparkFunSuite}
-<<<<<<< HEAD
-import org.apache.spark.deploy.k8s.{KubernetesExecutorConf, KubernetesTestConf, SparkPod}
-=======
 import org.apache.spark.deploy.k8s.{KubernetesExecutorConf, SparkPod}
->>>>>>> cceb2d6f
 import org.apache.spark.deploy.k8s.Config._
 import org.apache.spark.deploy.k8s.Constants._
 import org.apache.spark.deploy.k8s.Fabric8Aliases._
@@ -148,18 +140,6 @@
     podsAllocatorUnderTest.setTotalExpectedExecutors(1)
     verify(podOperations).create(podWithAttachedContainerForId(1))
     waitForExecutorPodsClock.setTime(podCreationTimeout + 1)
-<<<<<<< HEAD
-    when(podOperations
-      .withLabel(SPARK_APP_ID_LABEL, TEST_SPARK_APP_ID))
-      .thenReturn(podOperations)
-    when(podOperations
-      withLabel(SPARK_ROLE_LABEL, SPARK_POD_EXECUTOR_ROLE))
-      .thenReturn(podOperations)
-    when(podOperations
-      .withLabel(SPARK_EXECUTOR_ID_LABEL, "1"))
-      .thenReturn(labeledPods)
-=======
->>>>>>> cceb2d6f
     snapshotsStore.notifySubscribers()
     verify(labeledPods).delete()
     verify(podOperations).create(podWithAttachedContainerForId(2))
@@ -176,11 +156,7 @@
       .withLabel(SPARK_ROLE_LABEL, SPARK_POD_EXECUTOR_ROLE))
       .thenReturn(podOperations)
     when(podOperations
-<<<<<<< HEAD
-      .withLabelIn(meq(SPARK_EXECUTOR_ID_LABEL), any(), any()))
-=======
       .withLabelIn(meq(SPARK_EXECUTOR_ID_LABEL), any()))
->>>>>>> cceb2d6f
       .thenReturn(podOperations)
 
     // Target 1 executor, make sure it's requested, even with an empty initial snapshot.
@@ -215,19 +191,9 @@
     verify(podOperations).delete()
   }
 
-<<<<<<< HEAD
-  private def executorPodAnswer(): Answer[SparkPod] = {
-    new Answer[SparkPod] {
-      override def answer(invocation: InvocationOnMock): SparkPod = {
-        val k8sConf: KubernetesExecutorConf = invocation.getArgument(0)
-        executorPodWithId(k8sConf.executorId.toInt)
-      }
-    }
-=======
   private def executorPodAnswer(): Answer[SparkPod] =
     (invocation: InvocationOnMock) => {
       val k8sConf: KubernetesExecutorConf = invocation.getArgument(0)
       executorPodWithId(k8sConf.executorId.toInt)
->>>>>>> cceb2d6f
   }
 }