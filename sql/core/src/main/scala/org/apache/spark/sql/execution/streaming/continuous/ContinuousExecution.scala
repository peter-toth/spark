/*
 * Licensed to the Apache Software Foundation (ASF) under one or more
 * contributor license agreements.  See the NOTICE file distributed with
 * this work for additional information regarding copyright ownership.
 * The ASF licenses this file to You under the Apache License, Version 2.0
 * (the "License"); you may not use this file except in compliance with
 * the License.  You may obtain a copy of the License at
 *
 *    http://www.apache.org/licenses/LICENSE-2.0
 *
 * Unless required by applicable law or agreed to in writing, software
 * distributed under the License is distributed on an "AS IS" BASIS,
 * WITHOUT WARRANTIES OR CONDITIONS OF ANY KIND, either express or implied.
 * See the License for the specific language governing permissions and
 * limitations under the License.
 */

package org.apache.spark.sql.execution.streaming.continuous

import java.util.UUID
import java.util.concurrent.TimeUnit
import java.util.function.UnaryOperator

import scala.collection.JavaConverters._
import scala.collection.mutable.{ArrayBuffer, Map => MutableMap}

import org.apache.spark.SparkEnv
import org.apache.spark.sql.SparkSession
import org.apache.spark.sql.catalyst.expressions.{Attribute, AttributeMap, CurrentDate, CurrentTimestamp}
import org.apache.spark.sql.catalyst.plans.logical.LogicalPlan
import org.apache.spark.sql.catalyst.util.truncatedString
import org.apache.spark.sql.execution.SQLExecution
import org.apache.spark.sql.execution.datasources.v2.{StreamingDataSourceV2Relation, WriteToDataSourceV2}
import org.apache.spark.sql.execution.streaming.{ContinuousExecutionRelation, StreamingRelationV2, _}
import org.apache.spark.sql.internal.SQLConf
import org.apache.spark.sql.sources.v2
import org.apache.spark.sql.sources.v2.{ContinuousReadSupport, DataSourceOptions, StreamWriteSupport}
import org.apache.spark.sql.sources.v2.reader.streaming.{ContinuousReader, PartitionOffset}
import org.apache.spark.sql.streaming.{OutputMode, ProcessingTime, Trigger}
import org.apache.spark.sql.types.StructType
<<<<<<< HEAD
import org.apache.spark.util.Clock
=======
import org.apache.spark.util.{Clock, Utils}
>>>>>>> 7955b396

class ContinuousExecution(
    sparkSession: SparkSession,
    name: String,
    checkpointRoot: String,
    analyzedPlan: LogicalPlan,
    sink: StreamWriteSupport,
    trigger: Trigger,
    triggerClock: Clock,
    outputMode: OutputMode,
    extraOptions: Map[String, String],
    deleteCheckpointOnStop: Boolean)
  extends StreamExecution(
    sparkSession, name, checkpointRoot, analyzedPlan, sink,
    trigger, triggerClock, outputMode, deleteCheckpointOnStop) {

  @volatile protected var continuousSources: Seq[ContinuousReader] = Seq()
  override protected def sources: Seq[BaseStreamingSource] = continuousSources

  // For use only in test harnesses.
  private[sql] var currentEpochCoordinatorId: String = _

  override val logicalPlan: LogicalPlan = {
    val toExecutionRelationMap = MutableMap[StreamingRelationV2, ContinuousExecutionRelation]()
    analyzedPlan.transform {
      case r @ StreamingRelationV2(
          source: ContinuousReadSupport, _, extraReaderOptions, output, _) =>
        toExecutionRelationMap.getOrElseUpdate(r, {
          ContinuousExecutionRelation(source, extraReaderOptions, output)(sparkSession)
        })
      case StreamingRelationV2(_, sourceName, _, _, _) =>
        throw new UnsupportedOperationException(
          s"Data source $sourceName does not support continuous processing.")
    }
  }

  private val triggerExecutor = trigger match {
    case ContinuousTrigger(t) => ProcessingTimeExecutor(ProcessingTime(t), triggerClock)
    case _ => throw new IllegalStateException(s"Unsupported type of trigger: $trigger")
  }

  override protected def runActivatedStream(sparkSessionForStream: SparkSession): Unit = {
    val stateUpdate = new UnaryOperator[State] {
      override def apply(s: State) = s match {
        // If we ended the query to reconfigure, reset the state to active.
        case RECONFIGURING => ACTIVE
        case _ => s
      }
    }

    do {
      runContinuous(sparkSessionForStream)
    } while (state.updateAndGet(stateUpdate) == ACTIVE)
  }

  /**
   * Populate the start offsets to start the execution at the current offsets stored in the sink
   * (i.e. avoid reprocessing data that we have already processed). This function must be called
   * before any processing occurs and will populate the following fields:
   *  - currentBatchId
   *  - committedOffsets
   *  The basic structure of this method is as follows:
   *
   *  Identify (from the commit log) the latest epoch that has committed
   *  IF last epoch exists THEN
   *    Get end offsets for the epoch
   *    Set those offsets as the current commit progress
   *    Set the next epoch ID as the last + 1
   *    Return the end offsets of the last epoch as start for the next one
   *    DONE
   *  ELSE
   *    Start a new query log
   *  DONE
   */
  private def getStartOffsets(sparkSessionToRunBatches: SparkSession): OffsetSeq = {
    // Note that this will need a slight modification for exactly once. If ending offsets were
    // reported but not committed for any epochs, we must replay exactly to those offsets.
    // For at least once, we can just ignore those reports and risk duplicates.
    commitLog.getLatest() match {
      case Some((latestEpochId, _)) =>
        val nextOffsets = offsetLog.get(latestEpochId).getOrElse {
          throw new IllegalStateException(
            s"Batch $latestEpochId was committed without end epoch offsets!")
        }
        committedOffsets = nextOffsets.toStreamProgress(sources)
        currentBatchId = latestEpochId + 1

        logDebug(s"Resuming at epoch $currentBatchId with committed offsets $committedOffsets")
        nextOffsets
      case None =>
        // We are starting this stream for the first time. Offsets are all None.
        logInfo(s"Starting new streaming query.")
        currentBatchId = 0
        OffsetSeq.fill(continuousSources.map(_ => null): _*)
    }
  }

  /**
   * Do a continuous run.
   * @param sparkSessionForQuery Isolated [[SparkSession]] to run the continuous query with.
   */
  private def runContinuous(sparkSessionForQuery: SparkSession): Unit = {
    // A list of attributes that will need to be updated.
    val replacements = new ArrayBuffer[(Attribute, Attribute)]
    // Translate from continuous relation to the underlying data source.
    var nextSourceId = 0
    continuousSources = logicalPlan.collect {
      case ContinuousExecutionRelation(dataSource, extraReaderOptions, output) =>
        val metadataPath = s"$resolvedCheckpointRoot/sources/$nextSourceId"
        nextSourceId += 1

        dataSource.createContinuousReader(
          java.util.Optional.empty[StructType](),
          metadataPath,
          new DataSourceOptions(extraReaderOptions.asJava))
    }
    uniqueSources = continuousSources.distinct

    val offsets = getStartOffsets(sparkSessionForQuery)

    var insertedSourceId = 0
    val withNewSources = logicalPlan transform {
      case ContinuousExecutionRelation(source, options, output) =>
        val reader = continuousSources(insertedSourceId)
        insertedSourceId += 1
        val newOutput = reader.readSchema().toAttributes
<<<<<<< HEAD
        val maxFields = SQLConf.get.maxToStringFields
=======
>>>>>>> 7955b396

        assert(output.size == newOutput.size,
          s"Invalid reader: ${truncatedString(output, ",", maxFields)} != " +
            s"${truncatedString(newOutput, ",", maxFields)}")
        replacements ++= output.zip(newOutput)

        val loggedOffset = offsets.offsets(0)
        val realOffset = loggedOffset.map(off => reader.deserializeOffset(off.json))
        reader.setStartOffset(java.util.Optional.ofNullable(realOffset.orNull))
        StreamingDataSourceV2Relation(newOutput, source, options, reader)
    }

    // Rewire the plan to use the new attributes that were returned by the source.
    val replacementMap = AttributeMap(replacements)
    val triggerLogicalPlan = withNewSources transformAllExpressions {
      case a: Attribute if replacementMap.contains(a) =>
        replacementMap(a).withMetadata(a.metadata)
      case (_: CurrentTimestamp | _: CurrentDate) =>
        throw new IllegalStateException(
          "CurrentTimestamp and CurrentDate not yet supported for continuous processing")
    }

    val writer = sink.createStreamWriter(
      s"$runId",
      triggerLogicalPlan.schema,
      outputMode,
      new DataSourceOptions(extraOptions.asJava))
    val withSink = WriteToContinuousDataSource(writer, triggerLogicalPlan)

    val reader = withSink.collect {
      case StreamingDataSourceV2Relation(_, _, _, r: ContinuousReader) => r
    }.head

    reportTimeTaken("queryPlanning") {
      lastExecution = new IncrementalExecution(
        sparkSessionForQuery,
        withSink,
        outputMode,
        checkpointFile("state"),
        runId,
        currentBatchId,
        offsetSeqMetadata)
      lastExecution.executedPlan // Force the lazy generation of execution plan
    }

    sparkSessionForQuery.sparkContext.setLocalProperty(
      StreamExecution.IS_CONTINUOUS_PROCESSING, true.toString)
    sparkSessionForQuery.sparkContext.setLocalProperty(
      ContinuousExecution.START_EPOCH_KEY, currentBatchId.toString)
    // Add another random ID on top of the run ID, to distinguish epoch coordinators across
    // reconfigurations.
    val epochCoordinatorId = s"$runId--${UUID.randomUUID}"
    currentEpochCoordinatorId = epochCoordinatorId
    sparkSessionForQuery.sparkContext.setLocalProperty(
      ContinuousExecution.EPOCH_COORDINATOR_ID_KEY, epochCoordinatorId)
    sparkSessionForQuery.sparkContext.setLocalProperty(
      ContinuousExecution.EPOCH_INTERVAL_KEY,
      trigger.asInstanceOf[ContinuousTrigger].intervalMs.toString)

    // Use the parent Spark session for the endpoint since it's where this query ID is registered.
    val epochEndpoint =
      EpochCoordinatorRef.create(
        writer, reader, this, epochCoordinatorId, currentBatchId, sparkSession, SparkEnv.get)
    val epochUpdateThread = new Thread(new Runnable {
      override def run: Unit = {
        try {
          triggerExecutor.execute(() => {
            startTrigger()

            if (reader.needsReconfiguration() && state.compareAndSet(ACTIVE, RECONFIGURING)) {
              if (queryExecutionThread.isAlive) {
                queryExecutionThread.interrupt()
              }
              false
            } else if (isActive) {
              currentBatchId = epochEndpoint.askSync[Long](IncrementAndGetEpoch)
              logInfo(s"New epoch $currentBatchId is starting.")
              true
            } else {
              false
            }
          })
        } catch {
          case _: InterruptedException =>
            // Cleanly stop the query.
            return
        }
      }
    }, s"epoch update thread for $prettyIdString")

    try {
      epochUpdateThread.setDaemon(true)
      epochUpdateThread.start()

      reportTimeTaken("runContinuous") {
<<<<<<< HEAD
        SQLExecution.withNewExecutionId(
          sparkSessionForQuery, lastExecution) {
          // Materialize `executedPlan` so that accessing it when `toRdd` is running doesn't need to
          // wait for a lock
          lastExecution.executedPlan
          lastExecution.toRdd
=======
        SQLExecution.withNewExecutionId(sparkSessionForQuery, lastExecution) {
          lastExecution.executedPlan.execute()
>>>>>>> 7955b396
        }
      }
    } catch {
      case t: Throwable
          if StreamExecution.isInterruptionException(t) && state.get() == RECONFIGURING =>
        logInfo(s"Query $id ignoring exception from reconfiguring: $t")
        // interrupted by reconfiguration - swallow exception so we can restart the query
    } finally {
      // The above execution may finish before getting interrupted, for example, a Spark job having
      // 0 partitions will complete immediately. Then the interrupted status will sneak here.
      //
      // To handle this case, we do the two things here:
      //
      // 1. Clean up the resources in `queryExecutionThread.runUninterruptibly`. This may increase
      //    the waiting time of `stop` but should be minor because the operations here are very fast
      //    (just sending an RPC message in the same process and stopping a very simple thread).
      // 2. Clear the interrupted status at the end so that it won't impact the `runContinuous`
      //    call. We may clear the interrupted status set by `stop`, but it doesn't affect the query
      //    termination because `runActivatedStream` will check `state` and exit accordingly.
      queryExecutionThread.runUninterruptibly {
        try {
          epochEndpoint.askSync[Unit](StopContinuousExecutionWrites)
        } finally {
          SparkEnv.get.rpcEnv.stop(epochEndpoint)
          epochUpdateThread.interrupt()
          epochUpdateThread.join()
          stopSources()
          // The following line must be the last line because it may fail if SparkContext is stopped
          sparkSession.sparkContext.cancelJobGroup(runId.toString)
        }
      }
      Thread.interrupted()
    }
  }

  /**
   * Report ending partition offsets for the given reader at the given epoch.
   */
  def addOffset(
      epoch: Long, reader: ContinuousReader, partitionOffsets: Seq[PartitionOffset]): Unit = {
    assert(continuousSources.length == 1, "only one continuous source supported currently")

    val globalOffset = reader.mergeOffsets(partitionOffsets.toArray)
    val oldOffset = synchronized {
      offsetLog.add(epoch, OffsetSeq.fill(globalOffset))
      offsetLog.get(epoch - 1)
    }

    // If offset hasn't changed since last epoch, there's been no new data.
    if (oldOffset.contains(OffsetSeq.fill(globalOffset))) {
      noNewData = true
    }

    awaitProgressLock.lock()
    try {
      awaitProgressLockCondition.signalAll()
    } finally {
      awaitProgressLock.unlock()
    }
  }

  /**
   * Mark the specified epoch as committed. All readers must have reported end offsets for the epoch
   * before this is called.
   */
  def commit(epoch: Long): Unit = {
    assert(continuousSources.length == 1, "only one continuous source supported currently")
    assert(offsetLog.get(epoch).isDefined, s"offset for epoch $epoch not reported before commit")

    synchronized {
      // Record offsets before updating `committedOffsets`
      recordTriggerOffsets(from = committedOffsets, to = availableOffsets)
      if (queryExecutionThread.isAlive) {
        commitLog.add(epoch, CommitMetadata())
        val offset =
          continuousSources(0).deserializeOffset(offsetLog.get(epoch).get.offsets(0).get.json)
        committedOffsets ++= Seq(continuousSources(0) -> offset)
        continuousSources(0).commit(offset.asInstanceOf[v2.reader.streaming.Offset])
      } else {
        return
      }
    }

    // Since currentBatchId increases independently in cp mode, the current committed epoch may
    // be far behind currentBatchId. It is not safe to discard the metadata with thresholdBatchId
    // computed based on currentBatchId. As minLogEntriesToMaintain is used to keep the minimum
    // number of batches that must be retained and made recoverable, so we should keep the
    // specified number of metadata that have been committed.
    if (minLogEntriesToMaintain <= epoch) {
      offsetLog.purge(epoch + 1 - minLogEntriesToMaintain)
      commitLog.purge(epoch + 1 - minLogEntriesToMaintain)
    }

    awaitProgressLock.lock()
    try {
      awaitProgressLockCondition.signalAll()
    } finally {
      awaitProgressLock.unlock()
    }
  }

  /**
   * Blocks the current thread until execution has committed at or after the specified epoch.
   */
  private[sql] def awaitEpoch(epoch: Long): Unit = {
    def notDone = {
      val latestCommit = commitLog.getLatest()
      latestCommit match {
        case Some((latestEpoch, _)) =>
          latestEpoch < epoch
        case None => true
      }
    }

    while (notDone) {
      awaitProgressLock.lock()
      try {
        awaitProgressLockCondition.await(100, TimeUnit.MILLISECONDS)
        if (streamDeathCause != null) {
          throw streamDeathCause
        }
      } finally {
        awaitProgressLock.unlock()
      }
    }
  }

  /**
   * Stops the query execution thread to terminate the query.
   */
  override def stop(): Unit = {
    // Set the state to TERMINATED so that the batching thread knows that it was interrupted
    // intentionally
    state.set(TERMINATED)
    if (queryExecutionThread.isAlive) {
      // The query execution thread will clean itself up in the finally clause of runContinuous.
      // We just need to interrupt the long running job.
      queryExecutionThread.interrupt()
      queryExecutionThread.join()
    }
    logInfo(s"Query $prettyIdString was stopped")
  }
}

object ContinuousExecution {
  val START_EPOCH_KEY = "__continuous_start_epoch"
  val EPOCH_COORDINATOR_ID_KEY = "__epoch_coordinator_id"
  val EPOCH_INTERVAL_KEY = "__continuous_epoch_interval"
}<|MERGE_RESOLUTION|>--- conflicted
+++ resolved
@@ -38,11 +38,7 @@
 import org.apache.spark.sql.sources.v2.reader.streaming.{ContinuousReader, PartitionOffset}
 import org.apache.spark.sql.streaming.{OutputMode, ProcessingTime, Trigger}
 import org.apache.spark.sql.types.StructType
-<<<<<<< HEAD
 import org.apache.spark.util.Clock
-=======
-import org.apache.spark.util.{Clock, Utils}
->>>>>>> 7955b396
 
 class ContinuousExecution(
     sparkSession: SparkSession,
@@ -169,10 +165,7 @@
         val reader = continuousSources(insertedSourceId)
         insertedSourceId += 1
         val newOutput = reader.readSchema().toAttributes
-<<<<<<< HEAD
         val maxFields = SQLConf.get.maxToStringFields
-=======
->>>>>>> 7955b396
 
         assert(output.size == newOutput.size,
           s"Invalid reader: ${truncatedString(output, ",", maxFields)} != " +
@@ -268,17 +261,8 @@
       epochUpdateThread.start()
 
       reportTimeTaken("runContinuous") {
-<<<<<<< HEAD
-        SQLExecution.withNewExecutionId(
-          sparkSessionForQuery, lastExecution) {
-          // Materialize `executedPlan` so that accessing it when `toRdd` is running doesn't need to
-          // wait for a lock
-          lastExecution.executedPlan
-          lastExecution.toRdd
-=======
         SQLExecution.withNewExecutionId(sparkSessionForQuery, lastExecution) {
           lastExecution.executedPlan.execute()
->>>>>>> 7955b396
         }
       }
     } catch {
