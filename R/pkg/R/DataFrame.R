--- conflicted
+++ resolved
@@ -521,35 +521,6 @@
               invisible(callJMethod(x@sdf, "createOrReplaceTempView", viewName))
           })
 
-<<<<<<< HEAD
-#' (Deprecated) Register Temporary Table
-#'
-#' Registers a SparkDataFrame as a Temporary Table in the SparkSession
-#' @param x A SparkDataFrame
-#' @param tableName A character vector containing the name of the table
-#'
-#' @seealso \link{createOrReplaceTempView}
-#' @rdname registerTempTable-deprecated
-#' @name registerTempTable
-#' @aliases registerTempTable,SparkDataFrame,character-method
-#' @examples
-#'\dontrun{
-#' sparkR.session()
-#' path <- "path/to/file.json"
-#' df <- read.json(path)
-#' registerTempTable(df, "json_df")
-#' new_df <- sql("SELECT * FROM json_df")
-#'}
-#' @note registerTempTable since 1.4.0
-setMethod("registerTempTable",
-          signature(x = "SparkDataFrame", tableName = "character"),
-          function(x, tableName) {
-              .Deprecated("createOrReplaceTempView")
-              invisible(callJMethod(x@sdf, "createOrReplaceTempView", tableName))
-          })
-
-=======
->>>>>>> cceb2d6f
 #' insertInto
 #'
 #' Insert the contents of a SparkDataFrame into a table registered in the current SparkSession.
