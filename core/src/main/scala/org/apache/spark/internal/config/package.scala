/*
 * Licensed to the Apache Software Foundation (ASF) under one or more
 * contributor license agreements.  See the NOTICE file distributed with
 * this work for additional information regarding copyright ownership.
 * The ASF licenses this file to You under the Apache License, Version 2.0
 * (the "License"); you may not use this file except in compliance with
 * the License.  You may obtain a copy of the License at
 *
 *    http://www.apache.org/licenses/LICENSE-2.0
 *
 * Unless required by applicable law or agreed to in writing, software
 * distributed under the License is distributed on an "AS IS" BASIS,
 * WITHOUT WARRANTIES OR CONDITIONS OF ANY KIND, either express or implied.
 * See the License for the specific language governing permissions and
 * limitations under the License.
 */

package org.apache.spark.internal

import java.util.concurrent.TimeUnit

import org.apache.spark.launcher.SparkLauncher
import org.apache.spark.metrics.GarbageCollectionMetrics
import org.apache.spark.network.shuffle.Constants
import org.apache.spark.network.util.ByteUnit
import org.apache.spark.scheduler.{EventLoggingListener, SchedulingMode}
import org.apache.spark.shuffle.sort.io.LocalDiskShuffleDataIO
import org.apache.spark.storage.{DefaultTopologyMapper, RandomBlockReplicationPolicy}
import org.apache.spark.unsafe.array.ByteArrayMethods
import org.apache.spark.util.Utils
import org.apache.spark.util.collection.unsafe.sort.UnsafeSorterSpillReader.MAX_BUFFER_SIZE_BYTES

package object config {

  private[spark] val SPARK_DRIVER_PREFIX = "spark.driver"
  private[spark] val SPARK_EXECUTOR_PREFIX = "spark.executor"
  private[spark] val SPARK_TASK_PREFIX = "spark.task"
  private[spark] val LISTENER_BUS_EVENT_QUEUE_PREFIX = "spark.scheduler.listenerbus.eventqueue"

  private[spark] val RESOURCES_DISCOVERY_PLUGIN =
    ConfigBuilder("spark.resources.discoveryPlugin")
      .doc("Comma-separated list of class names implementing" +
        "org.apache.spark.api.resource.ResourceDiscoveryPlugin to load into the application." +
        "This is for advanced users to replace the resource discovery class with a " +
        "custom implementation. Spark will try each class specified until one of them " +
        "returns the resource information for that resource. It tries the discovery " +
        "script last if none of the plugins return information for that resource.")
      .stringConf
      .toSequence
      .createWithDefault(Nil)

  private[spark] val DRIVER_RESOURCES_FILE =
    ConfigBuilder("spark.driver.resourcesFile")
      .internal()
      .doc("Path to a file containing the resources allocated to the driver. " +
        "The file should be formatted as a JSON array of ResourceAllocation objects. " +
        "Only used internally in standalone mode.")
      .stringConf
      .createOptional

  private[spark] val DRIVER_CLASS_PATH =
    ConfigBuilder(SparkLauncher.DRIVER_EXTRA_CLASSPATH).stringConf.createOptional

  private[spark] val DRIVER_JAVA_OPTIONS =
    ConfigBuilder(SparkLauncher.DRIVER_EXTRA_JAVA_OPTIONS)
      .withPrepended(SparkLauncher.DRIVER_DEFAULT_JAVA_OPTIONS)
      .stringConf
      .createOptional

  private[spark] val DRIVER_LIBRARY_PATH =
    ConfigBuilder(SparkLauncher.DRIVER_EXTRA_LIBRARY_PATH).stringConf.createOptional

  private[spark] val DRIVER_USER_CLASS_PATH_FIRST =
    ConfigBuilder("spark.driver.userClassPathFirst").booleanConf.createWithDefault(false)

  private[spark] val DRIVER_CORES = ConfigBuilder("spark.driver.cores")
    .doc("Number of cores to use for the driver process, only in cluster mode.")
    .intConf
    .createWithDefault(1)

  private[spark] val DRIVER_MEMORY = ConfigBuilder(SparkLauncher.DRIVER_MEMORY)
    .doc("Amount of memory to use for the driver process, in MiB unless otherwise specified.")
    .bytesConf(ByteUnit.MiB)
    .createWithDefaultString("1g")

  private[spark] val DRIVER_MEMORY_OVERHEAD = ConfigBuilder("spark.driver.memoryOverhead")
    .doc("The amount of non-heap memory to be allocated per driver in cluster mode, " +
      "in MiB unless otherwise specified.")
    .bytesConf(ByteUnit.MiB)
    .createOptional

  private[spark] val DRIVER_LOG_DFS_DIR =
    ConfigBuilder("spark.driver.log.dfsDir").stringConf.createOptional

  private[spark] val DRIVER_LOG_LAYOUT =
    ConfigBuilder("spark.driver.log.layout")
      .stringConf
      .createOptional

  private[spark] val DRIVER_LOG_PERSISTTODFS =
    ConfigBuilder("spark.driver.log.persistToDfs.enabled")
      .booleanConf
      .createWithDefault(false)

  private[spark] val DRIVER_LOG_ALLOW_EC =
    ConfigBuilder("spark.driver.log.allowErasureCoding")
      .booleanConf
      .createWithDefault(false)

  private[spark] val EVENT_LOG_ENABLED = ConfigBuilder("spark.eventLog.enabled")
    .booleanConf
    .createWithDefault(false)

  private[spark] val EVENT_LOG_DIR = ConfigBuilder("spark.eventLog.dir")
    .stringConf
    .createWithDefault(EventLoggingListener.DEFAULT_LOG_DIR)

  private[spark] val EVENT_LOG_COMPRESS =
    ConfigBuilder("spark.eventLog.compress")
      .booleanConf
      .createWithDefault(false)

  private[spark] val EVENT_LOG_BLOCK_UPDATES =
    ConfigBuilder("spark.eventLog.logBlockUpdates.enabled")
      .booleanConf
      .createWithDefault(false)

  private[spark] val EVENT_LOG_ALLOW_EC =
    ConfigBuilder("spark.eventLog.erasureCoding.enabled")
      .booleanConf
      .createWithDefault(false)

  private[spark] val EVENT_LOG_TESTING =
    ConfigBuilder("spark.eventLog.testing")
      .internal()
      .booleanConf
      .createWithDefault(false)

  private[spark] val EVENT_LOG_OUTPUT_BUFFER_SIZE = ConfigBuilder("spark.eventLog.buffer.kb")
    .doc("Buffer size to use when writing to output streams, in KiB unless otherwise specified.")
    .bytesConf(ByteUnit.KiB)
    .createWithDefaultString("100k")

  private[spark] val EVENT_LOG_STAGE_EXECUTOR_METRICS =
    ConfigBuilder("spark.eventLog.logStageExecutorMetrics")
      .doc("Whether to write per-stage peaks of executor metrics (for each executor) " +
        "to the event log.")
      .booleanConf
      .createWithDefault(false)

  private[spark] val EVENT_LOG_GC_METRICS_YOUNG_GENERATION_GARBAGE_COLLECTORS =
    ConfigBuilder("spark.eventLog.gcMetrics.youngGenerationGarbageCollectors")
      .doc("Names of supported young generation garbage collector. A name usually is " +
        " the return of GarbageCollectorMXBean.getName. The built-in young generation garbage " +
        s"collectors are ${GarbageCollectionMetrics.YOUNG_GENERATION_BUILTIN_GARBAGE_COLLECTORS}")
      .stringConf
      .toSequence
      .createWithDefault(GarbageCollectionMetrics.YOUNG_GENERATION_BUILTIN_GARBAGE_COLLECTORS)

  private[spark] val EVENT_LOG_GC_METRICS_OLD_GENERATION_GARBAGE_COLLECTORS =
    ConfigBuilder("spark.eventLog.gcMetrics.oldGenerationGarbageCollectors")
      .doc("Names of supported old generation garbage collector. A name usually is " +
        "the return of GarbageCollectorMXBean.getName. The built-in old generation garbage " +
        s"collectors are ${GarbageCollectionMetrics.OLD_GENERATION_BUILTIN_GARBAGE_COLLECTORS}")
      .stringConf
      .toSequence
      .createWithDefault(GarbageCollectionMetrics.OLD_GENERATION_BUILTIN_GARBAGE_COLLECTORS)

  private[spark] val EVENT_LOG_OVERWRITE =
    ConfigBuilder("spark.eventLog.overwrite").booleanConf.createWithDefault(false)

  private[spark] val EVENT_LOG_CALLSITE_LONG_FORM =
    ConfigBuilder("spark.eventLog.longForm.enabled").booleanConf.createWithDefault(false)

  private[spark] val EVENT_LOG_ENABLE_ROLLING =
    ConfigBuilder("spark.eventLog.rolling.enabled")
      .doc("Whether rolling over event log files is enabled. If set to true, it cuts down " +
        "each event log file to the configured size.")
      .booleanConf
      .createWithDefault(false)

  private[spark] val EVENT_LOG_ROLLING_MAX_FILE_SIZE =
    ConfigBuilder("spark.eventLog.rolling.maxFileSize")
      .doc(s"When ${EVENT_LOG_ENABLE_ROLLING.key}=true, specifies the max size of event log file" +
        " to be rolled over.")
      .bytesConf(ByteUnit.BYTE)
      .checkValue(_ >= ByteUnit.MiB.toBytes(10), "Max file size of event log should be " +
        "configured to be at least 10 MiB.")
      .createWithDefaultString("128m")

  private[spark] val EXECUTOR_ID =
    ConfigBuilder("spark.executor.id").stringConf.createOptional

  private[spark] val EXECUTOR_CLASS_PATH =
    ConfigBuilder(SparkLauncher.EXECUTOR_EXTRA_CLASSPATH).stringConf.createOptional

  private[spark] val EXECUTOR_HEARTBEAT_DROP_ZERO_ACCUMULATOR_UPDATES =
    ConfigBuilder("spark.executor.heartbeat.dropZeroAccumulatorUpdates")
      .internal()
      .booleanConf
      .createWithDefault(true)

  private[spark] val EXECUTOR_HEARTBEAT_INTERVAL =
    ConfigBuilder("spark.executor.heartbeatInterval")
      .timeConf(TimeUnit.MILLISECONDS)
      .createWithDefaultString("10s")

  private[spark] val EXECUTOR_HEARTBEAT_MAX_FAILURES =
    ConfigBuilder("spark.executor.heartbeat.maxFailures").internal().intConf.createWithDefault(60)

  private[spark] val EXECUTOR_PROCESS_TREE_METRICS_ENABLED =
    ConfigBuilder("spark.executor.processTreeMetrics.enabled")
      .doc("Whether to collect process tree metrics (from the /proc filesystem) when collecting " +
        "executor metrics.")
      .booleanConf
      .createWithDefault(false)

  private[spark] val EXECUTOR_METRICS_POLLING_INTERVAL =
    ConfigBuilder("spark.executor.metrics.pollingInterval")
      .doc("How often to collect executor metrics (in milliseconds). " +
        "If 0, the polling is done on executor heartbeats. " +
        "If positive, the polling is done at this interval.")
      .timeConf(TimeUnit.MILLISECONDS)
      .createWithDefaultString("0")

  private[spark] val EXECUTOR_JAVA_OPTIONS =
    ConfigBuilder(SparkLauncher.EXECUTOR_EXTRA_JAVA_OPTIONS)
      .withPrepended(SparkLauncher.EXECUTOR_DEFAULT_JAVA_OPTIONS)
      .stringConf
      .createOptional

  private[spark] val EXECUTOR_LIBRARY_PATH =
    ConfigBuilder(SparkLauncher.EXECUTOR_EXTRA_LIBRARY_PATH).stringConf.createOptional

  private[spark] val EXECUTOR_USER_CLASS_PATH_FIRST =
    ConfigBuilder("spark.executor.userClassPathFirst").booleanConf.createWithDefault(false)

  private[spark] val EXECUTOR_CORES = ConfigBuilder(SparkLauncher.EXECUTOR_CORES)
    .intConf
    .createWithDefault(1)

  private[spark] val EXECUTOR_MEMORY = ConfigBuilder(SparkLauncher.EXECUTOR_MEMORY)
    .doc("Amount of memory to use per executor process, in MiB unless otherwise specified.")
    .bytesConf(ByteUnit.MiB)
    .createWithDefaultString("1g")

  private[spark] val EXECUTOR_MEMORY_OVERHEAD = ConfigBuilder("spark.executor.memoryOverhead")
    .doc("The amount of non-heap memory to be allocated per executor in cluster mode, " +
      "in MiB unless otherwise specified.")
    .bytesConf(ByteUnit.MiB)
    .createOptional

  private[spark] val CORES_MAX = ConfigBuilder("spark.cores.max")
    .doc("When running on a standalone deploy cluster or a Mesos cluster in coarse-grained " +
      "sharing mode, the maximum amount of CPU cores to request for the application from across " +
      "the cluster (not from each machine). If not set, the default will be " +
      "`spark.deploy.defaultCores` on Spark's standalone cluster manager, or infinite " +
      "(all available cores) on Mesos.")
    .intConf
    .createOptional

  private[spark] val MEMORY_OFFHEAP_ENABLED = ConfigBuilder("spark.memory.offHeap.enabled")
    .doc("If true, Spark will attempt to use off-heap memory for certain operations. " +
      "If off-heap memory use is enabled, then spark.memory.offHeap.size must be positive.")
    .withAlternative("spark.unsafe.offHeap")
    .booleanConf
    .createWithDefault(false)

  private[spark] val MEMORY_OFFHEAP_SIZE = ConfigBuilder("spark.memory.offHeap.size")
    .doc("The absolute amount of memory which can be used for off-heap allocation, " +
      " in bytes unless otherwise specified. " +
      "This setting has no impact on heap memory usage, so if your executors' total memory " +
      "consumption must fit within some hard limit then be sure to shrink your JVM heap size " +
      "accordingly. This must be set to a positive value when spark.memory.offHeap.enabled=true.")
    .bytesConf(ByteUnit.BYTE)
    .checkValue(_ >= 0, "The off-heap memory size must not be negative")
    .createWithDefault(0)

  private[spark] val MEMORY_STORAGE_FRACTION = ConfigBuilder("spark.memory.storageFraction")
    .doc("Amount of storage memory immune to eviction, expressed as a fraction of the " +
      "size of the region set aside by spark.memory.fraction. The higher this is, the " +
      "less working memory may be available to execution and tasks may spill to disk more " +
      "often. Leaving this at the default value is recommended. ")
    .doubleConf
    .checkValue(v => v >= 0.0 && v < 1.0, "Storage fraction must be in [0,1)")
    .createWithDefault(0.5)

  private[spark] val MEMORY_FRACTION = ConfigBuilder("spark.memory.fraction")
    .doc("Fraction of (heap space - 300MB) used for execution and storage. The " +
      "lower this is, the more frequently spills and cached data eviction occur. " +
      "The purpose of this config is to set aside memory for internal metadata, " +
      "user data structures, and imprecise size estimation in the case of sparse, " +
      "unusually large records. Leaving this at the default value is recommended.  ")
    .doubleConf
    .createWithDefault(0.6)

  private[spark] val STORAGE_SAFETY_FRACTION = ConfigBuilder("spark.storage.safetyFraction")
    .doubleConf
    .createWithDefault(0.9)

  private[spark] val STORAGE_UNROLL_MEMORY_THRESHOLD =
    ConfigBuilder("spark.storage.unrollMemoryThreshold")
      .doc("Initial memory to request before unrolling any block")
      .longConf
      .createWithDefault(1024 * 1024)

  private[spark] val STORAGE_REPLICATION_PROACTIVE =
    ConfigBuilder("spark.storage.replication.proactive")
      .doc("Enables proactive block replication for RDD blocks. " +
        "Cached RDD block replicas lost due to executor failures are replenished " +
        "if there are any existing available replicas. This tries to " +
        "get the replication level of the block to the initial number")
      .booleanConf
      .createWithDefault(false)

  private[spark] val STORAGE_MEMORY_MAP_THRESHOLD =
    ConfigBuilder("spark.storage.memoryMapThreshold")
      .doc("Size in bytes of a block above which Spark memory maps when " +
        "reading a block from disk. " +
        "This prevents Spark from memory mapping very small blocks. " +
        "In general, memory mapping has high overhead for blocks close to or below " +
        "the page size of the operating system.")
      .bytesConf(ByteUnit.BYTE)
      .createWithDefaultString("2m")

  private[spark] val STORAGE_REPLICATION_POLICY =
    ConfigBuilder("spark.storage.replication.policy")
      .stringConf
      .createWithDefaultString(classOf[RandomBlockReplicationPolicy].getName)

  private[spark] val STORAGE_REPLICATION_TOPOLOGY_MAPPER =
    ConfigBuilder("spark.storage.replication.topologyMapper")
      .stringConf
      .createWithDefaultString(classOf[DefaultTopologyMapper].getName)

  private[spark] val STORAGE_CACHED_PEERS_TTL = ConfigBuilder("spark.storage.cachedPeersTtl")
    .intConf.createWithDefault(60 * 1000)

  private[spark] val STORAGE_MAX_REPLICATION_FAILURE =
    ConfigBuilder("spark.storage.maxReplicationFailures")
      .intConf.createWithDefault(1)

  private[spark] val STORAGE_REPLICATION_TOPOLOGY_FILE =
    ConfigBuilder("spark.storage.replication.topologyFile").stringConf.createOptional

  private[spark] val STORAGE_EXCEPTION_PIN_LEAK =
    ConfigBuilder("spark.storage.exceptionOnPinLeak")
      .booleanConf
      .createWithDefault(false)

  private[spark] val STORAGE_BLOCKMANAGER_TIMEOUTINTERVAL =
    ConfigBuilder("spark.storage.blockManagerTimeoutIntervalMs")
      .timeConf(TimeUnit.MILLISECONDS)
      .createWithDefaultString("60s")

  private[spark] val STORAGE_BLOCKMANAGER_SLAVE_TIMEOUT =
    ConfigBuilder("spark.storage.blockManagerSlaveTimeoutMs")
      .timeConf(TimeUnit.MILLISECONDS)
      .createWithDefaultString(Network.NETWORK_TIMEOUT.defaultValueString)

  private[spark] val STORAGE_CLEANUP_FILES_AFTER_EXECUTOR_EXIT =
    ConfigBuilder("spark.storage.cleanupFilesAfterExecutorExit")
      .doc("Whether or not cleanup the files not served by the external shuffle service " +
        "on executor exits.")
      .booleanConf
      .createWithDefault(true)

  private[spark] val DISKSTORE_SUB_DIRECTORIES =
    ConfigBuilder("spark.diskStore.subDirectories")
      .doc("Number of subdirectories inside each path listed in spark.local.dir for " +
        "hashing Block files into.")
      .intConf
      .checkValue(_ > 0, "The number of subdirectories must be positive.")
      .createWithDefault(64)

  private[spark] val BLOCK_FAILURES_BEFORE_LOCATION_REFRESH =
    ConfigBuilder("spark.block.failures.beforeLocationRefresh")
      .doc("Max number of failures before this block manager refreshes " +
        "the block locations from the driver.")
      .intConf
      .createWithDefault(5)

  private[spark] val IS_PYTHON_APP = ConfigBuilder("spark.yarn.isPython").internal()
    .booleanConf.createWithDefault(false)

  private[spark] val CPUS_PER_TASK = ConfigBuilder("spark.task.cpus").intConf.createWithDefault(1)

  private[spark] val DYN_ALLOCATION_ENABLED =
    ConfigBuilder("spark.dynamicAllocation.enabled").booleanConf.createWithDefault(false)

  private[spark] val DYN_ALLOCATION_TESTING =
    ConfigBuilder("spark.dynamicAllocation.testing").booleanConf.createWithDefault(false)

  private[spark] val DYN_ALLOCATION_MIN_EXECUTORS =
    ConfigBuilder("spark.dynamicAllocation.minExecutors").intConf.createWithDefault(0)

  private[spark] val DYN_ALLOCATION_INITIAL_EXECUTORS =
    ConfigBuilder("spark.dynamicAllocation.initialExecutors")
      .fallbackConf(DYN_ALLOCATION_MIN_EXECUTORS)

  private[spark] val DYN_ALLOCATION_MAX_EXECUTORS =
    ConfigBuilder("spark.dynamicAllocation.maxExecutors").intConf.createWithDefault(Int.MaxValue)

  private[spark] val DYN_ALLOCATION_EXECUTOR_ALLOCATION_RATIO =
    ConfigBuilder("spark.dynamicAllocation.executorAllocationRatio")
      .doubleConf.createWithDefault(1.0)

  private[spark] val DYN_ALLOCATION_CACHED_EXECUTOR_IDLE_TIMEOUT =
    ConfigBuilder("spark.dynamicAllocation.cachedExecutorIdleTimeout")
      .timeConf(TimeUnit.SECONDS)
      .checkValue(_ >= 0L, "Timeout must be >= 0.")
      .createWithDefault(Integer.MAX_VALUE)

  private[spark] val DYN_ALLOCATION_EXECUTOR_IDLE_TIMEOUT =
    ConfigBuilder("spark.dynamicAllocation.executorIdleTimeout")
      .timeConf(TimeUnit.SECONDS)
      .checkValue(_ >= 0L, "Timeout must be >= 0.")
      .createWithDefault(60)

  private[spark] val DYN_ALLOCATION_SHUFFLE_TRACKING =
    ConfigBuilder("spark.dynamicAllocation.shuffleTracking.enabled")
      .booleanConf
      .createWithDefault(false)

  private[spark] val DYN_ALLOCATION_SHUFFLE_TIMEOUT =
    ConfigBuilder("spark.dynamicAllocation.shuffleTimeout")
      .timeConf(TimeUnit.MILLISECONDS)
      .checkValue(_ >= 0L, "Timeout must be >= 0.")
      .createWithDefault(Long.MaxValue)

  private[spark] val DYN_ALLOCATION_SCHEDULER_BACKLOG_TIMEOUT =
    ConfigBuilder("spark.dynamicAllocation.schedulerBacklogTimeout")
      .timeConf(TimeUnit.SECONDS).createWithDefault(1)

  private[spark] val DYN_ALLOCATION_SUSTAINED_SCHEDULER_BACKLOG_TIMEOUT =
    ConfigBuilder("spark.dynamicAllocation.sustainedSchedulerBacklogTimeout")
      .fallbackConf(DYN_ALLOCATION_SCHEDULER_BACKLOG_TIMEOUT)

  private[spark] val LOCALITY_WAIT = ConfigBuilder("spark.locality.wait")
    .timeConf(TimeUnit.MILLISECONDS)
    .createWithDefaultString("3s")

  private[spark] val SHUFFLE_SERVICE_ENABLED =
    ConfigBuilder("spark.shuffle.service.enabled").booleanConf.createWithDefault(false)

  private[spark] val SHUFFLE_SERVICE_FETCH_RDD_ENABLED =
    ConfigBuilder(Constants.SHUFFLE_SERVICE_FETCH_RDD_ENABLED)
      .doc("Whether to use the ExternalShuffleService for fetching disk persisted RDD blocks. " +
        "In case of dynamic allocation if this feature is enabled executors having only disk " +
        "persisted blocks are considered idle after " +
        "'spark.dynamicAllocation.executorIdleTimeout' and will be released accordingly.")
      .booleanConf
      .createWithDefault(false)

  private[spark] val SHUFFLE_SERVICE_DB_ENABLED =
    ConfigBuilder("spark.shuffle.service.db.enabled")
      .doc("Whether to use db in ExternalShuffleService. Note that this only affects " +
        "standalone mode.")
      .booleanConf
      .createWithDefault(true)

  private[spark] val SHUFFLE_SERVICE_PORT =
    ConfigBuilder("spark.shuffle.service.port").intConf.createWithDefault(7447)

  private[spark] val KEYTAB = ConfigBuilder("spark.kerberos.keytab")
    .doc("Location of user's keytab.")
    .stringConf.createOptional

  private[spark] val PRINCIPAL = ConfigBuilder("spark.kerberos.principal")
    .doc("Name of the Kerberos principal.")
    .stringConf.createOptional

  private[spark] val KERBEROS_RELOGIN_PERIOD = ConfigBuilder("spark.yarn.kerberos.relogin.period")
    .timeConf(TimeUnit.SECONDS)
    .createWithDefaultString("1m")

  private[spark] val KERBEROS_RENEWAL_CREDENTIALS =
    ConfigBuilder("spark.kerberos.renewal.credentials")
      .doc(
        "Which credentials to use when renewing delegation tokens for executors. Can be either " +
        "'keytab', the default, which requires a keytab to be provided, or 'ccache', which uses " +
        "the local credentials cache.")
      .stringConf
      .checkValues(Set("keytab", "ccache"))
      .createWithDefault("keytab")

  private[spark] val KERBEROS_FILESYSTEMS_TO_ACCESS =
    ConfigBuilder("spark.kerberos.access.hadoopFileSystems")
    .doc("Extra Hadoop filesystem URLs for which to request delegation tokens. The filesystem " +
      "that hosts fs.defaultFS does not need to be listed here.")
    .stringConf
    .toSequence
    .createWithDefault(Nil)

  private[spark] val EXECUTOR_INSTANCES = ConfigBuilder("spark.executor.instances")
    .intConf
    .createOptional

  private[spark] val PY_FILES = ConfigBuilder("spark.yarn.dist.pyFiles")
    .internal()
    .stringConf
    .toSequence
    .createWithDefault(Nil)

  private[spark] val TASK_MAX_DIRECT_RESULT_SIZE =
    ConfigBuilder("spark.task.maxDirectResultSize")
      .bytesConf(ByteUnit.BYTE)
      .createWithDefault(1L << 20)

  private[spark] val TASK_MAX_FAILURES =
    ConfigBuilder("spark.task.maxFailures")
      .intConf
      .createWithDefault(4)

  private[spark] val TASK_REAPER_ENABLED =
    ConfigBuilder("spark.task.reaper.enabled")
      .booleanConf
      .createWithDefault(false)

  private[spark] val TASK_REAPER_KILL_TIMEOUT =
    ConfigBuilder("spark.task.reaper.killTimeout")
      .timeConf(TimeUnit.MILLISECONDS)
      .createWithDefault(-1)

  private[spark] val TASK_REAPER_POLLING_INTERVAL =
    ConfigBuilder("spark.task.reaper.pollingInterval")
      .timeConf(TimeUnit.MILLISECONDS)
      .createWithDefaultString("10s")

  private[spark] val TASK_REAPER_THREAD_DUMP =
    ConfigBuilder("spark.task.reaper.threadDump")
      .booleanConf
      .createWithDefault(true)

  // Blacklist confs
  private[spark] val BLACKLIST_ENABLED =
    ConfigBuilder("spark.blacklist.enabled")
      .booleanConf
      .createOptional

  private[spark] val MAX_TASK_ATTEMPTS_PER_EXECUTOR =
    ConfigBuilder("spark.blacklist.task.maxTaskAttemptsPerExecutor")
      .intConf
      .createWithDefault(1)

  private[spark] val MAX_TASK_ATTEMPTS_PER_NODE =
    ConfigBuilder("spark.blacklist.task.maxTaskAttemptsPerNode")
      .intConf
      .createWithDefault(2)

  private[spark] val MAX_FAILURES_PER_EXEC =
    ConfigBuilder("spark.blacklist.application.maxFailedTasksPerExecutor")
      .intConf
      .createWithDefault(2)

  private[spark] val MAX_FAILURES_PER_EXEC_STAGE =
    ConfigBuilder("spark.blacklist.stage.maxFailedTasksPerExecutor")
      .intConf
      .createWithDefault(2)

  private[spark] val MAX_FAILED_EXEC_PER_NODE =
    ConfigBuilder("spark.blacklist.application.maxFailedExecutorsPerNode")
      .intConf
      .createWithDefault(2)

  private[spark] val MAX_FAILED_EXEC_PER_NODE_STAGE =
    ConfigBuilder("spark.blacklist.stage.maxFailedExecutorsPerNode")
      .intConf
      .createWithDefault(2)

  private[spark] val BLACKLIST_TIMEOUT_CONF =
    ConfigBuilder("spark.blacklist.timeout")
      .timeConf(TimeUnit.MILLISECONDS)
      .createOptional

  private[spark] val BLACKLIST_KILL_ENABLED =
    ConfigBuilder("spark.blacklist.killBlacklistedExecutors")
      .booleanConf
      .createWithDefault(false)

  private[spark] val BLACKLIST_LEGACY_TIMEOUT_CONF =
    ConfigBuilder("spark.scheduler.executorTaskBlacklistTime")
      .internal()
      .timeConf(TimeUnit.MILLISECONDS)
      .createOptional

  private[spark] val BLACKLIST_FETCH_FAILURE_ENABLED =
    ConfigBuilder("spark.blacklist.application.fetchFailure.enabled")
      .booleanConf
      .createWithDefault(false)
  // End blacklist confs

  private[spark] val UNREGISTER_OUTPUT_ON_HOST_ON_FETCH_FAILURE =
    ConfigBuilder("spark.files.fetchFailure.unRegisterOutputOnHost")
      .doc("Whether to un-register all the outputs on the host in condition that we receive " +
        " a FetchFailure. This is set default to false, which means, we only un-register the " +
        " outputs related to the exact executor(instead of the host) on a FetchFailure.")
      .booleanConf
      .createWithDefault(false)

  private[spark] val LISTENER_BUS_EVENT_QUEUE_CAPACITY =
    ConfigBuilder("spark.scheduler.listenerbus.eventqueue.capacity")
      .doc("The default capacity for event queues. Spark will try to initialize " +
        "an event queue using capacity specified by `spark.scheduler.listenerbus" +
        ".eventqueue.queueName.capacity` first. If it's not configured, Spark will " +
        "use the default capacity specified by this config.")
      .intConf
      .checkValue(_ > 0, "The capacity of listener bus event queue must be positive")
      .createWithDefault(10000)

  private[spark] val LISTENER_BUS_METRICS_MAX_LISTENER_CLASSES_TIMED =
    ConfigBuilder("spark.scheduler.listenerbus.metrics.maxListenerClassesTimed")
      .internal()
      .intConf
      .createWithDefault(128)

  private[spark] val LISTENER_BUS_LOG_SLOW_EVENT_ENABLED =
    ConfigBuilder("spark.scheduler.listenerbus.logSlowEvent")
      .internal()
      .doc("When enabled, log the event that takes too much time to process. This helps us " +
        "discover the event types that cause performance bottlenecks. The time threshold is " +
        "controlled by spark.scheduler.listenerbus.logSlowEvent.threshold.")
      .booleanConf
      .createWithDefault(true)

  private[spark] val LISTENER_BUS_LOG_SLOW_EVENT_TIME_THRESHOLD =
    ConfigBuilder("spark.scheduler.listenerbus.logSlowEvent.threshold")
      .internal()
      .doc("The time threshold of whether a event is considered to be taking too much time to " +
        s"process. Log the event if ${LISTENER_BUS_LOG_SLOW_EVENT_ENABLED.key} is true.")
      .timeConf(TimeUnit.NANOSECONDS)
      .createWithDefaultString("1s")

  // This property sets the root namespace for metrics reporting
  private[spark] val METRICS_NAMESPACE = ConfigBuilder("spark.metrics.namespace")
    .stringConf
    .createOptional

  private[spark] val METRICS_CONF = ConfigBuilder("spark.metrics.conf")
    .stringConf
    .createOptional

  private[spark] val METRICS_EXECUTORMETRICS_SOURCE_ENABLED =
    ConfigBuilder("spark.metrics.executorMetricsSource.enabled")
      .doc("Whether to register the ExecutorMetrics source with the metrics system.")
      .booleanConf
      .createWithDefault(true)

  private[spark] val METRICS_STATIC_SOURCES_ENABLED =
    ConfigBuilder("spark.metrics.staticSources.enabled")
      .doc("Whether to register static sources with the metrics system.")
      .booleanConf
      .createWithDefault(true)

  private[spark] val PYSPARK_DRIVER_PYTHON = ConfigBuilder("spark.pyspark.driver.python")
    .stringConf
    .createOptional

  private[spark] val PYSPARK_PYTHON = ConfigBuilder("spark.pyspark.python")
    .stringConf
    .createOptional

  // To limit how many applications are shown in the History Server summary ui
  private[spark] val HISTORY_UI_MAX_APPS =
    ConfigBuilder("spark.history.ui.maxApplications").intConf.createWithDefault(Integer.MAX_VALUE)

  private[spark] val IO_ENCRYPTION_ENABLED = ConfigBuilder("spark.io.encryption.enabled")
    .booleanConf
    .createWithDefault(false)

  private[spark] val IO_ENCRYPTION_KEYGEN_ALGORITHM =
    ConfigBuilder("spark.io.encryption.keygen.algorithm")
      .stringConf
      .createWithDefault("HmacSHA1")

  private[spark] val IO_ENCRYPTION_KEY_SIZE_BITS = ConfigBuilder("spark.io.encryption.keySizeBits")
    .intConf
    .checkValues(Set(128, 192, 256))
    .createWithDefault(128)

  private[spark] val IO_CRYPTO_CIPHER_TRANSFORMATION =
    ConfigBuilder("spark.io.crypto.cipher.transformation")
      .internal()
      .stringConf
      .createWithDefaultString("AES/CTR/NoPadding")

  private[spark] val DRIVER_HOST_ADDRESS = ConfigBuilder("spark.driver.host")
    .doc("Address of driver endpoints.")
    .stringConf
    .createWithDefault(Utils.localCanonicalHostName())

  private[spark] val DRIVER_PORT = ConfigBuilder("spark.driver.port")
    .doc("Port of driver endpoints.")
    .intConf
    .createWithDefault(0)

  private[spark] val DRIVER_SUPERVISE = ConfigBuilder("spark.driver.supervise")
    .doc("If true, restarts the driver automatically if it fails with a non-zero exit status. " +
      "Only has effect in Spark standalone mode or Mesos cluster deploy mode.")
    .booleanConf
    .createWithDefault(false)

  private[spark] val DRIVER_BIND_ADDRESS = ConfigBuilder("spark.driver.bindAddress")
    .doc("Address where to bind network listen sockets on the driver.")
    .fallbackConf(DRIVER_HOST_ADDRESS)

  private[spark] val BLOCK_MANAGER_PORT = ConfigBuilder("spark.blockManager.port")
    .doc("Port to use for the block manager when a more specific setting is not provided.")
    .intConf
    .createWithDefault(0)

  private[spark] val DRIVER_BLOCK_MANAGER_PORT = ConfigBuilder("spark.driver.blockManager.port")
    .doc("Port to use for the block manager on the driver.")
    .fallbackConf(BLOCK_MANAGER_PORT)

  private[spark] val IGNORE_CORRUPT_FILES = ConfigBuilder("spark.files.ignoreCorruptFiles")
    .doc("Whether to ignore corrupt files. If true, the Spark jobs will continue to run when " +
      "encountering corrupted or non-existing files and contents that have been read will still " +
      "be returned.")
    .booleanConf
    .createWithDefault(false)

  private[spark] val IGNORE_MISSING_FILES = ConfigBuilder("spark.files.ignoreMissingFiles")
    .doc("Whether to ignore missing files. If true, the Spark jobs will continue to run when " +
      "encountering missing files and the contents that have been read will still be returned.")
    .booleanConf
    .createWithDefault(false)

  private[spark] val APP_CALLER_CONTEXT = ConfigBuilder("spark.log.callerContext")
    .stringConf
    .createOptional

  private[spark] val FILES_MAX_PARTITION_BYTES = ConfigBuilder("spark.files.maxPartitionBytes")
    .doc("The maximum number of bytes to pack into a single partition when reading files.")
    .bytesConf(ByteUnit.BYTE)
    .createWithDefault(128 * 1024 * 1024)

  private[spark] val FILES_OPEN_COST_IN_BYTES = ConfigBuilder("spark.files.openCostInBytes")
    .doc("The estimated cost to open a file, measured by the number of bytes could be scanned in" +
      " the same time. This is used when putting multiple files into a partition. It's better to" +
      " over estimate, then the partitions with small files will be faster than partitions with" +
      " bigger files.")
    .bytesConf(ByteUnit.BYTE)
    .createWithDefault(4 * 1024 * 1024)

  private[spark] val HADOOP_RDD_IGNORE_EMPTY_SPLITS =
    ConfigBuilder("spark.hadoopRDD.ignoreEmptySplits")
      .internal()
      .doc("When true, HadoopRDD/NewHadoopRDD will not create partitions for empty input splits.")
      .booleanConf
      .createWithDefault(false)

  private[spark] val SECRET_REDACTION_PATTERN =
    ConfigBuilder("spark.redaction.regex")
      .doc("Regex to decide which Spark configuration properties and environment variables in " +
        "driver and executor environments contain sensitive information. When this regex matches " +
        "a property key or value, the value is redacted from the environment UI and various logs " +
        "like YARN and event logs.")
      .regexConf
      .createWithDefault("(?i)secret|password|token".r)

  private[spark] val STRING_REDACTION_PATTERN =
    ConfigBuilder("spark.redaction.string.regex")
      .doc("Regex to decide which parts of strings produced by Spark contain sensitive " +
        "information. When this regex matches a string part, that string part is replaced by a " +
        "dummy value. This is currently used to redact the output of SQL explain commands.")
      .regexConf
      .createOptional

  private[spark] val AUTH_SECRET =
    ConfigBuilder("spark.authenticate.secret")
      .stringConf
      .createOptional

  private[spark] val AUTH_SECRET_BIT_LENGTH =
    ConfigBuilder("spark.authenticate.secretBitLength")
      .intConf
      .createWithDefault(256)

  private[spark] val NETWORK_AUTH_ENABLED =
    ConfigBuilder("spark.authenticate")
      .booleanConf
      .createWithDefault(false)

  private[spark] val SASL_ENCRYPTION_ENABLED =
    ConfigBuilder("spark.authenticate.enableSaslEncryption")
      .booleanConf
      .createWithDefault(false)

  private[spark] val AUTH_SECRET_FILE =
    ConfigBuilder("spark.authenticate.secret.file")
      .doc("Path to a file that contains the authentication secret to use. The secret key is " +
        "loaded from this path on both the driver and the executors if overrides are not set for " +
        "either entity (see below). File-based secret keys are only allowed when using " +
        "Kubernetes.")
      .stringConf
      .createOptional

  private[spark] val AUTH_SECRET_FILE_DRIVER =
    ConfigBuilder("spark.authenticate.secret.driver.file")
      .doc("Path to a file that contains the authentication secret to use. Loaded by the " +
        "driver. In Kubernetes client mode it is often useful to set a different secret " +
        "path for the driver vs. the executors, since the driver may not be running in " +
        "a pod unlike the executors. If this is set, an accompanying secret file must " +
        "be specified for the executors. The fallback configuration allows the same path to be " +
        "used for both the driver and the executors when running in cluster mode. File-based " +
        "secret keys are only allowed when using Kubernetes.")
      .fallbackConf(AUTH_SECRET_FILE)

  private[spark] val AUTH_SECRET_FILE_EXECUTOR =
    ConfigBuilder("spark.authenticate.secret.executor.file")
      .doc("Path to a file that contains the authentication secret to use. Loaded by the " +
        "executors only. In Kubernetes client mode it is often useful to set a different " +
        "secret path for the driver vs. the executors, since the driver may not be running " +
        "in a pod unlike the executors. If this is set, an accompanying secret file must be " +
        "specified for the executors. The fallback configuration allows the same path to be " +
        "used for both the driver and the executors when running in cluster mode. File-based " +
        "secret keys are only allowed when using Kubernetes.")
      .fallbackConf(AUTH_SECRET_FILE)

  private[spark] val BUFFER_WRITE_CHUNK_SIZE =
    ConfigBuilder("spark.buffer.write.chunkSize")
      .internal()
      .doc("The chunk size in bytes during writing out the bytes of ChunkedByteBuffer.")
      .bytesConf(ByteUnit.BYTE)
      .checkValue(_ <= ByteArrayMethods.MAX_ROUNDED_ARRAY_LENGTH,
        "The chunk size during writing out the bytes of ChunkedByteBuffer should" +
          s" be less than or equal to ${ByteArrayMethods.MAX_ROUNDED_ARRAY_LENGTH}.")
      .createWithDefault(64 * 1024 * 1024)

  private[spark] val CHECKPOINT_COMPRESS =
    ConfigBuilder("spark.checkpoint.compress")
      .doc("Whether to compress RDD checkpoints. Generally a good idea. Compression will use " +
        "spark.io.compression.codec.")
      .booleanConf
      .createWithDefault(false)

  private[spark] val CACHE_CHECKPOINT_PREFERRED_LOCS_EXPIRE_TIME =
    ConfigBuilder("spark.rdd.checkpoint.cachePreferredLocsExpireTime")
      .internal()
      .doc("Expire time in minutes for caching preferred locations of checkpointed RDD." +
        "Caching preferred locations can relieve query loading to DFS and save the query " +
        "time. The drawback is that the cached locations can be possibly outdated and " +
        "lose data locality. If this config is not specified, it will not cache.")
      .timeConf(TimeUnit.MINUTES)
      .checkValue(_ > 0, "The expire time for caching preferred locations cannot be non-positive.")
      .createOptional

  private[spark] val SHUFFLE_ACCURATE_BLOCK_THRESHOLD =
    ConfigBuilder("spark.shuffle.accurateBlockThreshold")
      .doc("Threshold in bytes above which the size of shuffle blocks in " +
        "HighlyCompressedMapStatus is accurately recorded. This helps to prevent OOM " +
        "by avoiding underestimating shuffle block size when fetch shuffle blocks.")
      .bytesConf(ByteUnit.BYTE)
      .createWithDefault(100 * 1024 * 1024)

  private[spark] val SHUFFLE_REGISTRATION_TIMEOUT =
    ConfigBuilder("spark.shuffle.registration.timeout")
      .doc("Timeout in milliseconds for registration to the external shuffle service.")
      .timeConf(TimeUnit.MILLISECONDS)
      .createWithDefault(5000)

  private[spark] val SHUFFLE_REGISTRATION_MAX_ATTEMPTS =
    ConfigBuilder("spark.shuffle.registration.maxAttempts")
      .doc("When we fail to register to the external shuffle service, we will " +
        "retry for maxAttempts times.")
      .intConf
      .createWithDefault(3)

  private[spark] val REDUCER_MAX_BLOCKS_IN_FLIGHT_PER_ADDRESS =
    ConfigBuilder("spark.reducer.maxBlocksInFlightPerAddress")
      .doc("This configuration limits the number of remote blocks being fetched per reduce task " +
        "from a given host port. When a large number of blocks are being requested from a given " +
        "address in a single fetch or simultaneously, this could crash the serving executor or " +
        "Node Manager. This is especially useful to reduce the load on the Node Manager when " +
        "external shuffle is enabled. You can mitigate the issue by setting it to a lower value.")
      .intConf
      .checkValue(_ > 0, "The max no. of blocks in flight cannot be non-positive.")
      .createWithDefault(Int.MaxValue)

  private[spark] val MAX_REMOTE_BLOCK_SIZE_FETCH_TO_MEM =
    ConfigBuilder("spark.network.maxRemoteBlockSizeFetchToMem")
      .doc("Remote block will be fetched to disk when size of the block is above this threshold " +
        "in bytes. This is to avoid a giant request takes too much memory. Note this " +
        "configuration will affect both shuffle fetch and block manager remote block fetch. " +
        "For users who enabled external shuffle service, this feature can only work when " +
        "external shuffle service is at least 2.3.0.")
      .bytesConf(ByteUnit.BYTE)
      // fetch-to-mem is guaranteed to fail if the message is bigger than 2 GB, so we might
      // as well use fetch-to-disk in that case.  The message includes some metadata in addition
      // to the block data itself (in particular UploadBlock has a lot of metadata), so we leave
      // extra room.
      .checkValue(
        _ <= Int.MaxValue - 512,
        "maxRemoteBlockSizeFetchToMem cannot be larger than (Int.MaxValue - 512) bytes.")
      .createWithDefaultString("200m")

  private[spark] val TASK_METRICS_TRACK_UPDATED_BLOCK_STATUSES =
    ConfigBuilder("spark.taskMetrics.trackUpdatedBlockStatuses")
      .doc("Enable tracking of updatedBlockStatuses in the TaskMetrics. Off by default since " +
        "tracking the block statuses can use a lot of memory and its not used anywhere within " +
        "spark.")
      .booleanConf
      .createWithDefault(false)

  private[spark] val SHUFFLE_IO_PLUGIN_CLASS =
    ConfigBuilder("spark.shuffle.sort.io.plugin.class")
      .doc("Name of the class to use for shuffle IO.")
      .stringConf
      .createWithDefault(classOf[LocalDiskShuffleDataIO].getName)

  private[spark] val SHUFFLE_FILE_BUFFER_SIZE =
    ConfigBuilder("spark.shuffle.file.buffer")
      .doc("Size of the in-memory buffer for each shuffle file output stream, in KiB unless " +
        "otherwise specified. These buffers reduce the number of disk seeks and system calls " +
        "made in creating intermediate shuffle files.")
      .bytesConf(ByteUnit.KiB)
      .checkValue(v => v > 0 && v <= ByteArrayMethods.MAX_ROUNDED_ARRAY_LENGTH / 1024,
        s"The file buffer size must be positive and less than or equal to" +
          s" ${ByteArrayMethods.MAX_ROUNDED_ARRAY_LENGTH / 1024}.")
      .createWithDefaultString("32k")

  private[spark] val SHUFFLE_UNSAFE_FILE_OUTPUT_BUFFER_SIZE =
    ConfigBuilder("spark.shuffle.unsafe.file.output.buffer")
      .doc("The file system for this buffer size after each partition " +
        "is written in unsafe shuffle writer. In KiB unless otherwise specified.")
      .bytesConf(ByteUnit.KiB)
      .checkValue(v => v > 0 && v <= ByteArrayMethods.MAX_ROUNDED_ARRAY_LENGTH / 1024,
        s"The buffer size must be positive and less than or equal to" +
          s" ${ByteArrayMethods.MAX_ROUNDED_ARRAY_LENGTH / 1024}.")
      .createWithDefaultString("32k")

  private[spark] val SHUFFLE_DISK_WRITE_BUFFER_SIZE =
    ConfigBuilder("spark.shuffle.spill.diskWriteBufferSize")
      .doc("The buffer size, in bytes, to use when writing the sorted records to an on-disk file.")
      .bytesConf(ByteUnit.BYTE)
      .checkValue(v => v > 12 && v <= ByteArrayMethods.MAX_ROUNDED_ARRAY_LENGTH,
        s"The buffer size must be greater than 12 and less than or equal to " +
          s"${ByteArrayMethods.MAX_ROUNDED_ARRAY_LENGTH}.")
      .createWithDefault(1024 * 1024)

  private[spark] val UNROLL_MEMORY_CHECK_PERIOD =
    ConfigBuilder("spark.storage.unrollMemoryCheckPeriod")
      .internal()
      .doc("The memory check period is used to determine how often we should check whether "
        + "there is a need to request more memory when we try to unroll the given block in memory.")
      .longConf
      .createWithDefault(16)

  private[spark] val UNROLL_MEMORY_GROWTH_FACTOR =
    ConfigBuilder("spark.storage.unrollMemoryGrowthFactor")
      .internal()
      .doc("Memory to request as a multiple of the size that used to unroll the block.")
      .doubleConf
      .createWithDefault(1.5)

  private[spark] val FORCE_DOWNLOAD_SCHEMES =
    ConfigBuilder("spark.yarn.dist.forceDownloadSchemes")
      .doc("Comma-separated list of schemes for which resources will be downloaded to the " +
        "local disk prior to being added to YARN's distributed cache. For use in cases " +
        "where the YARN service does not support schemes that are supported by Spark, like http, " +
        "https and ftp, or jars required to be in the local YARN client's classpath. Wildcard " +
        "'*' is denoted to download resources for all the schemes.")
      .stringConf
      .toSequence
      .createWithDefault(Nil)

  private[spark] val EXTRA_LISTENERS = ConfigBuilder("spark.extraListeners")
    .doc("Class names of listeners to add to SparkContext during initialization.")
    .stringConf
    .toSequence
    .createOptional

  private[spark] val SHUFFLE_SPILL_NUM_ELEMENTS_FORCE_SPILL_THRESHOLD =
    ConfigBuilder("spark.shuffle.spill.numElementsForceSpillThreshold")
      .internal()
      .doc("The maximum number of elements in memory before forcing the shuffle sorter to spill. " +
        "By default it's Integer.MAX_VALUE, which means we never force the sorter to spill, " +
        "until we reach some limitations, like the max page size limitation for the pointer " +
        "array in the sorter.")
      .intConf
      .createWithDefault(Integer.MAX_VALUE)

  private[spark] val SHUFFLE_MAP_OUTPUT_PARALLEL_AGGREGATION_THRESHOLD =
    ConfigBuilder("spark.shuffle.mapOutput.parallelAggregationThreshold")
      .internal()
      .doc("Multi-thread is used when the number of mappers * shuffle partitions is greater than " +
        "or equal to this threshold. Note that the actual parallelism is calculated by number of " +
        "mappers * shuffle partitions / this threshold + 1, so this threshold should be positive.")
      .intConf
      .checkValue(v => v > 0, "The threshold should be positive.")
      .createWithDefault(10000000)

  private[spark] val MAX_RESULT_SIZE = ConfigBuilder("spark.driver.maxResultSize")
    .doc("Size limit for results.")
    .bytesConf(ByteUnit.BYTE)
    .createWithDefaultString("1g")

  private[spark] val CREDENTIALS_RENEWAL_INTERVAL_RATIO =
    ConfigBuilder("spark.security.credentials.renewalRatio")
      .doc("Ratio of the credential's expiration time when Spark should fetch new credentials.")
      .doubleConf
      .createWithDefault(0.75d)

  private[spark] val CREDENTIALS_RENEWAL_RETRY_WAIT =
    ConfigBuilder("spark.security.credentials.retryWait")
      .doc("How long to wait before retrying to fetch new credentials after a failure.")
      .timeConf(TimeUnit.SECONDS)
      .createWithDefaultString("1h")

  private[spark] val SHUFFLE_SORT_INIT_BUFFER_SIZE =
    ConfigBuilder("spark.shuffle.sort.initialBufferSize")
      .internal()
      .bytesConf(ByteUnit.BYTE)
      .checkValue(v => v > 0 && v <= Int.MaxValue,
        s"The buffer size must be greater than 0 and less than or equal to ${Int.MaxValue}.")
      .createWithDefault(4096)

  private[spark] val SHUFFLE_COMPRESS =
    ConfigBuilder("spark.shuffle.compress")
      .doc("Whether to compress shuffle output. Compression will use " +
        "spark.io.compression.codec.")
      .booleanConf
      .createWithDefault(true)

  private[spark] val SHUFFLE_SPILL_COMPRESS =
    ConfigBuilder("spark.shuffle.spill.compress")
      .doc("Whether to compress data spilled during shuffles. Compression will use " +
        "spark.io.compression.codec.")
      .booleanConf
      .createWithDefault(true)

  private[spark] val MAP_STATUS_COMPRESSION_CODEC =
    ConfigBuilder("spark.shuffle.mapStatus.compression.codec")
      .internal()
      .doc("The codec used to compress MapStatus, which is generated by ShuffleMapTask. " +
        "By default, Spark provides four codecs: lz4, lzf, snappy, and zstd. You can also " +
        "use fully qualified class names to specify the codec.")
      .stringConf
      .createWithDefault("zstd")

  private[spark] val SHUFFLE_SPILL_INITIAL_MEM_THRESHOLD =
    ConfigBuilder("spark.shuffle.spill.initialMemoryThreshold")
      .internal()
      .doc("Initial threshold for the size of a collection before we start tracking its " +
        "memory usage.")
      .bytesConf(ByteUnit.BYTE)
      .createWithDefault(5 * 1024 * 1024)

  private[spark] val SHUFFLE_SPILL_BATCH_SIZE =
    ConfigBuilder("spark.shuffle.spill.batchSize")
      .internal()
      .doc("Size of object batches when reading/writing from serializers.")
      .longConf
      .createWithDefault(10000)

  private[spark] val SHUFFLE_SORT_BYPASS_MERGE_THRESHOLD =
    ConfigBuilder("spark.shuffle.sort.bypassMergeThreshold")
      .doc("In the sort-based shuffle manager, avoid merge-sorting data if there is no " +
        "map-side aggregation and there are at most this many reduce partitions")
      .intConf
      .createWithDefault(200)

  private[spark] val SHUFFLE_MANAGER =
    ConfigBuilder("spark.shuffle.manager")
      .stringConf
      .createWithDefault("sort")

  private[spark] val SHUFFLE_REDUCE_LOCALITY_ENABLE =
    ConfigBuilder("spark.shuffle.reduceLocality.enabled")
      .doc("Whether to compute locality preferences for reduce tasks")
      .booleanConf
      .createWithDefault(true)

  private[spark] val SHUFFLE_MAPOUTPUT_MIN_SIZE_FOR_BROADCAST =
    ConfigBuilder("spark.shuffle.mapOutput.minSizeForBroadcast")
      .doc("The size at which we use Broadcast to send the map output statuses to the executors.")
      .bytesConf(ByteUnit.BYTE)
      .createWithDefaultString("512k")

  private[spark] val SHUFFLE_MAPOUTPUT_DISPATCHER_NUM_THREADS =
    ConfigBuilder("spark.shuffle.mapOutput.dispatcher.numThreads")
      .intConf
      .createWithDefault(8)

  private[spark] val SHUFFLE_DETECT_CORRUPT =
    ConfigBuilder("spark.shuffle.detectCorrupt")
      .doc("Whether to detect any corruption in fetched blocks.")
      .booleanConf
      .createWithDefault(true)

  private[spark] val SHUFFLE_DETECT_CORRUPT_MEMORY =
    ConfigBuilder("spark.shuffle.detectCorrupt.useExtraMemory")
      .doc("If enabled, part of a compressed/encrypted stream will be de-compressed/de-crypted " +
        "by using extra memory to detect early corruption. Any IOException thrown will cause " +
        "the task to be retried once and if it fails again with same exception, then " +
        "FetchFailedException will be thrown to retry previous stage")
      .booleanConf
      .createWithDefault(false)

<<<<<<< HEAD
  private[spark] val STORAGE_LOCAL_DISK_BY_EXECUTORS_CACHE_SIZE =
    ConfigBuilder("spark.storage.localDiskByExecutors.cacheSize")
      .doc("The max number of executors for which the local dirs are stored. This size is " +
        "both applied for the driver and both for the executors side to avoid having an " +
        "unbounded store. This cache will be used to avoid the network in case of fetching disk " +
        "persisted RDD blocks or shuffle blocks (when `spark.shuffle.readHostLocalDisk.enabled` " +
        "is set) from the same host.")
      .intConf
      .createWithDefault(1000)

=======
>>>>>>> 6550d0d5
  private[spark] val SHUFFLE_SYNC =
    ConfigBuilder("spark.shuffle.sync")
      .doc("Whether to force outstanding writes to disk.")
      .booleanConf
      .createWithDefault(false)

  private[spark] val SHUFFLE_UNSAFE_FAST_MERGE_ENABLE =
    ConfigBuilder("spark.shuffle.unsafe.fastMergeEnabled")
      .doc("Whether to perform a fast spill merge.")
      .booleanConf
      .createWithDefault(true)

  private[spark] val SHUFFLE_SORT_USE_RADIXSORT =
    ConfigBuilder("spark.shuffle.sort.useRadixSort")
      .doc("Whether to use radix sort for sorting in-memory partition ids. Radix sort is much " +
        "faster, but requires additional memory to be reserved memory as pointers are added.")
      .booleanConf
      .createWithDefault(true)

  private[spark] val SHUFFLE_MIN_NUM_PARTS_TO_HIGHLY_COMPRESS =
    ConfigBuilder("spark.shuffle.minNumPartitionsToHighlyCompress")
      .internal()
      .doc("Number of partitions to determine if MapStatus should use HighlyCompressedMapStatus")
      .intConf
      .checkValue(v => v > 0, "The value should be a positive integer.")
      .createWithDefault(2000)

  private[spark] val SHUFFLE_USE_OLD_FETCH_PROTOCOL =
    ConfigBuilder("spark.shuffle.useOldFetchProtocol")
      .doc("Whether to use the old protocol while doing the shuffle block fetching. " +
        "It is only enabled while we need the compatibility in the scenario of new Spark " +
        "version job fetching shuffle blocks from old version external shuffle service.")
      .booleanConf
      .createWithDefault(false)

  private[spark] val SHUFFLE_HOST_LOCAL_DISK_READING_ENABLED =
<<<<<<< HEAD
    ConfigBuilder("spark.shuffle.readHostLocalDisk.enabled")
      .doc(s"If enabled (and `${SHUFFLE_USE_OLD_FETCH_PROTOCOL.key}` is disabled), shuffle " +
=======
    ConfigBuilder("spark.shuffle.readHostLocalDisk")
      .doc(s"If enabled (and `${SHUFFLE_USE_OLD_FETCH_PROTOCOL.key}` is disabled and external " +
        s"shuffle `${SHUFFLE_SERVICE_ENABLED.key}` is enabled), shuffle " +
>>>>>>> 6550d0d5
        "blocks requested from those block managers which are running on the same host are read " +
        "from the disk directly instead of being fetched as remote blocks over the network.")
      .booleanConf
      .createWithDefault(true)

<<<<<<< HEAD
=======
  private[spark] val STORAGE_LOCAL_DISK_BY_EXECUTORS_CACHE_SIZE =
    ConfigBuilder("spark.storage.localDiskByExecutors.cacheSize")
      .doc("The max number of executors for which the local dirs are stored. This size is " +
        "both applied for the driver and both for the executors side to avoid having an " +
        "unbounded store. This cache will be used to avoid the network in case of fetching disk " +
        s"persisted RDD blocks or shuffle blocks " +
        s"(when `${SHUFFLE_HOST_LOCAL_DISK_READING_ENABLED.key}` is set) from the same host.")
      .intConf
      .createWithDefault(1000)

>>>>>>> 6550d0d5
  private[spark] val MEMORY_MAP_LIMIT_FOR_TESTS =
    ConfigBuilder("spark.storage.memoryMapLimitForTests")
      .internal()
      .doc("For testing only, controls the size of chunks when memory mapping a file")
      .bytesConf(ByteUnit.BYTE)
      .createWithDefault(ByteArrayMethods.MAX_ROUNDED_ARRAY_LENGTH)

  private[spark] val BARRIER_SYNC_TIMEOUT =
    ConfigBuilder("spark.barrier.sync.timeout")
      .doc("The timeout in seconds for each barrier() call from a barrier task. If the " +
        "coordinator didn't receive all the sync messages from barrier tasks within the " +
        "configured time, throw a SparkException to fail all the tasks. The default value is set " +
        "to 31536000(3600 * 24 * 365) so the barrier() call shall wait for one year.")
      .timeConf(TimeUnit.SECONDS)
      .checkValue(v => v > 0, "The value should be a positive time value.")
      .createWithDefaultString("365d")

  private[spark] val UNSCHEDULABLE_TASKSET_TIMEOUT =
    ConfigBuilder("spark.scheduler.blacklist.unschedulableTaskSetTimeout")
      .doc("The timeout in seconds to wait to acquire a new executor and schedule a task " +
        "before aborting a TaskSet which is unschedulable because of being completely blacklisted.")
      .timeConf(TimeUnit.SECONDS)
      .checkValue(v => v >= 0, "The value should be a non negative time value.")
      .createWithDefault(120)

  private[spark] val BARRIER_MAX_CONCURRENT_TASKS_CHECK_INTERVAL =
    ConfigBuilder("spark.scheduler.barrier.maxConcurrentTasksCheck.interval")
      .doc("Time in seconds to wait between a max concurrent tasks check failure and the next " +
        "check. A max concurrent tasks check ensures the cluster can launch more concurrent " +
        "tasks than required by a barrier stage on job submitted. The check can fail in case " +
        "a cluster has just started and not enough executors have registered, so we wait for a " +
        "little while and try to perform the check again. If the check fails more than a " +
        "configured max failure times for a job then fail current job submission. Note this " +
        "config only applies to jobs that contain one or more barrier stages, we won't perform " +
        "the check on non-barrier jobs.")
      .timeConf(TimeUnit.SECONDS)
      .createWithDefaultString("15s")

  private[spark] val BARRIER_MAX_CONCURRENT_TASKS_CHECK_MAX_FAILURES =
    ConfigBuilder("spark.scheduler.barrier.maxConcurrentTasksCheck.maxFailures")
      .doc("Number of max concurrent tasks check failures allowed before fail a job submission. " +
        "A max concurrent tasks check ensures the cluster can launch more concurrent tasks than " +
        "required by a barrier stage on job submitted. The check can fail in case a cluster " +
        "has just started and not enough executors have registered, so we wait for a little " +
        "while and try to perform the check again. If the check fails more than a configured " +
        "max failure times for a job then fail current job submission. Note this config only " +
        "applies to jobs that contain one or more barrier stages, we won't perform the check on " +
        "non-barrier jobs.")
      .intConf
      .checkValue(v => v > 0, "The max failures should be a positive value.")
      .createWithDefault(40)

  private[spark] val UNSAFE_EXCEPTION_ON_MEMORY_LEAK =
    ConfigBuilder("spark.unsafe.exceptionOnMemoryLeak")
      .internal()
      .booleanConf
      .createWithDefault(false)

  private[spark] val UNSAFE_SORTER_SPILL_READ_AHEAD_ENABLED =
    ConfigBuilder("spark.unsafe.sorter.spill.read.ahead.enabled")
      .internal()
      .booleanConf
      .createWithDefault(true)

  private[spark] val UNSAFE_SORTER_SPILL_READER_BUFFER_SIZE =
    ConfigBuilder("spark.unsafe.sorter.spill.reader.buffer.size")
      .internal()
      .bytesConf(ByteUnit.BYTE)
      .checkValue(v => 1024 * 1024 <= v && v <= MAX_BUFFER_SIZE_BYTES,
        s"The value must be in allowed range [1,048,576, ${MAX_BUFFER_SIZE_BYTES}].")
      .createWithDefault(1024 * 1024)

  private[spark] val DEFAULT_PLUGINS_LIST = "spark.plugins.defaultList"

  private[spark] val PLUGINS =
    ConfigBuilder("spark.plugins")
      .withPrepended(DEFAULT_PLUGINS_LIST, separator = ",")
      .doc("Comma-separated list of class names implementing " +
        "org.apache.spark.api.plugin.SparkPlugin to load into the application.")
      .stringConf
      .toSequence
      .createWithDefault(Nil)

  private[spark] val CLEANER_PERIODIC_GC_INTERVAL =
    ConfigBuilder("spark.cleaner.periodicGC.interval")
      .timeConf(TimeUnit.SECONDS)
      .createWithDefaultString("30min")

  private[spark] val CLEANER_REFERENCE_TRACKING =
    ConfigBuilder("spark.cleaner.referenceTracking")
      .booleanConf
      .createWithDefault(true)

  private[spark] val CLEANER_REFERENCE_TRACKING_BLOCKING =
    ConfigBuilder("spark.cleaner.referenceTracking.blocking")
      .booleanConf
      .createWithDefault(true)

  private[spark] val CLEANER_REFERENCE_TRACKING_BLOCKING_SHUFFLE =
    ConfigBuilder("spark.cleaner.referenceTracking.blocking.shuffle")
      .booleanConf
      .createWithDefault(false)

  private[spark] val CLEANER_REFERENCE_TRACKING_CLEAN_CHECKPOINTS =
    ConfigBuilder("spark.cleaner.referenceTracking.cleanCheckpoints")
      .booleanConf
      .createWithDefault(false)

  private[spark] val EXECUTOR_LOGS_ROLLING_STRATEGY =
    ConfigBuilder("spark.executor.logs.rolling.strategy").stringConf.createWithDefault("")

  private[spark] val EXECUTOR_LOGS_ROLLING_TIME_INTERVAL =
    ConfigBuilder("spark.executor.logs.rolling.time.interval").stringConf.createWithDefault("daily")

  private[spark] val EXECUTOR_LOGS_ROLLING_MAX_SIZE =
    ConfigBuilder("spark.executor.logs.rolling.maxSize")
      .stringConf
      .createWithDefault((1024 * 1024).toString)

  private[spark] val EXECUTOR_LOGS_ROLLING_MAX_RETAINED_FILES =
    ConfigBuilder("spark.executor.logs.rolling.maxRetainedFiles").intConf.createWithDefault(-1)

  private[spark] val EXECUTOR_LOGS_ROLLING_ENABLE_COMPRESSION =
    ConfigBuilder("spark.executor.logs.rolling.enableCompression")
      .booleanConf
      .createWithDefault(false)

  private[spark] val MASTER_REST_SERVER_ENABLED = ConfigBuilder("spark.master.rest.enabled")
    .booleanConf
    .createWithDefault(false)

  private[spark] val MASTER_REST_SERVER_PORT = ConfigBuilder("spark.master.rest.port")
    .intConf
    .createWithDefault(6066)

  private[spark] val MASTER_UI_PORT = ConfigBuilder("spark.master.ui.port")
    .intConf
    .createWithDefault(8080)

  private[spark] val IO_COMPRESSION_SNAPPY_BLOCKSIZE =
    ConfigBuilder("spark.io.compression.snappy.blockSize")
      .doc("Block size in bytes used in Snappy compression, in the case when " +
        "Snappy compression codec is used. Lowering this block size " +
        "will also lower shuffle memory usage when Snappy is used")
      .bytesConf(ByteUnit.BYTE)
      .createWithDefaultString("32k")

  private[spark] val IO_COMPRESSION_LZ4_BLOCKSIZE =
    ConfigBuilder("spark.io.compression.lz4.blockSize")
      .doc("Block size in bytes used in LZ4 compression, in the case when LZ4 compression" +
        "codec is used. Lowering this block size will also lower shuffle memory " +
        "usage when LZ4 is used.")
      .bytesConf(ByteUnit.BYTE)
      .createWithDefaultString("32k")

  private[spark] val IO_COMPRESSION_CODEC =
    ConfigBuilder("spark.io.compression.codec")
      .doc("The codec used to compress internal data such as RDD partitions, event log, " +
        "broadcast variables and shuffle outputs. By default, Spark provides four codecs: " +
        "lz4, lzf, snappy, and zstd. You can also use fully qualified class names to specify " +
        "the codec")
      .stringConf
      .createWithDefaultString("lz4")

  private[spark] val IO_COMPRESSION_ZSTD_BUFFERSIZE =
    ConfigBuilder("spark.io.compression.zstd.bufferSize")
      .doc("Buffer size in bytes used in Zstd compression, in the case when Zstd " +
        "compression codec is used. Lowering this size will lower the shuffle " +
        "memory usage when Zstd is used, but it might increase the compression " +
        "cost because of excessive JNI call overhead")
      .bytesConf(ByteUnit.BYTE)
      .createWithDefaultString("32k")

  private[spark] val IO_COMPRESSION_ZSTD_LEVEL =
    ConfigBuilder("spark.io.compression.zstd.level")
      .doc("Compression level for Zstd compression codec. Increasing the compression " +
        "level will result in better compression at the expense of more CPU and memory")
      .intConf
      .createWithDefault(1)

  private[spark] val IO_WARNING_LARGEFILETHRESHOLD =
    ConfigBuilder("spark.io.warning.largeFileThreshold")
      .internal()
      .doc("If the size in bytes of a file loaded by Spark exceeds this threshold, " +
        "a warning is logged with the possible reasons.")
      .bytesConf(ByteUnit.BYTE)
      .createWithDefault(1024 * 1024 * 1024)

  private[spark] val EVENT_LOG_COMPRESSION_CODEC =
    ConfigBuilder("spark.eventLog.compression.codec")
      .doc("The codec used to compress event log. By default, Spark provides four codecs: " +
        "lz4, lzf, snappy, and zstd. You can also use fully qualified class names to specify " +
        "the codec. If this is not given, spark.io.compression.codec will be used.")
      .fallbackConf(IO_COMPRESSION_CODEC)

  private[spark] val BUFFER_SIZE =
    ConfigBuilder("spark.buffer.size")
      .intConf
      .checkValue(_ >= 0, "The buffer size must not be negative")
      .createWithDefault(65536)

  private[spark] val LOCALITY_WAIT_PROCESS = ConfigBuilder("spark.locality.wait.process")
    .fallbackConf(LOCALITY_WAIT)

  private[spark] val LOCALITY_WAIT_NODE = ConfigBuilder("spark.locality.wait.node")
    .fallbackConf(LOCALITY_WAIT)

  private[spark] val LOCALITY_WAIT_RACK = ConfigBuilder("spark.locality.wait.rack")
    .fallbackConf(LOCALITY_WAIT)

    private[spark] val REDUCER_MAX_SIZE_IN_FLIGHT = ConfigBuilder("spark.reducer.maxSizeInFlight")
    .doc("Maximum size of map outputs to fetch simultaneously from each reduce task, " +
      "in MiB unless otherwise specified. Since each output requires us to create a " +
      "buffer to receive it, this represents a fixed memory overhead per reduce task, " +
      "so keep it small unless you have a large amount of memory")
    .bytesConf(ByteUnit.MiB)
    .createWithDefaultString("48m")

  private[spark] val REDUCER_MAX_REQS_IN_FLIGHT = ConfigBuilder("spark.reducer.maxReqsInFlight")
    .doc("This configuration limits the number of remote requests to fetch blocks at " +
      "any given point. When the number of hosts in the cluster increase, " +
      "it might lead to very large number of inbound connections to one or more nodes, " +
      "causing the workers to fail under load. By allowing it to limit the number of " +
      "fetch requests, this scenario can be mitigated")
    .intConf
    .createWithDefault(Int.MaxValue)

  private[spark] val BROADCAST_COMPRESS = ConfigBuilder("spark.broadcast.compress")
    .doc("Whether to compress broadcast variables before sending them. " +
      "Generally a good idea. Compression will use spark.io.compression.codec")
    .booleanConf.createWithDefault(true)

  private[spark] val BROADCAST_BLOCKSIZE = ConfigBuilder("spark.broadcast.blockSize")
    .doc("Size of each piece of a block for TorrentBroadcastFactory, in " +
      "KiB unless otherwise specified. Too large a value decreases " +
      "parallelism during broadcast (makes it slower); however, " +
      "if it is too small, BlockManager might take a performance hit")
    .bytesConf(ByteUnit.KiB)
    .createWithDefaultString("4m")

  private[spark] val BROADCAST_CHECKSUM = ConfigBuilder("spark.broadcast.checksum")
    .doc("Whether to enable checksum for broadcast. If enabled, " +
      "broadcasts will include a checksum, which can help detect " +
      "corrupted blocks, at the cost of computing and sending a little " +
      "more data. It's possible to disable it if the network has other " +
      "mechanisms to guarantee data won't be corrupted during broadcast")
    .booleanConf.createWithDefault(true)

  private[spark] val BROADCAST_FOR_UDF_COMPRESSION_THRESHOLD =
    ConfigBuilder("spark.broadcast.UDFCompressionThreshold")
      .doc("The threshold at which user-defined functions (UDFs) and Python RDD commands " +
        "are compressed by broadcast in bytes unless otherwise specified")
      .bytesConf(ByteUnit.BYTE)
      .checkValue(v => v >= 0, "The threshold should be non-negative.")
      .createWithDefault(1L * 1024 * 1024)

  private[spark] val RDD_COMPRESS = ConfigBuilder("spark.rdd.compress")
    .doc("Whether to compress serialized RDD partitions " +
      "(e.g. for StorageLevel.MEMORY_ONLY_SER in Scala " +
      "or StorageLevel.MEMORY_ONLY in Python). Can save substantial " +
      "space at the cost of some extra CPU time. " +
      "Compression will use spark.io.compression.codec")
    .booleanConf.createWithDefault(false)

  private[spark] val RDD_PARALLEL_LISTING_THRESHOLD =
    ConfigBuilder("spark.rdd.parallelListingThreshold")
      .intConf
      .createWithDefault(10)

  private[spark] val RDD_LIMIT_SCALE_UP_FACTOR =
    ConfigBuilder("spark.rdd.limit.scaleUpFactor")
      .intConf
      .createWithDefault(4)

  private[spark] val SERIALIZER = ConfigBuilder("spark.serializer")
    .stringConf
    .createWithDefault("org.apache.spark.serializer.JavaSerializer")

  private[spark] val SERIALIZER_OBJECT_STREAM_RESET =
    ConfigBuilder("spark.serializer.objectStreamReset")
      .intConf
      .createWithDefault(100)

  private[spark] val SERIALIZER_EXTRA_DEBUG_INFO = ConfigBuilder("spark.serializer.extraDebugInfo")
    .booleanConf
    .createWithDefault(true)

  private[spark] val JARS = ConfigBuilder("spark.jars")
    .stringConf
    .toSequence
    .createWithDefault(Nil)

  private[spark] val FILES = ConfigBuilder("spark.files")
    .stringConf
    .toSequence
    .createWithDefault(Nil)

  private[spark] val SUBMIT_DEPLOY_MODE = ConfigBuilder("spark.submit.deployMode")
    .stringConf
    .createWithDefault("client")

  private[spark] val SUBMIT_PYTHON_FILES = ConfigBuilder("spark.submit.pyFiles")
    .stringConf
    .toSequence
    .createWithDefault(Nil)

  private[spark] val SCHEDULER_ALLOCATION_FILE =
    ConfigBuilder("spark.scheduler.allocation.file")
      .stringConf
      .createOptional

  private[spark] val SCHEDULER_MIN_REGISTERED_RESOURCES_RATIO =
    ConfigBuilder("spark.scheduler.minRegisteredResourcesRatio")
      .doubleConf
      .createOptional

  private[spark] val SCHEDULER_MAX_REGISTERED_RESOURCE_WAITING_TIME =
    ConfigBuilder("spark.scheduler.maxRegisteredResourcesWaitingTime")
      .timeConf(TimeUnit.MILLISECONDS)
      .createWithDefaultString("30s")

  private[spark] val SCHEDULER_MODE =
    ConfigBuilder("spark.scheduler.mode")
      .stringConf
      .createWithDefault(SchedulingMode.FIFO.toString)

  private[spark] val SCHEDULER_REVIVE_INTERVAL =
    ConfigBuilder("spark.scheduler.revive.interval")
      .timeConf(TimeUnit.MILLISECONDS)
      .createOptional

  private[spark] val SPECULATION_ENABLED =
    ConfigBuilder("spark.speculation")
      .booleanConf
      .createWithDefault(false)

  private[spark] val SPECULATION_INTERVAL =
    ConfigBuilder("spark.speculation.interval")
      .timeConf(TimeUnit.MILLISECONDS)
      .createWithDefault(100)

  private[spark] val SPECULATION_MULTIPLIER =
    ConfigBuilder("spark.speculation.multiplier")
      .doubleConf
      .createWithDefault(1.5)

  private[spark] val SPECULATION_QUANTILE =
    ConfigBuilder("spark.speculation.quantile")
      .doubleConf
      .createWithDefault(0.75)

  private[spark] val SPECULATION_TASK_DURATION_THRESHOLD =
    ConfigBuilder("spark.speculation.task.duration.threshold")
      .doc("Task duration after which scheduler would try to speculative run the task. If " +
        "provided, tasks would be speculatively run if current stage contains less tasks " +
        "than or equal to the number of slots on a single executor and the task is taking " +
        "longer time than the threshold. This config helps speculate stage with very few " +
        "tasks. Regular speculation configs may also apply if the executor slots are " +
        "large enough. E.g. tasks might be re-launched if there are enough successful runs " +
        "even though the threshold hasn't been reached. The number of slots is computed based " +
        "on the conf values of spark.executor.cores and spark.task.cpus minimum 1.")
      .timeConf(TimeUnit.MILLISECONDS)
      .createOptional

  private[spark] val STAGING_DIR = ConfigBuilder("spark.yarn.stagingDir")
    .doc("Staging directory used while submitting applications.")
    .stringConf
    .createOptional

  private[spark] val BUFFER_PAGESIZE = ConfigBuilder("spark.buffer.pageSize")
    .doc("The amount of memory used per page in bytes")
    .bytesConf(ByteUnit.BYTE)
    .createOptional

}<|MERGE_RESOLUTION|>--- conflicted
+++ resolved
@@ -1098,19 +1098,6 @@
       .booleanConf
       .createWithDefault(false)
 
-<<<<<<< HEAD
-  private[spark] val STORAGE_LOCAL_DISK_BY_EXECUTORS_CACHE_SIZE =
-    ConfigBuilder("spark.storage.localDiskByExecutors.cacheSize")
-      .doc("The max number of executors for which the local dirs are stored. This size is " +
-        "both applied for the driver and both for the executors side to avoid having an " +
-        "unbounded store. This cache will be used to avoid the network in case of fetching disk " +
-        "persisted RDD blocks or shuffle blocks (when `spark.shuffle.readHostLocalDisk.enabled` " +
-        "is set) from the same host.")
-      .intConf
-      .createWithDefault(1000)
-
-=======
->>>>>>> 6550d0d5
   private[spark] val SHUFFLE_SYNC =
     ConfigBuilder("spark.shuffle.sync")
       .doc("Whether to force outstanding writes to disk.")
@@ -1147,21 +1134,14 @@
       .createWithDefault(false)
 
   private[spark] val SHUFFLE_HOST_LOCAL_DISK_READING_ENABLED =
-<<<<<<< HEAD
-    ConfigBuilder("spark.shuffle.readHostLocalDisk.enabled")
-      .doc(s"If enabled (and `${SHUFFLE_USE_OLD_FETCH_PROTOCOL.key}` is disabled), shuffle " +
-=======
     ConfigBuilder("spark.shuffle.readHostLocalDisk")
       .doc(s"If enabled (and `${SHUFFLE_USE_OLD_FETCH_PROTOCOL.key}` is disabled and external " +
         s"shuffle `${SHUFFLE_SERVICE_ENABLED.key}` is enabled), shuffle " +
->>>>>>> 6550d0d5
         "blocks requested from those block managers which are running on the same host are read " +
         "from the disk directly instead of being fetched as remote blocks over the network.")
       .booleanConf
       .createWithDefault(true)
 
-<<<<<<< HEAD
-=======
   private[spark] val STORAGE_LOCAL_DISK_BY_EXECUTORS_CACHE_SIZE =
     ConfigBuilder("spark.storage.localDiskByExecutors.cacheSize")
       .doc("The max number of executors for which the local dirs are stored. This size is " +
@@ -1172,7 +1152,6 @@
       .intConf
       .createWithDefault(1000)
 
->>>>>>> 6550d0d5
   private[spark] val MEMORY_MAP_LIMIT_FOR_TESTS =
     ConfigBuilder("spark.storage.memoryMapLimitForTests")
       .internal()
