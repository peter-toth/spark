--- conflicted
+++ resolved
@@ -362,8 +362,6 @@
       .timeConf(TimeUnit.MILLISECONDS)
       .createWithDefaultString("5s")
 
-<<<<<<< HEAD
-=======
   val KUBERNETES_SUBMIT_GRACE_PERIOD =
     ConfigBuilder("spark.kubernetes.appKillPodDeletionGracePeriod")
       .doc("Time to wait for graceful deletion of Spark pods when spark-submit" +
@@ -399,7 +397,6 @@
       .checkValue(value => value > 0, "Maximum number of pending pods should be a positive integer")
       .createWithDefault(Int.MaxValue)
 
->>>>>>> 1e65fb2c
   val KUBERNETES_DRIVER_LABEL_PREFIX = "spark.kubernetes.driver.label."
   val KUBERNETES_DRIVER_ANNOTATION_PREFIX = "spark.kubernetes.driver.annotation."
   val KUBERNETES_DRIVER_SECRETS_PREFIX = "spark.kubernetes.driver.secrets."
