--- conflicted
+++ resolved
@@ -784,11 +784,7 @@
     var worker: MockExecutorLaunchFailWorker = null
     try {
       val conf = new SparkConf()
-<<<<<<< HEAD
-      // SPARK-32250: When running test on Github Action machine, the available processors in JVM
-=======
       // SPARK-32250: When running test on GitHub Action machine, the available processors in JVM
->>>>>>> a630e8d1
       // is only 2, while on Jenkins it's 32. For this specific test, 2 available processors, which
       // also decides number of threads in Dispatcher, is not enough to consume the messages. In
       // the worst situation, MockExecutorLaunchFailWorker would occupy these 2 threads for
