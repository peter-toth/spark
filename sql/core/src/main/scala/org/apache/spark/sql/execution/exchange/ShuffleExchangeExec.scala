/*
 * Licensed to the Apache Software Foundation (ASF) under one or more
 * contributor license agreements.  See the NOTICE file distributed with
 * this work for additional information regarding copyright ownership.
 * The ASF licenses this file to You under the Apache License, Version 2.0
 * (the "License"); you may not use this file except in compliance with
 * the License.  You may obtain a copy of the License at
 *
 *    http://www.apache.org/licenses/LICENSE-2.0
 *
 * Unless required by applicable law or agreed to in writing, software
 * distributed under the License is distributed on an "AS IS" BASIS,
 * WITHOUT WARRANTIES OR CONDITIONS OF ANY KIND, either express or implied.
 * See the License for the specific language governing permissions and
 * limitations under the License.
 */

package org.apache.spark.sql.execution.exchange

import java.util.Random
import java.util.function.Supplier

import scala.concurrent.Future

import org.apache.spark._
import org.apache.spark.internal.config
import org.apache.spark.rdd.RDD
import org.apache.spark.serializer.Serializer
import org.apache.spark.shuffle.{ShuffleWriteMetricsReporter, ShuffleWriteProcessor}
import org.apache.spark.shuffle.sort.SortShuffleManager
import org.apache.spark.sql.catalyst.InternalRow
import org.apache.spark.sql.catalyst.errors._
import org.apache.spark.sql.catalyst.expressions.{Attribute, BoundReference, Divide, Literal, UnsafeProjection, UnsafeRow}
import org.apache.spark.sql.catalyst.expressions.codegen.LazilyGeneratedOrdering
import org.apache.spark.sql.catalyst.plans.logical.Statistics
import org.apache.spark.sql.catalyst.plans.physical._
import org.apache.spark.sql.execution._
import org.apache.spark.sql.execution.metric.{SQLMetric, SQLMetrics, SQLShuffleReadMetricsReporter, SQLShuffleWriteMetricsReporter}
import org.apache.spark.sql.internal.SQLConf
import org.apache.spark.sql.types.StructType
import org.apache.spark.util.MutablePair
import org.apache.spark.util.collection.unsafe.sort.{PrefixComparators, RecordComparator}

/**
 * Common trait for all shuffle exchange implementations to facilitate pattern matching.
 */
trait ShuffleExchangeLike extends Exchange {

  /**
   * Returns the number of mappers of this shuffle.
   */
  def numMappers: Int

  /**
   * Returns the shuffle partition number.
   */
  def numPartitions: Int

  /**
<<<<<<< HEAD
   * Returns whether the shuffle partition number can be changed.
   */
  def canChangeNumPartitions: Boolean
=======
   * The origin of this shuffle operator.
   */
  def shuffleOrigin: ShuffleOrigin
>>>>>>> a630e8d1

  /**
   * The asynchronous job that materializes the shuffle.
   */
  def mapOutputStatisticsFuture: Future[MapOutputStatistics]

  /**
   * Returns the shuffle RDD with specified partition specs.
   */
  def getShuffleRDD(partitionSpecs: Array[ShufflePartitionSpec]): RDD[_]

  /**
   * Returns the runtime statistics after shuffle materialization.
   */
  def runtimeStatistics: Statistics
}

<<<<<<< HEAD
=======
// Describes where the shuffle operator comes from.
sealed trait ShuffleOrigin

// Indicates that the shuffle operator was added by the internal `EnsureRequirements` rule. It
// means that the shuffle operator is used to ensure internal data partitioning requirements and
// Spark is free to optimize it as long as the requirements are still ensured.
case object ENSURE_REQUIREMENTS extends ShuffleOrigin

// Indicates that the shuffle operator was added by the user-specified repartition operator. Spark
// can still optimize it via changing shuffle partition number, as data partitioning won't change.
case object REPARTITION extends ShuffleOrigin

// Indicates that the shuffle operator was added by the user-specified repartition operator with
// a certain partition number. Spark can't optimize it.
case object REPARTITION_WITH_NUM extends ShuffleOrigin

>>>>>>> a630e8d1
/**
 * Performs a shuffle that will result in the desired partitioning.
 */
case class ShuffleExchangeExec(
    override val outputPartitioning: Partitioning,
    child: SparkPlan,
<<<<<<< HEAD
    noUserSpecifiedNumPartition: Boolean = true) extends ShuffleExchangeLike {

  // If users specify the num partitions via APIs like `repartition`, we shouldn't change it.
  // For `SinglePartition`, it requires exactly one partition and we can't change it either.
  def canChangeNumPartitions: Boolean =
    noUserSpecifiedNumPartition && outputPartitioning != SinglePartition
=======
    shuffleOrigin: ShuffleOrigin = ENSURE_REQUIREMENTS)
  extends ShuffleExchangeLike {
>>>>>>> a630e8d1

  private lazy val writeMetrics =
    SQLShuffleWriteMetricsReporter.createShuffleWriteMetrics(sparkContext)
  private[sql] lazy val readMetrics =
    SQLShuffleReadMetricsReporter.createShuffleReadMetrics(sparkContext)
  override lazy val metrics = Map(
    "dataSize" -> SQLMetrics.createSizeMetric(sparkContext, "data size")
  ) ++ readMetrics ++ writeMetrics

  override def nodeName: String = "Exchange"

  private val serializer: Serializer =
    new UnsafeRowSerializer(child.output.size, longMetric("dataSize"))

  @transient lazy val inputRDD: RDD[InternalRow] = child.execute()

  // 'mapOutputStatisticsFuture' is only needed when enable AQE.
  @transient override lazy val mapOutputStatisticsFuture: Future[MapOutputStatistics] = {
    if (inputRDD.getNumPartitions == 0) {
      Future.successful(null)
    } else {
      sparkContext.submitMapStage(shuffleDependency)
    }
  }

  override def numMappers: Int = shuffleDependency.rdd.getNumPartitions

  override def numPartitions: Int = shuffleDependency.partitioner.numPartitions

  override def getShuffleRDD(partitionSpecs: Array[ShufflePartitionSpec]): RDD[InternalRow] = {
    new ShuffledRowRDD(shuffleDependency, readMetrics, partitionSpecs)
  }

  override def runtimeStatistics: Statistics = {
    val dataSize = metrics("dataSize").value
    val rowCount = metrics(SQLShuffleWriteMetricsReporter.SHUFFLE_RECORDS_WRITTEN).value
    Statistics(dataSize, Some(rowCount))
  }

  /**
   * A [[ShuffleDependency]] that will partition rows of its child based on
   * the partitioning scheme defined in `newPartitioning`. Those partitions of
   * the returned ShuffleDependency will be the input of shuffle.
   */
  @transient
  lazy val shuffleDependency : ShuffleDependency[Int, InternalRow, InternalRow] = {
    ShuffleExchangeExec.prepareShuffleDependency(
      inputRDD,
      child.output,
      outputPartitioning,
      serializer,
      writeMetrics)
  }

  /**
   * Caches the created ShuffleRowRDD so we can reuse that.
   */
  private var cachedShuffleRDD: ShuffledRowRDD = null

  protected override def doExecute(): RDD[InternalRow] = attachTree(this, "execute") {
    // Returns the same ShuffleRowRDD if this plan is used by multiple plans.
    if (cachedShuffleRDD == null) {
      cachedShuffleRDD = new ShuffledRowRDD(shuffleDependency, readMetrics)
    }
    cachedShuffleRDD
  }
}

object ShuffleExchangeExec {

  /**
   * Determines whether records must be defensively copied before being sent to the shuffle.
   * Several of Spark's shuffle components will buffer deserialized Java objects in memory. The
   * shuffle code assumes that objects are immutable and hence does not perform its own defensive
   * copying. In Spark SQL, however, operators' iterators return the same mutable `Row` object. In
   * order to properly shuffle the output of these operators, we need to perform our own copying
   * prior to sending records to the shuffle. This copying is expensive, so we try to avoid it
   * whenever possible. This method encapsulates the logic for choosing when to copy.
   *
   * In the long run, we might want to push this logic into core's shuffle APIs so that we don't
   * have to rely on knowledge of core internals here in SQL.
   *
   * See SPARK-2967, SPARK-4479, and SPARK-7375 for more discussion of this issue.
   *
   * @param partitioner the partitioner for the shuffle
   * @return true if rows should be copied before being shuffled, false otherwise
   */
  private def needToCopyObjectsBeforeShuffle(partitioner: Partitioner): Boolean = {
    // Note: even though we only use the partitioner's `numPartitions` field, we require it to be
    // passed instead of directly passing the number of partitions in order to guard against
    // corner-cases where a partitioner constructed with `numPartitions` partitions may output
    // fewer partitions (like RangePartitioner, for example).
    val conf = SparkEnv.get.conf
    val shuffleManager = SparkEnv.get.shuffleManager
    val sortBasedShuffleOn = shuffleManager.isInstanceOf[SortShuffleManager]
    val bypassMergeThreshold = conf.get(config.SHUFFLE_SORT_BYPASS_MERGE_THRESHOLD)
    val numParts = partitioner.numPartitions
    if (sortBasedShuffleOn) {
      if (numParts <= bypassMergeThreshold) {
        // If we're using the original SortShuffleManager and the number of output partitions is
        // sufficiently small, then Spark will fall back to the hash-based shuffle write path, which
        // doesn't buffer deserialized records.
        // Note that we'll have to remove this case if we fix SPARK-6026 and remove this bypass.
        false
      } else if (numParts <= SortShuffleManager.MAX_SHUFFLE_OUTPUT_PARTITIONS_FOR_SERIALIZED_MODE) {
        // SPARK-4550 and  SPARK-7081 extended sort-based shuffle to serialize individual records
        // prior to sorting them. This optimization is only applied in cases where shuffle
        // dependency does not specify an aggregator or ordering and the record serializer has
        // certain properties and the number of partitions doesn't exceed the limitation. If this
        // optimization is enabled, we can safely avoid the copy.
        //
        // Exchange never configures its ShuffledRDDs with aggregators or key orderings, and the
        // serializer in Spark SQL always satisfy the properties, so we only need to check whether
        // the number of partitions exceeds the limitation.
        false
      } else {
        // Spark's SortShuffleManager uses `ExternalSorter` to buffer records in memory, so we must
        // copy.
        true
      }
    } else {
      // Catch-all case to safely handle any future ShuffleManager implementations.
      true
    }
  }

  /**
   * Returns a [[ShuffleDependency]] that will partition rows of its child based on
   * the partitioning scheme defined in `newPartitioning`. Those partitions of
   * the returned ShuffleDependency will be the input of shuffle.
   */
  def prepareShuffleDependency(
      rdd: RDD[InternalRow],
      outputAttributes: Seq[Attribute],
      newPartitioning: Partitioning,
      serializer: Serializer,
      writeMetrics: Map[String, SQLMetric])
    : ShuffleDependency[Int, InternalRow, InternalRow] = {
    val part: Partitioner = newPartitioning match {
      case RoundRobinPartitioning(numPartitions) => new HashPartitioner(numPartitions)
      case HashPartitioning(_, n) =>
        new Partitioner {
          override def numPartitions: Int = n
          // For HashPartitioning, the partitioning key is already a valid partition ID, as we use
          // `HashPartitioning.partitionIdExpression` to produce partitioning key.
          override def getPartition(key: Any): Int = key.asInstanceOf[Int]
        }
      case RangePartitioning(sortingExpressions, numPartitions) =>
        // Extract only fields used for sorting to avoid collecting large fields that does not
        // affect sorting result when deciding partition bounds in RangePartitioner
        val rddForSampling = rdd.mapPartitionsInternal { iter =>
          val projection =
            UnsafeProjection.create(sortingExpressions.map(_.child), outputAttributes)
          val mutablePair = new MutablePair[InternalRow, Null]()
          // Internally, RangePartitioner runs a job on the RDD that samples keys to compute
          // partition bounds. To get accurate samples, we need to copy the mutable keys.
          iter.map(row => mutablePair.update(projection(row).copy(), null))
        }
        // Construct ordering on extracted sort key.
        val orderingAttributes = sortingExpressions.zipWithIndex.map { case (ord, i) =>
          ord.copy(child = BoundReference(i, ord.dataType, ord.nullable))
        }
        implicit val ordering = new LazilyGeneratedOrdering(orderingAttributes)
        new RangePartitioner(
          numPartitions,
          rddForSampling,
          ascending = true,
          samplePointsPerPartitionHint = SQLConf.get.rangeExchangeSampleSizePerPartition)
      case SinglePartition =>
        new Partitioner {
          override def numPartitions: Int = 1
          override def getPartition(key: Any): Int = 0
        }
      case _ => sys.error(s"Exchange not implemented for $newPartitioning")
      // TODO: Handle BroadcastPartitioning.
    }
    def getPartitionKeyExtractor(): InternalRow => Any = newPartitioning match {
      case RoundRobinPartitioning(numPartitions) =>
        // Distributes elements evenly across output partitions, starting from a random partition.
        var position = new Random(TaskContext.get().partitionId()).nextInt(numPartitions)
        (row: InternalRow) => {
          // The HashPartitioner will handle the `mod` by the number of partitions
          position += 1
          position
        }
      case h: HashPartitioning =>
        val projection = UnsafeProjection.create(h.partitionIdExpression :: Nil, outputAttributes)
        row => projection(row).getInt(0)
      case RangePartitioning(sortingExpressions, _) =>
        val projection = UnsafeProjection.create(sortingExpressions.map(_.child), outputAttributes)
        row => projection(row)
      case SinglePartition => identity
      case _ => sys.error(s"Exchange not implemented for $newPartitioning")
    }

    val isRoundRobin = newPartitioning.isInstanceOf[RoundRobinPartitioning] &&
      newPartitioning.numPartitions > 1

    val rddWithPartitionIds: RDD[Product2[Int, InternalRow]] = {
      // [SPARK-23207] Have to make sure the generated RoundRobinPartitioning is deterministic,
      // otherwise a retry task may output different rows and thus lead to data loss.
      //
      // Currently we following the most straight-forward way that perform a local sort before
      // partitioning.
      //
      // Note that we don't perform local sort if the new partitioning has only 1 partition, under
      // that case all output rows go to the same partition.
      val newRdd = if (isRoundRobin && SQLConf.get.sortBeforeRepartition) {
        rdd.mapPartitionsInternal { iter =>
          val recordComparatorSupplier = new Supplier[RecordComparator] {
            override def get: RecordComparator = new RecordBinaryComparator()
          }
          // The comparator for comparing row hashcode, which should always be Integer.
          val prefixComparator = PrefixComparators.LONG

          // The prefix computer generates row hashcode as the prefix, so we may decrease the
          // probability that the prefixes are equal when input rows choose column values from a
          // limited range.
          val prefixComputer = new UnsafeExternalRowSorter.PrefixComputer {
            private val result = new UnsafeExternalRowSorter.PrefixComputer.Prefix
            override def computePrefix(row: InternalRow):
            UnsafeExternalRowSorter.PrefixComputer.Prefix = {
              // The hashcode generated from the binary form of a [[UnsafeRow]] should not be null.
              result.isNull = false
              result.value = row.hashCode()
              result
            }
          }
          val pageSize = SparkEnv.get.memoryManager.pageSizeBytes

          val sorter = UnsafeExternalRowSorter.createWithRecordComparator(
            StructType.fromAttributes(outputAttributes),
            recordComparatorSupplier,
            prefixComparator,
            prefixComputer,
            pageSize,
            // We are comparing binary here, which does not support radix sort.
            // See more details in SPARK-28699.
            false)
          sorter.sort(iter.asInstanceOf[Iterator[UnsafeRow]])
        }
      } else {
        rdd
      }

      // round-robin function is order sensitive if we don't sort the input.
      val isOrderSensitive = isRoundRobin && !SQLConf.get.sortBeforeRepartition
      if (needToCopyObjectsBeforeShuffle(part)) {
        newRdd.mapPartitionsWithIndexInternal((_, iter) => {
          val getPartitionKey = getPartitionKeyExtractor()
          iter.map { row => (part.getPartition(getPartitionKey(row)), row.copy()) }
        }, isOrderSensitive = isOrderSensitive)
      } else {
        newRdd.mapPartitionsWithIndexInternal((_, iter) => {
          val getPartitionKey = getPartitionKeyExtractor()
          val mutablePair = new MutablePair[Int, InternalRow]()
          iter.map { row => mutablePair.update(part.getPartition(getPartitionKey(row)), row) }
        }, isOrderSensitive = isOrderSensitive)
      }
    }

    // Now, we manually create a ShuffleDependency. Because pairs in rddWithPartitionIds
    // are in the form of (partitionId, row) and every partitionId is in the expected range
    // [0, part.numPartitions - 1]. The partitioner of this is a PartitionIdPassthrough.
    val dependency =
      new ShuffleDependency[Int, InternalRow, InternalRow](
        rddWithPartitionIds,
        new PartitionIdPassthrough(part.numPartitions),
        serializer,
        shuffleWriterProcessor = createShuffleWriteProcessor(writeMetrics))

    dependency
  }

  /**
   * Create a customized [[ShuffleWriteProcessor]] for SQL which wrap the default metrics reporter
   * with [[SQLShuffleWriteMetricsReporter]] as new reporter for [[ShuffleWriteProcessor]].
   */
  def createShuffleWriteProcessor(metrics: Map[String, SQLMetric]): ShuffleWriteProcessor = {
    new ShuffleWriteProcessor {
      override protected def createMetricsReporter(
          context: TaskContext): ShuffleWriteMetricsReporter = {
        new SQLShuffleWriteMetricsReporter(context.taskMetrics().shuffleWriteMetrics, metrics)
      }
    }
  }
}<|MERGE_RESOLUTION|>--- conflicted
+++ resolved
@@ -30,7 +30,7 @@
 import org.apache.spark.shuffle.sort.SortShuffleManager
 import org.apache.spark.sql.catalyst.InternalRow
 import org.apache.spark.sql.catalyst.errors._
-import org.apache.spark.sql.catalyst.expressions.{Attribute, BoundReference, Divide, Literal, UnsafeProjection, UnsafeRow}
+import org.apache.spark.sql.catalyst.expressions.{Attribute, BoundReference, UnsafeProjection, UnsafeRow}
 import org.apache.spark.sql.catalyst.expressions.codegen.LazilyGeneratedOrdering
 import org.apache.spark.sql.catalyst.plans.logical.Statistics
 import org.apache.spark.sql.catalyst.plans.physical._
@@ -57,15 +57,9 @@
   def numPartitions: Int
 
   /**
-<<<<<<< HEAD
-   * Returns whether the shuffle partition number can be changed.
-   */
-  def canChangeNumPartitions: Boolean
-=======
    * The origin of this shuffle operator.
    */
   def shuffleOrigin: ShuffleOrigin
->>>>>>> a630e8d1
 
   /**
    * The asynchronous job that materializes the shuffle.
@@ -83,8 +77,6 @@
   def runtimeStatistics: Statistics
 }
 
-<<<<<<< HEAD
-=======
 // Describes where the shuffle operator comes from.
 sealed trait ShuffleOrigin
 
@@ -101,24 +93,14 @@
 // a certain partition number. Spark can't optimize it.
 case object REPARTITION_WITH_NUM extends ShuffleOrigin
 
->>>>>>> a630e8d1
 /**
  * Performs a shuffle that will result in the desired partitioning.
  */
 case class ShuffleExchangeExec(
     override val outputPartitioning: Partitioning,
     child: SparkPlan,
-<<<<<<< HEAD
-    noUserSpecifiedNumPartition: Boolean = true) extends ShuffleExchangeLike {
-
-  // If users specify the num partitions via APIs like `repartition`, we shouldn't change it.
-  // For `SinglePartition`, it requires exactly one partition and we can't change it either.
-  def canChangeNumPartitions: Boolean =
-    noUserSpecifiedNumPartition && outputPartitioning != SinglePartition
-=======
     shuffleOrigin: ShuffleOrigin = ENSURE_REQUIREMENTS)
   extends ShuffleExchangeLike {
->>>>>>> a630e8d1
 
   private lazy val writeMetrics =
     SQLShuffleWriteMetricsReporter.createShuffleWriteMetrics(sparkContext)
