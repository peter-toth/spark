--- conflicted
+++ resolved
@@ -199,13 +199,8 @@
     if (elapsedMs >= COMPACT_LATENCY_WARN_THRESHOLD_MS) {
       logWarning(s"Compacting took $elapsedMs ms (load: $loadElapsedMs ms," +
         s" write: $writeElapsedMs ms) for compact batch $batchId")
-<<<<<<< HEAD
-      logWarning(s"Loaded ${allLogs.size} entries (${SizeEstimator.estimate(allLogs)} bytes in " +
-        s"memory), and wrote ${compactedLogs.size} entries for compact batch $batchId")
-=======
       logWarning(s"Loaded ${allLogs.size} entries (estimated ${SizeEstimator.estimate(allLogs)} " +
         s"bytes in memory), and wrote ${compactedLogs.size} entries for compact batch $batchId")
->>>>>>> e2bf140c
     } else {
       logDebug(s"Compacting took $elapsedMs ms (load: $loadElapsedMs ms," +
         s" write: $writeElapsedMs ms) for compact batch $batchId")
