--- conflicted
+++ resolved
@@ -76,18 +76,11 @@
     .doc("Whether to populate Hadoop classpath from `yarn.application.classpath` and " +
       "`mapreduce.application.classpath` Note that if this is set to `false`, it requires " +
       "a `with-Hadoop` Spark distribution that bundles Hadoop runtime or user has to provide " +
-<<<<<<< HEAD
-      "a Hadoop installation separately.")
-    .version("2.4.6")
-    .booleanConf
-    .createWithDefault(true)
-=======
       "a Hadoop installation separately. By default, for `with-hadoop` Spark distribution, " +
       "this is set to `false`; for `no-hadoop` distribution, this is set to `true`.")
     .version("2.4.6")
     .booleanConf
     .createWithDefault(isHadoopProvided())
->>>>>>> a630e8d1
 
   private[spark] val GATEWAY_ROOT_PATH = ConfigBuilder("spark.yarn.config.gatewayPath")
     .doc("Root of configuration paths that is present on gateway nodes, and will be replaced " +
@@ -395,22 +388,15 @@
     .stringConf
     .createOptional
 
-<<<<<<< HEAD
   private[yarn] val SPARK_SHUFFLE_SERVICE_NAME = ConfigBuilder("spark.shuffle.service.name")
     .stringConf
     .createWithDefault("spark3_shuffle")
 
-  /* YARN allocator-level blacklisting related config entries. */
-  private[spark] val YARN_EXECUTOR_LAUNCH_BLACKLIST_ENABLED =
-    ConfigBuilder("spark.yarn.blacklist.executor.launch.blacklisting.enabled")
-      .version("2.4.0")
-=======
   /* YARN allocator-level excludeOnFailure related config entries. */
   private[spark] val YARN_EXECUTOR_LAUNCH_EXCLUDE_ON_FAILURE_ENABLED =
     ConfigBuilder("spark.yarn.executor.launch.excludeOnFailure.enabled")
       .version("3.1.0")
       .withAlternative("spark.yarn.blacklist.executor.launch.blacklisting.enabled")
->>>>>>> a630e8d1
       .booleanConf
       .createWithDefault(false)
 
