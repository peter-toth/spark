--- conflicted
+++ resolved
@@ -17,28 +17,10 @@
 
 package org.apache.spark.sql.execution.streaming
 
-<<<<<<< HEAD
-import java.util.Optional
-
-import scala.collection.JavaConverters._
-=======
->>>>>>> cceb2d6f
 import scala.collection.mutable.{Map => MutableMap}
 
 import org.apache.spark.sql.{Dataset, SparkSession}
 import org.apache.spark.sql.catalyst.encoders.RowEncoder
-<<<<<<< HEAD
-import org.apache.spark.sql.catalyst.expressions.{Alias, CurrentBatchTimestamp, CurrentDate, CurrentTimestamp}
-import org.apache.spark.sql.catalyst.plans.logical.{LocalRelation, LogicalPlan, Project}
-import org.apache.spark.sql.catalyst.util.truncatedString
-import org.apache.spark.sql.execution.SQLExecution
-import org.apache.spark.sql.execution.datasources.v2.{StreamingDataSourceV2Relation, WriteToDataSourceV2}
-import org.apache.spark.sql.execution.streaming.sources.MicroBatchWriter
-import org.apache.spark.sql.internal.SQLConf
-import org.apache.spark.sql.sources.v2.{DataSourceOptions, DataSourceV2, MicroBatchReadSupport, StreamWriteSupport}
-import org.apache.spark.sql.sources.v2.reader.streaming.{MicroBatchReader, Offset => OffsetV2}
-import org.apache.spark.sql.streaming.{OutputMode, ProcessingTime, Trigger}
-=======
 import org.apache.spark.sql.catalyst.expressions.{Alias, Attribute, CurrentBatchTimestamp, CurrentDate, CurrentTimestamp}
 import org.apache.spark.sql.catalyst.plans.logical.{LeafNode, LocalRelation, LogicalPlan, Project}
 import org.apache.spark.sql.catalyst.util.truncatedString
@@ -49,7 +31,6 @@
 import org.apache.spark.sql.execution.streaming.sources.{RateControlMicroBatchStream, WriteToMicroBatchDataSource}
 import org.apache.spark.sql.internal.SQLConf
 import org.apache.spark.sql.streaming.{OutputMode, Trigger}
->>>>>>> cceb2d6f
 import org.apache.spark.util.Clock
 
 class MicroBatchExecution(
@@ -67,14 +48,7 @@
     sparkSession, name, checkpointRoot, analyzedPlan, sink,
     trigger, triggerClock, outputMode, deleteCheckpointOnStop) {
 
-<<<<<<< HEAD
-  @volatile protected var sources: Seq[BaseStreamingSource] = Seq.empty
-
-  private val readerToDataSourceMap =
-    MutableMap.empty[MicroBatchReader, (DataSourceV2, Map[String, String])]
-=======
   @volatile protected var sources: Seq[SparkDataStream] = Seq.empty
->>>>>>> cceb2d6f
 
   private val triggerExecutor = trigger match {
     case t: ProcessingTimeTrigger => ProcessingTimeExecutor(t, triggerClock)
@@ -114,37 +88,6 @@
           logInfo(s"Using Source [$source] from DataSourceV1 named '$sourceName' [$dataSourceV1]")
           StreamingExecutionRelation(source, output)(sparkSession)
         })
-<<<<<<< HEAD
-      case s @ StreamingRelationV2(
-        dataSourceV2: MicroBatchReadSupport, sourceName, options, output, _) if
-          !disabledSources.contains(dataSourceV2.getClass.getCanonicalName) =>
-        v2ToExecutionRelationMap.getOrElseUpdate(s, {
-          // Materialize source to avoid creating it in every batch
-          val metadataPath = s"$resolvedCheckpointRoot/sources/$nextSourceId"
-          val reader = dataSourceV2.createMicroBatchReader(
-            Optional.empty(), // user specified schema
-            metadataPath,
-            new DataSourceOptions(options.asJava))
-          nextSourceId += 1
-          readerToDataSourceMap(reader) = dataSourceV2 -> options
-          logInfo(s"Using MicroBatchReader [$reader] from " +
-            s"DataSourceV2 named '$sourceName' [$dataSourceV2]")
-          StreamingExecutionRelation(reader, output)(sparkSession)
-        })
-      case s @ StreamingRelationV2(dataSourceV2, sourceName, _, output, v1Relation) =>
-        v2ToExecutionRelationMap.getOrElseUpdate(s, {
-          // Materialize source to avoid creating it in every batch
-          val metadataPath = s"$resolvedCheckpointRoot/sources/$nextSourceId"
-          if (v1Relation.isEmpty) {
-            throw new UnsupportedOperationException(
-              s"Data source $sourceName does not support microbatch processing.")
-          }
-          val source = v1Relation.get.dataSource.createSource(metadataPath)
-          nextSourceId += 1
-          logInfo(s"Using Source [$source] from DataSourceV2 named '$sourceName' [$dataSourceV2]")
-          StreamingExecutionRelation(source, output)(sparkSession)
-        })
-=======
 
       case s @ StreamingRelationV2(src, srcName, table: SupportsRead, options, output, v1) =>
         val v2Disabled = disabledSources.contains(src.getClass.getCanonicalName)
@@ -178,7 +121,6 @@
       case s: StreamingExecutionRelation => s.source
       // v2 source
       case r: StreamingDataSourceV2Relation => r.stream
->>>>>>> cceb2d6f
     }
     uniqueSources = sources.distinct
 
@@ -418,9 +360,6 @@
         reportTimeTaken("getOffset") {
           (s, s.getOffset)
         }
-<<<<<<< HEAD
-      case s: MicroBatchReader =>
-=======
       case s: RateControlMicroBatchStream =>
         updateStatusMessage(s"Getting offsets from $s")
         reportTimeTaken("latestOffset") {
@@ -430,19 +369,10 @@
           (s, Option(s.latestOffset(startOffset)))
         }
       case s: MicroBatchStream =>
->>>>>>> cceb2d6f
         updateStatusMessage(s"Getting offsets from $s")
-        reportTimeTaken("setOffsetRange") {
-          // Once v1 streaming source execution is gone, we can refactor this away.
-          // For now, we set the range here to get the source to infer the available end offset,
-          // get that offset, and then set the range again when we later execute.
-          s.setOffsetRange(
-            toJava(availableOffsets.get(s).map(off => s.deserializeOffset(off.json))),
-            Optional.empty())
-        }
-
-        val currentOffset = reportTimeTaken("getEndOffset") { s.getEndOffset() }
-        (s, Option(currentOffset))
+        reportTimeTaken("latestOffset") {
+          (s, Option(s.latestOffset()))
+        }
     }.toMap
     availableOffsets ++= latestOffsets.filter { case (_, o) => o.nonEmpty }.mapValues(_.get)
 
@@ -481,15 +411,9 @@
           val prevBatchOff = offsetLog.get(currentBatchId - 1)
           if (prevBatchOff.isDefined) {
             prevBatchOff.get.toStreamProgress(sources).foreach {
-<<<<<<< HEAD
-              case (src: Source, off) => src.commit(off)
-              case (reader: MicroBatchReader, off) =>
-                reader.commit(reader.deserializeOffset(off.json))
-=======
               case (src: Source, off: Offset) => src.commit(off)
               case (stream: MicroBatchStream, off) =>
                 stream.commit(stream.deserializeOffset(off.json))
->>>>>>> cceb2d6f
               case (src, _) =>
                 throw new IllegalArgumentException(
                   s"Unknown source is found at constructNextBatch: $src")
@@ -532,32 +456,6 @@
               s"${batch.queryExecution.logical}")
           logDebug(s"Retrieving data from $source: $current -> $available")
           Some(source -> batch.logicalPlan)
-<<<<<<< HEAD
-        case (reader: MicroBatchReader, available)
-          if committedOffsets.get(reader).map(_ != available).getOrElse(true) =>
-          val current = committedOffsets.get(reader).map(off => reader.deserializeOffset(off.json))
-          val availableV2: OffsetV2 = available match {
-            case v1: SerializedOffset => reader.deserializeOffset(v1.json)
-            case v2: OffsetV2 => v2
-          }
-          reader.setOffsetRange(
-            toJava(current),
-            Optional.of(availableV2))
-          logDebug(s"Retrieving data from $reader: $current -> $availableV2")
-
-          val (source, options) = reader match {
-            // `MemoryStream` is special. It's for test only and doesn't have a `DataSourceV2`
-            // implementation. We provide a fake one here for explain.
-            case _: MemoryStream[_] => MemoryStreamDataSource -> Map.empty[String, String]
-            // Provide a fake value here just in case something went wrong, e.g. the reader gives
-            // a wrong `equals` implementation.
-            case _ => readerToDataSourceMap.getOrElse(reader, {
-              FakeDataSourceV2 -> Map.empty[String, String]
-            })
-          }
-          Some(reader -> StreamingDataSourceV2Relation(
-            reader.readSchema().toAttributes, source, options, reader))
-=======
 
         case (stream: MicroBatchStream, available)
           if committedOffsets.get(stream).map(_ != available).getOrElse(true) =>
@@ -576,7 +474,6 @@
           // fake logical plan to carry the offsets.
           Some(stream -> OffsetHolder(startOffset, endOffset))
 
->>>>>>> cceb2d6f
         case _ => None
       }
     }
@@ -624,18 +521,8 @@
 
     val triggerLogicalPlan = sink match {
       case _: Sink => newAttributePlan
-<<<<<<< HEAD
-      case s: StreamWriteSupport =>
-        val writer = s.createStreamWriter(
-          s"$runId",
-          newAttributePlan.schema,
-          outputMode,
-          new DataSourceOptions(extraOptions.asJava))
-        WriteToDataSourceV2(new MicroBatchWriter(currentBatchId, writer), newAttributePlan)
-=======
       case _: SupportsWrite =>
         newAttributePlan.asInstanceOf[WriteToMicroBatchDataSource].createPlan(currentBatchId)
->>>>>>> cceb2d6f
       case _ => throw new IllegalArgumentException(s"unknown sink type for $sink")
     }
 
@@ -665,11 +552,7 @@
       SQLExecution.withNewExecutionId(sparkSessionToRunBatch, lastExecution) {
         sink match {
           case s: Sink => s.addBatch(currentBatchId, nextBatch)
-<<<<<<< HEAD
-          case _: StreamWriteSupport =>
-=======
           case _: SupportsWrite =>
->>>>>>> cceb2d6f
             // This doesn't accumulate any data - it just forces execution of the microbatch writer.
             nextBatch.collect()
         }
@@ -698,10 +581,6 @@
       awaitProgressLock.unlock()
     }
   }
-
-  private def toJava(scalaOption: Option[OffsetV2]): Optional[OffsetV2] = {
-    Optional.ofNullable(scalaOption.orNull)
-  }
 }
 
 object MicroBatchExecution {
