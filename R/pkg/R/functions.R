--- conflicted
+++ resolved
@@ -243,13 +243,8 @@
 #' head(select(tmp, sort_array(tmp$v1)))
 #' head(select(tmp, sort_array(tmp$v1, asc = FALSE)))
 #' tmp3 <- mutate(df, v3 = create_map(df$model, df$cyl))
-<<<<<<< HEAD
 #' head(select(tmp3, map_keys(tmp3$v3), map_values(tmp3$v3)))
-#' head(select(tmp3, element_at(tmp3$v3, "Valiant")))
-=======
-#' head(select(tmp3, map_entries(tmp3$v3), map_keys(tmp3$v3), map_values(tmp3$v3)))
 #' head(select(tmp3, element_at(tmp3$v3, "Valiant"), map_concat(tmp3$v3, tmp3$v3)))
->>>>>>> cceb2d6f
 #' tmp4 <- mutate(df, v4 = create_array(df$mpg, df$cyl), v5 = create_array(df$cyl, df$hp))
 #' head(select(tmp4, concat(tmp4$v4, tmp4$v5), arrays_overlap(tmp4$v4, tmp4$v5)))
 #' head(select(tmp4, array_except(tmp4$v4, tmp4$v5), array_intersect(tmp4$v4, tmp4$v5)))
@@ -2354,8 +2349,6 @@
           })
 
 #' @details
-<<<<<<< HEAD
-=======
 #' \code{schema_of_json}: Parses a JSON string and infers its schema in DDL format.
 #'
 #' @rdname column_collection_functions
@@ -2443,7 +2436,6 @@
           })
 
 #' @details
->>>>>>> cceb2d6f
 #' \code{from_utc_timestamp}: This is a common function for databases supporting TIMESTAMP WITHOUT
 #' TIMEZONE. This function takes a timestamp which is timezone-agnostic, and interprets it as a
 #' timestamp in UTC, and renders that timestamp as a timestamp in the given time zone.
@@ -3496,8 +3488,6 @@
           })
 
 #' @details
-<<<<<<< HEAD
-=======
 #' \code{map_concat}: Returns the union of all the given maps.
 #'
 #' @rdname column_collection_functions
@@ -3528,7 +3518,6 @@
          })
 
 #' @details
->>>>>>> cceb2d6f
 #' \code{map_from_arrays}: Creates a new map column. The array in the first column is used for
 #' keys. The array in the second column is used for values. All elements in the array for key
 #' should not be null.
