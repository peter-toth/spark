--- conflicted
+++ resolved
@@ -25,10 +25,7 @@
 import org.apache.spark.deploy.k8s.Config._
 import org.apache.spark.deploy.k8s.Constants._
 import org.apache.spark.internal.config._
-<<<<<<< HEAD
-=======
 import org.apache.spark.internal.config.Python._
->>>>>>> cceb2d6f
 import org.apache.spark.rpc.RpcEndpointAddress
 import org.apache.spark.scheduler.cluster.CoarseGrainedSchedulerBackend
 import org.apache.spark.util.Utils
@@ -98,13 +95,10 @@
       .withAmount(executorCoresRequest)
       .build()
 
-<<<<<<< HEAD
-=======
     val executorResourceQuantities =
       KubernetesUtils.buildResourcesQuantities(SPARK_EXECUTOR_PREFIX,
         kubernetesConf.sparkConf)
 
->>>>>>> cceb2d6f
     val executorEnv: Seq[EnvVar] = {
         (Seq(
           (ENV_DRIVER_URL, driverUrl),
@@ -180,17 +174,10 @@
         .addToRequests("cpu", executorCpuQuantity)
         .addToLimits(executorResourceQuantities.asJava)
         .endResources()
-<<<<<<< HEAD
-        .addNewEnv()
-          .withName(ENV_SPARK_USER)
-          .withValue(Utils.getCurrentUserName())
-          .endEnv()
-=======
       .addNewEnv()
         .withName(ENV_SPARK_USER)
         .withValue(Utils.getCurrentUserName())
         .endEnv()
->>>>>>> cceb2d6f
       .addAllToEnv(executorEnv.asJava)
       .withPorts(requiredPorts.asJava)
       .addToArgs("executor")
