/*
 * Licensed to the Apache Software Foundation (ASF) under one or more
 * contributor license agreements.  See the NOTICE file distributed with
 * this work for additional information regarding copyright ownership.
 * The ASF licenses this file to You under the Apache License, Version 2.0
 * (the "License"); you may not use this file except in compliance with
 * the License.  You may obtain a copy of the License at
 *
 *    http://www.apache.org/licenses/LICENSE-2.0
 *
 * Unless required by applicable law or agreed to in writing, software
 * distributed under the License is distributed on an "AS IS" BASIS,
 * WITHOUT WARRANTIES OR CONDITIONS OF ANY KIND, either express or implied.
 * See the License for the specific language governing permissions and
 * limitations under the License.
 */

package org.apache.spark.sql.streaming

import java.{util => ju}
import java.io.File
import java.text.SimpleDateFormat
import java.util.{Calendar, Date, Locale}
import java.util.concurrent.TimeUnit._

import org.apache.commons.io.FileUtils
import org.scalatest.BeforeAndAfter
import org.scalatest.matchers.must.Matchers
import org.scalatest.matchers.should.Matchers._

import org.apache.spark.internal.Logging
import org.apache.spark.sql.{AnalysisException, Dataset}
import org.apache.spark.sql.catalyst.plans.logical.EventTimeWatermark
import org.apache.spark.sql.catalyst.util.DateTimeTestUtils.UTC
import org.apache.spark.sql.execution.streaming._
import org.apache.spark.sql.execution.streaming.sources.MemorySink
import org.apache.spark.sql.functions.{count, timestamp_seconds, window}
import org.apache.spark.sql.internal.SQLConf
import org.apache.spark.sql.streaming.OutputMode._
import org.apache.spark.util.Utils

class EventTimeWatermarkSuite extends StreamTest with BeforeAndAfter with Matchers with Logging {

  import testImplicits._

  after {
    sqlContext.streams.active.foreach(_.stop())
  }

  private val epsilon = 10E-6

  test("EventTimeStats") {
    val stats = EventTimeStats(max = 100, min = 10, avg = 20.0, count = 5)
    stats.add(80L)
    stats.max should be (100)
    stats.min should be (10)
    stats.avg should be (30.0 +- epsilon)
    stats.count should be (6)

    val stats2 = EventTimeStats(80L, 5L, 15.0, 4)
    stats.merge(stats2)
    stats.max should be (100)
    stats.min should be (5)
    stats.avg should be (24.0 +- epsilon)
    stats.count should be (10)
  }

  test("EventTimeStats: avg on large values") {
    val largeValue = 10000000000L // 10B
    // Make sure `largeValue` will cause overflow if we use a Long sum to calc avg.
    assert(largeValue * largeValue != BigInt(largeValue) * BigInt(largeValue))
    val stats =
      EventTimeStats(max = largeValue, min = largeValue, avg = largeValue, count = largeValue - 1)
    stats.add(largeValue)
    stats.avg should be (largeValue.toDouble +- epsilon)

    val stats2 = EventTimeStats(
      max = largeValue + 1,
      min = largeValue,
      avg = largeValue + 1,
      count = largeValue)
    stats.merge(stats2)
    stats.avg should be ((largeValue + 0.5) +- epsilon)
  }

  test("EventTimeStats: zero merge zero") {
    val stats = EventTimeStats.zero
    val stats2 = EventTimeStats.zero
    stats.merge(stats2)
    stats should be (EventTimeStats.zero)
  }

  test("EventTimeStats: non-zero merge zero") {
    val stats = EventTimeStats(max = 10, min = 1, avg = 5.0, count = 3)
    val stats2 = EventTimeStats.zero
    stats.merge(stats2)
    stats.max should be (10L)
    stats.min should be (1L)
    stats.avg should be (5.0 +- epsilon)
    stats.count should be (3L)
  }

  test("EventTimeStats: zero merge non-zero") {
    val stats = EventTimeStats.zero
    val stats2 = EventTimeStats(max = 10, min = 1, avg = 5.0, count = 3)
    stats.merge(stats2)
    stats.max should be (10L)
    stats.min should be (1L)
    stats.avg should be (5.0 +- epsilon)
    stats.count should be (3L)
  }

  test("error on bad column") {
    val inputData = MemoryStream[Int].toDF()
    val e = intercept[AnalysisException] {
      inputData.withWatermark("badColumn", "1 minute")
    }
    assert(e.getMessage contains "badColumn")
  }

  test("error on wrong type") {
    val inputData = MemoryStream[Int].toDF()
    val e = intercept[AnalysisException] {
      inputData.withWatermark("value", "1 minute")
    }
    assert(e.getMessage contains "value")
    assert(e.getMessage contains "int")
  }

  test("event time and watermark metrics") {
    // No event time metrics when there is no watermarking
    val inputData1 = MemoryStream[Int]
    val aggWithoutWatermark = inputData1.toDF()
      .withColumn("eventTime", timestamp_seconds($"value"))
      .groupBy(window($"eventTime", "5 seconds") as 'window)
      .agg(count("*") as 'count)
      .select($"window".getField("start").cast("long").as[Long], $"count".as[Long])

    testStream(aggWithoutWatermark, outputMode = Complete)(
      AddData(inputData1, 15),
      CheckAnswer((15, 1)),
      assertEventStats { e => assert(e.isEmpty) },
      AddData(inputData1, 10, 12, 14),
      CheckAnswer((10, 3), (15, 1)),
      assertEventStats { e => assert(e.isEmpty) }
    )

    // All event time metrics where watermarking is set
    val inputData2 = MemoryStream[Int]
    val aggWithWatermark = inputData2.toDF()
        .withColumn("eventTime", timestamp_seconds($"value"))
        .withWatermark("eventTime", "10 seconds")
        .groupBy(window($"eventTime", "5 seconds") as 'window)
        .agg(count("*") as 'count)
        .select($"window".getField("start").cast("long").as[Long], $"count".as[Long])

    testStream(aggWithWatermark)(
      AddData(inputData2, 15),
      CheckAnswer(),
      assertEventStats(min = 15, max = 15, avg = 15, wtrmark = 0),
      AddData(inputData2, 10, 12, 14),
      CheckAnswer(),
      assertEventStats(min = 10, max = 14, avg = 12, wtrmark = 5),
      AddData(inputData2, 25),
      CheckAnswer((10, 3)),
      assertEventStats(min = 25, max = 25, avg = 25, wtrmark = 5)
    )
  }

  test("event time and watermark metrics with Trigger.Once (SPARK-24699)") {
    // All event time metrics where watermarking is set
    val inputData = MemoryStream[Int]
    val aggWithWatermark = inputData.toDF()
        .withColumn("eventTime", timestamp_seconds($"value"))
        .withWatermark("eventTime", "10 seconds")
        .groupBy(window($"eventTime", "5 seconds") as 'window)
        .agg(count("*") as 'count)
        .select($"window".getField("start").cast("long").as[Long], $"count".as[Long])

    // Unlike the ProcessingTime trigger, Trigger.Once only runs one trigger every time
    // the query is started and it does not run no-data batches. Hence the answer generated
    // by the updated watermark is only generated the next time the query is started.
    // Also, the data to process in the next trigger is added *before* starting the stream in
    // Trigger.Once to ensure that first and only trigger picks up the new data.

    testStream(aggWithWatermark)(
      StartStream(Trigger.Once),  // to make sure the query is not running when adding data 1st time
      awaitTermination(),

      AddData(inputData, 15),
      StartStream(Trigger.Once),
      awaitTermination(),
      CheckNewAnswer(),
      assertEventStats(min = 15, max = 15, avg = 15, wtrmark = 0),
      // watermark should be updated to 15 - 10 = 5

      AddData(inputData, 10, 12, 14),
      StartStream(Trigger.Once),
      awaitTermination(),
      CheckNewAnswer(),
      assertEventStats(min = 10, max = 14, avg = 12, wtrmark = 5),
      // watermark should stay at 5

      AddData(inputData, 25),
      StartStream(Trigger.Once),
      awaitTermination(),
      CheckNewAnswer(),
      assertEventStats(min = 25, max = 25, avg = 25, wtrmark = 5),
      // watermark should be updated to 25 - 10 = 15

      AddData(inputData, 50),
      StartStream(Trigger.Once),
      awaitTermination(),
      CheckNewAnswer((10, 3)),   // watermark = 15 is used to generate this
      assertEventStats(min = 50, max = 50, avg = 50, wtrmark = 15),
      // watermark should be updated to 50 - 10 = 40

      AddData(inputData, 50),
      StartStream(Trigger.Once),
      awaitTermination(),
      CheckNewAnswer((15, 1), (25, 1)), // watermark = 40 is used to generate this
      assertEventStats(min = 50, max = 50, avg = 50, wtrmark = 40))
  }

  test("recovery from Spark ver 2.3.1 commit log without commit metadata (SPARK-24699)") {
    // All event time metrics where watermarking is set
    val inputData = MemoryStream[Int]
    val aggWithWatermark = inputData.toDF()
        .withColumn("eventTime", timestamp_seconds($"value"))
        .withWatermark("eventTime", "10 seconds")
        .groupBy(window($"eventTime", "5 seconds") as 'window)
        .agg(count("*") as 'count)
        .select($"window".getField("start").cast("long").as[Long], $"count".as[Long])


    val resourceUri = this.getClass.getResource(
      "/structured-streaming/checkpoint-version-2.3.1-without-commit-log-metadata/").toURI

    val checkpointDir = Utils.createTempDir().getCanonicalFile
    // Copy the checkpoint to a temp dir to prevent changes to the original.
    // Not doing this will lead to the test passing on the first run, but fail subsequent runs.
    FileUtils.copyDirectory(new File(resourceUri), checkpointDir)

    inputData.addData(15)
    inputData.addData(10, 12, 14)

    testStream(aggWithWatermark)(
      /*

      Note: The checkpoint was generated using the following input in Spark version 2.3.1

      StartStream(checkpointLocation = "./sql/core/src/test/resources/structured-streaming/" +
        "checkpoint-version-2.3.1-without-commit-log-metadata/")),
      AddData(inputData, 15),  // watermark should be updated to 15 - 10 = 5
      CheckAnswer(),
      AddData(inputData, 10, 12, 14),  // watermark should stay at 5
      CheckAnswer(),
      StopStream,

      // Offset log should have watermark recorded as 5.
      */

      StartStream(Trigger.Once),
      awaitTermination(),

      AddData(inputData, 25),
      StartStream(Trigger.Once, checkpointLocation = checkpointDir.getAbsolutePath),
      awaitTermination(),
      CheckNewAnswer(),
      assertEventStats(min = 25, max = 25, avg = 25, wtrmark = 5),
      // watermark should be updated to 25 - 10 = 15

      AddData(inputData, 50),
      StartStream(Trigger.Once, checkpointLocation = checkpointDir.getAbsolutePath),
      awaitTermination(),
      CheckNewAnswer((10, 3)),   // watermark = 15 is used to generate this
      assertEventStats(min = 50, max = 50, avg = 50, wtrmark = 15),
      // watermark should be updated to 50 - 10 = 40

      AddData(inputData, 50),
      StartStream(Trigger.Once, checkpointLocation = checkpointDir.getAbsolutePath),
      awaitTermination(),
      CheckNewAnswer((15, 1), (25, 1)), // watermark = 40 is used to generate this
      assertEventStats(min = 50, max = 50, avg = 50, wtrmark = 40))
  }

  test("append mode") {
    val inputData = MemoryStream[Int]

    val windowedAggregation = inputData.toDF()
      .withColumn("eventTime", timestamp_seconds($"value"))
      .withWatermark("eventTime", "10 seconds")
      .groupBy(window($"eventTime", "5 seconds") as 'window)
      .agg(count("*") as 'count)
      .select($"window".getField("start").cast("long").as[Long], $"count".as[Long])

    testStream(windowedAggregation)(
      AddData(inputData, 10, 11, 12, 13, 14, 15),
      CheckNewAnswer(),
      AddData(inputData, 25),   // Advance watermark to 15 seconds
      CheckNewAnswer((10, 5)),
      assertNumStateRows(2),
      assertNumRowsDroppedByWatermark(0),
      AddData(inputData, 10),   // Should not emit anything as data less than watermark
      CheckNewAnswer(),
      assertNumStateRows(2),
      assertNumRowsDroppedByWatermark(1)
    )
  }

  test("update mode") {
    val inputData = MemoryStream[Int]
    spark.conf.set(SQLConf.SHUFFLE_PARTITIONS.key, "10")

    val windowedAggregation = inputData.toDF()
      .withColumn("eventTime", timestamp_seconds($"value"))
      .withWatermark("eventTime", "10 seconds")
      .groupBy(window($"eventTime", "5 seconds") as 'window)
      .agg(count("*") as 'count)
      .select($"window".getField("start").cast("long").as[Long], $"count".as[Long])

    testStream(windowedAggregation, OutputMode.Update)(
      AddData(inputData, 10, 11, 12, 13, 14, 15),
      CheckNewAnswer((10, 5), (15, 1)),
      AddData(inputData, 25),     // Advance watermark to 15 seconds
      CheckNewAnswer((25, 1)),
      assertNumStateRows(2),
      assertNumRowsDroppedByWatermark(0),
      AddData(inputData, 10, 25), // Ignore 10 as its less than watermark
      CheckNewAnswer((25, 2)),
      assertNumStateRows(2),
      assertNumRowsDroppedByWatermark(1),
      AddData(inputData, 10),     // Should not emit anything as data less than watermark
      CheckNewAnswer(),
      assertNumStateRows(2),
      assertNumRowsDroppedByWatermark(1)
    )
  }

  test("delay in months and years handled correctly") {
    val currentTimeMs = System.currentTimeMillis
    val currentTime = new Date(currentTimeMs)

    val input = MemoryStream[Long]
    val aggWithWatermark = input.toDF()
      .withColumn("eventTime", timestamp_seconds($"value"))
      .withWatermark("eventTime", "2 years 5 months")
      .groupBy(window($"eventTime", "5 seconds") as 'window)
      .agg(count("*") as 'count)
      .select($"window".getField("start").cast("long").as[Long], $"count".as[Long])

    def monthsSinceEpoch(date: Date): Int = {
      val cal = Calendar.getInstance()
      cal.setTime(date)
      cal.get(Calendar.YEAR) * 12 + cal.get(Calendar.MONTH)
    }

    testStream(aggWithWatermark)(
      AddData(input, MILLISECONDS.toSeconds(currentTimeMs)),
      CheckAnswer(),
      AddData(input, MILLISECONDS.toSeconds(currentTimeMs)),
      CheckAnswer(),
      assertEventStats { e =>
        assert(timestampFormat.parse(e.get("max")).getTime ===
          SECONDS.toMillis(MILLISECONDS.toSeconds((currentTimeMs))))
        val watermarkTime = timestampFormat.parse(e.get("watermark"))
        val monthDiff = monthsSinceEpoch(currentTime) - monthsSinceEpoch(watermarkTime)
        // monthsSinceEpoch is like `math.floor(num)`, so monthDiff has two possible values.
        assert(monthDiff === 29 || monthDiff === 30,
          s"currentTime: $currentTime, watermarkTime: $watermarkTime")
      }
    )
  }

  test("recovery") {
    val inputData = MemoryStream[Int]
    val df = inputData.toDF()
      .withColumn("eventTime", timestamp_seconds($"value"))
      .withWatermark("eventTime", "10 seconds")
      .groupBy(window($"eventTime", "5 seconds") as 'window)
      .agg(count("*") as 'count)
      .select($"window".getField("start").cast("long").as[Long], $"count".as[Long])

    testStream(df)(
      AddData(inputData, 10, 11, 12, 13, 14, 15),
      CheckAnswer(),
      AddData(inputData, 25), // Advance watermark to 15 seconds
      CheckAnswer((10, 5)),
      StopStream,
      AssertOnQuery { q => // purge commit and clear the sink
        val commit = q.commitLog.getLatest().map(_._1).getOrElse(-1L)
        q.commitLog.purge(commit)
        q.sink.asInstanceOf[MemorySink].clear()
        true
      },
      StartStream(),
      AddData(inputData, 10, 27, 30), // Advance watermark to 20 seconds, 10 should be ignored
      CheckAnswer((15, 1)),
      StopStream,
      StartStream(),
      AddData(inputData, 17), // Watermark should still be 20 seconds, 17 should be ignored
      CheckAnswer((15, 1)),
      AddData(inputData, 40), // Advance watermark to 30 seconds, emit first data 25
      CheckNewAnswer((25, 2))
    )
  }

  test("watermark with 2 streams") {
    import org.apache.spark.sql.functions.sum
    val first = MemoryStream[Int]

    val firstDf = first.toDF()
      .withColumn("eventTime", timestamp_seconds($"value"))
      .withWatermark("eventTime", "10 seconds")
      .select('value)

    val second = MemoryStream[Int]

    val secondDf = second.toDF()
      .withColumn("eventTime", timestamp_seconds($"value"))
      .withWatermark("eventTime", "5 seconds")
      .select('value)

    withTempDir { checkpointDir =>
      val unionWriter = firstDf.union(secondDf).agg(sum('value))
        .writeStream
        .option("checkpointLocation", checkpointDir.getCanonicalPath)
        .format("memory")
        .outputMode("complete")
        .queryName("test")

      val union = unionWriter.start()

      def getWatermarkAfterData(
                                 firstData: Seq[Int] = Seq.empty,
                                 secondData: Seq[Int] = Seq.empty,
                                 query: StreamingQuery = union): Long = {
        if (firstData.nonEmpty) first.addData(firstData)
        if (secondData.nonEmpty) second.addData(secondData)
        query.processAllAvailable()
        // add a dummy batch so lastExecution has the new watermark
        first.addData(0)
        query.processAllAvailable()
        // get last watermark
        val lastExecution = query.asInstanceOf[StreamingQueryWrapper].streamingQuery.lastExecution
        lastExecution.offsetSeqMetadata.batchWatermarkMs
      }

      // Global watermark starts at 0 until we get data from both sides
      assert(getWatermarkAfterData(firstData = Seq(11)) == 0)
      assert(getWatermarkAfterData(secondData = Seq(6)) == 1000)
      // Global watermark stays at left watermark 1 when right watermark moves to 2
      assert(getWatermarkAfterData(secondData = Seq(8)) == 1000)
      // Global watermark switches to right side value 2 when left watermark goes higher
      assert(getWatermarkAfterData(firstData = Seq(21)) == 3000)
      // Global watermark goes back to left
      assert(getWatermarkAfterData(secondData = Seq(17, 28, 39)) == 11000)
      // Global watermark stays on left as long as it's below right
      assert(getWatermarkAfterData(firstData = Seq(31)) == 21000)
      assert(getWatermarkAfterData(firstData = Seq(41)) == 31000)
      // Global watermark switches back to right again
      assert(getWatermarkAfterData(firstData = Seq(51)) == 34000)

      // Global watermark is updated correctly with simultaneous data from both sides
      assert(getWatermarkAfterData(firstData = Seq(100), secondData = Seq(100)) == 90000)
      assert(getWatermarkAfterData(firstData = Seq(120), secondData = Seq(110)) == 105000)
      assert(getWatermarkAfterData(firstData = Seq(130), secondData = Seq(125)) == 120000)

      // Global watermark doesn't decrement with simultaneous data
      assert(getWatermarkAfterData(firstData = Seq(100), secondData = Seq(100)) == 120000)
      assert(getWatermarkAfterData(firstData = Seq(140), secondData = Seq(100)) == 120000)
      assert(getWatermarkAfterData(firstData = Seq(100), secondData = Seq(135)) == 130000)

      // Global watermark recovers after restart, but left side watermark ahead of it does not.
      assert(getWatermarkAfterData(firstData = Seq(200), secondData = Seq(190)) == 185000)
      union.stop()
      val union2 = unionWriter.start()
      assert(getWatermarkAfterData(query = union2) == 185000)
      // Even though the left side was ahead of 185000 in the last execution, the watermark won't
      // increment until it gets past it in this execution.
      assert(getWatermarkAfterData(secondData = Seq(200), query = union2) == 185000)
      assert(getWatermarkAfterData(firstData = Seq(200), query = union2) == 190000)
    }
  }

  test("complete mode") {
    val inputData = MemoryStream[Int]

    val windowedAggregation = inputData.toDF()
        .withColumn("eventTime", timestamp_seconds($"value"))
        .withWatermark("eventTime", "10 seconds")
        .groupBy(window($"eventTime", "5 seconds") as 'window)
        .agg(count("*") as 'count)
        .select($"window".getField("start").cast("long").as[Long], $"count".as[Long])

    // No eviction when asked to compute complete results.
    testStream(windowedAggregation, OutputMode.Complete)(
      AddData(inputData, 10, 11, 12),
      CheckAnswer((10, 3)),
      AddData(inputData, 25),
      CheckAnswer((10, 3), (25, 1)),
      AddData(inputData, 25),
      CheckAnswer((10, 3), (25, 2)),
      AddData(inputData, 10),
      CheckAnswer((10, 4), (25, 2)),
      AddData(inputData, 25),
      CheckAnswer((10, 4), (25, 3))
    )
  }

  test("group by on raw timestamp") {
    val inputData = MemoryStream[Int]

    val windowedAggregation = inputData.toDF()
        .withColumn("eventTime", timestamp_seconds($"value"))
        .withWatermark("eventTime", "10 seconds")
        .groupBy($"eventTime")
        .agg(count("*") as 'count)
        .select($"eventTime".cast("long").as[Long], $"count".as[Long])

    testStream(windowedAggregation)(
      AddData(inputData, 10),
      CheckAnswer(),
      AddData(inputData, 25), // Advance watermark to 15 seconds
      CheckAnswer((10, 1))
    )
  }

  test("delay threshold should not be negative.") {
    val inputData = MemoryStream[Int].toDF()
    var e = intercept[IllegalArgumentException] {
      inputData.withWatermark("value", "-1 year")
    }
    assert(e.getMessage contains "should not be negative.")

    e = intercept[IllegalArgumentException] {
      inputData.withWatermark("value", "1 year -13 months")
    }
    assert(e.getMessage contains "should not be negative.")

    e = intercept[IllegalArgumentException] {
      inputData.withWatermark("value", "1 month -40 days")
    }
    assert(e.getMessage contains "should not be negative.")

    e = intercept[IllegalArgumentException] {
      inputData.withWatermark("value", "-10 seconds")
    }
    assert(e.getMessage contains "should not be negative.")
  }

  test("the new watermark should override the old one") {
    val df = MemoryStream[(Long, Long)].toDF()
      .withColumn("first", timestamp_seconds($"_1"))
      .withColumn("second", timestamp_seconds($"_2"))
      .withWatermark("first", "1 minute")
      .withWatermark("second", "2 minutes")

    val eventTimeColumns = df.logicalPlan.output
      .filter(_.metadata.contains(EventTimeWatermark.delayKey))
    assert(eventTimeColumns.size === 1)
    assert(eventTimeColumns(0).name === "second")
  }

  test("EventTime watermark should be ignored in batch query.") {
    val df = testData
      .withColumn("eventTime", timestamp_seconds($"key"))
      .withWatermark("eventTime", "1 minute")
      .select("eventTime")
      .as[Long]

    checkDataset[Long](df, 1L to 100L: _*)
  }

  test("SPARK-21565: watermark operator accepts attributes from replacement") {
    withTempDir { dir =>
      dir.delete()

      val df = Seq(("a", 100.0, new java.sql.Timestamp(100L)))
        .toDF("symbol", "price", "eventTime")
      df.write.json(dir.getCanonicalPath)

      val input = spark.readStream.schema(df.schema)
        .json(dir.getCanonicalPath)

      val groupEvents = input
        .withWatermark("eventTime", "2 seconds")
        .groupBy("symbol", "eventTime")
        .agg(count("price") as 'count)
        .select("symbol", "eventTime", "count")
      val q = groupEvents.writeStream
        .outputMode("append")
        .format("console")
        .start()
      try {
        q.processAllAvailable()
      } finally {
        q.stop()
      }
    }
  }

  test("SPARK-27340 Alias on TimeWindow expression cause watermark metadata lost") {
    val inputData = MemoryStream[Int]
    val aliasWindow = inputData.toDF()
<<<<<<< HEAD
      .withColumn("eventTime", $"value".cast("timestamp"))
=======
      .withColumn("eventTime", timestamp_seconds($"value"))
>>>>>>> a630e8d1
      .withWatermark("eventTime", "10 seconds")
      .select(window($"eventTime", "5 seconds") as 'aliasWindow)
    // Check the eventTime metadata is kept in the top level alias.
    assert(aliasWindow.logicalPlan.output.exists(
      _.metadata.contains(EventTimeWatermark.delayKey)))

    val windowedAggregation = aliasWindow
      .groupBy('aliasWindow)
      .agg(count("*") as 'count)
      .select($"aliasWindow".getField("start").cast("long").as[Long], $"count".as[Long])

    testStream(windowedAggregation)(
      AddData(inputData, 10, 11, 12, 13, 14, 15),
      CheckNewAnswer(),
      AddData(inputData, 25), // Advance watermark to 15 seconds
      CheckNewAnswer((10, 5)),
      assertNumStateRows(2),
      AddData(inputData, 10), // Should not emit anything as data less than watermark
      CheckNewAnswer(),
      assertNumStateRows(2)
    )
  }

  test("test no-data flag") {
    val flagKey = SQLConf.STREAMING_NO_DATA_MICRO_BATCHES_ENABLED.key

    def testWithFlag(flag: Boolean): Unit = withClue(s"with $flagKey = $flag") {
      val inputData = MemoryStream[Int]
      val windowedAggregation = inputData.toDF()
        .withColumn("eventTime", timestamp_seconds($"value"))
        .withWatermark("eventTime", "10 seconds")
        .groupBy(window($"eventTime", "5 seconds") as 'window)
        .agg(count("*") as 'count)
        .select($"window".getField("start").cast("long").as[Long], $"count".as[Long])

      testStream(windowedAggregation)(
        StartStream(additionalConfs = Map(flagKey -> flag.toString)),
        AddData(inputData, 10, 11, 12, 13, 14, 15),
        CheckNewAnswer(),
        AddData(inputData, 25), // Advance watermark to 15 seconds
        // Check if there is new answer if flag is set, no new answer otherwise
        if (flag) CheckNewAnswer((10, 5)) else CheckNewAnswer()
      )
    }

    testWithFlag(true)
    testWithFlag(false)
  }

  test("MultipleWatermarkPolicy: max") {
    val input1 = MemoryStream[Int]
    val input2 = MemoryStream[Int]

    withSQLConf(SQLConf.STREAMING_MULTIPLE_WATERMARK_POLICY.key -> "max") {
      testStream(dfWithMultipleWatermarks(input1, input2))(
        MultiAddData(input1, 20)(input2, 30),
        CheckLastBatch(20, 30),
        checkWatermark(input1, 15), // max(20 - 10, 30 - 15) = 15
        StopStream,
        StartStream(),
        checkWatermark(input1, 15), // watermark recovered correctly
        MultiAddData(input1, 120)(input2, 130),
        CheckLastBatch(120, 130),
        checkWatermark(input1, 115), // max(120 - 10, 130 - 15) = 115, policy recovered correctly
        AddData(input1, 150),
        CheckLastBatch(150),
        checkWatermark(input1, 140)  // should advance even if one of the input has data
      )
    }
  }

  test("MultipleWatermarkPolicy: min") {
    val input1 = MemoryStream[Int]
    val input2 = MemoryStream[Int]

    withSQLConf(SQLConf.STREAMING_MULTIPLE_WATERMARK_POLICY.key -> "min") {
      testStream(dfWithMultipleWatermarks(input1, input2))(
        MultiAddData(input1, 20)(input2, 30),
        CheckLastBatch(20, 30),
        checkWatermark(input1, 10), // min(20 - 10, 30 - 15) = 10
        StopStream,
        StartStream(),
        checkWatermark(input1, 10), // watermark recovered correctly
        MultiAddData(input1, 120)(input2, 130),
        CheckLastBatch(120, 130),
        checkWatermark(input2, 110), // min(120 - 10, 130 - 15) = 110, policy recovered correctly
        AddData(input2, 150),
        CheckLastBatch(150),
        checkWatermark(input2, 110)  // does not advance when only one of the input has data
      )
    }
  }

  test("MultipleWatermarkPolicy: recovery from checkpoints ignores session conf") {
    val input1 = MemoryStream[Int]
    val input2 = MemoryStream[Int]

    val checkpointDir = Utils.createTempDir().getCanonicalFile
    withSQLConf(SQLConf.STREAMING_MULTIPLE_WATERMARK_POLICY.key -> "max") {
      testStream(dfWithMultipleWatermarks(input1, input2))(
        StartStream(checkpointLocation = checkpointDir.getAbsolutePath),
        MultiAddData(input1, 20)(input2, 30),
        CheckLastBatch(20, 30),
        checkWatermark(input1, 15) // max(20 - 10, 30 - 15) = 15
      )
    }

    withSQLConf(SQLConf.STREAMING_MULTIPLE_WATERMARK_POLICY.key -> "min") {
      testStream(dfWithMultipleWatermarks(input1, input2))(
        StartStream(checkpointLocation = checkpointDir.getAbsolutePath),
        checkWatermark(input1, 15), // watermark recovered correctly
        MultiAddData(input1, 120)(input2, 130),
        CheckLastBatch(120, 130),
        checkWatermark(input1, 115), // max(120 - 10, 130 - 15) = 115, policy recovered correctly
        AddData(input1, 150),
        CheckLastBatch(150),
        checkWatermark(input1, 140) // should advance even if one of the input has data
      )
    }
  }

  test("MultipleWatermarkPolicy: recovery from Spark ver 2.3.1 checkpoints ensures min policy") {
    val input1 = MemoryStream[Int]
    val input2 = MemoryStream[Int]

    val resourceUri = this.getClass.getResource(
      "/structured-streaming/checkpoint-version-2.3.1-for-multi-watermark-policy/").toURI

    val checkpointDir = Utils.createTempDir().getCanonicalFile
    // Copy the checkpoint to a temp dir to prevent changes to the original.
    // Not doing this will lead to the test passing on the first run, but fail subsequent runs.
    FileUtils.copyDirectory(new File(resourceUri), checkpointDir)

    input1.addData(20)
    input2.addData(30)
    input1.addData(10)

    withSQLConf(SQLConf.STREAMING_MULTIPLE_WATERMARK_POLICY.key -> "max") {
      testStream(dfWithMultipleWatermarks(input1, input2))(
        StartStream(checkpointLocation = checkpointDir.getAbsolutePath),
        Execute { _.processAllAvailable() },
        MultiAddData(input1, 120)(input2, 130),
        CheckLastBatch(120, 130),
        checkWatermark(input2, 110), // should calculate 'min' even if session conf has 'max' policy
        AddData(input2, 150),
        CheckLastBatch(150),
        checkWatermark(input2, 110)
      )
    }
  }

  test("MultipleWatermarkPolicy: fail on incorrect conf values") {
    val invalidValues = Seq("", "random")
    invalidValues.foreach { value =>
      val e = intercept[IllegalArgumentException] {
        spark.conf.set(SQLConf.STREAMING_MULTIPLE_WATERMARK_POLICY.key, value)
      }
      assert(e.getMessage.toLowerCase(Locale.ROOT).contains("valid values are 'min' and 'max'"))
    }
  }

  private def dfWithMultipleWatermarks(
      input1: MemoryStream[Int],
      input2: MemoryStream[Int]): Dataset[_] = {
    val df1 = input1.toDF
      .withColumn("eventTime", timestamp_seconds($"value"))
      .withWatermark("eventTime", "10 seconds")
    val df2 = input2.toDF
      .withColumn("eventTime", timestamp_seconds($"value"))
      .withWatermark("eventTime", "15 seconds")
    df1.union(df2).select($"eventTime".cast("int"))
  }

  private def checkWatermark(input: MemoryStream[Int], watermark: Long) = Execute { q =>
    input.addData(1)
    q.processAllAvailable()
    assert(q.lastProgress.eventTime.get("watermark") == formatTimestamp(watermark))
  }

  private def assertNumStateRows(numTotalRows: Long): AssertOnQuery = AssertOnQuery { q =>
    q.processAllAvailable()
    val progressWithData = q.recentProgress.lastOption.get
    assert(progressWithData.stateOperators(0).numRowsTotal === numTotalRows)
    true
  }

  private def assertNumRowsDroppedByWatermark(
      numRowsDroppedByWatermark: Long): AssertOnQuery = AssertOnQuery { q =>
    q.processAllAvailable()
    val progressWithData = q.recentProgress.filterNot { p =>
      // filter out batches which are falling into one of types:
      // 1) doesn't execute the batch run
      // 2) empty input batch
      p.inputRowsPerSecond == 0
    }.lastOption.get
    assert(progressWithData.stateOperators(0).numRowsDroppedByWatermark
      === numRowsDroppedByWatermark)
    true
  }

  /** Assert event stats generated on that last batch with data in it */
  private def assertEventStats(body: ju.Map[String, String] => Unit): AssertOnQuery = {
    Execute("AssertEventStats") { q =>
      body(q.recentProgress.filter(_.numInputRows > 0).lastOption.get.eventTime)
    }
  }

  /** Assert event stats generated on that last batch with data in it */
  private def assertEventStats(min: Long, max: Long, avg: Double, wtrmark: Long): AssertOnQuery = {
    assertEventStats { e =>
      assert(e.get("min") === formatTimestamp(min), s"min value mismatch")
      assert(e.get("max") === formatTimestamp(max), s"max value mismatch")
      assert(e.get("avg") === formatTimestamp(avg.toLong), s"avg value mismatch")
      assert(e.get("watermark") === formatTimestamp(wtrmark), s"watermark value mismatch")
    }
  }

  private val timestampFormat = new SimpleDateFormat("yyyy-MM-dd'T'HH:mm:ss.SSS'Z'") // ISO8601
  timestampFormat.setTimeZone(ju.TimeZone.getTimeZone(UTC))

  private def formatTimestamp(sec: Long): String = {
    timestampFormat.format(new ju.Date(sec * 1000))
  }

  private def awaitTermination(): AssertOnQuery = Execute("AwaitTermination") { q =>
    q.awaitTermination()
  }
}<|MERGE_RESOLUTION|>--- conflicted
+++ resolved
@@ -603,11 +603,7 @@
   test("SPARK-27340 Alias on TimeWindow expression cause watermark metadata lost") {
     val inputData = MemoryStream[Int]
     val aliasWindow = inputData.toDF()
-<<<<<<< HEAD
-      .withColumn("eventTime", $"value".cast("timestamp"))
-=======
-      .withColumn("eventTime", timestamp_seconds($"value"))
->>>>>>> a630e8d1
+      .withColumn("eventTime", timestamp_seconds($"value"))
       .withWatermark("eventTime", "10 seconds")
       .select(window($"eventTime", "5 seconds") as 'aliasWindow)
     // Check the eventTime metadata is kept in the top level alias.
