/*
 * Licensed to the Apache Software Foundation (ASF) under one or more
 * contributor license agreements.  See the NOTICE file distributed with
 * this work for additional information regarding copyright ownership.
 * The ASF licenses this file to You under the Apache License, Version 2.0
 * (the "License"); you may not use this file except in compliance with
 * the License.  You may obtain a copy of the License at
 *
 *    http://www.apache.org/licenses/LICENSE-2.0
 *
 * Unless required by applicable law or agreed to in writing, software
 * distributed under the License is distributed on an "AS IS" BASIS,
 * WITHOUT WARRANTIES OR CONDITIONS OF ANY KIND, either express or implied.
 * See the License for the specific language governing permissions and
 * limitations under the License.
 */

package org.apache.spark.network.crypto;

import java.nio.ByteBuffer;
import java.nio.channels.WritableByteChannel;
import java.util.Arrays;
import java.util.Map;
import java.security.InvalidKeyException;
import java.util.Random;

import static java.nio.charset.StandardCharsets.UTF_8;

import com.google.common.collect.ImmutableMap;
import io.netty.buffer.ByteBuf;
import io.netty.buffer.Unpooled;
import io.netty.channel.FileRegion;
import org.junit.BeforeClass;
import org.junit.Test;
import org.mockito.invocation.InvocationOnMock;
import org.mockito.stubbing.Answer;
import static org.junit.Assert.*;
import static org.mockito.Mockito.*;

import org.apache.spark.network.util.ByteArrayWritableChannel;
import org.apache.spark.network.util.MapConfigProvider;
import org.apache.spark.network.util.TransportConf;

public class AuthEngineSuite {

  private static TransportConf conf;

  @BeforeClass
  public static void setUp() {
    conf = new TransportConf("rpc", MapConfigProvider.EMPTY);
  }

  @Test
  public void testAuthEngine() throws Exception {
    AuthEngine client = new AuthEngine("appId", "secret", conf);
    AuthEngine server = new AuthEngine("appId", "secret", conf);

    try {
      ClientChallenge clientChallenge = client.challenge();
      ServerResponse serverResponse = server.respond(clientChallenge);
      client.validate(serverResponse);

      TransportCipher serverCipher = server.sessionCipher();
      TransportCipher clientCipher = client.sessionCipher();

      assertTrue(Arrays.equals(serverCipher.getInputIv(), clientCipher.getOutputIv()));
      assertTrue(Arrays.equals(serverCipher.getOutputIv(), clientCipher.getInputIv()));
      assertEquals(serverCipher.getKey(), clientCipher.getKey());
    } finally {
      client.close();
      server.close();
    }
  }

  @Test
  public void testMismatchedSecret() throws Exception {
    AuthEngine client = new AuthEngine("appId", "secret", conf);
    AuthEngine server = new AuthEngine("appId", "different_secret", conf);

    ClientChallenge clientChallenge = client.challenge();
    try {
      server.respond(clientChallenge);
      fail("Should have failed to validate response.");
    } catch (IllegalArgumentException e) {
      // Expected.
    }
  }

  @Test(expected = IllegalArgumentException.class)
  public void testWrongAppId() throws Exception {
    AuthEngine engine = new AuthEngine("appId", "secret", conf);
    ClientChallenge challenge = engine.challenge();

    byte[] badChallenge = engine.challenge(new byte[] { 0x00 }, challenge.nonce,
      engine.rawResponse(engine.challenge));
    engine.respond(new ClientChallenge(challenge.appId, challenge.kdf, challenge.iterations,
      challenge.cipher, challenge.keyLength, challenge.nonce, badChallenge));
  }

  @Test(expected = IllegalArgumentException.class)
  public void testWrongNonce() throws Exception {
    AuthEngine engine = new AuthEngine("appId", "secret", conf);
    ClientChallenge challenge = engine.challenge();

    byte[] badChallenge = engine.challenge(challenge.appId.getBytes(UTF_8), new byte[] { 0x00 },
      engine.rawResponse(engine.challenge));
    engine.respond(new ClientChallenge(challenge.appId, challenge.kdf, challenge.iterations,
      challenge.cipher, challenge.keyLength, challenge.nonce, badChallenge));
  }

  @Test(expected = IllegalArgumentException.class)
  public void testBadChallenge() throws Exception {
    AuthEngine engine = new AuthEngine("appId", "secret", conf);
    ClientChallenge challenge = engine.challenge();

    byte[] badChallenge = new byte[challenge.challenge.length];
    engine.respond(new ClientChallenge(challenge.appId, challenge.kdf, challenge.iterations,
      challenge.cipher, challenge.keyLength, challenge.nonce, badChallenge));
  }

<<<<<<< HEAD
=======
  @Test(expected = InvalidKeyException.class)
  public void testBadKeySize() throws Exception {
    Map<String, String> mconf = ImmutableMap.of("spark.network.crypto.keyLength", "42");
    TransportConf conf = new TransportConf("rpc", new MapConfigProvider(mconf));

    try (AuthEngine engine = new AuthEngine("appId", "secret", conf)) {
      engine.challenge();
      fail("Should have failed to create challenge message.");

      // Call close explicitly to make sure it's idempotent.
      engine.close();
    }
  }

>>>>>>> cceb2d6f
  @Test
  public void testEncryptedMessage() throws Exception {
    AuthEngine client = new AuthEngine("appId", "secret", conf);
    AuthEngine server = new AuthEngine("appId", "secret", conf);
    try {
      ClientChallenge clientChallenge = client.challenge();
      ServerResponse serverResponse = server.respond(clientChallenge);
      client.validate(serverResponse);

      TransportCipher cipher = server.sessionCipher();
      TransportCipher.EncryptionHandler handler = new TransportCipher.EncryptionHandler(cipher);

      byte[] data = new byte[TransportCipher.STREAM_BUFFER_SIZE + 1];
      new Random().nextBytes(data);
      ByteBuf buf = Unpooled.wrappedBuffer(data);

      ByteArrayWritableChannel channel = new ByteArrayWritableChannel(data.length);
      TransportCipher.EncryptedMessage emsg = handler.createEncryptedMessage(buf);
      while (emsg.transfered() < emsg.count()) {
        emsg.transferTo(channel, emsg.transfered());
      }
      assertEquals(data.length, channel.length());
    } finally {
      client.close();
      server.close();
    }
  }

  @Test
  public void testEncryptedMessageWhenTransferringZeroBytes() throws Exception {
    AuthEngine client = new AuthEngine("appId", "secret", conf);
    AuthEngine server = new AuthEngine("appId", "secret", conf);
    try {
      ClientChallenge clientChallenge = client.challenge();
      ServerResponse serverResponse = server.respond(clientChallenge);
      client.validate(serverResponse);

      TransportCipher cipher = server.sessionCipher();
      TransportCipher.EncryptionHandler handler = new TransportCipher.EncryptionHandler(cipher);

      int testDataLength = 4;
      FileRegion region = mock(FileRegion.class);
      when(region.count()).thenReturn((long) testDataLength);
      // Make `region.transferTo` do nothing in first call and transfer 4 bytes in the second one.
      when(region.transferTo(any(), anyLong())).thenAnswer(new Answer<Long>() {

        private boolean firstTime = true;

        @Override
        public Long answer(InvocationOnMock invocationOnMock) throws Throwable {
          if (firstTime) {
            firstTime = false;
            return 0L;
          } else {
            WritableByteChannel channel = invocationOnMock.getArgument(0);
            channel.write(ByteBuffer.wrap(new byte[testDataLength]));
            return (long) testDataLength;
          }
        }
      });

      TransportCipher.EncryptedMessage emsg = handler.createEncryptedMessage(region);
      ByteArrayWritableChannel channel = new ByteArrayWritableChannel(testDataLength);
      // "transferTo" should act correctly when the underlying FileRegion transfers 0 bytes.
      assertEquals(0L, emsg.transferTo(channel, emsg.transfered()));
      assertEquals(testDataLength, emsg.transferTo(channel, emsg.transfered()));
      assertEquals(emsg.transfered(), emsg.count());
      assertEquals(4, channel.length());
    } finally {
      client.close();
      server.close();
    }
  }
<<<<<<< HEAD

  @Test(expected = InvalidKeyException.class)
  public void testBadKeySize() throws Exception {
    Map<String, String> mconf = ImmutableMap.of("spark.network.crypto.keyLength", "42");
    TransportConf conf = new TransportConf("rpc", new MapConfigProvider(mconf));

    try (AuthEngine engine = new AuthEngine("appId", "secret", conf)) {
      engine.challenge();
      fail("Should have failed to create challenge message.");

      // Call close explicitly to make sure it's idempotent.
      engine.close();
    }
  }
=======
>>>>>>> cceb2d6f
}<|MERGE_RESOLUTION|>--- conflicted
+++ resolved
@@ -118,8 +118,6 @@
       challenge.cipher, challenge.keyLength, challenge.nonce, badChallenge));
   }
 
-<<<<<<< HEAD
-=======
   @Test(expected = InvalidKeyException.class)
   public void testBadKeySize() throws Exception {
     Map<String, String> mconf = ImmutableMap.of("spark.network.crypto.keyLength", "42");
@@ -134,7 +132,6 @@
     }
   }
 
->>>>>>> cceb2d6f
   @Test
   public void testEncryptedMessage() throws Exception {
     AuthEngine client = new AuthEngine("appId", "secret", conf);
@@ -208,21 +205,4 @@
       server.close();
     }
   }
-<<<<<<< HEAD
-
-  @Test(expected = InvalidKeyException.class)
-  public void testBadKeySize() throws Exception {
-    Map<String, String> mconf = ImmutableMap.of("spark.network.crypto.keyLength", "42");
-    TransportConf conf = new TransportConf("rpc", new MapConfigProvider(mconf));
-
-    try (AuthEngine engine = new AuthEngine("appId", "secret", conf)) {
-      engine.challenge();
-      fail("Should have failed to create challenge message.");
-
-      // Call close explicitly to make sure it's idempotent.
-      engine.close();
-    }
-  }
-=======
->>>>>>> cceb2d6f
 }