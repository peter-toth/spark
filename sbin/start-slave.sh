--- conflicted
+++ resolved
@@ -17,75 +17,7 @@
 # limitations under the License.
 #
 
-<<<<<<< HEAD
-# Starts a slave on the machine this script is executed on.
-#
-# Environment Variables
-#
-#   SPARK_WORKER_INSTANCES  The number of worker instances to run on this
-#                           slave.  Default is 1. Note it has been deprecate since Spark 3.0.
-#   SPARK_WORKER_PORT       The base port number for the first worker. If set,
-#                           subsequent workers will increment this number.  If
-#                           unset, Spark will find a valid port number, but
-#                           with no guarantee of a predictable pattern.
-#   SPARK_WORKER_WEBUI_PORT The base port for the web interface of the first
-#                           worker.  Subsequent workers will increment this
-#                           number.  Default is 8081.
-
-if [ -z "${SPARK_HOME}" ]; then
-  export SPARK_HOME="$(cd "`dirname "$0"`"/..; pwd)"
-fi
-
-# NOTE: This exact class name is matched downstream by SparkSubmit.
-# Any changes need to be reflected there.
-CLASS="org.apache.spark.deploy.worker.Worker"
-
-if [[ $# -lt 1 ]] || [[ "$@" = *--help ]] || [[ "$@" = *-h ]]; then
-  echo "Usage: ./sbin/start-slave.sh <master> [options]"
-  pattern="Usage:"
-  pattern+="\|Using Spark's default log4j profile:"
-  pattern+="\|Started daemon with process name"
-  pattern+="\|Registered signal handler for"
-
-  "${SPARK_HOME}"/bin/spark-class $CLASS --help 2>&1 | grep -v "$pattern" 1>&2
-  exit 1
-fi
-
-. "${SPARK_HOME}/sbin/spark-config.sh"
-
-. "${SPARK_HOME}/bin/load-spark-env.sh"
-
-# First argument should be the master; we need to store it aside because we may
-# need to insert arguments between it and the other arguments
-MASTER=$1
-shift
-
-# Determine desired worker port
-if [ "$SPARK_WORKER_WEBUI_PORT" = "" ]; then
-  SPARK_WORKER_WEBUI_PORT=8081
-fi
-
-# Start up the appropriate number of workers on this machine.
-# quick local function to start a worker
-function start_instance {
-  WORKER_NUM=$1
-  shift
-
-  if [ "$SPARK_WORKER_PORT" = "" ]; then
-    PORT_FLAG=
-    PORT_NUM=
-  else
-    PORT_FLAG="--port"
-    PORT_NUM=$(( $SPARK_WORKER_PORT + $WORKER_NUM - 1 ))
-  fi
-  WEBUI_PORT=$(( $SPARK_WORKER_WEBUI_PORT + $WORKER_NUM - 1 ))
-
-  "${SPARK_HOME}/sbin"/spark-daemon.sh start $CLASS $WORKER_NUM \
-     --webui-port "$WEBUI_PORT" $PORT_FLAG $PORT_NUM $MASTER "$@"
-}
-=======
 DIR="$( cd "$( dirname "${BASH_SOURCE[0]}" )" >/dev/null 2>&1 && pwd )"
->>>>>>> a630e8d1
 
 >&2 echo "This script is deprecated, use start-worker.sh"
 "${DIR}/start-worker.sh" "$@"