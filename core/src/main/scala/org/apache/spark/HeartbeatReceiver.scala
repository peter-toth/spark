/*
 * Licensed to the Apache Software Foundation (ASF) under one or more
 * contributor license agreements.  See the NOTICE file distributed with
 * this work for additional information regarding copyright ownership.
 * The ASF licenses this file to You under the Apache License, Version 2.0
 * (the "License"); you may not use this file except in compliance with
 * the License.  You may obtain a copy of the License at
 *
 *    http://www.apache.org/licenses/LICENSE-2.0
 *
 * Unless required by applicable law or agreed to in writing, software
 * distributed under the License is distributed on an "AS IS" BASIS,
 * WITHOUT WARRANTIES OR CONDITIONS OF ANY KIND, either express or implied.
 * See the License for the specific language governing permissions and
 * limitations under the License.
 */

package org.apache.spark

import java.util.concurrent.{ScheduledFuture, TimeUnit}

import scala.collection.mutable.{HashMap, Map}
import scala.concurrent.Future

import org.apache.spark.executor.ExecutorMetrics
import org.apache.spark.internal.Logging
import org.apache.spark.rpc.{RpcCallContext, RpcEnv, ThreadSafeRpcEndpoint}
import org.apache.spark.scheduler._
import org.apache.spark.storage.BlockManagerId
import org.apache.spark.util._

/**
 * A heartbeat from executors to the driver. This is a shared message used by several internal
 * components to convey liveness or execution information for in-progress tasks. It will also
 * expire the hosts that have not heartbeated for more than spark.network.timeout.
 * spark.executor.heartbeatInterval should be significantly less than spark.network.timeout.
 */
private[spark] case class Heartbeat(
    executorId: String,
    // taskId -> accumulator updates
    accumUpdates: Array[(Long, Seq[AccumulatorV2[_, _]])],
    blockManagerId: BlockManagerId,
    // (stageId, stageAttemptId) -> executor metric peaks
    executorUpdates: Map[(Int, Int), ExecutorMetrics])

/**
 * An event that SparkContext uses to notify HeartbeatReceiver that SparkContext.taskScheduler is
 * created.
 */
private[spark] case object TaskSchedulerIsSet

private[spark] case object ExpireDeadHosts

private case class ExecutorRegistered(executorId: String)

private case class ExecutorRemoved(executorId: String)

private[spark] case class HeartbeatResponse(reregisterBlockManager: Boolean)

/**
 * Lives in the driver to receive heartbeats from executors..
 */
private[spark] class HeartbeatReceiver(sc: SparkContext, clock: Clock)
  extends SparkListener with ThreadSafeRpcEndpoint with Logging {

  def this(sc: SparkContext) {
    this(sc, new SystemClock)
  }

  sc.listenerBus.addToManagementQueue(this)

  override val rpcEnv: RpcEnv = sc.env.rpcEnv

  private[spark] var scheduler: TaskScheduler = null

  // executor ID -> timestamp of when the last heartbeat from this executor was received
  private val executorLastSeen = new HashMap[String, Long]

  private val executorTimeoutMs = Utils.executorTimeoutMs(sc.conf)

  // "spark.network.timeoutInterval" uses "seconds", while
  // "spark.storage.blockManagerTimeoutIntervalMs" uses "milliseconds"
  private val timeoutIntervalMs =
    sc.conf.getTimeAsMs("spark.storage.blockManagerTimeoutIntervalMs", "60s")
  private val checkTimeoutIntervalMs =
    sc.conf.getTimeAsSeconds("spark.network.timeoutInterval", s"${timeoutIntervalMs}ms") * 1000

  private var timeoutCheckingTask: ScheduledFuture[_] = null

  // "eventLoopThread" is used to run some pretty fast actions. The actions running in it should not
  // block the thread for a long time.
  private val eventLoopThread =
    ThreadUtils.newDaemonSingleThreadScheduledExecutor("heartbeat-receiver-event-loop-thread")

  private val killExecutorThread = ThreadUtils.newDaemonSingleThreadExecutor("kill-executor-thread")

  override def onStart(): Unit = {
    timeoutCheckingTask = eventLoopThread.scheduleAtFixedRate(new Runnable {
      override def run(): Unit = Utils.tryLogNonFatalError {
        Option(self).foreach(_.ask[Boolean](ExpireDeadHosts))
      }
    }, 0, checkTimeoutIntervalMs, TimeUnit.MILLISECONDS)
  }

  override def receiveAndReply(context: RpcCallContext): PartialFunction[Any, Unit] = {

    // Messages sent and received locally
    case ExecutorRegistered(executorId) =>
      executorLastSeen(executorId) = clock.getTimeMillis()
      context.reply(true)
    case ExecutorRemoved(executorId) =>
      executorLastSeen.remove(executorId)
      context.reply(true)
    case TaskSchedulerIsSet =>
      scheduler = sc.taskScheduler
      context.reply(true)
    case ExpireDeadHosts =>
      expireDeadHosts()
      context.reply(true)

    // Messages received from executors
<<<<<<< HEAD
    case heartbeat @ Heartbeat(executorId, accumUpdates, blockManagerId, executorUpdates) =>
=======
    case heartbeat @ Heartbeat(executorId, accumUpdates, blockManagerId) =>
      var reregisterBlockManager = !sc.isStopped
>>>>>>> 163fbd25
      if (scheduler != null) {
        if (executorLastSeen.contains(executorId)) {
          executorLastSeen(executorId) = clock.getTimeMillis()
          eventLoopThread.submit(new Runnable {
            override def run(): Unit = Utils.tryLogNonFatalError {
              val unknownExecutor = !scheduler.executorHeartbeatReceived(
<<<<<<< HEAD
                executorId, accumUpdates, blockManagerId, executorUpdates)
              val response = HeartbeatResponse(reregisterBlockManager = unknownExecutor)
=======
                executorId, accumUpdates, blockManagerId)
              reregisterBlockManager &= unknownExecutor
              val response = HeartbeatResponse(reregisterBlockManager)
>>>>>>> 163fbd25
              context.reply(response)
            }
          })
        } else {
          // This may happen if we get an executor's in-flight heartbeat immediately
          // after we just removed it. It's not really an error condition so we should
          // not log warning here. Otherwise there may be a lot of noise especially if
          // we explicitly remove executors (SPARK-4134).
          logDebug(s"Received heartbeat from unknown executor $executorId")
          context.reply(HeartbeatResponse(reregisterBlockManager))
        }
      } else {
        // Because Executor will sleep several seconds before sending the first "Heartbeat", this
        // case rarely happens. However, if it really happens, log it and ask the executor to
        // register itself again.
        logWarning(s"Dropping $heartbeat because TaskScheduler is not ready yet")
        context.reply(HeartbeatResponse(reregisterBlockManager))
      }
  }

  /**
   * Send ExecutorRegistered to the event loop to add a new executor. Only for test.
   *
   * @return if HeartbeatReceiver is stopped, return None. Otherwise, return a Some(Future) that
   *         indicate if this operation is successful.
   */
  def addExecutor(executorId: String): Option[Future[Boolean]] = {
    Option(self).map(_.ask[Boolean](ExecutorRegistered(executorId)))
  }

  /**
   * If the heartbeat receiver is not stopped, notify it of executor registrations.
   */
  override def onExecutorAdded(executorAdded: SparkListenerExecutorAdded): Unit = {
    addExecutor(executorAdded.executorId)
  }

  /**
   * Send ExecutorRemoved to the event loop to remove an executor. Only for test.
   *
   * @return if HeartbeatReceiver is stopped, return None. Otherwise, return a Some(Future) that
   *         indicate if this operation is successful.
   */
  def removeExecutor(executorId: String): Option[Future[Boolean]] = {
    Option(self).map(_.ask[Boolean](ExecutorRemoved(executorId)))
  }

  /**
   * If the heartbeat receiver is not stopped, notify it of executor removals so it doesn't
   * log superfluous errors.
   *
   * Note that we must do this after the executor is actually removed to guard against the
   * following race condition: if we remove an executor's metadata from our data structure
   * prematurely, we may get an in-flight heartbeat from the executor before the executor is
   * actually removed, in which case we will still mark the executor as a dead host later
   * and expire it with loud error messages.
   */
  override def onExecutorRemoved(executorRemoved: SparkListenerExecutorRemoved): Unit = {
    removeExecutor(executorRemoved.executorId)
  }

  private def expireDeadHosts(): Unit = {
    logTrace("Checking for hosts with no recent heartbeats in HeartbeatReceiver.")
    val now = clock.getTimeMillis()
    for ((executorId, lastSeenMs) <- executorLastSeen) {
      if (now - lastSeenMs > executorTimeoutMs) {
        logWarning(s"Removing executor $executorId with no recent heartbeats: " +
          s"${now - lastSeenMs} ms exceeds timeout $executorTimeoutMs ms")
        scheduler.executorLost(executorId, SlaveLost("Executor heartbeat " +
          s"timed out after ${now - lastSeenMs} ms"))
          // Asynchronously kill the executor to avoid blocking the current thread
        killExecutorThread.submit(new Runnable {
          override def run(): Unit = Utils.tryLogNonFatalError {
            // Note: we want to get an executor back after expiring this one,
            // so do not simply call `sc.killExecutor` here (SPARK-8119)
            sc.killAndReplaceExecutor(executorId)
          }
        })
        executorLastSeen.remove(executorId)
      }
    }
  }

  override def onStop(): Unit = {
    if (timeoutCheckingTask != null) {
      timeoutCheckingTask.cancel(true)
    }
    eventLoopThread.shutdownNow()
    killExecutorThread.shutdownNow()
  }
}


private[spark] object HeartbeatReceiver {
  val ENDPOINT_NAME = "HeartbeatReceiver"
}<|MERGE_RESOLUTION|>--- conflicted
+++ resolved
@@ -119,26 +119,17 @@
       context.reply(true)
 
     // Messages received from executors
-<<<<<<< HEAD
     case heartbeat @ Heartbeat(executorId, accumUpdates, blockManagerId, executorUpdates) =>
-=======
-    case heartbeat @ Heartbeat(executorId, accumUpdates, blockManagerId) =>
       var reregisterBlockManager = !sc.isStopped
->>>>>>> 163fbd25
       if (scheduler != null) {
         if (executorLastSeen.contains(executorId)) {
           executorLastSeen(executorId) = clock.getTimeMillis()
           eventLoopThread.submit(new Runnable {
             override def run(): Unit = Utils.tryLogNonFatalError {
               val unknownExecutor = !scheduler.executorHeartbeatReceived(
-<<<<<<< HEAD
                 executorId, accumUpdates, blockManagerId, executorUpdates)
-              val response = HeartbeatResponse(reregisterBlockManager = unknownExecutor)
-=======
-                executorId, accumUpdates, blockManagerId)
               reregisterBlockManager &= unknownExecutor
               val response = HeartbeatResponse(reregisterBlockManager)
->>>>>>> 163fbd25
               context.reply(response)
             }
           })
