--- conflicted
+++ resolved
@@ -2645,7 +2645,6 @@
     assert(idTuples.length == idTuples.toSet.size)
   }
 
-<<<<<<< HEAD
   test("SPARK-32635: Replace references with foldables coming only from the node's children") {
     val a = Seq("1").toDF("col1").withColumn("col2", lit("1"))
     val b = Seq("2").toDF("col1").withColumn("col2", lit("2"))
@@ -2657,8 +2656,7 @@
     val df = l.join(r, $"col2" === $"col4", "LeftOuter")
     checkAnswer(df, Row("2", "2"))
   }
-}
-=======
+
   test("SPARK-30811: CTE should not cause stack overflow when " +
     "it refers to non-existent table with same name") {
     val e = intercept[AnalysisException] {
@@ -2736,5 +2734,4 @@
   }
 }
 
-case class GroupByKey(a: Int, b: Int)
->>>>>>> 14211a19
+case class GroupByKey(a: Int, b: Int)