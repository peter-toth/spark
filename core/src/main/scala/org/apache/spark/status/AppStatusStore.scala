/*
 * Licensed to the Apache Software Foundation (ASF) under one or more
 * contributor license agreements.  See the NOTICE file distributed with
 * this work for additional information regarding copyright ownership.
 * The ASF licenses this file to You under the Apache License, Version 2.0
 * (the "License"); you may not use this file except in compliance with
 * the License.  You may obtain a copy of the License at
 *
 *    http://www.apache.org/licenses/LICENSE-2.0
 *
 * Unless required by applicable law or agreed to in writing, software
 * distributed under the License is distributed on an "AS IS" BASIS,
 * WITHOUT WARRANTIES OR CONDITIONS OF ANY KIND, either express or implied.
 * See the License for the specific language governing permissions and
 * limitations under the License.
 */

package org.apache.spark.status

import java.util.{List => JList}

import scala.collection.JavaConverters._

import org.apache.spark.{JobExecutionStatus, SparkConf}
import org.apache.spark.status.api.v1
import org.apache.spark.ui.scope._
import org.apache.spark.util.{Distribution, Utils}
import org.apache.spark.util.kvstore.{InMemoryStore, KVStore}

/**
 * A wrapper around a KVStore that provides methods for accessing the API data stored within.
 */
private[spark] class AppStatusStore(
    val store: KVStore,
    val listener: Option[AppStatusListener] = None) {

  def applicationInfo(): v1.ApplicationInfo = {
    store.view(classOf[ApplicationInfoWrapper]).max(1).iterator().next().info
  }

  def environmentInfo(): v1.ApplicationEnvironmentInfo = {
    val klass = classOf[ApplicationEnvironmentInfoWrapper]
    store.read(klass, klass.getName()).info
  }

  def jobsList(statuses: JList[JobExecutionStatus]): Seq[v1.JobData] = {
    val it = store.view(classOf[JobDataWrapper]).reverse().asScala.map(_.info)
    if (statuses != null && !statuses.isEmpty()) {
      it.filter { job => statuses.contains(job.status) }.toSeq
    } else {
      it.toSeq
    }
  }

  def job(jobId: Int): v1.JobData = {
    store.read(classOf[JobDataWrapper], jobId).info
  }

  def executorList(activeOnly: Boolean): Seq[v1.ExecutorSummary] = {
    val base = store.view(classOf[ExecutorSummaryWrapper])
    val filtered = if (activeOnly) {
      base.index("active").reverse().first(true).last(true)
    } else {
      base
    }
    filtered.asScala.map(_.info).toSeq
  }

  def executorSummary(executorId: String): v1.ExecutorSummary = {
    store.read(classOf[ExecutorSummaryWrapper], executorId).info
  }

  /**
   * This is used by ConsoleProgressBar to quickly fetch active stages for drawing the progress
   * bar. It will only return anything useful when called from a live application.
   */
  def activeStages(): Seq[v1.StageData] = {
    listener.map(_.activeStages()).getOrElse(Nil)
  }

  def stageList(statuses: JList[v1.StageStatus]): Seq[v1.StageData] = {
    val it = store.view(classOf[StageDataWrapper]).reverse().asScala.map(_.info)
    if (statuses != null && !statuses.isEmpty()) {
      it.filter { s => statuses.contains(s.status) }.toSeq
    } else {
      it.toSeq
    }
  }

  def stageData(stageId: Int, details: Boolean = false): Seq[v1.StageData] = {
    store.view(classOf[StageDataWrapper]).index("stageId").first(stageId).last(stageId)
      .asScala.map { s =>
        if (details) stageWithDetails(s.info) else s.info
      }.toSeq
  }

  def lastStageAttempt(stageId: Int): v1.StageData = {
    val it = store.view(classOf[StageDataWrapper])
      .index("stageId")
      .reverse()
      .first(stageId)
      .last(stageId)
      .closeableIterator()
    try {
      if (it.hasNext()) {
        it.next().info
      } else {
        throw new NoSuchElementException(s"No stage with id $stageId")
      }
    } finally {
      it.close()
    }
  }

  def stageAttempt(stageId: Int, stageAttemptId: Int, details: Boolean = false): v1.StageData = {
    val stageKey = Array(stageId, stageAttemptId)
    val stage = store.read(classOf[StageDataWrapper], stageKey).info
    if (details) stageWithDetails(stage) else stage
  }

  def taskCount(stageId: Int, stageAttemptId: Int): Long = {
    store.count(classOf[TaskDataWrapper], "stage", Array(stageId, stageAttemptId))
  }

  def localitySummary(stageId: Int, stageAttemptId: Int): Map[String, Long] = {
    store.read(classOf[StageDataWrapper], Array(stageId, stageAttemptId)).locality
  }

  // SPARK-26119: we only want to consider successful tasks when calculating the metrics summary,
  // but currently this is very expensive when using a disk store. So we only trigger the slower
  // code path when we know we have all data in memory. The following method checks whether all
  // the data will be in memory.
  private def isInMemoryStore: Boolean = store.isInstanceOf[InMemoryStore] || listener.isDefined

  /**
   * Calculates a summary of the task metrics for the given stage attempt, returning the
   * requested quantiles for the recorded metrics.
   *
   * This method can be expensive if the requested quantiles are not cached; the method
   * will only cache certain quantiles (every 0.05 step), so it's recommended to stick to
   * those to avoid expensive scans of all task data.
   */
  def taskSummary(
      stageId: Int,
      stageAttemptId: Int,
      unsortedQuantiles: Array[Double]): Option[v1.TaskMetricDistributions] = {
    val stageKey = Array(stageId, stageAttemptId)
    val quantiles = unsortedQuantiles.sorted

    // We don't know how many tasks remain in the store that actually have metrics. So scan one
    // metric and count how many valid tasks there are. Use skip() instead of next() since it's
    // cheaper for disk stores (avoids deserialization).
    val count = {
      Utils.tryWithResource(
<<<<<<< HEAD
        if (store.isInstanceOf[InMemoryStore]) {
=======
        if (isInMemoryStore) {
          // For Live UI, we should count the tasks with status "SUCCESS" only.
>>>>>>> 7955b396
          store.view(classOf[TaskDataWrapper])
            .parent(stageKey)
            .index(TaskIndexNames.STATUS)
            .first("SUCCESS")
            .last("SUCCESS")
            .closeableIterator()
        } else {
          store.view(classOf[TaskDataWrapper])
            .parent(stageKey)
            .index(TaskIndexNames.EXEC_RUN_TIME)
            .first(0L)
            .closeableIterator()
        }
      ) { it =>
        var _count = 0L
        while (it.hasNext()) {
          _count += 1
          it.skip(1)
        }
        _count
      }
    }

    if (count <= 0) {
      return None
    }

    // Find out which quantiles are already cached. The data in the store must match the expected
    // task count to be considered, otherwise it will be re-scanned and overwritten.
    val cachedQuantiles = quantiles.filter(shouldCacheQuantile).flatMap { q =>
      val qkey = Array(stageId, stageAttemptId, quantileToString(q))
      asOption(store.read(classOf[CachedQuantile], qkey)).filter(_.taskCount == count)
    }

    // If there are no missing quantiles, return the data. Otherwise, just compute everything
    // to make the code simpler.
    if (cachedQuantiles.size == quantiles.size) {
      def toValues(fn: CachedQuantile => Double): IndexedSeq[Double] = cachedQuantiles.map(fn)

      val distributions = new v1.TaskMetricDistributions(
        quantiles = quantiles,
        executorDeserializeTime = toValues(_.executorDeserializeTime),
        executorDeserializeCpuTime = toValues(_.executorDeserializeCpuTime),
        executorRunTime = toValues(_.executorRunTime),
        executorCpuTime = toValues(_.executorCpuTime),
        resultSize = toValues(_.resultSize),
        jvmGcTime = toValues(_.jvmGcTime),
        resultSerializationTime = toValues(_.resultSerializationTime),
        gettingResultTime = toValues(_.gettingResultTime),
        schedulerDelay = toValues(_.schedulerDelay),
        peakExecutionMemory = toValues(_.peakExecutionMemory),
        memoryBytesSpilled = toValues(_.memoryBytesSpilled),
        diskBytesSpilled = toValues(_.diskBytesSpilled),
        inputMetrics = new v1.InputMetricDistributions(
          toValues(_.bytesRead),
          toValues(_.recordsRead)),
        outputMetrics = new v1.OutputMetricDistributions(
          toValues(_.bytesWritten),
          toValues(_.recordsWritten)),
        shuffleReadMetrics = new v1.ShuffleReadMetricDistributions(
          toValues(_.shuffleReadBytes),
          toValues(_.shuffleRecordsRead),
          toValues(_.shuffleRemoteBlocksFetched),
          toValues(_.shuffleLocalBlocksFetched),
          toValues(_.shuffleFetchWaitTime),
          toValues(_.shuffleRemoteBytesRead),
          toValues(_.shuffleRemoteBytesReadToDisk),
          toValues(_.shuffleTotalBlocksFetched)),
        shuffleWriteMetrics = new v1.ShuffleWriteMetricDistributions(
          toValues(_.shuffleWriteBytes),
          toValues(_.shuffleWriteRecords),
          toValues(_.shuffleWriteTime)))

      return Some(distributions)
    }

    // Compute quantiles by scanning the tasks in the store. This is not really stable for live
    // stages (e.g. the number of recorded tasks may change while this code is running), but should
    // stabilize once the stage finishes. It's also slow, especially with disk stores.
    val indices = quantiles.map { q => math.min((q * count).toLong, count - 1) }

    // TODO: Summary metrics needs to display all the successful tasks' metrics (SPARK-26119).
    // For InMemory case, it is efficient to find using the following code. But for diskStore case
    // we need an efficient solution to avoid deserialization time overhead. For that, we need to
    // rework on the way indexing works, so that we can index by specific metrics for successful
    // and failed tasks differently (would be tricky). Also would require changing the disk store
    // version (to invalidate old stores).
    def scanTasks(index: String)(fn: TaskDataWrapper => Long): IndexedSeq[Double] = {
<<<<<<< HEAD
      if (store.isInstanceOf[InMemoryStore]) {
=======
      if (isInMemoryStore) {
>>>>>>> 7955b396
        val quantileTasks = store.view(classOf[TaskDataWrapper])
          .parent(stageKey)
          .index(index)
          .first(0L)
          .asScala
          .filter { _.status == "SUCCESS"} // Filter "SUCCESS" tasks
          .toIndexedSeq

        indices.map { index =>
          fn(quantileTasks(index.toInt)).toDouble
        }.toIndexedSeq
      } else {
        Utils.tryWithResource(
          store.view(classOf[TaskDataWrapper])
            .parent(stageKey)
            .index(index)
            .first(0L)
            .closeableIterator()
        ) { it =>
          var last = Double.NaN
          var currentIdx = -1L
          indices.map { idx =>
            if (idx == currentIdx) {
              last
            } else {
              val diff = idx - currentIdx
              currentIdx = idx
              if (it.skip(diff - 1)) {
                last = fn(it.next()).toDouble
                last
              } else {
                Double.NaN
              }
            }
          }.toIndexedSeq
        }
      }
    }

    val computedQuantiles = new v1.TaskMetricDistributions(
      quantiles = quantiles,
      executorDeserializeTime = scanTasks(TaskIndexNames.DESER_TIME) { t =>
        t.executorDeserializeTime
      },
      executorDeserializeCpuTime = scanTasks(TaskIndexNames.DESER_CPU_TIME) { t =>
        t.executorDeserializeCpuTime
      },
      executorRunTime = scanTasks(TaskIndexNames.EXEC_RUN_TIME) { t => t.executorRunTime },
      executorCpuTime = scanTasks(TaskIndexNames.EXEC_CPU_TIME) { t => t.executorCpuTime },
      resultSize = scanTasks(TaskIndexNames.RESULT_SIZE) { t => t.resultSize },
      jvmGcTime = scanTasks(TaskIndexNames.GC_TIME) { t => t.jvmGcTime },
      resultSerializationTime = scanTasks(TaskIndexNames.SER_TIME) { t =>
        t.resultSerializationTime
      },
      gettingResultTime = scanTasks(TaskIndexNames.GETTING_RESULT_TIME) { t =>
        t.gettingResultTime
      },
      schedulerDelay = scanTasks(TaskIndexNames.SCHEDULER_DELAY) { t => t.schedulerDelay },
      peakExecutionMemory = scanTasks(TaskIndexNames.PEAK_MEM) { t => t.peakExecutionMemory },
      memoryBytesSpilled = scanTasks(TaskIndexNames.MEM_SPILL) { t => t.memoryBytesSpilled },
      diskBytesSpilled = scanTasks(TaskIndexNames.DISK_SPILL) { t => t.diskBytesSpilled },
      inputMetrics = new v1.InputMetricDistributions(
        scanTasks(TaskIndexNames.INPUT_SIZE) { t => t.inputBytesRead },
        scanTasks(TaskIndexNames.INPUT_RECORDS) { t => t.inputRecordsRead }),
      outputMetrics = new v1.OutputMetricDistributions(
        scanTasks(TaskIndexNames.OUTPUT_SIZE) { t => t.outputBytesWritten },
        scanTasks(TaskIndexNames.OUTPUT_RECORDS) { t => t.outputRecordsWritten }),
      shuffleReadMetrics = new v1.ShuffleReadMetricDistributions(
        scanTasks(TaskIndexNames.SHUFFLE_TOTAL_READS) { m =>
          m.shuffleLocalBytesRead + m.shuffleRemoteBytesRead
        },
        scanTasks(TaskIndexNames.SHUFFLE_READ_RECORDS) { t => t.shuffleRecordsRead },
        scanTasks(TaskIndexNames.SHUFFLE_REMOTE_BLOCKS) { t => t.shuffleRemoteBlocksFetched },
        scanTasks(TaskIndexNames.SHUFFLE_LOCAL_BLOCKS) { t => t.shuffleLocalBlocksFetched },
        scanTasks(TaskIndexNames.SHUFFLE_READ_TIME) { t => t.shuffleFetchWaitTime },
        scanTasks(TaskIndexNames.SHUFFLE_REMOTE_READS) { t => t.shuffleRemoteBytesRead },
        scanTasks(TaskIndexNames.SHUFFLE_REMOTE_READS_TO_DISK) { t =>
          t.shuffleRemoteBytesReadToDisk
        },
        scanTasks(TaskIndexNames.SHUFFLE_TOTAL_BLOCKS) { m =>
          m.shuffleLocalBlocksFetched + m.shuffleRemoteBlocksFetched
        }),
      shuffleWriteMetrics = new v1.ShuffleWriteMetricDistributions(
        scanTasks(TaskIndexNames.SHUFFLE_WRITE_SIZE) { t => t.shuffleBytesWritten },
        scanTasks(TaskIndexNames.SHUFFLE_WRITE_RECORDS) { t => t.shuffleRecordsWritten },
        scanTasks(TaskIndexNames.SHUFFLE_WRITE_TIME) { t => t.shuffleWriteTime }))

    // Go through the computed quantiles and cache the values that match the caching criteria.
    computedQuantiles.quantiles.zipWithIndex
      .filter { case (q, _) => quantiles.contains(q) && shouldCacheQuantile(q) }
      .foreach { case (q, idx) =>
        val cached = new CachedQuantile(stageId, stageAttemptId, quantileToString(q), count,
          executorDeserializeTime = computedQuantiles.executorDeserializeTime(idx),
          executorDeserializeCpuTime = computedQuantiles.executorDeserializeCpuTime(idx),
          executorRunTime = computedQuantiles.executorRunTime(idx),
          executorCpuTime = computedQuantiles.executorCpuTime(idx),
          resultSize = computedQuantiles.resultSize(idx),
          jvmGcTime = computedQuantiles.jvmGcTime(idx),
          resultSerializationTime = computedQuantiles.resultSerializationTime(idx),
          gettingResultTime = computedQuantiles.gettingResultTime(idx),
          schedulerDelay = computedQuantiles.schedulerDelay(idx),
          peakExecutionMemory = computedQuantiles.peakExecutionMemory(idx),
          memoryBytesSpilled = computedQuantiles.memoryBytesSpilled(idx),
          diskBytesSpilled = computedQuantiles.diskBytesSpilled(idx),

          bytesRead = computedQuantiles.inputMetrics.bytesRead(idx),
          recordsRead = computedQuantiles.inputMetrics.recordsRead(idx),

          bytesWritten = computedQuantiles.outputMetrics.bytesWritten(idx),
          recordsWritten = computedQuantiles.outputMetrics.recordsWritten(idx),

          shuffleReadBytes = computedQuantiles.shuffleReadMetrics.readBytes(idx),
          shuffleRecordsRead = computedQuantiles.shuffleReadMetrics.readRecords(idx),
          shuffleRemoteBlocksFetched =
            computedQuantiles.shuffleReadMetrics.remoteBlocksFetched(idx),
          shuffleLocalBlocksFetched = computedQuantiles.shuffleReadMetrics.localBlocksFetched(idx),
          shuffleFetchWaitTime = computedQuantiles.shuffleReadMetrics.fetchWaitTime(idx),
          shuffleRemoteBytesRead = computedQuantiles.shuffleReadMetrics.remoteBytesRead(idx),
          shuffleRemoteBytesReadToDisk =
            computedQuantiles.shuffleReadMetrics.remoteBytesReadToDisk(idx),
          shuffleTotalBlocksFetched = computedQuantiles.shuffleReadMetrics.totalBlocksFetched(idx),

          shuffleWriteBytes = computedQuantiles.shuffleWriteMetrics.writeBytes(idx),
          shuffleWriteRecords = computedQuantiles.shuffleWriteMetrics.writeRecords(idx),
          shuffleWriteTime = computedQuantiles.shuffleWriteMetrics.writeTime(idx))
        store.write(cached)
      }

    Some(computedQuantiles)
  }

  /**
   * Whether to cache information about a specific metric quantile. We cache quantiles at every 0.05
   * step, which covers the default values used both in the API and in the stages page.
   */
  private def shouldCacheQuantile(q: Double): Boolean = (math.round(q * 100) % 5) == 0

  private def quantileToString(q: Double): String = math.round(q * 100).toString

  def taskList(stageId: Int, stageAttemptId: Int, maxTasks: Int): Seq[v1.TaskData] = {
    val stageKey = Array(stageId, stageAttemptId)
    store.view(classOf[TaskDataWrapper]).index("stage").first(stageKey).last(stageKey).reverse()
      .max(maxTasks).asScala.map(_.toApi).toSeq.reverse
  }

  def taskList(
      stageId: Int,
      stageAttemptId: Int,
      offset: Int,
      length: Int,
      sortBy: v1.TaskSorting): Seq[v1.TaskData] = {
    val (indexName, ascending) = sortBy match {
      case v1.TaskSorting.ID =>
        (None, true)
      case v1.TaskSorting.INCREASING_RUNTIME =>
        (Some(TaskIndexNames.EXEC_RUN_TIME), true)
      case v1.TaskSorting.DECREASING_RUNTIME =>
        (Some(TaskIndexNames.EXEC_RUN_TIME), false)
    }
    taskList(stageId, stageAttemptId, offset, length, indexName, ascending)
  }

  def taskList(
      stageId: Int,
      stageAttemptId: Int,
      offset: Int,
      length: Int,
      sortBy: Option[String],
      ascending: Boolean): Seq[v1.TaskData] = {
    val stageKey = Array(stageId, stageAttemptId)
    val base = store.view(classOf[TaskDataWrapper])
    val indexed = sortBy match {
      case Some(index) =>
        base.index(index).parent(stageKey)

      case _ =>
        // Sort by ID, which is the "stage" index.
        base.index("stage").first(stageKey).last(stageKey)
    }

    val ordered = if (ascending) indexed else indexed.reverse()
    ordered.skip(offset).max(length).asScala.map(_.toApi).toSeq
  }

  def executorSummary(stageId: Int, attemptId: Int): Map[String, v1.ExecutorStageSummary] = {
    val stageKey = Array(stageId, attemptId)
    store.view(classOf[ExecutorStageSummaryWrapper]).index("stage").first(stageKey).last(stageKey)
      .asScala.map { exec => (exec.executorId -> exec.info) }.toMap
  }

  def rddList(cachedOnly: Boolean = true): Seq[v1.RDDStorageInfo] = {
    store.view(classOf[RDDStorageInfoWrapper]).asScala.map(_.info).filter { rdd =>
      !cachedOnly || rdd.numCachedPartitions > 0
    }.toSeq
  }

  /**
   * Calls a closure that may throw a NoSuchElementException and returns `None` when the exception
   * is thrown.
   */
  def asOption[T](fn: => T): Option[T] = {
    try {
      Some(fn)
    } catch {
      case _: NoSuchElementException => None
    }
  }

  private def stageWithDetails(stage: v1.StageData): v1.StageData = {
    val tasks = taskList(stage.stageId, stage.attemptId, Int.MaxValue)
      .map { t => (t.taskId, t) }
      .toMap

    new v1.StageData(
      stage.status,
      stage.stageId,
      stage.attemptId,
      stage.numTasks,
      stage.numActiveTasks,
      stage.numCompleteTasks,
      stage.numFailedTasks,
      stage.numKilledTasks,
      stage.numCompletedIndices,
      stage.executorRunTime,
      stage.executorCpuTime,
      stage.submissionTime,
      stage.firstTaskLaunchedTime,
      stage.completionTime,
      stage.failureReason,
      stage.inputBytes,
      stage.inputRecords,
      stage.outputBytes,
      stage.outputRecords,
      stage.shuffleReadBytes,
      stage.shuffleReadRecords,
      stage.shuffleWriteBytes,
      stage.shuffleWriteRecords,
      stage.memoryBytesSpilled,
      stage.diskBytesSpilled,
      stage.name,
      stage.description,
      stage.details,
      stage.schedulingPool,
      stage.rddIds,
      stage.accumulatorUpdates,
      Some(tasks),
      Some(executorSummary(stage.stageId, stage.attemptId)),
      stage.killedTasksSummary)
  }

  def rdd(rddId: Int): v1.RDDStorageInfo = {
    store.read(classOf[RDDStorageInfoWrapper], rddId).info
  }

  def streamBlocksList(): Seq[StreamBlockData] = {
    store.view(classOf[StreamBlockData]).asScala.toSeq
  }

  def operationGraphForStage(stageId: Int): RDDOperationGraph = {
    store.read(classOf[RDDOperationGraphWrapper], stageId).toRDDOperationGraph()
  }

  def operationGraphForJob(jobId: Int): Seq[RDDOperationGraph] = {
    val job = store.read(classOf[JobDataWrapper], jobId)
    val stages = job.info.stageIds.sorted

    stages.map { id =>
      val g = store.read(classOf[RDDOperationGraphWrapper], id).toRDDOperationGraph()
      if (job.skippedStages.contains(id) && !g.rootCluster.name.contains("skipped")) {
        g.rootCluster.setName(g.rootCluster.name + " (skipped)")
      }
      g
    }
  }

  def pool(name: String): PoolData = {
    store.read(classOf[PoolData], name)
  }

  def appSummary(): AppSummary = {
    store.read(classOf[AppSummary], classOf[AppSummary].getName())
  }

  def close(): Unit = {
    store.close()
  }

}

private[spark] object AppStatusStore {

  val CURRENT_VERSION = 1L

  /**
   * Create an in-memory store for a live application.
   */
  def createLiveStore(conf: SparkConf): AppStatusStore = {
    val store = new ElementTrackingStore(new InMemoryStore(), conf)
    val listener = new AppStatusListener(store, conf, true)
    new AppStatusStore(store, listener = Some(listener))
  }

}<|MERGE_RESOLUTION|>--- conflicted
+++ resolved
@@ -152,12 +152,8 @@
     // cheaper for disk stores (avoids deserialization).
     val count = {
       Utils.tryWithResource(
-<<<<<<< HEAD
-        if (store.isInstanceOf[InMemoryStore]) {
-=======
         if (isInMemoryStore) {
           // For Live UI, we should count the tasks with status "SUCCESS" only.
->>>>>>> 7955b396
           store.view(classOf[TaskDataWrapper])
             .parent(stageKey)
             .index(TaskIndexNames.STATUS)
@@ -246,11 +242,7 @@
     // and failed tasks differently (would be tricky). Also would require changing the disk store
     // version (to invalidate old stores).
     def scanTasks(index: String)(fn: TaskDataWrapper => Long): IndexedSeq[Double] = {
-<<<<<<< HEAD
-      if (store.isInstanceOf[InMemoryStore]) {
-=======
       if (isInMemoryStore) {
->>>>>>> 7955b396
         val quantileTasks = store.view(classOf[TaskDataWrapper])
           .parent(stageKey)
           .index(index)
