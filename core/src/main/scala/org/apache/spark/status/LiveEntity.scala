--- conflicted
+++ resolved
@@ -245,8 +245,6 @@
 
 }
 
-<<<<<<< HEAD
-=======
 private class LiveResourceProfile(
     val resourceProfileId: Int,
     val executorResources: Map[String, ExecutorResourceRequest],
@@ -262,7 +260,6 @@
   }
 }
 
->>>>>>> a630e8d1
 private[spark] class LiveExecutor(val executorId: String, _addTime: Long) extends LiveEntity {
 
   var hostPort: String = null
@@ -388,14 +385,9 @@
       metrics.shuffleWriteMetrics.recordsWritten,
       metrics.memoryBytesSpilled,
       metrics.diskBytesSpilled,
-<<<<<<< HEAD
-      isBlacklisted,
-      Some(peakExecutorMetrics).filter(_.isSet))
-=======
       isExcluded,
       Some(peakExecutorMetrics).filter(_.isSet),
       isExcluded)
->>>>>>> a630e8d1
     new ExecutorStageSummaryWrapper(stageId, attemptId, executorId, info)
   }
 
@@ -433,8 +425,6 @@
   val activeTasksPerExecutor = new HashMap[String, Int]().withDefaultValue(0)
 
   var excludedExecutors = new HashSet[String]()
-
-  val peakExecutorMetrics = new ExecutorMetrics()
 
   val peakExecutorMetrics = new ExecutorMetrics()
 
@@ -502,10 +492,7 @@
       tasks = None,
       executorSummary = None,
       killedTasksSummary = killedSummary,
-<<<<<<< HEAD
-=======
       resourceProfileId = info.resourceProfileId,
->>>>>>> a630e8d1
       Some(peakExecutorMetrics).filter(_.isSet))
   }
 
