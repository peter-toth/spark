--- conflicted
+++ resolved
@@ -68,11 +68,7 @@
     }
     subscribers.add(newSubscriber)
     pollingTasks.add(subscribersExecutor.scheduleWithFixedDelay(
-<<<<<<< HEAD
-      toRunnable(() => callSubscriber(newSubscriber)),
-=======
       () => callSubscriber(newSubscriber),
->>>>>>> cceb2d6f
       0L,
       processBatchIntervalMillis,
       TimeUnit.MILLISECONDS))
