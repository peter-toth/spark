--- conflicted
+++ resolved
@@ -270,10 +270,7 @@
         dir, "gpuDiscoveryScript", """{"name": "gpu","addresses":["0"]}""")
 
       val conf = new SparkConf()
-<<<<<<< HEAD
-=======
         // Setup a local cluster which would only has one executor with 2 CPUs and 1 GPU.
->>>>>>> a630e8d1
         .setMaster("local-cluster[1, 2, 1024]")
         .setAppName("test-cluster")
         .set(WORKER_GPU_ID.amountConf, "1")
@@ -282,16 +279,6 @@
         .set(TASK_GPU_ID.amountConf, "1")
         // disable barrier stage retry to fail the application as soon as possible
         .set(BARRIER_MAX_CONCURRENT_TASKS_CHECK_MAX_FAILURES, 1)
-<<<<<<< HEAD
-        // disable the check to simulate the behavior of Standalone in order to
-        // reproduce the issue.
-        .set(Tests.SKIP_VALIDATE_CORES_TESTING, true)
-      sc = new SparkContext(conf)
-      // setup an executor which will have 2 CPUs and 1 GPU
-      TestUtils.waitUntilExecutorsUp(sc, 1, 60000)
-
-      val exception = intercept[BarrierJobSlotsNumberCheckFailed] {
-=======
       sc = new SparkContext(conf)
       TestUtils.waitUntilExecutorsUp(sc, 1, 60000)
 
@@ -299,7 +286,6 @@
         // Setup a barrier stage which contains 2 tasks and each task requires 1 CPU and 1 GPU.
         // Therefore, the total resources requirement (2 CPUs and 2 GPUs) of this barrier stage
         // can not be satisfied since the cluster only has 2 CPUs and 1 GPU in total.
->>>>>>> a630e8d1
         sc.parallelize(Range(1, 10), 2)
           .barrier()
           .mapPartitions { iter => iter }
