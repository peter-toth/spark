--- conflicted
+++ resolved
@@ -61,15 +61,6 @@
         key + ": " + StringUtils.abbreviate(redact(value), 100)
     }
     val metadataStr = truncatedString(metadataEntries, " ", ", ", "", maxFields)
-<<<<<<< HEAD
-    s"$nodeNamePrefix$nodeName${truncatedString(output, "[", ",", "]", maxFields)}$metadataStr"
-  }
-
-  override def verboseString(maxFields: Int): String = redact(super.verboseString(maxFields))
-
-  override def treeString(verbose: Boolean, addSuffix: Boolean, maxFields: Int): String = {
-    redact(super.treeString(verbose, addSuffix, maxFields))
-=======
     redact(
       s"$nodeNamePrefix$nodeName${truncatedString(output, "[", ",", "]", maxFields)}$metadataStr")
   }
@@ -88,7 +79,6 @@
        |Output: ${producedAttributes.mkString("[", ", ", "]")}
        |${metadataStr.mkString("\n")}
      """.stripMargin
->>>>>>> cceb2d6f
   }
 
   /**
@@ -197,9 +187,6 @@
       partitionSchema = relation.partitionSchema,
       relation.sparkSession.sessionState.conf)
 
-<<<<<<< HEAD
-  private var metadataTime = 0L
-=======
   val driverMetrics: HashMap[String, Long] = HashMap.empty
 
   /**
@@ -215,18 +202,10 @@
 
   private def isDynamicPruningFilter(e: Expression): Boolean =
     e.find(_.isInstanceOf[PlanExpression[_]]).isDefined
->>>>>>> cceb2d6f
 
   @transient private lazy val selectedPartitions: Array[PartitionDirectory] = {
     val optimizerMetadataTimeNs = relation.location.metadataOpsTimeNs.getOrElse(0L)
     val startTime = System.nanoTime()
-<<<<<<< HEAD
-    val ret = relation.location.listFiles(partitionFilters, dataFilters)
-    val timeTakenMs = ((System.nanoTime() - startTime) + optimizerMetadataTimeNs) / 1000 / 1000
-    metadataTime = timeTakenMs
-    ret
-  }.toArray
-=======
     val ret =
       relation.location.listFiles(
         partitionFilters.filterNot(isDynamicPruningFilter), dataFilters)
@@ -273,7 +252,6 @@
   private def hasPartitionsAvailableAtRunTime: Boolean = {
     partitionFilters.exists(ExecSubqueryExpression.hasSubquery)
   }
->>>>>>> cceb2d6f
 
   override lazy val (outputPartitioning, outputOrdering): (Partitioning, Seq[SortOrder]) = {
     val bucketSpec = if (relation.sparkSession.sessionState.conf.bucketingEnabled) {
@@ -380,11 +358,6 @@
     withSelectedBucketsCount
   }
 
-<<<<<<< HEAD
-  private lazy val inputRDD: RDD[InternalRow] = {
-    // Update metrics for taking effect in both code generation node and normal node.
-    updateDriverMetrics()
-=======
   override def verboseStringWithOperatorId(): String = {
     val metadataStr = metadata.toSeq.sorted.filterNot {
       case (_, value) if (value.isEmpty || value.equals("[]")) => true
@@ -411,7 +384,6 @@
   }
 
   lazy val inputRDD: RDD[InternalRow] = {
->>>>>>> cceb2d6f
     val readFile: (PartitionedFile) => Iterator[InternalRow] =
       relation.fileFormat.buildReaderWithPartitionValues(
         sparkSession = relation.sparkSession,
@@ -607,26 +579,6 @@
         )
       }
     }.sortBy(_.length)(implicitly[Ordering[Long]].reverse)
-<<<<<<< HEAD
-
-    val partitions = new ArrayBuffer[FilePartition]
-    val currentFiles = new ArrayBuffer[PartitionedFile]
-    var currentSize = 0L
-
-    /** Close the current partition and move to the next. */
-    def closePartition(): Unit = {
-      if (currentFiles.nonEmpty) {
-        val newPartition =
-          FilePartition(
-            partitions.size,
-            currentFiles.toArray) // Copy to a new Array.
-        partitions += newPartition
-      }
-      currentFiles.clear()
-      currentSize = 0
-    }
-=======
->>>>>>> cceb2d6f
 
     val partitions =
       FilePartition.getFilePartitions(relation.sparkSession, splitFiles, maxSplitBytes)
@@ -634,61 +586,6 @@
     new FileScanRDD(fsRelation.sparkSession, readFile, partitions)
   }
 
-<<<<<<< HEAD
-  private def getBlockLocations(file: FileStatus): Array[BlockLocation] = file match {
-    case f: LocatedFileStatus => f.getBlockLocations
-    case f => Array.empty[BlockLocation]
-  }
-
-  // Given locations of all blocks of a single file, `blockLocations`, and an `(offset, length)`
-  // pair that represents a segment of the same file, find out the block that contains the largest
-  // fraction the segment, and returns location hosts of that block. If no such block can be found,
-  // returns an empty array.
-  private def getBlockHosts(
-      blockLocations: Array[BlockLocation], offset: Long, length: Long): Array[String] = {
-    val candidates = blockLocations.map {
-      // The fragment starts from a position within this block
-      case b if b.getOffset <= offset && offset < b.getOffset + b.getLength =>
-        b.getHosts -> (b.getOffset + b.getLength - offset).min(length)
-
-      // The fragment ends at a position within this block
-      case b if offset <= b.getOffset && offset + length < b.getLength =>
-        b.getHosts -> (offset + length - b.getOffset).min(length)
-
-      // The fragment fully contains this block
-      case b if offset <= b.getOffset && b.getOffset + b.getLength <= offset + length =>
-        b.getHosts -> b.getLength
-
-      // The fragment doesn't intersect with this block
-      case b =>
-        b.getHosts -> 0L
-    }.filter { case (hosts, size) =>
-      size > 0L
-    }
-
-    if (candidates.isEmpty) {
-      Array.empty[String]
-    } else {
-      val (hosts, _) = candidates.maxBy { case (_, size) => size }
-      hosts
-    }
-  }
-
-  /**
-   * Send the updated metrics to driver, while this function calling, selectedPartitions has
-   * been initialized. See SPARK-26327 for more detail.
-   */
-  private def updateDriverMetrics() = {
-    metrics("numFiles").add(selectedPartitions.map(_.files.size.toLong).sum)
-    metrics("metadataTime").add(metadataTime)
-
-    val executionId = sparkContext.getLocalProperty(SQLExecution.EXECUTION_ID_KEY)
-    SQLMetrics.postDriverMetricUpdates(sparkContext, executionId,
-      metrics("numFiles") :: metrics("metadataTime") :: Nil)
-  }
-
-=======
->>>>>>> cceb2d6f
   override def doCanonicalize(): FileSourceScanExec = {
     FileSourceScanExec(
       relation,
