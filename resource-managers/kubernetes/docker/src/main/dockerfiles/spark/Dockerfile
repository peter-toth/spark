--- conflicted
+++ resolved
@@ -14,11 +14,7 @@
 # See the License for the specific language governing permissions and
 # limitations under the License.
 #
-<<<<<<< HEAD
-ARG java_image_tag=8-jre-slim
-=======
 ARG java_image_tag=11-jre-slim
->>>>>>> a630e8d1
 
 FROM openjdk:${java_image_tag}
 
