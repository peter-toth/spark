/*
 * Licensed to the Apache Software Foundation (ASF) under one or more
 * contributor license agreements.  See the NOTICE file distributed with
 * this work for additional information regarding copyright ownership.
 * The ASF licenses this file to You under the Apache License, Version 2.0
 * (the "License"); you may not use this file except in compliance with
 * the License.  You may obtain a copy of the License at
 *
 *    http://www.apache.org/licenses/LICENSE-2.0
 *
 * Unless required by applicable law or agreed to in writing, software
 * distributed under the License is distributed on an "AS IS" BASIS,
 * WITHOUT WARRANTIES OR CONDITIONS OF ANY KIND, either express or implied.
 * See the License for the specific language governing permissions and
 * limitations under the License.
 */

package org.apache.spark.sql.execution.streaming

import scala.util.control.NonFatal

import org.apache.hadoop.conf.Configuration
import org.apache.hadoop.fs.{FileSystem, Path}

import org.apache.spark.SparkException
import org.apache.spark.internal.Logging
import org.apache.spark.internal.io.FileCommitProtocol
import org.apache.spark.sql.{DataFrame, SparkSession}
import org.apache.spark.sql.catalyst.expressions._
import org.apache.spark.sql.execution.datasources.{BasicWriteJobStatsTracker, FileFormat, FileFormatWriter}
import org.apache.spark.sql.internal.SQLConf
import org.apache.spark.util.SerializableConfiguration

object FileStreamSink extends Logging {
  // The name of the subdirectory that is used to store metadata about which files are valid.
  val metadataDir = "_spark_metadata"

  /**
   * Returns true if there is a single path that has a metadata log indicating which files should
   * be read.
   */
  def hasMetadata(path: Seq[String], hadoopConf: Configuration, sqlConf: SQLConf): Boolean = {
    path match {
      case Seq(singlePath) =>
        val hdfsPath = new Path(singlePath)
        val fs = hdfsPath.getFileSystem(hadoopConf)
        if (fs.isDirectory(hdfsPath)) {
          val metadataPath = getMetadataLogPath(fs, hdfsPath, sqlConf)
          fs.exists(metadataPath)
        } else {
          false
        }
      case _ => false
    }
  }

  def getMetadataLogPath(fs: FileSystem, path: Path, sqlConf: SQLConf): Path = {
    val metadataDir = new Path(path, FileStreamSink.metadataDir)
    FileStreamSink.checkEscapedMetadataPath(fs, metadataDir, sqlConf)
    metadataDir
  }

  def checkEscapedMetadataPath(fs: FileSystem, metadataPath: Path, sqlConf: SQLConf): Unit = {
    if (sqlConf.getConf(SQLConf.STREAMING_CHECKPOINT_ESCAPED_PATH_CHECK_ENABLED)
        && StreamExecution.containsSpecialCharsInPath(metadataPath)) {
      val legacyMetadataPath = new Path(metadataPath.toUri.toString)
      val legacyMetadataPathExists =
        try {
          fs.exists(legacyMetadataPath)
        } catch {
          case NonFatal(e) =>
            // We may not have access to this directory. Don't fail the query if that happens.
            logWarning(e.getMessage, e)
            false
        }
      if (legacyMetadataPathExists) {
        throw new SparkException(
          s"""Error: we detected a possible problem with the location of your "_spark_metadata"
             |directory and you likely need to move it before restarting this query.
             |
             |Earlier version of Spark incorrectly escaped paths when writing out the
             |"_spark_metadata" directory for structured streaming. While this was corrected in
             |Spark 3.0, it appears that your query was started using an earlier version that
             |incorrectly handled the "_spark_metadata" path.
             |
             |Correct "_spark_metadata" Directory: $metadataPath
             |Incorrect "_spark_metadata" Directory: $legacyMetadataPath
             |
             |Please move the data from the incorrect directory to the correct one, delete the
             |incorrect directory, and then restart this query. If you believe you are receiving
             |this message in error, you can disable it with the SQL conf
             |${SQLConf.STREAMING_CHECKPOINT_ESCAPED_PATH_CHECK_ENABLED.key}."""
            .stripMargin)
      }
    }
  }

  /**
   * Returns true if the path is the metadata dir or its ancestor is the metadata dir.
   * E.g.:
   *  - ancestorIsMetadataDirectory(/.../_spark_metadata) => true
   *  - ancestorIsMetadataDirectory(/.../_spark_metadata/0) => true
   *  - ancestorIsMetadataDirectory(/a/b/c) => false
   */
  def ancestorIsMetadataDirectory(path: Path, hadoopConf: Configuration): Boolean = {
    val fs = path.getFileSystem(hadoopConf)
    var currentPath = path.makeQualified(fs.getUri, fs.getWorkingDirectory)
    while (currentPath != null) {
      if (currentPath.getName == FileStreamSink.metadataDir) {
        return true
      } else {
        currentPath = currentPath.getParent
      }
    }
    return false
  }
}

/**
 * A sink that writes out results to parquet files.  Each batch is written out to a unique
 * directory. After all of the files in a batch have been successfully written, the list of
 * file paths is appended to the log atomically. In the case of partial failures, some duplicate
 * data may be present in the target directory, but only one copy of each file will be present
 * in the log.
 */
class FileStreamSink(
    sparkSession: SparkSession,
    path: String,
    fileFormat: FileFormat,
    partitionColumnNames: Seq[String],
    options: Map[String, String]) extends Sink with Logging {

  import FileStreamSink._

  private val hadoopConf = sparkSession.sessionState.newHadoopConf()
  private val basePath = new Path(path)
<<<<<<< HEAD
  private val logPath = {
    val metadataDir = new Path(basePath, FileStreamSink.metadataDir)
    val fs = metadataDir.getFileSystem(hadoopConf)
    FileStreamSink.checkEscapedMetadataPath(fs, metadataDir, sparkSession.sessionState.conf)
    metadataDir
  }
  private val outputTimeToLive = options.get("outputRetentionMs").map(_.toLong)
  private val fileLog = new FileStreamSinkLog(FileStreamSinkLog.VERSION, sparkSession,
    logPath.toString, outputTimeToLive)
=======
  private val logPath = getMetadataLogPath(basePath.getFileSystem(hadoopConf), basePath,
    sparkSession.sessionState.conf)
  private val fileLog =
    new FileStreamSinkLog(FileStreamSinkLog.VERSION, sparkSession, logPath.toString)
>>>>>>> 97291448

  private def basicWriteJobStatsTracker: BasicWriteJobStatsTracker = {
    val serializableHadoopConf = new SerializableConfiguration(hadoopConf)
    new BasicWriteJobStatsTracker(serializableHadoopConf, BasicWriteJobStatsTracker.metrics)
  }

  override def addBatch(batchId: Long, data: DataFrame): Unit = {
    if (batchId <= fileLog.getLatestBatchId().getOrElse(-1L)) {
      logInfo(s"Skipping already committed batch $batchId")
    } else {
      val committer = FileCommitProtocol.instantiate(
        className = sparkSession.sessionState.conf.streamingFileCommitProtocolClass,
        jobId = batchId.toString,
        outputPath = path)

      committer match {
        case manifestCommitter: ManifestFileCommitProtocol =>
          manifestCommitter.setupManifestOptions(fileLog, batchId)
        case _ =>  // Do nothing
      }

      // Get the actual partition columns as attributes after matching them by name with
      // the given columns names.
      val partitionColumns: Seq[Attribute] = partitionColumnNames.map { col =>
        val nameEquality = data.sparkSession.sessionState.conf.resolver
        data.logicalPlan.output.find(f => nameEquality(f.name, col)).getOrElse {
          throw new RuntimeException(s"Partition column $col not found in schema ${data.schema}")
        }
      }
      val qe = data.queryExecution

      FileFormatWriter.write(
        sparkSession = sparkSession,
        plan = qe.executedPlan,
        fileFormat = fileFormat,
        committer = committer,
        outputSpec = FileFormatWriter.OutputSpec(path, Map.empty, qe.analyzed.output),
        hadoopConf = hadoopConf,
        partitionColumns = partitionColumns,
        bucketSpec = None,
        statsTrackers = Seq(basicWriteJobStatsTracker),
        options = options)
    }
  }

  override def toString: String = s"FileSink[$path]"
}<|MERGE_RESOLUTION|>--- conflicted
+++ resolved
@@ -134,22 +134,11 @@
 
   private val hadoopConf = sparkSession.sessionState.newHadoopConf()
   private val basePath = new Path(path)
-<<<<<<< HEAD
-  private val logPath = {
-    val metadataDir = new Path(basePath, FileStreamSink.metadataDir)
-    val fs = metadataDir.getFileSystem(hadoopConf)
-    FileStreamSink.checkEscapedMetadataPath(fs, metadataDir, sparkSession.sessionState.conf)
-    metadataDir
-  }
+  private val logPath = getMetadataLogPath(basePath.getFileSystem(hadoopConf), basePath,
+    sparkSession.sessionState.conf)
   private val outputTimeToLive = options.get("outputRetentionMs").map(_.toLong)
   private val fileLog = new FileStreamSinkLog(FileStreamSinkLog.VERSION, sparkSession,
     logPath.toString, outputTimeToLive)
-=======
-  private val logPath = getMetadataLogPath(basePath.getFileSystem(hadoopConf), basePath,
-    sparkSession.sessionState.conf)
-  private val fileLog =
-    new FileStreamSinkLog(FileStreamSinkLog.VERSION, sparkSession, logPath.toString)
->>>>>>> 97291448
 
   private def basicWriteJobStatsTracker: BasicWriteJobStatsTracker = {
     val serializableHadoopConf = new SerializableConfiguration(hadoopConf)
