--- conflicted
+++ resolved
@@ -2750,8 +2750,6 @@
     val secretBytes = new Array[Byte](bits / JByte.SIZE)
     rnd.nextBytes(secretBytes)
     HashCode.fromBytes(secretBytes).toString()
-<<<<<<< HEAD
-=======
   }
 
   /**
@@ -2780,7 +2778,6 @@
         // we reorder the conditions to follow it.
         cls.getEnclosingMethod == null && cls.getEnclosingClass != null
     }
->>>>>>> 1e65fb2c
   }
 
   /**
@@ -2893,8 +2890,6 @@
   def isClientMode(conf: SparkConf): Boolean = {
     "client".equals(conf.get(SparkLauncher.DEPLOY_MODE, "client"))
   }
-<<<<<<< HEAD
-=======
 
   def executorTimeoutMs(conf: SparkConf): Long = {
     // "spark.network.timeout" uses "seconds", while `spark.storage.blockManagerSlaveTimeoutMs` uses
@@ -2902,7 +2897,6 @@
     conf.getTimeAsMs("spark.storage.blockManagerSlaveTimeoutMs",
       s"${conf.getTimeAsSeconds("spark.network.timeout", "120s")}s")
   }
->>>>>>> 1e65fb2c
 }
 
 private[util] object CallerContext extends Logging {
