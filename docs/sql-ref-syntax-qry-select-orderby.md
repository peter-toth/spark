---
layout: global
title: ORDER BY Clause
displayTitle: ORDER BY Clause
license: |
  Licensed to the Apache Software Foundation (ASF) under one or more
  contributor license agreements.  See the NOTICE file distributed with
  this work for additional information regarding copyright ownership.
  The ASF licenses this file to You under the Apache License, Version 2.0
  (the "License"); you may not use this file except in compliance with
  the License.  You may obtain a copy of the License at

     http://www.apache.org/licenses/LICENSE-2.0

  Unless required by applicable law or agreed to in writing, software
  distributed under the License is distributed on an "AS IS" BASIS,
  WITHOUT WARRANTIES OR CONDITIONS OF ANY KIND, either express or implied.
  See the License for the specific language governing permissions and
  limitations under the License.
---

### Description

The `ORDER BY` clause is used to return the result rows in a sorted manner
in the user specified order. Unlike the [SORT BY](sql-ref-syntax-qry-select-sortby.html)
clause, this clause guarantees a total order in the output.

### Syntax

```sql
<<<<<<< HEAD
ORDER BY { expression [ sort_direction | nulls_sort_oder ] [ , ... ] }
=======
ORDER BY { expression [ sort_direction | nulls_sort_order ] [ , ... ] }
>>>>>>> a630e8d1
```

### Parameters

* **ORDER BY**

    Specifies a comma-separated list of expressions along with optional parameters `sort_direction`
    and `nulls_sort_order` which are used to sort the rows.

* **sort_direction**

    Optionally specifies whether to sort the rows in ascending or descending
    order. The valid values for the sort direction are `ASC` for ascending
    and `DESC` for descending. If sort direction is not explicitly specified, then by default
    rows are sorted ascending.

    **Syntax:** [ ASC `|` DESC ]

* **nulls_sort_order**

    Optionally specifies whether NULL values are returned before/after non-NULL values. If
    `null_sort_order` is not specified, then NULLs sort first if sort order is
    `ASC` and NULLS sort last if sort order is `DESC`.

    1. If `NULLS FIRST` is specified, then NULL values are returned first
       regardless of the sort order.
    2. If `NULLS LAST` is specified, then NULL values are returned last regardless of
       the sort order.

    **Syntax:** `[ NULLS { FIRST | LAST } ]`

### Examples

```sql
CREATE TABLE person (id INT, name STRING, age INT);
INSERT INTO person VALUES
    (100, 'John', 30),
    (200, 'Mary', NULL),
    (300, 'Mike', 80),
    (400, 'Jerry', NULL),
    (500, 'Dan',  50);

-- Sort rows by age. By default rows are sorted in ascending manner with NULL FIRST.
SELECT name, age FROM person ORDER BY age;
+-----+----+
| name| age|
+-----+----+
|Jerry|null|
| Mary|null|
| John|  30|
|  Dan|  50|
| Mike|  80|
+-----+----+

-- Sort rows in ascending manner keeping null values to be last.
SELECT name, age FROM person ORDER BY age NULLS LAST;
+-----+----+
| name| age|
+-----+----+
| John|  30|
|  Dan|  50|
| Mike|  80|
| Mary|null|
|Jerry|null|
+-----+----+

-- Sort rows by age in descending manner, which defaults to NULL LAST.
SELECT name, age FROM person ORDER BY age DESC;
+-----+----+
| name| age|
+-----+----+
| Mike|  80|
|  Dan|  50|
| John|  30|
|Jerry|null|
| Mary|null|
+-----+----+

-- Sort rows in ascending manner keeping null values to be first.
SELECT name, age FROM person ORDER BY age DESC NULLS FIRST;
+-----+----+
| name| age|
+-----+----+
|Jerry|null|
| Mary|null|
| Mike|  80|
|  Dan|  50|
| John|  30|
+-----+----+

-- Sort rows based on more than one column with each column having different
-- sort direction.
SELECT * FROM person ORDER BY name ASC, age DESC;
+---+-----+----+
| id| name| age|
+---+-----+----+
|500|  Dan|  50|
|400|Jerry|null|
|100| John|  30|
|200| Mary|null|
|300| Mike|  80|
+---+-----+----+
```

### Related Statements

* [SELECT Main](sql-ref-syntax-qry-select.html)
* [WHERE Clause](sql-ref-syntax-qry-select-where.html)
* [GROUP BY Clause](sql-ref-syntax-qry-select-groupby.html)
* [HAVING Clause](sql-ref-syntax-qry-select-having.html)
* [SORT BY Clause](sql-ref-syntax-qry-select-sortby.html)
* [CLUSTER BY Clause](sql-ref-syntax-qry-select-clusterby.html)
* [DISTRIBUTE BY Clause](sql-ref-syntax-qry-select-distribute-by.html)
* [LIMIT Clause](sql-ref-syntax-qry-select-limit.html)
* [CASE Clause](sql-ref-syntax-qry-select-case.html)
* [PIVOT Clause](sql-ref-syntax-qry-select-pivot.html)
* [LATERAL VIEW Clause](sql-ref-syntax-qry-select-lateral-view.html)<|MERGE_RESOLUTION|>--- conflicted
+++ resolved
@@ -28,11 +28,7 @@
 ### Syntax
 
 ```sql
-<<<<<<< HEAD
-ORDER BY { expression [ sort_direction | nulls_sort_oder ] [ , ... ] }
-=======
 ORDER BY { expression [ sort_direction | nulls_sort_order ] [ , ... ] }
->>>>>>> a630e8d1
 ```
 
 ### Parameters
