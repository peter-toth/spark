#
# Licensed to the Apache Software Foundation (ASF) under one or more
# contributor license agreements.  See the NOTICE file distributed with
# this work for additional information regarding copyright ownership.
# The ASF licenses this file to You under the Apache License, Version 2.0
# (the "License"); you may not use this file except in compliance with
# the License.  You may obtain a copy of the License at
#
#    http://www.apache.org/licenses/LICENSE-2.0
#
# Unless required by applicable law or agreed to in writing, software
# distributed under the License is distributed on an "AS IS" BASIS,
# WITHOUT WARRANTIES OR CONDITIONS OF ANY KIND, either express or implied.
# See the License for the specific language governing permissions and
# limitations under the License.
#

import sys
import decimal
import time
import datetime
import calendar
import json
import re
import base64
from array import array
import ctypes

if sys.version >= "3":
    long = int
    basestring = unicode = str

from py4j.protocol import register_input_converter
from py4j.java_gateway import JavaClass

from pyspark import SparkContext
from pyspark.serializers import CloudPickleSerializer

__all__ = [
    "DataType", "NullType", "StringType", "BinaryType", "BooleanType", "DateType",
    "TimestampType", "DecimalType", "DoubleType", "FloatType", "ByteType", "IntegerType",
    "LongType", "ShortType", "ArrayType", "MapType", "StructField", "StructType"]


class DataType(object):
    """Base class for data types."""

    def __repr__(self):
        return self.__class__.__name__

    def __hash__(self):
        return hash(str(self))

    def __eq__(self, other):
        return isinstance(other, self.__class__) and self.__dict__ == other.__dict__

    def __ne__(self, other):
        return not self.__eq__(other)

    @classmethod
    def typeName(cls):
        return cls.__name__[:-4].lower()

    def simpleString(self):
        return self.typeName()

    def jsonValue(self):
        return self.typeName()

    def json(self):
        return json.dumps(self.jsonValue(),
                          separators=(',', ':'),
                          sort_keys=True)

    def needConversion(self):
        """
        Does this type need to conversion between Python object and internal SQL object.

        This is used to avoid the unnecessary conversion for ArrayType/MapType/StructType.
        """
        return False

    def toInternal(self, obj):
        """
        Converts a Python object into an internal SQL object.
        """
        return obj

    def fromInternal(self, obj):
        """
        Converts an internal SQL object into a native Python object.
        """
        return obj


# This singleton pattern does not work with pickle, you will get
# another object after pickle and unpickle
class DataTypeSingleton(type):
    """Metaclass for DataType"""

    _instances = {}

    def __call__(cls):
        if cls not in cls._instances:
            cls._instances[cls] = super(DataTypeSingleton, cls).__call__()
        return cls._instances[cls]


class NullType(DataType):
    """Null type.

    The data type representing None, used for the types that cannot be inferred.
    """

    __metaclass__ = DataTypeSingleton


class AtomicType(DataType):
    """An internal type used to represent everything that is not
    null, UDTs, arrays, structs, and maps."""


class NumericType(AtomicType):
    """Numeric data types.
    """


class IntegralType(NumericType):
    """Integral data types.
    """

    __metaclass__ = DataTypeSingleton


class FractionalType(NumericType):
    """Fractional data types.
    """


class StringType(AtomicType):
    """String data type.
    """

    __metaclass__ = DataTypeSingleton


class BinaryType(AtomicType):
    """Binary (byte array) data type.
    """

    __metaclass__ = DataTypeSingleton


class BooleanType(AtomicType):
    """Boolean data type.
    """

    __metaclass__ = DataTypeSingleton


class DateType(AtomicType):
    """Date (datetime.date) data type.
    """

    __metaclass__ = DataTypeSingleton

    EPOCH_ORDINAL = datetime.datetime(1970, 1, 1).toordinal()

    def needConversion(self):
        return True

    def toInternal(self, d):
        if d is not None:
            return d.toordinal() - self.EPOCH_ORDINAL

    def fromInternal(self, v):
        if v is not None:
            return datetime.date.fromordinal(v + self.EPOCH_ORDINAL)


class TimestampType(AtomicType):
    """Timestamp (datetime.datetime) data type.
    """

    __metaclass__ = DataTypeSingleton

    def needConversion(self):
        return True

    def toInternal(self, dt):
        if dt is not None:
            seconds = (calendar.timegm(dt.utctimetuple()) if dt.tzinfo
                       else time.mktime(dt.timetuple()))
            return int(seconds) * 1000000 + dt.microsecond

    def fromInternal(self, ts):
        if ts is not None:
            # using int to avoid precision loss in float
            return datetime.datetime.fromtimestamp(ts // 1000000).replace(microsecond=ts % 1000000)


class DecimalType(FractionalType):
    """Decimal (decimal.Decimal) data type.

    The DecimalType must have fixed precision (the maximum total number of digits)
    and scale (the number of digits on the right of dot). For example, (5, 2) can
    support the value from [-999.99 to 999.99].

    The precision can be up to 38, the scale must be less or equal to precision.

    When create a DecimalType, the default precision and scale is (10, 0). When infer
    schema from decimal.Decimal objects, it will be DecimalType(38, 18).

    :param precision: the maximum total number of digits (default: 10)
    :param scale: the number of digits on right side of dot. (default: 0)
    """

    def __init__(self, precision=10, scale=0):
        self.precision = precision
        self.scale = scale
        self.hasPrecisionInfo = True  # this is public API

    def simpleString(self):
        return "decimal(%d,%d)" % (self.precision, self.scale)

    def jsonValue(self):
        return "decimal(%d,%d)" % (self.precision, self.scale)

    def __repr__(self):
        return "DecimalType(%d,%d)" % (self.precision, self.scale)


class DoubleType(FractionalType):
    """Double data type, representing double precision floats.
    """

    __metaclass__ = DataTypeSingleton


class FloatType(FractionalType):
    """Float data type, representing single precision floats.
    """

    __metaclass__ = DataTypeSingleton


class ByteType(IntegralType):
    """Byte data type, i.e. a signed integer in a single byte.
    """
    def simpleString(self):
        return 'tinyint'


class IntegerType(IntegralType):
    """Int data type, i.e. a signed 32-bit integer.
    """
    def simpleString(self):
        return 'int'


class LongType(IntegralType):
    """Long data type, i.e. a signed 64-bit integer.

    If the values are beyond the range of [-9223372036854775808, 9223372036854775807],
    please use :class:`DecimalType`.
    """
    def simpleString(self):
        return 'bigint'


class ShortType(IntegralType):
    """Short data type, i.e. a signed 16-bit integer.
    """
    def simpleString(self):
        return 'smallint'


class ArrayType(DataType):
    """Array data type.

    :param elementType: :class:`DataType` of each element in the array.
    :param containsNull: boolean, whether the array can contain null (None) values.
    """

    def __init__(self, elementType, containsNull=True):
        """
        >>> ArrayType(StringType()) == ArrayType(StringType(), True)
        True
        >>> ArrayType(StringType(), False) == ArrayType(StringType())
        False
        """
        assert isinstance(elementType, DataType),\
            "elementType %s should be an instance of %s" % (elementType, DataType)
        self.elementType = elementType
        self.containsNull = containsNull

    def simpleString(self):
        return 'array<%s>' % self.elementType.simpleString()

    def __repr__(self):
        return "ArrayType(%s,%s)" % (self.elementType,
                                     str(self.containsNull).lower())

    def jsonValue(self):
        return {"type": self.typeName(),
                "elementType": self.elementType.jsonValue(),
                "containsNull": self.containsNull}

    @classmethod
    def fromJson(cls, json):
        return ArrayType(_parse_datatype_json_value(json["elementType"]),
                         json["containsNull"])

    def needConversion(self):
        return self.elementType.needConversion()

    def toInternal(self, obj):
        if not self.needConversion():
            return obj
        return obj and [self.elementType.toInternal(v) for v in obj]

    def fromInternal(self, obj):
        if not self.needConversion():
            return obj
        return obj and [self.elementType.fromInternal(v) for v in obj]


class MapType(DataType):
    """Map data type.

    :param keyType: :class:`DataType` of the keys in the map.
    :param valueType: :class:`DataType` of the values in the map.
    :param valueContainsNull: indicates whether values can contain null (None) values.

    Keys in a map data type are not allowed to be null (None).
    """

    def __init__(self, keyType, valueType, valueContainsNull=True):
        """
        >>> (MapType(StringType(), IntegerType())
        ...        == MapType(StringType(), IntegerType(), True))
        True
        >>> (MapType(StringType(), IntegerType(), False)
        ...        == MapType(StringType(), FloatType()))
        False
        """
        assert isinstance(keyType, DataType),\
            "keyType %s should be an instance of %s" % (keyType, DataType)
        assert isinstance(valueType, DataType),\
            "valueType %s should be an instance of %s" % (valueType, DataType)
        self.keyType = keyType
        self.valueType = valueType
        self.valueContainsNull = valueContainsNull

    def simpleString(self):
        return 'map<%s,%s>' % (self.keyType.simpleString(), self.valueType.simpleString())

    def __repr__(self):
        return "MapType(%s,%s,%s)" % (self.keyType, self.valueType,
                                      str(self.valueContainsNull).lower())

    def jsonValue(self):
        return {"type": self.typeName(),
                "keyType": self.keyType.jsonValue(),
                "valueType": self.valueType.jsonValue(),
                "valueContainsNull": self.valueContainsNull}

    @classmethod
    def fromJson(cls, json):
        return MapType(_parse_datatype_json_value(json["keyType"]),
                       _parse_datatype_json_value(json["valueType"]),
                       json["valueContainsNull"])

    def needConversion(self):
        return self.keyType.needConversion() or self.valueType.needConversion()

    def toInternal(self, obj):
        if not self.needConversion():
            return obj
        return obj and dict((self.keyType.toInternal(k), self.valueType.toInternal(v))
                            for k, v in obj.items())

    def fromInternal(self, obj):
        if not self.needConversion():
            return obj
        return obj and dict((self.keyType.fromInternal(k), self.valueType.fromInternal(v))
                            for k, v in obj.items())


class StructField(DataType):
    """A field in :class:`StructType`.

    :param name: string, name of the field.
    :param dataType: :class:`DataType` of the field.
    :param nullable: boolean, whether the field can be null (None) or not.
    :param metadata: a dict from string to simple type that can be toInternald to JSON automatically
    """

    def __init__(self, name, dataType, nullable=True, metadata=None):
        """
        >>> (StructField("f1", StringType(), True)
        ...      == StructField("f1", StringType(), True))
        True
        >>> (StructField("f1", StringType(), True)
        ...      == StructField("f2", StringType(), True))
        False
        """
        assert isinstance(dataType, DataType),\
            "dataType %s should be an instance of %s" % (dataType, DataType)
        assert isinstance(name, basestring), "field name %s should be string" % (name)
        if not isinstance(name, str):
            name = name.encode('utf-8')
        self.name = name
        self.dataType = dataType
        self.nullable = nullable
        self.metadata = metadata or {}

    def simpleString(self):
        return '%s:%s' % (self.name, self.dataType.simpleString())

    def __repr__(self):
        return "StructField(%s,%s,%s)" % (self.name, self.dataType,
                                          str(self.nullable).lower())

    def jsonValue(self):
        return {"name": self.name,
                "type": self.dataType.jsonValue(),
                "nullable": self.nullable,
                "metadata": self.metadata}

    @classmethod
    def fromJson(cls, json):
        return StructField(json["name"],
                           _parse_datatype_json_value(json["type"]),
                           json["nullable"],
                           json["metadata"])

    def needConversion(self):
        return self.dataType.needConversion()

    def toInternal(self, obj):
        return self.dataType.toInternal(obj)

    def fromInternal(self, obj):
        return self.dataType.fromInternal(obj)

    def typeName(self):
        raise TypeError(
            "StructField does not have typeName. "
            "Use typeName on its type explicitly instead.")


class StructType(DataType):
    """Struct type, consisting of a list of :class:`StructField`.

    This is the data type representing a :class:`Row`.

    Iterating a :class:`StructType` will iterate its :class:`StructField`\\s.
    A contained :class:`StructField` can be accessed by name or position.

    >>> struct1 = StructType([StructField("f1", StringType(), True)])
    >>> struct1["f1"]
    StructField(f1,StringType,true)
    >>> struct1[0]
    StructField(f1,StringType,true)
    """
    def __init__(self, fields=None):
        """
        >>> struct1 = StructType([StructField("f1", StringType(), True)])
        >>> struct2 = StructType([StructField("f1", StringType(), True)])
        >>> struct1 == struct2
        True
        >>> struct1 = StructType([StructField("f1", StringType(), True)])
        >>> struct2 = StructType([StructField("f1", StringType(), True),
        ...     StructField("f2", IntegerType(), False)])
        >>> struct1 == struct2
        False
        """
        if not fields:
            self.fields = []
            self.names = []
        else:
            self.fields = fields
            self.names = [f.name for f in fields]
            assert all(isinstance(f, StructField) for f in fields),\
                "fields should be a list of StructField"
        # Precalculated list of fields that need conversion with fromInternal/toInternal functions
        self._needConversion = [f.needConversion() for f in self]
        self._needSerializeAnyField = any(self._needConversion)

    def add(self, field, data_type=None, nullable=True, metadata=None):
        """
        Construct a StructType by adding new elements to it to define the schema. The method accepts
        either:

            a) A single parameter which is a StructField object.
            b) Between 2 and 4 parameters as (name, data_type, nullable (optional),
               metadata(optional). The data_type parameter may be either a String or a
               DataType object.

        >>> struct1 = StructType().add("f1", StringType(), True).add("f2", StringType(), True, None)
        >>> struct2 = StructType([StructField("f1", StringType(), True), \\
        ...     StructField("f2", StringType(), True, None)])
        >>> struct1 == struct2
        True
        >>> struct1 = StructType().add(StructField("f1", StringType(), True))
        >>> struct2 = StructType([StructField("f1", StringType(), True)])
        >>> struct1 == struct2
        True
        >>> struct1 = StructType().add("f1", "string", True)
        >>> struct2 = StructType([StructField("f1", StringType(), True)])
        >>> struct1 == struct2
        True

        :param field: Either the name of the field or a StructField object
        :param data_type: If present, the DataType of the StructField to create
        :param nullable: Whether the field to add should be nullable (default True)
        :param metadata: Any additional metadata (default None)
        :return: a new updated StructType
        """
        if isinstance(field, StructField):
            self.fields.append(field)
            self.names.append(field.name)
        else:
            if isinstance(field, str) and data_type is None:
                raise ValueError("Must specify DataType if passing name of struct_field to create.")

            if isinstance(data_type, str):
                data_type_f = _parse_datatype_json_value(data_type)
            else:
                data_type_f = data_type
            self.fields.append(StructField(field, data_type_f, nullable, metadata))
            self.names.append(field)
        # Precalculated list of fields that need conversion with fromInternal/toInternal functions
        self._needConversion = [f.needConversion() for f in self]
        self._needSerializeAnyField = any(self._needConversion)
        return self

    def __iter__(self):
        """Iterate the fields"""
        return iter(self.fields)

    def __len__(self):
        """Return the number of fields."""
        return len(self.fields)

    def __getitem__(self, key):
        """Access fields by name or slice."""
        if isinstance(key, str):
            for field in self:
                if field.name == key:
                    return field
            raise KeyError('No StructField named {0}'.format(key))
        elif isinstance(key, int):
            try:
                return self.fields[key]
            except IndexError:
                raise IndexError('StructType index out of range')
        elif isinstance(key, slice):
            return StructType(self.fields[key])
        else:
            raise TypeError('StructType keys should be strings, integers or slices')

    def simpleString(self):
        return 'struct<%s>' % (','.join(f.simpleString() for f in self))

    def __repr__(self):
        return ("StructType(List(%s))" %
                ",".join(str(field) for field in self))

    def jsonValue(self):
        return {"type": self.typeName(),
                "fields": [f.jsonValue() for f in self]}

    @classmethod
    def fromJson(cls, json):
        return StructType([StructField.fromJson(f) for f in json["fields"]])

    def fieldNames(self):
        """
        Returns all field names in a list.

        >>> struct = StructType([StructField("f1", StringType(), True)])
        >>> struct.fieldNames()
        ['f1']
        """
        return list(self.names)

    def needConversion(self):
        # We need convert Row()/namedtuple into tuple()
        return True

    def toInternal(self, obj):
        if obj is None:
            return

        if self._needSerializeAnyField:
            # Only calling toInternal function for fields that need conversion
            if isinstance(obj, dict):
                return tuple(f.toInternal(obj.get(n)) if c else obj.get(n)
                             for n, f, c in zip(self.names, self.fields, self._needConversion))
            elif isinstance(obj, (tuple, list)):
                return tuple(f.toInternal(v) if c else v
                             for f, v, c in zip(self.fields, obj, self._needConversion))
            elif hasattr(obj, "__dict__"):
                d = obj.__dict__
                return tuple(f.toInternal(d.get(n)) if c else d.get(n)
                             for n, f, c in zip(self.names, self.fields, self._needConversion))
            else:
                raise ValueError("Unexpected tuple %r with StructType" % obj)
        else:
            if isinstance(obj, dict):
                return tuple(obj.get(n) for n in self.names)
            elif isinstance(obj, Row) and getattr(obj, "__from_dict__", False):
                return tuple(obj[n] for n in self.names)
            elif isinstance(obj, (list, tuple)):
                return tuple(obj)
            elif hasattr(obj, "__dict__"):
                d = obj.__dict__
                return tuple(d.get(n) for n in self.names)
            else:
                raise ValueError("Unexpected tuple %r with StructType" % obj)

    def fromInternal(self, obj):
        if obj is None:
            return
        if isinstance(obj, Row):
            # it's already converted by pickler
            return obj
        if self._needSerializeAnyField:
            # Only calling fromInternal function for fields that need conversion
            values = [f.fromInternal(v) if c else v
                      for f, v, c in zip(self.fields, obj, self._needConversion)]
        else:
            values = obj
        return _create_row(self.names, values)


class UserDefinedType(DataType):
    """User-defined type (UDT).

    .. note:: WARN: Spark Internal Use Only
    """

    @classmethod
    def typeName(cls):
        return cls.__name__.lower()

    @classmethod
    def sqlType(cls):
        """
        Underlying SQL storage type for this UDT.
        """
        raise NotImplementedError("UDT must implement sqlType().")

    @classmethod
    def module(cls):
        """
        The Python module of the UDT.
        """
        raise NotImplementedError("UDT must implement module().")

    @classmethod
    def scalaUDT(cls):
        """
        The class name of the paired Scala UDT (could be '', if there
        is no corresponding one).
        """
        return ''

    def needConversion(self):
        return True

    @classmethod
    def _cachedSqlType(cls):
        """
        Cache the sqlType() into class, because it's heavy used in `toInternal`.
        """
        if not hasattr(cls, "_cached_sql_type"):
            cls._cached_sql_type = cls.sqlType()
        return cls._cached_sql_type

    def toInternal(self, obj):
        if obj is not None:
            return self._cachedSqlType().toInternal(self.serialize(obj))

    def fromInternal(self, obj):
        v = self._cachedSqlType().fromInternal(obj)
        if v is not None:
            return self.deserialize(v)

    def serialize(self, obj):
        """
        Converts the a user-type object into a SQL datum.
        """
        raise NotImplementedError("UDT must implement toInternal().")

    def deserialize(self, datum):
        """
        Converts a SQL datum into a user-type object.
        """
        raise NotImplementedError("UDT must implement fromInternal().")

    def simpleString(self):
        return 'udt'

    def json(self):
        return json.dumps(self.jsonValue(), separators=(',', ':'), sort_keys=True)

    def jsonValue(self):
        if self.scalaUDT():
            assert self.module() != '__main__', 'UDT in __main__ cannot work with ScalaUDT'
            schema = {
                "type": "udt",
                "class": self.scalaUDT(),
                "pyClass": "%s.%s" % (self.module(), type(self).__name__),
                "sqlType": self.sqlType().jsonValue()
            }
        else:
            ser = CloudPickleSerializer()
            b = ser.dumps(type(self))
            schema = {
                "type": "udt",
                "pyClass": "%s.%s" % (self.module(), type(self).__name__),
                "serializedClass": base64.b64encode(b).decode('utf8'),
                "sqlType": self.sqlType().jsonValue()
            }
        return schema

    @classmethod
    def fromJson(cls, json):
        pyUDT = str(json["pyClass"])  # convert unicode to str
        split = pyUDT.rfind(".")
        pyModule = pyUDT[:split]
        pyClass = pyUDT[split+1:]
        m = __import__(pyModule, globals(), locals(), [pyClass])
        if not hasattr(m, pyClass):
            s = base64.b64decode(json['serializedClass'].encode('utf-8'))
            UDT = CloudPickleSerializer().loads(s)
        else:
            UDT = getattr(m, pyClass)
        return UDT()

    def __eq__(self, other):
        return type(self) == type(other)


_atomic_types = [StringType, BinaryType, BooleanType, DecimalType, FloatType, DoubleType,
                 ByteType, ShortType, IntegerType, LongType, DateType, TimestampType, NullType]
_all_atomic_types = dict((t.typeName(), t) for t in _atomic_types)
_all_complex_types = dict((v.typeName(), v)
                          for v in [ArrayType, MapType, StructType])


<<<<<<< HEAD
_FIXED_DECIMAL = re.compile(r"decimal\(\s*(\d+)\s*,\s*(\d+)\s*\)")
=======
_FIXED_DECIMAL = re.compile(r"decimal\(\s*(\d+)\s*,\s*(-?\d+)\s*\)")
>>>>>>> cceb2d6f


def _parse_datatype_string(s):
    """
    Parses the given data type string to a :class:`DataType`. The data type string format equals
    to :class:`DataType.simpleString`, except that top level struct type can omit
    the ``struct<>`` and atomic types use ``typeName()`` as their format, e.g. use ``byte`` instead
    of ``tinyint`` for :class:`ByteType`. We can also use ``int`` as a short name
    for :class:`IntegerType`. Since Spark 2.3, this also supports a schema in a DDL-formatted
    string and case-insensitive strings.

    >>> _parse_datatype_string("int ")
    IntegerType
    >>> _parse_datatype_string("INT ")
    IntegerType
    >>> _parse_datatype_string("a: byte, b: decimal(  16 , 8   ) ")
    StructType(List(StructField(a,ByteType,true),StructField(b,DecimalType(16,8),true)))
    >>> _parse_datatype_string("a DOUBLE, b STRING")
    StructType(List(StructField(a,DoubleType,true),StructField(b,StringType,true)))
    >>> _parse_datatype_string("a: array< short>")
    StructType(List(StructField(a,ArrayType(ShortType,true),true)))
    >>> _parse_datatype_string(" map<string , string > ")
    MapType(StringType,StringType,true)

    >>> # Error cases
    >>> _parse_datatype_string("blabla") # doctest: +IGNORE_EXCEPTION_DETAIL
    Traceback (most recent call last):
        ...
    ParseException:...
    >>> _parse_datatype_string("a: int,") # doctest: +IGNORE_EXCEPTION_DETAIL
    Traceback (most recent call last):
        ...
    ParseException:...
    >>> _parse_datatype_string("array<int") # doctest: +IGNORE_EXCEPTION_DETAIL
    Traceback (most recent call last):
        ...
    ParseException:...
    >>> _parse_datatype_string("map<int, boolean>>") # doctest: +IGNORE_EXCEPTION_DETAIL
    Traceback (most recent call last):
        ...
    ParseException:...
    """
    sc = SparkContext._active_spark_context

    def from_ddl_schema(type_str):
        return _parse_datatype_json_string(
            sc._jvm.org.apache.spark.sql.types.StructType.fromDDL(type_str).json())

    def from_ddl_datatype(type_str):
        return _parse_datatype_json_string(
            sc._jvm.org.apache.spark.sql.api.python.PythonSQLUtils.parseDataType(type_str).json())

    try:
        # DDL format, "fieldname datatype, fieldname datatype".
        return from_ddl_schema(s)
    except Exception as e:
        try:
            # For backwards compatibility, "integer", "struct<fieldname: datatype>" and etc.
            return from_ddl_datatype(s)
        except:
            try:
                # For backwards compatibility, "fieldname: datatype, fieldname: datatype" case.
                return from_ddl_datatype("struct<%s>" % s.strip())
            except:
                raise e


def _parse_datatype_json_string(json_string):
    """Parses the given data type JSON string.
    >>> import pickle
    >>> def check_datatype(datatype):
    ...     pickled = pickle.loads(pickle.dumps(datatype))
    ...     assert datatype == pickled
    ...     scala_datatype = spark._jsparkSession.parseDataType(datatype.json())
    ...     python_datatype = _parse_datatype_json_string(scala_datatype.json())
    ...     assert datatype == python_datatype
    >>> for cls in _all_atomic_types.values():
    ...     check_datatype(cls())

    >>> # Simple ArrayType.
    >>> simple_arraytype = ArrayType(StringType(), True)
    >>> check_datatype(simple_arraytype)

    >>> # Simple MapType.
    >>> simple_maptype = MapType(StringType(), LongType())
    >>> check_datatype(simple_maptype)

    >>> # Simple StructType.
    >>> simple_structtype = StructType([
    ...     StructField("a", DecimalType(), False),
    ...     StructField("b", BooleanType(), True),
    ...     StructField("c", LongType(), True),
    ...     StructField("d", BinaryType(), False)])
    >>> check_datatype(simple_structtype)

    >>> # Complex StructType.
    >>> complex_structtype = StructType([
    ...     StructField("simpleArray", simple_arraytype, True),
    ...     StructField("simpleMap", simple_maptype, True),
    ...     StructField("simpleStruct", simple_structtype, True),
    ...     StructField("boolean", BooleanType(), False),
    ...     StructField("withMeta", DoubleType(), False, {"name": "age"})])
    >>> check_datatype(complex_structtype)

    >>> # Complex ArrayType.
    >>> complex_arraytype = ArrayType(complex_structtype, True)
    >>> check_datatype(complex_arraytype)

    >>> # Complex MapType.
    >>> complex_maptype = MapType(complex_structtype,
    ...                           complex_arraytype, False)
    >>> check_datatype(complex_maptype)
    >>> # Decimal with negative scale.
    >>> check_datatype(DecimalType(1,-1))
    """
    return _parse_datatype_json_value(json.loads(json_string))


def _parse_datatype_json_value(json_value):
    if not isinstance(json_value, dict):
        if json_value in _all_atomic_types.keys():
            return _all_atomic_types[json_value]()
        elif json_value == 'decimal':
            return DecimalType()
        elif _FIXED_DECIMAL.match(json_value):
            m = _FIXED_DECIMAL.match(json_value)
            return DecimalType(int(m.group(1)), int(m.group(2)))
        else:
            raise ValueError("Could not parse datatype: %s" % json_value)
    else:
        tpe = json_value["type"]
        if tpe in _all_complex_types:
            return _all_complex_types[tpe].fromJson(json_value)
        elif tpe == 'udt':
            return UserDefinedType.fromJson(json_value)
        else:
            raise ValueError("not supported type: %s" % tpe)


# Mapping Python types to Spark SQL DataType
_type_mappings = {
    type(None): NullType,
    bool: BooleanType,
    int: LongType,
    float: DoubleType,
    str: StringType,
    bytearray: BinaryType,
    decimal.Decimal: DecimalType,
    datetime.date: DateType,
    datetime.datetime: TimestampType,
    datetime.time: TimestampType,
}

if sys.version < "3":
    _type_mappings.update({
        unicode: StringType,
        long: LongType,
    })

if sys.version >= "3":
    _type_mappings.update({
        bytes: BinaryType,
    })

# Mapping Python array types to Spark SQL DataType
# We should be careful here. The size of these types in python depends on C
# implementation. We need to make sure that this conversion does not lose any
# precision. Also, JVM only support signed types, when converting unsigned types,
# keep in mind that it required 1 more bit when stored as singed types.
#
# Reference for C integer size, see:
# ISO/IEC 9899:201x specification, chapter 5.2.4.2.1 Sizes of integer types <limits.h>.
# Reference for python array typecode, see:
# https://docs.python.org/2/library/array.html
# https://docs.python.org/3.6/library/array.html
# Reference for JVM's supported integral types:
# http://docs.oracle.com/javase/specs/jvms/se8/html/jvms-2.html#jvms-2.3.1

_array_signed_int_typecode_ctype_mappings = {
    'b': ctypes.c_byte,
    'h': ctypes.c_short,
    'i': ctypes.c_int,
    'l': ctypes.c_long,
}

_array_unsigned_int_typecode_ctype_mappings = {
    'B': ctypes.c_ubyte,
    'H': ctypes.c_ushort,
    'I': ctypes.c_uint,
    'L': ctypes.c_ulong
}


def _int_size_to_type(size):
    """
    Return the Catalyst datatype from the size of integers.
    """
    if size <= 8:
        return ByteType
    if size <= 16:
        return ShortType
    if size <= 32:
        return IntegerType
    if size <= 64:
        return LongType

# The list of all supported array typecodes is stored here
_array_type_mappings = {
    # Warning: Actual properties for float and double in C is not specified in C.
    # On almost every system supported by both python and JVM, they are IEEE 754
    # single-precision binary floating-point format and IEEE 754 double-precision
    # binary floating-point format. And we do assume the same thing here for now.
    'f': FloatType,
    'd': DoubleType
}

# compute array typecode mappings for signed integer types
for _typecode in _array_signed_int_typecode_ctype_mappings.keys():
    size = ctypes.sizeof(_array_signed_int_typecode_ctype_mappings[_typecode]) * 8
    dt = _int_size_to_type(size)
    if dt is not None:
        _array_type_mappings[_typecode] = dt

# compute array typecode mappings for unsigned integer types
for _typecode in _array_unsigned_int_typecode_ctype_mappings.keys():
    # JVM does not have unsigned types, so use signed types that is at least 1
    # bit larger to store
    size = ctypes.sizeof(_array_unsigned_int_typecode_ctype_mappings[_typecode]) * 8 + 1
    dt = _int_size_to_type(size)
    if dt is not None:
        _array_type_mappings[_typecode] = dt

# Type code 'u' in Python's array is deprecated since version 3.3, and will be
# removed in version 4.0. See: https://docs.python.org/3/library/array.html
if sys.version_info[0] < 4:
    _array_type_mappings['u'] = StringType

# Type code 'c' are only available at python 2
if sys.version_info[0] < 3:
    _array_type_mappings['c'] = StringType

# SPARK-21465:
# In python2, array of 'L' happened to be mistakenly partially supported. To
# avoid breaking user's code, we should keep this partial support. Below is a
# dirty hacking to keep this partial support and make the unit test passes
import platform
if sys.version_info[0] < 3 and platform.python_implementation() != 'PyPy':
    if 'L' not in _array_type_mappings.keys():
        _array_type_mappings['L'] = LongType
        _array_unsigned_int_typecode_ctype_mappings['L'] = ctypes.c_uint


def _infer_type(obj):
    """Infer the DataType from obj
    """
    if obj is None:
        return NullType()

    if hasattr(obj, '__UDT__'):
        return obj.__UDT__

    dataType = _type_mappings.get(type(obj))
    if dataType is DecimalType:
        # the precision and scale of `obj` may be different from row to row.
        return DecimalType(38, 18)
    elif dataType is not None:
        return dataType()

    if isinstance(obj, dict):
        for key, value in obj.items():
            if key is not None and value is not None:
                return MapType(_infer_type(key), _infer_type(value), True)
        return MapType(NullType(), NullType(), True)
    elif isinstance(obj, list):
        for v in obj:
            if v is not None:
                return ArrayType(_infer_type(obj[0]), True)
        return ArrayType(NullType(), True)
    elif isinstance(obj, array):
        if obj.typecode in _array_type_mappings:
            return ArrayType(_array_type_mappings[obj.typecode](), False)
        else:
            raise TypeError("not supported type: array(%s)" % obj.typecode)
    else:
        try:
            return _infer_schema(obj)
        except TypeError:
            raise TypeError("not supported type: %s" % type(obj))


def _infer_schema(row, names=None):
    """Infer the schema from dict/namedtuple/object"""
    if isinstance(row, dict):
        items = sorted(row.items())

    elif isinstance(row, (tuple, list)):
        if hasattr(row, "__fields__"):  # Row
            items = zip(row.__fields__, tuple(row))
        elif hasattr(row, "_fields"):  # namedtuple
            items = zip(row._fields, tuple(row))
        else:
            if names is None:
                names = ['_%d' % i for i in range(1, len(row) + 1)]
            elif len(names) < len(row):
                names.extend('_%d' % i for i in range(len(names) + 1, len(row) + 1))
            items = zip(names, row)

    elif hasattr(row, "__dict__"):  # object
        items = sorted(row.__dict__.items())

    else:
        raise TypeError("Can not infer schema for type: %s" % type(row))

    fields = [StructField(k, _infer_type(v), True) for k, v in items]
    return StructType(fields)


def _has_nulltype(dt):
    """ Return whether there is NullType in `dt` or not """
    if isinstance(dt, StructType):
        return any(_has_nulltype(f.dataType) for f in dt.fields)
    elif isinstance(dt, ArrayType):
        return _has_nulltype((dt.elementType))
    elif isinstance(dt, MapType):
        return _has_nulltype(dt.keyType) or _has_nulltype(dt.valueType)
    else:
        return isinstance(dt, NullType)


def _merge_type(a, b, name=None):
    if name is None:
        new_msg = lambda msg: msg
        new_name = lambda n: "field %s" % n
    else:
        new_msg = lambda msg: "%s: %s" % (name, msg)
        new_name = lambda n: "field %s in %s" % (n, name)

    if isinstance(a, NullType):
        return b
    elif isinstance(b, NullType):
        return a
    elif type(a) is not type(b):
        # TODO: type cast (such as int -> long)
        raise TypeError(new_msg("Can not merge type %s and %s" % (type(a), type(b))))

    # same type
    if isinstance(a, StructType):
        nfs = dict((f.name, f.dataType) for f in b.fields)
        fields = [StructField(f.name, _merge_type(f.dataType, nfs.get(f.name, NullType()),
                                                  name=new_name(f.name)))
                  for f in a.fields]
        names = set([f.name for f in fields])
        for n in nfs:
            if n not in names:
                fields.append(StructField(n, nfs[n]))
        return StructType(fields)

    elif isinstance(a, ArrayType):
        return ArrayType(_merge_type(a.elementType, b.elementType,
                                     name='element in array %s' % name), True)

    elif isinstance(a, MapType):
        return MapType(_merge_type(a.keyType, b.keyType, name='key of map %s' % name),
                       _merge_type(a.valueType, b.valueType, name='value of map %s' % name),
                       True)
    else:
        return a


def _need_converter(dataType):
    if isinstance(dataType, StructType):
        return True
    elif isinstance(dataType, ArrayType):
        return _need_converter(dataType.elementType)
    elif isinstance(dataType, MapType):
        return _need_converter(dataType.keyType) or _need_converter(dataType.valueType)
    elif isinstance(dataType, NullType):
        return True
    else:
        return False


def _create_converter(dataType):
    """Create a converter to drop the names of fields in obj """
    if not _need_converter(dataType):
        return lambda x: x

    if isinstance(dataType, ArrayType):
        conv = _create_converter(dataType.elementType)
        return lambda row: [conv(v) for v in row]

    elif isinstance(dataType, MapType):
        kconv = _create_converter(dataType.keyType)
        vconv = _create_converter(dataType.valueType)
        return lambda row: dict((kconv(k), vconv(v)) for k, v in row.items())

    elif isinstance(dataType, NullType):
        return lambda x: None

    elif not isinstance(dataType, StructType):
        return lambda x: x

    # dataType must be StructType
    names = [f.name for f in dataType.fields]
    converters = [_create_converter(f.dataType) for f in dataType.fields]
    convert_fields = any(_need_converter(f.dataType) for f in dataType.fields)

    def convert_struct(obj):
        if obj is None:
            return

        if isinstance(obj, (tuple, list)):
            if convert_fields:
                return tuple(conv(v) for v, conv in zip(obj, converters))
            else:
                return tuple(obj)

        if isinstance(obj, dict):
            d = obj
        elif hasattr(obj, "__dict__"):  # object
            d = obj.__dict__
        else:
            raise TypeError("Unexpected obj type: %s" % type(obj))

        if convert_fields:
            return tuple([conv(d.get(name)) for name, conv in zip(names, converters)])
        else:
            return tuple([d.get(name) for name in names])

    return convert_struct


_acceptable_types = {
    BooleanType: (bool,),
    ByteType: (int, long),
    ShortType: (int, long),
    IntegerType: (int, long),
    LongType: (int, long),
    FloatType: (float,),
    DoubleType: (float,),
    DecimalType: (decimal.Decimal,),
    StringType: (str, unicode),
    BinaryType: (bytearray, bytes),
    DateType: (datetime.date, datetime.datetime),
    TimestampType: (datetime.datetime,),
    ArrayType: (list, tuple, array),
    MapType: (dict,),
    StructType: (tuple, list, dict),
}


def _make_type_verifier(dataType, nullable=True, name=None):
    """
    Make a verifier that checks the type of obj against dataType and raises a TypeError if they do
    not match.

    This verifier also checks the value of obj against datatype and raises a ValueError if it's not
    within the allowed range, e.g. using 128 as ByteType will overflow. Note that, Python float is
    not checked, so it will become infinity when cast to Java float if it overflows.

    >>> _make_type_verifier(StructType([]))(None)
    >>> _make_type_verifier(StringType())("")
    >>> _make_type_verifier(LongType())(0)
    >>> _make_type_verifier(LongType())(1 << 64) # doctest: +IGNORE_EXCEPTION_DETAIL
    Traceback (most recent call last):
        ...
    ValueError:...
    >>> _make_type_verifier(ArrayType(ShortType()))(list(range(3)))
    >>> _make_type_verifier(ArrayType(StringType()))(set()) # doctest: +IGNORE_EXCEPTION_DETAIL
    Traceback (most recent call last):
        ...
    TypeError:...
    >>> _make_type_verifier(MapType(StringType(), IntegerType()))({})
    >>> _make_type_verifier(StructType([]))(())
    >>> _make_type_verifier(StructType([]))([])
    >>> _make_type_verifier(StructType([]))([1]) # doctest: +IGNORE_EXCEPTION_DETAIL
    Traceback (most recent call last):
        ...
    ValueError:...
    >>> # Check if numeric values are within the allowed range.
    >>> _make_type_verifier(ByteType())(12)
    >>> _make_type_verifier(ByteType())(1234) # doctest: +IGNORE_EXCEPTION_DETAIL
    Traceback (most recent call last):
        ...
    ValueError:...
    >>> _make_type_verifier(ByteType(), False)(None) # doctest: +IGNORE_EXCEPTION_DETAIL
    Traceback (most recent call last):
        ...
    ValueError:...
    >>> _make_type_verifier(
    ...     ArrayType(ShortType(), False))([1, None]) # doctest: +IGNORE_EXCEPTION_DETAIL
    Traceback (most recent call last):
        ...
    ValueError:...
    >>> _make_type_verifier(MapType(StringType(), IntegerType()))({None: 1})
    Traceback (most recent call last):
        ...
    ValueError:...
    >>> schema = StructType().add("a", IntegerType()).add("b", StringType(), False)
    >>> _make_type_verifier(schema)((1, None)) # doctest: +IGNORE_EXCEPTION_DETAIL
    Traceback (most recent call last):
        ...
    ValueError:...
    """

    if name is None:
        new_msg = lambda msg: msg
        new_name = lambda n: "field %s" % n
    else:
        new_msg = lambda msg: "%s: %s" % (name, msg)
        new_name = lambda n: "field %s in %s" % (n, name)

    def verify_nullability(obj):
        if obj is None:
            if nullable:
                return True
            else:
                raise ValueError(new_msg("This field is not nullable, but got None"))
        else:
            return False

    _type = type(dataType)

    def assert_acceptable_types(obj):
        assert _type in _acceptable_types, \
            new_msg("unknown datatype: %s for object %r" % (dataType, obj))

    def verify_acceptable_types(obj):
        # subclass of them can not be fromInternal in JVM
        if type(obj) not in _acceptable_types[_type]:
            raise TypeError(new_msg("%s can not accept object %r in type %s"
                                    % (dataType, obj, type(obj))))

    if isinstance(dataType, StringType):
        # StringType can work with any types
        verify_value = lambda _: _

    elif isinstance(dataType, UserDefinedType):
        verifier = _make_type_verifier(dataType.sqlType(), name=name)

        def verify_udf(obj):
            if not (hasattr(obj, '__UDT__') and obj.__UDT__ == dataType):
                raise ValueError(new_msg("%r is not an instance of type %r" % (obj, dataType)))
            verifier(dataType.toInternal(obj))

        verify_value = verify_udf

    elif isinstance(dataType, ByteType):
        def verify_byte(obj):
            assert_acceptable_types(obj)
            verify_acceptable_types(obj)
            if obj < -128 or obj > 127:
                raise ValueError(new_msg("object of ByteType out of range, got: %s" % obj))

        verify_value = verify_byte

    elif isinstance(dataType, ShortType):
        def verify_short(obj):
            assert_acceptable_types(obj)
            verify_acceptable_types(obj)
            if obj < -32768 or obj > 32767:
                raise ValueError(new_msg("object of ShortType out of range, got: %s" % obj))

        verify_value = verify_short

    elif isinstance(dataType, IntegerType):
        def verify_integer(obj):
            assert_acceptable_types(obj)
            verify_acceptable_types(obj)
            if obj < -2147483648 or obj > 2147483647:
                raise ValueError(
                    new_msg("object of IntegerType out of range, got: %s" % obj))

        verify_value = verify_integer

    elif isinstance(dataType, LongType):
        def verify_long(obj):
            assert_acceptable_types(obj)
            verify_acceptable_types(obj)
            if obj < -9223372036854775808 or obj > 9223372036854775807:
                raise ValueError(
                    new_msg("object of LongType out of range, got: %s" % obj))

        verify_value = verify_long

    elif isinstance(dataType, ArrayType):
        element_verifier = _make_type_verifier(
            dataType.elementType, dataType.containsNull, name="element in array %s" % name)

        def verify_array(obj):
            assert_acceptable_types(obj)
            verify_acceptable_types(obj)
            for i in obj:
                element_verifier(i)

        verify_value = verify_array

    elif isinstance(dataType, MapType):
        key_verifier = _make_type_verifier(dataType.keyType, False, name="key of map %s" % name)
        value_verifier = _make_type_verifier(
            dataType.valueType, dataType.valueContainsNull, name="value of map %s" % name)

        def verify_map(obj):
            assert_acceptable_types(obj)
            verify_acceptable_types(obj)
            for k, v in obj.items():
                key_verifier(k)
                value_verifier(v)

        verify_value = verify_map

    elif isinstance(dataType, StructType):
        verifiers = []
        for f in dataType.fields:
            verifier = _make_type_verifier(f.dataType, f.nullable, name=new_name(f.name))
            verifiers.append((f.name, verifier))

        def verify_struct(obj):
            assert_acceptable_types(obj)

            if isinstance(obj, dict):
                for f, verifier in verifiers:
                    verifier(obj.get(f))
            elif isinstance(obj, Row) and getattr(obj, "__from_dict__", False):
                # the order in obj could be different than dataType.fields
                for f, verifier in verifiers:
                    verifier(obj[f])
            elif isinstance(obj, (tuple, list)):
                if len(obj) != len(verifiers):
                    raise ValueError(
                        new_msg("Length of object (%d) does not match with "
                                "length of fields (%d)" % (len(obj), len(verifiers))))
                for v, (_, verifier) in zip(obj, verifiers):
                    verifier(v)
            elif hasattr(obj, "__dict__"):
                d = obj.__dict__
                for f, verifier in verifiers:
                    verifier(d.get(f))
            else:
                raise TypeError(new_msg("StructType can not accept object %r in type %s"
                                        % (obj, type(obj))))
        verify_value = verify_struct

    else:
        def verify_default(obj):
            assert_acceptable_types(obj)
            verify_acceptable_types(obj)

        verify_value = verify_default

    def verify(obj):
        if not verify_nullability(obj):
            verify_value(obj)

    return verify


# This is used to unpickle a Row from JVM
def _create_row_inbound_converter(dataType):
    return lambda *a: dataType.fromInternal(a)


def _create_row(fields, values):
    row = Row(*values)
    row.__fields__ = fields
    return row


class Row(tuple):

    """
    A row in :class:`DataFrame`.
    The fields in it can be accessed:

    * like attributes (``row.key``)
    * like dictionary values (``row[key]``)

    ``key in row`` will search through row keys.

    Row can be used to create a row object by using named arguments,
    the fields will be sorted by names. It is not allowed to omit
    a named argument to represent the value is None or missing. This should be
    explicitly set to None in this case.

    >>> row = Row(name="Alice", age=11)
    >>> row
    Row(age=11, name='Alice')
    >>> row['name'], row['age']
    ('Alice', 11)
    >>> row.name, row.age
    ('Alice', 11)
    >>> 'name' in row
    True
    >>> 'wrong_key' in row
    False

    Row also can be used to create another Row like class, then it
    could be used to create Row objects, such as

    >>> Person = Row("name", "age")
    >>> Person
    <Row('name', 'age')>
    >>> 'name' in Person
    True
    >>> 'wrong_key' in Person
    False
    >>> Person("Alice", 11)
    Row(name='Alice', age=11)

    This form can also be used to create rows as tuple values, i.e. with unnamed
    fields. Beware that such Row objects have different equality semantics:

    >>> row1 = Row("Alice", 11)
    >>> row2 = Row(name="Alice", age=11)
    >>> row1 == row2
    False
    >>> row3 = Row(a="Alice", b=11)
    >>> row1 == row3
    True
    """

    def __new__(self, *args, **kwargs):
        if args and kwargs:
            raise ValueError("Can not use both args "
                             "and kwargs to create Row")
        if kwargs:
            # create row objects
            names = sorted(kwargs.keys())
            row = tuple.__new__(self, [kwargs[n] for n in names])
            row.__fields__ = names
            row.__from_dict__ = True
            return row

        else:
            # create row class or objects
            return tuple.__new__(self, args)

    def asDict(self, recursive=False):
        """
        Return as an dict

        :param recursive: turns the nested Row as dict (default: False).

        >>> Row(name="Alice", age=11).asDict() == {'name': 'Alice', 'age': 11}
        True
        >>> row = Row(key=1, value=Row(name='a', age=2))
        >>> row.asDict() == {'key': 1, 'value': Row(age=2, name='a')}
        True
        >>> row.asDict(True) == {'key': 1, 'value': {'name': 'a', 'age': 2}}
        True
        """
        if not hasattr(self, "__fields__"):
            raise TypeError("Cannot convert a Row class into dict")

        if recursive:
            def conv(obj):
                if isinstance(obj, Row):
                    return obj.asDict(True)
                elif isinstance(obj, list):
                    return [conv(o) for o in obj]
                elif isinstance(obj, dict):
                    return dict((k, conv(v)) for k, v in obj.items())
                else:
                    return obj
            return dict(zip(self.__fields__, (conv(o) for o in self)))
        else:
            return dict(zip(self.__fields__, self))

    def __contains__(self, item):
        if hasattr(self, "__fields__"):
            return item in self.__fields__
        else:
            return super(Row, self).__contains__(item)

    # let object acts like class
    def __call__(self, *args):
        """create new Row object"""
        if len(args) > len(self):
            raise ValueError("Can not create Row with fields %s, expected %d values "
                             "but got %s" % (self, len(self), args))
        return _create_row(self, args)

    def __getitem__(self, item):
        if isinstance(item, (int, slice)):
            return super(Row, self).__getitem__(item)
        try:
            # it will be slow when it has many fields,
            # but this will not be used in normal cases
            idx = self.__fields__.index(item)
            return super(Row, self).__getitem__(idx)
        except IndexError:
            raise KeyError(item)
        except ValueError:
            raise ValueError(item)

    def __getattr__(self, item):
        if item.startswith("__"):
            raise AttributeError(item)
        try:
            # it will be slow when it has many fields,
            # but this will not be used in normal cases
            idx = self.__fields__.index(item)
            return self[idx]
        except IndexError:
            raise AttributeError(item)
        except ValueError:
            raise AttributeError(item)

    def __setattr__(self, key, value):
        if key != '__fields__' and key != "__from_dict__":
            raise Exception("Row is read-only")
        self.__dict__[key] = value

    def __reduce__(self):
        """Returns a tuple so Python knows how to pickle Row."""
        if hasattr(self, "__fields__"):
            return (_create_row, (self.__fields__, tuple(self)))
        else:
            return tuple.__reduce__(self)

    def __repr__(self):
        """Printable representation of Row used in Python REPL."""
        if hasattr(self, "__fields__"):
            return "Row(%s)" % ", ".join("%s=%r" % (k, v)
                                         for k, v in zip(self.__fields__, tuple(self)))
        else:
            return "<Row(%s)>" % ", ".join("%r" % field for field in self)


class DateConverter(object):
    def can_convert(self, obj):
        return isinstance(obj, datetime.date)

    def convert(self, obj, gateway_client):
        Date = JavaClass("java.sql.Date", gateway_client)
        return Date.valueOf(obj.strftime("%Y-%m-%d"))


class DatetimeConverter(object):
    def can_convert(self, obj):
        return isinstance(obj, datetime.datetime)

    def convert(self, obj, gateway_client):
        Timestamp = JavaClass("java.sql.Timestamp", gateway_client)
        seconds = (calendar.timegm(obj.utctimetuple()) if obj.tzinfo
                   else time.mktime(obj.timetuple()))
        t = Timestamp(int(seconds) * 1000)
        t.setNanos(obj.microsecond * 1000)
        return t

# datetime is a subclass of date, we should register DatetimeConverter first
register_input_converter(DatetimeConverter())
register_input_converter(DateConverter())


def to_arrow_type(dt):
    """ Convert Spark data type to pyarrow type
    """
    import pyarrow as pa
    if type(dt) == BooleanType:
        arrow_type = pa.bool_()
    elif type(dt) == ByteType:
        arrow_type = pa.int8()
    elif type(dt) == ShortType:
        arrow_type = pa.int16()
    elif type(dt) == IntegerType:
        arrow_type = pa.int32()
    elif type(dt) == LongType:
        arrow_type = pa.int64()
    elif type(dt) == FloatType:
        arrow_type = pa.float32()
    elif type(dt) == DoubleType:
        arrow_type = pa.float64()
    elif type(dt) == DecimalType:
        arrow_type = pa.decimal128(dt.precision, dt.scale)
    elif type(dt) == StringType:
        arrow_type = pa.string()
    elif type(dt) == BinaryType:
        arrow_type = pa.binary()
    elif type(dt) == DateType:
        arrow_type = pa.date32()
    elif type(dt) == TimestampType:
        # Timestamps should be in UTC, JVM Arrow timestamps require a timezone to be read
        arrow_type = pa.timestamp('us', tz='UTC')
    elif type(dt) == ArrayType:
        if type(dt.elementType) in [StructType, TimestampType]:
            raise TypeError("Unsupported type in conversion to Arrow: " + str(dt))
        arrow_type = pa.list_(to_arrow_type(dt.elementType))
    elif type(dt) == StructType:
        if any(type(field.dataType) == StructType for field in dt):
            raise TypeError("Nested StructType not supported in conversion to Arrow")
        fields = [pa.field(field.name, to_arrow_type(field.dataType), nullable=field.nullable)
                  for field in dt]
        arrow_type = pa.struct(fields)
    else:
        raise TypeError("Unsupported type in conversion to Arrow: " + str(dt))
    return arrow_type


def to_arrow_schema(schema):
    """ Convert a schema from Spark to Arrow
    """
    import pyarrow as pa
    fields = [pa.field(field.name, to_arrow_type(field.dataType), nullable=field.nullable)
              for field in schema]
    return pa.schema(fields)


def from_arrow_type(at):
    """ Convert pyarrow type to Spark data type.
    """
    import pyarrow.types as types
    if types.is_boolean(at):
        spark_type = BooleanType()
    elif types.is_int8(at):
        spark_type = ByteType()
    elif types.is_int16(at):
        spark_type = ShortType()
    elif types.is_int32(at):
        spark_type = IntegerType()
    elif types.is_int64(at):
        spark_type = LongType()
    elif types.is_float32(at):
        spark_type = FloatType()
    elif types.is_float64(at):
        spark_type = DoubleType()
    elif types.is_decimal(at):
        spark_type = DecimalType(precision=at.precision, scale=at.scale)
    elif types.is_string(at):
        spark_type = StringType()
    elif types.is_binary(at):
        spark_type = BinaryType()
    elif types.is_date32(at):
        spark_type = DateType()
    elif types.is_timestamp(at):
        spark_type = TimestampType()
    elif types.is_list(at):
        if types.is_timestamp(at.value_type):
            raise TypeError("Unsupported type in conversion from Arrow: " + str(at))
        spark_type = ArrayType(from_arrow_type(at.value_type))
    elif types.is_struct(at):
        if any(types.is_struct(field.type) for field in at):
            raise TypeError("Nested StructType not supported in conversion from Arrow: " + str(at))
        return StructType(
            [StructField(field.name, from_arrow_type(field.type), nullable=field.nullable)
             for field in at])
    else:
        raise TypeError("Unsupported type in conversion from Arrow: " + str(at))
    return spark_type


def from_arrow_schema(arrow_schema):
    """ Convert schema from Arrow to Spark.
    """
    return StructType(
        [StructField(field.name, from_arrow_type(field.type), nullable=field.nullable)
         for field in arrow_schema])


def _get_local_timezone():
    """ Get local timezone using pytz with environment variable, or dateutil.

    If there is a 'TZ' environment variable, pass it to pandas to use pytz and use it as timezone
    string, otherwise use the special word 'dateutil/:' which means that pandas uses dateutil and
    it reads system configuration to know the system local timezone.

    See also:
    - https://github.com/pandas-dev/pandas/blob/0.19.x/pandas/tslib.pyx#L1753
    - https://github.com/dateutil/dateutil/blob/2.6.1/dateutil/tz/tz.py#L1338
    """
    import os
    return os.environ.get('TZ', 'dateutil/:')


def _check_series_localize_timestamps(s, timezone):
    """
    Convert timezone aware timestamps to timezone-naive in the specified timezone or local timezone.

    If the input series is not a timestamp series, then the same series is returned. If the input
    series is a timestamp series, then a converted series is returned.

    :param s: pandas.Series
    :param timezone: the timezone to convert. if None then use local timezone
    :return pandas.Series that have been converted to tz-naive
    """
    from pyspark.sql.utils import require_minimum_pandas_version
    require_minimum_pandas_version()

    from pandas.api.types import is_datetime64tz_dtype
    tz = timezone or _get_local_timezone()
    # TODO: handle nested timestamps, such as ArrayType(TimestampType())?
    if is_datetime64tz_dtype(s.dtype):
        return s.dt.tz_convert(tz).dt.tz_localize(None)
    else:
        return s


def _check_dataframe_localize_timestamps(pdf, timezone):
    """
    Convert timezone aware timestamps to timezone-naive in the specified timezone or local timezone

    :param pdf: pandas.DataFrame
    :param timezone: the timezone to convert. if None then use local timezone
    :return pandas.DataFrame where any timezone aware columns have been converted to tz-naive
    """
    from pyspark.sql.utils import require_minimum_pandas_version
    require_minimum_pandas_version()

    for column, series in pdf.iteritems():
        pdf[column] = _check_series_localize_timestamps(series, timezone)
    return pdf


def _check_series_convert_timestamps_internal(s, timezone):
    """
    Convert a tz-naive timestamp in the specified timezone or local timezone to UTC normalized for
    Spark internal storage

    :param s: a pandas.Series
    :param timezone: the timezone to convert. if None then use local timezone
    :return pandas.Series where if it is a timestamp, has been UTC normalized without a time zone
    """
    from pyspark.sql.utils import require_minimum_pandas_version
    require_minimum_pandas_version()

    from pandas.api.types import is_datetime64_dtype, is_datetime64tz_dtype
    # TODO: handle nested timestamps, such as ArrayType(TimestampType())?
    if is_datetime64_dtype(s.dtype):
        # When tz_localize a tz-naive timestamp, the result is ambiguous if the tz-naive
        # timestamp is during the hour when the clock is adjusted backward during due to
        # daylight saving time (dst).
        # E.g., for America/New_York, the clock is adjusted backward on 2015-11-01 2:00 to
        # 2015-11-01 1:00 from dst-time to standard time, and therefore, when tz_localize
        # a tz-naive timestamp 2015-11-01 1:30 with America/New_York timezone, it can be either
        # dst time (2015-01-01 1:30-0400) or standard time (2015-11-01 1:30-0500).
        #
        # Here we explicit choose to use standard time. This matches the default behavior of
        # pytz.
        #
        # Here are some code to help understand this behavior:
        # >>> import datetime
        # >>> import pandas as pd
        # >>> import pytz
        # >>>
        # >>> t = datetime.datetime(2015, 11, 1, 1, 30)
        # >>> ts = pd.Series([t])
        # >>> tz = pytz.timezone('America/New_York')
        # >>>
        # >>> ts.dt.tz_localize(tz, ambiguous=True)
        # 0   2015-11-01 01:30:00-04:00
        # dtype: datetime64[ns, America/New_York]
        # >>>
        # >>> ts.dt.tz_localize(tz, ambiguous=False)
        # 0   2015-11-01 01:30:00-05:00
        # dtype: datetime64[ns, America/New_York]
        # >>>
        # >>> str(tz.localize(t))
        # '2015-11-01 01:30:00-05:00'
        tz = timezone or _get_local_timezone()
        return s.dt.tz_localize(tz, ambiguous=False).dt.tz_convert('UTC')
    elif is_datetime64tz_dtype(s.dtype):
        return s.dt.tz_convert('UTC')
    else:
        return s


def _check_series_convert_timestamps_localize(s, from_timezone, to_timezone):
    """
    Convert timestamp to timezone-naive in the specified timezone or local timezone

    :param s: a pandas.Series
    :param from_timezone: the timezone to convert from. if None then use local timezone
    :param to_timezone: the timezone to convert to. if None then use local timezone
    :return pandas.Series where if it is a timestamp, has been converted to tz-naive
    """
    from pyspark.sql.utils import require_minimum_pandas_version
    require_minimum_pandas_version()

    import pandas as pd
    from pandas.api.types import is_datetime64tz_dtype, is_datetime64_dtype
    from_tz = from_timezone or _get_local_timezone()
    to_tz = to_timezone or _get_local_timezone()
    # TODO: handle nested timestamps, such as ArrayType(TimestampType())?
    if is_datetime64tz_dtype(s.dtype):
        return s.dt.tz_convert(to_tz).dt.tz_localize(None)
    elif is_datetime64_dtype(s.dtype) and from_tz != to_tz:
        # `s.dt.tz_localize('tzlocal()')` doesn't work properly when including NaT.
        return s.apply(
            lambda ts: ts.tz_localize(from_tz, ambiguous=False).tz_convert(to_tz).tz_localize(None)
            if ts is not pd.NaT else pd.NaT)
    else:
        return s


def _check_series_convert_timestamps_local_tz(s, timezone):
    """
    Convert timestamp to timezone-naive in the specified timezone or local timezone

    :param s: a pandas.Series
    :param timezone: the timezone to convert to. if None then use local timezone
    :return pandas.Series where if it is a timestamp, has been converted to tz-naive
    """
    return _check_series_convert_timestamps_localize(s, None, timezone)


def _check_series_convert_timestamps_tz_local(s, timezone):
    """
    Convert timestamp to timezone-naive in the specified timezone or local timezone

    :param s: a pandas.Series
    :param timezone: the timezone to convert from. if None then use local timezone
    :return pandas.Series where if it is a timestamp, has been converted to tz-naive
    """
    return _check_series_convert_timestamps_localize(s, timezone, None)


def _test():
    import doctest
    from pyspark.context import SparkContext
    from pyspark.sql import SparkSession
    globs = globals()
    sc = SparkContext('local[4]', 'PythonTest')
    globs['sc'] = sc
    globs['spark'] = SparkSession.builder.getOrCreate()
    (failure_count, test_count) = doctest.testmod(globs=globs, optionflags=doctest.ELLIPSIS)
    globs['sc'].stop()
    if failure_count:
        sys.exit(-1)


if __name__ == "__main__":
    _test()<|MERGE_RESOLUTION|>--- conflicted
+++ resolved
@@ -752,11 +752,7 @@
                           for v in [ArrayType, MapType, StructType])
 
 
-<<<<<<< HEAD
-_FIXED_DECIMAL = re.compile(r"decimal\(\s*(\d+)\s*,\s*(\d+)\s*\)")
-=======
 _FIXED_DECIMAL = re.compile(r"decimal\(\s*(\d+)\s*,\s*(-?\d+)\s*\)")
->>>>>>> cceb2d6f
 
 
 def _parse_datatype_string(s):
