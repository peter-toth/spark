/*
 * Licensed to the Apache Software Foundation (ASF) under one or more
 * contributor license agreements.  See the NOTICE file distributed with
 * this work for additional information regarding copyright ownership.
 * The ASF licenses this file to You under the Apache License, Version 2.0
 * (the "License"); you may not use this file except in compliance with
 * the License.  You may obtain a copy of the License at
 *
 *    http://www.apache.org/licenses/LICENSE-2.0
 *
 * Unless required by applicable law or agreed to in writing, software
 * distributed under the License is distributed on an "AS IS" BASIS,
 * WITHOUT WARRANTIES OR CONDITIONS OF ANY KIND, either express or implied.
 * See the License for the specific language governing permissions and
 * limitations under the License.
 */

package org.apache.spark.sql.hive

import org.apache.spark.annotation.Unstable
import org.apache.spark.sql._
import org.apache.spark.sql.catalyst.analysis.{Analyzer, ResolveSessionCatalog}
import org.apache.spark.sql.catalyst.catalog.ExternalCatalogWithListener
import org.apache.spark.sql.catalyst.optimizer.Optimizer
import org.apache.spark.sql.catalyst.plans.logical.LogicalPlan
import org.apache.spark.sql.catalyst.rules.Rule
import org.apache.spark.sql.execution.{SparkOptimizer, SparkPlanner}
import org.apache.spark.sql.execution.analysis.DetectAmbiguousSelfJoin
import org.apache.spark.sql.execution.command.CommandCheck
import org.apache.spark.sql.execution.datasources._
import org.apache.spark.sql.execution.datasources.v2.TableCapabilityCheck
import org.apache.spark.sql.hive.client.HiveClient
import org.apache.spark.sql.hive.execution.PruneHiveTablePartitions
import org.apache.spark.sql.internal.{BaseSessionStateBuilder, SessionResourceLoader, SessionState}

/**
 * Builder that produces a Hive-aware `SessionState`.
 */
@Unstable
class HiveSessionStateBuilder(session: SparkSession, parentState: Option[SessionState] = None)
  extends BaseSessionStateBuilder(session, parentState) {

  private def externalCatalog: ExternalCatalogWithListener = session.sharedState.externalCatalog

  /**
   * Create a Hive aware resource loader.
   */
  override protected lazy val resourceLoader: HiveSessionResourceLoader = {
    new HiveSessionResourceLoader(
      session, () => externalCatalog.unwrapped.asInstanceOf[HiveExternalCatalog].client)
  }

  /**
   * Create a [[HiveSessionCatalog]].
   */
  override protected lazy val catalog: HiveSessionCatalog = {
    val catalog = new HiveSessionCatalog(
      () => externalCatalog,
      () => session.sharedState.globalTempViewManager,
      new HiveMetastoreCatalog(session),
      functionRegistry,
      conf,
      SessionState.newHadoopConf(session.sparkContext.hadoopConfiguration, conf),
      sqlParser,
      resourceLoader)
    parentState.foreach(_.catalog.copyStateTo(catalog))
    catalog
  }

  /**
   * A logical query plan `Analyzer` with rules specific to Hive.
   */
  override protected def analyzer: Analyzer = new Analyzer(catalogManager, conf) {
    override val extendedResolutionRules: Seq[Rule[LogicalPlan]] =
      new ResolveHiveSerdeTable(session) +:
        new FindDataSourceTable(session) +:
        new ResolveSQLOnFile(session) +:
        new FallBackFileSourceV2(session) +:
<<<<<<< HEAD
        new ResolveSessionCatalog(catalogManager, conf, catalog.isView) +:
        customResolutionRules :+
        // CDPD-454 Placed after custom resolution rules because datasource swap out
        // would need to occur in a custom resolution rule
        new HiveTranslationLayerCheck(session)
=======
        new ResolveSessionCatalog(
          catalogManager, conf, catalog.isTempView, catalog.isTempFunction) +:
        customResolutionRules
>>>>>>> 6550d0d5

    override val postHocResolutionRules: Seq[Rule[LogicalPlan]] =
      new DetectAmbiguousSelfJoin(conf) +:
        new DetermineTableStats(session) +:
        RelationConversions(conf, catalog) +:
        PreprocessTableCreation(session) +:
        PreprocessTableInsertion(conf) +:
        DataSourceAnalysis(conf) +:
        HiveAnalysis +:
        customPostHocResolutionRules

    override val extendedCheckRules: Seq[LogicalPlan => Unit] =
      PreWriteCheck +:
        PreReadCheck +:
        TableCapabilityCheck +:
        CommandCheck(conf) +:
        customCheckRules
  }

  override def customEarlyScanPushDownRules: Seq[Rule[LogicalPlan]] =
    Seq(new PruneHiveTablePartitions(session))

  /**
   * Planner that takes into account Hive-specific strategies.
   */
  override protected def planner: SparkPlanner = {
    new SparkPlanner(session, conf, experimentalMethods) with HiveStrategies {
      override val sparkSession: SparkSession = session

      override def extraPlanningStrategies: Seq[Strategy] =
        super.extraPlanningStrategies ++ customPlanningStrategies ++ Seq(HiveTableScans, Scripts)
    }
  }

  override protected def newBuilder: NewBuilder = new HiveSessionStateBuilder(_, _)

}

class HiveSessionResourceLoader(
    session: SparkSession,
    clientBuilder: () => HiveClient)
  extends SessionResourceLoader(session) {
  private lazy val client = clientBuilder()
  override def addJar(path: String): Unit = {
    client.addJar(path)
    super.addJar(path)
  }
}<|MERGE_RESOLUTION|>--- conflicted
+++ resolved
@@ -76,17 +76,12 @@
         new FindDataSourceTable(session) +:
         new ResolveSQLOnFile(session) +:
         new FallBackFileSourceV2(session) +:
-<<<<<<< HEAD
-        new ResolveSessionCatalog(catalogManager, conf, catalog.isView) +:
+        new ResolveSessionCatalog(
+          catalogManager, conf, catalog.isTempView, catalog.isTempFunction) +:
         customResolutionRules :+
         // CDPD-454 Placed after custom resolution rules because datasource swap out
         // would need to occur in a custom resolution rule
         new HiveTranslationLayerCheck(session)
-=======
-        new ResolveSessionCatalog(
-          catalogManager, conf, catalog.isTempView, catalog.isTempFunction) +:
-        customResolutionRules
->>>>>>> 6550d0d5
 
     override val postHocResolutionRules: Seq[Rule[LogicalPlan]] =
       new DetectAmbiguousSelfJoin(conf) +:
