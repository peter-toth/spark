/*
 * Licensed to the Apache Software Foundation (ASF) under one or more
 * contributor license agreements.  See the NOTICE file distributed with
 * this work for additional information regarding copyright ownership.
 * The ASF licenses this file to You under the Apache License, Version 2.0
 * (the "License"); you may not use this file except in compliance with
 * the License.  You may obtain a copy of the License at
 *
 *    http://www.apache.org/licenses/LICENSE-2.0
 *
 * Unless required by applicable law or agreed to in writing, software
 * distributed under the License is distributed on an "AS IS" BASIS,
 * WITHOUT WARRANTIES OR CONDITIONS OF ANY KIND, either express or implied.
 * See the License for the specific language governing permissions and
 * limitations under the License.
 */

package org.apache.spark.sql.catalyst.expressions;

import java.io.Externalizable;
import java.io.IOException;
import java.io.ObjectInput;
import java.io.ObjectOutput;
import java.math.BigDecimal;
import java.math.BigInteger;
import java.nio.ByteBuffer;

import com.esotericsoftware.kryo.Kryo;
import com.esotericsoftware.kryo.KryoSerializable;
import com.esotericsoftware.kryo.io.Input;
import com.esotericsoftware.kryo.io.Output;

import org.apache.spark.sql.catalyst.util.ArrayData;
import org.apache.spark.sql.types.*;
import org.apache.spark.unsafe.Platform;
import org.apache.spark.unsafe.array.ByteArrayMethods;
import org.apache.spark.unsafe.bitset.BitSetMethods;
import org.apache.spark.unsafe.hash.Murmur3_x86_32;
import org.apache.spark.unsafe.types.CalendarInterval;
import org.apache.spark.unsafe.types.UTF8String;

import static org.apache.spark.unsafe.Platform.BYTE_ARRAY_OFFSET;

/**
 * An Unsafe implementation of Array which is backed by raw memory instead of Java objects.
 *
 * Each array has four parts:
 *   [numElements][null bits][values or offset&length][variable length portion]
 *
 * The `numElements` is 8 bytes storing the number of elements of this array.
 *
 * In the `null bits` region, we store 1 bit per element, represents whether an element is null
 * Its total size is ceil(numElements / 8) bytes, and it is aligned to 8-byte boundaries.
 *
 * In the `values or offset&length` region, we store the content of elements. For fields that hold
 * fixed-length primitive types, such as long, double, or int, we store the value directly
 * in the field. The whole fixed-length portion (even for byte) is aligned to 8-byte boundaries.
 * For fields with non-primitive or variable-length values, we store a relative offset
 * (w.r.t. the base address of the array) that points to the beginning of the variable-length field
 * and length (they are combined into a long). For variable length portion, each is aligned
 * to 8-byte boundaries.
 *
 * Instances of `UnsafeArrayData` act as pointers to row data stored in this format.
 */

public final class UnsafeArrayData extends ArrayData implements Externalizable, KryoSerializable {
<<<<<<< HEAD

=======
>>>>>>> cceb2d6f
  public static int calculateHeaderPortionInBytes(int numFields) {
    return (int)calculateHeaderPortionInBytes((long)numFields);
  }

  public static long calculateHeaderPortionInBytes(long numFields) {
    return 8 + ((numFields + 63)/ 64) * 8;
  }

  public static long calculateSizeOfUnderlyingByteArray(long numFields, int elementSize) {
    long size = UnsafeArrayData.calculateHeaderPortionInBytes(numFields) +
      ByteArrayMethods.roundNumberOfBytesToNearestWord(numFields * elementSize);
    return size;
  }

  private Object baseObject;
  private long baseOffset;

  // The number of elements in this array
  private int numElements;

  // The size of this array's backing data, in bytes.
  // The 8-bytes header of `numElements` is also included.
  private int sizeInBytes;

  /** The position to start storing array elements, */
  private long elementOffset;

  private long getElementOffset(int ordinal, int elementSize) {
    return elementOffset + ordinal * (long)elementSize;
  }

  public Object getBaseObject() { return baseObject; }
  public long getBaseOffset() { return baseOffset; }
  public int getSizeInBytes() { return sizeInBytes; }

  private void assertIndexIsValid(int ordinal) {
    assert ordinal >= 0 : "ordinal (" + ordinal + ") should >= 0";
    assert ordinal < numElements : "ordinal (" + ordinal + ") should < " + numElements;
  }

  public Object[] array() {
    throw new UnsupportedOperationException("Not supported on UnsafeArrayData.");
  }

  /**
   * Construct a new UnsafeArrayData. The resulting UnsafeArrayData won't be usable until
   * `pointTo()` has been called, since the value returned by this constructor is equivalent
   * to a null pointer.
   */
  public UnsafeArrayData() { }

  @Override
  public int numElements() { return numElements; }

  /**
   * Update this UnsafeArrayData to point to different backing data.
   *
   * @param baseObject the base object
   * @param baseOffset the offset within the base object
   * @param sizeInBytes the size of this array's backing data, in bytes
   */
  public void pointTo(Object baseObject, long baseOffset, int sizeInBytes) {
    // Read the number of elements from the first 8 bytes.
    final long numElements = Platform.getLong(baseObject, baseOffset);
    assert numElements >= 0 : "numElements (" + numElements + ") should >= 0";
    assert numElements <= Integer.MAX_VALUE :
      "numElements (" + numElements + ") should <= Integer.MAX_VALUE";

    this.numElements = (int)numElements;
    this.baseObject = baseObject;
    this.baseOffset = baseOffset;
    this.sizeInBytes = sizeInBytes;
    this.elementOffset = baseOffset + calculateHeaderPortionInBytes(this.numElements);
  }

  @Override
  public boolean isNullAt(int ordinal) {
    assertIndexIsValid(ordinal);
    return BitSetMethods.isSet(baseObject, baseOffset + 8, ordinal);
  }

  @Override
  public Object get(int ordinal, DataType dataType) {
    return SpecializedGettersReader.read(this, ordinal, dataType, true, true);
  }

  @Override
  public boolean getBoolean(int ordinal) {
    assertIndexIsValid(ordinal);
    return Platform.getBoolean(baseObject, getElementOffset(ordinal, 1));
  }

  @Override
  public byte getByte(int ordinal) {
    assertIndexIsValid(ordinal);
    return Platform.getByte(baseObject, getElementOffset(ordinal, 1));
  }

  @Override
  public short getShort(int ordinal) {
    assertIndexIsValid(ordinal);
    return Platform.getShort(baseObject, getElementOffset(ordinal, 2));
  }

  @Override
  public int getInt(int ordinal) {
    assertIndexIsValid(ordinal);
    return Platform.getInt(baseObject, getElementOffset(ordinal, 4));
  }

  @Override
  public long getLong(int ordinal) {
    assertIndexIsValid(ordinal);
    return Platform.getLong(baseObject, getElementOffset(ordinal, 8));
  }

  @Override
  public float getFloat(int ordinal) {
    assertIndexIsValid(ordinal);
    return Platform.getFloat(baseObject, getElementOffset(ordinal, 4));
  }

  @Override
  public double getDouble(int ordinal) {
    assertIndexIsValid(ordinal);
    return Platform.getDouble(baseObject, getElementOffset(ordinal, 8));
  }

  @Override
  public Decimal getDecimal(int ordinal, int precision, int scale) {
    if (isNullAt(ordinal)) return null;
    if (precision <= Decimal.MAX_LONG_DIGITS()) {
      return Decimal.apply(getLong(ordinal), precision, scale);
    } else {
      final byte[] bytes = getBinary(ordinal);
      final BigInteger bigInteger = new BigInteger(bytes);
      final BigDecimal javaDecimal = new BigDecimal(bigInteger, scale);
      return Decimal.apply(new scala.math.BigDecimal(javaDecimal), precision, scale);
    }
  }

  @Override
  public UTF8String getUTF8String(int ordinal) {
    if (isNullAt(ordinal)) return null;
    final long offsetAndSize = getLong(ordinal);
    final int offset = (int) (offsetAndSize >> 32);
    final int size = (int) offsetAndSize;
    return UTF8String.fromAddress(baseObject, baseOffset + offset, size);
  }

  @Override
  public byte[] getBinary(int ordinal) {
    if (isNullAt(ordinal)) return null;
    final long offsetAndSize = getLong(ordinal);
    final int offset = (int) (offsetAndSize >> 32);
    final int size = (int) offsetAndSize;
    final byte[] bytes = new byte[size];
    Platform.copyMemory(baseObject, baseOffset + offset, bytes, Platform.BYTE_ARRAY_OFFSET, size);
    return bytes;
  }

  @Override
  public CalendarInterval getInterval(int ordinal) {
    if (isNullAt(ordinal)) return null;
    final long offsetAndSize = getLong(ordinal);
    final int offset = (int) (offsetAndSize >> 32);
    final int months = Platform.getInt(baseObject, baseOffset + offset);
    final int days = Platform.getInt(baseObject, baseOffset + offset + 4);
    final long microseconds = Platform.getLong(baseObject, baseOffset + offset + 8);
    return new CalendarInterval(months, days, microseconds);
  }

  @Override
  public UnsafeRow getStruct(int ordinal, int numFields) {
    if (isNullAt(ordinal)) return null;
    final long offsetAndSize = getLong(ordinal);
    final int offset = (int) (offsetAndSize >> 32);
    final int size = (int) offsetAndSize;
    final UnsafeRow row = new UnsafeRow(numFields);
    row.pointTo(baseObject, baseOffset + offset, size);
    return row;
  }

  @Override
  public UnsafeArrayData getArray(int ordinal) {
    if (isNullAt(ordinal)) return null;
    final long offsetAndSize = getLong(ordinal);
    final int offset = (int) (offsetAndSize >> 32);
    final int size = (int) offsetAndSize;
    final UnsafeArrayData array = new UnsafeArrayData();
    array.pointTo(baseObject, baseOffset + offset, size);
    return array;
  }

  @Override
  public UnsafeMapData getMap(int ordinal) {
    if (isNullAt(ordinal)) return null;
    final long offsetAndSize = getLong(ordinal);
    final int offset = (int) (offsetAndSize >> 32);
    final int size = (int) offsetAndSize;
    final UnsafeMapData map = new UnsafeMapData();
    map.pointTo(baseObject, baseOffset + offset, size);
    return map;
  }

  @Override
  public void update(int ordinal, Object value) { throw new UnsupportedOperationException(); }

  @Override
  public void setNullAt(int ordinal) {
    assertIndexIsValid(ordinal);
    BitSetMethods.set(baseObject, baseOffset + 8, ordinal);

    /* we assume the corresponding column was already 0 or
       will be set to 0 later by the caller side */
  }

  @Override
  public void setBoolean(int ordinal, boolean value) {
    assertIndexIsValid(ordinal);
    Platform.putBoolean(baseObject, getElementOffset(ordinal, 1), value);
  }

  @Override
  public void setByte(int ordinal, byte value) {
    assertIndexIsValid(ordinal);
    Platform.putByte(baseObject, getElementOffset(ordinal, 1), value);
  }

  @Override
  public void setShort(int ordinal, short value) {
    assertIndexIsValid(ordinal);
    Platform.putShort(baseObject, getElementOffset(ordinal, 2), value);
  }

  @Override
  public void setInt(int ordinal, int value) {
    assertIndexIsValid(ordinal);
    Platform.putInt(baseObject, getElementOffset(ordinal, 4), value);
  }

  @Override
  public void setLong(int ordinal, long value) {
    assertIndexIsValid(ordinal);
    Platform.putLong(baseObject, getElementOffset(ordinal, 8), value);
  }

  @Override
  public void setFloat(int ordinal, float value) {
    assertIndexIsValid(ordinal);
    Platform.putFloat(baseObject, getElementOffset(ordinal, 4), value);
  }

  @Override
  public void setDouble(int ordinal, double value) {
    assertIndexIsValid(ordinal);
    Platform.putDouble(baseObject, getElementOffset(ordinal, 8), value);
  }

  // This `hashCode` computation could consume much processor time for large data.
  // If the computation becomes a bottleneck, we can use a light-weight logic; the first fixed bytes
  // are used to compute `hashCode` (See `Vector.hashCode`).
  // The same issue exists in `UnsafeRow.hashCode`.
  @Override
  public int hashCode() {
    return Murmur3_x86_32.hashUnsafeBytes(baseObject, baseOffset, sizeInBytes, 42);
  }

  @Override
  public boolean equals(Object other) {
    if (other instanceof UnsafeArrayData) {
      UnsafeArrayData o = (UnsafeArrayData) other;
      return (sizeInBytes == o.sizeInBytes) &&
        ByteArrayMethods.arrayEquals(baseObject, baseOffset, o.baseObject, o.baseOffset,
          sizeInBytes);
    }
    return false;
  }

  public void writeToMemory(Object target, long targetOffset) {
    Platform.copyMemory(baseObject, baseOffset, target, targetOffset, sizeInBytes);
  }

  public void writeTo(ByteBuffer buffer) {
    assert(buffer.hasArray());
    byte[] target = buffer.array();
    int offset = buffer.arrayOffset();
    int pos = buffer.position();
    writeToMemory(target, Platform.BYTE_ARRAY_OFFSET + offset + pos);
    buffer.position(pos + sizeInBytes);
  }

  @Override
  public UnsafeArrayData copy() {
    UnsafeArrayData arrayCopy = new UnsafeArrayData();
    final byte[] arrayDataCopy = new byte[sizeInBytes];
    Platform.copyMemory(
      baseObject, baseOffset, arrayDataCopy, Platform.BYTE_ARRAY_OFFSET, sizeInBytes);
    arrayCopy.pointTo(arrayDataCopy, Platform.BYTE_ARRAY_OFFSET, sizeInBytes);
    return arrayCopy;
  }

  @Override
  public boolean[] toBooleanArray() {
    boolean[] values = new boolean[numElements];
    Platform.copyMemory(
      baseObject, elementOffset, values, Platform.BOOLEAN_ARRAY_OFFSET, numElements);
    return values;
  }

  @Override
  public byte[] toByteArray() {
    byte[] values = new byte[numElements];
    Platform.copyMemory(
      baseObject, elementOffset, values, Platform.BYTE_ARRAY_OFFSET, numElements);
    return values;
  }

  @Override
  public short[] toShortArray() {
    short[] values = new short[numElements];
    Platform.copyMemory(
      baseObject, elementOffset, values, Platform.SHORT_ARRAY_OFFSET, numElements * 2L);
    return values;
  }

  @Override
  public int[] toIntArray() {
    int[] values = new int[numElements];
    Platform.copyMemory(
      baseObject, elementOffset, values, Platform.INT_ARRAY_OFFSET, numElements * 4L);
    return values;
  }

  @Override
  public long[] toLongArray() {
    long[] values = new long[numElements];
    Platform.copyMemory(
      baseObject, elementOffset, values, Platform.LONG_ARRAY_OFFSET, numElements * 8L);
    return values;
  }

  @Override
  public float[] toFloatArray() {
    float[] values = new float[numElements];
    Platform.copyMemory(
      baseObject, elementOffset, values, Platform.FLOAT_ARRAY_OFFSET, numElements * 4L);
    return values;
  }

  @Override
  public double[] toDoubleArray() {
    double[] values = new double[numElements];
    Platform.copyMemory(
      baseObject, elementOffset, values, Platform.DOUBLE_ARRAY_OFFSET, numElements * 8L);
    return values;
  }

  public static UnsafeArrayData fromPrimitiveArray(
       Object arr, int offset, int length, int elementSize) {
    final long headerInBytes = calculateHeaderPortionInBytes(length);
    final long valueRegionInBytes = (long)elementSize * length;
    final long totalSizeInLongs = (headerInBytes + valueRegionInBytes + 7) / 8;
    if (totalSizeInLongs > Integer.MAX_VALUE / 8) {
      throw new UnsupportedOperationException("Cannot convert this array to unsafe format as " +
        "it's too big.");
    }

    final long[] data = new long[(int)totalSizeInLongs];

    Platform.putLong(data, Platform.LONG_ARRAY_OFFSET, length);
    if (arr != null) {
      Platform.copyMemory(arr, offset, data,
        Platform.LONG_ARRAY_OFFSET + headerInBytes, valueRegionInBytes);
    }

    UnsafeArrayData result = new UnsafeArrayData();
    result.pointTo(data, Platform.LONG_ARRAY_OFFSET, (int)totalSizeInLongs * 8);
    return result;
  }

  public static UnsafeArrayData createFreshArray(int length, int elementSize) {
    final long headerInBytes = calculateHeaderPortionInBytes(length);
    final long valueRegionInBytes = (long)elementSize * length;
    final long totalSizeInLongs = (headerInBytes + valueRegionInBytes + 7) / 8;
    if (totalSizeInLongs > Integer.MAX_VALUE / 8) {
      throw new UnsupportedOperationException("Cannot convert this array to unsafe format as " +
        "it's too big.");
    }

    final long[] data = new long[(int)totalSizeInLongs];

    Platform.putLong(data, Platform.LONG_ARRAY_OFFSET, length);

    UnsafeArrayData result = new UnsafeArrayData();
    result.pointTo(data, Platform.LONG_ARRAY_OFFSET, (int)totalSizeInLongs * 8);
    return result;
  }

  public static boolean shouldUseGenericArrayData(int elementSize, long length) {
    final long headerInBytes = calculateHeaderPortionInBytes(length);
    final long valueRegionInBytes = elementSize * length;
    final long totalSizeInLongs = (headerInBytes + valueRegionInBytes + 7) / 8;
    return totalSizeInLongs > Integer.MAX_VALUE / 8;
  }

  public static UnsafeArrayData fromPrimitiveArray(boolean[] arr) {
    return fromPrimitiveArray(arr, Platform.BOOLEAN_ARRAY_OFFSET, arr.length, 1);
  }

  public static UnsafeArrayData fromPrimitiveArray(byte[] arr) {
    return fromPrimitiveArray(arr, Platform.BYTE_ARRAY_OFFSET, arr.length, 1);
  }

  public static UnsafeArrayData fromPrimitiveArray(short[] arr) {
    return fromPrimitiveArray(arr, Platform.SHORT_ARRAY_OFFSET, arr.length, 2);
  }

  public static UnsafeArrayData fromPrimitiveArray(int[] arr) {
    return fromPrimitiveArray(arr, Platform.INT_ARRAY_OFFSET, arr.length, 4);
  }

  public static UnsafeArrayData fromPrimitiveArray(long[] arr) {
    return fromPrimitiveArray(arr, Platform.LONG_ARRAY_OFFSET, arr.length, 8);
  }

  public static UnsafeArrayData fromPrimitiveArray(float[] arr) {
    return fromPrimitiveArray(arr, Platform.FLOAT_ARRAY_OFFSET, arr.length, 4);
  }

  public static UnsafeArrayData fromPrimitiveArray(double[] arr) {
    return fromPrimitiveArray(arr, Platform.DOUBLE_ARRAY_OFFSET, arr.length, 8);
  }

  @Override
  public void writeExternal(ObjectOutput out) throws IOException {
    byte[] bytes = UnsafeDataUtils.getBytes(baseObject, baseOffset, sizeInBytes);
    out.writeInt(bytes.length);
    out.writeInt(this.numElements);
    out.write(bytes);
  }

  @Override
  public void readExternal(ObjectInput in) throws IOException, ClassNotFoundException {
    this.baseOffset = BYTE_ARRAY_OFFSET;
    this.sizeInBytes = in.readInt();
    this.numElements = in.readInt();
    this.elementOffset = baseOffset + calculateHeaderPortionInBytes(this.numElements);
    this.baseObject = new byte[sizeInBytes];
    in.readFully((byte[]) baseObject);
  }

  @Override
  public void write(Kryo kryo, Output output) {
    byte[] bytes = UnsafeDataUtils.getBytes(baseObject, baseOffset, sizeInBytes);
    output.writeInt(bytes.length);
    output.writeInt(this.numElements);
    output.write(bytes);
  }

  @Override
  public void read(Kryo kryo, Input input) {
    this.baseOffset = BYTE_ARRAY_OFFSET;
    this.sizeInBytes = input.readInt();
    this.numElements = input.readInt();
    this.elementOffset = baseOffset + calculateHeaderPortionInBytes(this.numElements);
    this.baseObject = new byte[sizeInBytes];
    input.read((byte[]) baseObject);
  }
}<|MERGE_RESOLUTION|>--- conflicted
+++ resolved
@@ -64,10 +64,6 @@
  */
 
 public final class UnsafeArrayData extends ArrayData implements Externalizable, KryoSerializable {
-<<<<<<< HEAD
-
-=======
->>>>>>> cceb2d6f
   public static int calculateHeaderPortionInBytes(int numFields) {
     return (int)calculateHeaderPortionInBytes((long)numFields);
   }
