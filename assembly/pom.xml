<?xml version="1.0" encoding="UTF-8"?>
<!--
  ~ Licensed to the Apache Software Foundation (ASF) under one or more
  ~ contributor license agreements.  See the NOTICE file distributed with
  ~ this work for additional information regarding copyright ownership.
  ~ The ASF licenses this file to You under the Apache License, Version 2.0
  ~ (the "License"); you may not use this file except in compliance with
  ~ the License.  You may obtain a copy of the License at
  ~
  ~    http://www.apache.org/licenses/LICENSE-2.0
  ~
  ~ Unless required by applicable law or agreed to in writing, software
  ~ distributed under the License is distributed on an "AS IS" BASIS,
  ~ WITHOUT WARRANTIES OR CONDITIONS OF ANY KIND, either express or implied.
  ~ See the License for the specific language governing permissions and
  ~ limitations under the License.
  -->

<project xmlns="http://maven.apache.org/POM/4.0.0" xmlns:xsi="http://www.w3.org/2001/XMLSchema-instance" xsi:schemaLocation="http://maven.apache.org/POM/4.0.0 http://maven.apache.org/xsd/maven-4.0.0.xsd">
  <modelVersion>4.0.0</modelVersion>
  <parent>
    <groupId>org.apache.spark</groupId>
    <artifactId>spark-parent_2.12</artifactId>
<<<<<<< HEAD
    <version>3.0.0.cloudera1-SNAPSHOT</version>
=======
    <version>3.0.0</version>
>>>>>>> 6550d0d5
    <relativePath>../pom.xml</relativePath>
  </parent>

  <artifactId>spark-assembly_2.12</artifactId>
  <name>Spark Project Assembly</name>
  <url>http://spark.apache.org/</url>
  <packaging>pom</packaging>

  <properties>
    <sbt.project.name>assembly</sbt.project.name>
    <build.testJarPhase>none</build.testJarPhase>
    <build.copyDependenciesPhase>package</build.copyDependenciesPhase>
  </properties>

  <dependencies>
    <!-- Prevent our dummy JAR from being included in Spark distributions or uploaded to YARN -->
    <dependency>
      <groupId>org.spark-project.spark</groupId>
      <artifactId>unused</artifactId>
      <version>1.0.0</version>
      <scope>provided</scope>
    </dependency>
    <dependency>
      <groupId>org.apache.spark</groupId>
      <artifactId>spark-core_${scala.binary.version}</artifactId>
      <version>${project.version}</version>
    </dependency>
    <dependency>
      <groupId>org.apache.spark</groupId>
      <artifactId>spark-mllib_${scala.binary.version}</artifactId>
      <version>${project.version}</version>
    </dependency>
    <dependency>
      <groupId>org.apache.spark</groupId>
      <artifactId>spark-streaming_${scala.binary.version}</artifactId>
      <version>${project.version}</version>
    </dependency>
    <dependency>
      <groupId>org.apache.spark</groupId>
      <artifactId>spark-streaming-kafka-0-10_${scala.binary.version}</artifactId>
      <version>${project.version}</version>
    </dependency>
    <dependency>
      <groupId>org.apache.spark</groupId>
      <artifactId>spark-sql-kafka-0-10_${scala.binary.version}</artifactId>
      <version>${project.version}</version>
    </dependency>
    <dependency>
      <groupId>org.apache.spark</groupId>
      <artifactId>spark-avro_${scala.binary.version}</artifactId>
      <version>${project.version}</version>
    </dependency>
    <dependency>
      <groupId>org.apache.spark</groupId>
      <artifactId>spark-graphx_${scala.binary.version}</artifactId>
      <version>${project.version}</version>
    </dependency>
    <dependency>
      <groupId>org.apache.spark</groupId>
      <artifactId>spark-sql_${scala.binary.version}</artifactId>
      <version>${project.version}</version>
    </dependency>
    <dependency>
      <groupId>org.apache.spark</groupId>
      <artifactId>spark-repl_${scala.binary.version}</artifactId>
      <version>${project.version}</version>
    </dependency>

    <!--
      Because we don't shade dependencies anymore, we need to restore Guava to compile scope so
      that the libraries Spark depend on have it available. We'll package the version that Spark
      uses (14.0.1) which is not the same as Hadoop dependencies, but works.
    -->
    <dependency>
      <groupId>com.google.guava</groupId>
      <artifactId>guava</artifactId>
      <scope>${hadoop.deps.scope}</scope>
    </dependency>
  </dependencies>

  <build>
    <plugins>
      <plugin>
        <groupId>org.apache.maven.plugins</groupId>
        <artifactId>maven-deploy-plugin</artifactId>
        <configuration>
          <skip>false</skip>
        </configuration>
      </plugin>
      <plugin>
        <groupId>org.apache.maven.plugins</groupId>
        <artifactId>maven-install-plugin</artifactId>
        <configuration>
          <skip>false</skip>
        </configuration>
      </plugin>
      <!-- zip pyspark archives to run python application on yarn mode -->
      <plugin>
        <groupId>org.apache.maven.plugins</groupId>
          <artifactId>maven-antrun-plugin</artifactId>
          <executions>
            <execution>
              <phase>package</phase>
                <goals>
                  <goal>run</goal>
                </goals>
            </execution>
          </executions>
          <configuration>
            <target>
              <delete file="${basedir}/../python/lib/pyspark.zip"/>
              <zip destfile="${basedir}/../python/lib/pyspark.zip">
                <fileset dir="${basedir}/../python/" includes="pyspark/**/*"/>
              </zip>
            </target>
          </configuration>
      </plugin>
      <!-- CDH-43826. Publish pyspark and py4j zip files for Oozie. -->
      <plugin>
        <groupId>org.codehaus.mojo</groupId>
        <artifactId>build-helper-maven-plugin</artifactId>
        <executions>
          <execution>
            <id>add-jar</id>
            <phase>package</phase>
            <goals>
              <goal>attach-artifact</goal>
            </goals>
            <configuration>
              <artifacts>
                <artifact>
                  <file>${basedir}/../python/lib/pyspark.zip</file>
                  <type>zip</type>
                  <classifier>pyspark</classifier>
                </artifact>
                <artifact>
                  <file>${basedir}/../python/lib/py4j-0.10.8.1-src.zip</file>
                  <type>zip</type>
                  <classifier>py4j</classifier>
                </artifact>
              </artifacts>
            </configuration>
          </execution>
        </executions>
      </plugin>
    </plugins>
  </build>

  <profiles>
    <profile>
      <id>yarn</id>
      <activation>
        <property>
          <name>cdpd.build</name>
        </property>
      </activation>
      <dependencies>
        <dependency>
          <groupId>org.apache.spark</groupId>
          <artifactId>spark-yarn_${scala.binary.version}</artifactId>
          <version>${project.version}</version>
        </dependency>
      </dependencies>
    </profile>
    <profile>
      <id>mesos</id>
      <dependencies>
        <dependency>
          <groupId>org.apache.spark</groupId>
          <artifactId>spark-mesos_${scala.binary.version}</artifactId>
          <version>${project.version}</version>
        </dependency>
      </dependencies>
    </profile>
    <profile>
      <id>kubernetes</id>
      <activation>
        <property>
          <name>cdpd.build</name>
        </property>
      </activation>
      <dependencies>
        <dependency>
          <groupId>org.apache.spark</groupId>
          <artifactId>spark-kubernetes_${scala.binary.version}</artifactId>
          <version>${project.version}</version>
        </dependency>
      </dependencies>
    </profile>
    <profile>
      <id>hive</id>
      <activation>
        <property>
          <name>cdpd.build</name>
        </property>
      </activation>
      <dependencies>
        <dependency>
          <groupId>org.apache.spark</groupId>
          <artifactId>spark-hive_${scala.binary.version}</artifactId>
          <version>${project.version}</version>
        </dependency>
      </dependencies>
    </profile>
    <profile>
      <id>hive-thriftserver</id>
      <activation>
        <property>
          <name>cdpd.build</name>
        </property>
      </activation>
      <dependencies>
        <dependency>
          <groupId>org.apache.spark</groupId>
          <artifactId>spark-hive-thriftserver_${scala.binary.version}</artifactId>
          <version>${project.version}</version>
        </dependency>
      </dependencies>
    </profile>
    <profile>
      <id>spark-ganglia-lgpl</id>
      <dependencies>
        <dependency>
          <groupId>org.apache.spark</groupId>
          <artifactId>spark-ganglia-lgpl_${scala.binary.version}</artifactId>
          <version>${project.version}</version>
        </dependency>
      </dependencies>
    </profile>
    <profile>
      <id>bigtop-dist</id>
      <!-- This profile uses the assembly plugin to create a special "dist" package for BigTop
           that contains Spark but not the Hadoop JARs it depends on. -->
      <activation>
        <property>
          <name>cdpd.build</name>
        </property>
      </activation>
      <build>
        <plugins>
          <plugin>
            <groupId>org.apache.maven.plugins</groupId>
            <artifactId>maven-assembly-plugin</artifactId>
            <version>3.1.0</version>
            <executions>
              <execution>
                <id>dist</id>
                <phase>package</phase>
                <goals>
                  <goal>single</goal>
                </goals>
                <configuration>
                  <descriptors>
                    <descriptor>src/main/assembly/assembly.xml</descriptor>
                  </descriptors>
                  <attach>false</attach>
                </configuration>
              </execution>
            </executions>
          </plugin>
        </plugins>
      </build>
    </profile>

    <!-- Profiles that disable inclusion of certain dependencies. -->
    <profile>
      <id>hadoop-provided</id>
      <properties>
        <hadoop.deps.scope>provided</hadoop.deps.scope>
      </properties>
    </profile>
    <profile>
      <id>hive-provided</id>
      <properties>
        <hive.deps.scope>provided</hive.deps.scope>
      </properties>
    </profile>
    <profile>
      <id>orc-provided</id>
      <properties>
        <orc.deps.scope>provided</orc.deps.scope>
      </properties>
    </profile>
    <profile>
      <id>parquet-provided</id>
      <properties>
        <parquet.deps.scope>provided</parquet.deps.scope>
      </properties>
    </profile>

    <!--
     Pull in spark-hadoop-cloud and its associated JARs,
    -->
    <profile>
      <id>hadoop-cloud</id>
      <activation>
        <property>
          <name>cdpd.build</name>
        </property>
      </activation>
      <dependencies>
        <dependency>
          <groupId>org.apache.spark</groupId>
          <artifactId>spark-hadoop-cloud_${scala.binary.version}</artifactId>
          <version>${project.version}</version>
        </dependency>
        <!--
        Redeclare this dependency to force it into the distribution.
        -->
        <dependency>
          <groupId>org.eclipse.jetty</groupId>
          <artifactId>jetty-util</artifactId>
          <scope>${hadoop.deps.scope}</scope>
        </dependency>
      </dependencies>
    </profile>
  </profiles>
</project><|MERGE_RESOLUTION|>--- conflicted
+++ resolved
@@ -21,11 +21,7 @@
   <parent>
     <groupId>org.apache.spark</groupId>
     <artifactId>spark-parent_2.12</artifactId>
-<<<<<<< HEAD
     <version>3.0.0.cloudera1-SNAPSHOT</version>
-=======
-    <version>3.0.0</version>
->>>>>>> 6550d0d5
     <relativePath>../pom.xml</relativePath>
   </parent>
 
@@ -162,7 +158,7 @@
                   <classifier>pyspark</classifier>
                 </artifact>
                 <artifact>
-                  <file>${basedir}/../python/lib/py4j-0.10.8.1-src.zip</file>
+                  <file>${basedir}/../python/lib/py4j-0.10.9-src.zip</file>
                   <type>zip</type>
                   <classifier>py4j</classifier>
                 </artifact>
