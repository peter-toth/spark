--- conflicted
+++ resolved
@@ -38,11 +38,7 @@
 import org.apache.spark.sql.catalyst.expressions.{Expression, ExpressionInfo, ImplicitCastInputTypes}
 import org.apache.spark.sql.catalyst.parser.{CatalystSqlParser, ParserInterface}
 import org.apache.spark.sql.catalyst.plans.logical.{LogicalPlan, SubqueryAlias, View}
-<<<<<<< HEAD
-import org.apache.spark.sql.catalyst.util.StringUtils
-=======
 import org.apache.spark.sql.catalyst.util.{CharVarcharUtils, StringUtils}
->>>>>>> a630e8d1
 import org.apache.spark.sql.connector.catalog.CatalogManager
 import org.apache.spark.sql.internal.SQLConf
 import org.apache.spark.sql.internal.StaticSQLConf.GLOBAL_TEMP_DATABASE
@@ -809,15 +805,6 @@
       // The relation is a view, so we wrap the relation by:
       // 1. Add a [[View]] operator over the relation to keep track of the view desc;
       // 2. Wrap the logical plan in a [[SubqueryAlias]] which tracks the name of the view.
-<<<<<<< HEAD
-      val child = View(
-        desc = metadata,
-        output = metadata.schema.toAttributes,
-        child = parser.parsePlan(viewText))
-      SubqueryAlias(multiParts, child)
-    } else {
-      SubqueryAlias(multiParts, UnresolvedCatalogRelation(metadata))
-=======
       val child = View.fromCatalogTable(metadata, isTempView = false, parser)
       SubqueryAlias(multiParts, child)
     } else {
@@ -830,7 +817,6 @@
       case viewInfo: TemporaryViewRelation =>
         View.fromCatalogTable(viewInfo.tableMeta, isTempView = true, parser)
       case v => v
->>>>>>> a630e8d1
     }
   }
 
