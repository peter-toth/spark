--- conflicted
+++ resolved
@@ -288,17 +288,10 @@
       // (taskId, stageId, stageAttemptId, accumUpdates)
       accumUpdates: Array[(Long, Int, Int, Seq[AccumulableInfo])],
       blockManagerId: BlockManagerId,
-<<<<<<< HEAD
-      // executor metrics indexed by ExecutorMetricType.values
-      executorUpdates: ExecutorMetrics): Boolean = {
-    listenerBus.post(SparkListenerExecutorMetricsUpdate(execId, accumUpdates,
-      Some(executorUpdates)))
-=======
       // (stageId, stageAttemptId) -> metrics
       executorUpdates: mutable.Map[(Int, Int), ExecutorMetrics]): Boolean = {
     listenerBus.post(SparkListenerExecutorMetricsUpdate(execId, accumUpdates,
       executorUpdates))
->>>>>>> 1e65fb2c
     blockManagerMaster.driverEndpoint.askSync[Boolean](
       BlockManagerHeartbeat(blockManagerId), new RpcTimeout(600 seconds, "BlockManagerHeartbeat"))
   }
