--- conflicted
+++ resolved
@@ -20,10 +20,7 @@
 import org.apache.spark.SparkFunSuite
 import org.apache.spark.sql.catalyst.dsl.expressions._
 import org.apache.spark.sql.catalyst.expressions.codegen.GenerateUnsafeProjection
-<<<<<<< HEAD
-=======
 import org.apache.spark.sql.internal.SQLConf
->>>>>>> a630e8d1
 import org.apache.spark.sql.types._
 
 class StringExpressionsSuite extends SparkFunSuite with ExpressionEvalHelper {
@@ -944,8 +941,6 @@
 
     // Test escaping of arguments
     GenerateUnsafeProjection.generate(ParseUrl(Seq(Literal("\"quote"), Literal("\"quote"))) :: Nil)
-<<<<<<< HEAD
-=======
   }
 
   test("SPARK-33468: ParseUrl in ANSI mode should fail if input string is not a valid url") {
@@ -960,7 +955,6 @@
       checkEvaluation(
         ParseUrl(Seq("https://a.b.c/index.php?params1=a|b&params2=x", "HOST")), null)
     }
->>>>>>> a630e8d1
   }
 
   test("Sentences") {
@@ -987,8 +981,6 @@
     // Test escaping of arguments
     GenerateUnsafeProjection.generate(
       Sentences(Literal("\"quote"), Literal("\"quote"), Literal("\"quote")) :: Nil)
-<<<<<<< HEAD
-=======
   }
 
   test("SPARK-33386: elt ArrayIndexOutOfBoundsException") {
@@ -1019,6 +1011,5 @@
         }
       }
     }
->>>>>>> a630e8d1
   }
 }