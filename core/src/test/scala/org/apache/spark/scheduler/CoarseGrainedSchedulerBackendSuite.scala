/*
 * Licensed to the Apache Software Foundation (ASF) under one or more
 * contributor license agreements.  See the NOTICE file distributed with
 * this work for additional information regarding copyright ownership.
 * The ASF licenses this file to You under the Apache License, Version 2.0
 * (the "License"); you may not use this file except in compliance with
 * the License.  You may obtain a copy of the License at
 *
 *    http://www.apache.org/licenses/LICENSE-2.0
 *
 * Unless required by applicable law or agreed to in writing, software
 * distributed under the License is distributed on an "AS IS" BASIS,
 * WITHOUT WARRANTIES OR CONDITIONS OF ANY KIND, either express or implied.
 * See the License for the specific language governing permissions and
 * limitations under the License.
 */

package org.apache.spark.scheduler

import java.util.Properties
import java.util.concurrent.atomic.AtomicBoolean

import scala.collection.mutable
import scala.concurrent.duration._
import scala.language.postfixOps

import org.mockito.ArgumentMatchers.any
import org.mockito.Mockito.when
import org.mockito.invocation.InvocationOnMock
import org.scalatest.concurrent.Eventually
import org.scalatestplus.mockito.MockitoSugar._

import org.apache.spark._
import org.apache.spark.internal.config._
import org.apache.spark.internal.config.Network.RPC_MESSAGE_MAX_SIZE
import org.apache.spark.rdd.RDD
import org.apache.spark.resource.ResourceInformation
import org.apache.spark.resource.ResourceUtils._
import org.apache.spark.resource.TestResourceIDs._
import org.apache.spark.rpc.{RpcAddress, RpcEndpointRef, RpcEnv}
import org.apache.spark.scheduler.cluster.CoarseGrainedClusterMessages._
import org.apache.spark.scheduler.cluster.CoarseGrainedSchedulerBackend
import org.apache.spark.util.{RpcUtils, SerializableBuffer, Utils}

class CoarseGrainedSchedulerBackendSuite extends SparkFunSuite with LocalSparkContext
    with Eventually {

<<<<<<< HEAD
  private val executorUpTimeout = 60.seconds
=======
  private val executorUpTimeout = 1.minute
>>>>>>> cceb2d6f

  test("serialized task larger than max RPC message size") {
    val conf = new SparkConf
    conf.set(RPC_MESSAGE_MAX_SIZE, 1)
    conf.set("spark.default.parallelism", "1")
    sc = new SparkContext("local-cluster[2, 1, 1024]", "test", conf)
    val frameSize = RpcUtils.maxMessageSizeBytes(sc.conf)
    val buffer = new SerializableBuffer(java.nio.ByteBuffer.allocate(2 * frameSize))
    val larger = sc.parallelize(Seq(buffer))
    val thrown = intercept[SparkException] {
      larger.collect()
    }
    assert(thrown.getMessage.contains("using broadcast variables for large values"))
    val smaller = sc.parallelize(1 to 4).collect()
    assert(smaller.size === 4)
  }

  test("compute max number of concurrent tasks can be launched") {
    val conf = new SparkConf()
      .setMaster("local-cluster[4, 3, 1024]")
      .setAppName("test")
    sc = new SparkContext(conf)
    eventually(timeout(executorUpTimeout)) {
      // Ensure all executors have been launched.
      assert(sc.getExecutorIds().length == 4)
    }
    assert(sc.maxNumConcurrentTasks() == 12)
  }

  test("compute max number of concurrent tasks can be launched when spark.task.cpus > 1") {
    val conf = new SparkConf()
      .set(CPUS_PER_TASK, 2)
      .setMaster("local-cluster[4, 3, 1024]")
      .setAppName("test")
    sc = new SparkContext(conf)
    eventually(timeout(executorUpTimeout)) {
      // Ensure all executors have been launched.
      assert(sc.getExecutorIds().length == 4)
    }
    // Each executor can only launch one task since `spark.task.cpus` is 2.
    assert(sc.maxNumConcurrentTasks() == 4)
  }

  test("compute max number of concurrent tasks can be launched when some executors are busy") {
    val conf = new SparkConf()
      .set(CPUS_PER_TASK, 2)
      .setMaster("local-cluster[4, 3, 1024]")
      .setAppName("test")
    sc = new SparkContext(conf)
    val rdd = sc.parallelize(1 to 10, 4).mapPartitions { iter =>
      Thread.sleep(5000)
      iter
    }
    var taskStarted = new AtomicBoolean(false)
    var taskEnded = new AtomicBoolean(false)
    val listener = new SparkListener() {
      override def onTaskStart(taskStart: SparkListenerTaskStart): Unit = {
        taskStarted.set(true)
      }

      override def onTaskEnd(taskEnd: SparkListenerTaskEnd): Unit = {
        taskEnded.set(true)
      }
    }

    try {
      sc.addSparkListener(listener)
      eventually(timeout(executorUpTimeout)) {
        // Ensure all executors have been launched.
        assert(sc.getExecutorIds().length == 4)
      }

      // Submit a job to trigger some tasks on active executors.
      testSubmitJob(sc, rdd)

      eventually(timeout(10.seconds)) {
        // Ensure some tasks have started and no task finished, so some executors must be busy.
        assert(taskStarted.get())
        assert(taskEnded.get() == false)
        // Assert we count in slots on both busy and free executors.
        assert(sc.maxNumConcurrentTasks() == 4)
      }
    } finally {
      sc.removeSparkListener(listener)
    }
  }

  // Here we just have test for one happy case instead of all cases: other cases are covered in
  // FsHistoryProviderSuite.
  test("custom log url for Spark UI is applied") {
    val customExecutorLogUrl = "http://newhost:9999/logs/clusters/{{CLUSTER_ID}}/users/{{USER}}" +
      "/containers/{{CONTAINER_ID}}/{{FILE_NAME}}"

    val conf = new SparkConf()
      .set(UI.CUSTOM_EXECUTOR_LOG_URL, customExecutorLogUrl)
      .setMaster("local-cluster[0, 3, 1024]")
      .setAppName("test")

    sc = new SparkContext(conf)
    val backend = sc.schedulerBackend.asInstanceOf[CoarseGrainedSchedulerBackend]
    val mockEndpointRef = mock[RpcEndpointRef]
    val mockAddress = mock[RpcAddress]

    val logUrls = Map(
      "stdout" -> "http://oldhost:8888/logs/dummy/stdout",
      "stderr" -> "http://oldhost:8888/logs/dummy/stderr")
    val attributes = Map(
      "CLUSTER_ID" -> "cl1",
      "USER" -> "dummy",
      "CONTAINER_ID" -> "container1",
      "LOG_FILES" -> "stdout,stderr")
    val baseUrl = s"http://newhost:9999/logs/clusters/${attributes("CLUSTER_ID")}" +
      s"/users/${attributes("USER")}/containers/${attributes("CONTAINER_ID")}"

    var executorAddedCount: Int = 0
    val listener = new SparkListener() {
      override def onExecutorAdded(executorAdded: SparkListenerExecutorAdded): Unit = {
        executorAddedCount += 1
        assert(executorAdded.executorInfo.logUrlMap === Seq("stdout", "stderr").map { file =>
          file -> (baseUrl + s"/$file")
        }.toMap)
      }
    }

    sc.addSparkListener(listener)

    backend.driverEndpoint.askSync[Boolean](
      RegisterExecutor("1", mockEndpointRef, mockAddress.host, 1, logUrls, attributes, Map.empty))
    backend.driverEndpoint.askSync[Boolean](
      RegisterExecutor("2", mockEndpointRef, mockAddress.host, 1, logUrls, attributes, Map.empty))
    backend.driverEndpoint.askSync[Boolean](
      RegisterExecutor("3", mockEndpointRef, mockAddress.host, 1, logUrls, attributes, Map.empty))

    sc.listenerBus.waitUntilEmpty(executorUpTimeout.toMillis)
    assert(executorAddedCount === 3)
  }

  test("extra resources from executor") {
    import TestUtils._

    val conf = new SparkConf()
      .set(EXECUTOR_CORES, 3)
      .set(SCHEDULER_REVIVE_INTERVAL.key, "1m") // don't let it auto revive during test
      .setMaster(
      "coarseclustermanager[org.apache.spark.scheduler.TestCoarseGrainedSchedulerBackend]")
      .setAppName("test")
    conf.set(TASK_GPU_ID.amountConf, "1")
    conf.set(EXECUTOR_GPU_ID.amountConf, "1")

    sc = new SparkContext(conf)
    val backend = sc.schedulerBackend.asInstanceOf[TestCoarseGrainedSchedulerBackend]
    val mockEndpointRef = mock[RpcEndpointRef]
    val mockAddress = mock[RpcAddress]
    when(mockEndpointRef.send(LaunchTask)).thenAnswer((_: InvocationOnMock) => {})

    val resources = Map(GPU -> new ResourceInformation(GPU, Array("0", "1", "3")))

    var executorAddedCount: Int = 0
    val listener = new SparkListener() {
      override def onExecutorAdded(executorAdded: SparkListenerExecutorAdded): Unit = {
        executorAddedCount += 1
      }
    }

    sc.addSparkListener(listener)

    backend.driverEndpoint.askSync[Boolean](
      RegisterExecutor("1", mockEndpointRef, mockAddress.host, 1, Map.empty, Map.empty, resources))
    backend.driverEndpoint.askSync[Boolean](
      RegisterExecutor("2", mockEndpointRef, mockAddress.host, 1, Map.empty, Map.empty, resources))
    backend.driverEndpoint.askSync[Boolean](
      RegisterExecutor("3", mockEndpointRef, mockAddress.host, 1, Map.empty, Map.empty, resources))

    val frameSize = RpcUtils.maxMessageSizeBytes(sc.conf)
    val bytebuffer = java.nio.ByteBuffer.allocate(frameSize - 100)
    val buffer = new SerializableBuffer(bytebuffer)

    var execResources = backend.getExecutorAvailableResources("1")

    assert(execResources(GPU).availableAddrs.sorted === Array("0", "1", "3"))

    val taskResources = Map(GPU -> new ResourceInformation(GPU, Array("0")))
    var taskDescs: Seq[Seq[TaskDescription]] = Seq(Seq(new TaskDescription(1, 0, "1",
      "t1", 0, 1, mutable.Map.empty[String, Long], mutable.Map.empty[String, Long],
      new Properties(), taskResources, bytebuffer)))
    val ts = backend.getTaskSchedulerImpl()
    when(ts.resourceOffers(any[IndexedSeq[WorkerOffer]])).thenReturn(taskDescs)

    backend.driverEndpoint.send(ReviveOffers)

    eventually(timeout(5 seconds)) {
      execResources = backend.getExecutorAvailableResources("1")
      assert(execResources(GPU).availableAddrs.sorted === Array("1", "3"))
      assert(execResources(GPU).assignedAddrs === Array("0"))
    }

    backend.driverEndpoint.send(
      StatusUpdate("1", 1, TaskState.FINISHED, buffer, taskResources))

    eventually(timeout(5 seconds)) {
      execResources = backend.getExecutorAvailableResources("1")
      assert(execResources(GPU).availableAddrs.sorted === Array("0", "1", "3"))
      assert(execResources(GPU).assignedAddrs.isEmpty)
    }
    sc.listenerBus.waitUntilEmpty(executorUpTimeout.toMillis)
    assert(executorAddedCount === 3)
  }

  private def testSubmitJob(sc: SparkContext, rdd: RDD[Int]): Unit = {
    sc.submitJob(
      rdd,
      (iter: Iterator[Int]) => iter.toArray,
      0 until rdd.partitions.length,
      { case (_, _) => return }: (Int, Array[Int]) => Unit,
      { return }
    )
  }
}

/** Simple cluster manager that wires up our mock backend for the resource tests. */
private class CSMockExternalClusterManager extends ExternalClusterManager {

  private var ts: TaskSchedulerImpl = _

  private val MOCK_REGEX = """coarseclustermanager\[(.*)\]""".r
  override def canCreate(masterURL: String): Boolean = MOCK_REGEX.findFirstIn(masterURL).isDefined

  override def createTaskScheduler(
      sc: SparkContext,
      masterURL: String): TaskScheduler = {
    ts = mock[TaskSchedulerImpl]
    when(ts.sc).thenReturn(sc)
    when(ts.applicationId()).thenReturn("appid1")
    when(ts.applicationAttemptId()).thenReturn(Some("attempt1"))
    when(ts.schedulingMode).thenReturn(SchedulingMode.FIFO)
    when(ts.nodeBlacklist()).thenReturn(Set.empty[String])
    when(ts.resourcesReqsPerTask).thenReturn(Seq.empty)
    ts
  }

  override def createSchedulerBackend(
      sc: SparkContext,
      masterURL: String,
      scheduler: TaskScheduler): SchedulerBackend = {
    masterURL match {
      case MOCK_REGEX(backendClassName) =>
        val backendClass = Utils.classForName(backendClassName)
        val ctor = backendClass.getConstructor(classOf[TaskSchedulerImpl], classOf[RpcEnv])
        ctor.newInstance(scheduler, sc.env.rpcEnv).asInstanceOf[SchedulerBackend]
    }
  }

  override def initialize(scheduler: TaskScheduler, backend: SchedulerBackend): Unit = {
    scheduler.asInstanceOf[TaskSchedulerImpl].initialize(backend)
  }
}

private[spark]
class TestCoarseGrainedSchedulerBackend(scheduler: TaskSchedulerImpl, override val rpcEnv: RpcEnv)
  extends CoarseGrainedSchedulerBackend(scheduler, rpcEnv) {

  def getTaskSchedulerImpl(): TaskSchedulerImpl = scheduler
}<|MERGE_RESOLUTION|>--- conflicted
+++ resolved
@@ -45,11 +45,7 @@
 class CoarseGrainedSchedulerBackendSuite extends SparkFunSuite with LocalSparkContext
     with Eventually {
 
-<<<<<<< HEAD
-  private val executorUpTimeout = 60.seconds
-=======
   private val executorUpTimeout = 1.minute
->>>>>>> cceb2d6f
 
   test("serialized task larger than max RPC message size") {
     val conf = new SparkConf
