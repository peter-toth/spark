#
# Licensed to the Apache Software Foundation (ASF) under one or more
# contributor license agreements.  See the NOTICE file distributed with
# this work for additional information regarding copyright ownership.
# The ASF licenses this file to You under the Apache License, Version 2.0
# (the "License"); you may not use this file except in compliance with
# the License.  You may obtain a copy of the License at
#
#    http://www.apache.org/licenses/LICENSE-2.0
#
# Unless required by applicable law or agreed to in writing, software
# distributed under the License is distributed on an "AS IS" BASIS,
# WITHOUT WARRANTIES OR CONDITIONS OF ANY KIND, either express or implied.
# See the License for the specific language governing permissions and
# limitations under the License.
#

"""
A collections of builtin functions
"""
import sys
import functools
import warnings

if sys.version < "3":
    from itertools import imap as map

if sys.version >= '3':
    basestring = str

from pyspark import since, SparkContext
from pyspark.rdd import ignore_unicode_prefix, PythonEvalType
<<<<<<< HEAD
from pyspark.sql.column import Column, _to_java_column, _to_seq, _create_column_from_literal
=======
from pyspark.sql.column import Column, _to_java_column, _to_seq, _create_column_from_literal, \
    _create_column_from_name
>>>>>>> cceb2d6f
from pyspark.sql.dataframe import DataFrame
from pyspark.sql.types import StringType, DataType
# Keep UserDefinedFunction import for backwards compatible import; moved in SPARK-22409
from pyspark.sql.udf import UserDefinedFunction, _create_udf
from pyspark.sql.utils import to_str

# Note to developers: all of PySpark functions here take string as column names whenever possible.
# Namely, if columns are referred as arguments, they can be always both Column or string,
# even though there might be few exceptions for legacy or inevitable reasons.
# If you are fixing other language APIs together, also please note that Scala side is not the case
# since it requires to make every single overridden definition.


def _create_function(name, doc=""):
    """Create a PySpark function by its name"""
    def _(col):
        sc = SparkContext._active_spark_context
        jc = getattr(sc._jvm.functions, name)(col._jc if isinstance(col, Column) else col)
        return Column(jc)
    _.__name__ = name
    _.__doc__ = doc
    return _


def _create_function_over_column(name, doc=""):
    """Similar with `_create_function` but creates a PySpark function that takes a column
    (as string as well). This is mainly for PySpark functions to take strings as
    column names.
    """
    def _(col):
        sc = SparkContext._active_spark_context
        jc = getattr(sc._jvm.functions, name)(_to_java_column(col))
        return Column(jc)
    _.__name__ = name
    _.__doc__ = doc
    return _


def _wrap_deprecated_function(func, message):
    """ Wrap the deprecated function to print out deprecation warnings"""
    def _(col):
        warnings.warn(message, DeprecationWarning)
        return func(col)
    return functools.wraps(func)(_)


def _create_binary_mathfunction(name, doc=""):
    """ Create a binary mathfunction by name"""
    def _(col1, col2):
        sc = SparkContext._active_spark_context
        # For legacy reasons, the arguments here can be implicitly converted into floats,
        # if they are not columns or strings.
        if isinstance(col1, Column):
            arg1 = col1._jc
        elif isinstance(col1, basestring):
            arg1 = _create_column_from_name(col1)
        else:
            arg1 = float(col1)

        if isinstance(col2, Column):
            arg2 = col2._jc
        elif isinstance(col2, basestring):
            arg2 = _create_column_from_name(col2)
        else:
            arg2 = float(col2)

        jc = getattr(sc._jvm.functions, name)(arg1, arg2)
        return Column(jc)
    _.__name__ = name
    _.__doc__ = doc
    return _


def _create_window_function(name, doc=''):
    """ Create a window function by name """
    def _():
        sc = SparkContext._active_spark_context
        jc = getattr(sc._jvm.functions, name)()
        return Column(jc)
    _.__name__ = name
    _.__doc__ = 'Window function: ' + doc
    return _


def _options_to_str(options):
    return {key: to_str(value) for (key, value) in options.items()}

_lit_doc = """
    Creates a :class:`Column` of literal value.

    >>> df.select(lit(5).alias('height')).withColumn('spark_user', lit(True)).take(1)
    [Row(height=5, spark_user=True)]
    """
_functions = {
    'lit': _lit_doc,
    'col': 'Returns a :class:`Column` based on the given column name.',
    'column': 'Returns a :class:`Column` based on the given column name.',
    'asc': 'Returns a sort expression based on the ascending order of the given column name.',
    'desc': 'Returns a sort expression based on the descending order of the given column name.',
}

_functions_over_column = {
    'sqrt': 'Computes the square root of the specified float value.',
    'abs': 'Computes the absolute value.',

    'max': 'Aggregate function: returns the maximum value of the expression in a group.',
    'min': 'Aggregate function: returns the minimum value of the expression in a group.',
    'count': 'Aggregate function: returns the number of items in a group.',
    'sum': 'Aggregate function: returns the sum of all values in the expression.',
    'avg': 'Aggregate function: returns the average of the values in a group.',
    'mean': 'Aggregate function: returns the average of the values in a group.',
    'sumDistinct': 'Aggregate function: returns the sum of distinct values in the expression.',
}

_functions_1_4_over_column = {
    # unary math functions
    'acos': ':return: inverse cosine of `col`, as if computed by `java.lang.Math.acos()`',
    'asin': ':return: inverse sine of `col`, as if computed by `java.lang.Math.asin()`',
    'atan': ':return: inverse tangent of `col`, as if computed by `java.lang.Math.atan()`',
    'cbrt': 'Computes the cube-root of the given value.',
    'ceil': 'Computes the ceiling of the given value.',
    'cos': """:param col: angle in radians
           :return: cosine of the angle, as if computed by `java.lang.Math.cos()`.""",
    'cosh': """:param col: hyperbolic angle
           :return: hyperbolic cosine of the angle, as if computed by `java.lang.Math.cosh()`""",
    'exp': 'Computes the exponential of the given value.',
    'expm1': 'Computes the exponential of the given value minus one.',
    'floor': 'Computes the floor of the given value.',
    'log': 'Computes the natural logarithm of the given value.',
    'log10': 'Computes the logarithm of the given value in Base 10.',
    'log1p': 'Computes the natural logarithm of the given value plus one.',
    'rint': 'Returns the double value that is closest in value to the argument and' +
            ' is equal to a mathematical integer.',
    'signum': 'Computes the signum of the given value.',
    'sin': """:param col: angle in radians
           :return: sine of the angle, as if computed by `java.lang.Math.sin()`""",
    'sinh': """:param col: hyperbolic angle
           :return: hyperbolic sine of the given value,
                    as if computed by `java.lang.Math.sinh()`""",
    'tan': """:param col: angle in radians
           :return: tangent of the given value, as if computed by `java.lang.Math.tan()`""",
    'tanh': """:param col: hyperbolic angle
            :return: hyperbolic tangent of the given value,
                     as if computed by `java.lang.Math.tanh()`""",
    'toDegrees': '.. note:: Deprecated in 2.1, use :func:`degrees` instead.',
    'toRadians': '.. note:: Deprecated in 2.1, use :func:`radians` instead.',
    'bitwiseNOT': 'Computes bitwise not.',
}

_functions_2_4 = {
    'asc_nulls_first': 'Returns a sort expression based on the ascending order of the given' +
                       ' column name, and null values return before non-null values.',
    'asc_nulls_last': 'Returns a sort expression based on the ascending order of the given' +
                      ' column name, and null values appear after non-null values.',
    'desc_nulls_first': 'Returns a sort expression based on the descending order of the given' +
                        ' column name, and null values appear before non-null values.',
    'desc_nulls_last': 'Returns a sort expression based on the descending order of the given' +
                       ' column name, and null values appear after non-null values',
}

_collect_list_doc = """
    Aggregate function: returns a list of objects with duplicates.

    .. note:: The function is non-deterministic because the order of collected results depends
        on order of rows which may be non-deterministic after a shuffle.

    >>> df2 = spark.createDataFrame([(2,), (5,), (5,)], ('age',))
    >>> df2.agg(collect_list('age')).collect()
    [Row(collect_list(age)=[2, 5, 5])]
    """
_collect_set_doc = """
    Aggregate function: returns a set of objects with duplicate elements eliminated.

    .. note:: The function is non-deterministic because the order of collected results depends
        on order of rows which may be non-deterministic after a shuffle.

    >>> df2 = spark.createDataFrame([(2,), (5,), (5,)], ('age',))
    >>> df2.agg(collect_set('age')).collect()
    [Row(collect_set(age)=[5, 2])]
    """
_functions_1_6_over_column = {
    # unary math functions
    'stddev': 'Aggregate function: alias for stddev_samp.',
    'stddev_samp': 'Aggregate function: returns the unbiased sample standard deviation of' +
                   ' the expression in a group.',
    'stddev_pop': 'Aggregate function: returns population standard deviation of' +
                  ' the expression in a group.',
    'variance': 'Aggregate function: alias for var_samp.',
    'var_samp': 'Aggregate function: returns the unbiased sample variance of' +
                ' the values in a group.',
    'var_pop':  'Aggregate function: returns the population variance of the values in a group.',
    'skewness': 'Aggregate function: returns the skewness of the values in a group.',
    'kurtosis': 'Aggregate function: returns the kurtosis of the values in a group.',
    'collect_list': _collect_list_doc,
    'collect_set': _collect_set_doc
}

_functions_2_1_over_column = {
    # unary math functions
    'degrees': """
               Converts an angle measured in radians to an approximately equivalent angle
               measured in degrees.
               :param col: angle in radians
               :return: angle in degrees, as if computed by `java.lang.Math.toDegrees()`
               """,
    'radians': """
               Converts an angle measured in degrees to an approximately equivalent angle
               measured in radians.
               :param col: angle in degrees
               :return: angle in radians, as if computed by `java.lang.Math.toRadians()`
               """,
}

# math functions that take two arguments as input
_binary_mathfunctions = {
    'atan2': """
             :param col1: coordinate on y-axis
             :param col2: coordinate on x-axis
             :return: the `theta` component of the point
                (`r`, `theta`)
                in polar coordinates that corresponds to the point
                (`x`, `y`) in Cartesian coordinates,
                as if computed by `java.lang.Math.atan2()`
             """,
    'hypot': 'Computes ``sqrt(a^2 + b^2)`` without intermediate overflow or underflow.',
    'pow': 'Returns the value of the first argument raised to the power of the second argument.',
}

_window_functions = {
    'row_number':
        """returns a sequential number starting at 1 within a window partition.""",
    'dense_rank':
        """returns the rank of rows within a window partition, without any gaps.

        The difference between rank and dense_rank is that dense_rank leaves no gaps in ranking
        sequence when there are ties. That is, if you were ranking a competition using dense_rank
        and had three people tie for second place, you would say that all three were in second
        place and that the next person came in third. Rank would give me sequential numbers, making
        the person that came in third place (after the ties) would register as coming in fifth.

        This is equivalent to the DENSE_RANK function in SQL.""",
    'rank':
        """returns the rank of rows within a window partition.

        The difference between rank and dense_rank is that dense_rank leaves no gaps in ranking
        sequence when there are ties. That is, if you were ranking a competition using dense_rank
        and had three people tie for second place, you would say that all three were in second
        place and that the next person came in third. Rank would give me sequential numbers, making
        the person that came in third place (after the ties) would register as coming in fifth.

        This is equivalent to the RANK function in SQL.""",
    'cume_dist':
        """returns the cumulative distribution of values within a window partition,
        i.e. the fraction of rows that are below the current row.""",
    'percent_rank':
        """returns the relative rank (i.e. percentile) of rows within a window partition.""",
}

# Wraps deprecated functions (keys) with the messages (values).
_functions_deprecated = {
}

for _name, _doc in _functions.items():
    globals()[_name] = since(1.3)(_create_function(_name, _doc))
for _name, _doc in _functions_over_column.items():
    globals()[_name] = since(1.3)(_create_function_over_column(_name, _doc))
for _name, _doc in _functions_1_4_over_column.items():
    globals()[_name] = since(1.4)(_create_function_over_column(_name, _doc))
for _name, _doc in _binary_mathfunctions.items():
    globals()[_name] = since(1.4)(_create_binary_mathfunction(_name, _doc))
for _name, _doc in _window_functions.items():
    globals()[_name] = since(1.6)(_create_window_function(_name, _doc))
for _name, _doc in _functions_1_6_over_column.items():
    globals()[_name] = since(1.6)(_create_function_over_column(_name, _doc))
for _name, _doc in _functions_2_1_over_column.items():
    globals()[_name] = since(2.1)(_create_function_over_column(_name, _doc))
for _name, _message in _functions_deprecated.items():
    globals()[_name] = _wrap_deprecated_function(globals()[_name], _message)
for _name, _doc in _functions_2_4.items():
    globals()[_name] = since(2.4)(_create_function(_name, _doc))
del _name, _doc


@since(2.1)
def approx_count_distinct(col, rsd=None):
    """Aggregate function: returns a new :class:`Column` for approximate distinct count of
    column `col`.

    :param rsd: maximum estimation error allowed (default = 0.05). For rsd < 0.01, it is more
        efficient to use :func:`countDistinct`

    >>> df.agg(approx_count_distinct(df.age).alias('distinct_ages')).collect()
    [Row(distinct_ages=2)]
    """
    sc = SparkContext._active_spark_context
    if rsd is None:
        jc = sc._jvm.functions.approx_count_distinct(_to_java_column(col))
    else:
        jc = sc._jvm.functions.approx_count_distinct(_to_java_column(col), rsd)
    return Column(jc)


@since(1.6)
def broadcast(df):
    """Marks a DataFrame as small enough for use in broadcast joins."""

    sc = SparkContext._active_spark_context
    return DataFrame(sc._jvm.functions.broadcast(df._jdf), df.sql_ctx)


@since(1.4)
def coalesce(*cols):
    """Returns the first column that is not null.

    >>> cDf = spark.createDataFrame([(None, None), (1, None), (None, 2)], ("a", "b"))
    >>> cDf.show()
    +----+----+
    |   a|   b|
    +----+----+
    |null|null|
    |   1|null|
    |null|   2|
    +----+----+

    >>> cDf.select(coalesce(cDf["a"], cDf["b"])).show()
    +--------------+
    |coalesce(a, b)|
    +--------------+
    |          null|
    |             1|
    |             2|
    +--------------+

    >>> cDf.select('*', coalesce(cDf["a"], lit(0.0))).show()
    +----+----+----------------+
    |   a|   b|coalesce(a, 0.0)|
    +----+----+----------------+
    |null|null|             0.0|
    |   1|null|             1.0|
    |null|   2|             0.0|
    +----+----+----------------+
    """
    sc = SparkContext._active_spark_context
    jc = sc._jvm.functions.coalesce(_to_seq(sc, cols, _to_java_column))
    return Column(jc)


@since(1.6)
def corr(col1, col2):
    """Returns a new :class:`Column` for the Pearson Correlation Coefficient for ``col1``
    and ``col2``.

    >>> a = range(20)
    >>> b = [2 * x for x in range(20)]
    >>> df = spark.createDataFrame(zip(a, b), ["a", "b"])
    >>> df.agg(corr("a", "b").alias('c')).collect()
    [Row(c=1.0)]
    """
    sc = SparkContext._active_spark_context
    return Column(sc._jvm.functions.corr(_to_java_column(col1), _to_java_column(col2)))


@since(2.0)
def covar_pop(col1, col2):
    """Returns a new :class:`Column` for the population covariance of ``col1`` and ``col2``.

    >>> a = [1] * 10
    >>> b = [1] * 10
    >>> df = spark.createDataFrame(zip(a, b), ["a", "b"])
    >>> df.agg(covar_pop("a", "b").alias('c')).collect()
    [Row(c=0.0)]
    """
    sc = SparkContext._active_spark_context
    return Column(sc._jvm.functions.covar_pop(_to_java_column(col1), _to_java_column(col2)))


@since(2.0)
def covar_samp(col1, col2):
    """Returns a new :class:`Column` for the sample covariance of ``col1`` and ``col2``.

    >>> a = [1] * 10
    >>> b = [1] * 10
    >>> df = spark.createDataFrame(zip(a, b), ["a", "b"])
    >>> df.agg(covar_samp("a", "b").alias('c')).collect()
    [Row(c=0.0)]
    """
    sc = SparkContext._active_spark_context
    return Column(sc._jvm.functions.covar_samp(_to_java_column(col1), _to_java_column(col2)))


@since(1.3)
def countDistinct(col, *cols):
    """Returns a new :class:`Column` for distinct count of ``col`` or ``cols``.

    >>> df.agg(countDistinct(df.age, df.name).alias('c')).collect()
    [Row(c=2)]

    >>> df.agg(countDistinct("age", "name").alias('c')).collect()
    [Row(c=2)]
    """
    sc = SparkContext._active_spark_context
    jc = sc._jvm.functions.countDistinct(_to_java_column(col), _to_seq(sc, cols, _to_java_column))
    return Column(jc)


@since(1.3)
def first(col, ignorenulls=False):
    """Aggregate function: returns the first value in a group.

    The function by default returns the first values it sees. It will return the first non-null
    value it sees when ignoreNulls is set to true. If all values are null, then null is returned.

    .. note:: The function is non-deterministic because its results depends on order of rows which
        may be non-deterministic after a shuffle.
    """
    sc = SparkContext._active_spark_context
    jc = sc._jvm.functions.first(_to_java_column(col), ignorenulls)
    return Column(jc)


@since(2.0)
def grouping(col):
    """
    Aggregate function: indicates whether a specified column in a GROUP BY list is aggregated
    or not, returns 1 for aggregated or 0 for not aggregated in the result set.

    >>> df.cube("name").agg(grouping("name"), sum("age")).orderBy("name").show()
    +-----+--------------+--------+
    | name|grouping(name)|sum(age)|
    +-----+--------------+--------+
    | null|             1|       7|
    |Alice|             0|       2|
    |  Bob|             0|       5|
    +-----+--------------+--------+
    """
    sc = SparkContext._active_spark_context
    jc = sc._jvm.functions.grouping(_to_java_column(col))
    return Column(jc)


@since(2.0)
def grouping_id(*cols):
    """
    Aggregate function: returns the level of grouping, equals to

       (grouping(c1) << (n-1)) + (grouping(c2) << (n-2)) + ... + grouping(cn)

    .. note:: The list of columns should match with grouping columns exactly, or empty (means all
        the grouping columns).

    >>> df.cube("name").agg(grouping_id(), sum("age")).orderBy("name").show()
    +-----+-------------+--------+
    | name|grouping_id()|sum(age)|
    +-----+-------------+--------+
    | null|            1|       7|
    |Alice|            0|       2|
    |  Bob|            0|       5|
    +-----+-------------+--------+
    """
    sc = SparkContext._active_spark_context
    jc = sc._jvm.functions.grouping_id(_to_seq(sc, cols, _to_java_column))
    return Column(jc)


@since(1.6)
def input_file_name():
    """Creates a string column for the file name of the current Spark task.
    """
    sc = SparkContext._active_spark_context
    return Column(sc._jvm.functions.input_file_name())


@since(1.6)
def isnan(col):
    """An expression that returns true iff the column is NaN.

    >>> df = spark.createDataFrame([(1.0, float('nan')), (float('nan'), 2.0)], ("a", "b"))
    >>> df.select(isnan("a").alias("r1"), isnan(df.a).alias("r2")).collect()
    [Row(r1=False, r2=False), Row(r1=True, r2=True)]
    """
    sc = SparkContext._active_spark_context
    return Column(sc._jvm.functions.isnan(_to_java_column(col)))


@since(1.6)
def isnull(col):
    """An expression that returns true iff the column is null.

    >>> df = spark.createDataFrame([(1, None), (None, 2)], ("a", "b"))
    >>> df.select(isnull("a").alias("r1"), isnull(df.a).alias("r2")).collect()
    [Row(r1=False, r2=False), Row(r1=True, r2=True)]
    """
    sc = SparkContext._active_spark_context
    return Column(sc._jvm.functions.isnull(_to_java_column(col)))


@since(1.3)
def last(col, ignorenulls=False):
    """Aggregate function: returns the last value in a group.

    The function by default returns the last values it sees. It will return the last non-null
    value it sees when ignoreNulls is set to true. If all values are null, then null is returned.

    .. note:: The function is non-deterministic because its results depends on order of rows
        which may be non-deterministic after a shuffle.
    """
    sc = SparkContext._active_spark_context
    jc = sc._jvm.functions.last(_to_java_column(col), ignorenulls)
    return Column(jc)


@since(1.6)
def monotonically_increasing_id():
    """A column that generates monotonically increasing 64-bit integers.

    The generated ID is guaranteed to be monotonically increasing and unique, but not consecutive.
    The current implementation puts the partition ID in the upper 31 bits, and the record number
    within each partition in the lower 33 bits. The assumption is that the data frame has
    less than 1 billion partitions, and each partition has less than 8 billion records.

    .. note:: The function is non-deterministic because its result depends on partition IDs.

    As an example, consider a :class:`DataFrame` with two partitions, each with 3 records.
    This expression would return the following IDs:
    0, 1, 2, 8589934592 (1L << 33), 8589934593, 8589934594.

    >>> df0 = sc.parallelize(range(2), 2).mapPartitions(lambda x: [(1,), (2,), (3,)]).toDF(['col1'])
    >>> df0.select(monotonically_increasing_id().alias('id')).collect()
    [Row(id=0), Row(id=1), Row(id=2), Row(id=8589934592), Row(id=8589934593), Row(id=8589934594)]
    """
    sc = SparkContext._active_spark_context
    return Column(sc._jvm.functions.monotonically_increasing_id())


@since(1.6)
def nanvl(col1, col2):
    """Returns col1 if it is not NaN, or col2 if col1 is NaN.

    Both inputs should be floating point columns (:class:`DoubleType` or :class:`FloatType`).

    >>> df = spark.createDataFrame([(1.0, float('nan')), (float('nan'), 2.0)], ("a", "b"))
    >>> df.select(nanvl("a", "b").alias("r1"), nanvl(df.a, df.b).alias("r2")).collect()
    [Row(r1=1.0, r2=1.0), Row(r1=2.0, r2=2.0)]
    """
    sc = SparkContext._active_spark_context
    return Column(sc._jvm.functions.nanvl(_to_java_column(col1), _to_java_column(col2)))


@ignore_unicode_prefix
@since(1.4)
def rand(seed=None):
    """Generates a random column with independent and identically distributed (i.i.d.) samples
    from U[0.0, 1.0].

    .. note:: The function is non-deterministic in general case.

    >>> df.withColumn('rand', rand(seed=42) * 3).collect()
    [Row(age=2, name=u'Alice', rand=2.4052597283576684),
     Row(age=5, name=u'Bob', rand=2.3913904055683974)]
    """
    sc = SparkContext._active_spark_context
    if seed is not None:
        jc = sc._jvm.functions.rand(seed)
    else:
        jc = sc._jvm.functions.rand()
    return Column(jc)


@ignore_unicode_prefix
@since(1.4)
def randn(seed=None):
    """Generates a column with independent and identically distributed (i.i.d.) samples from
    the standard normal distribution.

    .. note:: The function is non-deterministic in general case.

    >>> df.withColumn('randn', randn(seed=42)).collect()
    [Row(age=2, name=u'Alice', randn=1.1027054481455365),
    Row(age=5, name=u'Bob', randn=0.7400395449950132)]
    """
    sc = SparkContext._active_spark_context
    if seed is not None:
        jc = sc._jvm.functions.randn(seed)
    else:
        jc = sc._jvm.functions.randn()
    return Column(jc)


@since(1.5)
def round(col, scale=0):
    """
    Round the given value to `scale` decimal places using HALF_UP rounding mode if `scale` >= 0
    or at integral part when `scale` < 0.

    >>> spark.createDataFrame([(2.5,)], ['a']).select(round('a', 0).alias('r')).collect()
    [Row(r=3.0)]
    """
    sc = SparkContext._active_spark_context
    return Column(sc._jvm.functions.round(_to_java_column(col), scale))


@since(2.0)
def bround(col, scale=0):
    """
    Round the given value to `scale` decimal places using HALF_EVEN rounding mode if `scale` >= 0
    or at integral part when `scale` < 0.

    >>> spark.createDataFrame([(2.5,)], ['a']).select(bround('a', 0).alias('r')).collect()
    [Row(r=2.0)]
    """
    sc = SparkContext._active_spark_context
    return Column(sc._jvm.functions.bround(_to_java_column(col), scale))


@since(1.5)
def shiftLeft(col, numBits):
    """Shift the given value numBits left.

    >>> spark.createDataFrame([(21,)], ['a']).select(shiftLeft('a', 1).alias('r')).collect()
    [Row(r=42)]
    """
    sc = SparkContext._active_spark_context
    return Column(sc._jvm.functions.shiftLeft(_to_java_column(col), numBits))


@since(1.5)
def shiftRight(col, numBits):
    """(Signed) shift the given value numBits right.

    >>> spark.createDataFrame([(42,)], ['a']).select(shiftRight('a', 1).alias('r')).collect()
    [Row(r=21)]
    """
    sc = SparkContext._active_spark_context
    jc = sc._jvm.functions.shiftRight(_to_java_column(col), numBits)
    return Column(jc)


@since(1.5)
def shiftRightUnsigned(col, numBits):
    """Unsigned shift the given value numBits right.

    >>> df = spark.createDataFrame([(-42,)], ['a'])
    >>> df.select(shiftRightUnsigned('a', 1).alias('r')).collect()
    [Row(r=9223372036854775787)]
    """
    sc = SparkContext._active_spark_context
    jc = sc._jvm.functions.shiftRightUnsigned(_to_java_column(col), numBits)
    return Column(jc)


@since(1.6)
def spark_partition_id():
    """A column for partition ID.

    .. note:: This is indeterministic because it depends on data partitioning and task scheduling.

    >>> df.repartition(1).select(spark_partition_id().alias("pid")).collect()
    [Row(pid=0), Row(pid=0)]
    """
    sc = SparkContext._active_spark_context
    return Column(sc._jvm.functions.spark_partition_id())


@since(1.5)
def expr(str):
    """Parses the expression string into the column that it represents

    >>> df.select(expr("length(name)")).collect()
    [Row(length(name)=5), Row(length(name)=3)]
    """
    sc = SparkContext._active_spark_context
    return Column(sc._jvm.functions.expr(str))


@ignore_unicode_prefix
@since(1.4)
def struct(*cols):
    """Creates a new struct column.

    :param cols: list of column names (string) or list of :class:`Column` expressions

    >>> df.select(struct('age', 'name').alias("struct")).collect()
    [Row(struct=Row(age=2, name=u'Alice')), Row(struct=Row(age=5, name=u'Bob'))]
    >>> df.select(struct([df.age, df.name]).alias("struct")).collect()
    [Row(struct=Row(age=2, name=u'Alice')), Row(struct=Row(age=5, name=u'Bob'))]
    """
    sc = SparkContext._active_spark_context
    if len(cols) == 1 and isinstance(cols[0], (list, set)):
        cols = cols[0]
    jc = sc._jvm.functions.struct(_to_seq(sc, cols, _to_java_column))
    return Column(jc)


@since(1.5)
def greatest(*cols):
    """
    Returns the greatest value of the list of column names, skipping null values.
    This function takes at least 2 parameters. It will return null iff all parameters are null.

    >>> df = spark.createDataFrame([(1, 4, 3)], ['a', 'b', 'c'])
    >>> df.select(greatest(df.a, df.b, df.c).alias("greatest")).collect()
    [Row(greatest=4)]
    """
    if len(cols) < 2:
        raise ValueError("greatest should take at least two columns")
    sc = SparkContext._active_spark_context
    return Column(sc._jvm.functions.greatest(_to_seq(sc, cols, _to_java_column)))


@since(1.5)
def least(*cols):
    """
    Returns the least value of the list of column names, skipping null values.
    This function takes at least 2 parameters. It will return null iff all parameters are null.

    >>> df = spark.createDataFrame([(1, 4, 3)], ['a', 'b', 'c'])
    >>> df.select(least(df.a, df.b, df.c).alias("least")).collect()
    [Row(least=1)]
    """
    if len(cols) < 2:
        raise ValueError("least should take at least two columns")
    sc = SparkContext._active_spark_context
    return Column(sc._jvm.functions.least(_to_seq(sc, cols, _to_java_column)))


@since(1.4)
def when(condition, value):
    """Evaluates a list of conditions and returns one of multiple possible result expressions.
    If :func:`Column.otherwise` is not invoked, None is returned for unmatched conditions.

    :param condition: a boolean :class:`Column` expression.
    :param value: a literal value, or a :class:`Column` expression.

    >>> df.select(when(df['age'] == 2, 3).otherwise(4).alias("age")).collect()
    [Row(age=3), Row(age=4)]

    >>> df.select(when(df.age == 2, df.age + 1).alias("age")).collect()
    [Row(age=3), Row(age=None)]
    """
    sc = SparkContext._active_spark_context
    if not isinstance(condition, Column):
        raise TypeError("condition should be a Column")
    v = value._jc if isinstance(value, Column) else value
    jc = sc._jvm.functions.when(condition._jc, v)
    return Column(jc)


@since(1.5)
def log(arg1, arg2=None):
    """Returns the first argument-based logarithm of the second argument.

    If there is only one argument, then this takes the natural logarithm of the argument.

    >>> df.select(log(10.0, df.age).alias('ten')).rdd.map(lambda l: str(l.ten)[:7]).collect()
    ['0.30102', '0.69897']

    >>> df.select(log(df.age).alias('e')).rdd.map(lambda l: str(l.e)[:7]).collect()
    ['0.69314', '1.60943']
    """
    sc = SparkContext._active_spark_context
    if arg2 is None:
        jc = sc._jvm.functions.log(_to_java_column(arg1))
    else:
        jc = sc._jvm.functions.log(arg1, _to_java_column(arg2))
    return Column(jc)


@since(1.5)
def log2(col):
    """Returns the base-2 logarithm of the argument.

    >>> spark.createDataFrame([(4,)], ['a']).select(log2('a').alias('log2')).collect()
    [Row(log2=2.0)]
    """
    sc = SparkContext._active_spark_context
    return Column(sc._jvm.functions.log2(_to_java_column(col)))


@since(1.5)
@ignore_unicode_prefix
def conv(col, fromBase, toBase):
    """
    Convert a number in a string column from one base to another.

    >>> df = spark.createDataFrame([("010101",)], ['n'])
    >>> df.select(conv(df.n, 2, 16).alias('hex')).collect()
    [Row(hex=u'15')]
    """
    sc = SparkContext._active_spark_context
    return Column(sc._jvm.functions.conv(_to_java_column(col), fromBase, toBase))


@since(1.5)
def factorial(col):
    """
    Computes the factorial of the given value.

    >>> df = spark.createDataFrame([(5,)], ['n'])
    >>> df.select(factorial(df.n).alias('f')).collect()
    [Row(f=120)]
    """
    sc = SparkContext._active_spark_context
    return Column(sc._jvm.functions.factorial(_to_java_column(col)))


# ---------------  Window functions ------------------------

@since(1.4)
def lag(col, offset=1, default=None):
    """
    Window function: returns the value that is `offset` rows before the current row, and
    `defaultValue` if there is less than `offset` rows before the current row. For example,
    an `offset` of one will return the previous row at any given point in the window partition.

    This is equivalent to the LAG function in SQL.

    :param col: name of column or expression
    :param offset: number of row to extend
    :param default: default value
    """
    sc = SparkContext._active_spark_context
    return Column(sc._jvm.functions.lag(_to_java_column(col), offset, default))


@since(1.4)
def lead(col, offset=1, default=None):
    """
    Window function: returns the value that is `offset` rows after the current row, and
    `defaultValue` if there is less than `offset` rows after the current row. For example,
    an `offset` of one will return the next row at any given point in the window partition.

    This is equivalent to the LEAD function in SQL.

    :param col: name of column or expression
    :param offset: number of row to extend
    :param default: default value
    """
    sc = SparkContext._active_spark_context
    return Column(sc._jvm.functions.lead(_to_java_column(col), offset, default))


@since(1.4)
def ntile(n):
    """
    Window function: returns the ntile group id (from 1 to `n` inclusive)
    in an ordered window partition. For example, if `n` is 4, the first
    quarter of the rows will get value 1, the second quarter will get 2,
    the third quarter will get 3, and the last quarter will get 4.

    This is equivalent to the NTILE function in SQL.

    :param n: an integer
    """
    sc = SparkContext._active_spark_context
    return Column(sc._jvm.functions.ntile(int(n)))


# ---------------------- Date/Timestamp functions ------------------------------

@since(1.5)
def current_date():
    """
    Returns the current date as a :class:`DateType` column.
    """
    sc = SparkContext._active_spark_context
    return Column(sc._jvm.functions.current_date())


def current_timestamp():
    """
    Returns the current timestamp as a :class:`TimestampType` column.
    """
    sc = SparkContext._active_spark_context
    return Column(sc._jvm.functions.current_timestamp())


@ignore_unicode_prefix
@since(1.5)
def date_format(date, format):
    """
    Converts a date/timestamp/string to a value of string in the format specified by the date
    format given by the second argument.

    A pattern could be for instance `dd.MM.yyyy` and could return a string like '18.03.1993'. All
    pattern letters of the Java class `java.time.format.DateTimeFormatter` can be used.

    .. note:: Use when ever possible specialized functions like `year`. These benefit from a
        specialized implementation.

    >>> df = spark.createDataFrame([('2015-04-08',)], ['dt'])
    >>> df.select(date_format('dt', 'MM/dd/yyy').alias('date')).collect()
    [Row(date=u'04/08/2015')]
    """
    sc = SparkContext._active_spark_context
    return Column(sc._jvm.functions.date_format(_to_java_column(date), format))


@since(1.5)
def year(col):
    """
    Extract the year of a given date as integer.

    >>> df = spark.createDataFrame([('2015-04-08',)], ['dt'])
    >>> df.select(year('dt').alias('year')).collect()
    [Row(year=2015)]
    """
    sc = SparkContext._active_spark_context
    return Column(sc._jvm.functions.year(_to_java_column(col)))


@since(1.5)
def quarter(col):
    """
    Extract the quarter of a given date as integer.

    >>> df = spark.createDataFrame([('2015-04-08',)], ['dt'])
    >>> df.select(quarter('dt').alias('quarter')).collect()
    [Row(quarter=2)]
    """
    sc = SparkContext._active_spark_context
    return Column(sc._jvm.functions.quarter(_to_java_column(col)))


@since(1.5)
def month(col):
    """
    Extract the month of a given date as integer.

    >>> df = spark.createDataFrame([('2015-04-08',)], ['dt'])
    >>> df.select(month('dt').alias('month')).collect()
    [Row(month=4)]
   """
    sc = SparkContext._active_spark_context
    return Column(sc._jvm.functions.month(_to_java_column(col)))


@since(2.3)
def dayofweek(col):
    """
    Extract the day of the week of a given date as integer.

    >>> df = spark.createDataFrame([('2015-04-08',)], ['dt'])
    >>> df.select(dayofweek('dt').alias('day')).collect()
    [Row(day=4)]
    """
    sc = SparkContext._active_spark_context
    return Column(sc._jvm.functions.dayofweek(_to_java_column(col)))


@since(1.5)
def dayofmonth(col):
    """
    Extract the day of the month of a given date as integer.

    >>> df = spark.createDataFrame([('2015-04-08',)], ['dt'])
    >>> df.select(dayofmonth('dt').alias('day')).collect()
    [Row(day=8)]
    """
    sc = SparkContext._active_spark_context
    return Column(sc._jvm.functions.dayofmonth(_to_java_column(col)))


@since(1.5)
def dayofyear(col):
    """
    Extract the day of the year of a given date as integer.

    >>> df = spark.createDataFrame([('2015-04-08',)], ['dt'])
    >>> df.select(dayofyear('dt').alias('day')).collect()
    [Row(day=98)]
    """
    sc = SparkContext._active_spark_context
    return Column(sc._jvm.functions.dayofyear(_to_java_column(col)))


@since(1.5)
def hour(col):
    """
    Extract the hours of a given date as integer.

    >>> df = spark.createDataFrame([('2015-04-08 13:08:15',)], ['ts'])
    >>> df.select(hour('ts').alias('hour')).collect()
    [Row(hour=13)]
    """
    sc = SparkContext._active_spark_context
    return Column(sc._jvm.functions.hour(_to_java_column(col)))


@since(1.5)
def minute(col):
    """
    Extract the minutes of a given date as integer.

    >>> df = spark.createDataFrame([('2015-04-08 13:08:15',)], ['ts'])
    >>> df.select(minute('ts').alias('minute')).collect()
    [Row(minute=8)]
    """
    sc = SparkContext._active_spark_context
    return Column(sc._jvm.functions.minute(_to_java_column(col)))


@since(1.5)
def second(col):
    """
    Extract the seconds of a given date as integer.

    >>> df = spark.createDataFrame([('2015-04-08 13:08:15',)], ['ts'])
    >>> df.select(second('ts').alias('second')).collect()
    [Row(second=15)]
    """
    sc = SparkContext._active_spark_context
    return Column(sc._jvm.functions.second(_to_java_column(col)))


@since(1.5)
def weekofyear(col):
    """
    Extract the week number of a given date as integer.

    >>> df = spark.createDataFrame([('2015-04-08',)], ['dt'])
    >>> df.select(weekofyear(df.dt).alias('week')).collect()
    [Row(week=15)]
    """
    sc = SparkContext._active_spark_context
    return Column(sc._jvm.functions.weekofyear(_to_java_column(col)))


@since(1.5)
def date_add(start, days):
    """
    Returns the date that is `days` days after `start`

    >>> df = spark.createDataFrame([('2015-04-08',)], ['dt'])
    >>> df.select(date_add(df.dt, 1).alias('next_date')).collect()
    [Row(next_date=datetime.date(2015, 4, 9))]
    """
    sc = SparkContext._active_spark_context
    return Column(sc._jvm.functions.date_add(_to_java_column(start), days))


@since(1.5)
def date_sub(start, days):
    """
    Returns the date that is `days` days before `start`

    >>> df = spark.createDataFrame([('2015-04-08',)], ['dt'])
    >>> df.select(date_sub(df.dt, 1).alias('prev_date')).collect()
    [Row(prev_date=datetime.date(2015, 4, 7))]
    """
    sc = SparkContext._active_spark_context
    return Column(sc._jvm.functions.date_sub(_to_java_column(start), days))


@since(1.5)
def datediff(end, start):
    """
    Returns the number of days from `start` to `end`.

    >>> df = spark.createDataFrame([('2015-04-08','2015-05-10')], ['d1', 'd2'])
    >>> df.select(datediff(df.d2, df.d1).alias('diff')).collect()
    [Row(diff=32)]
    """
    sc = SparkContext._active_spark_context
    return Column(sc._jvm.functions.datediff(_to_java_column(end), _to_java_column(start)))


@since(1.5)
def add_months(start, months):
    """
    Returns the date that is `months` months after `start`

    >>> df = spark.createDataFrame([('2015-04-08',)], ['dt'])
    >>> df.select(add_months(df.dt, 1).alias('next_month')).collect()
    [Row(next_month=datetime.date(2015, 5, 8))]
    """
    sc = SparkContext._active_spark_context
    return Column(sc._jvm.functions.add_months(_to_java_column(start), months))


@since(1.5)
def months_between(date1, date2, roundOff=True):
    """
    Returns number of months between dates date1 and date2.
    If date1 is later than date2, then the result is positive.
    If date1 and date2 are on the same day of month, or both are the last day of month,
    returns an integer (time of day will be ignored).
    The result is rounded off to 8 digits unless `roundOff` is set to `False`.

    >>> df = spark.createDataFrame([('1997-02-28 10:30:00', '1996-10-30')], ['date1', 'date2'])
    >>> df.select(months_between(df.date1, df.date2).alias('months')).collect()
    [Row(months=3.94959677)]
    >>> df.select(months_between(df.date1, df.date2, False).alias('months')).collect()
    [Row(months=3.9495967741935485)]
    """
    sc = SparkContext._active_spark_context
    return Column(sc._jvm.functions.months_between(
        _to_java_column(date1), _to_java_column(date2), roundOff))


@since(2.2)
def to_date(col, format=None):
    """Converts a :class:`Column` of :class:`pyspark.sql.types.StringType` or
    :class:`pyspark.sql.types.TimestampType` into :class:`pyspark.sql.types.DateType`
    using the optionally specified format. Specify formats according to
    `DateTimeFormatter <https://docs.oracle.com/javase/8/docs/api/java/time/format/DateTimeFormatter.html>`_. # noqa
    By default, it follows casting rules to :class:`pyspark.sql.types.DateType` if the format
    is omitted (equivalent to ``col.cast("date")``).

    >>> df = spark.createDataFrame([('1997-02-28 10:30:00',)], ['t'])
    >>> df.select(to_date(df.t).alias('date')).collect()
    [Row(date=datetime.date(1997, 2, 28))]

    >>> df = spark.createDataFrame([('1997-02-28 10:30:00',)], ['t'])
    >>> df.select(to_date(df.t, 'yyyy-MM-dd HH:mm:ss').alias('date')).collect()
    [Row(date=datetime.date(1997, 2, 28))]
    """
    sc = SparkContext._active_spark_context
    if format is None:
        jc = sc._jvm.functions.to_date(_to_java_column(col))
    else:
        jc = sc._jvm.functions.to_date(_to_java_column(col), format)
    return Column(jc)


@since(2.2)
def to_timestamp(col, format=None):
    """Converts a :class:`Column` of :class:`pyspark.sql.types.StringType` or
    :class:`pyspark.sql.types.TimestampType` into :class:`pyspark.sql.types.DateType`
    using the optionally specified format. Specify formats according to
    `DateTimeFormatter <https://docs.oracle.com/javase/8/docs/api/java/time/format/DateTimeFormatter.html>`_. # noqa
    By default, it follows casting rules to :class:`pyspark.sql.types.TimestampType` if the format
    is omitted (equivalent to ``col.cast("timestamp")``).

    >>> df = spark.createDataFrame([('1997-02-28 10:30:00',)], ['t'])
    >>> df.select(to_timestamp(df.t).alias('dt')).collect()
    [Row(dt=datetime.datetime(1997, 2, 28, 10, 30))]

    >>> df = spark.createDataFrame([('1997-02-28 10:30:00',)], ['t'])
    >>> df.select(to_timestamp(df.t, 'yyyy-MM-dd HH:mm:ss').alias('dt')).collect()
    [Row(dt=datetime.datetime(1997, 2, 28, 10, 30))]
    """
    sc = SparkContext._active_spark_context
    if format is None:
        jc = sc._jvm.functions.to_timestamp(_to_java_column(col))
    else:
        jc = sc._jvm.functions.to_timestamp(_to_java_column(col), format)
    return Column(jc)


@since(1.5)
def trunc(date, format):
    """
    Returns date truncated to the unit specified by the format.

    :param format: 'year', 'yyyy', 'yy' or 'month', 'mon', 'mm'

    >>> df = spark.createDataFrame([('1997-02-28',)], ['d'])
    >>> df.select(trunc(df.d, 'year').alias('year')).collect()
    [Row(year=datetime.date(1997, 1, 1))]
    >>> df.select(trunc(df.d, 'mon').alias('month')).collect()
    [Row(month=datetime.date(1997, 2, 1))]
    """
    sc = SparkContext._active_spark_context
    return Column(sc._jvm.functions.trunc(_to_java_column(date), format))


@since(2.3)
def date_trunc(format, timestamp):
    """
    Returns timestamp truncated to the unit specified by the format.

    :param format: 'year', 'yyyy', 'yy', 'month', 'mon', 'mm',
        'day', 'dd', 'hour', 'minute', 'second', 'week', 'quarter'

    >>> df = spark.createDataFrame([('1997-02-28 05:02:11',)], ['t'])
    >>> df.select(date_trunc('year', df.t).alias('year')).collect()
    [Row(year=datetime.datetime(1997, 1, 1, 0, 0))]
    >>> df.select(date_trunc('mon', df.t).alias('month')).collect()
    [Row(month=datetime.datetime(1997, 2, 1, 0, 0))]
    """
    sc = SparkContext._active_spark_context
    return Column(sc._jvm.functions.date_trunc(format, _to_java_column(timestamp)))


@since(1.5)
def next_day(date, dayOfWeek):
    """
    Returns the first date which is later than the value of the date column.

    Day of the week parameter is case insensitive, and accepts:
        "Mon", "Tue", "Wed", "Thu", "Fri", "Sat", "Sun".

    >>> df = spark.createDataFrame([('2015-07-27',)], ['d'])
    >>> df.select(next_day(df.d, 'Sun').alias('date')).collect()
    [Row(date=datetime.date(2015, 8, 2))]
    """
    sc = SparkContext._active_spark_context
    return Column(sc._jvm.functions.next_day(_to_java_column(date), dayOfWeek))


@since(1.5)
def last_day(date):
    """
    Returns the last day of the month which the given date belongs to.

    >>> df = spark.createDataFrame([('1997-02-10',)], ['d'])
    >>> df.select(last_day(df.d).alias('date')).collect()
    [Row(date=datetime.date(1997, 2, 28))]
    """
    sc = SparkContext._active_spark_context
    return Column(sc._jvm.functions.last_day(_to_java_column(date)))


@ignore_unicode_prefix
@since(1.5)
def from_unixtime(timestamp, format="uuuu-MM-dd HH:mm:ss"):
    """
    Converts the number of seconds from unix epoch (1970-01-01 00:00:00 UTC) to a string
    representing the timestamp of that moment in the current system time zone in the given
    format.

    >>> spark.conf.set("spark.sql.session.timeZone", "America/Los_Angeles")
    >>> time_df = spark.createDataFrame([(1428476400,)], ['unix_time'])
    >>> time_df.select(from_unixtime('unix_time').alias('ts')).collect()
    [Row(ts=u'2015-04-08 00:00:00')]
    >>> spark.conf.unset("spark.sql.session.timeZone")
    """
    sc = SparkContext._active_spark_context
    return Column(sc._jvm.functions.from_unixtime(_to_java_column(timestamp), format))


@since(1.5)
def unix_timestamp(timestamp=None, format='uuuu-MM-dd HH:mm:ss'):
    """
    Convert time string with given pattern ('uuuu-MM-dd HH:mm:ss', by default)
    to Unix time stamp (in seconds), using the default timezone and the default
    locale, return null if fail.

    if `timestamp` is None, then it returns current timestamp.

    >>> spark.conf.set("spark.sql.session.timeZone", "America/Los_Angeles")
    >>> time_df = spark.createDataFrame([('2015-04-08',)], ['dt'])
    >>> time_df.select(unix_timestamp('dt', 'yyyy-MM-dd').alias('unix_time')).collect()
    [Row(unix_time=1428476400)]
    >>> spark.conf.unset("spark.sql.session.timeZone")
    """
    sc = SparkContext._active_spark_context
    if timestamp is None:
        return Column(sc._jvm.functions.unix_timestamp())
    return Column(sc._jvm.functions.unix_timestamp(_to_java_column(timestamp), format))


@since(1.5)
def from_utc_timestamp(timestamp, tz):
    """
    This is a common function for databases supporting TIMESTAMP WITHOUT TIMEZONE. This function
    takes a timestamp which is timezone-agnostic, and interprets it as a timestamp in UTC, and
    renders that timestamp as a timestamp in the given time zone.

    However, timestamp in Spark represents number of microseconds from the Unix epoch, which is not
    timezone-agnostic. So in Spark this function just shift the timestamp value from UTC timezone to
    the given timezone.

    This function may return confusing result if the input is a string with timezone, e.g.
    '2018-03-13T06:18:23+00:00'. The reason is that, Spark firstly cast the string to timestamp
    according to the timezone in the string, and finally display the result by converting the
    timestamp to string according to the session local timezone.

    :param timestamp: the column that contains timestamps
    :param tz: a string that has the ID of timezone, e.g. "GMT", "America/Los_Angeles", etc

    .. versionchanged:: 2.4
       `tz` can take a :class:`Column` containing timezone ID strings.

    >>> df = spark.createDataFrame([('1997-02-28 10:30:00', 'JST')], ['ts', 'tz'])
    >>> df.select(from_utc_timestamp(df.ts, "PST").alias('local_time')).collect()
    [Row(local_time=datetime.datetime(1997, 2, 28, 2, 30))]
    >>> df.select(from_utc_timestamp(df.ts, df.tz).alias('local_time')).collect()
    [Row(local_time=datetime.datetime(1997, 2, 28, 19, 30))]

    .. note:: Deprecated in 3.0. See SPARK-25496
    """
    warnings.warn("Deprecated in 3.0. See SPARK-25496", DeprecationWarning)
    sc = SparkContext._active_spark_context
    if isinstance(tz, Column):
        tz = _to_java_column(tz)
    return Column(sc._jvm.functions.from_utc_timestamp(_to_java_column(timestamp), tz))


@since(1.5)
def to_utc_timestamp(timestamp, tz):
    """
    This is a common function for databases supporting TIMESTAMP WITHOUT TIMEZONE. This function
    takes a timestamp which is timezone-agnostic, and interprets it as a timestamp in the given
    timezone, and renders that timestamp as a timestamp in UTC.

    However, timestamp in Spark represents number of microseconds from the Unix epoch, which is not
    timezone-agnostic. So in Spark this function just shift the timestamp value from the given
    timezone to UTC timezone.

    This function may return confusing result if the input is a string with timezone, e.g.
    '2018-03-13T06:18:23+00:00'. The reason is that, Spark firstly cast the string to timestamp
    according to the timezone in the string, and finally display the result by converting the
    timestamp to string according to the session local timezone.

    :param timestamp: the column that contains timestamps
    :param tz: a string that has the ID of timezone, e.g. "GMT", "America/Los_Angeles", etc

    .. versionchanged:: 2.4
       `tz` can take a :class:`Column` containing timezone ID strings.

    >>> df = spark.createDataFrame([('1997-02-28 10:30:00', 'JST')], ['ts', 'tz'])
    >>> df.select(to_utc_timestamp(df.ts, "PST").alias('utc_time')).collect()
    [Row(utc_time=datetime.datetime(1997, 2, 28, 18, 30))]
    >>> df.select(to_utc_timestamp(df.ts, df.tz).alias('utc_time')).collect()
    [Row(utc_time=datetime.datetime(1997, 2, 28, 1, 30))]

    .. note:: Deprecated in 3.0. See SPARK-25496
    """
    warnings.warn("Deprecated in 3.0. See SPARK-25496", DeprecationWarning)
    sc = SparkContext._active_spark_context
    if isinstance(tz, Column):
        tz = _to_java_column(tz)
    return Column(sc._jvm.functions.to_utc_timestamp(_to_java_column(timestamp), tz))


@since(2.0)
@ignore_unicode_prefix
def window(timeColumn, windowDuration, slideDuration=None, startTime=None):
    """Bucketize rows into one or more time windows given a timestamp specifying column. Window
    starts are inclusive but the window ends are exclusive, e.g. 12:05 will be in the window
    [12:05,12:10) but not in [12:00,12:05). Windows can support microsecond precision. Windows in
    the order of months are not supported.

    The time column must be of :class:`pyspark.sql.types.TimestampType`.

    Durations are provided as strings, e.g. '1 second', '1 day 12 hours', '2 minutes'. Valid
    interval strings are 'week', 'day', 'hour', 'minute', 'second', 'millisecond', 'microsecond'.
    If the ``slideDuration`` is not provided, the windows will be tumbling windows.

    The startTime is the offset with respect to 1970-01-01 00:00:00 UTC with which to start
    window intervals. For example, in order to have hourly tumbling windows that start 15 minutes
    past the hour, e.g. 12:15-13:15, 13:15-14:15... provide `startTime` as `15 minutes`.

    The output column will be a struct called 'window' by default with the nested columns 'start'
    and 'end', where 'start' and 'end' will be of :class:`pyspark.sql.types.TimestampType`.

    >>> df = spark.createDataFrame([("2016-03-11 09:00:07", 1)]).toDF("date", "val")
    >>> w = df.groupBy(window("date", "5 seconds")).agg(sum("val").alias("sum"))
    >>> w.select(w.window.start.cast("string").alias("start"),
    ...          w.window.end.cast("string").alias("end"), "sum").collect()
    [Row(start=u'2016-03-11 09:00:05', end=u'2016-03-11 09:00:10', sum=1)]
    """
    def check_string_field(field, fieldName):
        if not field or type(field) is not str:
            raise TypeError("%s should be provided as a string" % fieldName)

    sc = SparkContext._active_spark_context
    time_col = _to_java_column(timeColumn)
    check_string_field(windowDuration, "windowDuration")
    if slideDuration and startTime:
        check_string_field(slideDuration, "slideDuration")
        check_string_field(startTime, "startTime")
        res = sc._jvm.functions.window(time_col, windowDuration, slideDuration, startTime)
    elif slideDuration:
        check_string_field(slideDuration, "slideDuration")
        res = sc._jvm.functions.window(time_col, windowDuration, slideDuration)
    elif startTime:
        check_string_field(startTime, "startTime")
        res = sc._jvm.functions.window(time_col, windowDuration, windowDuration, startTime)
    else:
        res = sc._jvm.functions.window(time_col, windowDuration)
    return Column(res)


# ---------------------------- misc functions ----------------------------------

@since(1.5)
@ignore_unicode_prefix
def crc32(col):
    """
    Calculates the cyclic redundancy check value  (CRC32) of a binary column and
    returns the value as a bigint.

    >>> spark.createDataFrame([('ABC',)], ['a']).select(crc32('a').alias('crc32')).collect()
    [Row(crc32=2743272264)]
    """
    sc = SparkContext._active_spark_context
    return Column(sc._jvm.functions.crc32(_to_java_column(col)))


@ignore_unicode_prefix
@since(1.5)
def md5(col):
    """Calculates the MD5 digest and returns the value as a 32 character hex string.

    >>> spark.createDataFrame([('ABC',)], ['a']).select(md5('a').alias('hash')).collect()
    [Row(hash=u'902fbdd2b1df0c4f70b4a5d23525e932')]
    """
    sc = SparkContext._active_spark_context
    jc = sc._jvm.functions.md5(_to_java_column(col))
    return Column(jc)


@ignore_unicode_prefix
@since(1.5)
def sha1(col):
    """Returns the hex string result of SHA-1.

    >>> spark.createDataFrame([('ABC',)], ['a']).select(sha1('a').alias('hash')).collect()
    [Row(hash=u'3c01bdbb26f358bab27f267924aa2c9a03fcfdb8')]
    """
    sc = SparkContext._active_spark_context
    jc = sc._jvm.functions.sha1(_to_java_column(col))
    return Column(jc)


@ignore_unicode_prefix
@since(1.5)
def sha2(col, numBits):
    """Returns the hex string result of SHA-2 family of hash functions (SHA-224, SHA-256, SHA-384,
    and SHA-512). The numBits indicates the desired bit length of the result, which must have a
    value of 224, 256, 384, 512, or 0 (which is equivalent to 256).

    >>> digests = df.select(sha2(df.name, 256).alias('s')).collect()
    >>> digests[0]
    Row(s=u'3bc51062973c458d5a6f2d8d64a023246354ad7e064b1e4e009ec8a0699a3043')
    >>> digests[1]
    Row(s=u'cd9fb1e148ccd8442e5aa74904cc73bf6fb54d1d54d333bd596aa9bb4bb4e961')
    """
    sc = SparkContext._active_spark_context
    jc = sc._jvm.functions.sha2(_to_java_column(col), numBits)
    return Column(jc)


@since(2.0)
def hash(*cols):
    """Calculates the hash code of given columns, and returns the result as an int column.

    >>> spark.createDataFrame([('ABC',)], ['a']).select(hash('a').alias('hash')).collect()
    [Row(hash=-757602832)]
    """
    sc = SparkContext._active_spark_context
    jc = sc._jvm.functions.hash(_to_seq(sc, cols, _to_java_column))
    return Column(jc)


@since(3.0)
def xxhash64(*cols):
    """Calculates the hash code of given columns using the 64-bit variant of the xxHash algorithm,
    and returns the result as a long column.

    >>> spark.createDataFrame([('ABC',)], ['a']).select(xxhash64('a').alias('hash')).collect()
    [Row(hash=4105715581806190027)]
    """
    sc = SparkContext._active_spark_context
    jc = sc._jvm.functions.xxhash64(_to_seq(sc, cols, _to_java_column))
    return Column(jc)


# ---------------------- String/Binary functions ------------------------------

_string_functions = {
    'upper': 'Converts a string expression to upper case.',
    'lower': 'Converts a string expression to lower case.',
    'ascii': 'Computes the numeric value of the first character of the string column.',
    'base64': 'Computes the BASE64 encoding of a binary column and returns it as a string column.',
    'unbase64': 'Decodes a BASE64 encoded string column and returns it as a binary column.',
    'ltrim': 'Trim the spaces from left end for the specified string value.',
    'rtrim': 'Trim the spaces from right end for the specified string value.',
    'trim': 'Trim the spaces from both ends for the specified string column.',
}


for _name, _doc in _string_functions.items():
    globals()[_name] = since(1.5)(_create_function_over_column(_name, _doc))
del _name, _doc


@since(1.5)
@ignore_unicode_prefix
def concat_ws(sep, *cols):
    """
    Concatenates multiple input string columns together into a single string column,
    using the given separator.

    >>> df = spark.createDataFrame([('abcd','123')], ['s', 'd'])
    >>> df.select(concat_ws('-', df.s, df.d).alias('s')).collect()
    [Row(s=u'abcd-123')]
    """
    sc = SparkContext._active_spark_context
    return Column(sc._jvm.functions.concat_ws(sep, _to_seq(sc, cols, _to_java_column)))


@since(1.5)
def decode(col, charset):
    """
    Computes the first argument into a string from a binary using the provided character set
    (one of 'US-ASCII', 'ISO-8859-1', 'UTF-8', 'UTF-16BE', 'UTF-16LE', 'UTF-16').
    """
    sc = SparkContext._active_spark_context
    return Column(sc._jvm.functions.decode(_to_java_column(col), charset))


@since(1.5)
def encode(col, charset):
    """
    Computes the first argument into a binary from a string using the provided character set
    (one of 'US-ASCII', 'ISO-8859-1', 'UTF-8', 'UTF-16BE', 'UTF-16LE', 'UTF-16').
    """
    sc = SparkContext._active_spark_context
    return Column(sc._jvm.functions.encode(_to_java_column(col), charset))


@ignore_unicode_prefix
@since(1.5)
def format_number(col, d):
    """
    Formats the number X to a format like '#,--#,--#.--', rounded to d decimal places
    with HALF_EVEN round mode, and returns the result as a string.

    :param col: the column name of the numeric value to be formatted
    :param d: the N decimal places

    >>> spark.createDataFrame([(5,)], ['a']).select(format_number('a', 4).alias('v')).collect()
    [Row(v=u'5.0000')]
    """
    sc = SparkContext._active_spark_context
    return Column(sc._jvm.functions.format_number(_to_java_column(col), d))


@ignore_unicode_prefix
@since(1.5)
def format_string(format, *cols):
    """
    Formats the arguments in printf-style and returns the result as a string column.

    :param format: string that can contain embedded format tags and used as result column's value
    :param cols: list of column names (string) or list of :class:`Column` expressions to
        be used in formatting

    >>> df = spark.createDataFrame([(5, "hello")], ['a', 'b'])
    >>> df.select(format_string('%d %s', df.a, df.b).alias('v')).collect()
    [Row(v=u'5 hello')]
    """
    sc = SparkContext._active_spark_context
    return Column(sc._jvm.functions.format_string(format, _to_seq(sc, cols, _to_java_column)))


@since(1.5)
def instr(str, substr):
    """
    Locate the position of the first occurrence of substr column in the given string.
    Returns null if either of the arguments are null.

    .. note:: The position is not zero based, but 1 based index. Returns 0 if substr
        could not be found in str.

    >>> df = spark.createDataFrame([('abcd',)], ['s',])
    >>> df.select(instr(df.s, 'b').alias('s')).collect()
    [Row(s=2)]
    """
    sc = SparkContext._active_spark_context
    return Column(sc._jvm.functions.instr(_to_java_column(str), substr))


@since(1.5)
@ignore_unicode_prefix
def substring(str, pos, len):
    """
    Substring starts at `pos` and is of length `len` when str is String type or
    returns the slice of byte array that starts at `pos` in byte and is of length `len`
    when str is Binary type.

    .. note:: The position is not zero based, but 1 based index.

    >>> df = spark.createDataFrame([('abcd',)], ['s',])
    >>> df.select(substring(df.s, 1, 2).alias('s')).collect()
    [Row(s=u'ab')]
    """
    sc = SparkContext._active_spark_context
    return Column(sc._jvm.functions.substring(_to_java_column(str), pos, len))


@since(1.5)
@ignore_unicode_prefix
def substring_index(str, delim, count):
    """
    Returns the substring from string str before count occurrences of the delimiter delim.
    If count is positive, everything the left of the final delimiter (counting from left) is
    returned. If count is negative, every to the right of the final delimiter (counting from the
    right) is returned. substring_index performs a case-sensitive match when searching for delim.

    >>> df = spark.createDataFrame([('a.b.c.d',)], ['s'])
    >>> df.select(substring_index(df.s, '.', 2).alias('s')).collect()
    [Row(s=u'a.b')]
    >>> df.select(substring_index(df.s, '.', -3).alias('s')).collect()
    [Row(s=u'b.c.d')]
    """
    sc = SparkContext._active_spark_context
    return Column(sc._jvm.functions.substring_index(_to_java_column(str), delim, count))


@ignore_unicode_prefix
@since(1.5)
def levenshtein(left, right):
    """Computes the Levenshtein distance of the two given strings.

    >>> df0 = spark.createDataFrame([('kitten', 'sitting',)], ['l', 'r'])
    >>> df0.select(levenshtein('l', 'r').alias('d')).collect()
    [Row(d=3)]
    """
    sc = SparkContext._active_spark_context
    jc = sc._jvm.functions.levenshtein(_to_java_column(left), _to_java_column(right))
    return Column(jc)


@since(1.5)
def locate(substr, str, pos=1):
    """
    Locate the position of the first occurrence of substr in a string column, after position pos.

    .. note:: The position is not zero based, but 1 based index. Returns 0 if substr
        could not be found in str.

    :param substr: a string
    :param str: a Column of :class:`pyspark.sql.types.StringType`
    :param pos: start position (zero based)

    >>> df = spark.createDataFrame([('abcd',)], ['s',])
    >>> df.select(locate('b', df.s, 1).alias('s')).collect()
    [Row(s=2)]
    """
    sc = SparkContext._active_spark_context
    return Column(sc._jvm.functions.locate(substr, _to_java_column(str), pos))


@since(1.5)
@ignore_unicode_prefix
def lpad(col, len, pad):
    """
    Left-pad the string column to width `len` with `pad`.

    >>> df = spark.createDataFrame([('abcd',)], ['s',])
    >>> df.select(lpad(df.s, 6, '#').alias('s')).collect()
    [Row(s=u'##abcd')]
    """
    sc = SparkContext._active_spark_context
    return Column(sc._jvm.functions.lpad(_to_java_column(col), len, pad))


@since(1.5)
@ignore_unicode_prefix
def rpad(col, len, pad):
    """
    Right-pad the string column to width `len` with `pad`.

    >>> df = spark.createDataFrame([('abcd',)], ['s',])
    >>> df.select(rpad(df.s, 6, '#').alias('s')).collect()
    [Row(s=u'abcd##')]
    """
    sc = SparkContext._active_spark_context
    return Column(sc._jvm.functions.rpad(_to_java_column(col), len, pad))


@since(1.5)
@ignore_unicode_prefix
def repeat(col, n):
    """
    Repeats a string column n times, and returns it as a new string column.

    >>> df = spark.createDataFrame([('ab',)], ['s',])
    >>> df.select(repeat(df.s, 3).alias('s')).collect()
    [Row(s=u'ababab')]
    """
    sc = SparkContext._active_spark_context
    return Column(sc._jvm.functions.repeat(_to_java_column(col), n))


@since(1.5)
@ignore_unicode_prefix
def split(str, pattern, limit=-1):
    """
    Splits str around matches of the given pattern.

    :param str: a string expression to split
    :param pattern: a string representing a regular expression. The regex string should be
        a Java regular expression.
    :param limit: an integer which controls the number of times `pattern` is applied.

        * ``limit > 0``: The resulting array's length will not be more than `limit`, and the
                         resulting array's last entry will contain all input beyond the last
                         matched pattern.
        * ``limit <= 0``: `pattern` will be applied as many times as possible, and the resulting
                          array can be of any size.

    .. versionchanged:: 3.0
       `split` now takes an optional `limit` field. If not provided, default limit value is -1.

    >>> df = spark.createDataFrame([('oneAtwoBthreeC',)], ['s',])
    >>> df.select(split(df.s, '[ABC]', 2).alias('s')).collect()
    [Row(s=[u'one', u'twoBthreeC'])]
    >>> df.select(split(df.s, '[ABC]', -1).alias('s')).collect()
    [Row(s=[u'one', u'two', u'three', u''])]
    """
    sc = SparkContext._active_spark_context
    return Column(sc._jvm.functions.split(_to_java_column(str), pattern, limit))


@ignore_unicode_prefix
@since(1.5)
def regexp_extract(str, pattern, idx):
    r"""Extract a specific group matched by a Java regex, from the specified string column.
    If the regex did not match, or the specified group did not match, an empty string is returned.

    >>> df = spark.createDataFrame([('100-200',)], ['str'])
    >>> df.select(regexp_extract('str', r'(\d+)-(\d+)', 1).alias('d')).collect()
    [Row(d=u'100')]
    >>> df = spark.createDataFrame([('foo',)], ['str'])
    >>> df.select(regexp_extract('str', r'(\d+)', 1).alias('d')).collect()
    [Row(d=u'')]
    >>> df = spark.createDataFrame([('aaaac',)], ['str'])
    >>> df.select(regexp_extract('str', '(a+)(b)?(c)', 2).alias('d')).collect()
    [Row(d=u'')]
    """
    sc = SparkContext._active_spark_context
    jc = sc._jvm.functions.regexp_extract(_to_java_column(str), pattern, idx)
    return Column(jc)


@ignore_unicode_prefix
@since(1.5)
def regexp_replace(str, pattern, replacement):
    r"""Replace all substrings of the specified string value that match regexp with rep.

    >>> df = spark.createDataFrame([('100-200',)], ['str'])
    >>> df.select(regexp_replace('str', r'(\d+)', '--').alias('d')).collect()
    [Row(d=u'-----')]
    """
    sc = SparkContext._active_spark_context
    jc = sc._jvm.functions.regexp_replace(_to_java_column(str), pattern, replacement)
    return Column(jc)


@ignore_unicode_prefix
@since(1.5)
def initcap(col):
    """Translate the first letter of each word to upper case in the sentence.

    >>> spark.createDataFrame([('ab cd',)], ['a']).select(initcap("a").alias('v')).collect()
    [Row(v=u'Ab Cd')]
    """
    sc = SparkContext._active_spark_context
    return Column(sc._jvm.functions.initcap(_to_java_column(col)))


@since(1.5)
@ignore_unicode_prefix
def soundex(col):
    """
    Returns the SoundEx encoding for a string

    >>> df = spark.createDataFrame([("Peters",),("Uhrbach",)], ['name'])
    >>> df.select(soundex(df.name).alias("soundex")).collect()
    [Row(soundex=u'P362'), Row(soundex=u'U612')]
    """
    sc = SparkContext._active_spark_context
    return Column(sc._jvm.functions.soundex(_to_java_column(col)))


@ignore_unicode_prefix
@since(1.5)
def bin(col):
    """Returns the string representation of the binary value of the given column.

    >>> df.select(bin(df.age).alias('c')).collect()
    [Row(c=u'10'), Row(c=u'101')]
    """
    sc = SparkContext._active_spark_context
    jc = sc._jvm.functions.bin(_to_java_column(col))
    return Column(jc)


@ignore_unicode_prefix
@since(1.5)
def hex(col):
    """Computes hex value of the given column, which could be :class:`pyspark.sql.types.StringType`,
    :class:`pyspark.sql.types.BinaryType`, :class:`pyspark.sql.types.IntegerType` or
    :class:`pyspark.sql.types.LongType`.

    >>> spark.createDataFrame([('ABC', 3)], ['a', 'b']).select(hex('a'), hex('b')).collect()
    [Row(hex(a)=u'414243', hex(b)=u'3')]
    """
    sc = SparkContext._active_spark_context
    jc = sc._jvm.functions.hex(_to_java_column(col))
    return Column(jc)


@ignore_unicode_prefix
@since(1.5)
def unhex(col):
    """Inverse of hex. Interprets each pair of characters as a hexadecimal number
    and converts to the byte representation of number.

    >>> spark.createDataFrame([('414243',)], ['a']).select(unhex('a')).collect()
    [Row(unhex(a)=bytearray(b'ABC'))]
    """
    sc = SparkContext._active_spark_context
    return Column(sc._jvm.functions.unhex(_to_java_column(col)))


@ignore_unicode_prefix
@since(1.5)
def length(col):
    """Computes the character length of string data or number of bytes of binary data.
    The length of character data includes the trailing spaces. The length of binary data
    includes binary zeros.

    >>> spark.createDataFrame([('ABC ',)], ['a']).select(length('a').alias('length')).collect()
    [Row(length=4)]
    """
    sc = SparkContext._active_spark_context
    return Column(sc._jvm.functions.length(_to_java_column(col)))


@ignore_unicode_prefix
@since(1.5)
def translate(srcCol, matching, replace):
    """A function translate any character in the `srcCol` by a character in `matching`.
    The characters in `replace` is corresponding to the characters in `matching`.
    The translate will happen when any character in the string matching with the character
    in the `matching`.

    >>> spark.createDataFrame([('translate',)], ['a']).select(translate('a', "rnlt", "123") \\
    ...     .alias('r')).collect()
    [Row(r=u'1a2s3ae')]
    """
    sc = SparkContext._active_spark_context
    return Column(sc._jvm.functions.translate(_to_java_column(srcCol), matching, replace))


# ---------------------- Collection functions ------------------------------

@ignore_unicode_prefix
@since(2.0)
def create_map(*cols):
    """Creates a new map column.

    :param cols: list of column names (string) or list of :class:`Column` expressions that are
        grouped as key-value pairs, e.g. (key1, value1, key2, value2, ...).

    >>> df.select(create_map('name', 'age').alias("map")).collect()
    [Row(map={u'Alice': 2}), Row(map={u'Bob': 5})]
    >>> df.select(create_map([df.name, df.age]).alias("map")).collect()
    [Row(map={u'Alice': 2}), Row(map={u'Bob': 5})]
    """
    sc = SparkContext._active_spark_context
    if len(cols) == 1 and isinstance(cols[0], (list, set)):
        cols = cols[0]
    jc = sc._jvm.functions.map(_to_seq(sc, cols, _to_java_column))
    return Column(jc)


@since(2.4)
def map_from_arrays(col1, col2):
    """Creates a new map from two arrays.

    :param col1: name of column containing a set of keys. All elements should not be null
    :param col2: name of column containing a set of values

    >>> df = spark.createDataFrame([([2, 5], ['a', 'b'])], ['k', 'v'])
    >>> df.select(map_from_arrays(df.k, df.v).alias("map")).show()
    +----------------+
    |             map|
    +----------------+
    |[2 -> a, 5 -> b]|
    +----------------+
    """
    sc = SparkContext._active_spark_context
    return Column(sc._jvm.functions.map_from_arrays(_to_java_column(col1), _to_java_column(col2)))


@since(1.4)
def array(*cols):
    """Creates a new array column.

    :param cols: list of column names (string) or list of :class:`Column` expressions that have
        the same data type.

    >>> df.select(array('age', 'age').alias("arr")).collect()
    [Row(arr=[2, 2]), Row(arr=[5, 5])]
    >>> df.select(array([df.age, df.age]).alias("arr")).collect()
    [Row(arr=[2, 2]), Row(arr=[5, 5])]
    """
    sc = SparkContext._active_spark_context
    if len(cols) == 1 and isinstance(cols[0], (list, set)):
        cols = cols[0]
    jc = sc._jvm.functions.array(_to_seq(sc, cols, _to_java_column))
    return Column(jc)


@since(1.5)
def array_contains(col, value):
    """
    Collection function: returns null if the array is null, true if the array contains the
    given value, and false otherwise.

    :param col: name of column containing array
    :param value: value or column to check for in array

    >>> df = spark.createDataFrame([(["a", "b", "c"],), ([],)], ['data'])
    >>> df.select(array_contains(df.data, "a")).collect()
    [Row(array_contains(data, a)=True), Row(array_contains(data, a)=False)]
    >>> df.select(array_contains(df.data, lit("a"))).collect()
    [Row(array_contains(data, a)=True), Row(array_contains(data, a)=False)]
    """
    sc = SparkContext._active_spark_context
    value = value._jc if isinstance(value, Column) else value
    return Column(sc._jvm.functions.array_contains(_to_java_column(col), value))


@since(2.4)
def arrays_overlap(a1, a2):
    """
    Collection function: returns true if the arrays contain any common non-null element; if not,
    returns null if both the arrays are non-empty and any of them contains a null element; returns
    false otherwise.

    >>> df = spark.createDataFrame([(["a", "b"], ["b", "c"]), (["a"], ["b", "c"])], ['x', 'y'])
    >>> df.select(arrays_overlap(df.x, df.y).alias("overlap")).collect()
    [Row(overlap=True), Row(overlap=False)]
    """
    sc = SparkContext._active_spark_context
    return Column(sc._jvm.functions.arrays_overlap(_to_java_column(a1), _to_java_column(a2)))


@since(2.4)
def slice(x, start, length):
    """
    Collection function: returns an array containing  all the elements in `x` from index `start`
    (array indices start at 1, or from the end if `start` is negative) with the specified `length`.
    >>> df = spark.createDataFrame([([1, 2, 3],), ([4, 5],)], ['x'])
    >>> df.select(slice(df.x, 2, 2).alias("sliced")).collect()
    [Row(sliced=[2, 3]), Row(sliced=[5])]
    """
    sc = SparkContext._active_spark_context
    return Column(sc._jvm.functions.slice(_to_java_column(x), start, length))


@ignore_unicode_prefix
@since(2.4)
def array_join(col, delimiter, null_replacement=None):
    """
    Concatenates the elements of `column` using the `delimiter`. Null values are replaced with
    `null_replacement` if set, otherwise they are ignored.

    >>> df = spark.createDataFrame([(["a", "b", "c"],), (["a", None],)], ['data'])
    >>> df.select(array_join(df.data, ",").alias("joined")).collect()
    [Row(joined=u'a,b,c'), Row(joined=u'a')]
    >>> df.select(array_join(df.data, ",", "NULL").alias("joined")).collect()
    [Row(joined=u'a,b,c'), Row(joined=u'a,NULL')]
    """
    sc = SparkContext._active_spark_context
    if null_replacement is None:
        return Column(sc._jvm.functions.array_join(_to_java_column(col), delimiter))
    else:
        return Column(sc._jvm.functions.array_join(
            _to_java_column(col), delimiter, null_replacement))


@since(1.5)
@ignore_unicode_prefix
def concat(*cols):
    """
    Concatenates multiple input columns together into a single column.
    The function works with strings, binary and compatible array columns.

    >>> df = spark.createDataFrame([('abcd','123')], ['s', 'd'])
    >>> df.select(concat(df.s, df.d).alias('s')).collect()
    [Row(s=u'abcd123')]

    >>> df = spark.createDataFrame([([1, 2], [3, 4], [5]), ([1, 2], None, [3])], ['a', 'b', 'c'])
    >>> df.select(concat(df.a, df.b, df.c).alias("arr")).collect()
    [Row(arr=[1, 2, 3, 4, 5]), Row(arr=None)]
    """
    sc = SparkContext._active_spark_context
    return Column(sc._jvm.functions.concat(_to_seq(sc, cols, _to_java_column)))


@since(2.4)
def array_position(col, value):
    """
    Collection function: Locates the position of the first occurrence of the given value
    in the given array. Returns null if either of the arguments are null.

    .. note:: The position is not zero based, but 1 based index. Returns 0 if the given
        value could not be found in the array.

    >>> df = spark.createDataFrame([(["c", "b", "a"],), ([],)], ['data'])
    >>> df.select(array_position(df.data, "a")).collect()
    [Row(array_position(data, a)=3), Row(array_position(data, a)=0)]
    """
    sc = SparkContext._active_spark_context
    return Column(sc._jvm.functions.array_position(_to_java_column(col), value))


@ignore_unicode_prefix
@since(2.4)
def element_at(col, extraction):
    """
    Collection function: Returns element of array at given index in extraction if col is array.
    Returns value for the given key in extraction if col is map.

    :param col: name of column containing array or map
    :param extraction: index to check for in array or key to check for in map

    .. note:: The position is not zero based, but 1 based index.

    >>> df = spark.createDataFrame([(["a", "b", "c"],), ([],)], ['data'])
    >>> df.select(element_at(df.data, 1)).collect()
    [Row(element_at(data, 1)=u'a'), Row(element_at(data, 1)=None)]

    >>> df = spark.createDataFrame([({"a": 1.0, "b": 2.0},), ({},)], ['data'])
    >>> df.select(element_at(df.data, lit("a"))).collect()
    [Row(element_at(data, a)=1.0), Row(element_at(data, a)=None)]
    """
    sc = SparkContext._active_spark_context
    return Column(sc._jvm.functions.element_at(
        _to_java_column(col), lit(extraction)._jc))  # noqa: F821 'lit' is dynamically defined.


@since(2.4)
def array_remove(col, element):
    """
    Collection function: Remove all elements that equal to element from the given array.

    :param col: name of column containing array
    :param element: element to be removed from the array

    >>> df = spark.createDataFrame([([1, 2, 3, 1, 1],), ([],)], ['data'])
    >>> df.select(array_remove(df.data, 1)).collect()
    [Row(array_remove(data, 1)=[2, 3]), Row(array_remove(data, 1)=[])]
    """
    sc = SparkContext._active_spark_context
    return Column(sc._jvm.functions.array_remove(_to_java_column(col), element))


@since(2.4)
def array_distinct(col):
    """
    Collection function: removes duplicate values from the array.
    :param col: name of column or expression

    >>> df = spark.createDataFrame([([1, 2, 3, 2],), ([4, 5, 5, 4],)], ['data'])
    >>> df.select(array_distinct(df.data)).collect()
    [Row(array_distinct(data)=[1, 2, 3]), Row(array_distinct(data)=[4, 5])]
    """
    sc = SparkContext._active_spark_context
    return Column(sc._jvm.functions.array_distinct(_to_java_column(col)))


@ignore_unicode_prefix
@since(2.4)
def array_intersect(col1, col2):
    """
    Collection function: returns an array of the elements in the intersection of col1 and col2,
    without duplicates.

    :param col1: name of column containing array
    :param col2: name of column containing array

    >>> from pyspark.sql import Row
    >>> df = spark.createDataFrame([Row(c1=["b", "a", "c"], c2=["c", "d", "a", "f"])])
    >>> df.select(array_intersect(df.c1, df.c2)).collect()
    [Row(array_intersect(c1, c2)=[u'a', u'c'])]
    """
    sc = SparkContext._active_spark_context
    return Column(sc._jvm.functions.array_intersect(_to_java_column(col1), _to_java_column(col2)))


@ignore_unicode_prefix
@since(2.4)
def array_union(col1, col2):
    """
    Collection function: returns an array of the elements in the union of col1 and col2,
    without duplicates.

    :param col1: name of column containing array
    :param col2: name of column containing array

    >>> from pyspark.sql import Row
    >>> df = spark.createDataFrame([Row(c1=["b", "a", "c"], c2=["c", "d", "a", "f"])])
    >>> df.select(array_union(df.c1, df.c2)).collect()
    [Row(array_union(c1, c2)=[u'b', u'a', u'c', u'd', u'f'])]
    """
    sc = SparkContext._active_spark_context
    return Column(sc._jvm.functions.array_union(_to_java_column(col1), _to_java_column(col2)))


@ignore_unicode_prefix
@since(2.4)
def array_except(col1, col2):
    """
    Collection function: returns an array of the elements in col1 but not in col2,
    without duplicates.

    :param col1: name of column containing array
    :param col2: name of column containing array

    >>> from pyspark.sql import Row
    >>> df = spark.createDataFrame([Row(c1=["b", "a", "c"], c2=["c", "d", "a", "f"])])
    >>> df.select(array_except(df.c1, df.c2)).collect()
    [Row(array_except(c1, c2)=[u'b'])]
    """
    sc = SparkContext._active_spark_context
    return Column(sc._jvm.functions.array_except(_to_java_column(col1), _to_java_column(col2)))


@since(1.4)
def explode(col):
    """
    Returns a new row for each element in the given array or map.
    Uses the default column name `col` for elements in the array and
    `key` and `value` for elements in the map unless specified otherwise.

    >>> from pyspark.sql import Row
    >>> eDF = spark.createDataFrame([Row(a=1, intlist=[1,2,3], mapfield={"a": "b"})])
    >>> eDF.select(explode(eDF.intlist).alias("anInt")).collect()
    [Row(anInt=1), Row(anInt=2), Row(anInt=3)]

    >>> eDF.select(explode(eDF.mapfield).alias("key", "value")).show()
    +---+-----+
    |key|value|
    +---+-----+
    |  a|    b|
    +---+-----+
    """
    sc = SparkContext._active_spark_context
    jc = sc._jvm.functions.explode(_to_java_column(col))
    return Column(jc)


@since(2.1)
def posexplode(col):
    """
    Returns a new row for each element with position in the given array or map.
    Uses the default column name `pos` for position, and `col` for elements in the
    array and `key` and `value` for elements in the map unless specified otherwise.

    >>> from pyspark.sql import Row
    >>> eDF = spark.createDataFrame([Row(a=1, intlist=[1,2,3], mapfield={"a": "b"})])
    >>> eDF.select(posexplode(eDF.intlist)).collect()
    [Row(pos=0, col=1), Row(pos=1, col=2), Row(pos=2, col=3)]

    >>> eDF.select(posexplode(eDF.mapfield)).show()
    +---+---+-----+
    |pos|key|value|
    +---+---+-----+
    |  0|  a|    b|
    +---+---+-----+
    """
    sc = SparkContext._active_spark_context
    jc = sc._jvm.functions.posexplode(_to_java_column(col))
    return Column(jc)


@since(2.3)
def explode_outer(col):
    """
    Returns a new row for each element in the given array or map.
    Unlike explode, if the array/map is null or empty then null is produced.
    Uses the default column name `col` for elements in the array and
    `key` and `value` for elements in the map unless specified otherwise.

    >>> df = spark.createDataFrame(
    ...     [(1, ["foo", "bar"], {"x": 1.0}), (2, [], {}), (3, None, None)],
    ...     ("id", "an_array", "a_map")
    ... )
    >>> df.select("id", "an_array", explode_outer("a_map")).show()
    +---+----------+----+-----+
    | id|  an_array| key|value|
    +---+----------+----+-----+
    |  1|[foo, bar]|   x|  1.0|
    |  2|        []|null| null|
    |  3|      null|null| null|
    +---+----------+----+-----+

    >>> df.select("id", "a_map", explode_outer("an_array")).show()
    +---+----------+----+
    | id|     a_map| col|
    +---+----------+----+
    |  1|[x -> 1.0]| foo|
    |  1|[x -> 1.0]| bar|
    |  2|        []|null|
    |  3|      null|null|
    +---+----------+----+
    """
    sc = SparkContext._active_spark_context
    jc = sc._jvm.functions.explode_outer(_to_java_column(col))
    return Column(jc)


@since(2.3)
def posexplode_outer(col):
    """
    Returns a new row for each element with position in the given array or map.
    Unlike posexplode, if the array/map is null or empty then the row (null, null) is produced.
    Uses the default column name `pos` for position, and `col` for elements in the
    array and `key` and `value` for elements in the map unless specified otherwise.

    >>> df = spark.createDataFrame(
    ...     [(1, ["foo", "bar"], {"x": 1.0}), (2, [], {}), (3, None, None)],
    ...     ("id", "an_array", "a_map")
    ... )
    >>> df.select("id", "an_array", posexplode_outer("a_map")).show()
    +---+----------+----+----+-----+
    | id|  an_array| pos| key|value|
    +---+----------+----+----+-----+
    |  1|[foo, bar]|   0|   x|  1.0|
    |  2|        []|null|null| null|
    |  3|      null|null|null| null|
    +---+----------+----+----+-----+
    >>> df.select("id", "a_map", posexplode_outer("an_array")).show()
    +---+----------+----+----+
    | id|     a_map| pos| col|
    +---+----------+----+----+
    |  1|[x -> 1.0]|   0| foo|
    |  1|[x -> 1.0]|   1| bar|
    |  2|        []|null|null|
    |  3|      null|null|null|
    +---+----------+----+----+
    """
    sc = SparkContext._active_spark_context
    jc = sc._jvm.functions.posexplode_outer(_to_java_column(col))
    return Column(jc)


@ignore_unicode_prefix
@since(1.6)
def get_json_object(col, path):
    """
    Extracts json object from a json string based on json path specified, and returns json string
    of the extracted json object. It will return null if the input json string is invalid.

    :param col: string column in json format
    :param path: path to the json object to extract

    >>> data = [("1", '''{"f1": "value1", "f2": "value2"}'''), ("2", '''{"f1": "value12"}''')]
    >>> df = spark.createDataFrame(data, ("key", "jstring"))
    >>> df.select(df.key, get_json_object(df.jstring, '$.f1').alias("c0"), \\
    ...                   get_json_object(df.jstring, '$.f2').alias("c1") ).collect()
    [Row(key=u'1', c0=u'value1', c1=u'value2'), Row(key=u'2', c0=u'value12', c1=None)]
    """
    sc = SparkContext._active_spark_context
    jc = sc._jvm.functions.get_json_object(_to_java_column(col), path)
    return Column(jc)


@ignore_unicode_prefix
@since(1.6)
def json_tuple(col, *fields):
    """Creates a new row for a json column according to the given field names.

    :param col: string column in json format
    :param fields: list of fields to extract

    >>> data = [("1", '''{"f1": "value1", "f2": "value2"}'''), ("2", '''{"f1": "value12"}''')]
    >>> df = spark.createDataFrame(data, ("key", "jstring"))
    >>> df.select(df.key, json_tuple(df.jstring, 'f1', 'f2')).collect()
    [Row(key=u'1', c0=u'value1', c1=u'value2'), Row(key=u'2', c0=u'value12', c1=None)]
    """
    sc = SparkContext._active_spark_context
    jc = sc._jvm.functions.json_tuple(_to_java_column(col), _to_seq(sc, fields))
    return Column(jc)


@ignore_unicode_prefix
@since(2.1)
def from_json(col, schema, options={}):
    """
    Parses a column containing a JSON string into a :class:`MapType` with :class:`StringType`
    as keys type, :class:`StructType` or :class:`ArrayType` with
    the specified schema. Returns `null`, in the case of an unparseable string.

    :param col: string column in json format
    :param schema: a StructType or ArrayType of StructType to use when parsing the json column.
    :param options: options to control parsing. accepts the same options as the json datasource

    .. note:: Since Spark 2.3, the DDL-formatted string or a JSON format string is also
              supported for ``schema``.

    >>> from pyspark.sql.types import *
    >>> data = [(1, '''{"a": 1}''')]
    >>> schema = StructType([StructField("a", IntegerType())])
    >>> df = spark.createDataFrame(data, ("key", "value"))
    >>> df.select(from_json(df.value, schema).alias("json")).collect()
    [Row(json=Row(a=1))]
    >>> df.select(from_json(df.value, "a INT").alias("json")).collect()
    [Row(json=Row(a=1))]
    >>> df.select(from_json(df.value, "MAP<STRING,INT>").alias("json")).collect()
    [Row(json={u'a': 1})]
    >>> data = [(1, '''[{"a": 1}]''')]
    >>> schema = ArrayType(StructType([StructField("a", IntegerType())]))
    >>> df = spark.createDataFrame(data, ("key", "value"))
    >>> df.select(from_json(df.value, schema).alias("json")).collect()
    [Row(json=[Row(a=1)])]
    >>> schema = schema_of_json(lit('''{"a": 0}'''))
    >>> df.select(from_json(df.value, schema).alias("json")).collect()
    [Row(json=Row(a=None))]
    >>> data = [(1, '''[1, 2, 3]''')]
    >>> schema = ArrayType(IntegerType())
    >>> df = spark.createDataFrame(data, ("key", "value"))
    >>> df.select(from_json(df.value, schema).alias("json")).collect()
    [Row(json=[1, 2, 3])]
    """

    sc = SparkContext._active_spark_context
    if isinstance(schema, DataType):
        schema = schema.json()
    elif isinstance(schema, Column):
        schema = _to_java_column(schema)
    jc = sc._jvm.functions.from_json(_to_java_column(col), schema, _options_to_str(options))
    return Column(jc)


@ignore_unicode_prefix
@since(2.1)
def to_json(col, options={}):
    """
    Converts a column containing a :class:`StructType`, :class:`ArrayType` or a :class:`MapType`
    into a JSON string. Throws an exception, in the case of an unsupported type.

    :param col: name of column containing a struct, an array or a map.
    :param options: options to control converting. accepts the same options as the JSON datasource.
                    Additionally the function supports the `pretty` option which enables
                    pretty JSON generation.

    >>> from pyspark.sql import Row
    >>> from pyspark.sql.types import *
    >>> data = [(1, Row(name='Alice', age=2))]
    >>> df = spark.createDataFrame(data, ("key", "value"))
    >>> df.select(to_json(df.value).alias("json")).collect()
    [Row(json=u'{"age":2,"name":"Alice"}')]
    >>> data = [(1, [Row(name='Alice', age=2), Row(name='Bob', age=3)])]
    >>> df = spark.createDataFrame(data, ("key", "value"))
    >>> df.select(to_json(df.value).alias("json")).collect()
    [Row(json=u'[{"age":2,"name":"Alice"},{"age":3,"name":"Bob"}]')]
    >>> data = [(1, {"name": "Alice"})]
    >>> df = spark.createDataFrame(data, ("key", "value"))
    >>> df.select(to_json(df.value).alias("json")).collect()
    [Row(json=u'{"name":"Alice"}')]
    >>> data = [(1, [{"name": "Alice"}, {"name": "Bob"}])]
    >>> df = spark.createDataFrame(data, ("key", "value"))
    >>> df.select(to_json(df.value).alias("json")).collect()
    [Row(json=u'[{"name":"Alice"},{"name":"Bob"}]')]
    >>> data = [(1, ["Alice", "Bob"])]
    >>> df = spark.createDataFrame(data, ("key", "value"))
    >>> df.select(to_json(df.value).alias("json")).collect()
    [Row(json=u'["Alice","Bob"]')]
    """

    sc = SparkContext._active_spark_context
    jc = sc._jvm.functions.to_json(_to_java_column(col), _options_to_str(options))
    return Column(jc)


@ignore_unicode_prefix
@since(2.4)
<<<<<<< HEAD
def schema_of_json(json):
=======
def schema_of_json(json, options={}):
>>>>>>> cceb2d6f
    """
    Parses a JSON string and infers its schema in DDL format.

    :param json: a JSON string or a string literal containing a JSON string.
<<<<<<< HEAD

    >>> df = spark.range(1)
    >>> df.select(schema_of_json('{"a": 0}').alias("json")).collect()
=======
    :param options: options to control parsing. accepts the same options as the JSON datasource

    .. versionchanged:: 3.0
       It accepts `options` parameter to control schema inferring.

    >>> df = spark.range(1)
    >>> df.select(schema_of_json(lit('{"a": 0}')).alias("json")).collect()
>>>>>>> cceb2d6f
    [Row(json=u'struct<a:bigint>')]
    >>> schema = schema_of_json('{a: 1}', {'allowUnquotedFieldNames':'true'})
    >>> df.select(schema.alias("json")).collect()
    [Row(json=u'struct<a:bigint>')]
    """
    if isinstance(json, basestring):
        col = _create_column_from_literal(json)
    elif isinstance(json, Column):
        col = _to_java_column(json)
    else:
        raise TypeError("schema argument should be a column or string")

    sc = SparkContext._active_spark_context
    jc = sc._jvm.functions.schema_of_json(col, _options_to_str(options))
    return Column(jc)


@ignore_unicode_prefix
@since(3.0)
def schema_of_csv(csv, options={}):
    """
    Parses a CSV string and infers its schema in DDL format.

    :param col: a CSV string or a string literal containing a CSV string.
    :param options: options to control parsing. accepts the same options as the CSV datasource

    >>> df = spark.range(1)
    >>> df.select(schema_of_csv(lit('1|a'), {'sep':'|'}).alias("csv")).collect()
    [Row(csv=u'struct<_c0:int,_c1:string>')]
    >>> df.select(schema_of_csv('1|a', {'sep':'|'}).alias("csv")).collect()
    [Row(csv=u'struct<_c0:int,_c1:string>')]
    """
    if isinstance(csv, basestring):
        col = _create_column_from_literal(csv)
    elif isinstance(csv, Column):
        col = _to_java_column(csv)
    else:
        raise TypeError("schema argument should be a column or string")

    sc = SparkContext._active_spark_context
    jc = sc._jvm.functions.schema_of_csv(col, _options_to_str(options))
    return Column(jc)


@ignore_unicode_prefix
@since(3.0)
def to_csv(col, options={}):
    """
    Converts a column containing a :class:`StructType` into a CSV string.
    Throws an exception, in the case of an unsupported type.

    :param col: name of column containing a struct.
    :param options: options to control converting. accepts the same options as the CSV datasource.

    >>> from pyspark.sql import Row
    >>> data = [(1, Row(name='Alice', age=2))]
    >>> df = spark.createDataFrame(data, ("key", "value"))
    >>> df.select(to_csv(df.value).alias("csv")).collect()
    [Row(csv=u'2,Alice')]
    """
    if isinstance(json, basestring):
        col = _create_column_from_literal(json)
    elif isinstance(json, Column):
        col = _to_java_column(json)
    else:
        raise TypeError("schema argument should be a column or string")

    sc = SparkContext._active_spark_context
<<<<<<< HEAD
    jc = sc._jvm.functions.schema_of_json(col)
=======
    jc = sc._jvm.functions.to_csv(_to_java_column(col), _options_to_str(options))
>>>>>>> cceb2d6f
    return Column(jc)


@since(1.5)
def size(col):
    """
    Collection function: returns the length of the array or map stored in the column.

    :param col: name of column or expression

    >>> df = spark.createDataFrame([([1, 2, 3],),([1],),([],)], ['data'])
    >>> df.select(size(df.data)).collect()
    [Row(size(data)=3), Row(size(data)=1), Row(size(data)=0)]
    """
    sc = SparkContext._active_spark_context
    return Column(sc._jvm.functions.size(_to_java_column(col)))


@since(2.4)
def array_min(col):
    """
    Collection function: returns the minimum value of the array.

    :param col: name of column or expression

    >>> df = spark.createDataFrame([([2, 1, 3],), ([None, 10, -1],)], ['data'])
    >>> df.select(array_min(df.data).alias('min')).collect()
    [Row(min=1), Row(min=-1)]
    """
    sc = SparkContext._active_spark_context
    return Column(sc._jvm.functions.array_min(_to_java_column(col)))


@since(2.4)
def array_max(col):
    """
    Collection function: returns the maximum value of the array.

    :param col: name of column or expression

    >>> df = spark.createDataFrame([([2, 1, 3],), ([None, 10, -1],)], ['data'])
    >>> df.select(array_max(df.data).alias('max')).collect()
    [Row(max=3), Row(max=10)]
    """
    sc = SparkContext._active_spark_context
    return Column(sc._jvm.functions.array_max(_to_java_column(col)))


@since(1.5)
def sort_array(col, asc=True):
    """
    Collection function: sorts the input array in ascending or descending order according
    to the natural ordering of the array elements. Null elements will be placed at the beginning
    of the returned array in ascending order or at the end of the returned array in descending
    order.

    :param col: name of column or expression

    >>> df = spark.createDataFrame([([2, 1, None, 3],),([1],),([],)], ['data'])
    >>> df.select(sort_array(df.data).alias('r')).collect()
    [Row(r=[None, 1, 2, 3]), Row(r=[1]), Row(r=[])]
    >>> df.select(sort_array(df.data, asc=False).alias('r')).collect()
    [Row(r=[3, 2, 1, None]), Row(r=[1]), Row(r=[])]
    """
    sc = SparkContext._active_spark_context
    return Column(sc._jvm.functions.sort_array(_to_java_column(col), asc))


@since(2.4)
def array_sort(col):
    """
    Collection function: sorts the input array in ascending order. The elements of the input array
    must be orderable. Null elements will be placed at the end of the returned array.

    :param col: name of column or expression

    >>> df = spark.createDataFrame([([2, 1, None, 3],),([1],),([],)], ['data'])
    >>> df.select(array_sort(df.data).alias('r')).collect()
    [Row(r=[1, 2, 3, None]), Row(r=[1]), Row(r=[])]
    """
    sc = SparkContext._active_spark_context
    return Column(sc._jvm.functions.array_sort(_to_java_column(col)))


@since(2.4)
def shuffle(col):
    """
    Collection function: Generates a random permutation of the given array.

    .. note:: The function is non-deterministic.

    :param col: name of column or expression

    >>> df = spark.createDataFrame([([1, 20, 3, 5],), ([1, 20, None, 3],)], ['data'])
    >>> df.select(shuffle(df.data).alias('s')).collect()  # doctest: +SKIP
    [Row(s=[3, 1, 5, 20]), Row(s=[20, None, 3, 1])]
    """
    sc = SparkContext._active_spark_context
    return Column(sc._jvm.functions.shuffle(_to_java_column(col)))


@since(1.5)
@ignore_unicode_prefix
def reverse(col):
    """
    Collection function: returns a reversed string or an array with reverse order of elements.

    :param col: name of column or expression

    >>> df = spark.createDataFrame([('Spark SQL',)], ['data'])
    >>> df.select(reverse(df.data).alias('s')).collect()
    [Row(s=u'LQS krapS')]
    >>> df = spark.createDataFrame([([2, 1, 3],) ,([1],) ,([],)], ['data'])
    >>> df.select(reverse(df.data).alias('r')).collect()
    [Row(r=[3, 1, 2]), Row(r=[1]), Row(r=[])]
     """
    sc = SparkContext._active_spark_context
    return Column(sc._jvm.functions.reverse(_to_java_column(col)))


@since(2.4)
def flatten(col):
    """
    Collection function: creates a single array from an array of arrays.
    If a structure of nested arrays is deeper than two levels,
    only one level of nesting is removed.

    :param col: name of column or expression

    >>> df = spark.createDataFrame([([[1, 2, 3], [4, 5], [6]],), ([None, [4, 5]],)], ['data'])
    >>> df.select(flatten(df.data).alias('r')).collect()
    [Row(r=[1, 2, 3, 4, 5, 6]), Row(r=None)]
    """
    sc = SparkContext._active_spark_context
    return Column(sc._jvm.functions.flatten(_to_java_column(col)))


@since(2.3)
def map_keys(col):
    """
    Collection function: Returns an unordered array containing the keys of the map.

    :param col: name of column or expression

    >>> from pyspark.sql.functions import map_keys
    >>> df = spark.sql("SELECT map(1, 'a', 2, 'b') as data")
    >>> df.select(map_keys("data").alias("keys")).show()
    +------+
    |  keys|
    +------+
    |[1, 2]|
    +------+
    """
    sc = SparkContext._active_spark_context
    return Column(sc._jvm.functions.map_keys(_to_java_column(col)))


@since(2.3)
def map_values(col):
    """
    Collection function: Returns an unordered array containing the values of the map.

    :param col: name of column or expression

    >>> from pyspark.sql.functions import map_values
    >>> df = spark.sql("SELECT map(1, 'a', 2, 'b') as data")
    >>> df.select(map_values("data").alias("values")).show()
    +------+
    |values|
    +------+
    |[a, b]|
    +------+
    """
    sc = SparkContext._active_spark_context
    return Column(sc._jvm.functions.map_values(_to_java_column(col)))


<<<<<<< HEAD
=======
@since(3.0)
def map_entries(col):
    """
    Collection function: Returns an unordered array of all entries in the given map.

    :param col: name of column or expression

    >>> from pyspark.sql.functions import map_entries
    >>> df = spark.sql("SELECT map(1, 'a', 2, 'b') as data")
    >>> df.select(map_entries("data").alias("entries")).show()
    +----------------+
    |         entries|
    +----------------+
    |[[1, a], [2, b]]|
    +----------------+
    """
    sc = SparkContext._active_spark_context
    return Column(sc._jvm.functions.map_entries(_to_java_column(col)))


>>>>>>> cceb2d6f
@since(2.4)
def map_from_entries(col):
    """
    Collection function: Returns a map created from the given array of entries.

    :param col: name of column or expression

    >>> from pyspark.sql.functions import map_from_entries
    >>> df = spark.sql("SELECT array(struct(1, 'a'), struct(2, 'b')) as data")
    >>> df.select(map_from_entries("data").alias("map")).show()
    +----------------+
    |             map|
    +----------------+
    |[1 -> a, 2 -> b]|
    +----------------+
    """
    sc = SparkContext._active_spark_context
    return Column(sc._jvm.functions.map_from_entries(_to_java_column(col)))


@ignore_unicode_prefix
@since(2.4)
def array_repeat(col, count):
    """
    Collection function: creates an array containing a column repeated count times.

    >>> df = spark.createDataFrame([('ab',)], ['data'])
    >>> df.select(array_repeat(df.data, 3).alias('r')).collect()
    [Row(r=[u'ab', u'ab', u'ab'])]
    """
    sc = SparkContext._active_spark_context
    return Column(sc._jvm.functions.array_repeat(
        _to_java_column(col),
        _to_java_column(count) if isinstance(count, Column) else count
    ))


@since(2.4)
def arrays_zip(*cols):
    """
    Collection function: Returns a merged array of structs in which the N-th struct contains all
    N-th values of input arrays.

    :param cols: columns of arrays to be merged.

    >>> from pyspark.sql.functions import arrays_zip
    >>> df = spark.createDataFrame([(([1, 2, 3], [2, 3, 4]))], ['vals1', 'vals2'])
    >>> df.select(arrays_zip(df.vals1, df.vals2).alias('zipped')).collect()
    [Row(zipped=[Row(vals1=1, vals2=2), Row(vals1=2, vals2=3), Row(vals1=3, vals2=4)])]
    """
    sc = SparkContext._active_spark_context
    return Column(sc._jvm.functions.arrays_zip(_to_seq(sc, cols, _to_java_column)))


@since(2.4)
def map_concat(*cols):
    """Returns the union of all the given maps.

    :param cols: list of column names (string) or list of :class:`Column` expressions

    >>> from pyspark.sql.functions import map_concat
    >>> df = spark.sql("SELECT map(1, 'a', 2, 'b') as map1, map(3, 'c', 1, 'd') as map2")
    >>> df.select(map_concat("map1", "map2").alias("map3")).show(truncate=False)
    +------------------------+
    |map3                    |
    +------------------------+
    |[1 -> d, 2 -> b, 3 -> c]|
    +------------------------+
    """
    sc = SparkContext._active_spark_context
    if len(cols) == 1 and isinstance(cols[0], (list, set)):
        cols = cols[0]
    jc = sc._jvm.functions.map_concat(_to_seq(sc, cols, _to_java_column))
    return Column(jc)


@since(2.4)
def sequence(start, stop, step=None):
    """
    Generate a sequence of integers from `start` to `stop`, incrementing by `step`.
    If `step` is not set, incrementing by 1 if `start` is less than or equal to `stop`,
    otherwise -1.

    >>> df1 = spark.createDataFrame([(-2, 2)], ('C1', 'C2'))
    >>> df1.select(sequence('C1', 'C2').alias('r')).collect()
    [Row(r=[-2, -1, 0, 1, 2])]
    >>> df2 = spark.createDataFrame([(4, -4, -2)], ('C1', 'C2', 'C3'))
    >>> df2.select(sequence('C1', 'C2', 'C3').alias('r')).collect()
    [Row(r=[4, 2, 0, -2, -4])]
    """
    sc = SparkContext._active_spark_context
    if step is None:
        return Column(sc._jvm.functions.sequence(_to_java_column(start), _to_java_column(stop)))
    else:
        return Column(sc._jvm.functions.sequence(
            _to_java_column(start), _to_java_column(stop), _to_java_column(step)))


@ignore_unicode_prefix
@since(3.0)
def from_csv(col, schema, options={}):
    """
    Parses a column containing a CSV string to a row with the specified schema.
    Returns `null`, in the case of an unparseable string.

    :param col: string column in CSV format
    :param schema: a string with schema in DDL format to use when parsing the CSV column.
    :param options: options to control parsing. accepts the same options as the CSV datasource

    >>> data = [("1,2,3",)]
    >>> df = spark.createDataFrame(data, ("value",))
    >>> df.select(from_csv(df.value, "a INT, b INT, c INT").alias("csv")).collect()
    [Row(csv=Row(a=1, b=2, c=3))]
    >>> value = data[0][0]
    >>> df.select(from_csv(df.value, schema_of_csv(value)).alias("csv")).collect()
    [Row(csv=Row(_c0=1, _c1=2, _c2=3))]
    >>> data = [("   abc",)]
    >>> df = spark.createDataFrame(data, ("value",))
    >>> options = {'ignoreLeadingWhiteSpace': True}
    >>> df.select(from_csv(df.value, "s string", options).alias("csv")).collect()
    [Row(csv=Row(s=u'abc'))]
    """

    sc = SparkContext._active_spark_context
    if isinstance(schema, basestring):
        schema = _create_column_from_literal(schema)
    elif isinstance(schema, Column):
        schema = _to_java_column(schema)
    else:
        raise TypeError("schema argument should be a column or string")

    jc = sc._jvm.functions.from_csv(_to_java_column(col), schema, _options_to_str(options))
    return Column(jc)


# ---------------------------- User Defined Function ----------------------------------

class PandasUDFType(object):
    """Pandas UDF Types. See :meth:`pyspark.sql.functions.pandas_udf`.
    """
    SCALAR = PythonEvalType.SQL_SCALAR_PANDAS_UDF

    SCALAR_ITER = PythonEvalType.SQL_SCALAR_PANDAS_ITER_UDF

    GROUPED_MAP = PythonEvalType.SQL_GROUPED_MAP_PANDAS_UDF

    COGROUPED_MAP = PythonEvalType.SQL_COGROUPED_MAP_PANDAS_UDF

    GROUPED_AGG = PythonEvalType.SQL_GROUPED_AGG_PANDAS_UDF

    MAP_ITER = PythonEvalType.SQL_MAP_PANDAS_ITER_UDF


@since(1.3)
def udf(f=None, returnType=StringType()):
    """Creates a user defined function (UDF).

    .. note:: The user-defined functions are considered deterministic by default. Due to
        optimization, duplicate invocations may be eliminated or the function may even be invoked
        more times than it is present in the query. If your function is not deterministic, call
        `asNondeterministic` on the user defined function. E.g.:

    >>> from pyspark.sql.types import IntegerType
    >>> import random
    >>> random_udf = udf(lambda: int(random.random() * 100), IntegerType()).asNondeterministic()

    .. note:: The user-defined functions do not support conditional expressions or short circuiting
        in boolean expressions and it ends up with being executed all internally. If the functions
        can fail on special rows, the workaround is to incorporate the condition into the functions.

    .. note:: The user-defined functions do not take keyword arguments on the calling side.

    :param f: python function if used as a standalone function
    :param returnType: the return type of the user-defined function. The value can be either a
        :class:`pyspark.sql.types.DataType` object or a DDL-formatted type string.

    >>> from pyspark.sql.types import IntegerType
    >>> slen = udf(lambda s: len(s), IntegerType())
    >>> @udf
    ... def to_upper(s):
    ...     if s is not None:
    ...         return s.upper()
    ...
    >>> @udf(returnType=IntegerType())
    ... def add_one(x):
    ...     if x is not None:
    ...         return x + 1
    ...
    >>> df = spark.createDataFrame([(1, "John Doe", 21)], ("id", "name", "age"))
    >>> df.select(slen("name").alias("slen(name)"), to_upper("name"), add_one("age")).show()
    +----------+--------------+------------+
    |slen(name)|to_upper(name)|add_one(age)|
    +----------+--------------+------------+
    |         8|      JOHN DOE|          22|
    +----------+--------------+------------+
    """

    # The following table shows most of Python data and SQL type conversions in normal UDFs that
    # are not yet visible to the user. Some of behaviors are buggy and might be changed in the near
    # future. The table might have to be eventually documented externally.
    # Please see SPARK-28131's PR to see the codes in order to generate the table below.
    #
    # +-----------------------------+--------------+----------+------+---------------+--------------------+-----------------------------+----------+----------------------+---------+--------------------+----------------------------+------------+--------------+------------------+----------------------+  # noqa
    # |SQL Type \ Python Value(Type)|None(NoneType)|True(bool)|1(int)|         a(str)|    1970-01-01(date)|1970-01-01 00:00:00(datetime)|1.0(float)|array('i', [1])(array)|[1](list)|         (1,)(tuple)|bytearray(b'ABC')(bytearray)|  1(Decimal)|{'a': 1}(dict)|Row(kwargs=1)(Row)|Row(namedtuple=1)(Row)|  # noqa
    # +-----------------------------+--------------+----------+------+---------------+--------------------+-----------------------------+----------+----------------------+---------+--------------------+----------------------------+------------+--------------+------------------+----------------------+  # noqa
    # |                      boolean|          None|      True|  None|           None|                None|                         None|      None|                  None|     None|                None|                        None|        None|          None|                 X|                     X|  # noqa
    # |                      tinyint|          None|      None|     1|           None|                None|                         None|      None|                  None|     None|                None|                        None|        None|          None|                 X|                     X|  # noqa
    # |                     smallint|          None|      None|     1|           None|                None|                         None|      None|                  None|     None|                None|                        None|        None|          None|                 X|                     X|  # noqa
    # |                          int|          None|      None|     1|           None|                None|                         None|      None|                  None|     None|                None|                        None|        None|          None|                 X|                     X|  # noqa
    # |                       bigint|          None|      None|     1|           None|                None|                         None|      None|                  None|     None|                None|                        None|        None|          None|                 X|                     X|  # noqa
    # |                       string|          None|    'true'|   '1'|            'a'|'java.util.Gregor...|         'java.util.Gregor...|     '1.0'|         '[I@66cbb73a'|    '[1]'|'[Ljava.lang.Obje...|               '[B@5a51eb1a'|         '1'|       '{a=1}'|                 X|                     X|  # noqa
    # |                         date|          None|         X|     X|              X|datetime.date(197...|         datetime.date(197...|         X|                     X|        X|                   X|                           X|           X|             X|                 X|                     X|  # noqa
    # |                    timestamp|          None|         X|     X|              X|                   X|         datetime.datetime...|         X|                     X|        X|                   X|                           X|           X|             X|                 X|                     X|  # noqa
    # |                        float|          None|      None|  None|           None|                None|                         None|       1.0|                  None|     None|                None|                        None|        None|          None|                 X|                     X|  # noqa
    # |                       double|          None|      None|  None|           None|                None|                         None|       1.0|                  None|     None|                None|                        None|        None|          None|                 X|                     X|  # noqa
    # |                   array<int>|          None|      None|  None|           None|                None|                         None|      None|                   [1]|      [1]|                 [1]|                [65, 66, 67]|        None|          None|                 X|                     X|  # noqa
    # |                       binary|          None|      None|  None|bytearray(b'a')|                None|                         None|      None|                  None|     None|                None|           bytearray(b'ABC')|        None|          None|                 X|                     X|  # noqa
    # |                decimal(10,0)|          None|      None|  None|           None|                None|                         None|      None|                  None|     None|                None|                        None|Decimal('1')|          None|                 X|                     X|  # noqa
    # |              map<string,int>|          None|      None|  None|           None|                None|                         None|      None|                  None|     None|                None|                        None|        None|      {'a': 1}|                 X|                     X|  # noqa
    # |               struct<_1:int>|          None|         X|     X|              X|                   X|                            X|         X|                     X|Row(_1=1)|           Row(_1=1)|                           X|           X|  Row(_1=None)|         Row(_1=1)|             Row(_1=1)|  # noqa
    # +-----------------------------+--------------+----------+------+---------------+--------------------+-----------------------------+----------+----------------------+---------+--------------------+----------------------------+------------+--------------+------------------+----------------------+  # noqa
    #
    # Note: DDL formatted string is used for 'SQL Type' for simplicity. This string can be
    #       used in `returnType`.
    # Note: The values inside of the table are generated by `repr`.
    # Note: 'X' means it throws an exception during the conversion.
    # Note: Python 3.7.3 is used.

    # decorator @udf, @udf(), @udf(dataType())
    if f is None or isinstance(f, (str, DataType)):
        # If DataType has been passed as a positional argument
        # for decorator use it as a returnType
        return_type = f or returnType
        return functools.partial(_create_udf, returnType=return_type,
                                 evalType=PythonEvalType.SQL_BATCHED_UDF)
    else:
        return _create_udf(f=f, returnType=returnType,
                           evalType=PythonEvalType.SQL_BATCHED_UDF)


@since(2.3)
def pandas_udf(f=None, returnType=None, functionType=None):
    """
    Creates a vectorized user defined function (UDF).

    :param f: user-defined function. A python function if used as a standalone function
    :param returnType: the return type of the user-defined function. The value can be either a
        :class:`pyspark.sql.types.DataType` object or a DDL-formatted type string.
    :param functionType: an enum value in :class:`pyspark.sql.functions.PandasUDFType`.
                         Default: SCALAR.

    The function type of the UDF can be one of the following:

    1. SCALAR

       A scalar UDF defines a transformation: One or more `pandas.Series` -> A `pandas.Series`.
       The length of the returned `pandas.Series` must be of the same as the input `pandas.Series`.
       If the return type is :class:`StructType`, the returned value should be a `pandas.DataFrame`.

<<<<<<< HEAD
       :class:`MapType`, :class:`StructType` are currently not supported as output types.

       Scalar UDFs are used with :meth:`pyspark.sql.DataFrame.withColumn` and
=======
       :class:`MapType`, nested :class:`StructType` are currently not supported as output types.

       Scalar UDFs can be used with :meth:`pyspark.sql.DataFrame.withColumn` and
>>>>>>> cceb2d6f
       :meth:`pyspark.sql.DataFrame.select`.

       >>> from pyspark.sql.functions import pandas_udf, PandasUDFType
       >>> from pyspark.sql.types import IntegerType, StringType
       >>> slen = pandas_udf(lambda s: s.str.len(), IntegerType())  # doctest: +SKIP
       >>> @pandas_udf(StringType())  # doctest: +SKIP
       ... def to_upper(s):
       ...     return s.str.upper()
       ...
       >>> @pandas_udf("integer", PandasUDFType.SCALAR)  # doctest: +SKIP
       ... def add_one(x):
       ...     return x + 1
       ...
       >>> df = spark.createDataFrame([(1, "John Doe", 21)],
       ...                            ("id", "name", "age"))  # doctest: +SKIP
       >>> df.select(slen("name").alias("slen(name)"), to_upper("name"), add_one("age")) \\
       ...     .show()  # doctest: +SKIP
       +----------+--------------+------------+
       |slen(name)|to_upper(name)|add_one(age)|
       +----------+--------------+------------+
       |         8|      JOHN DOE|          22|
       +----------+--------------+------------+
       >>> @pandas_udf("first string, last string")  # doctest: +SKIP
       ... def split_expand(n):
       ...     return n.str.split(expand=True)
       >>> df.select(split_expand("name")).show()  # doctest: +SKIP
       +------------------+
       |split_expand(name)|
       +------------------+
       |       [John, Doe]|
       +------------------+

       .. note:: The length of `pandas.Series` within a scalar UDF is not that of the whole input
           column, but is the length of an internal batch used for each call to the function.
           Therefore, this can be used, for example, to ensure the length of each returned
           `pandas.Series`, and can not be used as the column length.

    2. SCALAR_ITER

       A scalar iterator UDF is semantically the same as the scalar Pandas UDF above except that the
       wrapped Python function takes an iterator of batches as input instead of a single batch and,
       instead of returning a single output batch, it yields output batches or explicitly returns an
       generator or an iterator of output batches.
       It is useful when the UDF execution requires initializing some state, e.g., loading a machine
       learning model file to apply inference to every input batch.

       .. note:: It is not guaranteed that one invocation of a scalar iterator UDF will process all
           batches from one partition, although it is currently implemented this way.
           Your code shall not rely on this behavior because it might change in the future for
           further optimization, e.g., one invocation processes multiple partitions.

       Scalar iterator UDFs are used with :meth:`pyspark.sql.DataFrame.withColumn` and
       :meth:`pyspark.sql.DataFrame.select`.

       >>> import pandas as pd  # doctest: +SKIP
       >>> from pyspark.sql.functions import col, pandas_udf, struct, PandasUDFType
       >>> pdf = pd.DataFrame([1, 2, 3], columns=["x"])  # doctest: +SKIP
       >>> df = spark.createDataFrame(pdf)  # doctest: +SKIP

       When the UDF is called with a single column that is not `StructType`, the input to the
       underlying function is an iterator of `pd.Series`.

       >>> @pandas_udf("long", PandasUDFType.SCALAR_ITER)  # doctest: +SKIP
       ... def plus_one(batch_iter):
       ...     for x in batch_iter:
       ...         yield x + 1
       ...
       >>> df.select(plus_one(col("x"))).show()  # doctest: +SKIP
       +-----------+
       |plus_one(x)|
       +-----------+
       |          2|
       |          3|
       |          4|
       +-----------+

       When the UDF is called with more than one columns, the input to the underlying function is an
       iterator of `pd.Series` tuple.

       >>> @pandas_udf("long", PandasUDFType.SCALAR_ITER)  # doctest: +SKIP
       ... def multiply_two_cols(batch_iter):
       ...     for a, b in batch_iter:
       ...         yield a * b
       ...
       >>> df.select(multiply_two_cols(col("x"), col("x"))).show()  # doctest: +SKIP
       +-----------------------+
       |multiply_two_cols(x, x)|
       +-----------------------+
       |                      1|
       |                      4|
       |                      9|
       +-----------------------+

       When the UDF is called with a single column that is `StructType`, the input to the underlying
       function is an iterator of `pd.DataFrame`.

       >>> @pandas_udf("long", PandasUDFType.SCALAR_ITER)  # doctest: +SKIP
       ... def multiply_two_nested_cols(pdf_iter):
       ...    for pdf in pdf_iter:
       ...        yield pdf["a"] * pdf["b"]
       ...
       >>> df.select(
       ...     multiply_two_nested_cols(
       ...         struct(col("x").alias("a"), col("x").alias("b"))
       ...     ).alias("y")
       ... ).show()  # doctest: +SKIP
       +---+
       |  y|
       +---+
       |  1|
       |  4|
       |  9|
       +---+

       In the UDF, you can initialize some states before processing batches, wrap your code with
       `try ... finally ...` or use context managers to ensure the release of resources at the end
       or in case of early termination.

       >>> y_bc = spark.sparkContext.broadcast(1)  # doctest: +SKIP
       >>> @pandas_udf("long", PandasUDFType.SCALAR_ITER)  # doctest: +SKIP
       ... def plus_y(batch_iter):
       ...     y = y_bc.value  # initialize some state
       ...     try:
       ...         for x in batch_iter:
       ...             yield x + y
       ...     finally:
       ...         pass  # release resources here, if any
       ...
       >>> df.select(plus_y(col("x"))).show()  # doctest: +SKIP
       +---------+
       |plus_y(x)|
       +---------+
       |        2|
       |        3|
       |        4|
       +---------+

    3. GROUPED_MAP

       A grouped map UDF defines transformation: A `pandas.DataFrame` -> A `pandas.DataFrame`
       The returnType should be a :class:`StructType` describing the schema of the returned
       `pandas.DataFrame`. The column labels of the returned `pandas.DataFrame` must either match
       the field names in the defined returnType schema if specified as strings, or match the
       field data types by position if not strings, e.g. integer indices.
       The length of the returned `pandas.DataFrame` can be arbitrary.

       Grouped map UDFs are used with :meth:`pyspark.sql.GroupedData.apply`.

       >>> from pyspark.sql.functions import pandas_udf, PandasUDFType
       >>> df = spark.createDataFrame(
       ...     [(1, 1.0), (1, 2.0), (2, 3.0), (2, 5.0), (2, 10.0)],
       ...     ("id", "v"))  # doctest: +SKIP
       >>> @pandas_udf("id long, v double", PandasUDFType.GROUPED_MAP)  # doctest: +SKIP
       ... def normalize(pdf):
       ...     v = pdf.v
       ...     return pdf.assign(v=(v - v.mean()) / v.std())
       >>> df.groupby("id").apply(normalize).show()  # doctest: +SKIP
       +---+-------------------+
       | id|                  v|
       +---+-------------------+
       |  1|-0.7071067811865475|
       |  1| 0.7071067811865475|
       |  2|-0.8320502943378437|
       |  2|-0.2773500981126146|
       |  2| 1.1094003924504583|
       +---+-------------------+

       Alternatively, the user can define a function that takes two arguments.
       In this case, the grouping key(s) will be passed as the first argument and the data will
       be passed as the second argument. The grouping key(s) will be passed as a tuple of numpy
       data types, e.g., `numpy.int32` and `numpy.float64`. The data will still be passed in
       as a `pandas.DataFrame` containing all columns from the original Spark DataFrame.
       This is useful when the user does not want to hardcode grouping key(s) in the function.

       >>> import pandas as pd  # doctest: +SKIP
       >>> from pyspark.sql.functions import pandas_udf, PandasUDFType
       >>> df = spark.createDataFrame(
       ...     [(1, 1.0), (1, 2.0), (2, 3.0), (2, 5.0), (2, 10.0)],
       ...     ("id", "v"))  # doctest: +SKIP
       >>> @pandas_udf("id long, v double", PandasUDFType.GROUPED_MAP)  # doctest: +SKIP
       ... def mean_udf(key, pdf):
       ...     # key is a tuple of one numpy.int64, which is the value
       ...     # of 'id' for the current group
       ...     return pd.DataFrame([key + (pdf.v.mean(),)])
       >>> df.groupby('id').apply(mean_udf).show()  # doctest: +SKIP
       +---+---+
       | id|  v|
       +---+---+
       |  1|1.5|
       |  2|6.0|
       +---+---+
       >>> @pandas_udf(
       ...    "id long, `ceil(v / 2)` long, v double",
       ...    PandasUDFType.GROUPED_MAP)  # doctest: +SKIP
       >>> def sum_udf(key, pdf):
       ...     # key is a tuple of two numpy.int64s, which is the values
       ...     # of 'id' and 'ceil(df.v / 2)' for the current group
       ...     return pd.DataFrame([key + (pdf.v.sum(),)])
       >>> df.groupby(df.id, ceil(df.v / 2)).apply(sum_udf).show()  # doctest: +SKIP
       +---+-----------+----+
       | id|ceil(v / 2)|   v|
       +---+-----------+----+
       |  2|          5|10.0|
       |  1|          1| 3.0|
       |  2|          3| 5.0|
       |  2|          2| 3.0|
       +---+-----------+----+

       .. note:: If returning a new `pandas.DataFrame` constructed with a dictionary, it is
           recommended to explicitly index the columns by name to ensure the positions are correct,
           or alternatively use an `OrderedDict`.
           For example, `pd.DataFrame({'id': ids, 'a': data}, columns=['id', 'a'])` or
           `pd.DataFrame(OrderedDict([('id', ids), ('a', data)]))`.

       .. seealso:: :meth:`pyspark.sql.GroupedData.apply`

    4. GROUPED_AGG

       A grouped aggregate UDF defines a transformation: One or more `pandas.Series` -> A scalar
       The `returnType` should be a primitive data type, e.g., :class:`DoubleType`.
       The returned scalar can be either a python primitive type, e.g., `int` or `float`
       or a numpy data type, e.g., `numpy.int64` or `numpy.float64`.

       :class:`MapType` and :class:`StructType` are currently not supported as output types.

       Group aggregate UDFs are used with :meth:`pyspark.sql.GroupedData.agg` and
       :class:`pyspark.sql.Window`

       This example shows using grouped aggregated UDFs with groupby:

       >>> from pyspark.sql.functions import pandas_udf, PandasUDFType
       >>> df = spark.createDataFrame(
       ...     [(1, 1.0), (1, 2.0), (2, 3.0), (2, 5.0), (2, 10.0)],
       ...     ("id", "v"))
       >>> @pandas_udf("double", PandasUDFType.GROUPED_AGG)  # doctest: +SKIP
       ... def mean_udf(v):
       ...     return v.mean()
       >>> df.groupby("id").agg(mean_udf(df['v'])).show()  # doctest: +SKIP
       +---+-----------+
       | id|mean_udf(v)|
       +---+-----------+
       |  1|        1.5|
       |  2|        6.0|
       +---+-----------+

       This example shows using grouped aggregated UDFs as window functions.

       >>> from pyspark.sql.functions import pandas_udf, PandasUDFType
       >>> from pyspark.sql import Window
       >>> df = spark.createDataFrame(
       ...     [(1, 1.0), (1, 2.0), (2, 3.0), (2, 5.0), (2, 10.0)],
       ...     ("id", "v"))
       >>> @pandas_udf("double", PandasUDFType.GROUPED_AGG)  # doctest: +SKIP
       ... def mean_udf(v):
       ...     return v.mean()
       >>> w = (Window.partitionBy('id')
       ...            .orderBy('v')
       ...            .rowsBetween(-1, 0))
       >>> df.withColumn('mean_v', mean_udf(df['v']).over(w)).show()  # doctest: +SKIP
       +---+----+------+
       | id|   v|mean_v|
       +---+----+------+
       |  1| 1.0|   1.0|
       |  1| 2.0|   1.5|
       |  2| 3.0|   3.0|
       |  2| 5.0|   4.0|
       |  2|10.0|   7.5|
       +---+----+------+

       .. note:: For performance reasons, the input series to window functions are not copied.
            Therefore, mutating the input series is not allowed and will cause incorrect results.
            For the same reason, users should also not rely on the index of the input series.

       .. seealso:: :meth:`pyspark.sql.GroupedData.agg` and :class:`pyspark.sql.Window`

    5. MAP_ITER

       A map iterator Pandas UDFs are used to transform data with an iterator of batches.
       It can be used with :meth:`pyspark.sql.DataFrame.mapInPandas`.

       It can return the output of arbitrary length in contrast to the scalar Pandas UDF.
       It maps an iterator of batches in the current :class:`DataFrame` using a Pandas user-defined
       function and returns the result as a :class:`DataFrame`.

       The user-defined function should take an iterator of `pandas.DataFrame`\\s and return another
       iterator of `pandas.DataFrame`\\s. All columns are passed together as an
       iterator of `pandas.DataFrame`\\s to the user-defined function and the returned iterator of
       `pandas.DataFrame`\\s are combined as a :class:`DataFrame`.

       >>> df = spark.createDataFrame([(1, 21), (2, 30)],
       ...                            ("id", "age"))  # doctest: +SKIP
       >>> @pandas_udf(df.schema, PandasUDFType.MAP_ITER)  # doctest: +SKIP
       ... def filter_func(batch_iter):
       ...     for pdf in batch_iter:
       ...         yield pdf[pdf.id == 1]
       >>> df.mapInPandas(filter_func).show()  # doctest: +SKIP
       +---+---+
       | id|age|
       +---+---+
       |  1| 21|
       +---+---+

    6. COGROUPED_MAP

       A cogrouped map UDF defines transformation: (`pandas.DataFrame`, `pandas.DataFrame`) ->
       `pandas.DataFrame`. The `returnType` should be a :class:`StructType` describing the schema
       of the returned `pandas.DataFrame`. The column labels of the returned `pandas.DataFrame`
       must either match the field names in the defined `returnType` schema if specified as strings,
       or match the field data types by position if not strings, e.g. integer indices. The length
       of the returned `pandas.DataFrame` can be arbitrary.

       CoGrouped map UDFs are used with :meth:`pyspark.sql.CoGroupedData.apply`.

       >>> from pyspark.sql.functions import pandas_udf, PandasUDFType
       >>> df1 = spark.createDataFrame(
       ...     [(20000101, 1, 1.0), (20000101, 2, 2.0), (20000102, 1, 3.0), (20000102, 2, 4.0)],
       ...     ("time", "id", "v1"))
       >>> df2 = spark.createDataFrame(
       ...     [(20000101, 1, "x"), (20000101, 2, "y")],
       ...     ("time", "id", "v2"))
       >>> @pandas_udf("time int, id int, v1 double, v2 string",
       ...             PandasUDFType.COGROUPED_MAP)  # doctest: +SKIP
       ... def asof_join(l, r):
       ...     return pd.merge_asof(l, r, on="time", by="id")
       >>> df1.groupby("id").cogroup(df2.groupby("id")).apply(asof_join).show()  # doctest: +SKIP
       +---------+---+---+---+
       |     time| id| v1| v2|
       +---------+---+---+---+
       | 20000101|  1|1.0|  x|
       | 20000102|  1|3.0|  x|
       | 20000101|  2|2.0|  y|
       | 20000102|  2|4.0|  y|
       +---------+---+---+---+

       Alternatively, the user can define a function that takes three arguments.  In this case,
       the grouping key(s) will be passed as the first argument and the data will be passed as the
       second and third arguments.  The grouping key(s) will be passed as a tuple of numpy data
       types, e.g., `numpy.int32` and `numpy.float64`. The data will still be passed in as two
       `pandas.DataFrame` containing all columns from the original Spark DataFrames.
       >>> @pandas_udf("time int, id int, v1 double, v2 string",
       ...             PandasUDFType.COGROUPED_MAP)  # doctest: +SKIP
       ... def asof_join(k, l, r):
       ...     if k == (1,):
       ...         return pd.merge_asof(l, r, on="time", by="id")
       ...     else:
       ...         return pd.DataFrame(columns=['time', 'id', 'v1', 'v2'])
       >>> df1.groupby("id").cogroup(df2.groupby("id")).apply(asof_join).show()  # doctest: +SKIP
       +---------+---+---+---+
       |     time| id| v1| v2|
       +---------+---+---+---+
       | 20000101|  1|1.0|  x|
       | 20000102|  1|3.0|  x|
       +---------+---+---+---+

    .. note:: The user-defined functions are considered deterministic by default. Due to
        optimization, duplicate invocations may be eliminated or the function may even be invoked
        more times than it is present in the query. If your function is not deterministic, call
        `asNondeterministic` on the user defined function. E.g.:

    >>> @pandas_udf('double', PandasUDFType.SCALAR)  # doctest: +SKIP
    ... def random(v):
    ...     import numpy as np
    ...     import pandas as pd
    ...     return pd.Series(np.random.randn(len(v))
    >>> random = random.asNondeterministic()  # doctest: +SKIP

    .. note:: The user-defined functions do not support conditional expressions or short circuiting
        in boolean expressions and it ends up with being executed all internally. If the functions
        can fail on special rows, the workaround is to incorporate the condition into the functions.

    .. note:: The user-defined functions do not take keyword arguments on the calling side.

    .. note:: The data type of returned `pandas.Series` from the user-defined functions should be
        matched with defined returnType (see :meth:`types.to_arrow_type` and
        :meth:`types.from_arrow_type`). When there is mismatch between them, Spark might do
        conversion on returned data. The conversion is not guaranteed to be correct and results
        should be checked for accuracy by users.
    """

    # The following table shows most of Pandas data and SQL type conversions in Pandas UDFs that
    # are not yet visible to the user. Some of behaviors are buggy and might be changed in the near
    # future. The table might have to be eventually documented externally.
    # Please see SPARK-28132's PR to see the codes in order to generate the table below.
    #
    # +-----------------------------+----------------------+------------------+------------------+------------------+--------------------+--------------------+------------------+------------------+------------------+------------------+--------------+--------------+--------------+-----------------------------------+-----------------------------------------------------+-----------------+--------------------+-----------------------------+--------------+-----------------+------------------+-----------+--------------------------------+  # noqa
    # |SQL Type \ Pandas Value(Type)|None(object(NoneType))|        True(bool)|           1(int8)|          1(int16)|            1(int32)|            1(int64)|          1(uint8)|         1(uint16)|         1(uint32)|         1(uint64)|  1.0(float16)|  1.0(float32)|  1.0(float64)|1970-01-01 00:00:00(datetime64[ns])|1970-01-01 00:00:00-05:00(datetime64[ns, US/Eastern])|a(object(string))|  1(object(Decimal))|[1 2 3](object(array[int32]))| 1.0(float128)|(1+0j)(complex64)|(1+0j)(complex128)|A(category)|1 days 00:00:00(timedelta64[ns])|  # noqa
    # +-----------------------------+----------------------+------------------+------------------+------------------+--------------------+--------------------+------------------+------------------+------------------+------------------+--------------+--------------+--------------+-----------------------------------+-----------------------------------------------------+-----------------+--------------------+-----------------------------+--------------+-----------------+------------------+-----------+--------------------------------+  # noqa
    # |                      boolean|                  None|              True|              True|              True|                True|                True|              True|              True|              True|              True|          True|          True|          True|                                  X|                                                    X|                X|                   X|                            X|             X|                X|                 X|          X|                               X|  # noqa
    # |                      tinyint|                  None|                 1|                 1|                 1|                   1|                   1|                 1|                 1|                 1|                 1|             1|             1|             1|                                  X|                                                    X|                X|                   1|                            X|             X|                X|                 X|          0|                               X|  # noqa
    # |                     smallint|                  None|                 1|                 1|                 1|                   1|                   1|                 1|                 1|                 1|                 1|             1|             1|             1|                                  X|                                                    X|                X|                   1|                            X|             X|                X|                 X|          X|                               X|  # noqa
    # |                          int|                  None|                 1|                 1|                 1|                   1|                   1|                 1|                 1|                 1|                 1|             1|             1|             1|                                  X|                                                    X|                X|                   1|                            X|             X|                X|                 X|          X|                               X|  # noqa
    # |                       bigint|                  None|                 1|                 1|                 1|                   1|                   1|                 1|                 1|                 1|                 1|             1|             1|             1|                                  0|                                       18000000000000|                X|                   1|                            X|             X|                X|                 X|          X|                               X|  # noqa
    # |                        float|                  None|               1.0|               1.0|               1.0|                 1.0|                 1.0|               1.0|               1.0|               1.0|               1.0|           1.0|           1.0|           1.0|                                  X|                                                    X|                X|                   X|                            X|             X|                X|                 X|          X|                               X|  # noqa
    # |                       double|                  None|               1.0|               1.0|               1.0|                 1.0|                 1.0|               1.0|               1.0|               1.0|               1.0|           1.0|           1.0|           1.0|                                  X|                                                    X|                X|                   X|                            X|             X|                X|                 X|          X|                               X|  # noqa
    # |                         date|                  None|                 X|                 X|                 X|datetime.date(197...|                   X|                 X|                 X|                 X|                 X|             X|             X|             X|               datetime.date(197...|                                 datetime.date(197...|                X|datetime.date(197...|                            X|             X|                X|                 X|          X|                               X|  # noqa
    # |                    timestamp|                  None|                 X|                 X|                 X|                   X|datetime.datetime...|                 X|                 X|                 X|                 X|             X|             X|             X|               datetime.datetime...|                                 datetime.datetime...|                X|datetime.datetime...|                            X|             X|                X|                 X|          X|                               X|  # noqa
    # |                       string|                  None|                ''|                ''|                ''|              '\x01'|              '\x01'|                ''|                ''|            '\x01'|            '\x01'|            ''|            ''|            ''|                                  X|                                                    X|              'a'|                   X|                            X|            ''|                X|                ''|          X|                               X|  # noqa
    # |                decimal(10,0)|                  None|                 X|                 X|                 X|                   X|                   X|                 X|                 X|                 X|                 X|             X|             X|             X|                                  X|                                                    X|                X|        Decimal('1')|                            X|             X|                X|                 X|          X|                               X|  # noqa
    # |                   array<int>|                  None|                 X|                 X|                 X|                   X|                   X|                 X|                 X|                 X|                 X|             X|             X|             X|                                  X|                                                    X|                X|                   X|                    [1, 2, 3]|             X|                X|                 X|          X|                               X|  # noqa
    # |              map<string,int>|                     X|                 X|                 X|                 X|                   X|                   X|                 X|                 X|                 X|                 X|             X|             X|             X|                                  X|                                                    X|                X|                   X|                            X|             X|                X|                 X|          X|                               X|  # noqa
    # |               struct<_1:int>|                     X|                 X|                 X|                 X|                   X|                   X|                 X|                 X|                 X|                 X|             X|             X|             X|                                  X|                                                    X|                X|                   X|                            X|             X|                X|                 X|          X|                               X|  # noqa
    # |                       binary|                  None|bytearray(b'\x01')|bytearray(b'\x01')|bytearray(b'\x01')|  bytearray(b'\x01')|  bytearray(b'\x01')|bytearray(b'\x01')|bytearray(b'\x01')|bytearray(b'\x01')|bytearray(b'\x01')|bytearray(b'')|bytearray(b'')|bytearray(b'')|                     bytearray(b'')|                                       bytearray(b'')|  bytearray(b'a')|                   X|                            X|bytearray(b'')|   bytearray(b'')|    bytearray(b'')|          X|                  bytearray(b'')|  # noqa
    # +-----------------------------+----------------------+------------------+------------------+------------------+--------------------+--------------------+------------------+------------------+------------------+------------------+--------------+--------------+--------------+-----------------------------------+-----------------------------------------------------+-----------------+--------------------+-----------------------------+--------------+-----------------+------------------+-----------+--------------------------------+  # noqa
    #
    # Note: DDL formatted string is used for 'SQL Type' for simplicity. This string can be
    #       used in `returnType`.
    # Note: The values inside of the table are generated by `repr`.
    # Note: Python 3.7.3, Pandas 0.24.2 and PyArrow 0.13.0 are used.
    # Note: Timezone is KST.
    # Note: 'X' means it throws an exception during the conversion.

    # decorator @pandas_udf(returnType, functionType)
    is_decorator = f is None or isinstance(f, (str, DataType))

    if is_decorator:
        # If DataType has been passed as a positional argument
        # for decorator use it as a returnType
        return_type = f or returnType

        if functionType is not None:
            # @pandas_udf(dataType, functionType=functionType)
            # @pandas_udf(returnType=dataType, functionType=functionType)
            eval_type = functionType
        elif returnType is not None and isinstance(returnType, int):
            # @pandas_udf(dataType, functionType)
            eval_type = returnType
        else:
            # @pandas_udf(dataType) or @pandas_udf(returnType=dataType)
            eval_type = PythonEvalType.SQL_SCALAR_PANDAS_UDF
    else:
        return_type = returnType

        if functionType is not None:
            eval_type = functionType
        else:
            eval_type = PythonEvalType.SQL_SCALAR_PANDAS_UDF

    if return_type is None:
        raise ValueError("Invalid returnType: returnType can not be None")

    if eval_type not in [PythonEvalType.SQL_SCALAR_PANDAS_UDF,
                         PythonEvalType.SQL_SCALAR_PANDAS_ITER_UDF,
                         PythonEvalType.SQL_GROUPED_MAP_PANDAS_UDF,
                         PythonEvalType.SQL_GROUPED_AGG_PANDAS_UDF,
                         PythonEvalType.SQL_MAP_PANDAS_ITER_UDF,
                         PythonEvalType.SQL_COGROUPED_MAP_PANDAS_UDF]:
        raise ValueError("Invalid functionType: "
                         "functionType must be one the values from PandasUDFType")

    if is_decorator:
        return functools.partial(_create_udf, returnType=return_type, evalType=eval_type)
    else:
        return _create_udf(f=f, returnType=return_type, evalType=eval_type)


blacklist = ['map', 'since', 'ignore_unicode_prefix']
__all__ = [k for k, v in globals().items()
           if not k.startswith('_') and k[0].islower() and callable(v) and k not in blacklist]
__all__ += ["PandasUDFType"]
__all__.sort()


def _test():
    import doctest
    from pyspark.sql import Row, SparkSession
    import pyspark.sql.functions
    globs = pyspark.sql.functions.__dict__.copy()
    spark = SparkSession.builder\
        .master("local[4]")\
        .appName("sql.functions tests")\
        .getOrCreate()
    sc = spark.sparkContext
    globs['sc'] = sc
    globs['spark'] = spark
    globs['df'] = spark.createDataFrame([Row(name='Alice', age=2), Row(name='Bob', age=5)])

    spark.conf.set("spark.sql.legacy.utcTimestampFunc.enabled", "true")
    (failure_count, test_count) = doctest.testmod(
        pyspark.sql.functions, globs=globs,
        optionflags=doctest.ELLIPSIS | doctest.NORMALIZE_WHITESPACE)
    spark.conf.unset("spark.sql.legacy.utcTimestampFunc.enabled")

    spark.stop()
    if failure_count:
        sys.exit(-1)


if __name__ == "__main__":
    _test()<|MERGE_RESOLUTION|>--- conflicted
+++ resolved
@@ -30,12 +30,8 @@
 
 from pyspark import since, SparkContext
 from pyspark.rdd import ignore_unicode_prefix, PythonEvalType
-<<<<<<< HEAD
-from pyspark.sql.column import Column, _to_java_column, _to_seq, _create_column_from_literal
-=======
 from pyspark.sql.column import Column, _to_java_column, _to_seq, _create_column_from_literal, \
     _create_column_from_name
->>>>>>> cceb2d6f
 from pyspark.sql.dataframe import DataFrame
 from pyspark.sql.types import StringType, DataType
 # Keep UserDefinedFunction import for backwards compatible import; moved in SPARK-22409
@@ -2404,20 +2400,11 @@
 
 @ignore_unicode_prefix
 @since(2.4)
-<<<<<<< HEAD
-def schema_of_json(json):
-=======
 def schema_of_json(json, options={}):
->>>>>>> cceb2d6f
     """
     Parses a JSON string and infers its schema in DDL format.
 
     :param json: a JSON string or a string literal containing a JSON string.
-<<<<<<< HEAD
-
-    >>> df = spark.range(1)
-    >>> df.select(schema_of_json('{"a": 0}').alias("json")).collect()
-=======
     :param options: options to control parsing. accepts the same options as the JSON datasource
 
     .. versionchanged:: 3.0
@@ -2425,7 +2412,6 @@
 
     >>> df = spark.range(1)
     >>> df.select(schema_of_json(lit('{"a": 0}')).alias("json")).collect()
->>>>>>> cceb2d6f
     [Row(json=u'struct<a:bigint>')]
     >>> schema = schema_of_json('{a: 1}', {'allowUnquotedFieldNames':'true'})
     >>> df.select(schema.alias("json")).collect()
@@ -2486,19 +2472,9 @@
     >>> df.select(to_csv(df.value).alias("csv")).collect()
     [Row(csv=u'2,Alice')]
     """
-    if isinstance(json, basestring):
-        col = _create_column_from_literal(json)
-    elif isinstance(json, Column):
-        col = _to_java_column(json)
-    else:
-        raise TypeError("schema argument should be a column or string")
-
-    sc = SparkContext._active_spark_context
-<<<<<<< HEAD
-    jc = sc._jvm.functions.schema_of_json(col)
-=======
+
+    sc = SparkContext._active_spark_context
     jc = sc._jvm.functions.to_csv(_to_java_column(col), _options_to_str(options))
->>>>>>> cceb2d6f
     return Column(jc)
 
 
@@ -2676,8 +2652,6 @@
     return Column(sc._jvm.functions.map_values(_to_java_column(col)))
 
 
-<<<<<<< HEAD
-=======
 @since(3.0)
 def map_entries(col):
     """
@@ -2698,7 +2672,6 @@
     return Column(sc._jvm.functions.map_entries(_to_java_column(col)))
 
 
->>>>>>> cceb2d6f
 @since(2.4)
 def map_from_entries(col):
     """
@@ -2958,15 +2931,9 @@
        The length of the returned `pandas.Series` must be of the same as the input `pandas.Series`.
        If the return type is :class:`StructType`, the returned value should be a `pandas.DataFrame`.
 
-<<<<<<< HEAD
-       :class:`MapType`, :class:`StructType` are currently not supported as output types.
-
-       Scalar UDFs are used with :meth:`pyspark.sql.DataFrame.withColumn` and
-=======
        :class:`MapType`, nested :class:`StructType` are currently not supported as output types.
 
        Scalar UDFs can be used with :meth:`pyspark.sql.DataFrame.withColumn` and
->>>>>>> cceb2d6f
        :meth:`pyspark.sql.DataFrame.select`.
 
        >>> from pyspark.sql.functions import pandas_udf, PandasUDFType
