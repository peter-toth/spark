--- conflicted
+++ resolved
@@ -19,11 +19,8 @@
 
 import java.io.File
 import java.net.URI
-<<<<<<< HEAD
-=======
 import java.time.{LocalDateTime, ZoneOffset}
 import java.time.format.DateTimeFormatter
->>>>>>> a630e8d1
 import java.util.concurrent.atomic.AtomicLong
 
 import scala.collection.mutable
@@ -2122,8 +2119,6 @@
     }
   }
 
-<<<<<<< HEAD
-=======
   test("SPARK-31962: file stream source shouldn't allow modifiedBefore/modifiedAfter") {
     def formatTime(time: LocalDateTime): String = {
       time.format(DateTimeFormatter.ofPattern("yyyy-MM-dd'T'HH:mm:ss"))
@@ -2165,7 +2160,6 @@
     }
   }
 
->>>>>>> a630e8d1
   private def createFile(content: String, src: File, tmp: File): File = {
     val tempFile = Utils.tempFileWith(new File(tmp, "text"))
     val finalFile = new File(src, tempFile.getName)
