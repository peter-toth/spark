/*
 * Licensed to the Apache Software Foundation (ASF) under one or more
 * contributor license agreements.  See the NOTICE file distributed with
 * this work for additional information regarding copyright ownership.
 * The ASF licenses this file to You under the Apache License, Version 2.0
 * (the "License"); you may not use this file except in compliance with
 * the License.  You may obtain a copy of the License at
 *
 *    http://www.apache.org/licenses/LICENSE-2.0
 *
 * Unless required by applicable law or agreed to in writing, software
 * distributed under the License is distributed on an "AS IS" BASIS,
 * WITHOUT WARRANTIES OR CONDITIONS OF ANY KIND, either express or implied.
 * See the License for the specific language governing permissions and
 * limitations under the License.
 */

package org.apache.spark.ui

import java.net.{URLDecoder, URLEncoder}
import java.nio.charset.StandardCharsets.UTF_8
import javax.servlet.http.HttpServletRequest

import scala.collection.JavaConverters._
import scala.xml.{Node, Unparsed}

import com.google.common.base.Splitter

import org.apache.spark.util.Utils

/**
 * A data source that provides data for a page.
 *
 * @param pageSize the number of rows in a page
 */
private[spark] abstract class PagedDataSource[T](val pageSize: Int) {

  /**
   * Return the size of all data.
   */
  protected def dataSize: Int

  /**
   * Slice a range of data.
   */
  protected def sliceData(from: Int, to: Int): Seq[T]

  /**
   * Slice the data for this page
   */
  def pageData(page: Int): PageData[T] = {
    // Display all the data in one page, if the pageSize is less than or equal to zero.
    val pageTableSize = if (pageSize <= 0) {
      dataSize
    } else {
      pageSize
    }
    val totalPages = (dataSize + pageTableSize - 1) / pageTableSize

    val pageToShow = if (page <= 0) {
      1
    } else if (page > totalPages) {
      totalPages
    } else {
      page
    }

    val (from, to) = ((pageToShow - 1) * pageSize, dataSize.min(pageToShow * pageTableSize))

    PageData(totalPages, sliceData(from, to))
  }

}

/**
 * The data returned by `PagedDataSource.pageData`, including the page number, the number of total
 * pages and the data in this page.
 */
private[ui] case class PageData[T](totalPage: Int, data: Seq[T])

/**
 * A paged table that will generate a HTML table for a specified page and also the page navigation.
 */
private[spark] trait PagedTable[T] {

  def tableId: String

  def tableCssClass: String

  def pageSizeFormField: String

  def pageNumberFormField: String

  def dataSource: PagedDataSource[T]

  def headers: Seq[Node]

  def row(t: T): Seq[Node]

  def table(page: Int): Seq[Node] = {
    val _dataSource = dataSource
    try {
      val PageData(totalPages, data) = _dataSource.pageData(page)

      val pageToShow = if (page <= 0) {
        1
      } else if (page > totalPages) {
        totalPages
      } else {
        page
      }
      // Display all the data in one page, if the pageSize is less than or equal to zero.
      val pageSize = if (_dataSource.pageSize <= 0) {
        data.size
      } else {
        _dataSource.pageSize
      }

      val pageNaviTop = pageNavigation(pageToShow, pageSize, totalPages, tableId + "-top")
      val pageNaviBottom = pageNavigation(pageToShow, pageSize, totalPages, tableId + "-bottom")

      <div>
        {pageNaviTop}
        <table class={tableCssClass} id={tableId}>
          {headers}
          <tbody>
            {data.map(row)}
          </tbody>
        </table>
        {pageNaviBottom}
      </div>
    } catch {
      case e: IndexOutOfBoundsException =>
        val PageData(totalPages, _) = _dataSource.pageData(1)
        <div>
          {pageNavigation(1, _dataSource.pageSize, totalPages)}
          <div class="alert alert-error">
            <p>Error while rendering table:</p>
            <pre>
              {Utils.exceptionString(e)}
            </pre>
          </div>
        </div>
    }
  }

  /**
   * Return a page navigation.
   *
   * It will create a page navigation including a group of page numbers and a form
   * to submit the page number.
   *
   * Here are some examples of the page navigation:
   * {{{
   * << < 11 12 13* 14 15 16 17 18 19 20 > >>
   *
   * This is the first group, so "<<" is hidden.
   * < 1 2* 3 4 5 6 7 8 9 10 > >>
   *
   * This is the first group and the first page, so "<<" and "<" are hidden.
   * 1* 2 3 4 5 6 7 8 9 10 > >>
   *
   * Assume totalPages is 19. This is the last group, so ">>" is hidden.
   * << < 11 12 13* 14 15 16 17 18 19 >
   *
   * Assume totalPages is 19. This is the last group and the last page, so ">>" and ">" are hidden.
   * << < 11 12 13 14 15 16 17 18 19*
   *
   * * means the current page number
   * << means jumping to the first page of the previous group.
   * < means jumping to the previous page.
   * >> means jumping to the first page of the next group.
   * > means jumping to the next page.
   * }}}
   */
  private[ui] def pageNavigation(
      page: Int,
      pageSize: Int,
      totalPages: Int,
      navigationId: String = tableId): Seq[Node] = {
    // A group includes all page numbers will be shown in the page navigation.
    // The size of group is 10 means there are 10 page numbers will be shown.
    // The first group is 1 to 10, the second is 2 to 20, and so on
    val groupSize = 10
    val firstGroup = 0
    val lastGroup = (totalPages - 1) / groupSize
    val currentGroup = (page - 1) / groupSize
    val startPage = currentGroup * groupSize + 1
    val endPage = totalPages.min(startPage + groupSize - 1)
    val pageTags = (startPage to endPage).map { p =>
      if (p == page) {
        // The current page should be disabled so that it cannot be clicked.
        <li class="page-item disabled"><a href="#" class="page-link">{p}</a></li>
      } else {
        <li class="page-item"><a href={Unparsed(pageLink(p))} class="page-link">{p}</a></li>
      }
    }

    val hiddenFormFields = {
      if (goButtonFormPath.contains('?')) {
        val queryString = goButtonFormPath.split("\\?", 2)(1)
        val search = queryString.split("#")(0)
        Splitter
          .on('&')
          .trimResults()
          .omitEmptyStrings()
          .withKeyValueSeparator("=")
          .split(search)
          .asScala
          .filterKeys(_ != pageSizeFormField)
          .filterKeys(_ != pageNumberFormField)
          .mapValues(URLDecoder.decode(_, UTF_8.name()))
          .map { case (k, v) =>
            <input type="hidden" name={k} value={v} />
          }
      } else {
        Seq.empty
      }
    }

    <div>
      <div>
        <form id={s"form-$navigationId-page"}
              method="get"
              action={Unparsed(goButtonFormPath)}
              class="form-inline float-right justify-content-end"
              style="margin-bottom: 0px;">
          {hiddenFormFields}
          <label>{totalPages} Pages. Jump to</label>
          <input type="text"
                 name={pageNumberFormField}
                 id={s"form-$navigationId-page-no"}
<<<<<<< HEAD
                 value={page.toString} class="span1" />
=======
                 value={page.toString}
                 class="col-1 form-control" />

>>>>>>> a630e8d1
          <label>. Show </label>
          <input type="text"
                 id={s"form-$navigationId-page-size"}
                 name={pageSizeFormField}
                 value={pageSize.toString}
                 class="col-1 form-control" />
          <label>items in a page.</label>

          <button type="submit" class="btn btn-spark">Go</button>
        </form>
      </div>
      <div>
        <span style="float: left; padding-top: 4px; padding-right: 4px;">Page: </span>
        <ul class="pagination">
          {if (currentGroup > firstGroup) {
          <li class="page-item">
            <a href={Unparsed(pageLink(startPage - groupSize))} class="page-link"
               aria-label="Previous Group">
              <span aria-hidden="true">
                &lt;&lt;
              </span>
            </a>
          </li>
          }}
          {if (page > 1) {
          <li class="page-item">
          <a href={Unparsed(pageLink(page - 1))} class="page-link" aria-label="Previous">
            <span aria-hidden="true">
              &lt;
            </span>
          </a>
          </li>
          }}
          {pageTags}
          {if (page < totalPages) {
          <li class="page-item">
            <a href={Unparsed(pageLink(page + 1))} class="page-link" aria-label="Next">
              <span aria-hidden="true">&gt;</span>
            </a>
          </li>
          }}
          {if (currentGroup < lastGroup) {
          <li class="page-item">
            <a href={Unparsed(pageLink(startPage + groupSize))} class="page-link"
               aria-label="Next Group">
              <span aria-hidden="true">
                &gt;&gt;
              </span>
            </a>
          </li>
        }}
        </ul>
      </div>
    </div>
  }

  /**
   * Return a link to jump to a page.
   */
  def pageLink(page: Int): String

  /**
   * Returns the submission path for the "go to page #" form.
   */
  def goButtonFormPath: String

  /**
   * Returns parameters of other tables in the page.
   */
  def getParameterOtherTable(request: HttpServletRequest, tableTag: String): String = {
    request.getParameterMap.asScala
      .filterNot(_._1.startsWith(tableTag))
      .map(parameter => parameter._1 + "=" + parameter._2(0))
      .mkString("&")
  }

  /**
   * Returns parameter of this table.
   */
  def getTableParameters(
      request: HttpServletRequest,
      tableTag: String,
      defaultSortColumn: String): (String, Boolean, Int) = {
    val parameterSortColumn = request.getParameter(s"$tableTag.sort")
    val parameterSortDesc = request.getParameter(s"$tableTag.desc")
    val parameterPageSize = request.getParameter(s"$tableTag.pageSize")
    val sortColumn = Option(parameterSortColumn).map { sortColumn =>
      UIUtils.decodeURLParameter(sortColumn)
    }.getOrElse(defaultSortColumn)
    val desc = Option(parameterSortDesc).map(_.toBoolean).getOrElse(
      sortColumn == defaultSortColumn
    )
    val pageSize = Option(parameterPageSize).map(_.toInt).getOrElse(100)

    (sortColumn, desc, pageSize)
  }

  /**
   * Check if given sort column is valid or not. If invalid then an exception is thrown.
   */
  def isSortColumnValid(
      headerInfo: Seq[(String, Boolean, Option[String])],
      sortColumn: String): Unit = {
    if (!headerInfo.filter(_._2).map(_._1).contains(sortColumn)) {
      throw new IllegalArgumentException(s"Unknown column: $sortColumn")
    }
  }

  def headerRow(
      headerInfo: Seq[(String, Boolean, Option[String])],
      desc: Boolean,
      pageSize: Int,
      sortColumn: String,
      parameterPath: String,
      tableTag: String,
      headerId: String): Seq[Node] = {
    val row: Seq[Node] = {
      headerInfo.map { case (header, sortable, tooltip) =>
        if (header == sortColumn) {
          val headerLink = Unparsed(
            parameterPath +
              s"&$tableTag.sort=${URLEncoder.encode(header, UTF_8.name())}" +
              s"&$tableTag.desc=${!desc}" +
              s"&$tableTag.pageSize=$pageSize" +
              s"#$headerId")
          val arrow = if (desc) "&#x25BE;" else "&#x25B4;" // UP or DOWN

          <th>
            <a href={headerLink}>
              <span data-toggle="tooltip" data-placement="top" title={tooltip.getOrElse("")}>
                {header}&nbsp;{Unparsed(arrow)}
              </span>
            </a>
          </th>
        } else {
          if (sortable) {
            val headerLink = Unparsed(
              parameterPath +
                s"&$tableTag.sort=${URLEncoder.encode(header, UTF_8.name())}" +
                s"&$tableTag.pageSize=$pageSize" +
                s"#$headerId")

            <th>
              <a href={headerLink}>
                <span data-toggle="tooltip" data-placement="top" title={tooltip.getOrElse("")}>
                  {header}
                </span>
              </a>
            </th>
          } else {
            <th>
              <span data-toggle="tooltip" data-placement="top" title={tooltip.getOrElse("")}>
                {header}
              </span>
            </th>
          }
        }
      }
    }
    <thead>
      <tr>{row}</tr>
    </thead>
  }
}<|MERGE_RESOLUTION|>--- conflicted
+++ resolved
@@ -230,13 +230,9 @@
           <input type="text"
                  name={pageNumberFormField}
                  id={s"form-$navigationId-page-no"}
-<<<<<<< HEAD
-                 value={page.toString} class="span1" />
-=======
                  value={page.toString}
                  class="col-1 form-control" />
 
->>>>>>> a630e8d1
           <label>. Show </label>
           <input type="text"
                  id={s"form-$navigationId-page-size"}
