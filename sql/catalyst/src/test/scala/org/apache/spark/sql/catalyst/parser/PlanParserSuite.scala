--- conflicted
+++ resolved
@@ -65,8 +65,6 @@
     assertEqual("-- single comment\\\nwith line continuity\nSELECT * FROM a", plan)
   }
 
-<<<<<<< HEAD
-=======
   test("bracketed comment case one") {
     val plan = table("a").select(star())
     assertEqual(
@@ -160,7 +158,6 @@
       """.stripMargin, plan)
   }
 
->>>>>>> a630e8d1
   test("case insensitive") {
     val plan = table("a").select(star())
     assertEqual("sELEct * FroM a", plan)
