--- conflicted
+++ resolved
@@ -218,12 +218,6 @@
   }
 
   /**
-<<<<<<< HEAD
-   * @return Returns the result schema string based on the canPruneCols flag.
-   *         resultSchemaString will be created using resultsSchema in case of
-   *         canPruneCols is true and for canPruneCols as false value
-   *         resultSchemaString will be created using the actual dataSchema.
-=======
    * Returns the result schema to read from ORC file. In addition, It sets
    * the schema string to 'orc.mapred.input.schema' so ORC reader can use later.
    *
@@ -234,7 +228,6 @@
    * @param partitionSchema Schema of partitions.
    * @param conf Hadoop Configuration.
    * @return Returns the result schema as string.
->>>>>>> a630e8d1
    */
   def orcResultSchemaString(
       canPruneCols: Boolean,
