/*
 * Licensed to the Apache Software Foundation (ASF) under one or more
 * contributor license agreements.  See the NOTICE file distributed with
 * this work for additional information regarding copyright ownership.
 * The ASF licenses this file to You under the Apache License, Version 2.0
 * (the "License"); you may not use this file except in compliance with
 * the License.  You may obtain a copy of the License at
 *
 *    http://www.apache.org/licenses/LICENSE-2.0
 *
 * Unless required by applicable law or agreed to in writing, software
 * distributed under the License is distributed on an "AS IS" BASIS,
 * WITHOUT WARRANTIES OR CONDITIONS OF ANY KIND, either express or implied.
 * See the License for the specific language governing permissions and
 * limitations under the License.
 */

package org.apache.spark.sql.execution.streaming.continuous

import java.io.Closeable
import java.util.concurrent.{ArrayBlockingQueue, TimeUnit}

import scala.util.control.NonFatal

import org.apache.spark.{SparkEnv, SparkException, TaskContext}
import org.apache.spark.internal.Logging
import org.apache.spark.sql.catalyst.InternalRow
<<<<<<< HEAD
import org.apache.spark.sql.sources.v2.reader.{InputPartition, InputPartitionReader}
import org.apache.spark.sql.sources.v2.reader.streaming.PartitionOffset
=======
import org.apache.spark.sql.catalyst.expressions.UnsafeProjection
import org.apache.spark.sql.connector.read.streaming.{ContinuousPartitionReader, PartitionOffset}
import org.apache.spark.sql.types.StructType
>>>>>>> cceb2d6f
import org.apache.spark.util.ThreadUtils

/**
 * A wrapper for a continuous processing data reader, including a reading queue and epoch markers.
 *
 * This will be instantiated once per partition - successive calls to compute() in the
 * [[ContinuousDataSourceRDD]] will reuse the same reader. This is required to get continuity of
 * offsets across epochs. Each compute() should call the next() method here until null is returned.
 */
class ContinuousQueuedDataReader(
    partition: ContinuousDataSourceRDDPartition,
    context: TaskContext,
    dataQueueSize: Int,
    epochPollIntervalMs: Long) extends Closeable {
  private val reader = partition.inputPartition.createPartitionReader()

  // Important sequencing - we must get our starting point before the provider threads start running
  private var currentOffset: PartitionOffset =
    ContinuousDataSourceRDD.getContinuousReader(reader).getOffset

  /**
   * The record types in the read buffer.
   */
  sealed trait ContinuousRecord
  case object EpochMarker extends ContinuousRecord
  case class ContinuousRow(row: InternalRow, offset: PartitionOffset) extends ContinuousRecord

  private val queue = new ArrayBlockingQueue[ContinuousRecord](dataQueueSize)

  private val coordinatorId = context.getLocalProperty(ContinuousExecution.EPOCH_COORDINATOR_ID_KEY)
  private val epochCoordEndpoint = EpochCoordinatorRef.get(
    context.getLocalProperty(ContinuousExecution.EPOCH_COORDINATOR_ID_KEY), SparkEnv.get)

  private val epochMarkerExecutor = ThreadUtils.newDaemonSingleThreadScheduledExecutor(
    s"epoch-poll--$coordinatorId--${context.partitionId()}")
  private val epochMarkerGenerator = new EpochMarkerGenerator
  epochMarkerExecutor.scheduleWithFixedDelay(
    epochMarkerGenerator, 0, epochPollIntervalMs, TimeUnit.MILLISECONDS)

  private val dataReaderThread = new DataReaderThread
  dataReaderThread.setDaemon(true)
  dataReaderThread.start()

  context.addTaskCompletionListener[Unit](_ => {
    this.close()
  })

  private def shouldStop() = {
    context.isInterrupted() || context.isCompleted()
  }

  /**
   * Return the next row to be read in the current epoch, or null if the epoch is done.
   *
   * After returning null, the [[ContinuousDataSourceRDD]] compute() for the following epoch
   * will call next() again to start getting rows.
   */
  def next(): InternalRow = {
    val POLL_TIMEOUT_MS = 1000
    var currentEntry: ContinuousRecord = null

    while (currentEntry == null) {
      if (shouldStop()) {
        // Force the epoch to end here. The writer will notice the context is interrupted
        // or completed and not start a new one. This makes it possible to achieve clean
        // shutdown of the streaming query.
        // TODO: The obvious generalization of this logic to multiple stages won't work. It's
        // invalid to send an epoch marker from the bottom of a task if all its child tasks
        // haven't sent one.
        currentEntry = EpochMarker
      } else {
        if (dataReaderThread.failureReason != null) {
          throw new SparkException("Data read failed", dataReaderThread.failureReason)
        }
        if (epochMarkerGenerator.failureReason != null) {
          throw new SparkException(
            "Epoch marker generation failed",
            epochMarkerGenerator.failureReason)
        }
        currentEntry = queue.poll(POLL_TIMEOUT_MS, TimeUnit.MILLISECONDS)
      }
    }

    currentEntry match {
      case EpochMarker =>
        epochCoordEndpoint.send(ReportPartitionOffset(
          partition.index, EpochTracker.getCurrentEpoch.get, currentOffset))
        null
      case ContinuousRow(row, offset) =>
        currentOffset = offset
        row
    }
  }

  override def close(): Unit = {
    dataReaderThread.interrupt()
    epochMarkerExecutor.shutdown()
  }

  /**
   * The data component of [[ContinuousQueuedDataReader]]. Pushes (row, offset) to the queue when
   * a new row arrives to the [[InputPartitionReader]].
   */
  class DataReaderThread extends Thread(
      s"continuous-reader--${context.partitionId()}--" +
        s"${context.getLocalProperty(ContinuousExecution.EPOCH_COORDINATOR_ID_KEY)}") with Logging {
    @volatile private[continuous] var failureReason: Throwable = _

    override def run(): Unit = {
      TaskContext.setTaskContext(context)
      val baseReader = ContinuousDataSourceRDD.getContinuousReader(reader)
      try {
        while (!shouldStop()) {
          if (!reader.next()) {
            // Check again, since reader.next() might have blocked through an incoming interrupt.
            if (!shouldStop()) {
              throw new IllegalStateException(
                "Continuous reader reported no elements! Reader should have blocked waiting.")
            } else {
              return
            }
          }

          queue.put(ContinuousRow(reader.get().copy(), baseReader.getOffset))
        }
      } catch {
        case _: InterruptedException =>
          // Continuous shutdown always involves an interrupt; do nothing and shut down quietly.
          logInfo(s"shutting down interrupted data reader thread $getName")

        case NonFatal(t) =>
          failureReason = t
          logWarning("data reader thread failed", t)
          // If we throw from this thread, we may kill the executor. Let the parent thread handle
          // it.

        case t: Throwable =>
          failureReason = t
          throw t
      } finally {
        reader.close()
      }
    }
  }

  /**
   * The epoch marker component of [[ContinuousQueuedDataReader]]. Populates the queue with
   * EpochMarker when a new epoch marker arrives.
   */
  class EpochMarkerGenerator extends Runnable with Logging {
    @volatile private[continuous] var failureReason: Throwable = _

    private val epochCoordEndpoint = EpochCoordinatorRef.get(
      context.getLocalProperty(ContinuousExecution.EPOCH_COORDINATOR_ID_KEY), SparkEnv.get)
    // Note that this is *not* the same as the currentEpoch in [[ContinuousWriteRDD]]! That
    // field represents the epoch wrt the data being processed. The currentEpoch here is just a
    // counter to ensure we send the appropriate number of markers if we fall behind the driver.
    private var currentEpoch = context.getLocalProperty(ContinuousExecution.START_EPOCH_KEY).toLong

    override def run(): Unit = {
      try {
        val newEpoch = epochCoordEndpoint.askSync[Long](GetCurrentEpoch)
        // It's possible to fall more than 1 epoch behind if a GetCurrentEpoch RPC ends up taking
        // a while. We catch up by injecting enough epoch markers immediately to catch up. This will
        // result in some epochs being empty for this partition, but that's fine.
        for (i <- currentEpoch to newEpoch - 1) {
          queue.put(EpochMarker)
          logDebug(s"Sent marker to start epoch ${i + 1}")
        }
        currentEpoch = newEpoch
      } catch {
        case t: Throwable =>
          failureReason = t
          throw t
      }
    }
  }
}<|MERGE_RESOLUTION|>--- conflicted
+++ resolved
@@ -25,14 +25,9 @@
 import org.apache.spark.{SparkEnv, SparkException, TaskContext}
 import org.apache.spark.internal.Logging
 import org.apache.spark.sql.catalyst.InternalRow
-<<<<<<< HEAD
-import org.apache.spark.sql.sources.v2.reader.{InputPartition, InputPartitionReader}
-import org.apache.spark.sql.sources.v2.reader.streaming.PartitionOffset
-=======
 import org.apache.spark.sql.catalyst.expressions.UnsafeProjection
 import org.apache.spark.sql.connector.read.streaming.{ContinuousPartitionReader, PartitionOffset}
 import org.apache.spark.sql.types.StructType
->>>>>>> cceb2d6f
 import org.apache.spark.util.ThreadUtils
 
 /**
@@ -43,15 +38,14 @@
  * offsets across epochs. Each compute() should call the next() method here until null is returned.
  */
 class ContinuousQueuedDataReader(
-    partition: ContinuousDataSourceRDDPartition,
+    partitionIndex: Int,
+    reader: ContinuousPartitionReader[InternalRow],
+    schema: StructType,
     context: TaskContext,
     dataQueueSize: Int,
     epochPollIntervalMs: Long) extends Closeable {
-  private val reader = partition.inputPartition.createPartitionReader()
-
   // Important sequencing - we must get our starting point before the provider threads start running
-  private var currentOffset: PartitionOffset =
-    ContinuousDataSourceRDD.getContinuousReader(reader).getOffset
+  private var currentOffset: PartitionOffset = reader.getOffset
 
   /**
    * The record types in the read buffer.
@@ -72,7 +66,7 @@
   epochMarkerExecutor.scheduleWithFixedDelay(
     epochMarkerGenerator, 0, epochPollIntervalMs, TimeUnit.MILLISECONDS)
 
-  private val dataReaderThread = new DataReaderThread
+  private val dataReaderThread = new DataReaderThread(schema)
   dataReaderThread.setDaemon(true)
   dataReaderThread.start()
 
@@ -119,7 +113,7 @@
     currentEntry match {
       case EpochMarker =>
         epochCoordEndpoint.send(ReportPartitionOffset(
-          partition.index, EpochTracker.getCurrentEpoch.get, currentOffset))
+          partitionIndex, EpochTracker.getCurrentEpoch.get, currentOffset))
         null
       case ContinuousRow(row, offset) =>
         currentOffset = offset
@@ -134,16 +128,16 @@
 
   /**
    * The data component of [[ContinuousQueuedDataReader]]. Pushes (row, offset) to the queue when
-   * a new row arrives to the [[InputPartitionReader]].
-   */
-  class DataReaderThread extends Thread(
+   * a new row arrives to the [[ContinuousPartitionReader]].
+   */
+  class DataReaderThread(schema: StructType) extends Thread(
       s"continuous-reader--${context.partitionId()}--" +
         s"${context.getLocalProperty(ContinuousExecution.EPOCH_COORDINATOR_ID_KEY)}") with Logging {
     @volatile private[continuous] var failureReason: Throwable = _
+    private val toUnsafe = UnsafeProjection.create(schema)
 
     override def run(): Unit = {
       TaskContext.setTaskContext(context)
-      val baseReader = ContinuousDataSourceRDD.getContinuousReader(reader)
       try {
         while (!shouldStop()) {
           if (!reader.next()) {
@@ -155,8 +149,9 @@
               return
             }
           }
-
-          queue.put(ContinuousRow(reader.get().copy(), baseReader.getOffset))
+          // `InternalRow#copy` may not be properly implemented, for safety we convert to unsafe row
+          // before copy here.
+          queue.put(ContinuousRow(toUnsafe(reader.get()).copy(), reader.getOffset))
         }
       } catch {
         case _: InterruptedException =>
