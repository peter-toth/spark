/*
 * Licensed to the Apache Software Foundation (ASF) under one or more
 * contributor license agreements.  See the NOTICE file distributed with
 * this work for additional information regarding copyright ownership.
 * The ASF licenses this file to You under the Apache License, Version 2.0
 * (the "License"); you may not use this file except in compliance with
 * the License.  You may obtain a copy of the License at
 *
 *    http://www.apache.org/licenses/LICENSE-2.0
 *
 * Unless required by applicable law or agreed to in writing, software
 * distributed under the License is distributed on an "AS IS" BASIS,
 * WITHOUT WARRANTIES OR CONDITIONS OF ANY KIND, either express or implied.
 * See the License for the specific language governing permissions and
 * limitations under the License.
 */

package org.apache.spark.sql.catalyst.analysis

import java.net.URI
import java.util.Locale

import org.apache.spark.sql.AnalysisException
import org.apache.spark.sql.catalyst.QueryPlanningTracker
import org.apache.spark.sql.catalyst.catalog.{CatalogDatabase, InMemoryCatalog, SessionCatalog}
import org.apache.spark.sql.catalyst.parser.ParseException
import org.apache.spark.sql.catalyst.plans.PlanTest
import org.apache.spark.sql.catalyst.plans.logical._
import org.apache.spark.sql.catalyst.rules.Rule
import org.apache.spark.sql.internal.SQLConf

trait AnalysisTest extends PlanTest {

  protected def extendedAnalysisRules: Seq[Rule[LogicalPlan]] = Nil

  protected def getAnalyzer: Analyzer = {
    val catalog = new SessionCatalog(new InMemoryCatalog, FunctionRegistry.builtin)
    catalog.createDatabase(
      CatalogDatabase("default", "", new URI("loc"), Map.empty),
      ignoreIfExists = false)
    catalog.createTempView("TaBlE", TestRelations.testRelation, overrideIfExists = true)
    catalog.createTempView("TaBlE2", TestRelations.testRelation2, overrideIfExists = true)
    catalog.createTempView("TaBlE3", TestRelations.testRelation3, overrideIfExists = true)
    catalog.createGlobalTempView("TaBlE4", TestRelations.testRelation4, overrideIfExists = true)
    catalog.createGlobalTempView("TaBlE5", TestRelations.testRelation5, overrideIfExists = true)
<<<<<<< HEAD
    new Analyzer(catalog, conf) {
=======
    new Analyzer(catalog) {
>>>>>>> a630e8d1
      override val extendedResolutionRules = EliminateSubqueryAliases +: extendedAnalysisRules
    }
  }

  protected def checkAnalysis(
      inputPlan: LogicalPlan,
      expectedPlan: LogicalPlan,
      caseSensitive: Boolean = true): Unit = {
    withSQLConf(SQLConf.CASE_SENSITIVE.key -> caseSensitive.toString) {
      val analyzer = getAnalyzer
      val actualPlan = analyzer.executeAndCheck(inputPlan, new QueryPlanningTracker)
      comparePlans(actualPlan, expectedPlan)
    }
  }

  protected override def comparePlans(
      plan1: LogicalPlan,
      plan2: LogicalPlan,
      checkAnalysis: Boolean = false): Unit = {
    // Analysis tests may have not been fully resolved, so skip checkAnalysis.
    super.comparePlans(plan1, plan2, checkAnalysis)
  }

  protected def assertAnalysisSuccess(
      inputPlan: LogicalPlan,
      caseSensitive: Boolean = true): Unit = {
    withSQLConf(SQLConf.CASE_SENSITIVE.key -> caseSensitive.toString) {
      val analyzer = getAnalyzer
      val analysisAttempt = analyzer.execute(inputPlan)
      try analyzer.checkAnalysis(analysisAttempt) catch {
        case a: AnalysisException =>
          fail(
            s"""
              |Failed to Analyze Plan
              |$inputPlan
              |
              |Partial Analysis
              |$analysisAttempt
            """.stripMargin, a)
      }
    }
  }

  protected def assertAnalysisError(
      inputPlan: LogicalPlan,
      expectedErrors: Seq[String],
      caseSensitive: Boolean = true): Unit = {
    withSQLConf(SQLConf.CASE_SENSITIVE.key -> caseSensitive.toString) {
      val analyzer = getAnalyzer
      val e = intercept[AnalysisException] {
        analyzer.checkAnalysis(analyzer.execute(inputPlan))
      }

      if (!expectedErrors.map(_.toLowerCase(Locale.ROOT)).forall(
          e.getMessage.toLowerCase(Locale.ROOT).contains)) {
        fail(
          s"""Exception message should contain the following substrings:
             |
             |  ${expectedErrors.mkString("\n  ")}
             |
             |Actual exception message:
             |
             |  ${e.getMessage}
           """.stripMargin)
      }
    }
  }

  protected def interceptParseException(
      parser: String => Any)(sqlCommand: String, messages: String*): Unit = {
    val e = intercept[ParseException](parser(sqlCommand))
    messages.foreach { message =>
      assert(e.message.contains(message))
    }
  }
}<|MERGE_RESOLUTION|>--- conflicted
+++ resolved
@@ -43,11 +43,7 @@
     catalog.createTempView("TaBlE3", TestRelations.testRelation3, overrideIfExists = true)
     catalog.createGlobalTempView("TaBlE4", TestRelations.testRelation4, overrideIfExists = true)
     catalog.createGlobalTempView("TaBlE5", TestRelations.testRelation5, overrideIfExists = true)
-<<<<<<< HEAD
-    new Analyzer(catalog, conf) {
-=======
     new Analyzer(catalog) {
->>>>>>> a630e8d1
       override val extendedResolutionRules = EliminateSubqueryAliases +: extendedAnalysisRules
     }
   }
