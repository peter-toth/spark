/*
 * Licensed to the Apache Software Foundation (ASF) under one or more
 * contributor license agreements.  See the NOTICE file distributed with
 * this work for additional information regarding copyright ownership.
 * The ASF licenses this file to You under the Apache License, Version 2.0
 * (the "License"); you may not use this file except in compliance with
 * the License.  You may obtain a copy of the License at
 *
 *    http://www.apache.org/licenses/LICENSE-2.0
 *
 * Unless required by applicable law or agreed to in writing, software
 * distributed under the License is distributed on an "AS IS" BASIS,
 * WITHOUT WARRANTIES OR CONDITIONS OF ANY KIND, either express or implied.
 * See the License for the specific language governing permissions and
 * limitations under the License.
 */

package org.apache.spark.sql.catalyst.analysis

import java.util.Locale
import javax.annotation.concurrent.GuardedBy

import scala.collection.mutable
import scala.reflect.ClassTag

import org.apache.spark.internal.Logging
import org.apache.spark.sql.AnalysisException
import org.apache.spark.sql.catalyst.FunctionIdentifier
import org.apache.spark.sql.catalyst.analysis.FunctionRegistry.FunctionBuilder
import org.apache.spark.sql.catalyst.expressions._
import org.apache.spark.sql.catalyst.expressions.aggregate._
import org.apache.spark.sql.catalyst.expressions.xml._
import org.apache.spark.sql.catalyst.trees.TreeNodeTag
import org.apache.spark.sql.types._


/**
 * A catalog for looking up user defined functions, used by an [[Analyzer]].
 *
 * Note:
 *   1) The implementation should be thread-safe to allow concurrent access.
 *   2) the database name is always case-sensitive here, callers are responsible to
 *      format the database name w.r.t. case-sensitive config.
 */
trait FunctionRegistry {

  final def registerFunction(name: FunctionIdentifier, builder: FunctionBuilder): Unit = {
    val info = new ExpressionInfo(
      builder.getClass.getCanonicalName, name.database.orNull, name.funcName)
    registerFunction(name, info, builder)
  }

  def registerFunction(
    name: FunctionIdentifier,
    info: ExpressionInfo,
    builder: FunctionBuilder): Unit

  /* Create or replace a temporary function. */
  final def createOrReplaceTempFunction(name: String, builder: FunctionBuilder): Unit = {
    registerFunction(
      FunctionIdentifier(name),
      builder)
  }

  @throws[AnalysisException]("If function does not exist")
  def lookupFunction(name: FunctionIdentifier, children: Seq[Expression]): Expression

  /* List all of the registered function names. */
  def listFunction(): Seq[FunctionIdentifier]

  /* Get the class of the registered function by specified name. */
  def lookupFunction(name: FunctionIdentifier): Option[ExpressionInfo]

  /* Get the builder of the registered function by specified name. */
  def lookupFunctionBuilder(name: FunctionIdentifier): Option[FunctionBuilder]

  /** Drop a function and return whether the function existed. */
  def dropFunction(name: FunctionIdentifier): Boolean

  /** Checks if a function with a given name exists. */
  def functionExists(name: FunctionIdentifier): Boolean = lookupFunction(name).isDefined

  /** Clear all registered functions. */
  def clear(): Unit

  /** Create a copy of this registry with identical functions as this registry. */
  override def clone(): FunctionRegistry = throw new CloneNotSupportedException()
}

class SimpleFunctionRegistry extends FunctionRegistry with Logging {

  @GuardedBy("this")
  private val functionBuilders =
    new mutable.HashMap[FunctionIdentifier, (ExpressionInfo, FunctionBuilder)]

  // Resolution of the function name is always case insensitive, but the database name
  // depends on the caller
  private def normalizeFuncName(name: FunctionIdentifier): FunctionIdentifier = {
    FunctionIdentifier(name.funcName.toLowerCase(Locale.ROOT), name.database)
  }

  override def registerFunction(
      name: FunctionIdentifier,
      info: ExpressionInfo,
      builder: FunctionBuilder): Unit = synchronized {
    val normalizedName = normalizeFuncName(name)
    val newFunction = (info, builder)
    functionBuilders.put(normalizedName, newFunction) match {
      case Some(previousFunction) if previousFunction != newFunction =>
        logWarning(s"The function $normalizedName replaced a previously registered function.")
      case _ =>
    }
  }

  override def lookupFunction(name: FunctionIdentifier, children: Seq[Expression]): Expression = {
    val func = synchronized {
      functionBuilders.get(normalizeFuncName(name)).map(_._2).getOrElse {
        throw new AnalysisException(s"undefined function $name")
      }
    }
    func(children)
  }

  override def listFunction(): Seq[FunctionIdentifier] = synchronized {
    functionBuilders.iterator.map(_._1).toList
  }

  override def lookupFunction(name: FunctionIdentifier): Option[ExpressionInfo] = synchronized {
    functionBuilders.get(normalizeFuncName(name)).map(_._1)
  }

  override def lookupFunctionBuilder(
      name: FunctionIdentifier): Option[FunctionBuilder] = synchronized {
    functionBuilders.get(normalizeFuncName(name)).map(_._2)
  }

  override def dropFunction(name: FunctionIdentifier): Boolean = synchronized {
    functionBuilders.remove(normalizeFuncName(name)).isDefined
  }

  override def clear(): Unit = synchronized {
    functionBuilders.clear()
  }

  override def clone(): SimpleFunctionRegistry = synchronized {
    val registry = new SimpleFunctionRegistry
    functionBuilders.iterator.foreach { case (name, (info, builder)) =>
      registry.registerFunction(name, info, builder)
    }
    registry
  }
}

/**
 * A trivial catalog that returns an error when a function is requested. Used for testing when all
 * functions are already filled in and the analyzer needs only to resolve attribute references.
 */
object EmptyFunctionRegistry extends FunctionRegistry {
  override def registerFunction(
      name: FunctionIdentifier, info: ExpressionInfo, builder: FunctionBuilder): Unit = {
    throw new UnsupportedOperationException
  }

  override def lookupFunction(name: FunctionIdentifier, children: Seq[Expression]): Expression = {
    throw new UnsupportedOperationException
  }

  override def listFunction(): Seq[FunctionIdentifier] = {
    throw new UnsupportedOperationException
  }

  override def lookupFunction(name: FunctionIdentifier): Option[ExpressionInfo] = {
    throw new UnsupportedOperationException
  }

  override def lookupFunctionBuilder(name: FunctionIdentifier): Option[FunctionBuilder] = {
    throw new UnsupportedOperationException
  }

  override def dropFunction(name: FunctionIdentifier): Boolean = {
    throw new UnsupportedOperationException
  }

  override def clear(): Unit = {
    throw new UnsupportedOperationException
  }

  override def clone(): FunctionRegistry = this
}


object FunctionRegistry {

  type FunctionBuilder = Seq[Expression] => Expression

  val FUNC_ALIAS = TreeNodeTag[String]("functionAliasName")

  // Note: Whenever we add a new entry here, make sure we also update ExpressionToSQLSuite
  val expressions: Map[String, (ExpressionInfo, FunctionBuilder)] = Map(
    // misc non-aggregate functions
    expression[Abs]("abs"),
    expression[Coalesce]("coalesce"),
    expression[Explode]("explode"),
    expressionGeneratorOuter[Explode]("explode_outer"),
    expression[Greatest]("greatest"),
    expression[If]("if"),
    expression[Inline]("inline"),
    expressionGeneratorOuter[Inline]("inline_outer"),
    expression[IsNaN]("isnan"),
    expression[IfNull]("ifnull"),
    expression[IsNull]("isnull"),
    expression[IsNotNull]("isnotnull"),
    expression[Least]("least"),
    expression[NaNvl]("nanvl"),
    expression[NullIf]("nullif"),
    expression[Nvl]("nvl"),
    expression[Nvl2]("nvl2"),
    expression[PosExplode]("posexplode"),
    expressionGeneratorOuter[PosExplode]("posexplode_outer"),
    expression[Rand]("rand"),
    expression[Rand]("random", true),
    expression[Randn]("randn"),
    expression[Stack]("stack"),
    expression[CaseWhen]("when"),

    // math functions
    expression[Acos]("acos"),
    expression[Acosh]("acosh"),
    expression[Asin]("asin"),
    expression[Asinh]("asinh"),
    expression[Atan]("atan"),
    expression[Atan2]("atan2"),
    expression[Atanh]("atanh"),
    expression[Bin]("bin"),
    expression[BRound]("bround"),
    expression[Cbrt]("cbrt"),
    expression[Ceil]("ceil"),
    expression[Ceil]("ceiling", true),
    expression[Cos]("cos"),
    expression[Cosh]("cosh"),
    expression[Conv]("conv"),
    expression[ToDegrees]("degrees"),
    expression[EulerNumber]("e"),
    expression[Exp]("exp"),
    expression[Expm1]("expm1"),
    expression[Floor]("floor"),
    expression[Factorial]("factorial"),
    expression[Hex]("hex"),
    expression[Hypot]("hypot"),
    expression[Logarithm]("log"),
    expression[Log10]("log10"),
    expression[Log1p]("log1p"),
    expression[Log2]("log2"),
    expression[Log]("ln"),
    expression[Remainder]("mod", true),
    expression[UnaryMinus]("negative", true),
    expression[Pi]("pi"),
    expression[Pmod]("pmod"),
    expression[UnaryPositive]("positive"),
    expression[Pow]("pow", true),
    expression[Pow]("power"),
    expression[ToRadians]("radians"),
    expression[Rint]("rint"),
    expression[Round]("round"),
    expression[ShiftLeft]("shiftleft"),
    expression[ShiftRight]("shiftright"),
    expression[ShiftRightUnsigned]("shiftrightunsigned"),
    expression[Signum]("sign", true),
    expression[Signum]("signum"),
    expression[Sin]("sin"),
    expression[Sinh]("sinh"),
    expression[StringToMap]("str_to_map"),
    expression[Sqrt]("sqrt"),
    expression[Tan]("tan"),
    expression[Cot]("cot"),
    expression[Tanh]("tanh"),
    expression[WidthBucket]("width_bucket"),

    expression[Add]("+"),
    expression[Subtract]("-"),
    expression[Multiply]("*"),
    expression[Divide]("/"),
    expression[IntegralDivide]("div"),
    expression[Remainder]("%"),

    // aggregate functions
    expression[HyperLogLogPlusPlus]("approx_count_distinct"),
    expression[Average]("avg"),
    expression[Corr]("corr"),
    expression[Count]("count"),
    expression[CountIf]("count_if"),
    expression[CovPopulation]("covar_pop"),
    expression[CovSample]("covar_samp"),
    expression[First]("first"),
    expression[First]("first_value", true),
    expression[Kurtosis]("kurtosis"),
    expression[Last]("last"),
    expression[Last]("last_value", true),
    expression[Max]("max"),
    expression[MaxBy]("max_by"),
    expression[Average]("mean", true),
    expression[Min]("min"),
    expression[MinBy]("min_by"),
    expression[Percentile]("percentile"),
    expression[Skewness]("skewness"),
    expression[ApproximatePercentile]("percentile_approx"),
    expression[ApproximatePercentile]("approx_percentile", true),
    expression[StddevSamp]("std", true),
    expression[StddevSamp]("stddev", true),
    expression[StddevPop]("stddev_pop"),
    expression[StddevSamp]("stddev_samp"),
    expression[Sum]("sum"),
    expression[VarianceSamp]("variance", true),
    expression[VariancePop]("var_pop"),
    expression[VarianceSamp]("var_samp"),
    expression[CollectList]("collect_list"),
    expression[CollectSet]("collect_set"),
    expression[CountMinSketchAgg]("count_min_sketch"),
    expression[BoolAnd]("every", true),
    expression[BoolAnd]("bool_and"),
    expression[BoolOr]("any", true),
    expression[BoolOr]("some", true),
    expression[BoolOr]("bool_or"),

    // string functions
    expression[Ascii]("ascii"),
    expression[Chr]("char", true),
    expression[Chr]("chr"),
    expression[Base64]("base64"),
    expression[BitLength]("bit_length"),
    expression[Length]("char_length", true),
    expression[Length]("character_length", true),
    expression[ConcatWs]("concat_ws"),
    expression[Decode]("decode"),
    expression[Elt]("elt"),
    expression[Encode]("encode"),
    expression[FindInSet]("find_in_set"),
    expression[FormatNumber]("format_number"),
    expression[FormatString]("format_string"),
    expression[GetJsonObject]("get_json_object"),
    expression[InitCap]("initcap"),
    expression[StringInstr]("instr"),
    expression[Lower]("lcase", true),
    expression[Length]("length"),
    expression[Levenshtein]("levenshtein"),
    expression[Like]("like"),
    expression[Lower]("lower"),
    expression[OctetLength]("octet_length"),
    expression[StringLocate]("locate"),
    expression[StringLPad]("lpad"),
    expression[StringTrimLeft]("ltrim"),
    expression[JsonTuple]("json_tuple"),
    expression[ParseUrl]("parse_url"),
    expression[StringLocate]("position", true),
    expression[FormatString]("printf", true),
    expression[RegExpExtract]("regexp_extract"),
    expression[RegExpExtractAll]("regexp_extract_all"),
    expression[RegExpReplace]("regexp_replace"),
    expression[StringRepeat]("repeat"),
    expression[StringReplace]("replace"),
    expression[Overlay]("overlay"),
    expression[RLike]("rlike"),
    expression[StringRPad]("rpad"),
    expression[StringTrimRight]("rtrim"),
    expression[Sentences]("sentences"),
    expression[SoundEx]("soundex"),
    expression[StringSpace]("space"),
    expression[StringSplit]("split"),
    expression[Substring]("substr", true),
    expression[Substring]("substring"),
    expression[Left]("left"),
    expression[Right]("right"),
    expression[SubstringIndex]("substring_index"),
    expression[StringTranslate]("translate"),
    expression[StringTrim]("trim"),
    expression[Upper]("ucase", true),
    expression[UnBase64]("unbase64"),
    expression[Unhex]("unhex"),
    expression[Upper]("upper"),
    expression[XPathList]("xpath"),
    expression[XPathBoolean]("xpath_boolean"),
    expression[XPathDouble]("xpath_double"),
    expression[XPathDouble]("xpath_number", true),
    expression[XPathFloat]("xpath_float"),
    expression[XPathInt]("xpath_int"),
    expression[XPathLong]("xpath_long"),
    expression[XPathShort]("xpath_short"),
    expression[XPathString]("xpath_string"),

    // datetime functions
    expression[AddMonths]("add_months"),
    expression[CurrentDate]("current_date"),
    expression[CurrentTimestamp]("current_timestamp"),
    expression[CurrentTimeZone]("current_timezone"),
    expression[DateDiff]("datediff"),
    expression[DateAdd]("date_add"),
    expression[DateFormatClass]("date_format"),
    expression[DateSub]("date_sub"),
    expression[DayOfMonth]("day", true),
    expression[DayOfYear]("dayofyear"),
    expression[DayOfMonth]("dayofmonth"),
    expression[FromUnixTime]("from_unixtime"),
    expression[FromUTCTimestamp]("from_utc_timestamp"),
    expression[Hour]("hour"),
    expression[LastDay]("last_day"),
    expression[Minute]("minute"),
    expression[Month]("month"),
    expression[MonthsBetween]("months_between"),
    expression[NextDay]("next_day"),
    expression[Now]("now"),
    expression[Quarter]("quarter"),
    expression[Second]("second"),
    expression[ParseToTimestamp]("to_timestamp"),
    expression[ParseToDate]("to_date"),
    expression[ToUnixTimestamp]("to_unix_timestamp"),
    expression[ToUTCTimestamp]("to_utc_timestamp"),
    expression[TruncDate]("trunc"),
    expression[TruncTimestamp]("date_trunc"),
    expression[UnixTimestamp]("unix_timestamp"),
    expression[DayOfWeek]("dayofweek"),
    expression[WeekDay]("weekday"),
    expression[WeekOfYear]("weekofyear"),
    expression[Year]("year"),
    expression[TimeWindow]("window"),
    expression[MakeDate]("make_date"),
    expression[MakeTimestamp]("make_timestamp"),
    expression[MakeInterval]("make_interval"),
    expression[DatePart]("date_part"),
    expression[Extract]("extract"),
<<<<<<< HEAD
=======
    expression[DateFromUnixDate]("date_from_unix_date"),
    expression[UnixDate]("unix_date"),
    expression[SecondsToTimestamp]("timestamp_seconds"),
    expression[MillisToTimestamp]("timestamp_millis"),
    expression[MicrosToTimestamp]("timestamp_micros"),
    expression[UnixSeconds]("unix_seconds"),
    expression[UnixMillis]("unix_millis"),
    expression[UnixMicros]("unix_micros"),
>>>>>>> a630e8d1

    // collection functions
    expression[CreateArray]("array"),
    expression[ArrayContains]("array_contains"),
    expression[ArraysOverlap]("arrays_overlap"),
    expression[ArrayIntersect]("array_intersect"),
    expression[ArrayJoin]("array_join"),
    expression[ArrayPosition]("array_position"),
    expression[ArraySort]("array_sort"),
    expression[ArrayExcept]("array_except"),
    expression[ArrayUnion]("array_union"),
    expression[CreateMap]("map"),
    expression[CreateNamedStruct]("named_struct"),
    expression[ElementAt]("element_at"),
    expression[MapFromArrays]("map_from_arrays"),
    expression[MapKeys]("map_keys"),
    expression[MapValues]("map_values"),
    expression[MapEntries]("map_entries"),
    expression[MapFromEntries]("map_from_entries"),
    expression[MapConcat]("map_concat"),
    expression[Size]("size"),
    expression[Slice]("slice"),
    expression[Size]("cardinality", true),
    expression[ArraysZip]("arrays_zip"),
    expression[SortArray]("sort_array"),
    expression[Shuffle]("shuffle"),
    expression[ArrayMin]("array_min"),
    expression[ArrayMax]("array_max"),
    expression[Reverse]("reverse"),
    expression[Concat]("concat"),
    expression[Flatten]("flatten"),
    expression[Sequence]("sequence"),
    expression[ArrayRepeat]("array_repeat"),
    expression[ArrayRemove]("array_remove"),
    expression[ArrayDistinct]("array_distinct"),
    expression[ArrayTransform]("transform"),
    expression[MapFilter]("map_filter"),
    expression[ArrayFilter]("filter"),
    expression[ArrayExists]("exists"),
    expression[ArrayForAll]("forall"),
    expression[ArrayAggregate]("aggregate"),
    expression[TransformValues]("transform_values"),
    expression[TransformKeys]("transform_keys"),
    expression[MapZipWith]("map_zip_with"),
    expression[ZipWith]("zip_with"),

    CreateStruct.registryEntry,

    // misc functions
    expression[AssertTrue]("assert_true"),
    expression[RaiseError]("raise_error"),
    expression[Crc32]("crc32"),
    expression[Md5]("md5"),
    expression[Uuid]("uuid"),
    expression[Murmur3Hash]("hash"),
    expression[XxHash64]("xxhash64"),
    expression[Sha1]("sha", true),
    expression[Sha1]("sha1"),
    expression[Sha2]("sha2"),
    expression[SparkPartitionID]("spark_partition_id"),
    expression[InputFileName]("input_file_name"),
    expression[InputFileBlockStart]("input_file_block_start"),
    expression[InputFileBlockLength]("input_file_block_length"),
    expression[MonotonicallyIncreasingID]("monotonically_increasing_id"),
    expression[CurrentDatabase]("current_database"),
    expression[CurrentCatalog]("current_catalog"),
    expression[CallMethodViaReflection]("reflect"),
    expression[CallMethodViaReflection]("java_method", true),
    expression[SparkVersion]("version"),
    expression[TypeOf]("typeof"),

    // grouping sets
    expression[Cube]("cube"),
    expression[Rollup]("rollup"),
    expression[Grouping]("grouping"),
    expression[GroupingID]("grouping_id"),

    // window functions
    expression[Lead]("lead"),
    expression[Lag]("lag"),
    expression[RowNumber]("row_number"),
    expression[CumeDist]("cume_dist"),
    expression[NthValue]("nth_value"),
    expression[NTile]("ntile"),
    expression[Rank]("rank"),
    expression[DenseRank]("dense_rank"),
    expression[PercentRank]("percent_rank"),

    // predicates
    expression[And]("and"),
    expression[In]("in"),
    expression[Not]("not"),
    expression[Or]("or"),

    // comparison operators
    expression[EqualNullSafe]("<=>"),
    expression[EqualTo]("="),
    expression[EqualTo]("=="),
    expression[GreaterThan](">"),
    expression[GreaterThanOrEqual](">="),
    expression[LessThan]("<"),
    expression[LessThanOrEqual]("<="),
    expression[Not]("!"),

    // bitwise
    expression[BitwiseAnd]("&"),
    expression[BitwiseNot]("~"),
    expression[BitwiseOr]("|"),
    expression[BitwiseXor]("^"),
    expression[BitwiseCount]("bit_count"),
    expression[BitAndAgg]("bit_and"),
    expression[BitOrAgg]("bit_or"),
    expression[BitXorAgg]("bit_xor"),

    // json
    expression[StructsToJson]("to_json"),
    expression[JsonToStructs]("from_json"),
    expression[SchemaOfJson]("schema_of_json"),
    expression[LengthOfJsonArray]("json_array_length"),
    expression[JsonObjectKeys]("json_object_keys"),

    // cast
    expression[Cast]("cast"),
    // Cast aliases (SPARK-16730)
    castAlias("boolean", BooleanType),
    castAlias("tinyint", ByteType),
    castAlias("smallint", ShortType),
    castAlias("int", IntegerType),
    castAlias("bigint", LongType),
    castAlias("float", FloatType),
    castAlias("double", DoubleType),
    castAlias("decimal", DecimalType.USER_DEFAULT),
    castAlias("date", DateType),
    castAlias("timestamp", TimestampType),
    castAlias("binary", BinaryType),
    castAlias("string", StringType),

    // csv
    expression[CsvToStructs]("from_csv"),
    expression[SchemaOfCsv]("schema_of_csv"),
    expression[StructsToCsv]("to_csv")
  )

  val builtin: SimpleFunctionRegistry = {
    val fr = new SimpleFunctionRegistry
    expressions.foreach {
      case (name, (info, builder)) => fr.registerFunction(FunctionIdentifier(name), info, builder)
    }
    fr
  }

  val functionSet: Set[FunctionIdentifier] = builtin.listFunction().toSet

  /** See usage above. */
  private def expression[T <: Expression](name: String, setAlias: Boolean = false)
      (implicit tag: ClassTag[T]): (String, (ExpressionInfo, FunctionBuilder)) = {

    // For `RuntimeReplaceable`, skip the constructor with most arguments, which is the main
    // constructor and contains non-parameter `child` and should not be used as function builder.
    val constructors = if (classOf[RuntimeReplaceable].isAssignableFrom(tag.runtimeClass)) {
      val all = tag.runtimeClass.getConstructors
      val maxNumArgs = all.map(_.getParameterCount).max
      all.filterNot(_.getParameterCount == maxNumArgs)
    } else {
      tag.runtimeClass.getConstructors
    }
    // See if we can find a constructor that accepts Seq[Expression]
    val varargCtor = constructors.find(_.getParameterTypes.toSeq == Seq(classOf[Seq[_]]))
    val builder = (expressions: Seq[Expression]) => {
      if (varargCtor.isDefined) {
        // If there is an apply method that accepts Seq[Expression], use that one.
        try {
          val exp = varargCtor.get.newInstance(expressions).asInstanceOf[Expression]
          if (setAlias) exp.setTagValue(FUNC_ALIAS, name)
          exp
        } catch {
          // the exception is an invocation exception. To get a meaningful message, we need the
          // cause.
          case e: Exception => throw new AnalysisException(e.getCause.getMessage)
        }
      } else {
        // Otherwise, find a constructor method that matches the number of arguments, and use that.
        val params = Seq.fill(expressions.size)(classOf[Expression])
        val f = constructors.find(_.getParameterTypes.toSeq == params).getOrElse {
          val validParametersCount = constructors
            .filter(_.getParameterTypes.forall(_ == classOf[Expression]))
            .map(_.getParameterCount).distinct.sorted
          val invalidArgumentsMsg = if (validParametersCount.length == 0) {
            s"Invalid arguments for function $name"
          } else {
            val expectedNumberOfParameters = if (validParametersCount.length == 1) {
              validParametersCount.head.toString
            } else {
              validParametersCount.init.mkString("one of ", ", ", " and ") +
                validParametersCount.last
            }
            s"Invalid number of arguments for function $name. " +
              s"Expected: $expectedNumberOfParameters; Found: ${params.length}"
          }
          throw new AnalysisException(invalidArgumentsMsg)
        }
        try {
          val exp = f.newInstance(expressions : _*).asInstanceOf[Expression]
          if (setAlias) exp.setTagValue(FUNC_ALIAS, name)
          exp
        } catch {
          // the exception is an invocation exception. To get a meaningful message, we need the
          // cause.
          case e: Exception => throw new AnalysisException(e.getCause.getMessage)
        }
      }
    }

    (name, (expressionInfo[T](name), builder))
  }

  /**
   * Creates a function registry lookup entry for cast aliases (SPARK-16730).
   * For example, if name is "int", and dataType is IntegerType, this means int(x) would become
   * an alias for cast(x as IntegerType).
   * See usage above.
   */
  private def castAlias(
      name: String,
      dataType: DataType): (String, (ExpressionInfo, FunctionBuilder)) = {
    val builder = (args: Seq[Expression]) => {
      if (args.size != 1) {
        throw new AnalysisException(s"Function $name accepts only one argument")
      }
      Cast(args.head, dataType)
    }
    val clazz = scala.reflect.classTag[Cast].runtimeClass
    val usage = "_FUNC_(expr) - Casts the value `expr` to the target data type `_FUNC_`."
    val expressionInfo =
<<<<<<< HEAD
      new ExpressionInfo(clazz.getCanonicalName, null, name, usage, "", "", "", "", "", "")
=======
      new ExpressionInfo(clazz.getCanonicalName, null, name, usage, "", "", "", "", "2.0.1", "")
>>>>>>> a630e8d1
    (name, (expressionInfo, builder))
  }

  /**
   * Creates an [[ExpressionInfo]] for the function as defined by expression T using the given name.
   */
  private def expressionInfo[T <: Expression : ClassTag](name: String): ExpressionInfo = {
    val clazz = scala.reflect.classTag[T].runtimeClass
    val df = clazz.getAnnotation(classOf[ExpressionDescription])
    if (df != null) {
      if (df.extended().isEmpty) {
        new ExpressionInfo(
          clazz.getCanonicalName,
          null,
          name,
          df.usage(),
          df.arguments(),
          df.examples(),
          df.note(),
          df.group(),
          df.since(),
          df.deprecated())
      } else {
        // This exists for the backward compatibility with old `ExpressionDescription`s defining
        // the extended description in `extended()`.
        new ExpressionInfo(clazz.getCanonicalName, null, name, df.usage(), df.extended())
      }
    } else {
      new ExpressionInfo(clazz.getCanonicalName, name)
    }
  }

  private def expressionGeneratorOuter[T <: Generator : ClassTag](name: String)
    : (String, (ExpressionInfo, FunctionBuilder)) = {
    val (_, (info, generatorBuilder)) = expression[T](name)
    val outerBuilder = (args: Seq[Expression]) => {
      GeneratorOuter(generatorBuilder(args).asInstanceOf[Generator])
    }
    (name, (info, outerBuilder))
  }
}<|MERGE_RESOLUTION|>--- conflicted
+++ resolved
@@ -427,8 +427,6 @@
     expression[MakeInterval]("make_interval"),
     expression[DatePart]("date_part"),
     expression[Extract]("extract"),
-<<<<<<< HEAD
-=======
     expression[DateFromUnixDate]("date_from_unix_date"),
     expression[UnixDate]("unix_date"),
     expression[SecondsToTimestamp]("timestamp_seconds"),
@@ -437,7 +435,6 @@
     expression[UnixSeconds]("unix_seconds"),
     expression[UnixMillis]("unix_millis"),
     expression[UnixMicros]("unix_micros"),
->>>>>>> a630e8d1
 
     // collection functions
     expression[CreateArray]("array"),
@@ -672,11 +669,7 @@
     val clazz = scala.reflect.classTag[Cast].runtimeClass
     val usage = "_FUNC_(expr) - Casts the value `expr` to the target data type `_FUNC_`."
     val expressionInfo =
-<<<<<<< HEAD
-      new ExpressionInfo(clazz.getCanonicalName, null, name, usage, "", "", "", "", "", "")
-=======
       new ExpressionInfo(clazz.getCanonicalName, null, name, usage, "", "", "", "", "2.0.1", "")
->>>>>>> a630e8d1
     (name, (expressionInfo, builder))
   }
 
