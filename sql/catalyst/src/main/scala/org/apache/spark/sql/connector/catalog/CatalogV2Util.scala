/*
 * Licensed to the Apache Software Foundation (ASF) under one or more
 * contributor license agreements.  See the NOTICE file distributed with
 * this work for additional information regarding copyright ownership.
 * The ASF licenses this file to You under the Apache License, Version 2.0
 * (the "License"); you may not use this file except in compliance with
 * the License.  You may obtain a copy of the License at
 *
 *    http://www.apache.org/licenses/LICENSE-2.0
 *
 * Unless required by applicable law or agreed to in writing, software
 * distributed under the License is distributed on an "AS IS" BASIS,
 * WITHOUT WARRANTIES OR CONDITIONS OF ANY KIND, either express or implied.
 * See the License for the specific language governing permissions and
 * limitations under the License.
 */

package org.apache.spark.sql.connector.catalog

import java.util
import java.util.Collections

import scala.collection.JavaConverters._

import org.apache.spark.sql.AnalysisException
import org.apache.spark.sql.catalyst.analysis.{NamedRelation, NoSuchDatabaseException, NoSuchNamespaceException, NoSuchTableException, UnresolvedV2Relation}
<<<<<<< HEAD
import org.apache.spark.sql.catalyst.parser.CatalystSqlParser
import org.apache.spark.sql.catalyst.plans.logical.AlterTable
import org.apache.spark.sql.connector.catalog.TableChange._
import org.apache.spark.sql.execution.datasources.v2.DataSourceV2Relation
import org.apache.spark.sql.types.{ArrayType, DataType, HIVE_TYPE_STRING, HiveStringType, MapType, StructField, StructType}
=======
import org.apache.spark.sql.catalyst.plans.logical.{AlterTable, CreateTableAsSelectStatement, CreateTableStatement, ReplaceTableAsSelectStatement, ReplaceTableStatement, SerdeInfo}
import org.apache.spark.sql.connector.catalog.TableChange._
import org.apache.spark.sql.execution.datasources.v2.DataSourceV2Relation
import org.apache.spark.sql.types.{ArrayType, DataType, MapType, NullType, StructField, StructType}
>>>>>>> a630e8d1
import org.apache.spark.sql.util.CaseInsensitiveStringMap
import org.apache.spark.util.Utils

private[sql] object CatalogV2Util {
  import org.apache.spark.sql.connector.catalog.CatalogV2Implicits._

  /**
   * The list of reserved table properties, which can not be removed or changed directly by
   * the syntax:
   * {{
   *   ALTER TABLE ... SET TBLPROPERTIES ...
   * }}
   *
   * They need specific syntax to modify
   */
  val TABLE_RESERVED_PROPERTIES =
    Seq(TableCatalog.PROP_COMMENT,
      TableCatalog.PROP_LOCATION,
      TableCatalog.PROP_PROVIDER,
      TableCatalog.PROP_OWNER)

  /**
   * The list of reserved namespace properties, which can not be removed or changed directly by
   * the syntax:
   * {{
   *   ALTER NAMESPACE ... SET PROPERTIES ...
   * }}
   *
   * They need specific syntax to modify
   */
  val NAMESPACE_RESERVED_PROPERTIES =
    Seq(SupportsNamespaces.PROP_COMMENT,
      SupportsNamespaces.PROP_LOCATION,
      SupportsNamespaces.PROP_OWNER)

  /**
   * Apply properties changes to a map and return the result.
   */
  def applyNamespaceChanges(
      properties: Map[String, String],
      changes: Seq[NamespaceChange]): Map[String, String] = {
    applyNamespaceChanges(properties.asJava, changes).asScala.toMap
  }

  /**
   * Apply properties changes to a Java map and return the result.
   */
  def applyNamespaceChanges(
      properties: util.Map[String, String],
      changes: Seq[NamespaceChange]): util.Map[String, String] = {
    val newProperties = new util.HashMap[String, String](properties)

    changes.foreach {
      case set: NamespaceChange.SetProperty =>
        newProperties.put(set.property, set.value)

      case unset: NamespaceChange.RemoveProperty =>
        newProperties.remove(unset.property)

      case _ =>
      // ignore non-property changes
    }

    Collections.unmodifiableMap(newProperties)
  }

  /**
   * Apply properties changes to a map and return the result.
   */
  def applyPropertiesChanges(
      properties: Map[String, String],
      changes: Seq[TableChange]): Map[String, String] = {
    applyPropertiesChanges(properties.asJava, changes).asScala.toMap
  }

  /**
   * Apply properties changes to a Java map and return the result.
   */
  def applyPropertiesChanges(
      properties: util.Map[String, String],
      changes: Seq[TableChange]): util.Map[String, String] = {
    val newProperties = new util.HashMap[String, String](properties)

    changes.foreach {
      case set: SetProperty =>
        newProperties.put(set.property, set.value)

      case unset: RemoveProperty =>
        newProperties.remove(unset.property)

      case _ =>
      // ignore non-property changes
    }

    Collections.unmodifiableMap(newProperties)
  }

  /**
   * Apply schema changes to a schema and return the result.
   */
  def applySchemaChanges(schema: StructType, changes: Seq[TableChange]): StructType = {
    changes.foldLeft(schema) { (schema, change) =>
      change match {
        case add: AddColumn =>
          add.fieldNames match {
            case Array(name) =>
              val field = StructField(name, add.dataType, nullable = add.isNullable)
              val newField = Option(add.comment).map(field.withComment).getOrElse(field)
              addField(schema, newField, add.position())

            case names =>
              replace(schema, names.init, parent => parent.dataType match {
                case parentType: StructType =>
                  val field = StructField(names.last, add.dataType, nullable = add.isNullable)
                  val newField = Option(add.comment).map(field.withComment).getOrElse(field)
                  Some(parent.copy(dataType = addField(parentType, newField, add.position())))

                case _ =>
                  throw new IllegalArgumentException(s"Not a struct: ${names.init.last}")
              })
          }

        case rename: RenameColumn =>
          replace(schema, rename.fieldNames, field =>
            Some(StructField(rename.newName, field.dataType, field.nullable, field.metadata)))

        case update: UpdateColumnType =>
          replace(schema, update.fieldNames, field => {
            Some(field.copy(dataType = update.newDataType))
          })

        case update: UpdateColumnNullability =>
          replace(schema, update.fieldNames, field => {
            Some(field.copy(nullable = update.nullable))
          })

        case update: UpdateColumnComment =>
          replace(schema, update.fieldNames, field =>
            Some(field.withComment(update.newComment)))

        case update: UpdateColumnPosition =>
          def updateFieldPos(struct: StructType, name: String): StructType = {
            val oldField = struct.fields.find(_.name == name).getOrElse {
              throw new IllegalArgumentException("Field not found: " + name)
            }
            val withFieldRemoved = StructType(struct.fields.filter(_ != oldField))
            addField(withFieldRemoved, oldField, update.position())
          }

          update.fieldNames() match {
            case Array(name) =>
              updateFieldPos(schema, name)
            case names =>
              replace(schema, names.init, parent => parent.dataType match {
                case parentType: StructType =>
                  Some(parent.copy(dataType = updateFieldPos(parentType, names.last)))
                case _ =>
                  throw new IllegalArgumentException(s"Not a struct: ${names.init.last}")
              })
          }

        case delete: DeleteColumn =>
          replace(schema, delete.fieldNames, _ => None)

        case _ =>
          // ignore non-schema changes
          schema
      }
    }
  }

  private def addField(
      schema: StructType,
      field: StructField,
      position: ColumnPosition): StructType = {
    if (position == null) {
      schema.add(field)
    } else if (position.isInstanceOf[First]) {
      StructType(field +: schema.fields)
    } else {
      val afterCol = position.asInstanceOf[After].column()
      val fieldIndex = schema.fields.indexWhere(_.name == afterCol)
      if (fieldIndex == -1) {
        throw new IllegalArgumentException("AFTER column not found: " + afterCol)
      }
      val (before, after) = schema.fields.splitAt(fieldIndex + 1)
      StructType(before ++ (field +: after))
    }
  }

  private def replace(
      struct: StructType,
      fieldNames: Seq[String],
      update: StructField => Option[StructField]): StructType = {

    val pos = struct.getFieldIndex(fieldNames.head)
        .getOrElse(throw new IllegalArgumentException(s"Cannot find field: ${fieldNames.head}"))
    val field = struct.fields(pos)
    val replacement: Option[StructField] = (fieldNames.tail, field.dataType) match {
      case (Seq(), _) =>
        update(field)

      case (names, struct: StructType) =>
        val updatedType: StructType = replace(struct, names, update)
        Some(StructField(field.name, updatedType, field.nullable, field.metadata))

      case (Seq("key"), map @ MapType(keyType, _, _)) =>
        val updated = update(StructField("key", keyType, nullable = false))
            .getOrElse(throw new IllegalArgumentException(s"Cannot delete map key"))
        Some(field.copy(dataType = map.copy(keyType = updated.dataType)))

      case (Seq("key", names @ _*), map @ MapType(keyStruct: StructType, _, _)) =>
        Some(field.copy(dataType = map.copy(keyType = replace(keyStruct, names, update))))

      case (Seq("value"), map @ MapType(_, mapValueType, isNullable)) =>
        val updated = update(StructField("value", mapValueType, nullable = isNullable))
            .getOrElse(throw new IllegalArgumentException(s"Cannot delete map value"))
        Some(field.copy(dataType = map.copy(
          valueType = updated.dataType,
          valueContainsNull = updated.nullable)))

      case (Seq("value", names @ _*), map @ MapType(_, valueStruct: StructType, _)) =>
        Some(field.copy(dataType = map.copy(valueType = replace(valueStruct, names, update))))

      case (Seq("element"), array @ ArrayType(elementType, isNullable)) =>
        val updated = update(StructField("element", elementType, nullable = isNullable))
            .getOrElse(throw new IllegalArgumentException(s"Cannot delete array element"))
        Some(field.copy(dataType = array.copy(
          elementType = updated.dataType,
          containsNull = updated.nullable)))

      case (Seq("element", names @ _*), array @ ArrayType(elementStruct: StructType, _)) =>
        Some(field.copy(dataType = array.copy(elementType = replace(elementStruct, names, update))))

      case (names, dataType) =>
        throw new IllegalArgumentException(
          s"Cannot find field: ${names.head} in ${dataType.simpleString}")
    }

    val newFields = struct.fields.zipWithIndex.flatMap {
      case (_, index) if pos == index =>
        replacement
      case (other, _) =>
        Some(other)
    }

    new StructType(newFields)
  }

  def loadTable(catalog: CatalogPlugin, ident: Identifier): Option[Table] =
    try {
      Option(catalog.asTableCatalog.loadTable(ident))
    } catch {
      case _: NoSuchTableException => None
      case _: NoSuchDatabaseException => None
      case _: NoSuchNamespaceException => None
    }

  def loadRelation(catalog: CatalogPlugin, ident: Identifier): Option[NamedRelation] = {
    loadTable(catalog, ident).map(DataSourceV2Relation.create(_, Some(catalog), Some(ident)))
  }

  def isSessionCatalog(catalog: CatalogPlugin): Boolean = {
    catalog.name().equalsIgnoreCase(CatalogManager.SESSION_CATALOG_NAME)
  }

  def convertTableProperties(c: CreateTableStatement): Map[String, String] = {
    convertTableProperties(
      c.properties, c.options, c.serde, c.location, c.comment, c.provider, c.external)
  }

  def convertTableProperties(c: CreateTableAsSelectStatement): Map[String, String] = {
    convertTableProperties(
      c.properties, c.options, c.serde, c.location, c.comment, c.provider, c.external)
  }

  def convertTableProperties(r: ReplaceTableStatement): Map[String, String] = {
    convertTableProperties(r.properties, r.options, r.serde, r.location, r.comment, r.provider)
  }

  def convertTableProperties(r: ReplaceTableAsSelectStatement): Map[String, String] = {
    convertTableProperties(r.properties, r.options, r.serde, r.location, r.comment, r.provider)
  }

  private def convertTableProperties(
      properties: Map[String, String],
      options: Map[String, String],
      serdeInfo: Option[SerdeInfo],
      location: Option[String],
      comment: Option[String],
<<<<<<< HEAD
      provider: Option[String]): Map[String, String] = {
    properties ++ options ++
=======
      provider: Option[String],
      external: Boolean = false): Map[String, String] = {
    properties ++
      options ++ // to make the transition to the "option." prefix easier, add both
      options.map { case (key, value) => TableCatalog.OPTION_PREFIX + key -> value } ++
      convertToProperties(serdeInfo) ++
      (if (external) Some(TableCatalog.PROP_EXTERNAL -> "true") else None) ++
>>>>>>> a630e8d1
      provider.map(TableCatalog.PROP_PROVIDER -> _) ++
      comment.map(TableCatalog.PROP_COMMENT -> _) ++
      location.map(TableCatalog.PROP_LOCATION -> _)
  }

  /**
   * Converts Hive Serde info to table properties. The mapped property keys are:
   *  - INPUTFORMAT/OUTPUTFORMAT: hive.input/output-format
   *  - STORED AS: hive.stored-as
   *  - ROW FORMAT SERDE: hive.serde
   *  - SERDEPROPERTIES: add "option." prefix
   */
  private def convertToProperties(serdeInfo: Option[SerdeInfo]): Map[String, String] = {
    serdeInfo match {
      case Some(s) =>
        s.formatClasses.map { f =>
          Map("hive.input-format" -> f.input, "hive.output-format" -> f.output)
        }.getOrElse(Map.empty) ++
        s.storedAs.map("hive.stored-as" -> _) ++
        s.serde.map("hive.serde" -> _) ++
        s.serdeProperties.map {
          case (key, value) => TableCatalog.OPTION_PREFIX + key -> value
        }
      case None =>
        Map.empty
    }
  }

  def withDefaultOwnership(properties: Map[String, String]): Map[String, String] = {
    properties ++ Map(TableCatalog.PROP_OWNER -> Utils.getCurrentUserName())
  }

  def createAlterTable(
      originalNameParts: Seq[String],
      catalog: CatalogPlugin,
      tableName: Seq[String],
      changes: Seq[TableChange]): AlterTable = {
    val tableCatalog = catalog.asTableCatalog
    val ident = tableName.asIdentifier
    val unresolved = UnresolvedV2Relation(originalNameParts, tableCatalog, ident)
    AlterTable(tableCatalog, ident, unresolved, changes)
  }

  def getTableProviderCatalog(
      provider: SupportsCatalogOptions,
      catalogManager: CatalogManager,
      options: CaseInsensitiveStringMap): TableCatalog = {
    Option(provider.extractCatalog(options))
      .map(catalogManager.catalog)
      .getOrElse(catalogManager.v2SessionCatalog)
      .asTableCatalog
  }

<<<<<<< HEAD
  def failCharType(dt: DataType): Unit = {
    if (HiveStringType.containsCharType(dt)) {
      throw new AnalysisException(
        "Cannot use CHAR type in non-Hive-Serde tables, please use STRING type instead.")
    }
  }

  def assertNoCharTypeInSchema(schema: StructType): Unit = {
    schema.foreach { f =>
      if (f.metadata.contains(HIVE_TYPE_STRING)) {
        failCharType(CatalystSqlParser.parseRawDataType(f.metadata.getString(HIVE_TYPE_STRING)))
      }
=======
  def failNullType(dt: DataType): Unit = {
    def containsNullType(dt: DataType): Boolean = dt match {
      case ArrayType(et, _) => containsNullType(et)
      case MapType(kt, vt, _) => containsNullType(kt) || containsNullType(vt)
      case StructType(fields) => fields.exists(f => containsNullType(f.dataType))
      case _ => dt.isInstanceOf[NullType]
    }
    if (containsNullType(dt)) {
      throw new AnalysisException(
        s"Cannot create tables with ${NullType.simpleString} type.")
    }
  }

  def assertNoNullTypeInSchema(schema: StructType): Unit = {
    schema.foreach { f =>
      failNullType(f.dataType)
>>>>>>> a630e8d1
    }
  }
}<|MERGE_RESOLUTION|>--- conflicted
+++ resolved
@@ -24,18 +24,10 @@
 
 import org.apache.spark.sql.AnalysisException
 import org.apache.spark.sql.catalyst.analysis.{NamedRelation, NoSuchDatabaseException, NoSuchNamespaceException, NoSuchTableException, UnresolvedV2Relation}
-<<<<<<< HEAD
-import org.apache.spark.sql.catalyst.parser.CatalystSqlParser
-import org.apache.spark.sql.catalyst.plans.logical.AlterTable
-import org.apache.spark.sql.connector.catalog.TableChange._
-import org.apache.spark.sql.execution.datasources.v2.DataSourceV2Relation
-import org.apache.spark.sql.types.{ArrayType, DataType, HIVE_TYPE_STRING, HiveStringType, MapType, StructField, StructType}
-=======
 import org.apache.spark.sql.catalyst.plans.logical.{AlterTable, CreateTableAsSelectStatement, CreateTableStatement, ReplaceTableAsSelectStatement, ReplaceTableStatement, SerdeInfo}
 import org.apache.spark.sql.connector.catalog.TableChange._
 import org.apache.spark.sql.execution.datasources.v2.DataSourceV2Relation
 import org.apache.spark.sql.types.{ArrayType, DataType, MapType, NullType, StructField, StructType}
->>>>>>> a630e8d1
 import org.apache.spark.sql.util.CaseInsensitiveStringMap
 import org.apache.spark.util.Utils
 
@@ -326,10 +318,6 @@
       serdeInfo: Option[SerdeInfo],
       location: Option[String],
       comment: Option[String],
-<<<<<<< HEAD
-      provider: Option[String]): Map[String, String] = {
-    properties ++ options ++
-=======
       provider: Option[String],
       external: Boolean = false): Map[String, String] = {
     properties ++
@@ -337,7 +325,6 @@
       options.map { case (key, value) => TableCatalog.OPTION_PREFIX + key -> value } ++
       convertToProperties(serdeInfo) ++
       (if (external) Some(TableCatalog.PROP_EXTERNAL -> "true") else None) ++
->>>>>>> a630e8d1
       provider.map(TableCatalog.PROP_PROVIDER -> _) ++
       comment.map(TableCatalog.PROP_COMMENT -> _) ++
       location.map(TableCatalog.PROP_LOCATION -> _)
@@ -391,20 +378,6 @@
       .asTableCatalog
   }
 
-<<<<<<< HEAD
-  def failCharType(dt: DataType): Unit = {
-    if (HiveStringType.containsCharType(dt)) {
-      throw new AnalysisException(
-        "Cannot use CHAR type in non-Hive-Serde tables, please use STRING type instead.")
-    }
-  }
-
-  def assertNoCharTypeInSchema(schema: StructType): Unit = {
-    schema.foreach { f =>
-      if (f.metadata.contains(HIVE_TYPE_STRING)) {
-        failCharType(CatalystSqlParser.parseRawDataType(f.metadata.getString(HIVE_TYPE_STRING)))
-      }
-=======
   def failNullType(dt: DataType): Unit = {
     def containsNullType(dt: DataType): Boolean = dt match {
       case ArrayType(et, _) => containsNullType(et)
@@ -421,7 +394,6 @@
   def assertNoNullTypeInSchema(schema: StructType): Unit = {
     schema.foreach { f =>
       failNullType(f.dataType)
->>>>>>> a630e8d1
     }
   }
 }