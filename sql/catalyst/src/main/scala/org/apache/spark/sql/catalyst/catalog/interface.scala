--- conflicted
+++ resolved
@@ -253,11 +253,8 @@
     tracksPartitionsInCatalog: Boolean = false,
     schemaPreservesCase: Boolean = true,
     ignoredProperties: Map[String, String] = Map.empty,
-<<<<<<< HEAD
+    viewOriginalText: Option[String] = None,
     accessInfo: AccessInfo = AccessInfo()) {
-=======
-    viewOriginalText: Option[String] = None) {
->>>>>>> cceb2d6f
 
   import CatalogTable._
 
@@ -489,17 +486,10 @@
   private val KEY_MAX_LEN = "maxLen"
   private val KEY_HISTOGRAM = "histogram"
 
-<<<<<<< HEAD
-  val VERSION = 1
-
-  private def getTimestampFormatter(): TimestampFormatter = {
-    TimestampFormatter(format = "yyyy-MM-dd HH:mm:ss.SSSSSS", timeZone = DateTimeUtils.TimeZoneUTC)
-=======
   val VERSION = 2
 
   private def getTimestampFormatter(): TimestampFormatter = {
     TimestampFormatter(format = "uuuu-MM-dd HH:mm:ss.SSSSSS", zoneId = ZoneOffset.UTC)
->>>>>>> cceb2d6f
   }
 
   /**
@@ -509,11 +499,7 @@
     dataType match {
       case BooleanType => s.toBoolean
       case DateType if version == 1 => DateTimeUtils.fromJavaDate(java.sql.Date.valueOf(s))
-<<<<<<< HEAD
-      case DateType => DateFormatter().parse(s)
-=======
       case DateType => DateFormatter(ZoneOffset.UTC).parse(s)
->>>>>>> cceb2d6f
       case TimestampType if version == 1 =>
         DateTimeUtils.fromJavaTimestamp(java.sql.Timestamp.valueOf(s))
       case TimestampType => getTimestampFormatter().parse(s)
