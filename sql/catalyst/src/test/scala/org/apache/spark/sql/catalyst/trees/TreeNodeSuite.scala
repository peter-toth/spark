--- conflicted
+++ resolved
@@ -32,11 +32,7 @@
 import org.apache.spark.sql.catalyst.catalog._
 import org.apache.spark.sql.catalyst.dsl.expressions.DslString
 import org.apache.spark.sql.catalyst.expressions._
-<<<<<<< HEAD
-import org.apache.spark.sql.catalyst.expressions.codegen.CodegenFallback
-=======
 import org.apache.spark.sql.catalyst.expressions.codegen.{CodegenContext, CodegenFallback, ExprCode}
->>>>>>> 1e65fb2c
 import org.apache.spark.sql.catalyst.plans.{LeftOuter, NaturalJoin, SQLHelper}
 import org.apache.spark.sql.catalyst.plans.logical.{LeafNode, SubqueryAlias, Union}
 import org.apache.spark.sql.catalyst.plans.physical.{IdentityBroadcastMode, RoundRobinPartitioning, SinglePartition}
@@ -624,8 +620,6 @@
     assert(result === expected)
   }
 
-<<<<<<< HEAD
-=======
   object MalformedClassObject extends Serializable {
     // Backport notes: this class inline-expands TaggingExpression from Spark 3.1
     case class MalformedNameExpression(child: Expression) extends UnaryExpression {
@@ -661,7 +655,6 @@
     }
   }
 
->>>>>>> 1e65fb2c
   test("treeString limits plan length") {
     withSQLConf(SQLConf.MAX_PLAN_STRING_LENGTH.key -> "200") {
       val ds = (1 until 20).foldLeft(Literal("TestLiteral"): Expression) { case (treeNode, x) =>
