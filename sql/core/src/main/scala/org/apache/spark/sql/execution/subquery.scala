/*
 * Licensed to the Apache Software Foundation (ASF) under one or more
 * contributor license agreements.  See the NOTICE file distributed with
 * this work for additional information regarding copyright ownership.
 * The ASF licenses this file to You under the Apache License, Version 2.0
 * (the "License"); you may not use this file except in compliance with
 * the License.  You may obtain a copy of the License at
 *
 *    http://www.apache.org/licenses/LICENSE-2.0
 *
 * Unless required by applicable law or agreed to in writing, software
 * distributed under the License is distributed on an "AS IS" BASIS,
 * WITHOUT WARRANTIES OR CONDITIONS OF ANY KIND, either express or implied.
 * See the License for the specific language governing permissions and
 * limitations under the License.
 */

package org.apache.spark.sql.execution

import scala.collection.mutable
import scala.collection.mutable.ArrayBuffer

import org.apache.spark.broadcast.Broadcast
import org.apache.spark.sql.SparkSession
import org.apache.spark.sql.catalyst.{expressions, InternalRow}
import org.apache.spark.sql.catalyst.expressions.{AttributeSeq, CreateNamedStruct, Expression, ExprId, InSet, ListQuery, Literal, PlanExpression}
import org.apache.spark.sql.catalyst.expressions.codegen.{CodegenContext, ExprCode}
import org.apache.spark.sql.catalyst.rules.Rule
import org.apache.spark.sql.internal.SQLConf
import org.apache.spark.sql.types.{BooleanType, DataType, StructType}

/**
 * The base class for subquery that is used in SparkPlan.
 */
abstract class ExecSubqueryExpression extends PlanExpression[BaseSubqueryExec] {
  /**
   * Fill the expression with collected result from executed plan.
   */
  def updateResult(): Unit

  /** Updates the expression with a new plan. */
  override def withNewPlan(plan: BaseSubqueryExec): ExecSubqueryExpression
}

object ExecSubqueryExpression {
  /**
   * Returns true when an expression contains a subquery
   */
  def hasSubquery(e: Expression): Boolean = {
    e.find {
      case _: ExecSubqueryExpression => true
      case _ => false
    }.isDefined
  }
}

/**
 * A subquery that will return only one row and one column.
 *
 * This is the physical copy of ScalarSubquery to be used inside SparkPlan.
 */
case class ScalarSubquery(
    plan: BaseSubqueryExec,
    exprId: ExprId)
  extends ExecSubqueryExpression {

  override def dataType: DataType = plan.schema.fields.head.dataType
  override def children: Seq[Expression] = Nil
  override def nullable: Boolean = true
  override def toString: String = plan.simpleString(SQLConf.get.maxToStringFields)
<<<<<<< HEAD
  override def withNewPlan(query: SubqueryExec): ScalarSubquery = copy(plan = query)
=======
  override def withNewPlan(query: BaseSubqueryExec): ScalarSubquery = copy(plan = query)
>>>>>>> cceb2d6f

  override def semanticEquals(other: Expression): Boolean = other match {
    case s: ScalarSubquery => plan.sameResult(s.plan)
    case _ => false
  }

  // the first column in first row from `query`.
  @volatile private var result: Any = _
  @volatile private var updated: Boolean = false

  def updateResult(): Unit = {
    val rows = plan.executeCollect()
    if (rows.length > 1) {
      sys.error(s"more than one row returned by a subquery used as an expression:\n$plan")
    }
    if (rows.length == 1) {
      assert(rows(0).numFields == 1,
        s"Expects 1 field, but got ${rows(0).numFields}; something went wrong in analysis")
      result = rows(0).get(0, dataType)
    } else {
      // If there is no rows returned, the result should be null.
      result = null
    }
    updated = true
  }

  override def eval(input: InternalRow): Any = {
    require(updated, s"$this has not finished")
    result
  }

  override def doGenCode(ctx: CodegenContext, ev: ExprCode): ExprCode = {
    require(updated, s"$this has not finished")
    Literal.create(result, dataType).doGenCode(ctx, ev)
  }
}

/**
 * The physical node of in-subquery. This is for Dynamic Partition Pruning only, as in-subquery
 * coming from the original query will always be converted to joins.
 */
case class InSubqueryExec(
    child: Expression,
    plan: BaseSubqueryExec,
    exprId: ExprId,
    private var resultBroadcast: Broadcast[Array[Any]] = null) extends ExecSubqueryExpression {

  @transient private var result: Array[Any] = _

  override def dataType: DataType = BooleanType
  override def children: Seq[Expression] = child :: Nil
  override def nullable: Boolean = child.nullable
  override def toString: String = s"$child IN ${plan.name}"
  override def withNewPlan(plan: BaseSubqueryExec): InSubqueryExec = copy(plan = plan)

  override def semanticEquals(other: Expression): Boolean = other match {
    case in: InSubqueryExec => child.semanticEquals(in.child) && plan.sameResult(in.plan)
    case _ => false
  }

  def updateResult(): Unit = {
    val rows = plan.executeCollect()
    result = child.dataType match {
      case _: StructType => rows.toArray
      case _ => rows.map(_.get(0, child.dataType))
    }
    resultBroadcast = plan.sqlContext.sparkContext.broadcast(result)
  }

  def values(): Option[Array[Any]] = Option(resultBroadcast).map(_.value)

  private def prepareResult(): Unit = {
    require(resultBroadcast != null, s"$this has not finished")
    if (result == null) {
      result = resultBroadcast.value
    }
  }

  override def eval(input: InternalRow): Any = {
    prepareResult()
    val v = child.eval(input)
    if (v == null) {
      null
    } else {
      result.contains(v)
    }
  }

  override def doGenCode(ctx: CodegenContext, ev: ExprCode): ExprCode = {
    prepareResult()
    InSet(child, result.toSet).doGenCode(ctx, ev)
  }

  override lazy val canonicalized: InSubqueryExec = {
    copy(
      child = child.canonicalized,
      plan = plan.canonicalized.asInstanceOf[BaseSubqueryExec],
      exprId = ExprId(0),
      resultBroadcast = null)
  }
}

/**
 * Plans subqueries that are present in the given [[SparkPlan]].
 */
case class PlanSubqueries(sparkSession: SparkSession) extends Rule[SparkPlan] {
  def apply(plan: SparkPlan): SparkPlan = {
    plan.transformAllExpressions {
      case subquery: expressions.ScalarSubquery =>
        val executedPlan = new QueryExecution(sparkSession, subquery.plan).executedPlan
        ScalarSubquery(
          SubqueryExec(s"scalar-subquery#${subquery.exprId.id}", executedPlan),
          subquery.exprId)
      case expressions.InSubquery(values, ListQuery(query, _, exprId, _)) =>
        val expr = if (values.length == 1) {
          values.head
        } else {
          CreateNamedStruct(
            values.zipWithIndex.flatMap { case (v, index) =>
              Seq(Literal(s"col_$index"), v)
            }
          )
        }
        val executedPlan = new QueryExecution(sparkSession, query).executedPlan
        InSubqueryExec(expr, SubqueryExec(s"subquery#${exprId.id}", executedPlan), exprId)
    }
  }
}

/**
 * Find out duplicated subqueries in the spark plan, then use the same subquery result for all the
 * references.
 */
case class ReuseSubquery(conf: SQLConf) extends Rule[SparkPlan] {

  def apply(plan: SparkPlan): SparkPlan = {
    if (!conf.subqueryReuseEnabled) {
      return plan
    }
    // Build a hash map using schema of subqueries to avoid O(N*N) sameResult calls.
    val subqueries = mutable.HashMap[StructType, ArrayBuffer[BaseSubqueryExec]]()
    plan transformAllExpressions {
      case sub: ExecSubqueryExpression =>
        val sameSchema =
          subqueries.getOrElseUpdate(sub.plan.schema, ArrayBuffer[BaseSubqueryExec]())
        val sameResult = sameSchema.find(_.sameResult(sub.plan))
        if (sameResult.isDefined) {
          sub.withNewPlan(ReusedSubqueryExec(sameResult.get))
        } else {
          sameSchema += sub.plan
          sub
        }
    }
  }
}<|MERGE_RESOLUTION|>--- conflicted
+++ resolved
@@ -68,11 +68,7 @@
   override def children: Seq[Expression] = Nil
   override def nullable: Boolean = true
   override def toString: String = plan.simpleString(SQLConf.get.maxToStringFields)
-<<<<<<< HEAD
-  override def withNewPlan(query: SubqueryExec): ScalarSubquery = copy(plan = query)
-=======
   override def withNewPlan(query: BaseSubqueryExec): ScalarSubquery = copy(plan = query)
->>>>>>> cceb2d6f
 
   override def semanticEquals(other: Expression): Boolean = other match {
     case s: ScalarSubquery => plan.sameResult(s.plan)
