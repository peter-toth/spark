/*
 * Licensed to the Apache Software Foundation (ASF) under one or more
 * contributor license agreements.  See the NOTICE file distributed with
 * this work for additional information regarding copyright ownership.
 * The ASF licenses this file to You under the Apache License, Version 2.0
 * (the "License"); you may not use this file except in compliance with
 * the License.  You may obtain a copy of the License at
 *
 *    http://www.apache.org/licenses/LICENSE-2.0
 *
 * Unless required by applicable law or agreed to in writing, software
 * distributed under the License is distributed on an "AS IS" BASIS,
 * WITHOUT WARRANTIES OR CONDITIONS OF ANY KIND, either express or implied.
 * See the License for the specific language governing permissions and
 * limitations under the License.
 */

package org.apache.spark.sql.catalyst.expressions

import java.io._

import scala.util.parsing.combinator.RegexParsers

import com.fasterxml.jackson.core._

import org.apache.spark.sql.catalyst.InternalRow
import org.apache.spark.sql.catalyst.analysis.TypeCheckResult
import org.apache.spark.sql.catalyst.expressions.codegen.CodegenFallback
import org.apache.spark.sql.catalyst.json._
import org.apache.spark.sql.catalyst.util._
import org.apache.spark.sql.internal.SQLConf
import org.apache.spark.sql.types._
import org.apache.spark.unsafe.types.UTF8String
import org.apache.spark.util.Utils

private[this] sealed trait PathInstruction
private[this] object PathInstruction {
  private[expressions] case object Subscript extends PathInstruction
  private[expressions] case object Wildcard extends PathInstruction
  private[expressions] case object Key extends PathInstruction
  private[expressions] case class Index(index: Long) extends PathInstruction
  private[expressions] case class Named(name: String) extends PathInstruction
}

private[this] sealed trait WriteStyle
private[this] object WriteStyle {
  private[expressions] case object RawStyle extends WriteStyle
  private[expressions] case object QuotedStyle extends WriteStyle
  private[expressions] case object FlattenStyle extends WriteStyle
}

private[this] object JsonPathParser extends RegexParsers {
  import PathInstruction._

  def root: Parser[Char] = '$'

  def long: Parser[Long] = "\\d+".r ^? {
    case x => x.toLong
  }

  // parse `[*]` and `[123]` subscripts
  def subscript: Parser[List[PathInstruction]] =
    for {
      operand <- '[' ~> ('*' ^^^ Wildcard | long ^^ Index) <~ ']'
    } yield {
      Subscript :: operand :: Nil
    }

  // parse `.name` or `['name']` child expressions
  def named: Parser[List[PathInstruction]] =
    for {
      name <- '.' ~> "[^\\.\\[]+".r | "['" ~> "[^\\'\\?]+".r <~ "']"
    } yield {
      Key :: Named(name) :: Nil
    }

  // child wildcards: `..`, `.*` or `['*']`
  def wildcard: Parser[List[PathInstruction]] =
    (".*" | "['*']") ^^^ List(Wildcard)

  def node: Parser[List[PathInstruction]] =
    wildcard |
      named |
      subscript

  val expression: Parser[List[PathInstruction]] = {
    phrase(root ~> rep(node) ^^ (x => x.flatten))
  }

  def parse(str: String): Option[List[PathInstruction]] = {
    this.parseAll(expression, str) match {
      case Success(result, _) =>
        Some(result)

      case NoSuccess(msg, next) =>
        None
    }
  }
}

private[this] object SharedFactory {
  val jsonFactory = new JsonFactory()

  // Enabled for Hive compatibility
  jsonFactory.enable(JsonParser.Feature.ALLOW_UNQUOTED_CONTROL_CHARS)
}

/**
 * Extracts json object from a json string based on json path specified, and returns json string
 * of the extracted json object. It will return null if the input json string is invalid.
 */
@ExpressionDescription(
  usage = "_FUNC_(json_txt, path) - Extracts a json object from `path`.",
  examples = """
    Examples:
      > SELECT _FUNC_('{"a":"b"}', '$.a');
       b
  """)
case class GetJsonObject(json: Expression, path: Expression)
  extends BinaryExpression with ExpectsInputTypes with CodegenFallback {

  import com.fasterxml.jackson.core.JsonToken._

  import PathInstruction._
  import SharedFactory._
  import WriteStyle._

  override def left: Expression = json
  override def right: Expression = path
  override def inputTypes: Seq[DataType] = Seq(StringType, StringType)
  override def dataType: DataType = StringType
  override def nullable: Boolean = true
  override def prettyName: String = "get_json_object"

  @transient private lazy val parsedPath = parsePath(path.eval().asInstanceOf[UTF8String])

  override def eval(input: InternalRow): Any = {
    val jsonStr = json.eval(input).asInstanceOf[UTF8String]
    if (jsonStr == null) {
      return null
    }

    val parsed = if (path.foldable) {
      parsedPath
    } else {
      parsePath(path.eval(input).asInstanceOf[UTF8String])
    }

    if (parsed.isDefined) {
      try {
        /* We know the bytes are UTF-8 encoded. Pass a Reader to avoid having Jackson
          detect character encoding which could fail for some malformed strings */
        Utils.tryWithResource(CreateJacksonParser.utf8String(jsonFactory, jsonStr)) { parser =>
          val output = new ByteArrayOutputStream()
          val matched = Utils.tryWithResource(
            jsonFactory.createGenerator(output, JsonEncoding.UTF8)) { generator =>
            parser.nextToken()
            evaluatePath(parser, generator, RawStyle, parsed.get)
          }
          if (matched) {
            UTF8String.fromBytes(output.toByteArray)
          } else {
            null
          }
        }
      } catch {
        case _: JsonProcessingException => null
      }
    } else {
      null
    }
  }

  private def parsePath(path: UTF8String): Option[List[PathInstruction]] = {
    if (path != null) {
      JsonPathParser.parse(path.toString)
    } else {
      None
    }
  }

  // advance to the desired array index, assumes to start at the START_ARRAY token
  private def arrayIndex(p: JsonParser, f: () => Boolean): Long => Boolean = {
    case _ if p.getCurrentToken == END_ARRAY =>
      // terminate, nothing has been written
      false

    case 0 =>
      // we've reached the desired index
      val dirty = f()

      while (p.nextToken() != END_ARRAY) {
        // advance the token stream to the end of the array
        p.skipChildren()
      }

      dirty

    case i if i > 0 =>
      // skip this token and evaluate the next
      p.skipChildren()
      p.nextToken()
      arrayIndex(p, f)(i - 1)
  }

  /**
   * Evaluate a list of JsonPath instructions, returning a bool that indicates if any leaf nodes
   * have been written to the generator
   */
  private def evaluatePath(
      p: JsonParser,
      g: JsonGenerator,
      style: WriteStyle,
      path: List[PathInstruction]): Boolean = {
    (p.getCurrentToken, path) match {
      case (VALUE_STRING, Nil) if style == RawStyle =>
        // there is no array wildcard or slice parent, emit this string without quotes
        if (p.hasTextCharacters) {
          g.writeRaw(p.getTextCharacters, p.getTextOffset, p.getTextLength)
        } else {
          g.writeRaw(p.getText)
        }
        true

      case (START_ARRAY, Nil) if style == FlattenStyle =>
        // flatten this array into the parent
        var dirty = false
        while (p.nextToken() != END_ARRAY) {
          dirty |= evaluatePath(p, g, style, Nil)
        }
        dirty

      case (_, Nil) =>
        // general case: just copy the child tree verbatim
        g.copyCurrentStructure(p)
        true

      case (START_OBJECT, Key :: xs) =>
        var dirty = false
        while (p.nextToken() != END_OBJECT) {
          if (dirty) {
            // once a match has been found we can skip other fields
            p.skipChildren()
          } else {
            dirty = evaluatePath(p, g, style, xs)
          }
        }
        dirty

      case (START_ARRAY, Subscript :: Wildcard :: Subscript :: Wildcard :: xs) =>
        // special handling for the non-structure preserving double wildcard behavior in Hive
        var dirty = false
        g.writeStartArray()
        while (p.nextToken() != END_ARRAY) {
          dirty |= evaluatePath(p, g, FlattenStyle, xs)
        }
        g.writeEndArray()
        dirty

      case (START_ARRAY, Subscript :: Wildcard :: xs) if style != QuotedStyle =>
        // retain Flatten, otherwise use Quoted... cannot use Raw within an array
        val nextStyle = style match {
          case RawStyle => QuotedStyle
          case FlattenStyle => FlattenStyle
          case QuotedStyle => throw new IllegalStateException()
        }

        // temporarily buffer child matches, the emitted json will need to be
        // modified slightly if there is only a single element written
        val buffer = new StringWriter()

        var dirty = 0
        Utils.tryWithResource(jsonFactory.createGenerator(buffer)) { flattenGenerator =>
          flattenGenerator.writeStartArray()

          while (p.nextToken() != END_ARRAY) {
            // track the number of array elements and only emit an outer array if
            // we've written more than one element, this matches Hive's behavior
            dirty += (if (evaluatePath(p, flattenGenerator, nextStyle, xs)) 1 else 0)
          }
          flattenGenerator.writeEndArray()
        }

        val buf = buffer.getBuffer
        if (dirty > 1) {
          g.writeRawValue(buf.toString)
        } else if (dirty == 1) {
          // remove outer array tokens
          g.writeRawValue(buf.substring(1, buf.length()-1))
        } // else do not write anything

        dirty > 0

      case (START_ARRAY, Subscript :: Wildcard :: xs) =>
        var dirty = false
        g.writeStartArray()
        while (p.nextToken() != END_ARRAY) {
          // wildcards can have multiple matches, continually update the dirty count
          dirty |= evaluatePath(p, g, QuotedStyle, xs)
        }
        g.writeEndArray()

        dirty

      case (START_ARRAY, Subscript :: Index(idx) :: (xs@Subscript :: Wildcard :: _)) =>
        p.nextToken()
        // we're going to have 1 or more results, switch to QuotedStyle
        arrayIndex(p, () => evaluatePath(p, g, QuotedStyle, xs))(idx)

      case (START_ARRAY, Subscript :: Index(idx) :: xs) =>
        p.nextToken()
        arrayIndex(p, () => evaluatePath(p, g, style, xs))(idx)

      case (FIELD_NAME, Named(name) :: xs) if p.getCurrentName == name =>
        // exact field match
        if (p.nextToken() != JsonToken.VALUE_NULL) {
          evaluatePath(p, g, style, xs)
        } else {
          false
        }

      case (FIELD_NAME, Wildcard :: xs) =>
        // wildcard field match
        p.nextToken()
        evaluatePath(p, g, style, xs)

      case _ =>
        p.skipChildren()
        false
    }
  }
}

// scalastyle:off line.size.limit line.contains.tab
@ExpressionDescription(
  usage = "_FUNC_(jsonStr, p1, p2, ..., pn) - Returns a tuple like the function get_json_object, but it takes multiple names. All the input parameters and output column types are string.",
  examples = """
    Examples:
      > SELECT _FUNC_('{"a":1, "b":2}', 'a', 'b');
       1	2
  """)
// scalastyle:on line.size.limit line.contains.tab
case class JsonTuple(children: Seq[Expression])
  extends Generator with CodegenFallback {

  import SharedFactory._

  override def nullable: Boolean = {
    // a row is always returned
    false
  }

  // if processing fails this shared value will be returned
  @transient private lazy val nullRow: Seq[InternalRow] =
    new GenericInternalRow(Array.ofDim[Any](fieldExpressions.length)) :: Nil

  // the json body is the first child
  @transient private lazy val jsonExpr: Expression = children.head

  // the fields to query are the remaining children
  @transient private lazy val fieldExpressions: Seq[Expression] = children.tail

  // eagerly evaluate any foldable the field names
  @transient private lazy val foldableFieldNames: IndexedSeq[Option[String]] = {
    fieldExpressions.map {
      case expr if expr.foldable => Option(expr.eval()).map(_.asInstanceOf[UTF8String].toString)
      case _ => null
    }.toIndexedSeq
  }

  // and count the number of foldable fields, we'll use this later to optimize evaluation
  @transient private lazy val constantFields: Int = foldableFieldNames.count(_ != null)

  override def elementSchema: StructType = StructType(fieldExpressions.zipWithIndex.map {
    case (_, idx) => StructField(s"c$idx", StringType, nullable = true)
  })

  override def prettyName: String = "json_tuple"

  override def checkInputDataTypes(): TypeCheckResult = {
    if (children.length < 2) {
      TypeCheckResult.TypeCheckFailure(s"$prettyName requires at least two arguments")
    } else if (children.forall(child => StringType.acceptsType(child.dataType))) {
      TypeCheckResult.TypeCheckSuccess
    } else {
      TypeCheckResult.TypeCheckFailure(s"$prettyName requires that all arguments are strings")
    }
  }

  override def eval(input: InternalRow): TraversableOnce[InternalRow] = {
    val json = jsonExpr.eval(input).asInstanceOf[UTF8String]
    if (json == null) {
      return nullRow
    }

    try {
      /* We know the bytes are UTF-8 encoded. Pass a Reader to avoid having Jackson
      detect character encoding which could fail for some malformed strings */
      Utils.tryWithResource(CreateJacksonParser.utf8String(jsonFactory, json)) { parser =>
        parseRow(parser, input)
      }
    } catch {
      case _: JsonProcessingException =>
        nullRow
    }
  }

  private def parseRow(parser: JsonParser, input: InternalRow): Seq[InternalRow] = {
    // only objects are supported
    if (parser.nextToken() != JsonToken.START_OBJECT) {
      return nullRow
    }

    // evaluate the field names as String rather than UTF8String to
    // optimize lookups from the json token, which is also a String
    val fieldNames = if (constantFields == fieldExpressions.length) {
      // typically the user will provide the field names as foldable expressions
      // so we can use the cached copy
      foldableFieldNames.map(_.orNull)
    } else if (constantFields == 0) {
      // none are foldable so all field names need to be evaluated from the input row
      fieldExpressions.map(_.eval(input).asInstanceOf[UTF8String].toString)
    } else {
      // if there is a mix of constant and non-constant expressions
      // prefer the cached copy when available
      foldableFieldNames.zip(fieldExpressions).map {
        case (null, expr) => expr.eval(input).asInstanceOf[UTF8String].toString
        case (fieldName, _) => fieldName.orNull
      }
    }

    val row = Array.ofDim[Any](fieldNames.length)

    // start reading through the token stream, looking for any requested field names
    while (parser.nextToken() != JsonToken.END_OBJECT) {
      if (parser.getCurrentToken == JsonToken.FIELD_NAME) {
        // check to see if this field is desired in the output
        val jsonField = parser.getCurrentName
        var idx = fieldNames.indexOf(jsonField)
        if (idx >= 0) {
          // it is, copy the child tree to the correct location in the output row
          val output = new ByteArrayOutputStream()

          // write the output directly to UTF8 encoded byte array
          if (parser.nextToken() != JsonToken.VALUE_NULL) {
            Utils.tryWithResource(jsonFactory.createGenerator(output, JsonEncoding.UTF8)) {
              generator => copyCurrentStructure(generator, parser)
            }

            val jsonValue = UTF8String.fromBytes(output.toByteArray)

            // SPARK-21804: json_tuple returns null values within repeated columns
            // except the first one; so that we need to check the remaining fields.
            do {
              row(idx) = jsonValue
              idx = fieldNames.indexOf(jsonField, idx + 1)
            } while (idx >= 0)
          }
        }
      }

      // always skip children, it's cheap enough to do even if copyCurrentStructure was called
      parser.skipChildren()
    }

    new GenericInternalRow(row) :: Nil
  }

  private def copyCurrentStructure(generator: JsonGenerator, parser: JsonParser): Unit = {
    parser.getCurrentToken match {
      // if the user requests a string field it needs to be returned without enclosing
      // quotes which is accomplished via JsonGenerator.writeRaw instead of JsonGenerator.write
      case JsonToken.VALUE_STRING if parser.hasTextCharacters =>
        // slight optimization to avoid allocating a String instance, though the characters
        // still have to be decoded... Jackson doesn't have a way to access the raw bytes
        generator.writeRaw(parser.getTextCharacters, parser.getTextOffset, parser.getTextLength)

      case JsonToken.VALUE_STRING =>
        // the normal String case, pass it through to the output without enclosing quotes
        generator.writeRaw(parser.getText)

      case JsonToken.VALUE_NULL =>
        // a special case that needs to be handled outside of this method.
        // if a requested field is null, the result must be null. the easiest
        // way to achieve this is just by ignoring null tokens entirely
        throw new IllegalStateException("Do not attempt to copy a null field")

      case _ =>
        // handle other types including objects, arrays, booleans and numbers
        generator.copyCurrentStructure(parser)
    }
  }
}

/**
 * Converts an json input string to a [[StructType]], [[ArrayType]] or [[MapType]]
 * with the specified schema.
 */
// scalastyle:off line.size.limit
@ExpressionDescription(
  usage = "_FUNC_(jsonStr, schema[, options]) - Returns a struct value with the given `jsonStr` and `schema`.",
  examples = """
    Examples:
      > SELECT _FUNC_('{"a":1, "b":0.8}', 'a INT, b DOUBLE');
       {"a":1,"b":0.8}
      > SELECT _FUNC_('{"time":"26/08/2015"}', 'time Timestamp', map('timestampFormat', 'dd/MM/yyyy'));
       {"time":2015-08-26 00:00:00.0}
  """,
  since = "2.2.0")
// scalastyle:on line.size.limit
case class JsonToStructs(
    schema: DataType,
    options: Map[String, String],
    child: Expression,
    timeZoneId: Option[String] = None)
  extends UnaryExpression with TimeZoneAwareExpression with CodegenFallback with ExpectsInputTypes {

  val forceNullableSchema = SQLConf.get.getConf(SQLConf.FROM_JSON_FORCE_NULLABLE_SCHEMA)

  // The JSON input data might be missing certain fields. We force the nullability
  // of the user-provided schema to avoid data corruptions. In particular, the parquet-mr encoder
  // can generate incorrect files if values are missing in columns declared as non-nullable.
  val nullableSchema = if (forceNullableSchema) schema.asNullable else schema

  override def nullable: Boolean = true

  // Used in `FunctionRegistry`
  def this(child: Expression, schema: Expression, options: Map[String, String]) =
    this(
      schema = ExprUtils.evalTypeExpr(schema),
      options = options,
      child = child,
      timeZoneId = None)

  def this(child: Expression, schema: Expression) = this(child, schema, Map.empty[String, String])

  def this(child: Expression, schema: Expression, options: Expression) =
    this(
      schema = ExprUtils.evalTypeExpr(schema),
      options = ExprUtils.convertToMapData(options),
      child = child,
      timeZoneId = None)

  override def checkInputDataTypes(): TypeCheckResult = nullableSchema match {
    case _: StructType | _: ArrayType | _: MapType =>
      super.checkInputDataTypes()
    case _ => TypeCheckResult.TypeCheckFailure(
      s"Input schema ${nullableSchema.catalogString} must be a struct, an array or a map.")
  }

  // This converts parsed rows to the desired output by the given schema.
  @transient
  lazy val converter = nullableSchema match {
    case _: StructType =>
      (rows: Iterator[InternalRow]) => if (rows.hasNext) rows.next() else null
    case _: ArrayType =>
      (rows: Iterator[InternalRow]) => if (rows.hasNext) rows.next().getArray(0) else null
    case _: MapType =>
      (rows: Iterator[InternalRow]) => if (rows.hasNext) rows.next().getMap(0) else null
  }

  val nameOfCorruptRecord = SQLConf.get.getConf(SQLConf.COLUMN_NAME_OF_CORRUPT_RECORD)
  @transient lazy val parser = {
    val parsedOptions = new JSONOptions(options, timeZoneId.get, nameOfCorruptRecord)
    val mode = parsedOptions.parseMode
    if (mode != PermissiveMode && mode != FailFastMode) {
      throw new IllegalArgumentException(s"from_json() doesn't support the ${mode.name} mode. " +
        s"Acceptable modes are ${PermissiveMode.name} and ${FailFastMode.name}.")
    }
    val (parserSchema, actualSchema) = nullableSchema match {
      case s: StructType =>
        ExprUtils.verifyColumnNameOfCorruptRecord(s, parsedOptions.columnNameOfCorruptRecord)
        (s, StructType(s.filterNot(_.name == parsedOptions.columnNameOfCorruptRecord)))
      case other =>
        (StructType(StructField("value", other) :: Nil), other)
    }

    val rawParser = new JacksonParser(actualSchema, parsedOptions, allowArrayAsStructs = false)
    val createParser = CreateJacksonParser.utf8String _

    new FailureSafeParser[UTF8String](
      input => rawParser.parse(input, createParser, identity[UTF8String]),
      mode,
      parserSchema,
      parsedOptions.columnNameOfCorruptRecord)
  }

  override def dataType: DataType = nullableSchema

  override def withTimeZone(timeZoneId: String): TimeZoneAwareExpression =
    copy(timeZoneId = Option(timeZoneId))

  override def nullSafeEval(json: Any): Any = {
    converter(parser.parse(json.asInstanceOf[UTF8String]))
  }

  override def inputTypes: Seq[AbstractDataType] = StringType :: Nil

  override def sql: String = schema match {
    case _: MapType => "entries"
    case _ => super.sql
  }

  override def prettyName: String = "from_json"
}

/**
 * Converts a [[StructType]], [[ArrayType]] or [[MapType]] to a JSON output string.
 */
// scalastyle:off line.size.limit
@ExpressionDescription(
  usage = "_FUNC_(expr[, options]) - Returns a JSON string with a given struct value",
  examples = """
    Examples:
      > SELECT _FUNC_(named_struct('a', 1, 'b', 2));
       {"a":1,"b":2}
      > SELECT _FUNC_(named_struct('time', to_timestamp('2015-08-26', 'yyyy-MM-dd')), map('timestampFormat', 'dd/MM/yyyy'));
       {"time":"26/08/2015"}
      > SELECT _FUNC_(array(named_struct('a', 1, 'b', 2)));
       [{"a":1,"b":2}]
      > SELECT _FUNC_(map('a', named_struct('b', 1)));
       {"a":{"b":1}}
      > SELECT _FUNC_(map(named_struct('a', 1),named_struct('b', 2)));
       {"[1]":{"b":2}}
      > SELECT _FUNC_(map('a', 1));
       {"a":1}
      > SELECT _FUNC_(array((map('a', 1))));
       [{"a":1}]
  """,
  since = "2.2.0")
// scalastyle:on line.size.limit
case class StructsToJson(
    options: Map[String, String],
    child: Expression,
    timeZoneId: Option[String] = None)
  extends UnaryExpression with TimeZoneAwareExpression with CodegenFallback with ExpectsInputTypes {
  override def nullable: Boolean = true

  def this(options: Map[String, String], child: Expression) = this(options, child, None)

  // Used in `FunctionRegistry`
  def this(child: Expression) = this(Map.empty, child, None)
  def this(child: Expression, options: Expression) =
    this(
      options = ExprUtils.convertToMapData(options),
      child = child,
      timeZoneId = None)

  @transient
  lazy val writer = new CharArrayWriter()

  @transient
  lazy val gen = new JacksonGenerator(
    inputSchema, writer, new JSONOptions(options, timeZoneId.get))

  @transient
  lazy val inputSchema = child.dataType

  // This converts rows to the JSON output according to the given schema.
  @transient
  lazy val converter: Any => UTF8String = {
    def getAndReset(): UTF8String = {
      gen.flush()
      val json = writer.toString
      writer.reset()
      UTF8String.fromString(json)
    }

    inputSchema match {
      case _: StructType =>
        (row: Any) =>
          gen.write(row.asInstanceOf[InternalRow])
          getAndReset()
      case _: ArrayType =>
        (arr: Any) =>
          gen.write(arr.asInstanceOf[ArrayData])
          getAndReset()
      case _: MapType =>
        (map: Any) =>
          gen.write(map.asInstanceOf[MapData])
          getAndReset()
    }
  }

  override def dataType: DataType = StringType

  override def checkInputDataTypes(): TypeCheckResult = inputSchema match {
    case struct: StructType =>
      try {
        JacksonUtils.verifySchema(struct)
        TypeCheckResult.TypeCheckSuccess
      } catch {
        case e: UnsupportedOperationException =>
          TypeCheckResult.TypeCheckFailure(e.getMessage)
      }
    case map: MapType =>
      // TODO: let `JacksonUtils.verifySchema` verify a `MapType`
      try {
        val st = StructType(StructField("a", map) :: Nil)
        JacksonUtils.verifySchema(st)
        TypeCheckResult.TypeCheckSuccess
      } catch {
        case e: UnsupportedOperationException =>
          TypeCheckResult.TypeCheckFailure(e.getMessage)
      }
    case array: ArrayType =>
      try {
        JacksonUtils.verifyType(prettyName, array)
        TypeCheckResult.TypeCheckSuccess
      } catch {
        case e: UnsupportedOperationException =>
          TypeCheckResult.TypeCheckFailure(e.getMessage)
      }
    case _ => TypeCheckResult.TypeCheckFailure(
      s"Input type ${child.dataType.catalogString} must be a struct, array of structs or " +
          "a map or array of map.")
  }

  override def withTimeZone(timeZoneId: String): TimeZoneAwareExpression =
    copy(timeZoneId = Option(timeZoneId))

  override def nullSafeEval(value: Any): Any = converter(value)

  override def inputTypes: Seq[AbstractDataType] = TypeCollection(ArrayType, StructType) :: Nil

  override def prettyName: String = "to_json"
}

/**
 * A function infers schema of JSON string.
 */
@ExpressionDescription(
  usage = "_FUNC_(json[, options]) - Returns schema in the DDL format of JSON string.",
  examples = """
    Examples:
      > SELECT _FUNC_('[{"col":0}]');
       array<struct<col:bigint>>
      > SELECT _FUNC_('[{"col":01}]', map('allowNumericLeadingZeros', 'true'));
       array<struct<col:bigint>>
  """,
  since = "2.4.0")
<<<<<<< HEAD
case class SchemaOfJson(child: Expression)
  extends UnaryExpression with CodegenFallback {

  override def dataType: DataType = StringType

  override def nullable: Boolean = false
=======
case class SchemaOfJson(
    child: Expression,
    options: Map[String, String])
  extends UnaryExpression with CodegenFallback {
>>>>>>> cceb2d6f

  def this(child: Expression) = this(child, Map.empty[String, String])

<<<<<<< HEAD
  @transient
  private lazy val json = child.eval().asInstanceOf[UTF8String]

  override def checkInputDataTypes(): TypeCheckResult = child match {
    case Literal(s, StringType) if s != null => super.checkInputDataTypes()
    case _ => TypeCheckResult.TypeCheckFailure(
      s"The input json should be a string literal and not null; however, got ${child.sql}.")
  }

  override def eval(v: InternalRow): Any = {
    val dt = Utils.tryWithResource(CreateJacksonParser.utf8String(jsonFactory, json)) { parser =>
      parser.nextToken()
      inferField(parser, jsonOptions)
    }
=======
  def this(child: Expression, options: Expression) = this(
      child = child,
      options = ExprUtils.convertToMapData(options))
>>>>>>> cceb2d6f

  override def dataType: DataType = StringType

  override def nullable: Boolean = false

  @transient
  private lazy val jsonOptions = new JSONOptions(options, "UTC")

  @transient
  private lazy val jsonFactory = {
    val factory = new JsonFactory()
    jsonOptions.setJacksonOptions(factory)
    factory
  }

  @transient
  private lazy val jsonInferSchema = new JsonInferSchema(jsonOptions)

  @transient
  private lazy val json = child.eval().asInstanceOf[UTF8String]

<<<<<<< HEAD
  def evalSchemaExpr(exp: Expression): DataType = exp match {
    case Literal(s, StringType) => DataType.fromDDL(s.toString)
    case e @ SchemaOfJson(_: Literal) =>
      val ddlSchema = e.eval(EmptyRow).asInstanceOf[UTF8String]
      DataType.fromDDL(ddlSchema.toString)
    case e => throw new AnalysisException(
      "Schema should be specified in DDL format as a string literal" +
      s" or output of the schema_of_json function instead of ${e.sql}")
=======
  override def checkInputDataTypes(): TypeCheckResult = child match {
    case Literal(s, StringType) if s != null => super.checkInputDataTypes()
    case _ => TypeCheckResult.TypeCheckFailure(
      s"The input json should be a string literal and not null; however, got ${child.sql}.")
>>>>>>> cceb2d6f
  }

  override def eval(v: InternalRow): Any = {
    val dt = Utils.tryWithResource(CreateJacksonParser.utf8String(jsonFactory, json)) { parser =>
      parser.nextToken()
      jsonInferSchema.inferField(parser)
    }

    UTF8String.fromString(dt.catalogString)
  }

  override def prettyName: String = "schema_of_json"
}<|MERGE_RESOLUTION|>--- conflicted
+++ resolved
@@ -739,23 +739,34 @@
        array<struct<col:bigint>>
   """,
   since = "2.4.0")
-<<<<<<< HEAD
-case class SchemaOfJson(child: Expression)
-  extends UnaryExpression with CodegenFallback {
-
-  override def dataType: DataType = StringType
-
-  override def nullable: Boolean = false
-=======
 case class SchemaOfJson(
     child: Expression,
     options: Map[String, String])
   extends UnaryExpression with CodegenFallback {
->>>>>>> cceb2d6f
 
   def this(child: Expression) = this(child, Map.empty[String, String])
 
-<<<<<<< HEAD
+  def this(child: Expression, options: Expression) = this(
+      child = child,
+      options = ExprUtils.convertToMapData(options))
+
+  override def dataType: DataType = StringType
+
+  override def nullable: Boolean = false
+
+  @transient
+  private lazy val jsonOptions = new JSONOptions(options, "UTC")
+
+  @transient
+  private lazy val jsonFactory = {
+    val factory = new JsonFactory()
+    jsonOptions.setJacksonOptions(factory)
+    factory
+  }
+
+  @transient
+  private lazy val jsonInferSchema = new JsonInferSchema(jsonOptions)
+
   @transient
   private lazy val json = child.eval().asInstanceOf[UTF8String]
 
@@ -768,54 +779,6 @@
   override def eval(v: InternalRow): Any = {
     val dt = Utils.tryWithResource(CreateJacksonParser.utf8String(jsonFactory, json)) { parser =>
       parser.nextToken()
-      inferField(parser, jsonOptions)
-    }
-=======
-  def this(child: Expression, options: Expression) = this(
-      child = child,
-      options = ExprUtils.convertToMapData(options))
->>>>>>> cceb2d6f
-
-  override def dataType: DataType = StringType
-
-  override def nullable: Boolean = false
-
-  @transient
-  private lazy val jsonOptions = new JSONOptions(options, "UTC")
-
-  @transient
-  private lazy val jsonFactory = {
-    val factory = new JsonFactory()
-    jsonOptions.setJacksonOptions(factory)
-    factory
-  }
-
-  @transient
-  private lazy val jsonInferSchema = new JsonInferSchema(jsonOptions)
-
-  @transient
-  private lazy val json = child.eval().asInstanceOf[UTF8String]
-
-<<<<<<< HEAD
-  def evalSchemaExpr(exp: Expression): DataType = exp match {
-    case Literal(s, StringType) => DataType.fromDDL(s.toString)
-    case e @ SchemaOfJson(_: Literal) =>
-      val ddlSchema = e.eval(EmptyRow).asInstanceOf[UTF8String]
-      DataType.fromDDL(ddlSchema.toString)
-    case e => throw new AnalysisException(
-      "Schema should be specified in DDL format as a string literal" +
-      s" or output of the schema_of_json function instead of ${e.sql}")
-=======
-  override def checkInputDataTypes(): TypeCheckResult = child match {
-    case Literal(s, StringType) if s != null => super.checkInputDataTypes()
-    case _ => TypeCheckResult.TypeCheckFailure(
-      s"The input json should be a string literal and not null; however, got ${child.sql}.")
->>>>>>> cceb2d6f
-  }
-
-  override def eval(v: InternalRow): Any = {
-    val dt = Utils.tryWithResource(CreateJacksonParser.utf8String(jsonFactory, json)) { parser =>
-      parser.nextToken()
       jsonInferSchema.inferField(parser)
     }
 
