/*
 * Licensed to the Apache Software Foundation (ASF) under one or more
 * contributor license agreements.  See the NOTICE file distributed with
 * this work for additional information regarding copyright ownership.
 * The ASF licenses this file to You under the Apache License, Version 2.0
 * (the "License"); you may not use this file except in compliance with
 * the License.  You may obtain a copy of the License at
 *
 *    http://www.apache.org/licenses/LICENSE-2.0
 *
 * Unless required by applicable law or agreed to in writing, software
 * distributed under the License is distributed on an "AS IS" BASIS,
 * WITHOUT WARRANTIES OR CONDITIONS OF ANY KIND, either express or implied.
 * See the License for the specific language governing permissions and
 * limitations under the License.
 */

package org.apache.spark.sql.internal

import java.util.TimeZone

import org.apache.hadoop.fs.Path
import org.apache.log4j.Level

import org.apache.spark.sql._
<<<<<<< HEAD
=======
import org.apache.spark.sql.catalyst.parser.ParseException
>>>>>>> a630e8d1
import org.apache.spark.sql.catalyst.util.DateTimeTestUtils.MIT
import org.apache.spark.sql.internal.StaticSQLConf._
import org.apache.spark.sql.test.{SharedSparkSession, TestSQLContext}
import org.apache.spark.util.Utils

class SQLConfSuite extends QueryTest with SharedSparkSession {

  private val testKey = "test.key.0"
  private val testVal = "test.val.0"

  test("propagate from spark conf") {
    // We create a new context here to avoid order dependence with other tests that might call
    // clear().
    val newContext = new SQLContext(SparkSession.builder().sparkContext(sparkContext).getOrCreate())
    assert(newContext.getConf("spark.sql.testkey", "false") === "true")
  }

  test("programmatic ways of basic setting and getting") {
    // Set a conf first.
    spark.conf.set(testKey, testVal)
    // Clear the conf.
    spark.sessionState.conf.clear()
    // After clear, only overrideConfs used by unit test should be in the SQLConf.
    assert(spark.conf.getAll === TestSQLContext.overrideConfs)

    spark.conf.set(testKey, testVal)
    assert(spark.conf.get(testKey) === testVal)
    assert(spark.conf.get(testKey, testVal + "_") === testVal)
    assert(spark.conf.getAll.contains(testKey))

    // Tests SQLConf as accessed from a SQLContext is mutable after
    // the latter is initialized, unlike SparkConf inside a SparkContext.
    assert(spark.conf.get(testKey) === testVal)
    assert(spark.conf.get(testKey, testVal + "_") === testVal)
    assert(spark.conf.getAll.contains(testKey))

    spark.sessionState.conf.clear()
  }

  test("parse SQL set commands") {
    spark.sessionState.conf.clear()
    sql(s"set $testKey=$testVal")
    assert(spark.conf.get(testKey, testVal + "_") === testVal)
    assert(spark.conf.get(testKey, testVal + "_") === testVal)

    sql("set some.property=20")
    assert(spark.conf.get("some.property", "0") === "20")
    sql("set some.property = 40")
    assert(spark.conf.get("some.property", "0") === "40")

    val key = "spark.sql.key"
    val vs = "val0,val_1,val2.3,my_table"
    sql(s"set $key=$vs")
    assert(spark.conf.get(key, "0") === vs)

    sql(s"set $key=")
    assert(spark.conf.get(key, "0") === "")

    spark.sessionState.conf.clear()
  }

  test("set command for display") {
    spark.sessionState.conf.clear()
    checkAnswer(
      sql("SET").where("key = 'spark.sql.groupByOrdinal'").select("key", "value"),
      Nil)

    checkAnswer(
      sql("SET -v").where("key = 'spark.sql.groupByOrdinal'").select("key", "value"),
      Row("spark.sql.groupByOrdinal", "true"))

    sql("SET spark.sql.groupByOrdinal=false")

    checkAnswer(
      sql("SET").where("key = 'spark.sql.groupByOrdinal'").select("key", "value"),
      Row("spark.sql.groupByOrdinal", "false"))

    checkAnswer(
      sql("SET -v").where("key = 'spark.sql.groupByOrdinal'").select("key", "value"),
      Row("spark.sql.groupByOrdinal", "false"))
  }

  test("deprecated property") {
    spark.sessionState.conf.clear()
    val original = spark.conf.get(SQLConf.SHUFFLE_PARTITIONS)
    try {
      sql(s"set ${SQLConf.Deprecated.MAPRED_REDUCE_TASKS}=10")
      assert(spark.conf.get(SQLConf.SHUFFLE_PARTITIONS) === 10)
    } finally {
      sql(s"set ${SQLConf.SHUFFLE_PARTITIONS.key}=$original")
    }
  }

  test("SPARK-31234: reset will not change static sql configs and spark core configs") {
    val conf = spark.sparkContext.getConf.getAll.toMap
    val appName = conf.get("spark.app.name")
    val driverHost = conf.get("spark.driver.host")
    val master = conf.get("spark.master")
    val warehouseDir = conf.get("spark.sql.warehouse.dir")
    // ensure the conf here is not default value, and will not be reset to default value later
    assert(warehouseDir.get.contains(this.getClass.getCanonicalName))
    sql("RESET")
    assert(conf.get("spark.app.name") === appName)
    assert(conf.get("spark.driver.host") === driverHost)
    assert(conf.get("spark.master") === master)
    assert(conf.get("spark.sql.warehouse.dir") === warehouseDir)
  }

  test("reset - public conf") {
    spark.sessionState.conf.clear()
    val original = spark.conf.get(SQLConf.GROUP_BY_ORDINAL)
    try {
      assert(spark.conf.get(SQLConf.GROUP_BY_ORDINAL))
      sql(s"set ${SQLConf.GROUP_BY_ORDINAL.key}=false")
      assert(spark.conf.get(SQLConf.GROUP_BY_ORDINAL) === false)
      assert(sql(s"set").where(s"key = '${SQLConf.GROUP_BY_ORDINAL.key}'").count() == 1)
      assert(spark.conf.get(SQLConf.OPTIMIZER_EXCLUDED_RULES).isEmpty)
      sql(s"reset")
      assert(spark.conf.get(SQLConf.GROUP_BY_ORDINAL))
      assert(sql(s"set").where(s"key = '${SQLConf.GROUP_BY_ORDINAL.key}'").count() == 0)
      assert(spark.conf.get(SQLConf.OPTIMIZER_EXCLUDED_RULES) ===
        Some("org.apache.spark.sql.catalyst.optimizer.ConvertToLocalRelation"))
    } finally {
      sql(s"set ${SQLConf.GROUP_BY_ORDINAL.key}=$original")
    }
  }

  test("reset - internal conf") {
    spark.sessionState.conf.clear()
    val original = spark.conf.get(SQLConf.OPTIMIZER_MAX_ITERATIONS)
    try {
      assert(spark.conf.get(SQLConf.OPTIMIZER_MAX_ITERATIONS) === 100)
      sql(s"set ${SQLConf.OPTIMIZER_MAX_ITERATIONS.key}=10")
      assert(spark.conf.get(SQLConf.OPTIMIZER_MAX_ITERATIONS) === 10)
      assert(sql(s"set").where(s"key = '${SQLConf.OPTIMIZER_MAX_ITERATIONS.key}'").count() == 1)
      sql(s"reset")
      assert(spark.conf.get(SQLConf.OPTIMIZER_MAX_ITERATIONS) === 100)
      assert(sql(s"set").where(s"key = '${SQLConf.OPTIMIZER_MAX_ITERATIONS.key}'").count() == 0)
    } finally {
      sql(s"set ${SQLConf.OPTIMIZER_MAX_ITERATIONS.key}=$original")
    }
  }

  test("reset - user-defined conf") {
    spark.sessionState.conf.clear()
    val userDefinedConf = "x.y.z.reset"
    try {
      assert(spark.conf.getOption(userDefinedConf).isEmpty)
      sql(s"set $userDefinedConf=false")
      assert(spark.conf.get(userDefinedConf) === "false")
      assert(sql(s"set").where(s"key = '$userDefinedConf'").count() == 1)
      sql(s"reset")
      assert(spark.conf.getOption(userDefinedConf).isEmpty)
    } finally {
      spark.conf.unset(userDefinedConf)
    }
  }

  test("SPARK-32406: reset - single configuration") {
    spark.sessionState.conf.clear()
    // spark core conf w/o entry registered
    val appId = spark.sparkContext.getConf.getAppId
    sql("RESET spark.app.id")
    assert(spark.conf.get("spark.app.id") === appId, "Should not change spark core ones")
    // spark core conf w/ entry registered
    val e1 = intercept[AnalysisException](sql("RESET spark.executor.cores"))
    assert(e1.getMessage === "Cannot modify the value of a Spark config: spark.executor.cores;")

    // user defined settings
    sql("SET spark.abc=xyz")
    assert(spark.conf.get("spark.abc") === "xyz")
    sql("RESET spark.abc")
    intercept[NoSuchElementException](spark.conf.get("spark.abc"))
    sql("RESET spark.abc") // ignore nonexistent keys

    // runtime sql configs
    val original = spark.conf.get(SQLConf.GROUP_BY_ORDINAL)
    sql(s"SET ${SQLConf.GROUP_BY_ORDINAL.key}=false")
    sql(s"RESET ${SQLConf.GROUP_BY_ORDINAL.key}")
    assert(spark.conf.get(SQLConf.GROUP_BY_ORDINAL) === original)

    // runtime sql configs with optional defaults
    assert(spark.conf.get(SQLConf.OPTIMIZER_EXCLUDED_RULES).isEmpty)
    sql(s"RESET ${SQLConf.OPTIMIZER_EXCLUDED_RULES.key}")
    assert(spark.conf.get(SQLConf.OPTIMIZER_EXCLUDED_RULES) ===
      Some("org.apache.spark.sql.catalyst.optimizer.ConvertToLocalRelation"))
    sql(s"SET ${SQLConf.PLAN_CHANGE_LOG_RULES.key}=abc")
    sql(s"RESET ${SQLConf.PLAN_CHANGE_LOG_RULES.key}")
    assert(spark.conf.get(SQLConf.PLAN_CHANGE_LOG_RULES).isEmpty)

    // static sql configs
    val e2 = intercept[AnalysisException](sql(s"RESET ${StaticSQLConf.WAREHOUSE_PATH.key}"))
    assert(e2.getMessage ===
      s"Cannot modify the value of a static config: ${StaticSQLConf.WAREHOUSE_PATH.key};")

  }

  test("invalid conf value") {
    spark.sessionState.conf.clear()
    val e = intercept[IllegalArgumentException] {
      sql(s"set ${SQLConf.CASE_SENSITIVE.key}=10")
    }
    assert(e.getMessage === s"${SQLConf.CASE_SENSITIVE.key} should be boolean, but was 10")
  }

  test("Test ADVISORY_PARTITION_SIZE_IN_BYTES's method") {
    spark.sessionState.conf.clear()

    spark.conf.set(SQLConf.ADVISORY_PARTITION_SIZE_IN_BYTES.key, "100")
    assert(spark.conf.get(SQLConf.ADVISORY_PARTITION_SIZE_IN_BYTES) === 100)

    spark.conf.set(SQLConf.ADVISORY_PARTITION_SIZE_IN_BYTES.key, "1k")
    assert(spark.conf.get(SQLConf.ADVISORY_PARTITION_SIZE_IN_BYTES) === 1024)

    spark.conf.set(SQLConf.ADVISORY_PARTITION_SIZE_IN_BYTES.key, "1M")
    assert(spark.conf.get(SQLConf.ADVISORY_PARTITION_SIZE_IN_BYTES) === 1048576)

    spark.conf.set(SQLConf.ADVISORY_PARTITION_SIZE_IN_BYTES.key, "1g")
    assert(spark.conf.get(SQLConf.ADVISORY_PARTITION_SIZE_IN_BYTES) === 1073741824)

    spark.conf.set(SQLConf.ADVISORY_PARTITION_SIZE_IN_BYTES.key, "-1")
    assert(spark.conf.get(SQLConf.ADVISORY_PARTITION_SIZE_IN_BYTES) === -1)

    // Test overflow exception
    intercept[IllegalArgumentException] {
      // This value exceeds Long.MaxValue
      spark.conf.set(SQLConf.ADVISORY_PARTITION_SIZE_IN_BYTES.key, "90000000000g")
    }

    intercept[IllegalArgumentException] {
      // This value less than Long.MinValue
      spark.conf.set(SQLConf.ADVISORY_PARTITION_SIZE_IN_BYTES.key, "-90000000000g")
    }

    spark.sessionState.conf.clear()
  }

  test("SparkSession can access configs set in SparkConf") {
    try {
      sparkContext.conf.set("spark.to.be.or.not.to.be", "my love")
      sparkContext.conf.set("spark.sql.with.or.without.you", "my love")
      val spark = new SparkSession(sparkContext)
      assert(spark.conf.get("spark.to.be.or.not.to.be") == "my love")
      assert(spark.conf.get("spark.sql.with.or.without.you") == "my love")
    } finally {
      sparkContext.conf.remove("spark.to.be.or.not.to.be")
      sparkContext.conf.remove("spark.sql.with.or.without.you")
    }
  }

  test("default value of WAREHOUSE_PATH") {
    // JVM adds a trailing slash if the directory exists and leaves it as-is, if it doesn't
    // In our comparison, strip trailing slash off of both sides, to account for such cases
    assert(new Path(Utils.resolveURI("spark-warehouse")).toString.stripSuffix("/") === spark
      .sessionState.conf.warehousePath.stripSuffix("/"))
  }

  test("static SQL conf comes from SparkConf") {
    val previousValue = sparkContext.conf.get(SCHEMA_STRING_LENGTH_THRESHOLD)
    try {
      sparkContext.conf.set(SCHEMA_STRING_LENGTH_THRESHOLD, 2000)
      val newSession = new SparkSession(sparkContext)
      assert(newSession.conf.get(SCHEMA_STRING_LENGTH_THRESHOLD) == 2000)
      checkAnswer(
        newSession.sql(s"SET ${SCHEMA_STRING_LENGTH_THRESHOLD.key}"),
        Row(SCHEMA_STRING_LENGTH_THRESHOLD.key, "2000"))
    } finally {
      sparkContext.conf.set(SCHEMA_STRING_LENGTH_THRESHOLD, previousValue)
    }
  }

  test("cannot set/unset static SQL conf") {
    val e1 = intercept[AnalysisException](sql(s"SET ${SCHEMA_STRING_LENGTH_THRESHOLD.key}=10"))
    assert(e1.message.contains("Cannot modify the value of a static config"))
    val e2 = intercept[AnalysisException](spark.conf.unset(SCHEMA_STRING_LENGTH_THRESHOLD.key))
    assert(e2.message.contains("Cannot modify the value of a static config"))
  }

  test("SPARK-21588 SQLContext.getConf(key, null) should return null") {
    withSQLConf(SQLConf.SHUFFLE_PARTITIONS.key -> "1") {
      assert("1" == spark.conf.get(SQLConf.SHUFFLE_PARTITIONS.key, null))
      assert("1" == spark.conf.get(SQLConf.SHUFFLE_PARTITIONS.key, "<undefined>"))
    }

    assert(spark.conf.getOption("spark.sql.nonexistent").isEmpty)
    assert(null == spark.conf.get("spark.sql.nonexistent", null))
    assert("<undefined>" == spark.conf.get("spark.sql.nonexistent", "<undefined>"))
  }

  test("SPARK-10365: PARQUET_OUTPUT_TIMESTAMP_TYPE") {
    spark.sessionState.conf.clear()

    // check default value
    assert(spark.sessionState.conf.parquetOutputTimestampType ==
      SQLConf.ParquetOutputTimestampType.INT96)

    spark.sessionState.conf.setConf(SQLConf.PARQUET_OUTPUT_TIMESTAMP_TYPE, "timestamp_micros")
    assert(spark.sessionState.conf.parquetOutputTimestampType ==
      SQLConf.ParquetOutputTimestampType.TIMESTAMP_MICROS)
    spark.sessionState.conf.setConf(SQLConf.PARQUET_OUTPUT_TIMESTAMP_TYPE, "int96")
    assert(spark.sessionState.conf.parquetOutputTimestampType ==
      SQLConf.ParquetOutputTimestampType.INT96)

    // test invalid conf value
    intercept[IllegalArgumentException] {
      spark.conf.set(SQLConf.PARQUET_OUTPUT_TIMESTAMP_TYPE.key, "invalid")
    }

    spark.sessionState.conf.clear()
  }

  test("SPARK-22779: correctly compute default value for fallback configs") {
    val fallback = SQLConf.buildConf("spark.sql.__test__.spark_22779")
      .fallbackConf(SQLConf.PARQUET_COMPRESSION)

    assert(spark.sessionState.conf.getConfString(fallback.key) ===
      SQLConf.PARQUET_COMPRESSION.defaultValue.get)
    assert(spark.sessionState.conf.getConfString(fallback.key, "lzo") === "lzo")

    val displayValue = spark.sessionState.conf.getAllDefinedConfs
      .find { case (key, _, _, _) => key == fallback.key }
      .map { case (_, v, _, _) => v }
      .get
    assert(displayValue === fallback.defaultValueString)

    spark.sessionState.conf.setConf(SQLConf.PARQUET_COMPRESSION, "gzip")
    assert(spark.sessionState.conf.getConfString(fallback.key) === "gzip")

    spark.sessionState.conf.setConf(fallback, "lzo")
    assert(spark.sessionState.conf.getConfString(fallback.key) === "lzo")

    val newDisplayValue = spark.sessionState.conf.getAllDefinedConfs
      .find { case (key, _, _, _) => key == fallback.key }
      .map { case (_, v, _, _) => v }
      .get
    assert(newDisplayValue === "lzo")

    SQLConf.unregister(fallback)
  }

  test("SPARK-24783: spark.sql.shuffle.partitions=0 should throw exception ") {
    val e = intercept[IllegalArgumentException] {
      spark.conf.set(SQLConf.SHUFFLE_PARTITIONS.key, 0)
    }
    assert(e.getMessage.contains("spark.sql.shuffle.partitions"))
    val e2 = intercept[IllegalArgumentException] {
      spark.conf.set(SQLConf.SHUFFLE_PARTITIONS.key, -1)
    }
    assert(e2.getMessage.contains("spark.sql.shuffle.partitions"))
  }

  test("set removed config to non-default value") {
    val config = "spark.sql.fromJsonForceNullableSchema"
    val defaultValue = true

    spark.conf.set(config, defaultValue)

    val e = intercept[AnalysisException] {
      spark.conf.set(config, !defaultValue)
    }
    assert(e.getMessage.contains(config))
  }

  test("log deprecation warnings") {
    val logAppender = new LogAppender("deprecated SQL configs")
    def check(config: String): Unit = {
      assert(logAppender.loggingEvents.exists(
        e => e.getLevel == Level.WARN &&
        e.getRenderedMessage.contains(config)))
    }

    val config1 = SQLConf.HIVE_VERIFY_PARTITION_PATH.key
    withLogAppender(logAppender) {
      spark.conf.set(config1, true)
    }
    check(config1)

    val config2 = SQLConf.ARROW_EXECUTION_ENABLED.key
    withLogAppender(logAppender) {
      spark.conf.unset(config2)
    }
    check(config2)
  }

  test("spark.sql.session.timeZone should only accept valid zone id") {
    spark.conf.set(SQLConf.SESSION_LOCAL_TIMEZONE.key, MIT.getId)
    assert(sql(s"set ${SQLConf.SESSION_LOCAL_TIMEZONE.key}").head().getString(1) === MIT.getId)
    spark.conf.set(SQLConf.SESSION_LOCAL_TIMEZONE.key, "America/Chicago")
    assert(sql(s"set ${SQLConf.SESSION_LOCAL_TIMEZONE.key}").head().getString(1) ===
      "America/Chicago")

    intercept[IllegalArgumentException] {
      spark.conf.set(SQLConf.SESSION_LOCAL_TIMEZONE.key, "pst")
    }
    intercept[IllegalArgumentException] {
      spark.conf.set(SQLConf.SESSION_LOCAL_TIMEZONE.key, "GMT+8:00")
    }
    val e = intercept[IllegalArgumentException] {
      spark.conf.set(SQLConf.SESSION_LOCAL_TIMEZONE.key, "Asia/shanghai")
    }
    assert(e.getMessage === "Cannot resolve the given timezone with ZoneId.of(_, ZoneId.SHORT_IDS)")
  }
<<<<<<< HEAD
=======

  test("set time zone") {
    TimeZone.getAvailableIDs().foreach { zid =>
      sql(s"set time zone '$zid'")
      assert(spark.conf.get(SQLConf.SESSION_LOCAL_TIMEZONE) === zid)
    }
    sql("set time zone local")
    assert(spark.conf.get(SQLConf.SESSION_LOCAL_TIMEZONE) === TimeZone.getDefault.getID)

    val e1 = intercept[IllegalArgumentException](sql("set time zone 'invalid'"))
    assert(e1.getMessage === "Cannot resolve the given timezone with" +
      " ZoneId.of(_, ZoneId.SHORT_IDS)")

    (-18 to 18).map(v => (v, s"interval '$v' hours")).foreach { case (i, interval) =>
      sql(s"set time zone $interval")
      val zone = spark.conf.get(SQLConf.SESSION_LOCAL_TIMEZONE)
      if (i == 0) {
        assert(zone === "Z")
      } else {
        assert(zone === String.format("%+03d:00", new Integer(i)))
      }
    }
    val e2 = intercept[ParseException](sql("set time zone interval 19 hours"))
    assert(e2.getMessage contains "The interval value must be in the range of [-18, +18] hours")
  }
>>>>>>> a630e8d1
}<|MERGE_RESOLUTION|>--- conflicted
+++ resolved
@@ -23,10 +23,7 @@
 import org.apache.log4j.Level
 
 import org.apache.spark.sql._
-<<<<<<< HEAD
-=======
 import org.apache.spark.sql.catalyst.parser.ParseException
->>>>>>> a630e8d1
 import org.apache.spark.sql.catalyst.util.DateTimeTestUtils.MIT
 import org.apache.spark.sql.internal.StaticSQLConf._
 import org.apache.spark.sql.test.{SharedSparkSession, TestSQLContext}
@@ -429,8 +426,6 @@
     }
     assert(e.getMessage === "Cannot resolve the given timezone with ZoneId.of(_, ZoneId.SHORT_IDS)")
   }
-<<<<<<< HEAD
-=======
 
   test("set time zone") {
     TimeZone.getAvailableIDs().foreach { zid =>
@@ -456,5 +451,4 @@
     val e2 = intercept[ParseException](sql("set time zone interval 19 hours"))
     assert(e2.getMessage contains "The interval value must be in the range of [-18, +18] hours")
   }
->>>>>>> a630e8d1
 }