--- conflicted
+++ resolved
@@ -657,11 +657,6 @@
             s" (size: ${Utils.bytesToString(diskSize)})")
         }
       }
-<<<<<<< HEAD
-    } else if (blockExists) {
-      // If isValid is not true, drop the block.
-      _blocks.remove(blockId)
-=======
 
       externalShuffleServiceBlockStatus.foreach { shuffleServiceBlocks =>
         if (!blockId.isBroadcast && blockStatus.diskSize > 0) {
@@ -674,7 +669,6 @@
       externalShuffleServiceBlockStatus.foreach { blockStatus =>
         blockStatus.remove(blockId)
       }
->>>>>>> cceb2d6f
       if (originalLevel.useMemory) {
         logInfo(s"Removed $blockId on ${blockManagerId.hostPort} in memory" +
           s" (size: ${Utils.bytesToString(originalMemSize)}," +
