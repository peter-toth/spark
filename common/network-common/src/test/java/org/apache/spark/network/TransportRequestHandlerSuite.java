--- conflicted
+++ resolved
@@ -62,11 +62,7 @@
     managedBuffers.add(new TestManagedBuffer(40));
     long streamId = streamManager.registerStream("test-app", managedBuffers.iterator(), channel);
 
-<<<<<<< HEAD
-    assert streamManager.numStreamStates() == 1;
-=======
     Assert.assertEquals(1, streamManager.numStreamStates());
->>>>>>> cceb2d6f
 
     TransportClient reverseClient = mock(TransportClient.class);
     TransportRequestHandler requestHandler = new TransportRequestHandler(channel, reverseClient,
@@ -108,15 +104,7 @@
     RequestMessage request4 = new StreamRequest(String.format("%d_%d", streamId, 4));
     requestHandler.handle(request4);
     verify(channel, times(1)).close();
-<<<<<<< HEAD
-    assert responseAndPromisePairs.size() == 3;
-
-    streamManager.connectionTerminated(channel);
-    assert streamManager.numStreamStates() == 0;
-  }
-=======
     Assert.assertEquals(4, responseAndPromisePairs.size());
->>>>>>> cceb2d6f
 
     streamManager.connectionTerminated(channel);
     Assert.assertEquals(0, streamManager.numStreamStates());
