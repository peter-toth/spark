/*
 * Licensed to the Apache Software Foundation (ASF) under one or more
 * contributor license agreements.  See the NOTICE file distributed with
 * this work for additional information regarding copyright ownership.
 * The ASF licenses this file to You under the Apache License, Version 2.0
 * (the "License"); you may not use this file except in compliance with
 * the License.  You may obtain a copy of the License at
 *
 *    http://www.apache.org/licenses/LICENSE-2.0
 *
 * Unless required by applicable law or agreed to in writing, software
 * distributed under the License is distributed on an "AS IS" BASIS,
 * WITHOUT WARRANTIES OR CONDITIONS OF ANY KIND, either express or implied.
 * See the License for the specific language governing permissions and
 * limitations under the License.
 */

package org.apache.spark.sql.hive

import java.io.{BufferedWriter, File, FileWriter}

import scala.util.Properties

import org.apache.commons.lang3.{JavaVersion, SystemUtils}
import org.apache.hadoop.fs.Path
import org.scalatest.{BeforeAndAfterEach, Ignore, Matchers}
import org.scalatest.Assertions._

import org.apache.spark._
import org.apache.spark.internal.Logging
import org.apache.spark.internal.config.UI.UI_ENABLED
import org.apache.spark.sql.{QueryTest, Row, SparkSession}
import org.apache.spark.sql.catalyst.{FunctionIdentifier, TableIdentifier}
import org.apache.spark.sql.catalyst.catalog._
import org.apache.spark.sql.execution.command.DDLUtils
import org.apache.spark.sql.expressions.Window
import org.apache.spark.sql.hive.test.{HiveTestJars, TestHiveContext}
import org.apache.spark.sql.internal.SQLConf.SHUFFLE_PARTITIONS
import org.apache.spark.sql.internal.StaticSQLConf.WAREHOUSE_PATH
import org.apache.spark.sql.types.{DecimalType, StructType}
import org.apache.spark.tags.{ExtendedHiveTest, SlowHiveTest}
import org.apache.spark.util.{ResetSystemProperties, Utils}

/**
 * This suite tests spark-submit with applications using HiveContext.
 */
<<<<<<< HEAD
// This will be tracked under CDPD-8431
@Ignore
=======
@SlowHiveTest
@ExtendedHiveTest
>>>>>>> 8aa644e9
class HiveSparkSubmitSuite
  extends SparkSubmitTestUtils
  with Matchers
  with BeforeAndAfterEach
  with ResetSystemProperties {

  override protected val enableAutoThreadAudit = false

  override def beforeEach(): Unit = {
    super.beforeEach()
  }

  test("temporary Hive UDF: define a UDF and use it") {
    val unusedJar = TestUtils.createJarWithClasses(Seq.empty)
    val jar1 = TestUtils.createJarWithClasses(Seq("SparkSubmitClassA"))
    val jar2 = TestUtils.createJarWithClasses(Seq("SparkSubmitClassB"))
    val jarsString = Seq(jar1, jar2).map(j => j.toString).mkString(",")
    val args = Seq(
      "--class", TemporaryHiveUDFTest.getClass.getName.stripSuffix("$"),
      "--name", "TemporaryHiveUDFTest",
      "--master", "local-cluster[2,1,1024]",
      "--conf", "spark.ui.enabled=false",
      "--conf", "spark.master.rest.enabled=false",
      "--driver-java-options", "-Dderby.system.durability=test",
      "--jars", jarsString,
      unusedJar.toString, "SparkSubmitClassA", "SparkSubmitClassB")
    runSparkSubmit(args)
  }

  test("permanent Hive UDF: define a UDF and use it") {
    val unusedJar = TestUtils.createJarWithClasses(Seq.empty)
    val jar1 = TestUtils.createJarWithClasses(Seq("SparkSubmitClassA"))
    val jar2 = TestUtils.createJarWithClasses(Seq("SparkSubmitClassB"))
    val jarsString = Seq(jar1, jar2).map(j => j.toString).mkString(",")
    val args = Seq(
      "--class", PermanentHiveUDFTest1.getClass.getName.stripSuffix("$"),
      "--name", "PermanentHiveUDFTest1",
      "--master", "local-cluster[2,1,1024]",
      "--conf", "spark.ui.enabled=false",
      "--conf", "spark.master.rest.enabled=false",
      "--driver-java-options", "-Dderby.system.durability=test",
      "--jars", jarsString,
      unusedJar.toString, "SparkSubmitClassA", "SparkSubmitClassB")
    runSparkSubmit(args)
  }

  test("permanent Hive UDF: use a already defined permanent function") {
    val unusedJar = TestUtils.createJarWithClasses(Seq.empty)
    val jar1 = TestUtils.createJarWithClasses(Seq("SparkSubmitClassA"))
    val jar2 = TestUtils.createJarWithClasses(Seq("SparkSubmitClassB"))
    val jarsString = Seq(jar1, jar2).map(j => j.toString).mkString(",")
    val args = Seq(
      "--class", PermanentHiveUDFTest2.getClass.getName.stripSuffix("$"),
      "--name", "PermanentHiveUDFTest2",
      "--master", "local-cluster[2,1,1024]",
      "--conf", "spark.ui.enabled=false",
      "--conf", "spark.master.rest.enabled=false",
      "--driver-java-options", "-Dderby.system.durability=test",
      "--jars", jarsString,
      unusedJar.toString, "SparkSubmitClassA", "SparkSubmitClassB")
    runSparkSubmit(args)
  }

  test("SPARK-8368: includes jars passed in through --jars") {
    val unusedJar = TestUtils.createJarWithClasses(Seq.empty)
    val jar1 = TestUtils.createJarWithClasses(Seq("SparkSubmitClassA"))
    val jar2 = TestUtils.createJarWithClasses(Seq("SparkSubmitClassB"))
    val jar3 = HiveTestJars.getHiveContribJar().getCanonicalPath
    val jar4 = HiveTestJars.getHiveHcatalogCoreJar().getCanonicalPath
    val jarsString = Seq(jar1, jar2, jar3, jar4).map(j => j.toString).mkString(",")
    val args = Seq(
      "--class", SparkSubmitClassLoaderTest.getClass.getName.stripSuffix("$"),
      "--name", "SparkSubmitClassLoaderTest",
      "--master", "local-cluster[2,1,1024]",
      "--conf", "spark.ui.enabled=false",
      "--conf", "spark.master.rest.enabled=false",
      "--driver-java-options", "-Dderby.system.durability=test",
      "--jars", jarsString,
      unusedJar.toString, "SparkSubmitClassA", "SparkSubmitClassB")
    runSparkSubmit(args)
  }

  ignore("SPARK-8020: set sql conf in spark conf") {
    assume(!SystemUtils.isJavaVersionAtLeast(JavaVersion.JAVA_9))
    val unusedJar = TestUtils.createJarWithClasses(Seq.empty)
    val args = Seq(
      "--class", SparkSQLConfTest.getClass.getName.stripSuffix("$"),
      "--name", "SparkSQLConfTest",
      "--master", "local-cluster[2,1,1024]",
      "--conf", "spark.ui.enabled=false",
      "--conf", "spark.master.rest.enabled=false",
      "--conf", "spark.sql.hive.metastore.version=0.12",
      "--conf", "spark.sql.hive.metastore.jars=maven",
      "--driver-java-options", "-Dderby.system.durability=test",
      unusedJar.toString)
    runSparkSubmit(args)
  }

  test("SPARK-8489: MissingRequirementError during reflection") {
    // This test uses a pre-built jar to test SPARK-8489. In a nutshell, this test creates
    // a HiveContext and uses it to create a data frame from an RDD using reflection.
    // Before the fix in SPARK-8470, this results in a MissingRequirementError because
    // the HiveContext code mistakenly overrides the class loader that contains user classes.
    // For more detail, see sql/hive/src/test/resources/regression-test-SPARK-8489/*scala.
    // TODO: revisit for Scala 2.13 support
    val version = Properties.versionNumberString match {
      case v if v.startsWith("2.12") => v.substring(0, 4)
      case x => throw new Exception(s"Unsupported Scala Version: $x")
    }
    val jarDir = getTestResourcePath("regression-test-SPARK-8489")
    val testJar = s"$jarDir/test-$version.jar"
    val args = Seq(
      "--conf", "spark.ui.enabled=false",
      "--conf", "spark.master.rest.enabled=false",
      "--driver-java-options", "-Dderby.system.durability=test",
      "--class", "Main",
      testJar)
    runSparkSubmit(args)
  }

  // This tests talking to lower versions of metastore which is not relevant
  // to cdp spark
  ignore("SPARK-9757 Persist Parquet relation with decimal column") {
    assume(!SystemUtils.isJavaVersionAtLeast(JavaVersion.JAVA_9))
    val unusedJar = TestUtils.createJarWithClasses(Seq.empty)
    val args = Seq(
      "--class", SPARK_9757.getClass.getName.stripSuffix("$"),
      "--name", "SparkSQLConfTest",
      "--master", "local-cluster[2,1,1024]",
      "--conf", "spark.ui.enabled=false",
      "--conf", "spark.master.rest.enabled=false",
      "--driver-java-options", "-Dderby.system.durability=test",
      unusedJar.toString)
    runSparkSubmit(args)
  }

  test("SPARK-11009 fix wrong result of Window function in cluster mode") {
    val unusedJar = TestUtils.createJarWithClasses(Seq.empty)
    val args = Seq(
      "--class", SPARK_11009.getClass.getName.stripSuffix("$"),
      "--name", "SparkSQLConfTest",
      "--master", "local-cluster[2,1,1024]",
      "--conf", "spark.ui.enabled=false",
      "--conf", "spark.master.rest.enabled=false",
      "--driver-java-options", "-Dderby.system.durability=test",
      unusedJar.toString)
    runSparkSubmit(args)
  }

  test("SPARK-14244 fix window partition size attribute binding failure") {
    val unusedJar = TestUtils.createJarWithClasses(Seq.empty)
    val args = Seq(
      "--class", SPARK_14244.getClass.getName.stripSuffix("$"),
      "--name", "SparkSQLConfTest",
      "--master", "local-cluster[2,1,1024]",
      "--conf", "spark.ui.enabled=false",
      "--conf", "spark.master.rest.enabled=false",
      "--driver-java-options", "-Dderby.system.durability=test",
      unusedJar.toString)
    runSparkSubmit(args)
  }

  test("set spark.sql.warehouse.dir") {
    val unusedJar = TestUtils.createJarWithClasses(Seq.empty)
    val args = Seq(
      "--class", SetWarehouseLocationTest.getClass.getName.stripSuffix("$"),
      "--name", "SetSparkWarehouseLocationTest",
      "--master", "local-cluster[2,1,1024]",
      "--conf", "spark.ui.enabled=false",
      "--conf", "spark.master.rest.enabled=false",
      "--driver-java-options", "-Dderby.system.durability=test",
      unusedJar.toString)
    runSparkSubmit(args)
  }

  // This test need to be rewritten, to consider specific configs
  // that spark requires for cdp hive to be set in the temporary hive-site.xml
  ignore("set hive.metastore.warehouse.dir") {
    // In this test, we set hive.metastore.warehouse.dir in hive-site.xml but
    // not set spark.sql.warehouse.dir. So, the warehouse dir should be
    // the value of hive.metastore.warehouse.dir. Also, the value of
    // spark.sql.warehouse.dir should be set to the value of hive.metastore.warehouse.dir.

    val hiveWarehouseLocation = Utils.createTempDir()
    hiveWarehouseLocation.delete()
    val hiveSiteXmlContent =
      s"""
         |<configuration>
         |  <property>
         |    <name>hive.metastore.warehouse.dir</name>
         |    <value>$hiveWarehouseLocation</value>
         |  </property>
         |</configuration>
     """.stripMargin

    // Write a hive-site.xml containing a setting of hive.metastore.warehouse.dir.
    val hiveSiteDir = Utils.createTempDir()
    val file = new File(hiveSiteDir.getCanonicalPath, "hive-site.xml")
    val bw = new BufferedWriter(new FileWriter(file))
    bw.write(hiveSiteXmlContent)
    bw.close()

    val unusedJar = TestUtils.createJarWithClasses(Seq.empty)
    val args = Seq(
      "--class", SetWarehouseLocationTest.getClass.getName.stripSuffix("$"),
      "--name", "SetHiveWarehouseLocationTest",
      "--master", "local-cluster[2,1,1024]",
      "--conf", "spark.ui.enabled=false",
      "--conf", "spark.master.rest.enabled=false",
      "--conf", s"spark.sql.test.expectedWarehouseDir=$hiveWarehouseLocation",
      "--conf", s"spark.driver.extraClassPath=${hiveSiteDir.getCanonicalPath}",
      "--driver-java-options", "-Dderby.system.durability=test",
      unusedJar.toString)
    runSparkSubmit(args)
  }

  // CDPD-521: test doesn't work in CDPD because dependency resolution does not work with
  // CDPD's Hadoop version (need a custom Ivy configuration).
  ignore("SPARK-16901: set javax.jdo.option.ConnectionURL") {
    assume(!SystemUtils.isJavaVersionAtLeast(JavaVersion.JAVA_9))
    // In this test, we set javax.jdo.option.ConnectionURL and set metastore version to
    // 0.13. This test will make sure that javax.jdo.option.ConnectionURL will not be
    // overridden by hive's default settings when we create a HiveConf object inside
    // HiveClientImpl. Please see SPARK-16901 for more details.

    val metastoreLocation = Utils.createTempDir()
    metastoreLocation.delete()
    val metastoreURL =
      s"jdbc:derby:memory:;databaseName=${metastoreLocation.getAbsolutePath};create=true"
    val hiveSiteXmlContent =
      s"""
         |<configuration>
         |  <property>
         |    <name>javax.jdo.option.ConnectionURL</name>
         |    <value>$metastoreURL</value>
         |  </property>
         |</configuration>
     """.stripMargin

    // Write a hive-site.xml containing a setting of hive.metastore.warehouse.dir.
    val hiveSiteDir = Utils.createTempDir()
    val file = new File(hiveSiteDir.getCanonicalPath, "hive-site.xml")
    val bw = new BufferedWriter(new FileWriter(file))
    bw.write(hiveSiteXmlContent)
    bw.close()

    val unusedJar = TestUtils.createJarWithClasses(Seq.empty)
    val args = Seq(
      "--class", SetMetastoreURLTest.getClass.getName.stripSuffix("$"),
      "--name", "SetMetastoreURLTest",
      "--master", "local[1]",
      "--conf", "spark.ui.enabled=false",
      "--conf", "spark.master.rest.enabled=false",
      "--conf", s"spark.sql.test.expectedMetastoreURL=$metastoreURL",
      "--conf", s"spark.driver.extraClassPath=${hiveSiteDir.getCanonicalPath}",
      "--driver-java-options", "-Dderby.system.durability=test",
      unusedJar.toString)
    runSparkSubmit(args)
  }

  // CDPD-6761
  ignore("SPARK-18360: default table path of tables in default database should depend on the " +
    "location of default database") {
    val unusedJar = TestUtils.createJarWithClasses(Seq.empty)
    val args = Seq(
      "--class", SPARK_18360.getClass.getName.stripSuffix("$"),
      "--name", "SPARK-18360",
      "--master", "local-cluster[2,1,1024]",
      "--conf", "spark.ui.enabled=false",
      "--conf", "spark.master.rest.enabled=false",
      "--driver-java-options", "-Dderby.system.durability=test",
      unusedJar.toString)
    runSparkSubmit(args)
  }

  test("SPARK-18989: DESC TABLE should not fail with format class not found") {
    val unusedJar = TestUtils.createJarWithClasses(Seq.empty)

    val argsForCreateTable = Seq(
      "--class", SPARK_18989_CREATE_TABLE.getClass.getName.stripSuffix("$"),
      "--name", "SPARK-18947",
      "--master", "local-cluster[2,1,1024]",
      "--conf", "spark.ui.enabled=false",
      "--conf", "spark.master.rest.enabled=false",
      "--jars", HiveTestJars.getHiveContribJar().getCanonicalPath,
      unusedJar.toString)
    runSparkSubmit(argsForCreateTable)

    val argsForShowTables = Seq(
      "--class", SPARK_18989_DESC_TABLE.getClass.getName.stripSuffix("$"),
      "--name", "SPARK-18947",
      "--master", "local-cluster[2,1,1024]",
      "--conf", "spark.ui.enabled=false",
      "--conf", "spark.master.rest.enabled=false",
      unusedJar.toString)
    runSparkSubmit(argsForShowTables)
  }
}

object SetMetastoreURLTest extends Logging {
  def main(args: Array[String]): Unit = {
    TestUtils.configTestLog4j("INFO")

    val sparkConf = new SparkConf(loadDefaults = true)
    val builder = SparkSession.builder()
      .config(sparkConf)
      .config(UI_ENABLED.key, "false")
      .config(HiveUtils.HIVE_METASTORE_VERSION.key, "0.13.1")
      // The issue described in SPARK-16901 only appear when
      // spark.sql.hive.metastore.jars is not set to builtin.
      .config(HiveUtils.HIVE_METASTORE_JARS.key, "maven")
      .enableHiveSupport()

    val spark = builder.getOrCreate()
    val expectedMetastoreURL =
      spark.conf.get("spark.sql.test.expectedMetastoreURL")
    logInfo(s"spark.sql.test.expectedMetastoreURL is $expectedMetastoreURL")

    if (expectedMetastoreURL == null) {
      throw new Exception(
        s"spark.sql.test.expectedMetastoreURL should be set.")
    }

    // HiveExternalCatalog is used when Hive support is enabled.
    val actualMetastoreURL =
      spark.sharedState.externalCatalog.unwrapped.asInstanceOf[HiveExternalCatalog].client
        .getConf("javax.jdo.option.ConnectionURL", "this_is_a_wrong_URL")
    logInfo(s"javax.jdo.option.ConnectionURL is $actualMetastoreURL")

    if (actualMetastoreURL != expectedMetastoreURL) {
      throw new Exception(
        s"Expected value of javax.jdo.option.ConnectionURL is $expectedMetastoreURL. But, " +
          s"the actual value is $actualMetastoreURL")
    }
  }
}

object SetWarehouseLocationTest extends Logging {
  def main(args: Array[String]): Unit = {
    TestUtils.configTestLog4j("INFO")

    val sparkConf = new SparkConf(loadDefaults = true).set(UI_ENABLED, false)
    val providedExpectedWarehouseLocation =
      sparkConf.getOption("spark.sql.test.expectedWarehouseDir")

    val (sparkSession, expectedWarehouseLocation) = providedExpectedWarehouseLocation match {
      case Some(warehouseDir) =>
        // If spark.sql.test.expectedWarehouseDir is set, the warehouse dir is set
        // through spark-summit. So, neither spark.sql.warehouse.dir nor
        // hive.metastore.warehouse.dir is set at here.
        (new TestHiveContext(new SparkContext(sparkConf)).sparkSession, warehouseDir)
      case None =>
        val warehouseLocation = Utils.createTempDir()
        warehouseLocation.delete()
        val hiveWarehouseLocation = Utils.createTempDir()
        hiveWarehouseLocation.delete()
        // If spark.sql.test.expectedWarehouseDir is not set, we will set
        // spark.sql.warehouse.dir and hive.metastore.warehouse.dir.
        // We are expecting that the value of spark.sql.warehouse.dir will override the
        // value of hive.metastore.warehouse.dir.
        val session = new TestHiveContext(new SparkContext(sparkConf
          .set(WAREHOUSE_PATH.key, warehouseLocation.toString)
          .set("hive.metastore.warehouse.dir", hiveWarehouseLocation.toString)))
          .sparkSession
        (session, warehouseLocation.toString)

    }

    if (sparkSession.conf.get(WAREHOUSE_PATH.key) != expectedWarehouseLocation) {
      throw new Exception(
        s"${WAREHOUSE_PATH.key} is not set to the expected warehouse location " +
        s"$expectedWarehouseLocation.")
    }

    val catalog = sparkSession.sessionState.catalog

    sparkSession.sql("drop table if exists testLocation")
    sparkSession.sql("drop database if exists testLocationDB cascade")

    {
      sparkSession.sql("create table testLocation (a int)")
      val tableMetadata =
        catalog.getTableMetadata(TableIdentifier("testLocation", Some("default")))
      val expectedLocation =
        CatalogUtils.stringToURI(s"file:${expectedWarehouseLocation.toString}/testlocation")
      val actualLocation = tableMetadata.location
      if (actualLocation != expectedLocation) {
        throw new Exception(
          s"Expected table location is $expectedLocation. But, it is actually $actualLocation")
      }
      sparkSession.sql("drop table testLocation")
    }

    {
      sparkSession.sql("create database testLocationDB")
      sparkSession.sql("use testLocationDB")
      sparkSession.sql("create table testLocation (a int)")
      val tableMetadata =
        catalog.getTableMetadata(TableIdentifier("testLocation", Some("testLocationDB")))
      val expectedLocation = CatalogUtils.stringToURI(
        s"file:${expectedWarehouseLocation.toString}/testlocationdb.db/testlocation")
      val actualLocation = tableMetadata.location
      if (actualLocation != expectedLocation) {
        throw new Exception(
          s"Expected table location is $expectedLocation. But, it is actually $actualLocation")
      }
      sparkSession.sql("drop table testLocation")
      sparkSession.sql("use default")
      sparkSession.sql("drop database testLocationDB")
    }
  }
}

// This application is used to test defining a new Hive UDF (with an associated jar)
// and use this UDF. We need to run this test in separate JVM to make sure we
// can load the jar defined with the function.
object TemporaryHiveUDFTest extends Logging {
  def main(args: Array[String]): Unit = {
    TestUtils.configTestLog4j("INFO")
    val conf = new SparkConf()
    conf.set(UI_ENABLED, false)
    val sc = new SparkContext(conf)
    val hiveContext = new TestHiveContext(sc)

    // Load a Hive UDF from the jar.
    logInfo("Registering a temporary Hive UDF provided in a jar.")
    val jar = HiveTestJars.getHiveContribJar().getCanonicalPath
    hiveContext.sql(
      s"""
         |CREATE TEMPORARY FUNCTION example_max
         |AS 'org.apache.hadoop.hive.contrib.udaf.example.UDAFExampleMax'
         |USING JAR '$jar'
      """.stripMargin)
    val source =
      hiveContext.createDataFrame((1 to 10).map(i => (i, s"str$i"))).toDF("key", "val")
    source.createOrReplaceTempView("sourceTable")
    // Actually use the loaded UDF.
    logInfo("Using the UDF.")
    val result = hiveContext.sql(
      "SELECT example_max(key) as key, val FROM sourceTable GROUP BY val")
    logInfo("Running a simple query on the table.")
    val count = result.orderBy("key", "val").count()
    if (count != 10) {
      throw new Exception(s"Result table should have 10 rows instead of $count rows")
    }
    hiveContext.sql("DROP temporary FUNCTION example_max")
    logInfo("Test finishes.")
    sc.stop()
  }
}

// This application is used to test defining a new Hive UDF (with an associated jar)
// and use this UDF. We need to run this test in separate JVM to make sure we
// can load the jar defined with the function.
object PermanentHiveUDFTest1 extends Logging {
  def main(args: Array[String]): Unit = {
    TestUtils.configTestLog4j("INFO")
    val conf = new SparkConf()
    conf.set(UI_ENABLED, false)
    val sc = new SparkContext(conf)
    val hiveContext = new TestHiveContext(sc)

    // Load a Hive UDF from the jar.
    logInfo("Registering a permanent Hive UDF provided in a jar.")
    val jar = HiveTestJars.getHiveContribJar().getCanonicalPath
    hiveContext.sql(
      s"""
         |CREATE FUNCTION example_max
         |AS 'org.apache.hadoop.hive.contrib.udaf.example.UDAFExampleMax'
         |USING JAR '$jar'
      """.stripMargin)
    val source =
      hiveContext.createDataFrame((1 to 10).map(i => (i, s"str$i"))).toDF("key", "val")
    source.createOrReplaceTempView("sourceTable")
    // Actually use the loaded UDF.
    logInfo("Using the UDF.")
    val result = hiveContext.sql(
      "SELECT example_max(key) as key, val FROM sourceTable GROUP BY val")
    logInfo("Running a simple query on the table.")
    val count = result.orderBy("key", "val").count()
    if (count != 10) {
      throw new Exception(s"Result table should have 10 rows instead of $count rows")
    }
    hiveContext.sql("DROP FUNCTION example_max")
    logInfo("Test finishes.")
    sc.stop()
  }
}

// This application is used to test that a pre-defined permanent function with a jar
// resources can be used. We need to run this test in separate JVM to make sure we
// can load the jar defined with the function.
object PermanentHiveUDFTest2 extends Logging {
  def main(args: Array[String]): Unit = {
    TestUtils.configTestLog4j("INFO")
    val conf = new SparkConf()
    conf.set(UI_ENABLED, false)
    val sc = new SparkContext(conf)
    val hiveContext = new TestHiveContext(sc)
    // Load a Hive UDF from the jar.
    logInfo("Write the metadata of a permanent Hive UDF into metastore.")
    val jar = HiveTestJars.getHiveContribJar().getCanonicalPath
    val function = CatalogFunction(
      FunctionIdentifier("example_max"),
      "org.apache.hadoop.hive.contrib.udaf.example.UDAFExampleMax",
      FunctionResource(JarResource, jar) :: Nil)
    hiveContext.sessionState.catalog.createFunction(function, ignoreIfExists = false)
    val source =
      hiveContext.createDataFrame((1 to 10).map(i => (i, s"str$i"))).toDF("key", "val")
    source.createOrReplaceTempView("sourceTable")
    // Actually use the loaded UDF.
    logInfo("Using the UDF.")
    val result = hiveContext.sql(
      "SELECT example_max(key) as key, val FROM sourceTable GROUP BY val")
    logInfo("Running a simple query on the table.")
    val count = result.orderBy("key", "val").count()
    if (count != 10) {
      throw new Exception(s"Result table should have 10 rows instead of $count rows")
    }
    hiveContext.sql("DROP FUNCTION example_max")
    logInfo("Test finishes.")
    sc.stop()
  }
}

// This object is used for testing SPARK-8368: https://issues.apache.org/jira/browse/SPARK-8368.
// We test if we can load user jars in both driver and executors when HiveContext is used.
object SparkSubmitClassLoaderTest extends Logging {
  def main(args: Array[String]): Unit = {
    TestUtils.configTestLog4j("INFO")
    val conf = new SparkConf()
    val hiveWarehouseLocation = Utils.createTempDir()
    conf.set(UI_ENABLED, false)
    conf.set(WAREHOUSE_PATH.key, hiveWarehouseLocation.toString)
    val sc = new SparkContext(conf)
    val hiveContext = new TestHiveContext(sc)
    val df = hiveContext.createDataFrame((1 to 100).map(i => (i, i))).toDF("i", "j")
    logInfo("Testing load classes at the driver side.")
    // First, we load classes at driver side.
    try {
      Utils.classForName(args(0))
      Utils.classForName(args(1))
    } catch {
      case t: Throwable =>
        throw new Exception("Could not load user class from jar:\n", t)
    }
    // Second, we load classes at the executor side.
    logInfo("Testing load classes at the executor side.")
    val result = df.rdd.mapPartitions { x =>
      var exception: String = null
      try {
        Utils.classForName(args(0))
        Utils.classForName(args(1))
      } catch {
        case t: Throwable =>
          exception = t + "\n" + Utils.exceptionString(t)
          exception = exception.replaceAll("\n", "\n\t")
      }
      Option(exception).toSeq.iterator
    }.collect()
    if (result.nonEmpty) {
      throw new Exception("Could not load user class from jar:\n" + result(0))
    }

    // Load a Hive UDF from the jar.
    logInfo("Registering temporary Hive UDF provided in a jar.")
    hiveContext.sql(
      """
        |CREATE TEMPORARY FUNCTION example_max
        |AS 'org.apache.hadoop.hive.contrib.udaf.example.UDAFExampleMax'
      """.stripMargin)
    val source =
      hiveContext.createDataFrame((1 to 10).map(i => (i, s"str$i"))).toDF("key", "val")
    source.createOrReplaceTempView("sourceTable")
    // Load a Hive SerDe from the jar.
    logInfo("Creating a Hive table with a SerDe provided in a jar.")
    hiveContext.sql(
      """
        |CREATE TABLE t1(key int, val string)
        |ROW FORMAT SERDE 'org.apache.hive.hcatalog.data.JsonSerDe'
      """.stripMargin)
    // Actually use the loaded UDF and SerDe.
    logInfo("Writing data into the table.")
    hiveContext.sql(
      "INSERT INTO TABLE t1 SELECT example_max(key) as key, val FROM sourceTable GROUP BY val")
    logInfo("Running a simple query on the table.")
    val count = hiveContext.table("t1").orderBy("key", "val").count()
    if (count != 10) {
      throw new Exception(s"table t1 should have 10 rows instead of $count rows")
    }
    logInfo("Test finishes.")
    sc.stop()
  }
}

// This object is used for testing SPARK-8020: https://issues.apache.org/jira/browse/SPARK-8020.
// We test if we can correctly set spark sql configurations when HiveContext is used.
object SparkSQLConfTest extends Logging {
  def main(args: Array[String]): Unit = {
    TestUtils.configTestLog4j("INFO")
    // We override the SparkConf to add spark.sql.hive.metastore.version and
    // spark.sql.hive.metastore.jars to the beginning of the conf entry array.
    // So, if metadataHive get initialized after we set spark.sql.hive.metastore.version but
    // before spark.sql.hive.metastore.jars get set, we will see the following exception:
    // Exception in thread "main" java.lang.IllegalArgumentException: Builtin jars can only
    // be used when hive execution version == hive metastore version.
    // Execution: 0.13.1 != Metastore: 0.12. Specify a valid path to the correct hive jars
    // using $HIVE_METASTORE_JARS or change spark.sql.hive.metastore.version to 0.13.1.
    val conf = new SparkConf() {
      override def getAll: Array[(String, String)] = {
        def isMetastoreSetting(conf: String): Boolean = {
          conf == HiveUtils.HIVE_METASTORE_VERSION.key || conf == HiveUtils.HIVE_METASTORE_JARS.key
        }
        // If there is any metastore settings, remove them.
        val filteredSettings = super.getAll.filterNot(e => isMetastoreSetting(e._1))

        // Always add these two metastore settings at the beginning.
        (HiveUtils.HIVE_METASTORE_VERSION.key -> "0.12") +:
        (HiveUtils.HIVE_METASTORE_JARS.key -> "maven") +:
        filteredSettings
      }

      // For this simple test, we do not really clone this object.
      override def clone: SparkConf = this
    }
    conf.set(UI_ENABLED, false)
    val sc = new SparkContext(conf)
    val hiveContext = new TestHiveContext(sc)
    // Run a simple command to make sure all lazy vals in hiveContext get instantiated.
    hiveContext.tables().collect()
    sc.stop()
  }
}

object SPARK_9757 extends QueryTest {
  import org.apache.spark.sql.functions._

  protected var spark: SparkSession = _

  def main(args: Array[String]): Unit = {
    TestUtils.configTestLog4j("INFO")

    val hiveWarehouseLocation = Utils.createTempDir()
    val sparkContext = new SparkContext(
      new SparkConf()
        /*
        .set(HiveUtils.HIVE_METASTORE_VERSION.key, "0.13.1")
        .set(HiveUtils.HIVE_METASTORE_JARS.key, "maven")
        .set(WAREHOUSE_PATH.key, hiveWarehouseLocation.toString))
        .set(UI_ENABLED, false)
        */
        .set("spark.ui.enabled", "false"))

    val hiveContext = new TestHiveContext(sparkContext)
    spark = hiveContext.sparkSession
    import hiveContext.implicits._

    val dir = Utils.createTempDir()
    dir.delete()

    try {
      {
        val df =
          hiveContext
            .range(10)
            .select(($"id" + 0.1) cast DecimalType(10, 3) as "dec")
        df.write.option("path", dir.getCanonicalPath).mode("overwrite").saveAsTable("t")
        checkAnswer(hiveContext.table("t"), df)
      }

      {
        val df =
          hiveContext
            .range(10)
            .select(callUDF("struct", ($"id" + 0.2) cast DecimalType(10, 3)) as "dec_struct")
        df.write.option("path", dir.getCanonicalPath).mode("overwrite").saveAsTable("t")
        checkAnswer(hiveContext.table("t"), df)
      }
    } finally {
      dir.delete()
      hiveContext.sql("DROP TABLE t")
      sparkContext.stop()
    }
  }
}

object SPARK_11009 extends QueryTest {
  import org.apache.spark.sql.functions._

  protected var spark: SparkSession = _

  def main(args: Array[String]): Unit = {
    TestUtils.configTestLog4j("INFO")

    val sparkContext = new SparkContext(
      new SparkConf()
        .set(UI_ENABLED, false)
        .set(SHUFFLE_PARTITIONS.key, "100"))

    val hiveContext = new TestHiveContext(sparkContext)
    spark = hiveContext.sparkSession

    try {
      val df = spark.range(1 << 20)
      val df2 = df.select((df("id") % 1000).alias("A"), (df("id") / 1000).alias("B"))
      val ws = Window.partitionBy(df2("A")).orderBy(df2("B"))
      val df3 = df2.select(df2("A"), df2("B"), row_number().over(ws).alias("rn")).filter("rn < 0")
      if (df3.rdd.count() != 0) {
        throw new Exception("df3 should have 0 output row.")
      }
    } finally {
      sparkContext.stop()
    }
  }
}

object SPARK_14244 extends QueryTest {
  import org.apache.spark.sql.expressions.Window
  import org.apache.spark.sql.functions._

  protected var spark: SparkSession = _

  def main(args: Array[String]): Unit = {
    TestUtils.configTestLog4j("INFO")

    val sparkContext = new SparkContext(
      new SparkConf()
        .set(UI_ENABLED, false)
        .set(SHUFFLE_PARTITIONS.key, "100"))

    val hiveContext = new TestHiveContext(sparkContext)
    spark = hiveContext.sparkSession

    import hiveContext.implicits._

    try {
      val window = Window.orderBy("id")
      val df = spark.range(2).select(cume_dist().over(window).as("cdist")).orderBy("cdist")
      checkAnswer(df, Seq(Row(0.5D), Row(1.0D)))
    } finally {
      sparkContext.stop()
    }
  }
}

object SPARK_18360 {
  def main(args: Array[String]): Unit = {
    val spark = SparkSession.builder()
      .config(UI_ENABLED.key, "false")
      .enableHiveSupport().getOrCreate()

    val defaultDbLocation = spark.catalog.getDatabase("default").locationUri
    assert(new Path(defaultDbLocation) == new Path(spark.conf.get(WAREHOUSE_PATH)))

    val hiveClient =
      spark.sharedState.externalCatalog.unwrapped.asInstanceOf[HiveExternalCatalog].client

    try {
      val tableMeta = CatalogTable(
        identifier = TableIdentifier("test_tbl", Some("default")),
        tableType = CatalogTableType.MANAGED,
        storage = CatalogStorageFormat.empty,
        schema = new StructType().add("i", "int"),
        provider = Some(DDLUtils.HIVE_PROVIDER))

      val newWarehousePath = Utils.createTempDir().getAbsolutePath
      hiveClient.runSqlHive(s"SET hive.metastore.warehouse.dir=$newWarehousePath")
      hiveClient.createTable(tableMeta, ignoreIfExists = false)
      val rawTable = hiveClient.getTable("default", "test_tbl")
      // Hive will use the value of `hive.metastore.warehouse.dir` to generate default table
      // location for tables in default database.
      assert(rawTable.storage.locationUri.map(
        CatalogUtils.URIToString).get.contains(newWarehousePath))
      hiveClient.dropTable("default", "test_tbl", ignoreIfNotExists = false, purge = false)

      spark.sharedState.externalCatalog.createTable(tableMeta, ignoreIfExists = false)
      val readBack = spark.sharedState.externalCatalog.getTable("default", "test_tbl")
      // Spark SQL will use the location of default database to generate default table
      // location for tables in default database.
      assert(readBack.storage.locationUri.map(CatalogUtils.URIToString)
        .get.contains(defaultDbLocation))
    } finally {
      hiveClient.dropTable("default", "test_tbl", ignoreIfNotExists = true, purge = false)
      hiveClient.runSqlHive(s"SET hive.metastore.warehouse.dir=$defaultDbLocation")
    }
  }
}

object SPARK_18989_CREATE_TABLE {
  def main(args: Array[String]): Unit = {
    val spark = SparkSession.builder().enableHiveSupport().getOrCreate()
    spark.sql(
      """
        |CREATE TABLE IF NOT EXISTS base64_tbl(val string) STORED AS
        |INPUTFORMAT 'org.apache.hadoop.hive.contrib.fileformat.base64.Base64TextInputFormat'
        |OUTPUTFORMAT 'org.apache.hadoop.hive.contrib.fileformat.base64.Base64TextOutputFormat'
      """.stripMargin)
  }
}

object SPARK_18989_DESC_TABLE {
  def main(args: Array[String]): Unit = {
    val spark = SparkSession.builder().enableHiveSupport().getOrCreate()
    try {
      spark.sql("DESC base64_tbl")
    } finally {
      spark.sql("DROP TABLE IF EXISTS base64_tbl")
    }
  }
}<|MERGE_RESOLUTION|>--- conflicted
+++ resolved
@@ -44,13 +44,9 @@
 /**
  * This suite tests spark-submit with applications using HiveContext.
  */
-<<<<<<< HEAD
 // This will be tracked under CDPD-8431
 @Ignore
-=======
 @SlowHiveTest
-@ExtendedHiveTest
->>>>>>> 8aa644e9
 class HiveSparkSubmitSuite
   extends SparkSubmitTestUtils
   with Matchers
