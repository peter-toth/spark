/*
 * Licensed to the Apache Software Foundation (ASF) under one or more
 * contributor license agreements.  See the NOTICE file distributed with
 * this work for additional information regarding copyright ownership.
 * The ASF licenses this file to You under the Apache License, Version 2.0
 * (the "License"); you may not use this file except in compliance with
 * the License.  You may obtain a copy of the License at
 *
 *    http://www.apache.org/licenses/LICENSE-2.0
 *
 * Unless required by applicable law or agreed to in writing, software
 * distributed under the License is distributed on an "AS IS" BASIS,
 * WITHOUT WARRANTIES OR CONDITIONS OF ANY KIND, either express or implied.
 * See the License for the specific language governing permissions and
 * limitations under the License.
 */

package org.apache.spark.executor

import java.io.{File, NotSerializableException}
import java.lang.Thread.UncaughtExceptionHandler
import java.lang.management.ManagementFactory
import java.net.{URI, URL}
import java.nio.ByteBuffer
import java.util.Properties
import java.util.concurrent._
import java.util.concurrent.atomic.AtomicBoolean
import javax.annotation.concurrent.GuardedBy

import scala.collection.JavaConverters._
import scala.collection.mutable.{ArrayBuffer, HashMap, Map, WrappedArray}
import scala.concurrent.duration._
import scala.util.control.NonFatal

import com.google.common.util.concurrent.ThreadFactoryBuilder

import org.apache.spark._
import org.apache.spark.deploy.SparkHadoopUtil
import org.apache.spark.internal.Logging
import org.apache.spark.internal.config._
import org.apache.spark.memory.{SparkOutOfMemoryError, TaskMemoryManager}
import org.apache.spark.rpc.RpcTimeout
import org.apache.spark.scheduler._
import org.apache.spark.shuffle.FetchFailedException
import org.apache.spark.storage.{StorageLevel, TaskResultBlockId}
import org.apache.spark.util._
import org.apache.spark.util.io.ChunkedByteBuffer

/**
 * Spark executor, backed by a threadpool to run tasks.
 *
 * This can be used with Mesos, YARN, and the standalone scheduler.
 * An internal RPC interface is used for communication with the driver,
 * except in the case of Mesos fine-grained mode.
 */
private[spark] class Executor(
    executorId: String,
    executorHostname: String,
    env: SparkEnv,
    userClassPath: Seq[URL] = Nil,
    isLocal: Boolean = false,
    uncaughtExceptionHandler: UncaughtExceptionHandler = new SparkUncaughtExceptionHandler)
  extends Logging {

  logInfo(s"Starting executor ID $executorId on host $executorHostname")

  private val executorShutdown = new AtomicBoolean(false)
  val stopHookReference = ShutdownHookManager.addShutdownHook(
    () => stop()
  )
  // Application dependencies (added through SparkContext) that we've fetched so far on this node.
  // Each map holds the master's timestamp for the version of that file or JAR we got.
  private val currentFiles: HashMap[String, Long] = new HashMap[String, Long]()
  private val currentJars: HashMap[String, Long] = new HashMap[String, Long]()

  private val EMPTY_BYTE_BUFFER = ByteBuffer.wrap(new Array[Byte](0))

  private val conf = env.conf

  // No ip or host:port - just hostname
  Utils.checkHost(executorHostname)
  // must not have port specified.
  assert (0 == Utils.parseHostPort(executorHostname)._2)

  // Make sure the local hostname we report matches the cluster scheduler's name for this host
  Utils.setCustomHostname(executorHostname)

  if (!isLocal) {
    // Setup an uncaught exception handler for non-local mode.
    // Make any thread terminations due to uncaught exceptions kill the entire
    // executor process to avoid surprising stalls.
    Thread.setDefaultUncaughtExceptionHandler(uncaughtExceptionHandler)
  }

  // Start worker thread pool
  private val threadPool = {
    val threadFactory = new ThreadFactoryBuilder()
      .setDaemon(true)
      .setNameFormat("Executor task launch worker-%d")
      .setThreadFactory(new ThreadFactory {
        override def newThread(r: Runnable): Thread =
          // Use UninterruptibleThread to run tasks so that we can allow running codes without being
          // interrupted by `Thread.interrupt()`. Some issues, such as KAFKA-1894, HADOOP-10622,
          // will hang forever if some methods are interrupted.
          new UninterruptibleThread(r, "unused") // thread name will be set by ThreadFactoryBuilder
      })
      .build()
    Executors.newCachedThreadPool(threadFactory).asInstanceOf[ThreadPoolExecutor]
  }
  private val executorSource = new ExecutorSource(threadPool, executorId)
  // Pool used for threads that supervise task killing / cancellation
  private val taskReaperPool = ThreadUtils.newDaemonCachedThreadPool("Task reaper")
  // For tasks which are in the process of being killed, this map holds the most recently created
  // TaskReaper. All accesses to this map should be synchronized on the map itself (this isn't
  // a ConcurrentHashMap because we use the synchronization for purposes other than simply guarding
  // the integrity of the map's internal state). The purpose of this map is to prevent the creation
  // of a separate TaskReaper for every killTask() of a given task. Instead, this map allows us to
  // track whether an existing TaskReaper fulfills the role of a TaskReaper that we would otherwise
  // create. The map key is a task id.
  private val taskReaperForTask: HashMap[Long, TaskReaper] = HashMap[Long, TaskReaper]()

  if (!isLocal) {
    env.blockManager.initialize(conf.getAppId)
    env.metricsSystem.registerSource(executorSource)
    env.metricsSystem.registerSource(env.blockManager.shuffleMetricsSource)
  }

  // Whether to load classes in user jars before those in Spark jars
  private val userClassPathFirst = conf.get(EXECUTOR_USER_CLASS_PATH_FIRST)

  // Whether to monitor killed / interrupted tasks
  private val taskReaperEnabled = conf.getBoolean("spark.task.reaper.enabled", false)

  // Create our ClassLoader
  // do this after SparkEnv creation so can access the SecurityManager
  private val urlClassLoader = createClassLoader()
  private val replClassLoader = addReplClassLoaderIfNeeded(urlClassLoader)

  // Set the classloader for serializer
  env.serializer.setDefaultClassLoader(replClassLoader)
  // SPARK-21928.  SerializerManager's internal instance of Kryo might get used in netty threads
  // for fetching remote cached RDD blocks, so need to make sure it uses the right classloader too.
  env.serializerManager.setDefaultClassLoader(replClassLoader)

  private val executorPlugins: Seq[ExecutorPlugin] = {
    val pluginNames = conf.get(EXECUTOR_PLUGINS)
    if (pluginNames.nonEmpty) {
      logDebug(s"Initializing the following plugins: ${pluginNames.mkString(", ")}")

      // Plugins need to load using a class loader that includes the executor's user classpath
      val pluginList: Seq[ExecutorPlugin] =
        Utils.withContextClassLoader(replClassLoader) {
          val plugins = Utils.loadExtensions(classOf[ExecutorPlugin], pluginNames, conf)
          plugins.foreach { plugin =>
            plugin.init()
            logDebug(s"Successfully loaded plugin " + plugin.getClass().getCanonicalName())
          }
          plugins
        }

      logDebug("Finished initializing plugins")
      pluginList
    } else {
      Nil
    }
  }

  // Max size of direct result. If task result is bigger than this, we use the block manager
  // to send the result back.
  private val maxDirectResultSize = Math.min(
    conf.getSizeAsBytes("spark.task.maxDirectResultSize", 1L << 20),
    RpcUtils.maxMessageSizeBytes(conf))

  private val maxResultSize = conf.get(MAX_RESULT_SIZE)

  // Maintains the list of running tasks.
  private val runningTasks = new ConcurrentHashMap[Long, TaskRunner]

  /**
   * When an executor is unable to send heartbeats to the driver more than `HEARTBEAT_MAX_FAILURES`
   * times, it should kill itself. The default value is 60. It means we will retry to send
   * heartbeats about 10 minutes because the heartbeat interval is 10s.
   */
  private val HEARTBEAT_MAX_FAILURES = conf.get(EXECUTOR_HEARTBEAT_MAX_FAILURES)

  /**
   * Whether to drop empty accumulators from heartbeats sent to the driver. Including the empty
   * accumulators (that satisfy isZero) can make the size of the heartbeat message very large.
   */
  private val HEARTBEAT_DROP_ZEROES = conf.get(EXECUTOR_HEARTBEAT_DROP_ZERO_ACCUMULATOR_UPDATES)

  /**
   * Interval to send heartbeats, in milliseconds
   */
  private val HEARTBEAT_INTERVAL_MS = conf.get(EXECUTOR_HEARTBEAT_INTERVAL)

  /**
   * Interval to poll for executor metrics, in milliseconds
   */
  private val METRICS_POLLING_INTERVAL_MS = conf.get(EXECUTOR_METRICS_POLLING_INTERVAL)

  private val pollOnHeartbeat = if (METRICS_POLLING_INTERVAL_MS > 0) false else true

  // Poller for the memory metrics. Visible for testing.
  private[executor] val metricsPoller = new ExecutorMetricsPoller(
    env.memoryManager,
    METRICS_POLLING_INTERVAL_MS)

  // Executor for the heartbeat task.
<<<<<<< HEAD
  private val heartbeater = new Heartbeater(env.memoryManager, reportHeartBeat,
    "executor-heartbeater", conf.getTimeAsMs("spark.executor.heartbeatInterval", "10s"))
=======
  private val heartbeater = new Heartbeater(
    () => Executor.this.reportHeartBeat(),
    "executor-heartbeater",
    HEARTBEAT_INTERVAL_MS)
>>>>>>> 1e65fb2c

  // must be initialized before running startDriverHeartbeat()
  private val heartbeatReceiverRef =
    RpcUtils.makeDriverRef(HeartbeatReceiver.ENDPOINT_NAME, conf, env.rpcEnv)

  /**
   * Count the failure times of heartbeat. It should only be accessed in the heartbeat thread. Each
   * successful heartbeat will reset it to 0.
   */
  private var heartbeatFailures = 0

  heartbeater.start()
<<<<<<< HEAD
=======

  metricsPoller.start()
>>>>>>> 1e65fb2c

  private[executor] def numRunningTasks: Int = runningTasks.size()

  def launchTask(context: ExecutorBackend, taskDescription: TaskDescription): Unit = {
    val tr = new TaskRunner(context, taskDescription)
    runningTasks.put(taskDescription.taskId, tr)
    threadPool.execute(tr)
  }

  def killTask(taskId: Long, interruptThread: Boolean, reason: String): Unit = {
    val taskRunner = runningTasks.get(taskId)
    if (taskRunner != null) {
      if (taskReaperEnabled) {
        val maybeNewTaskReaper: Option[TaskReaper] = taskReaperForTask.synchronized {
          val shouldCreateReaper = taskReaperForTask.get(taskId) match {
            case None => true
            case Some(existingReaper) => interruptThread && !existingReaper.interruptThread
          }
          if (shouldCreateReaper) {
            val taskReaper = new TaskReaper(
              taskRunner, interruptThread = interruptThread, reason = reason)
            taskReaperForTask(taskId) = taskReaper
            Some(taskReaper)
          } else {
            None
          }
        }
        // Execute the TaskReaper from outside of the synchronized block.
        maybeNewTaskReaper.foreach(taskReaperPool.execute)
      } else {
        taskRunner.kill(interruptThread = interruptThread, reason = reason)
      }
    }
  }

  /**
   * Function to kill the running tasks in an executor.
   * This can be called by executor back-ends to kill the
   * tasks instead of taking the JVM down.
   * @param interruptThread whether to interrupt the task thread
   */
  def killAllTasks(interruptThread: Boolean, reason: String) : Unit = {
    runningTasks.keys().asScala.foreach(t =>
      killTask(t, interruptThread = interruptThread, reason = reason))
  }

  def stop(): Unit = {
<<<<<<< HEAD
    env.metricsSystem.report()
    try {
      heartbeater.stop()
    } catch {
      case NonFatal(e) =>
        logWarning("Unable to stop heartbeater", e)
     }
    threadPool.shutdown()

    // Notify plugins that executor is shutting down so they can terminate cleanly
    Utils.withContextClassLoader(replClassLoader) {
      executorPlugins.foreach { plugin =>
        try {
          plugin.shutdown()
        } catch {
          case e: Exception =>
            logWarning("Plugin " + plugin.getClass().getCanonicalName() + " shutdown failed", e)
=======
    if (!executorShutdown.getAndSet(true)) {
      ShutdownHookManager.removeShutdownHook(stopHookReference)
      env.metricsSystem.report()
      try {
        metricsPoller.stop()
      } catch {
        case NonFatal(e) =>
          logWarning("Unable to stop executor metrics poller", e)
      }
      try {
        heartbeater.stop()
      } catch {
        case NonFatal(e) =>
          logWarning("Unable to stop heartbeater", e)
      }
      threadPool.shutdown()

      // Notify plugins that executor is shutting down so they can terminate cleanly
      Utils.withContextClassLoader(replClassLoader) {
        executorPlugins.foreach { plugin =>
          try {
            plugin.shutdown()
          } catch {
            case e: Exception =>
              logWarning("Plugin " + plugin.getClass().getCanonicalName() + " shutdown failed", e)
          }
>>>>>>> 1e65fb2c
        }
      }
      if (!isLocal) {
        env.stop()
      }
    }
  }

  /** Returns the total amount of time this JVM process has spent in garbage collection. */
  private def computeTotalGcTime(): Long = {
    ManagementFactory.getGarbageCollectorMXBeans.asScala.map(_.getCollectionTime).sum
  }

  class TaskRunner(
      execBackend: ExecutorBackend,
      private val taskDescription: TaskDescription)
    extends Runnable {

    val taskId = taskDescription.taskId
    val threadName = s"Executor task launch worker for task $taskId"
    private val taskName = taskDescription.name

    /** If specified, this task has been killed and this option contains the reason. */
    @volatile private var reasonIfKilled: Option[String] = None

    @volatile private var threadId: Long = -1

    def getThreadId: Long = threadId

    /** Whether this task has been finished. */
    @GuardedBy("TaskRunner.this")
    private var finished = false

    def isFinished: Boolean = synchronized { finished }

    /** How much the JVM process has spent in GC when the task starts to run. */
    @volatile var startGCTime: Long = _

    /**
     * The task to run. This will be set in run() by deserializing the task binary coming
     * from the driver. Once it is set, it will never be changed.
     */
    @volatile var task: Task[Any] = _

    def kill(interruptThread: Boolean, reason: String): Unit = {
      logInfo(s"Executor is trying to kill $taskName (TID $taskId), reason: $reason")
      reasonIfKilled = Some(reason)
      if (task != null) {
        synchronized {
          if (!finished) {
            task.kill(interruptThread, reason)
          }
        }
      }
    }

    /**
     * Set the finished flag to true and clear the current thread's interrupt status
     */
    private def setTaskFinishedAndClearInterruptStatus(): Unit = synchronized {
      this.finished = true
      // SPARK-14234 - Reset the interrupted status of the thread to avoid the
      // ClosedByInterruptException during execBackend.statusUpdate which causes
      // Executor to crash
      Thread.interrupted()
      // Notify any waiting TaskReapers. Generally there will only be one reaper per task but there
      // is a rare corner-case where one task can have two reapers in case cancel(interrupt=False)
      // is followed by cancel(interrupt=True). Thus we use notifyAll() to avoid a lost wakeup:
      notifyAll()
    }

    /**
     *  Utility function to:
     *    1. Report executor runtime and JVM gc time if possible
     *    2. Collect accumulator updates
     *    3. Set the finished flag to true and clear current thread's interrupt status
     */
    private def collectAccumulatorsAndResetStatusOnFailure(taskStartTime: Long) = {
      // Report executor runtime and JVM gc time
      Option(task).foreach(t => {
        t.metrics.setExecutorRunTime(
          // SPARK-32898: it's possible that a task is killed when taskStartTime has the initial
          // value(=0) still. In this case, the executorRunTime should be considered as 0.
          if (taskStartTime > 0) System.currentTimeMillis() - taskStartTime else 0)
        t.metrics.setJvmGCTime(computeTotalGcTime() - startGCTime)
      })

      // Collect latest accumulator values to report back to the driver
      val accums: Seq[AccumulatorV2[_, _]] =
        Option(task).map(_.collectAccumulatorUpdates(taskFailed = true)).getOrElse(Seq.empty)
      val accUpdates = accums.map(acc => acc.toInfo(Some(acc.value), None))

      setTaskFinishedAndClearInterruptStatus()
      (accums, accUpdates)
    }

    override def run(): Unit = {
      threadId = Thread.currentThread.getId
      Thread.currentThread.setName(threadName)
      val threadMXBean = ManagementFactory.getThreadMXBean
      val taskMemoryManager = new TaskMemoryManager(env.memoryManager, taskId)
      val deserializeStartTime = System.currentTimeMillis()
      val deserializeStartCpuTime = if (threadMXBean.isCurrentThreadCpuTimeSupported) {
        threadMXBean.getCurrentThreadCpuTime
      } else 0L
      Thread.currentThread.setContextClassLoader(replClassLoader)
      val ser = env.closureSerializer.newInstance()
      logInfo(s"Running $taskName (TID $taskId)")
      execBackend.statusUpdate(taskId, TaskState.RUNNING, EMPTY_BYTE_BUFFER)
      var taskStartTime: Long = 0
      var taskStartCpu: Long = 0
      startGCTime = computeTotalGcTime()
      var taskStarted: Boolean = false

      try {
        // Must be set before updateDependencies() is called, in case fetching dependencies
        // requires access to properties contained within (e.g. for access control).
        Executor.taskDeserializationProps.set(taskDescription.properties)

        updateDependencies(taskDescription.addedFiles, taskDescription.addedJars)
        task = ser.deserialize[Task[Any]](
          taskDescription.serializedTask, Thread.currentThread.getContextClassLoader)
        task.localProperties = taskDescription.properties
        task.setTaskMemoryManager(taskMemoryManager)

        // If this task has been killed before we deserialized it, let's quit now. Otherwise,
        // continue executing the task.
        val killReason = reasonIfKilled
        if (killReason.isDefined) {
          // Throw an exception rather than returning, because returning within a try{} block
          // causes a NonLocalReturnControl exception to be thrown. The NonLocalReturnControl
          // exception will be caught by the catch block, leading to an incorrect ExceptionFailure
          // for the task.
          throw new TaskKilledException(killReason.get)
        }

        // The purpose of updating the epoch here is to invalidate executor map output status cache
        // in case FetchFailures have occurred. In local mode `env.mapOutputTracker` will be
        // MapOutputTrackerMaster and its cache invalidation is not based on epoch numbers so
        // we don't need to make any special calls here.
        if (!isLocal) {
          logDebug("Task " + taskId + "'s epoch is " + task.epoch)
          env.mapOutputTracker.asInstanceOf[MapOutputTrackerWorker].updateEpoch(task.epoch)
        }

        metricsPoller.onTaskStart(taskId, task.stageId, task.stageAttemptId)
        taskStarted = true

        // Run the actual task and measure its runtime.
        taskStartTime = System.currentTimeMillis()
        taskStartCpu = if (threadMXBean.isCurrentThreadCpuTimeSupported) {
          threadMXBean.getCurrentThreadCpuTime
        } else 0L
        var threwException = true
        val value = Utils.tryWithSafeFinally {
          val res = task.run(
            taskAttemptId = taskId,
            attemptNumber = taskDescription.attemptNumber,
            metricsSystem = env.metricsSystem)
          threwException = false
          res
        } {
          val releasedLocks = env.blockManager.releaseAllLocksForTask(taskId)
          val freedMemory = taskMemoryManager.cleanUpAllAllocatedMemory()

          if (freedMemory > 0 && !threwException) {
            val errMsg = s"Managed memory leak detected; size = $freedMemory bytes, TID = $taskId"
            if (conf.getBoolean("spark.unsafe.exceptionOnMemoryLeak", false)) {
              throw new SparkException(errMsg)
            } else {
              logWarning(errMsg)
            }
          }

          if (releasedLocks.nonEmpty && !threwException) {
            val errMsg =
              s"${releasedLocks.size} block locks were not released by TID = $taskId:\n" +
                releasedLocks.mkString("[", ", ", "]")
            if (conf.getBoolean("spark.storage.exceptionOnPinLeak", false)) {
              throw new SparkException(errMsg)
            } else {
              logInfo(errMsg)
            }
          }
        }
        task.context.fetchFailed.foreach { fetchFailure =>
          // uh-oh.  it appears the user code has caught the fetch-failure without throwing any
          // other exceptions.  Its *possible* this is what the user meant to do (though highly
          // unlikely).  So we will log an error and keep going.
          logError(s"TID ${taskId} completed successfully though internally it encountered " +
            s"unrecoverable fetch failures!  Most likely this means user code is incorrectly " +
            s"swallowing Spark's internal ${classOf[FetchFailedException]}", fetchFailure)
        }
        val taskFinish = System.currentTimeMillis()
        val taskFinishCpu = if (threadMXBean.isCurrentThreadCpuTimeSupported) {
          threadMXBean.getCurrentThreadCpuTime
        } else 0L

        // If the task has been killed, let's fail it.
        task.context.killTaskIfInterrupted()

        val resultSer = env.serializer.newInstance()
        val beforeSerialization = System.currentTimeMillis()
        val valueBytes = resultSer.serialize(value)
        val afterSerialization = System.currentTimeMillis()

        // Deserialization happens in two parts: first, we deserialize a Task object, which
        // includes the Partition. Second, Task.run() deserializes the RDD and function to be run.
        task.metrics.setExecutorDeserializeTime(
          (taskStartTime - deserializeStartTime) + task.executorDeserializeTime)
        task.metrics.setExecutorDeserializeCpuTime(
          (taskStartCpu - deserializeStartCpuTime) + task.executorDeserializeCpuTime)
        // We need to subtract Task.run()'s deserialization time to avoid double-counting
        task.metrics.setExecutorRunTime((taskFinish - taskStartTime) - task.executorDeserializeTime)
        task.metrics.setExecutorCpuTime(
          (taskFinishCpu - taskStartCpu) - task.executorDeserializeCpuTime)
        task.metrics.setJvmGCTime(computeTotalGcTime() - startGCTime)
        task.metrics.setResultSerializationTime(afterSerialization - beforeSerialization)

        // Expose task metrics using the Dropwizard metrics system.
        // Update task metrics counters
        executorSource.METRIC_CPU_TIME.inc(task.metrics.executorCpuTime)
        executorSource.METRIC_RUN_TIME.inc(task.metrics.executorRunTime)
        executorSource.METRIC_JVM_GC_TIME.inc(task.metrics.jvmGCTime)
        executorSource.METRIC_DESERIALIZE_TIME.inc(task.metrics.executorDeserializeTime)
        executorSource.METRIC_DESERIALIZE_CPU_TIME.inc(task.metrics.executorDeserializeCpuTime)
        executorSource.METRIC_RESULT_SERIALIZE_TIME.inc(task.metrics.resultSerializationTime)
        executorSource.METRIC_SHUFFLE_FETCH_WAIT_TIME
          .inc(task.metrics.shuffleReadMetrics.fetchWaitTime)
        executorSource.METRIC_SHUFFLE_WRITE_TIME.inc(task.metrics.shuffleWriteMetrics.writeTime)
        executorSource.METRIC_SHUFFLE_TOTAL_BYTES_READ
          .inc(task.metrics.shuffleReadMetrics.totalBytesRead)
        executorSource.METRIC_SHUFFLE_REMOTE_BYTES_READ
          .inc(task.metrics.shuffleReadMetrics.remoteBytesRead)
        executorSource.METRIC_SHUFFLE_REMOTE_BYTES_READ_TO_DISK
          .inc(task.metrics.shuffleReadMetrics.remoteBytesReadToDisk)
        executorSource.METRIC_SHUFFLE_LOCAL_BYTES_READ
          .inc(task.metrics.shuffleReadMetrics.localBytesRead)
        executorSource.METRIC_SHUFFLE_RECORDS_READ
          .inc(task.metrics.shuffleReadMetrics.recordsRead)
        executorSource.METRIC_SHUFFLE_REMOTE_BLOCKS_FETCHED
          .inc(task.metrics.shuffleReadMetrics.remoteBlocksFetched)
        executorSource.METRIC_SHUFFLE_LOCAL_BLOCKS_FETCHED
          .inc(task.metrics.shuffleReadMetrics.localBlocksFetched)
        executorSource.METRIC_SHUFFLE_BYTES_WRITTEN
          .inc(task.metrics.shuffleWriteMetrics.bytesWritten)
        executorSource.METRIC_SHUFFLE_RECORDS_WRITTEN
          .inc(task.metrics.shuffleWriteMetrics.recordsWritten)
        executorSource.METRIC_INPUT_BYTES_READ
          .inc(task.metrics.inputMetrics.bytesRead)
        executorSource.METRIC_INPUT_RECORDS_READ
          .inc(task.metrics.inputMetrics.recordsRead)
        executorSource.METRIC_OUTPUT_BYTES_WRITTEN
          .inc(task.metrics.outputMetrics.bytesWritten)
        executorSource.METRIC_OUTPUT_RECORDS_WRITTEN
          .inc(task.metrics.outputMetrics.recordsWritten)
        executorSource.METRIC_RESULT_SIZE.inc(task.metrics.resultSize)
        executorSource.METRIC_DISK_BYTES_SPILLED.inc(task.metrics.diskBytesSpilled)
        executorSource.METRIC_MEMORY_BYTES_SPILLED.inc(task.metrics.memoryBytesSpilled)

        // Note: accumulator updates must be collected after TaskMetrics is updated
        val accumUpdates = task.collectAccumulatorUpdates()
        val metricPeaks = metricsPoller.getTaskMetricPeaks(taskId)
        // TODO: do not serialize value twice
        val directResult = new DirectTaskResult(valueBytes, accumUpdates, metricPeaks)
        val serializedDirectResult = ser.serialize(directResult)
        val resultSize = serializedDirectResult.limit()

        // directSend = sending directly back to the driver
        val serializedResult: ByteBuffer = {
          if (maxResultSize > 0 && resultSize > maxResultSize) {
            logWarning(s"Finished $taskName (TID $taskId). Result is larger than maxResultSize " +
              s"(${Utils.bytesToString(resultSize)} > ${Utils.bytesToString(maxResultSize)}), " +
              s"dropping it.")
            ser.serialize(new IndirectTaskResult[Any](TaskResultBlockId(taskId), resultSize))
          } else if (resultSize > maxDirectResultSize) {
            val blockId = TaskResultBlockId(taskId)
            env.blockManager.putBytes(
              blockId,
              new ChunkedByteBuffer(serializedDirectResult.duplicate()),
              StorageLevel.MEMORY_AND_DISK_SER)
            logInfo(
              s"Finished $taskName (TID $taskId). $resultSize bytes result sent via BlockManager)")
            ser.serialize(new IndirectTaskResult[Any](blockId, resultSize))
          } else {
            logInfo(s"Finished $taskName (TID $taskId). $resultSize bytes result sent to driver")
            serializedDirectResult
          }
        }

        setTaskFinishedAndClearInterruptStatus()
        execBackend.statusUpdate(taskId, TaskState.FINISHED, serializedResult)
      } catch {
        case t: TaskKilledException =>
          logInfo(s"Executor killed $taskName (TID $taskId), reason: ${t.reason}")

          val (accums, accUpdates) = collectAccumulatorsAndResetStatusOnFailure(taskStartTime)
          // Here and below, put task metric peaks in a WrappedArray to expose them as a Seq
          // without requiring a copy.
          val metricPeaks = WrappedArray.make(metricsPoller.getTaskMetricPeaks(taskId))
          val serializedTK = ser.serialize(TaskKilled(t.reason, accUpdates, accums, metricPeaks))
          execBackend.statusUpdate(taskId, TaskState.KILLED, serializedTK)

        case _: InterruptedException | NonFatal(_) if
            task != null && task.reasonIfKilled.isDefined =>
          val killReason = task.reasonIfKilled.getOrElse("unknown reason")
          logInfo(s"Executor interrupted and killed $taskName (TID $taskId), reason: $killReason")

          val (accums, accUpdates) = collectAccumulatorsAndResetStatusOnFailure(taskStartTime)
          val metricPeaks = WrappedArray.make(metricsPoller.getTaskMetricPeaks(taskId))
          val serializedTK = ser.serialize(TaskKilled(killReason, accUpdates, accums, metricPeaks))
          execBackend.statusUpdate(taskId, TaskState.KILLED, serializedTK)

        case t: Throwable if hasFetchFailure && !Utils.isFatalError(t) =>
          val reason = task.context.fetchFailed.get.toTaskFailedReason
          if (!t.isInstanceOf[FetchFailedException]) {
            // there was a fetch failure in the task, but some user code wrapped that exception
            // and threw something else.  Regardless, we treat it as a fetch failure.
            val fetchFailedCls = classOf[FetchFailedException].getName
            logWarning(s"TID ${taskId} encountered a ${fetchFailedCls} and " +
              s"failed, but the ${fetchFailedCls} was hidden by another " +
              s"exception.  Spark is handling this like a fetch failure and ignoring the " +
              s"other exception: $t")
          }
          setTaskFinishedAndClearInterruptStatus()
          execBackend.statusUpdate(taskId, TaskState.FAILED, ser.serialize(reason))

        case CausedBy(cDE: CommitDeniedException) =>
          val reason = cDE.toTaskCommitDeniedReason
          setTaskFinishedAndClearInterruptStatus()
          execBackend.statusUpdate(taskId, TaskState.KILLED, ser.serialize(reason))

        case t: Throwable if env.isStopped =>
          // Log the expected exception after executor.stop without stack traces
          // see: SPARK-19147
          logError(s"Exception in $taskName (TID $taskId): ${t.getMessage}")

        case t: Throwable =>
          // Attempt to exit cleanly by informing the driver of our failure.
          // If anything goes wrong (or this was a fatal exception), we will delegate to
          // the default uncaught exception handler, which will terminate the Executor.
          logError(s"Exception in $taskName (TID $taskId)", t)

          // SPARK-20904: Do not report failure to driver if if happened during shut down. Because
          // libraries may set up shutdown hooks that race with running tasks during shutdown,
          // spurious failures may occur and can result in improper accounting in the driver (e.g.
          // the task failure would not be ignored if the shutdown happened because of premption,
          // instead of an app issue).
          if (!ShutdownHookManager.inShutdown()) {
            val (accums, accUpdates) = collectAccumulatorsAndResetStatusOnFailure(taskStartTime)
            val metricPeaks = WrappedArray.make(metricsPoller.getTaskMetricPeaks(taskId))

            val serializedTaskEndReason = {
              try {
                val ef = new ExceptionFailure(t, accUpdates).withAccums(accums)
                  .withMetricPeaks(metricPeaks)
                ser.serialize(ef)
              } catch {
                case _: NotSerializableException =>
                  // t is not serializable so just send the stacktrace
                  val ef = new ExceptionFailure(t, accUpdates, false).withAccums(accums)
                    .withMetricPeaks(metricPeaks)
                  ser.serialize(ef)
              }
            }
            setTaskFinishedAndClearInterruptStatus()
            execBackend.statusUpdate(taskId, TaskState.FAILED, serializedTaskEndReason)
          } else {
            logInfo("Not reporting error to driver during JVM shutdown.")
          }

          // Don't forcibly exit unless the exception was inherently fatal, to avoid
          // stopping other tasks unnecessarily.
          if (!t.isInstanceOf[SparkOutOfMemoryError] && Utils.isFatalError(t)) {
            uncaughtExceptionHandler.uncaughtException(Thread.currentThread(), t)
          }
      } finally {
        runningTasks.remove(taskId)
        if (taskStarted) {
          // This means the task was successfully deserialized, its stageId and stageAttemptId
          // are known, and metricsPoller.onTaskStart was called.
          metricsPoller.onTaskCompletion(taskId, task.stageId, task.stageAttemptId)
        }
      }
    }

    private def hasFetchFailure: Boolean = {
      task != null && task.context != null && task.context.fetchFailed.isDefined
    }
  }

  /**
   * Supervises the killing / cancellation of a task by sending the interrupted flag, optionally
   * sending a Thread.interrupt(), and monitoring the task until it finishes.
   *
   * Spark's current task cancellation / task killing mechanism is "best effort" because some tasks
   * may not be interruptable or may not respond to their "killed" flags being set. If a significant
   * fraction of a cluster's task slots are occupied by tasks that have been marked as killed but
   * remain running then this can lead to a situation where new jobs and tasks are starved of
   * resources that are being used by these zombie tasks.
   *
   * The TaskReaper was introduced in SPARK-18761 as a mechanism to monitor and clean up zombie
   * tasks. For backwards-compatibility / backportability this component is disabled by default
   * and must be explicitly enabled by setting `spark.task.reaper.enabled=true`.
   *
   * A TaskReaper is created for a particular task when that task is killed / cancelled. Typically
   * a task will have only one TaskReaper, but it's possible for a task to have up to two reapers
   * in case kill is called twice with different values for the `interrupt` parameter.
   *
   * Once created, a TaskReaper will run until its supervised task has finished running. If the
   * TaskReaper has not been configured to kill the JVM after a timeout (i.e. if
   * `spark.task.reaper.killTimeout < 0`) then this implies that the TaskReaper may run indefinitely
   * if the supervised task never exits.
   */
  private class TaskReaper(
      taskRunner: TaskRunner,
      val interruptThread: Boolean,
      val reason: String)
    extends Runnable {

    private[this] val taskId: Long = taskRunner.taskId

    private[this] val killPollingIntervalMs: Long =
      conf.getTimeAsMs("spark.task.reaper.pollingInterval", "10s")

    private[this] val killTimeoutMs: Long = conf.getTimeAsMs("spark.task.reaper.killTimeout", "-1")

    private[this] val takeThreadDump: Boolean =
      conf.getBoolean("spark.task.reaper.threadDump", true)

    override def run(): Unit = {
      val startTimeMs = System.currentTimeMillis()
      def elapsedTimeMs = System.currentTimeMillis() - startTimeMs
      def timeoutExceeded(): Boolean = killTimeoutMs > 0 && elapsedTimeMs > killTimeoutMs
      try {
        // Only attempt to kill the task once. If interruptThread = false then a second kill
        // attempt would be a no-op and if interruptThread = true then it may not be safe or
        // effective to interrupt multiple times:
        taskRunner.kill(interruptThread = interruptThread, reason = reason)
        // Monitor the killed task until it exits. The synchronization logic here is complicated
        // because we don't want to synchronize on the taskRunner while possibly taking a thread
        // dump, but we also need to be careful to avoid races between checking whether the task
        // has finished and wait()ing for it to finish.
        var finished: Boolean = false
        while (!finished && !timeoutExceeded()) {
          taskRunner.synchronized {
            // We need to synchronize on the TaskRunner while checking whether the task has
            // finished in order to avoid a race where the task is marked as finished right after
            // we check and before we call wait().
            if (taskRunner.isFinished) {
              finished = true
            } else {
              taskRunner.wait(killPollingIntervalMs)
            }
          }
          if (taskRunner.isFinished) {
            finished = true
          } else {
            logWarning(s"Killed task $taskId is still running after $elapsedTimeMs ms")
            if (takeThreadDump) {
              try {
                Utils.getThreadDumpForThread(taskRunner.getThreadId).foreach { thread =>
                  if (thread.threadName == taskRunner.threadName) {
                    logWarning(s"Thread dump from task $taskId:\n${thread.stackTrace}")
                  }
                }
              } catch {
                case NonFatal(e) =>
                  logWarning("Exception thrown while obtaining thread dump: ", e)
              }
            }
          }
        }

        if (!taskRunner.isFinished && timeoutExceeded()) {
          if (isLocal) {
            logError(s"Killed task $taskId could not be stopped within $killTimeoutMs ms; " +
              "not killing JVM because we are running in local mode.")
          } else {
            // In non-local-mode, the exception thrown here will bubble up to the uncaught exception
            // handler and cause the executor JVM to exit.
            throw new SparkException(
              s"Killing executor JVM because killed task $taskId could not be stopped within " +
                s"$killTimeoutMs ms.")
          }
        }
      } finally {
        // Clean up entries in the taskReaperForTask map.
        taskReaperForTask.synchronized {
          taskReaperForTask.get(taskId).foreach { taskReaperInMap =>
            if (taskReaperInMap eq this) {
              taskReaperForTask.remove(taskId)
            } else {
              // This must have been a TaskReaper where interruptThread == false where a subsequent
              // killTask() call for the same task had interruptThread == true and overwrote the
              // map entry.
            }
          }
        }
      }
    }
  }

  /**
   * Create a ClassLoader for use in tasks, adding any JARs specified by the user or any classes
   * created by the interpreter to the search path
   */
  private def createClassLoader(): MutableURLClassLoader = {
    // Bootstrap the list of jars with the user class path.
    val now = System.currentTimeMillis()
    userClassPath.foreach { url =>
      currentJars(url.getPath().split("/").last) = now
    }

    val currentLoader = Utils.getContextOrSparkClassLoader

    // For each of the jars in the jarSet, add them to the class loader.
    // We assume each of the files has already been fetched.
    val urls = userClassPath.toArray ++ currentJars.keySet.map { uri =>
      new File(uri.split("/").last).toURI.toURL
    }
    if (userClassPathFirst) {
      new ChildFirstURLClassLoader(urls, currentLoader)
    } else {
      new MutableURLClassLoader(urls, currentLoader)
    }
  }

  /**
   * If the REPL is in use, add another ClassLoader that will read
   * new classes defined by the REPL as the user types code
   */
  private def addReplClassLoaderIfNeeded(parent: ClassLoader): ClassLoader = {
    val classUri = conf.get("spark.repl.class.uri", null)
    if (classUri != null) {
      logInfo("Using REPL class URI: " + classUri)
      try {
        val _userClassPathFirst: java.lang.Boolean = userClassPathFirst
        val klass = Utils.classForName("org.apache.spark.repl.ExecutorClassLoader")
          .asInstanceOf[Class[_ <: ClassLoader]]
        val constructor = klass.getConstructor(classOf[SparkConf], classOf[SparkEnv],
          classOf[String], classOf[ClassLoader], classOf[Boolean])
        constructor.newInstance(conf, env, classUri, parent, _userClassPathFirst)
      } catch {
        case _: ClassNotFoundException =>
          logError("Could not find org.apache.spark.repl.ExecutorClassLoader on classpath!")
          System.exit(1)
          null
      }
    } else {
      parent
    }
  }

  /**
   * Download any missing dependencies if we receive a new set of files and JARs from the
   * SparkContext. Also adds any new JARs we fetched to the class loader.
   */
  private def updateDependencies(newFiles: Map[String, Long], newJars: Map[String, Long]) {
    lazy val hadoopConf = SparkHadoopUtil.get.newConfiguration(conf)
    synchronized {
      // Fetch missing dependencies
      for ((name, timestamp) <- newFiles if currentFiles.getOrElse(name, -1L) < timestamp) {
        logInfo("Fetching " + name + " with timestamp " + timestamp)
        // Fetch file with useCache mode, close cache for local mode.
        Utils.fetchFile(name, new File(SparkFiles.getRootDirectory()), conf,
          env.securityManager, hadoopConf, timestamp, useCache = !isLocal)
        currentFiles(name) = timestamp
      }
      for ((name, timestamp) <- newJars) {
        val localName = new URI(name).getPath.split("/").last
        val currentTimeStamp = currentJars.get(name)
          .orElse(currentJars.get(localName))
          .getOrElse(-1L)
        if (currentTimeStamp < timestamp) {
          logInfo("Fetching " + name + " with timestamp " + timestamp)
          // Fetch file with useCache mode, close cache for local mode.
          Utils.fetchFile(name, new File(SparkFiles.getRootDirectory()), conf,
            env.securityManager, hadoopConf, timestamp, useCache = !isLocal)
          currentJars(name) = timestamp
          // Add it to our class loader
          val url = new File(SparkFiles.getRootDirectory(), localName).toURI.toURL
          if (!urlClassLoader.getURLs().contains(url)) {
            logInfo("Adding " + url + " to class loader")
            urlClassLoader.addURL(url)
          }
        }
      }
    }
  }

  /** Reports heartbeat and metrics for active tasks to the driver. */
  private def reportHeartBeat(): Unit = {
    // list of (task id, accumUpdates) to send back to the driver
    val accumUpdates = new ArrayBuffer[(Long, Seq[AccumulatorV2[_, _]])]()
    val curGCTime = computeTotalGcTime()

<<<<<<< HEAD
    // get executor level memory metrics
    val executorUpdates = heartbeater.getCurrentMetrics()
=======
    if (pollOnHeartbeat) {
      metricsPoller.poll()
    }

    val executorUpdates = metricsPoller.getExecutorUpdates()
>>>>>>> 1e65fb2c

    for (taskRunner <- runningTasks.values().asScala) {
      if (taskRunner.task != null) {
        taskRunner.task.metrics.mergeShuffleReadMetrics()
        taskRunner.task.metrics.setJvmGCTime(curGCTime - taskRunner.startGCTime)
        val accumulatorsToReport =
          if (HEARTBEAT_DROP_ZEROES) {
            taskRunner.task.metrics.accumulators().filterNot(_.isZero)
          } else {
            taskRunner.task.metrics.accumulators()
          }
        accumUpdates += ((taskRunner.taskId, accumulatorsToReport))
      }
    }

    val message = Heartbeat(executorId, accumUpdates.toArray, env.blockManager.blockManagerId,
      executorUpdates)
    try {
      val response = heartbeatReceiverRef.askSync[HeartbeatResponse](
        message, new RpcTimeout(HEARTBEAT_INTERVAL_MS.millis, EXECUTOR_HEARTBEAT_INTERVAL.key))
      if (!executorShutdown.get && response.reregisterBlockManager) {
        logInfo("Told to re-register on heartbeat")
        env.blockManager.reregister()
      }
      heartbeatFailures = 0
    } catch {
      case NonFatal(e) =>
        logWarning("Issue communicating with driver in heartbeater", e)
        heartbeatFailures += 1
        if (heartbeatFailures >= HEARTBEAT_MAX_FAILURES) {
          logError(s"Exit as unable to send heartbeats to driver " +
            s"more than $HEARTBEAT_MAX_FAILURES times")
          System.exit(ExecutorExitCode.HEARTBEAT_FAILURE)
        }
    }
  }
}

private[spark] object Executor {
  // This is reserved for internal use by components that need to read task properties before a
  // task is fully deserialized. When possible, the TaskContext.getLocalProperty call should be
  // used instead.
  val taskDeserializationProps: ThreadLocal[Properties] = new ThreadLocal[Properties]
}<|MERGE_RESOLUTION|>--- conflicted
+++ resolved
@@ -207,15 +207,10 @@
     METRICS_POLLING_INTERVAL_MS)
 
   // Executor for the heartbeat task.
-<<<<<<< HEAD
-  private val heartbeater = new Heartbeater(env.memoryManager, reportHeartBeat,
-    "executor-heartbeater", conf.getTimeAsMs("spark.executor.heartbeatInterval", "10s"))
-=======
   private val heartbeater = new Heartbeater(
     () => Executor.this.reportHeartBeat(),
     "executor-heartbeater",
     HEARTBEAT_INTERVAL_MS)
->>>>>>> 1e65fb2c
 
   // must be initialized before running startDriverHeartbeat()
   private val heartbeatReceiverRef =
@@ -228,11 +223,8 @@
   private var heartbeatFailures = 0
 
   heartbeater.start()
-<<<<<<< HEAD
-=======
 
   metricsPoller.start()
->>>>>>> 1e65fb2c
 
   private[executor] def numRunningTasks: Int = runningTasks.size()
 
@@ -280,25 +272,6 @@
   }
 
   def stop(): Unit = {
-<<<<<<< HEAD
-    env.metricsSystem.report()
-    try {
-      heartbeater.stop()
-    } catch {
-      case NonFatal(e) =>
-        logWarning("Unable to stop heartbeater", e)
-     }
-    threadPool.shutdown()
-
-    // Notify plugins that executor is shutting down so they can terminate cleanly
-    Utils.withContextClassLoader(replClassLoader) {
-      executorPlugins.foreach { plugin =>
-        try {
-          plugin.shutdown()
-        } catch {
-          case e: Exception =>
-            logWarning("Plugin " + plugin.getClass().getCanonicalName() + " shutdown failed", e)
-=======
     if (!executorShutdown.getAndSet(true)) {
       ShutdownHookManager.removeShutdownHook(stopHookReference)
       env.metricsSystem.report()
@@ -325,7 +298,6 @@
             case e: Exception =>
               logWarning("Plugin " + plugin.getClass().getCanonicalName() + " shutdown failed", e)
           }
->>>>>>> 1e65fb2c
         }
       }
       if (!isLocal) {
@@ -923,16 +895,11 @@
     val accumUpdates = new ArrayBuffer[(Long, Seq[AccumulatorV2[_, _]])]()
     val curGCTime = computeTotalGcTime()
 
-<<<<<<< HEAD
-    // get executor level memory metrics
-    val executorUpdates = heartbeater.getCurrentMetrics()
-=======
     if (pollOnHeartbeat) {
       metricsPoller.poll()
     }
 
     val executorUpdates = metricsPoller.getExecutorUpdates()
->>>>>>> 1e65fb2c
 
     for (taskRunner <- runningTasks.values().asScala) {
       if (taskRunner.task != null) {
