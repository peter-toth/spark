/*
 * Licensed to the Apache Software Foundation (ASF) under one or more
 * contributor license agreements.  See the NOTICE file distributed with
 * this work for additional information regarding copyright ownership.
 * The ASF licenses this file to You under the Apache License, Version 2.0
 * (the "License"); you may not use this file except in compliance with
 * the License.  You may obtain a copy of the License at
 *
 *    http://www.apache.org/licenses/LICENSE-2.0
 *
 * Unless required by applicable law or agreed to in writing, software
 * distributed under the License is distributed on an "AS IS" BASIS,
 * WITHOUT WARRANTIES OR CONDITIONS OF ANY KIND, either express or implied.
 * See the License for the specific language governing permissions and
 * limitations under the License.
 */

package org.apache.spark.ui.jobs

import java.util.Locale
import javax.servlet.http.HttpServletRequest

import scala.collection.mutable.{Buffer, ListBuffer}
import scala.xml.{Node, NodeSeq, Unparsed, Utility}

import org.apache.commons.text.StringEscapeUtils

import org.apache.spark.JobExecutionStatus
import org.apache.spark.resource.ResourceProfile
import org.apache.spark.status.AppStatusStore
import org.apache.spark.status.api.v1
import org.apache.spark.ui._

/** Page showing statistics and stage list for a given job */
private[ui] class JobPage(parent: JobsTab, store: AppStatusStore) extends WebUIPage("job") {

  private val STAGES_LEGEND =
    <div class="legend-area"><svg width="150px" height="85px">
      <rect class="completed-stage-legend"
        x="5px" y="5px" width="20px" height="15px" rx="2px" ry="2px"></rect>
      <text x="35px" y="17px">Completed</text>
      <rect class="failed-stage-legend"
        x="5px" y="30px" width="20px" height="15px" rx="2px" ry="2px"></rect>
      <text x="35px" y="42px">Failed</text>
      <rect class="active-stage-legend"
        x="5px" y="55px" width="20px" height="15px" rx="2px" ry="2px"></rect>
      <text x="35px" y="67px">Active</text>
    </svg></div>.toString.filter(_ != '\n')

  private val EXECUTORS_LEGEND =
    <div class="legend-area"><svg width="150px" height="55px">
      <rect class="executor-added-legend"
        x="5px" y="5px" width="20px" height="15px" rx="2px" ry="2px"></rect>
      <text x="35px" y="17px">Added</text>
      <rect class="executor-removed-legend"
        x="5px" y="30px" width="20px" height="15px" rx="2px" ry="2px"></rect>
      <text x="35px" y="42px">Removed</text>
    </svg></div>.toString.filter(_ != '\n')

  private def makeStageEvent(stageInfos: Seq[v1.StageData]): Seq[String] = {
    stageInfos.map { stage =>
      val stageId = stage.stageId
      val attemptId = stage.attemptId
      val name = stage.name
      val status = stage.status.toString.toLowerCase(Locale.ROOT)
      val submissionTime = stage.submissionTime.get.getTime()
      val completionTime = stage.completionTime.map(_.getTime())
        .getOrElse(System.currentTimeMillis())

      // The timeline library treats contents as HTML, so we have to escape them. We need to add
      // extra layers of escaping in order to embed this in a JavaScript string literal.
      val escapedName = Utility.escape(name)
      val jsEscapedNameForTooltip = StringEscapeUtils.escapeEcmaScript(Utility.escape(escapedName))
      val jsEscapedNameForLabel = StringEscapeUtils.escapeEcmaScript(escapedName)
      s"""
         |{
         |  'className': 'stage job-timeline-object ${status}',
         |  'group': 'stages',
         |  'start': new Date(${submissionTime}),
         |  'end': new Date(${completionTime}),
         |  'content': '<div class="job-timeline-content" data-toggle="tooltip"' +
         |   'data-placement="top" data-html="true"' +
         |   'data-title="${jsEscapedNameForTooltip} (Stage ${stageId}.${attemptId})<br>' +
         |   'Status: ${status.toUpperCase(Locale.ROOT)}<br>' +
         |   'Submitted: ${UIUtils.formatDate(submissionTime)}' +
         |   '${
                 if (status != "running") {
                   s"""<br>Completed: ${UIUtils.formatDate(completionTime)}"""
                 } else {
                   ""
                 }
              }">' +
         |    '${jsEscapedNameForLabel} (Stage ${stageId}.${attemptId})</div>',
         |}
       """.stripMargin
    }
  }

  def makeExecutorEvent(executors: Seq[v1.ExecutorSummary]): Seq[String] = {
    val events = ListBuffer[String]()
    executors.foreach { e =>
      val addedEvent =
        s"""
           |{
           |  'className': 'executor added',
           |  'group': 'executors',
           |  'start': new Date(${e.addTime.getTime()}),
           |  'content': '<div class="executor-event-content"' +
           |    'data-toggle="tooltip" data-placement="top"' +
           |    'data-title="Executor ${e.id}<br>' +
           |    'Added at ${UIUtils.formatDate(e.addTime)}"' +
           |    'data-html="true">Executor ${e.id} added</div>'
           |}
         """.stripMargin
      events += addedEvent

      e.removeTime.foreach { removeTime =>
        val removedEvent =
          s"""
             |{
             |  'className': 'executor removed',
             |  'group': 'executors',
             |  'start': new Date(${removeTime.getTime()}),
             |  'content': '<div class="executor-event-content"' +
             |    'data-toggle="tooltip" data-placement="top"' +
             |    'data-title="Executor ${e.id}<br>' +
             |    'Removed at ${UIUtils.formatDate(removeTime)}' +
             |    '${
                      e.removeReason.map { reason =>
                        s"""<br>Reason: ${StringEscapeUtils.escapeEcmaScript(
                          reason.replace("\n", " "))}"""
                      }.getOrElse("")
                   }"' +
             |    'data-html="true">Executor ${e.id} removed</div>'
             |}
           """.stripMargin
          events += removedEvent
      }
    }
    events.toSeq
  }

  private def makeTimeline(
      stages: Seq[v1.StageData],
      executors: Seq[v1.ExecutorSummary],
      appStartTime: Long): Seq[Node] = {

    val stageEventJsonAsStrSeq = makeStageEvent(stages)
    val executorsJsonAsStrSeq = makeExecutorEvent(executors)

    val groupJsonArrayAsStr =
      s"""
          |[
          |  {
          |    'id': 'executors',
          |    'content': '<div>Executors</div>${EXECUTORS_LEGEND}',
          |  },
          |  {
          |    'id': 'stages',
          |    'content': '<div>Stages</div>${STAGES_LEGEND}',
          |  }
          |]
        """.stripMargin

    val eventArrayAsStr =
      (stageEventJsonAsStrSeq ++ executorsJsonAsStrSeq).mkString("[", ",", "]")

    <span class="expand-job-timeline">
      <span class="expand-job-timeline-arrow arrow-closed"></span>
      <a data-toggle="tooltip" title={ToolTips.STAGE_TIMELINE} data-placement="top">
        Event Timeline
      </a>
    </span> ++
    <div id="job-timeline" class="collapsed">
      <div class="control-panel">
        <div id="job-timeline-zoom-lock">
          <input type="checkbox"></input>
          <span>Enable zooming</span>
        </div>
      </div>
    </div> ++
    <script type="text/javascript">
      {Unparsed(s"drawJobTimeline(${groupJsonArrayAsStr}, ${eventArrayAsStr}, " +
      s"${appStartTime}, ${UIUtils.getTimeZoneOffset()});")}
    </script>
  }

  def render(request: HttpServletRequest): Seq[Node] = {
    val parameterId = request.getParameter("id")
    require(parameterId != null && parameterId.nonEmpty, "Missing id parameter")

    val jobId = parameterId.toInt
    val (jobData, sqlExecutionId) = store.asOption(store.jobWithAssociatedSql(jobId)).getOrElse {
      val content =
        <div id="no-info">
          <p>No information to display for job {jobId}</p>
        </div>
      return UIUtils.headerSparkPage(
        request, s"Details for Job $jobId", content, parent)
    }

    val isComplete = jobData.status != JobExecutionStatus.RUNNING
    val stages = jobData.stageIds.map { stageId =>
      // This could be empty if the listener hasn't received information about the
      // stage or if the stage information has been garbage collected
      store.asOption(store.lastStageAttempt(stageId)).getOrElse {
        new v1.StageData(
          status = v1.StageStatus.PENDING,
          stageId = stageId,
          attemptId = 0,
          numTasks = 0,
          numActiveTasks = 0,
          numCompleteTasks = 0,
          numFailedTasks = 0,
          numKilledTasks = 0,
          numCompletedIndices = 0,

          submissionTime = None,
          firstTaskLaunchedTime = None,
          completionTime = None,
          failureReason = None,

          executorDeserializeTime = 0L,
          executorDeserializeCpuTime = 0L,
          executorRunTime = 0L,
          executorCpuTime = 0L,
          resultSize = 0L,
          jvmGcTime = 0L,
          resultSerializationTime = 0L,
          memoryBytesSpilled = 0L,
          diskBytesSpilled = 0L,
          peakExecutionMemory = 0L,
          inputBytes = 0L,
          inputRecords = 0L,
          outputBytes = 0L,
          outputRecords = 0L,
          shuffleRemoteBlocksFetched = 0L,
          shuffleLocalBlocksFetched = 0L,
          shuffleFetchWaitTime = 0L,
          shuffleRemoteBytesRead = 0L,
          shuffleRemoteBytesReadToDisk = 0L,
          shuffleLocalBytesRead = 0L,
          shuffleReadBytes = 0L,
          shuffleReadRecords = 0L,
          shuffleWriteBytes = 0L,
          shuffleWriteTime = 0L,
          shuffleWriteRecords = 0L,

          name = "Unknown",
          description = None,
          details = "Unknown",
          schedulingPool = null,

          rddIds = Nil,
          accumulatorUpdates = Nil,
          tasks = None,
          executorSummary = None,
          killedTasksSummary = Map(),
<<<<<<< HEAD
=======
          ResourceProfile.UNKNOWN_RESOURCE_PROFILE_ID,
>>>>>>> a630e8d1
          peakExecutorMetrics = None)
      }
    }

    val activeStages = Buffer[v1.StageData]()
    val completedStages = Buffer[v1.StageData]()
    // If the job is completed, then any pending stages are displayed as "skipped":
    val pendingOrSkippedStages = Buffer[v1.StageData]()
    val failedStages = Buffer[v1.StageData]()
    for (stage <- stages) {
      if (stage.submissionTime.isEmpty) {
        pendingOrSkippedStages += stage
      } else if (stage.completionTime.isDefined) {
        if (stage.status == v1.StageStatus.FAILED) {
          failedStages += stage
        } else {
          completedStages += stage
        }
      } else {
        activeStages += stage
      }
    }

    val basePath = "jobs/job"

    val pendingOrSkippedTableId =
      if (isComplete) {
        "pending"
      } else {
        "skipped"
      }

    val activeStagesTable =
      new StageTableBase(store, request, activeStages.toSeq, "active", "activeStage",
        parent.basePath, basePath, parent.isFairScheduler,
        killEnabled = parent.killEnabled, isFailedStage = false)
    val pendingOrSkippedStagesTable =
      new StageTableBase(store, request, pendingOrSkippedStages.toSeq, pendingOrSkippedTableId,
        "pendingStage", parent.basePath, basePath, parent.isFairScheduler,
        killEnabled = false, isFailedStage = false)
    val completedStagesTable =
      new StageTableBase(store, request, completedStages.toSeq, "completed", "completedStage",
        parent.basePath, basePath, parent.isFairScheduler,
        killEnabled = false, isFailedStage = false)
    val failedStagesTable =
      new StageTableBase(store, request, failedStages.toSeq, "failed", "failedStage",
        parent.basePath, basePath, parent.isFairScheduler,
        killEnabled = false, isFailedStage = true)

    val shouldShowActiveStages = activeStages.nonEmpty
    val shouldShowPendingStages = !isComplete && pendingOrSkippedStages.nonEmpty
    val shouldShowCompletedStages = completedStages.nonEmpty
    val shouldShowSkippedStages = isComplete && pendingOrSkippedStages.nonEmpty
    val shouldShowFailedStages = failedStages.nonEmpty

    val summary: NodeSeq =
      <div>
        <ul class="list-unstyled">
          <li>
            <Strong>Status:</Strong>
            {jobData.status}
          </li>
          <li>
            <Strong>Submitted:</Strong>
            {JobDataUtil.getFormattedSubmissionTime(jobData)}
          </li>
          <li>
            <Strong>Duration:</Strong>
            {JobDataUtil.getFormattedDuration(jobData)}
          </li>
          {
            if (sqlExecutionId.isDefined) {
              <li>
                <strong>Associated SQL Query: </strong>
                {<a href={"%s/SQL/execution/?id=%s".format(
                  UIUtils.prependBaseUri(request, parent.basePath),
                  sqlExecutionId.get)
                }>{sqlExecutionId.get}</a>}
              </li>
            }
          }
          {
            if (jobData.jobGroup.isDefined) {
              <li>
                <strong>Job Group:</strong>
                {jobData.jobGroup.get}
              </li>
            }
          }
          {
            if (shouldShowActiveStages) {
              <li>
                <a href="#active"><strong>Active Stages:</strong></a>
                {activeStages.size}
              </li>
            }
          }
          {
            if (shouldShowPendingStages) {
              <li>
                <a href="#pending">
                  <strong>Pending Stages:</strong>
                </a>{pendingOrSkippedStages.size}
              </li>
            }
          }
          {
            if (shouldShowCompletedStages) {
              <li>
                <a href="#completed"><strong>Completed Stages:</strong></a>
                {completedStages.size}
              </li>
            }
          }
          {
            if (shouldShowSkippedStages) {
            <li>
              <a href="#skipped"><strong>Skipped Stages:</strong></a>
              {pendingOrSkippedStages.size}
            </li>
          }
          }
          {
            if (shouldShowFailedStages) {
              <li>
                <a href="#failed"><strong>Failed Stages:</strong></a>
                {failedStages.size}
              </li>
            }
          }
        </ul>
      </div>

    var content = summary
    val appStartTime = store.applicationInfo().attempts.head.startTime.getTime()

    content ++= makeTimeline((activeStages ++ completedStages ++ failedStages).toSeq,
      store.executorList(false), appStartTime)

    val operationGraphContent = store.asOption(store.operationGraphForJob(jobId)) match {
      case Some(operationGraph) => UIUtils.showDagVizForJob(jobId, operationGraph)
      case None =>
        <div id="no-info">
          <p>No DAG visualization information to display for job {jobId}</p>
        </div>
    }
    content ++= operationGraphContent

    if (shouldShowActiveStages) {
      content ++=
        <span id="active" class="collapse-aggregated-activeStages collapse-table"
            onClick="collapseTable('collapse-aggregated-activeStages','aggregated-activeStages')">
          <h4>
            <span class="collapse-table-arrow arrow-open"></span>
            <a>Active Stages ({activeStages.size})</a>
          </h4>
        </span> ++
        <div class="aggregated-activeStages collapsible-table">
          {activeStagesTable.toNodeSeq}
        </div>
    }
    if (shouldShowPendingStages) {
      content ++=
        <span id="pending" class="collapse-aggregated-pendingOrSkippedStages collapse-table"
            onClick="collapseTable('collapse-aggregated-pendingOrSkippedStages',
            'aggregated-pendingOrSkippedStages')">
          <h4>
            <span class="collapse-table-arrow arrow-open"></span>
            <a>Pending Stages ({pendingOrSkippedStages.size})</a>
          </h4>
        </span> ++
        <div class="aggregated-pendingOrSkippedStages collapsible-table">
          {pendingOrSkippedStagesTable.toNodeSeq}
        </div>
    }
    if (shouldShowCompletedStages) {
      content ++=
        <span id="completed" class="collapse-aggregated-completedStages collapse-table"
            onClick="collapseTable('collapse-aggregated-completedStages',
            'aggregated-completedStages')">
          <h4>
            <span class="collapse-table-arrow arrow-open"></span>
            <a>Completed Stages ({completedStages.size})</a>
          </h4>
        </span> ++
        <div class="aggregated-completedStages collapsible-table">
          {completedStagesTable.toNodeSeq}
        </div>
    }
    if (shouldShowSkippedStages) {
      content ++=
        <span id="skipped" class="collapse-aggregated-pendingOrSkippedStages collapse-table"
            onClick="collapseTable('collapse-aggregated-pendingOrSkippedStages',
            'aggregated-pendingOrSkippedStages')">
          <h4>
            <span class="collapse-table-arrow arrow-open"></span>
            <a>Skipped Stages ({pendingOrSkippedStages.size})</a>
          </h4>
        </span> ++
        <div class="aggregated-pendingOrSkippedStages collapsible-table">
          {pendingOrSkippedStagesTable.toNodeSeq}
        </div>
    }
    if (shouldShowFailedStages) {
      content ++=
        <span id ="failed" class="collapse-aggregated-failedStages collapse-table"
            onClick="collapseTable('collapse-aggregated-failedStages','aggregated-failedStages')">
          <h4>
            <span class="collapse-table-arrow arrow-open"></span>
            <a>Failed Stages ({failedStages.size})</a>
          </h4>
        </span> ++
        <div class="aggregated-failedStages collapsible-table">
          {failedStagesTable.toNodeSeq}
        </div>
    }
    UIUtils.headerSparkPage(
      request, s"Details for Job $jobId", content, parent, showVisualization = true)
  }
}<|MERGE_RESOLUTION|>--- conflicted
+++ resolved
@@ -256,10 +256,7 @@
           tasks = None,
           executorSummary = None,
           killedTasksSummary = Map(),
-<<<<<<< HEAD
-=======
           ResourceProfile.UNKNOWN_RESOURCE_PROFILE_ID,
->>>>>>> a630e8d1
           peakExecutorMetrics = None)
       }
     }
