--- conflicted
+++ resolved
@@ -909,15 +909,12 @@
     .booleanConf
     .createWithDefault(false)
 
-<<<<<<< HEAD
-=======
   val REMOVE_REDUNDANT_SORTS_ENABLED = buildConf("spark.sql.execution.removeRedundantSorts")
     .internal()
     .doc("Whether to remove redundant physical sort node")
     .booleanConf
     .createWithDefault(true)
 
->>>>>>> 1e65fb2c
   val STATE_STORE_PROVIDER_CLASS =
     buildConf("spark.sql.streaming.stateStore.providerClass")
       .internal()
