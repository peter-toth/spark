--- conflicted
+++ resolved
@@ -17,13 +17,8 @@
 
 package org.apache.spark.sql.streaming
 
-<<<<<<< HEAD
-import java.{util => ju}
-import java.util.Optional
-=======
 import java.io.File
 import java.nio.charset.StandardCharsets.UTF_8
->>>>>>> cceb2d6f
 import java.util.concurrent.CountDownLatch
 
 import scala.collection.mutable
@@ -39,7 +34,6 @@
 import org.apache.spark.{SparkException, TestUtils}
 import org.apache.spark.internal.Logging
 import org.apache.spark.sql.{Column, DataFrame, Dataset, Row}
-import org.apache.spark.sql.catalyst.InternalRow
 import org.apache.spark.sql.catalyst.expressions.{Literal, Rand, Randn, Shuffle, Uuid}
 import org.apache.spark.sql.connector.read.InputPartition
 import org.apache.spark.sql.connector.read.streaming.{Offset => OffsetV2}
@@ -48,11 +42,6 @@
 import org.apache.spark.sql.execution.streaming.sources.{MemorySink, TestForeachWriter}
 import org.apache.spark.sql.functions._
 import org.apache.spark.sql.internal.SQLConf
-<<<<<<< HEAD
-import org.apache.spark.sql.sources.v2.reader.InputPartition
-import org.apache.spark.sql.sources.v2.reader.streaming.{Offset => OffsetV2}
-=======
->>>>>>> cceb2d6f
 import org.apache.spark.sql.streaming.util.{BlockingSource, MockSourceProvider, StreamManualClock}
 import org.apache.spark.sql.types.StructType
 
@@ -228,32 +217,17 @@
 
       private def dataAdded: Boolean = currentOffset.offset != -1
 
-      // setOffsetRange should take 50 ms the first time it is called after data is added
-      override def setOffsetRange(start: Optional[OffsetV2], end: Optional[OffsetV2]): Unit = {
-        synchronized {
-          if (dataAdded) clock.waitTillTime(1050)
-          super.setOffsetRange(start, end)
-        }
-      }
-
-      // getEndOffset should take 100 ms the first time it is called after data is added
-      override def getEndOffset(): OffsetV2 = synchronized {
-        if (dataAdded) clock.waitTillTime(1150)
-        super.getEndOffset()
+      // latestOffset should take 50 ms the first time it is called after data is added
+      override def latestOffset(): OffsetV2 = synchronized {
+        if (dataAdded) clock.waitTillTime(1050)
+        super.latestOffset()
       }
 
       // getBatch should take 100 ms the first time it is called
-<<<<<<< HEAD
-      override def planInputPartitions(): ju.List[InputPartition[InternalRow]] = {
-        synchronized {
-          clock.waitTillTime(1350)
-          super.planInputPartitions()
-=======
       override def planInputPartitions(start: OffsetV2, end: OffsetV2): Array[InputPartition] = {
         synchronized {
           clock.waitTillTime(1150)
           super.planInputPartitions(start, end)
->>>>>>> cceb2d6f
         }
       }
     }
@@ -294,41 +268,26 @@
       AssertOnQuery(_.status.message === "Waiting for next trigger"),
       AssertOnQuery(_.recentProgress.count(_.numInputRows > 0) === 0),
 
-      // Test status and progress when setOffsetRange is being called
+      // Test status and progress when `latestOffset` is being called
       AddData(inputData, 1, 2),
-      AdvanceManualClock(1000), // time = 1000 to start new trigger, will block on setOffsetRange
+      AdvanceManualClock(1000), // time = 1000 to start new trigger, will block on `latestOffset`
       AssertStreamExecThreadIsWaitingForTime(1050),
       AssertOnQuery(_.status.isDataAvailable === false),
       AssertOnQuery(_.status.isTriggerActive),
       AssertOnQuery(_.status.message.startsWith("Getting offsets from")),
       AssertOnQuery(_.recentProgress.count(_.numInputRows > 0) === 0),
 
-      AdvanceManualClock(50), // time = 1050 to unblock setOffsetRange
+      AdvanceManualClock(50), // time = 1050 to unblock `latestOffset`
       AssertClockTime(1050),
-<<<<<<< HEAD
-      AssertStreamExecThreadIsWaitingForTime(1150), // will block on getEndOffset that needs 1150
-      AssertOnQuery(_.status.isDataAvailable === false),
-      AssertOnQuery(_.status.isTriggerActive === true),
-      AssertOnQuery(_.status.message.startsWith("Getting offsets from")),
-      AssertOnQuery(_.recentProgress.count(_.numInputRows > 0) === 0),
-
-      AdvanceManualClock(100), // time = 1150 to unblock getEndOffset
-      AssertClockTime(1150),
-      // will block on planInputPartitions that needs 1350
-      AssertStreamExecThreadIsWaitingForTime(1350),
-      AssertOnQuery(_.status.isDataAvailable === true),
-      AssertOnQuery(_.status.isTriggerActive === true),
-=======
       // will block on `planInputPartitions` that needs 1350
       AssertStreamExecThreadIsWaitingForTime(1150),
       AssertOnQuery(_.status.isDataAvailable),
       AssertOnQuery(_.status.isTriggerActive),
->>>>>>> cceb2d6f
       AssertOnQuery(_.status.message === "Processing new data"),
       AssertOnQuery(_.recentProgress.count(_.numInputRows > 0) === 0),
 
-      AdvanceManualClock(200), // time = 1350 to unblock planInputPartitions
-      AssertClockTime(1350),
+      AdvanceManualClock(100), // time = 1150 to unblock `planInputPartitions`
+      AssertClockTime(1150),
       AssertStreamExecThreadIsWaitingForTime(1500), // will block on map task that needs 1500
       AssertOnQuery(_.status.isDataAvailable),
       AssertOnQuery(_.status.isTriggerActive),
@@ -336,7 +295,7 @@
       AssertOnQuery(_.recentProgress.count(_.numInputRows > 0) === 0),
 
       // Test status and progress while batch processing has completed
-      AdvanceManualClock(150), // time = 1500 to unblock map task
+      AdvanceManualClock(350), // time = 1500 to unblock map task
       AssertClockTime(1500),
       CheckAnswer(2),
       AssertStreamExecThreadIsWaitingForTime(2000),  // will block until the next trigger
@@ -356,11 +315,10 @@
         assert(progress.numInputRows === 2)
         assert(progress.processedRowsPerSecond === 4.0)
 
-        assert(progress.durationMs.get("setOffsetRange") === 50)
-        assert(progress.durationMs.get("getEndOffset") === 100)
-        assert(progress.durationMs.get("queryPlanning") === 200)
+        assert(progress.durationMs.get("latestOffset") === 50)
+        assert(progress.durationMs.get("queryPlanning") === 100)
         assert(progress.durationMs.get("walCommit") === 0)
-        assert(progress.durationMs.get("addBatch") === 150)
+        assert(progress.durationMs.get("addBatch") === 350)
         assert(progress.durationMs.get("triggerExecution") === 500)
 
         assert(progress.sources.length === 1)
