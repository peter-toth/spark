/*
 * Licensed to the Apache Software Foundation (ASF) under one or more
 * contributor license agreements.  See the NOTICE file distributed with
 * this work for additional information regarding copyright ownership.
 * The ASF licenses this file to You under the Apache License, Version 2.0
 * (the "License"); you may not use this file except in compliance with
 * the License.  You may obtain a copy of the License at
 *
 *    http://www.apache.org/licenses/LICENSE-2.0
 *
 * Unless required by applicable law or agreed to in writing, software
 * distributed under the License is distributed on an "AS IS" BASIS,
 * WITHOUT WARRANTIES OR CONDITIONS OF ANY KIND, either express or implied.
 * See the License for the specific language governing permissions and
 * limitations under the License.
 */

package org.apache.spark.sql.catalyst.optimizer

import scala.collection.mutable

import org.apache.spark.sql.catalyst.expressions._
import org.apache.spark.sql.catalyst.expressions.aggregate._
import org.apache.spark.sql.catalyst.plans.logical._
import org.apache.spark.sql.catalyst.rules._
import org.apache.spark.sql.catalyst.util.DateTimeUtils
import org.apache.spark.sql.connector.catalog.CatalogManager
import org.apache.spark.sql.internal.SQLConf
import org.apache.spark.sql.types._


/**
 * Finds all the expressions that are unevaluable and replace/rewrite them with semantically
 * equivalent expressions that can be evaluated. Currently we replace two kinds of expressions:
 * 1) [[RuntimeReplaceable]] expressions
 * 2) [[UnevaluableAggregate]] expressions such as Every, Some, Any, CountIf
 * This is mainly used to provide compatibility with other databases.
 * Few examples are:
 *   we use this to support "nvl" by replacing it with "coalesce".
 *   we use this to replace Every and Any with Min and Max respectively.
 *
 * TODO: In future, explore an option to replace aggregate functions similar to
 * how RuntimeReplaceable does.
 */
object ReplaceExpressions extends Rule[LogicalPlan] {
  def apply(plan: LogicalPlan): LogicalPlan = plan transformAllExpressions {
    case e: RuntimeReplaceable => e.child
    case CountIf(predicate) => Count(new NullIf(predicate, Literal.FalseLiteral))
    case BoolOr(arg) => Max(arg)
    case BoolAnd(arg) => Min(arg)
  }
}

/**
 * Rewrite non correlated exists subquery to use ScalarSubquery
 *   WHERE EXISTS (SELECT A FROM TABLE B WHERE COL1 > 10)
 * will be rewritten to
 *   WHERE (SELECT 1 FROM (SELECT A FROM TABLE B WHERE COL1 > 10) LIMIT 1) IS NOT NULL
 */
object RewriteNonCorrelatedExists extends Rule[LogicalPlan] {
  override def apply(plan: LogicalPlan): LogicalPlan = plan transformAllExpressions {
    case exists: Exists if exists.children.isEmpty =>
      IsNotNull(
        ScalarSubquery(
          plan = Limit(Literal(1), Project(Seq(Alias(Literal(1), "col")()), exists.plan)),
          exprId = exists.exprId))
  }
}

/**
 * Computes the current date and time to make sure we return the same result in a single query.
 */
object ComputeCurrentTime extends Rule[LogicalPlan] {
  def apply(plan: LogicalPlan): LogicalPlan = {
    val currentDates = mutable.Map.empty[String, Literal]
    val timeExpr = CurrentTimestamp()
    val timestamp = timeExpr.eval(EmptyRow).asInstanceOf[Long]
    val currentTime = Literal.create(timestamp, timeExpr.dataType)
    val timezone = Literal.create(SQLConf.get.sessionLocalTimeZone, StringType)

    plan transformAllExpressions {
      case currentDate @ CurrentDate(Some(timeZoneId)) =>
        currentDates.getOrElseUpdate(timeZoneId, {
          Literal.create(
            DateTimeUtils.microsToDays(timestamp, currentDate.zoneId),
            DateType)
        })
      case CurrentTimestamp() | Now() => currentTime
<<<<<<< HEAD
=======
      case CurrentTimeZone() => timezone
>>>>>>> a630e8d1
    }
  }
}


/**
 * Replaces the expression of CurrentDatabase with the current database name.
 * Replaces the expression of CurrentCatalog with the current catalog name.
 */
case class GetCurrentDatabaseAndCatalog(catalogManager: CatalogManager) extends Rule[LogicalPlan] {
  def apply(plan: LogicalPlan): LogicalPlan = {
    import org.apache.spark.sql.connector.catalog.CatalogV2Implicits._
    val currentNamespace = catalogManager.currentNamespace.quoted
    val currentCatalog = catalogManager.currentCatalog.name()

    plan transformAllExpressions {
      case CurrentDatabase() =>
        Literal.create(currentNamespace, StringType)
      case CurrentCatalog() =>
        Literal.create(currentCatalog, StringType)
    }
  }
}<|MERGE_RESOLUTION|>--- conflicted
+++ resolved
@@ -86,10 +86,7 @@
             DateType)
         })
       case CurrentTimestamp() | Now() => currentTime
-<<<<<<< HEAD
-=======
       case CurrentTimeZone() => timezone
->>>>>>> a630e8d1
     }
   }
 }
