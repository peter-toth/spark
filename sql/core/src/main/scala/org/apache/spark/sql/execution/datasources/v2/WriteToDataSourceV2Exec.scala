--- conflicted
+++ resolved
@@ -26,18 +26,7 @@
 import org.apache.spark.executor.CommitDeniedException
 import org.apache.spark.internal.Logging
 import org.apache.spark.rdd.RDD
-import org.apache.spark.sql.Row
 import org.apache.spark.sql.catalyst.InternalRow
-<<<<<<< HEAD
-import org.apache.spark.sql.catalyst.encoders.{ExpressionEncoder, RowEncoder}
-import org.apache.spark.sql.catalyst.expressions.Attribute
-import org.apache.spark.sql.catalyst.plans.logical.LogicalPlan
-import org.apache.spark.sql.execution.SparkPlan
-import org.apache.spark.sql.execution.streaming.MicroBatchExecution
-import org.apache.spark.sql.sources.v2.writer._
-import org.apache.spark.sql.types.StructType
-import org.apache.spark.util.Utils
-=======
 import org.apache.spark.sql.catalyst.analysis.{CannotReplaceMissingTableException, NoSuchTableException, TableAlreadyExistsException}
 import org.apache.spark.sql.catalyst.expressions.Attribute
 import org.apache.spark.sql.catalyst.plans.logical.LogicalPlan
@@ -48,19 +37,14 @@
 import org.apache.spark.sql.sources.{AlwaysTrue, Filter}
 import org.apache.spark.sql.util.CaseInsensitiveStringMap
 import org.apache.spark.util.{LongAccumulator, Utils}
->>>>>>> cceb2d6f
 
 /**
  * Deprecated logical plan for writing data into data source v2. This is being replaced by more
  * specific logical plans, like [[org.apache.spark.sql.catalyst.plans.logical.AppendData]].
  */
 @deprecated("Use specific logical plans like AppendData instead", "2.4.0")
-<<<<<<< HEAD
-case class WriteToDataSourceV2(writer: DataSourceWriter, query: LogicalPlan) extends LogicalPlan {
-=======
 case class WriteToDataSourceV2(batchWrite: BatchWrite, query: LogicalPlan)
   extends LogicalPlan {
->>>>>>> cceb2d6f
   override def children: Seq[LogicalPlan] = Seq(query)
   override def output: Seq[Attribute] = Nil
 }
@@ -74,15 +58,6 @@
  * not atomic; for an atomic variant for catalogs that support the appropriate features, see
  * CreateTableAsSelectStagingExec.
  */
-<<<<<<< HEAD
-case class WriteToDataSourceV2Exec(writer: DataSourceWriter, query: SparkPlan) extends SparkPlan {
-  override def children: Seq[SparkPlan] = Seq(query)
-  override def output: Seq[Attribute] = Nil
-
-  override protected def doExecute(): RDD[InternalRow] = {
-    val writeTask = writer.createWriterFactory()
-    val useCommitCoordinator = writer.useCommitCoordinator
-=======
 case class CreateTableAsSelectExec(
     catalog: TableCatalog,
     ident: Identifier,
@@ -380,7 +355,6 @@
   protected def writeWithV2(batchWrite: BatchWrite): RDD[InternalRow] = {
     val writerFactory = batchWrite.createBatchWriterFactory()
     val useCommitCoordinator = batchWrite.useCommitCoordinator
->>>>>>> cceb2d6f
     val rdd = query.execute()
     // SPARK-23271 If we are attempting to write a zero partition rdd, create a dummy single
     // partition rdd to make sure we at least set up one write task to write the metadata.
@@ -392,42 +366,13 @@
     val messages = new Array[WriterCommitMessage](rddWithNonEmptyPartitions.partitions.length)
     val totalNumRowsAccumulator = new LongAccumulator()
 
-<<<<<<< HEAD
-    logInfo(s"Start processing data source writer: $writer. " +
-=======
     logInfo(s"Start processing data source write support: $batchWrite. " +
->>>>>>> cceb2d6f
       s"The input RDD has ${messages.length} partitions.")
 
     try {
       sparkContext.runJob(
         rddWithNonEmptyPartitions,
         (context: TaskContext, iter: Iterator[InternalRow]) =>
-<<<<<<< HEAD
-          DataWritingSparkTask.run(writeTask, context, iter, useCommitCoordinator),
-        rdd.partitions.indices,
-        (index, message: WriterCommitMessage) => {
-          messages(index) = message
-          writer.onDataWriterCommit(message)
-        }
-      )
-
-      logInfo(s"Data source writer $writer is committing.")
-      writer.commit(messages)
-      logInfo(s"Data source writer $writer committed.")
-    } catch {
-      case cause: Throwable =>
-        logError(s"Data source writer $writer is aborting.")
-        try {
-          writer.abort(messages)
-        } catch {
-          case t: Throwable =>
-            logError(s"Data source writer $writer failed to abort.")
-            cause.addSuppressed(t)
-            throw new SparkException("Writing job failed.", cause)
-        }
-        logError(s"Data source writer $writer aborted.")
-=======
           DataWritingSparkTask.run(writerFactory, context, iter, useCommitCoordinator),
         rddWithNonEmptyPartitions.partitions.indices,
         (index, result: DataWritingSparkTaskResult) => {
@@ -454,7 +399,6 @@
             throw new SparkException("Writing job failed.", cause)
         }
         logError(s"Data source write support $batchWrite aborted.")
->>>>>>> cceb2d6f
         cause match {
           // Only wrap non fatal exceptions.
           case NonFatal(e) => throw new SparkException("Writing job aborted.", e)
@@ -468,7 +412,7 @@
 
 object DataWritingSparkTask extends Logging {
   def run(
-      writeTask: DataWriterFactory[InternalRow],
+      writerFactory: DataWriterFactory,
       context: TaskContext,
       iter: Iterator[InternalRow],
       useCommitCoordinator: Boolean): DataWritingSparkTaskResult = {
@@ -477,8 +421,7 @@
     val partId = context.partitionId()
     val taskId = context.taskAttemptId()
     val attemptId = context.attemptNumber()
-    val epochId = Option(context.getLocalProperty(MicroBatchExecution.BATCH_ID_KEY)).getOrElse("0")
-    val dataWriter = writeTask.createDataWriter(partId, taskId, epochId.toLong)
+    val dataWriter = writerFactory.createWriter(partId, taskId)
 
     var count = 0L
     // write the data and commit this writer.
