--- conflicted
+++ resolved
@@ -252,11 +252,8 @@
         case NonFatal(e) =>
           logError(s"Error executing query in background", e)
           setState(OperationState.ERROR)
-<<<<<<< HEAD
-=======
           HiveThriftServer2.listener.onStatementError(
             statementId, e.getMessage, SparkUtils.exceptionString(e))
->>>>>>> cceb2d6f
           throw new HiveSQLException(e)
       }
     }
