--- conflicted
+++ resolved
@@ -158,19 +158,6 @@
     schedulerBackendUnderTest.doKillExecutors(Seq("1", "2"))
     verify(driverEndpointRef).send(RemoveExecutor("1", ExecutorKilled))
     verify(driverEndpointRef).send(RemoveExecutor("2", ExecutorKilled))
-<<<<<<< HEAD
-    verify(labeledPods, never()).delete()
-    schedulerExecutorService.tick(sparkConf.get(KUBERNETES_DYN_ALLOC_KILL_GRACE_PERIOD) * 2,
-      TimeUnit.MILLISECONDS)
-    verify(labeledPods, never()).delete()
-
-    when(podList.getItems()).thenReturn(Arrays.asList(mock(classOf[Pod])))
-    schedulerBackendUnderTest.doKillExecutors(Seq("1", "2"))
-    verify(labeledPods, never()).delete()
-    schedulerExecutorService.tick(sparkConf.get(KUBERNETES_DYN_ALLOC_KILL_GRACE_PERIOD) * 2,
-      TimeUnit.MILLISECONDS)
-    verify(labeledPods).delete()
-=======
     verify(labeledPods, never()).delete()
     schedulerExecutorService.tick(sparkConf.get(KUBERNETES_DYN_ALLOC_KILL_GRACE_PERIOD) * 2,
       TimeUnit.MILLISECONDS)
@@ -192,6 +179,5 @@
 
     // Verify the last operation of `schedulerBackendUnderTest.stop`.
     verify(kubernetesClient).close()
->>>>>>> 1e65fb2c
   }
 }