--- conflicted
+++ resolved
@@ -37,10 +37,6 @@
 import org.apache.spark.sql.execution.streaming.state.StateStoreCoordinatorRef
 import org.apache.spark.sql.internal.SQLConf
 import org.apache.spark.sql.internal.StaticSQLConf.STREAMING_QUERY_LISTENERS
-<<<<<<< HEAD
-import org.apache.spark.sql.sources.v2.StreamWriteSupport
-=======
->>>>>>> cceb2d6f
 import org.apache.spark.util.{Clock, SystemClock, Utils}
 
 /**
@@ -275,13 +271,8 @@
     }
 
     (sink, trigger) match {
-<<<<<<< HEAD
-      case (v2Sink: StreamWriteSupport, trigger: ContinuousTrigger) =>
-        if (sparkSession.sessionState.conf.isUnsupportedOperationCheckEnabled) {
-=======
       case (table: SupportsWrite, trigger: ContinuousTrigger) =>
         if (operationCheckEnabled) {
->>>>>>> cceb2d6f
           UnsupportedOperationChecker.checkForContinuous(analyzedPlan, outputMode)
         }
         new StreamingQueryWrapper(new ContinuousExecution(
