--- conflicted
+++ resolved
@@ -17,18 +17,11 @@
 
 package org.apache.spark.sql.execution.adaptive
 
-<<<<<<< HEAD
-import org.apache.spark.sql.catalyst.rules.Rule
-import org.apache.spark.sql.execution._
-import org.apache.spark.sql.execution.exchange.{EnsureRequirements, ShuffleExchangeExec}
-import org.apache.spark.sql.execution.joins.{BroadcastHashJoinExec, BuildLeft, BuildRight, BuildSide}
-=======
 import org.apache.spark.sql.catalyst.optimizer.{BuildLeft, BuildRight, BuildSide}
 import org.apache.spark.sql.catalyst.plans.physical.SinglePartition
 import org.apache.spark.sql.execution._
 import org.apache.spark.sql.execution.exchange.{ENSURE_REQUIREMENTS, EnsureRequirements, ShuffleExchangeExec, ShuffleExchangeLike, ShuffleOrigin}
 import org.apache.spark.sql.execution.joins.BroadcastHashJoinExec
->>>>>>> a630e8d1
 import org.apache.spark.sql.internal.SQLConf
 
 /**
@@ -74,18 +67,10 @@
 
   private def createLocalReader(plan: SparkPlan): CustomShuffleReaderExec = {
     plan match {
-<<<<<<< HEAD
-      case c @ CustomShuffleReaderExec(s: ShuffleQueryStageExec, _, _) =>
-        CustomShuffleReaderExec(
-          s, getPartitionSpecs(s, Some(c.partitionSpecs.length)), LOCAL_SHUFFLE_READER_DESCRIPTION)
-      case s: ShuffleQueryStageExec =>
-        CustomShuffleReaderExec(s, getPartitionSpecs(s, None), LOCAL_SHUFFLE_READER_DESCRIPTION)
-=======
       case c @ CustomShuffleReaderExec(s: ShuffleQueryStageExec, _) =>
         CustomShuffleReaderExec(s, getPartitionSpecs(s, Some(c.partitionSpecs.length)))
       case s: ShuffleQueryStageExec =>
         CustomShuffleReaderExec(s, getPartitionSpecs(s, None))
->>>>>>> a630e8d1
     }
   }
 
@@ -135,8 +120,6 @@
     }
   }
 
-  val LOCAL_SHUFFLE_READER_DESCRIPTION: String = "local"
-
   object BroadcastJoinWithShuffleLeft {
     def unapply(plan: SparkPlan): Option[(SparkPlan, BuildSide)] = plan match {
       case join: BroadcastHashJoinExec if canUseLocalShuffleReader(join.left) =>
@@ -155,13 +138,6 @@
 
   def canUseLocalShuffleReader(plan: SparkPlan): Boolean = plan match {
     case s: ShuffleQueryStageExec =>
-<<<<<<< HEAD
-      s.shuffle.canChangeNumPartitions && s.mapStats.isDefined
-    case CustomShuffleReaderExec(s: ShuffleQueryStageExec, _, _) =>
-      s.shuffle.canChangeNumPartitions && s.mapStats.isDefined
-    case _ => false
-  }
-=======
       s.mapStats.isDefined && supportLocalReader(s.shuffle)
     case CustomShuffleReaderExec(s: ShuffleQueryStageExec, partitionSpecs) =>
       s.mapStats.isDefined && partitionSpecs.nonEmpty && supportLocalReader(s.shuffle)
@@ -171,5 +147,4 @@
   private def supportLocalReader(s: ShuffleExchangeLike): Boolean = {
     s.outputPartitioning != SinglePartition && supportedShuffleOrigins.contains(s.shuffleOrigin)
   }
->>>>>>> a630e8d1
 }