/*
 * Licensed to the Apache Software Foundation (ASF) under one or more
 * contributor license agreements.  See the NOTICE file distributed with
 * this work for additional information regarding copyright ownership.
 * The ASF licenses this file to You under the Apache License, Version 2.0
 * (the "License"); you may not use this file except in compliance with
 * the License.  You may obtain a copy of the License at
 *
 *    http://www.apache.org/licenses/LICENSE-2.0
 *
 * Unless required by applicable law or agreed to in writing, software
 * distributed under the License is distributed on an "AS IS" BASIS,
 * WITHOUT WARRANTIES OR CONDITIONS OF ANY KIND, either express or implied.
 * See the License for the specific language governing permissions and
 * limitations under the License.
 */

package org.apache.spark.scheduler

import java.io.NotSerializableException
import java.util.Properties
import java.util.concurrent.{ConcurrentHashMap, TimeUnit}
import java.util.concurrent.atomic.AtomicInteger

import scala.annotation.tailrec
import scala.collection.Map
import scala.collection.mutable
import scala.collection.mutable.{HashMap, HashSet, ListBuffer}
import scala.concurrent.duration._
import scala.util.control.NonFatal

import org.apache.spark._
import org.apache.spark.broadcast.Broadcast
import org.apache.spark.executor.{ExecutorMetrics, TaskMetrics}
import org.apache.spark.internal.Logging
import org.apache.spark.internal.config
import org.apache.spark.internal.config.Tests.TEST_NO_STAGE_RETRY
import org.apache.spark.network.util.JavaUtils
import org.apache.spark.partial.{ApproximateActionListener, ApproximateEvaluator, PartialResult}
import org.apache.spark.rdd.{DeterministicLevel, RDD, RDDCheckpointData}
import org.apache.spark.rpc.RpcTimeout
import org.apache.spark.storage._
import org.apache.spark.storage.BlockManagerMessages.BlockManagerHeartbeat
import org.apache.spark.util._

/**
 * The high-level scheduling layer that implements stage-oriented scheduling. It computes a DAG of
 * stages for each job, keeps track of which RDDs and stage outputs are materialized, and finds a
 * minimal schedule to run the job. It then submits stages as TaskSets to an underlying
 * TaskScheduler implementation that runs them on the cluster. A TaskSet contains fully independent
 * tasks that can run right away based on the data that's already on the cluster (e.g. map output
 * files from previous stages), though it may fail if this data becomes unavailable.
 *
 * Spark stages are created by breaking the RDD graph at shuffle boundaries. RDD operations with
 * "narrow" dependencies, like map() and filter(), are pipelined together into one set of tasks
 * in each stage, but operations with shuffle dependencies require multiple stages (one to write a
 * set of map output files, and another to read those files after a barrier). In the end, every
 * stage will have only shuffle dependencies on other stages, and may compute multiple operations
 * inside it. The actual pipelining of these operations happens in the RDD.compute() functions of
 * various RDDs
 *
 * In addition to coming up with a DAG of stages, the DAGScheduler also determines the preferred
 * locations to run each task on, based on the current cache status, and passes these to the
 * low-level TaskScheduler. Furthermore, it handles failures due to shuffle output files being
 * lost, in which case old stages may need to be resubmitted. Failures *within* a stage that are
 * not caused by shuffle file loss are handled by the TaskScheduler, which will retry each task
 * a small number of times before cancelling the whole stage.
 *
 * When looking through this code, there are several key concepts:
 *
 *  - Jobs (represented by [[ActiveJob]]) are the top-level work items submitted to the scheduler.
 *    For example, when the user calls an action, like count(), a job will be submitted through
 *    submitJob. Each Job may require the execution of multiple stages to build intermediate data.
 *
 *  - Stages ([[Stage]]) are sets of tasks that compute intermediate results in jobs, where each
 *    task computes the same function on partitions of the same RDD. Stages are separated at shuffle
 *    boundaries, which introduce a barrier (where we must wait for the previous stage to finish to
 *    fetch outputs). There are two types of stages: [[ResultStage]], for the final stage that
 *    executes an action, and [[ShuffleMapStage]], which writes map output files for a shuffle.
 *    Stages are often shared across multiple jobs, if these jobs reuse the same RDDs.
 *
 *  - Tasks are individual units of work, each sent to one machine.
 *
 *  - Cache tracking: the DAGScheduler figures out which RDDs are cached to avoid recomputing them
 *    and likewise remembers which shuffle map stages have already produced output files to avoid
 *    redoing the map side of a shuffle.
 *
 *  - Preferred locations: the DAGScheduler also computes where to run each task in a stage based
 *    on the preferred locations of its underlying RDDs, or the location of cached or shuffle data.
 *
 *  - Cleanup: all data structures are cleared when the running jobs that depend on them finish,
 *    to prevent memory leaks in a long-running application.
 *
 * To recover from failures, the same stage might need to run multiple times, which are called
 * "attempts". If the TaskScheduler reports that a task failed because a map output file from a
 * previous stage was lost, the DAGScheduler resubmits that lost stage. This is detected through a
 * CompletionEvent with FetchFailed, or an ExecutorLost event. The DAGScheduler will wait a small
 * amount of time to see whether other nodes or tasks fail, then resubmit TaskSets for any lost
 * stage(s) that compute the missing tasks. As part of this process, we might also have to create
 * Stage objects for old (finished) stages where we previously cleaned up the Stage object. Since
 * tasks from the old attempt of a stage could still be running, care must be taken to map any
 * events received in the correct Stage object.
 *
 * Here's a checklist to use when making or reviewing changes to this class:
 *
 *  - All data structures should be cleared when the jobs involving them end to avoid indefinite
 *    accumulation of state in long-running programs.
 *
 *  - When adding a new data structure, update `DAGSchedulerSuite.assertDataStructuresEmpty` to
 *    include the new structure. This will help to catch memory leaks.
 */
private[spark] class DAGScheduler(
    private[scheduler] val sc: SparkContext,
    private[scheduler] val taskScheduler: TaskScheduler,
    listenerBus: LiveListenerBus,
    mapOutputTracker: MapOutputTrackerMaster,
    blockManagerMaster: BlockManagerMaster,
    env: SparkEnv,
    clock: Clock = new SystemClock())
  extends Logging {

  def this(sc: SparkContext, taskScheduler: TaskScheduler) = {
    this(
      sc,
      taskScheduler,
      sc.listenerBus,
      sc.env.mapOutputTracker.asInstanceOf[MapOutputTrackerMaster],
      sc.env.blockManager.master,
      sc.env)
  }

  def this(sc: SparkContext) = this(sc, sc.taskScheduler)

  private[spark] val metricsSource: DAGSchedulerSource = new DAGSchedulerSource(this)

  private[scheduler] val nextJobId = new AtomicInteger(0)
  private[scheduler] def numTotalJobs: Int = nextJobId.get()
  private val nextStageId = new AtomicInteger(0)

  private[scheduler] val jobIdToStageIds = new HashMap[Int, HashSet[Int]]
  private[scheduler] val stageIdToStage = new HashMap[Int, Stage]
  /**
   * Mapping from shuffle dependency ID to the ShuffleMapStage that will generate the data for
   * that dependency. Only includes stages that are part of currently running job (when the job(s)
   * that require the shuffle stage complete, the mapping will be removed, and the only record of
   * the shuffle data will be in the MapOutputTracker).
   */
  private[scheduler] val shuffleIdToMapStage = new HashMap[Int, ShuffleMapStage]
  private[scheduler] val jobIdToActiveJob = new HashMap[Int, ActiveJob]

  // Stages we need to run whose parents aren't done
  private[scheduler] val waitingStages = new HashSet[Stage]

  // Stages we are running right now
  private[scheduler] val runningStages = new HashSet[Stage]

  // Stages that must be resubmitted due to fetch failures
  private[scheduler] val failedStages = new HashSet[Stage]

  private[scheduler] val activeJobs = new HashSet[ActiveJob]

  /**
   * Contains the locations that each RDD's partitions are cached on.  This map's keys are RDD ids
   * and its values are arrays indexed by partition numbers. Each array value is the set of
   * locations where that RDD partition is cached.
   *
   * All accesses to this map should be guarded by synchronizing on it (see SPARK-4454).
   */
  private val cacheLocs = new HashMap[Int, IndexedSeq[Seq[TaskLocation]]]

  // For tracking failed nodes, we use the MapOutputTracker's epoch number, which is sent with
  // every task. When we detect a node failing, we note the current epoch number and failed
  // executor, increment it for new tasks, and use this to ignore stray ShuffleMapTask results.
  //
  // TODO: Garbage collect information about failure epochs when we know there are no more
  //       stray messages to detect.
  private val failedEpoch = new HashMap[String, Long]

  private [scheduler] val outputCommitCoordinator = env.outputCommitCoordinator

  // A closure serializer that we reuse.
  // This is only safe because DAGScheduler runs in a single thread.
  private val closureSerializer = SparkEnv.get.closureSerializer.newInstance()

  /** If enabled, FetchFailed will not cause stage retry, in order to surface the problem. */
  private val disallowStageRetryForTest = sc.getConf.get(TEST_NO_STAGE_RETRY)

  /**
   * Whether to unregister all the outputs on the host in condition that we receive a FetchFailure,
   * this is set default to false, which means, we only unregister the outputs related to the exact
   * executor(instead of the host) on a FetchFailure.
   */
  private[scheduler] val unRegisterOutputOnHostOnFetchFailure =
    sc.getConf.get(config.UNREGISTER_OUTPUT_ON_HOST_ON_FETCH_FAILURE)

  /**
   * Number of consecutive stage attempts allowed before a stage is aborted.
   */
  private[scheduler] val maxConsecutiveStageAttempts =
    sc.getConf.getInt("spark.stage.maxConsecutiveAttempts",
      DAGScheduler.DEFAULT_MAX_CONSECUTIVE_STAGE_ATTEMPTS)

  /**
   * Number of max concurrent tasks check failures for each barrier job.
   */
  private[scheduler] val barrierJobIdToNumTasksCheckFailures = new ConcurrentHashMap[Int, Int]

  /**
   * Time in seconds to wait between a max concurrent tasks check failure and the next check.
   */
  private val timeIntervalNumTasksCheck = sc.getConf
    .get(config.BARRIER_MAX_CONCURRENT_TASKS_CHECK_INTERVAL)

  /**
   * Max number of max concurrent tasks check failures allowed for a job before fail the job
   * submission.
   */
  private val maxFailureNumTasksCheck = sc.getConf
    .get(config.BARRIER_MAX_CONCURRENT_TASKS_CHECK_MAX_FAILURES)

  private val messageScheduler =
    ThreadUtils.newDaemonSingleThreadScheduledExecutor("dag-scheduler-message")

  private[spark] val eventProcessLoop = new DAGSchedulerEventProcessLoop(this)
  taskScheduler.setDAGScheduler(this)

  /**
   * Called by the TaskSetManager to report task's starting.
   */
  def taskStarted(task: Task[_], taskInfo: TaskInfo): Unit = {
    eventProcessLoop.post(BeginEvent(task, taskInfo))
  }

  /**
   * Called by the TaskSetManager to report that a task has completed
   * and results are being fetched remotely.
   */
  def taskGettingResult(taskInfo: TaskInfo): Unit = {
    eventProcessLoop.post(GettingResultEvent(taskInfo))
  }

  /**
   * Called by the TaskSetManager to report task completions or failures.
   */
  def taskEnded(
      task: Task[_],
      reason: TaskEndReason,
      result: Any,
      accumUpdates: Seq[AccumulatorV2[_, _]],
      metricPeaks: Array[Long],
      taskInfo: TaskInfo): Unit = {
    eventProcessLoop.post(
      CompletionEvent(task, reason, result, accumUpdates, metricPeaks, taskInfo))
  }

  /**
   * Update metrics for in-progress tasks and let the master know that the BlockManager is still
   * alive. Return true if the driver knows about the given block manager. Otherwise, return false,
   * indicating that the block manager should re-register.
   */
  def executorHeartbeatReceived(
      execId: String,
      // (taskId, stageId, stageAttemptId, accumUpdates)
      accumUpdates: Array[(Long, Int, Int, Seq[AccumulableInfo])],
      blockManagerId: BlockManagerId,
      // (stageId, stageAttemptId) -> metrics
      executorUpdates: mutable.Map[(Int, Int), ExecutorMetrics]): Boolean = {
    listenerBus.post(SparkListenerExecutorMetricsUpdate(execId, accumUpdates,
      executorUpdates))
    blockManagerMaster.driverEndpoint.askSync[Boolean](
      BlockManagerHeartbeat(blockManagerId), new RpcTimeout(10.minutes, "BlockManagerHeartbeat"))
  }

  /**
   * Called by TaskScheduler implementation when an executor fails.
   */
  def executorLost(execId: String, reason: ExecutorLossReason): Unit = {
    eventProcessLoop.post(ExecutorLost(execId, reason))
  }

  /**
   * Called by TaskScheduler implementation when a worker is removed.
   */
  def workerRemoved(workerId: String, host: String, message: String): Unit = {
    eventProcessLoop.post(WorkerRemoved(workerId, host, message))
  }

  /**
   * Called by TaskScheduler implementation when a host is added.
   */
  def executorAdded(execId: String, host: String): Unit = {
    eventProcessLoop.post(ExecutorAdded(execId, host))
  }

  /**
   * Called by the TaskSetManager to cancel an entire TaskSet due to either repeated failures or
   * cancellation of the job itself.
   */
  def taskSetFailed(taskSet: TaskSet, reason: String, exception: Option[Throwable]): Unit = {
    eventProcessLoop.post(TaskSetFailed(taskSet, reason, exception))
  }

  /**
   * Called by the TaskSetManager when it decides a speculative task is needed.
   */
  def speculativeTaskSubmitted(task: Task[_]): Unit = {
    eventProcessLoop.post(SpeculativeTaskSubmitted(task))
  }

  private[scheduler]
  def getCacheLocs(rdd: RDD[_]): IndexedSeq[Seq[TaskLocation]] = cacheLocs.synchronized {
    // Note: this doesn't use `getOrElse()` because this method is called O(num tasks) times
    if (!cacheLocs.contains(rdd.id)) {
      // Note: if the storage level is NONE, we don't need to get locations from block manager.
      val locs: IndexedSeq[Seq[TaskLocation]] = if (rdd.getStorageLevel == StorageLevel.NONE) {
        IndexedSeq.fill(rdd.partitions.length)(Nil)
      } else {
        val blockIds =
          rdd.partitions.indices.map(index => RDDBlockId(rdd.id, index)).toArray[BlockId]
        blockManagerMaster.getLocations(blockIds).map { bms =>
          bms.map(bm => TaskLocation(bm.host, bm.executorId))
        }
      }
      cacheLocs(rdd.id) = locs
    }
    cacheLocs(rdd.id)
  }

  private def clearCacheLocs(): Unit = cacheLocs.synchronized {
    cacheLocs.clear()
  }

  /**
   * Gets a shuffle map stage if one exists in shuffleIdToMapStage. Otherwise, if the
   * shuffle map stage doesn't already exist, this method will create the shuffle map stage in
   * addition to any missing ancestor shuffle map stages.
   */
  private def getOrCreateShuffleMapStage(
      shuffleDep: ShuffleDependency[_, _, _],
      firstJobId: Int): ShuffleMapStage = {
    shuffleIdToMapStage.get(shuffleDep.shuffleId) match {
      case Some(stage) =>
        stage

      case None =>
        // Create stages for all missing ancestor shuffle dependencies.
        getMissingAncestorShuffleDependencies(shuffleDep.rdd).foreach { dep =>
          // Even though getMissingAncestorShuffleDependencies only returns shuffle dependencies
          // that were not already in shuffleIdToMapStage, it's possible that by the time we
          // get to a particular dependency in the foreach loop, it's been added to
          // shuffleIdToMapStage by the stage creation process for an earlier dependency. See
          // SPARK-13902 for more information.
          if (!shuffleIdToMapStage.contains(dep.shuffleId)) {
            createShuffleMapStage(dep, firstJobId)
          }
        }
        // Finally, create a stage for the given shuffle dependency.
        createShuffleMapStage(shuffleDep, firstJobId)
    }
  }

  /**
   * Check to make sure we don't launch a barrier stage with unsupported RDD chain pattern. The
   * following patterns are not supported:
   * 1. Ancestor RDDs that have different number of partitions from the resulting RDD (eg.
   * union()/coalesce()/first()/take()/PartitionPruningRDD);
   * 2. An RDD that depends on multiple barrier RDDs (eg. barrierRdd1.zip(barrierRdd2)).
   */
  private def checkBarrierStageWithRDDChainPattern(rdd: RDD[_], numTasksInStage: Int): Unit = {
    if (rdd.isBarrier() &&
        !traverseParentRDDsWithinStage(rdd, (r: RDD[_]) =>
          r.getNumPartitions == numTasksInStage &&
          r.dependencies.count(_.rdd.isBarrier()) <= 1)) {
      throw new BarrierJobUnsupportedRDDChainException
    }
  }

  /**
   * Creates a ShuffleMapStage that generates the given shuffle dependency's partitions. If a
   * previously run stage generated the same shuffle data, this function will copy the output
   * locations that are still available from the previous shuffle to avoid unnecessarily
   * regenerating data.
   */
  def createShuffleMapStage[K, V, C](
      shuffleDep: ShuffleDependency[K, V, C], jobId: Int): ShuffleMapStage = {
    val rdd = shuffleDep.rdd
    checkBarrierStageWithDynamicAllocation(rdd)
    checkBarrierStageWithNumSlots(rdd)
    checkBarrierStageWithRDDChainPattern(rdd, rdd.getNumPartitions)
    val numTasks = rdd.partitions.length
    val parents = getOrCreateParentStages(rdd, jobId)
    val id = nextStageId.getAndIncrement()
    val stage = new ShuffleMapStage(
      id, rdd, numTasks, parents, jobId, rdd.creationSite, shuffleDep, mapOutputTracker)

    stageIdToStage(id) = stage
    shuffleIdToMapStage(shuffleDep.shuffleId) = stage
    updateJobIdStageIdMaps(jobId, stage)

    if (!mapOutputTracker.containsShuffle(shuffleDep.shuffleId)) {
      // Kind of ugly: need to register RDDs with the cache and map output tracker here
      // since we can't do it in the RDD constructor because # of partitions is unknown
      logInfo(s"Registering RDD ${rdd.id} (${rdd.getCreationSite}) as input to " +
        s"shuffle ${shuffleDep.shuffleId}")
      mapOutputTracker.registerShuffle(shuffleDep.shuffleId, rdd.partitions.length)
    }
    stage
  }

  /**
   * We don't support run a barrier stage with dynamic resource allocation enabled, it shall lead
   * to some confusing behaviors (eg. with dynamic resource allocation enabled, it may happen that
   * we acquire some executors (but not enough to launch all the tasks in a barrier stage) and
   * later release them due to executor idle time expire, and then acquire again).
   *
   * We perform the check on job submit and fail fast if running a barrier stage with dynamic
   * resource allocation enabled.
   *
   * TODO SPARK-24942 Improve cluster resource management with jobs containing barrier stage
   */
  private def checkBarrierStageWithDynamicAllocation(rdd: RDD[_]): Unit = {
    if (rdd.isBarrier() && Utils.isDynamicAllocationEnabled(sc.getConf)) {
      throw new BarrierJobRunWithDynamicAllocationException
    }
  }

  /**
   * Check whether the barrier stage requires more slots (to be able to launch all tasks in the
   * barrier stage together) than the total number of active slots currently. Fail current check
   * if trying to submit a barrier stage that requires more slots than current total number. If
   * the check fails consecutively beyond a configured number for a job, then fail current job
   * submission.
   */
  private def checkBarrierStageWithNumSlots(rdd: RDD[_]): Unit = {
    val numPartitions = rdd.getNumPartitions
    val maxNumConcurrentTasks = sc.maxNumConcurrentTasks
    if (rdd.isBarrier() && numPartitions > maxNumConcurrentTasks) {
      throw new BarrierJobSlotsNumberCheckFailed(numPartitions, maxNumConcurrentTasks)
    }
  }

  /**
   * Create a ResultStage associated with the provided jobId.
   */
  private def createResultStage(
      rdd: RDD[_],
      func: (TaskContext, Iterator[_]) => _,
      partitions: Array[Int],
      jobId: Int,
      callSite: CallSite): ResultStage = {
    checkBarrierStageWithDynamicAllocation(rdd)
    checkBarrierStageWithNumSlots(rdd)
    checkBarrierStageWithRDDChainPattern(rdd, partitions.toSet.size)
    val parents = getOrCreateParentStages(rdd, jobId)
    val id = nextStageId.getAndIncrement()
    val stage = new ResultStage(id, rdd, func, partitions, parents, jobId, callSite)
    stageIdToStage(id) = stage
    updateJobIdStageIdMaps(jobId, stage)
    stage
  }

  /**
   * Get or create the list of parent stages for a given RDD.  The new Stages will be created with
   * the provided firstJobId.
   */
  private def getOrCreateParentStages(rdd: RDD[_], firstJobId: Int): List[Stage] = {
    getShuffleDependencies(rdd).map { shuffleDep =>
      getOrCreateShuffleMapStage(shuffleDep, firstJobId)
    }.toList
  }

  /** Find ancestor shuffle dependencies that are not registered in shuffleToMapStage yet */
  private def getMissingAncestorShuffleDependencies(
      rdd: RDD[_]): ListBuffer[ShuffleDependency[_, _, _]] = {
    val ancestors = new ListBuffer[ShuffleDependency[_, _, _]]
    val visited = new HashSet[RDD[_]]
    // We are manually maintaining a stack here to prevent StackOverflowError
    // caused by recursively visiting
    val waitingForVisit = new ListBuffer[RDD[_]]
    waitingForVisit += rdd
    while (waitingForVisit.nonEmpty) {
      val toVisit = waitingForVisit.remove(0)
      if (!visited(toVisit)) {
        visited += toVisit
        getShuffleDependencies(toVisit).foreach { shuffleDep =>
          if (!shuffleIdToMapStage.contains(shuffleDep.shuffleId)) {
            ancestors.prepend(shuffleDep)
            waitingForVisit.prepend(shuffleDep.rdd)
          } // Otherwise, the dependency and its ancestors have already been registered.
        }
      }
    }
    ancestors
  }

  /**
   * Returns shuffle dependencies that are immediate parents of the given RDD.
   *
   * This function will not return more distant ancestors.  For example, if C has a shuffle
   * dependency on B which has a shuffle dependency on A:
   *
   * A <-- B <-- C
   *
   * calling this function with rdd C will only return the B <-- C dependency.
   *
   * This function is scheduler-visible for the purpose of unit testing.
   */
  private[scheduler] def getShuffleDependencies(
      rdd: RDD[_]): HashSet[ShuffleDependency[_, _, _]] = {
    val parents = new HashSet[ShuffleDependency[_, _, _]]
    val visited = new HashSet[RDD[_]]
    val waitingForVisit = new ListBuffer[RDD[_]]
    waitingForVisit += rdd
    while (waitingForVisit.nonEmpty) {
      val toVisit = waitingForVisit.remove(0)
      if (!visited(toVisit)) {
        visited += toVisit
        toVisit.dependencies.foreach {
          case shuffleDep: ShuffleDependency[_, _, _] =>
            parents += shuffleDep
          case dependency =>
            waitingForVisit.prepend(dependency.rdd)
        }
      }
    }
    parents
  }

  /**
   * Traverses the given RDD and its ancestors within the same stage and checks whether all of the
   * RDDs satisfy a given predicate.
   */
  private def traverseParentRDDsWithinStage(rdd: RDD[_], predicate: RDD[_] => Boolean): Boolean = {
    val visited = new HashSet[RDD[_]]
    val waitingForVisit = new ListBuffer[RDD[_]]
    waitingForVisit += rdd
    while (waitingForVisit.nonEmpty) {
      val toVisit = waitingForVisit.remove(0)
      if (!visited(toVisit)) {
        if (!predicate(toVisit)) {
          return false
        }
        visited += toVisit
        toVisit.dependencies.foreach {
          case _: ShuffleDependency[_, _, _] =>
            // Not within the same stage with current rdd, do nothing.
          case dependency =>
            waitingForVisit.prepend(dependency.rdd)
        }
      }
    }
    true
  }

  private def getMissingParentStages(stage: Stage): List[Stage] = {
    val missing = new HashSet[Stage]
    val visited = new HashSet[RDD[_]]
    // We are manually maintaining a stack here to prevent StackOverflowError
    // caused by recursively visiting
    val waitingForVisit = new ListBuffer[RDD[_]]
    waitingForVisit += stage.rdd
    def visit(rdd: RDD[_]): Unit = {
      if (!visited(rdd)) {
        visited += rdd
        val rddHasUncachedPartitions = getCacheLocs(rdd).contains(Nil)
        if (rddHasUncachedPartitions) {
          for (dep <- rdd.dependencies) {
            dep match {
              case shufDep: ShuffleDependency[_, _, _] =>
                val mapStage = getOrCreateShuffleMapStage(shufDep, stage.firstJobId)
                if (!mapStage.isAvailable) {
                  missing += mapStage
                }
              case narrowDep: NarrowDependency[_] =>
                waitingForVisit.prepend(narrowDep.rdd)
            }
          }
        }
      }
    }
    while (waitingForVisit.nonEmpty) {
      visit(waitingForVisit.remove(0))
    }
    missing.toList
  }

  /**
   * Registers the given jobId among the jobs that need the given stage and
   * all of that stage's ancestors.
   */
  private def updateJobIdStageIdMaps(jobId: Int, stage: Stage): Unit = {
    @tailrec
    def updateJobIdStageIdMapsList(stages: List[Stage]): Unit = {
      if (stages.nonEmpty) {
        val s = stages.head
        s.jobIds += jobId
        jobIdToStageIds.getOrElseUpdate(jobId, new HashSet[Int]()) += s.id
        val parentsWithoutThisJobId = s.parents.filter { ! _.jobIds.contains(jobId) }
        updateJobIdStageIdMapsList(parentsWithoutThisJobId ++ stages.tail)
      }
    }
    updateJobIdStageIdMapsList(List(stage))
  }

  /**
   * Removes state for job and any stages that are not needed by any other job.  Does not
   * handle cancelling tasks or notifying the SparkListener about finished jobs/stages/tasks.
   *
   * @param job The job whose state to cleanup.
   */
  private def cleanupStateForJobAndIndependentStages(job: ActiveJob): Unit = {
    val registeredStages = jobIdToStageIds.get(job.jobId)
    if (registeredStages.isEmpty || registeredStages.get.isEmpty) {
      logError("No stages registered for job " + job.jobId)
    } else {
      stageIdToStage.filterKeys(stageId => registeredStages.get.contains(stageId)).foreach {
        case (stageId, stage) =>
          val jobSet = stage.jobIds
          if (!jobSet.contains(job.jobId)) {
            logError(
              "Job %d not registered for stage %d even though that stage was registered for the job"
              .format(job.jobId, stageId))
          } else {
            def removeStage(stageId: Int): Unit = {
              // data structures based on Stage
              for (stage <- stageIdToStage.get(stageId)) {
                if (runningStages.contains(stage)) {
                  logDebug("Removing running stage %d".format(stageId))
                  runningStages -= stage
                }
                for ((k, v) <- shuffleIdToMapStage.find(_._2 == stage)) {
                  shuffleIdToMapStage.remove(k)
                }
                if (waitingStages.contains(stage)) {
                  logDebug("Removing stage %d from waiting set.".format(stageId))
                  waitingStages -= stage
                }
                if (failedStages.contains(stage)) {
                  logDebug("Removing stage %d from failed set.".format(stageId))
                  failedStages -= stage
                }
              }
              // data structures based on StageId
              stageIdToStage -= stageId
              logDebug("After removal of stage %d, remaining stages = %d"
                .format(stageId, stageIdToStage.size))
            }

            jobSet -= job.jobId
            if (jobSet.isEmpty) { // no other job needs this stage
              removeStage(stageId)
            }
          }
      }
    }
    jobIdToStageIds -= job.jobId
    jobIdToActiveJob -= job.jobId
    activeJobs -= job
    job.finalStage match {
      case r: ResultStage => r.removeActiveJob()
      case m: ShuffleMapStage => m.removeActiveJob(job)
    }
  }

  /**
   * Submit an action job to the scheduler.
   *
   * @param rdd target RDD to run tasks on
   * @param func a function to run on each partition of the RDD
   * @param partitions set of partitions to run on; some jobs may not want to compute on all
   *   partitions of the target RDD, e.g. for operations like first()
   * @param callSite where in the user program this job was called
   * @param resultHandler callback to pass each result to
   * @param properties scheduler properties to attach to this job, e.g. fair scheduler pool name
   *
   * @return a JobWaiter object that can be used to block until the job finishes executing
   *         or can be used to cancel the job.
   *
   * @throws IllegalArgumentException when partitions ids are illegal
   */
  def submitJob[T, U](
      rdd: RDD[T],
      func: (TaskContext, Iterator[T]) => U,
      partitions: Seq[Int],
      callSite: CallSite,
      resultHandler: (Int, U) => Unit,
      properties: Properties): JobWaiter[U] = {
    // Check to make sure we are not launching a task on a partition that does not exist.
    val maxPartitions = rdd.partitions.length
    partitions.find(p => p >= maxPartitions || p < 0).foreach { p =>
      throw new IllegalArgumentException(
        "Attempting to access a non-existent partition: " + p + ". " +
          "Total number of partitions: " + maxPartitions)
    }

    val jobId = nextJobId.getAndIncrement()
    if (partitions.isEmpty) {
      val time = clock.getTimeMillis()
      listenerBus.post(
        SparkListenerJobStart(jobId, time, Seq[StageInfo](), Utils.cloneProperties(properties)))
      listenerBus.post(
        SparkListenerJobEnd(jobId, time, JobSucceeded))
      // Return immediately if the job is running 0 tasks
      return new JobWaiter[U](this, jobId, 0, resultHandler)
    }

    assert(partitions.nonEmpty)
    val func2 = func.asInstanceOf[(TaskContext, Iterator[_]) => _]
    val waiter = new JobWaiter[U](this, jobId, partitions.size, resultHandler)
    eventProcessLoop.post(JobSubmitted(
      jobId, rdd, func2, partitions.toArray, callSite, waiter,
      Utils.cloneProperties(properties)))
    waiter
  }

  /**
   * Run an action job on the given RDD and pass all the results to the resultHandler function as
   * they arrive.
   *
   * @param rdd target RDD to run tasks on
   * @param func a function to run on each partition of the RDD
   * @param partitions set of partitions to run on; some jobs may not want to compute on all
   *   partitions of the target RDD, e.g. for operations like first()
   * @param callSite where in the user program this job was called
   * @param resultHandler callback to pass each result to
   * @param properties scheduler properties to attach to this job, e.g. fair scheduler pool name
   *
   * @note Throws `Exception` when the job fails
   */
  def runJob[T, U](
      rdd: RDD[T],
      func: (TaskContext, Iterator[T]) => U,
      partitions: Seq[Int],
      callSite: CallSite,
      resultHandler: (Int, U) => Unit,
      properties: Properties): Unit = {
    val start = System.nanoTime
    val waiter = submitJob(rdd, func, partitions, callSite, resultHandler, properties)
    ThreadUtils.awaitReady(waiter.completionFuture, Duration.Inf)
    waiter.completionFuture.value.get match {
      case scala.util.Success(_) =>
        logInfo("Job %d finished: %s, took %f s".format
          (waiter.jobId, callSite.shortForm, (System.nanoTime - start) / 1e9))
      case scala.util.Failure(exception) =>
        logInfo("Job %d failed: %s, took %f s".format
          (waiter.jobId, callSite.shortForm, (System.nanoTime - start) / 1e9))
        // SPARK-8644: Include user stack trace in exceptions coming from DAGScheduler.
        val callerStackTrace = Thread.currentThread().getStackTrace.tail
        exception.setStackTrace(exception.getStackTrace ++ callerStackTrace)
        throw exception
    }
  }

  /**
   * Run an approximate job on the given RDD and pass all the results to an ApproximateEvaluator
   * as they arrive. Returns a partial result object from the evaluator.
   *
   * @param rdd target RDD to run tasks on
   * @param func a function to run on each partition of the RDD
   * @param evaluator `ApproximateEvaluator` to receive the partial results
   * @param callSite where in the user program this job was called
   * @param timeout maximum time to wait for the job, in milliseconds
   * @param properties scheduler properties to attach to this job, e.g. fair scheduler pool name
   */
  def runApproximateJob[T, U, R](
      rdd: RDD[T],
      func: (TaskContext, Iterator[T]) => U,
      evaluator: ApproximateEvaluator[U, R],
      callSite: CallSite,
      timeout: Long,
      properties: Properties): PartialResult[R] = {
    val jobId = nextJobId.getAndIncrement()
    if (rdd.partitions.isEmpty) {
      // Return immediately if the job is running 0 tasks
      val time = clock.getTimeMillis()
      listenerBus.post(SparkListenerJobStart(jobId, time, Seq[StageInfo](), properties))
      listenerBus.post(SparkListenerJobEnd(jobId, time, JobSucceeded))
      return new PartialResult(evaluator.currentResult(), true)
    }
    val listener = new ApproximateActionListener(rdd, func, evaluator, timeout)
    val func2 = func.asInstanceOf[(TaskContext, Iterator[_]) => _]
    eventProcessLoop.post(JobSubmitted(
      jobId, rdd, func2, rdd.partitions.indices.toArray, callSite, listener,
      Utils.cloneProperties(properties)))
    listener.awaitResult()    // Will throw an exception if the job fails
  }

  /**
   * Submit a shuffle map stage to run independently and get a JobWaiter object back. The waiter
   * can be used to block until the job finishes executing or can be used to cancel the job.
   * This method is used for adaptive query planning, to run map stages and look at statistics
   * about their outputs before submitting downstream stages.
   *
   * @param dependency the ShuffleDependency to run a map stage for
   * @param callback function called with the result of the job, which in this case will be a
   *   single MapOutputStatistics object showing how much data was produced for each partition
   * @param callSite where in the user program this job was submitted
   * @param properties scheduler properties to attach to this job, e.g. fair scheduler pool name
   */
  def submitMapStage[K, V, C](
      dependency: ShuffleDependency[K, V, C],
      callback: MapOutputStatistics => Unit,
      callSite: CallSite,
      properties: Properties): JobWaiter[MapOutputStatistics] = {

    val rdd = dependency.rdd
    val jobId = nextJobId.getAndIncrement()
    if (rdd.partitions.length == 0) {
      throw new SparkException("Can't run submitMapStage on RDD with 0 partitions")
    }

    // We create a JobWaiter with only one "task", which will be marked as complete when the whole
    // map stage has completed, and will be passed the MapOutputStatistics for that stage.
    // This makes it easier to avoid race conditions between the user code and the map output
    // tracker that might result if we told the user the stage had finished, but then they queries
    // the map output tracker and some node failures had caused the output statistics to be lost.
    val waiter = new JobWaiter[MapOutputStatistics](
      this, jobId, 1,
      (_: Int, r: MapOutputStatistics) => callback(r))
    eventProcessLoop.post(MapStageSubmitted(
      jobId, dependency, callSite, waiter, Utils.cloneProperties(properties)))
    waiter
  }

  /**
   * Cancel a job that is running or waiting in the queue.
   */
  def cancelJob(jobId: Int, reason: Option[String]): Unit = {
    logInfo("Asked to cancel job " + jobId)
    eventProcessLoop.post(JobCancelled(jobId, reason))
  }

  /**
   * Cancel all jobs in the given job group ID.
   */
  def cancelJobGroup(groupId: String): Unit = {
    logInfo("Asked to cancel job group " + groupId)
    eventProcessLoop.post(JobGroupCancelled(groupId))
  }

  /**
   * Cancel all jobs that are running or waiting in the queue.
   */
  def cancelAllJobs(): Unit = {
    eventProcessLoop.post(AllJobsCancelled)
  }

  private[scheduler] def doCancelAllJobs(): Unit = {
    // Cancel all running jobs.
    runningStages.map(_.firstJobId).foreach(handleJobCancellation(_,
      Option("as part of cancellation of all jobs")))
    activeJobs.clear() // These should already be empty by this point,
    jobIdToActiveJob.clear() // but just in case we lost track of some jobs...
  }

  /**
   * Cancel all jobs associated with a running or scheduled stage.
   */
  def cancelStage(stageId: Int, reason: Option[String]): Unit = {
    eventProcessLoop.post(StageCancelled(stageId, reason))
  }

  /**
   * Kill a given task. It will be retried.
   *
   * @return Whether the task was successfully killed.
   */
  def killTaskAttempt(taskId: Long, interruptThread: Boolean, reason: String): Boolean = {
    taskScheduler.killTaskAttempt(taskId, interruptThread, reason)
  }

  /**
   * Resubmit any failed stages. Ordinarily called after a small amount of time has passed since
   * the last fetch failure.
   */
  private[scheduler] def resubmitFailedStages(): Unit = {
    if (failedStages.nonEmpty) {
      // Failed stages may be removed by job cancellation, so failed might be empty even if
      // the ResubmitFailedStages event has been scheduled.
      logInfo("Resubmitting failed stages")
      clearCacheLocs()
      val failedStagesCopy = failedStages.toArray
      failedStages.clear()
      for (stage <- failedStagesCopy.sortBy(_.firstJobId)) {
        submitStage(stage)
      }
    }
  }

  /**
   * Check for waiting stages which are now eligible for resubmission.
   * Submits stages that depend on the given parent stage. Called when the parent stage completes
   * successfully.
   */
  private def submitWaitingChildStages(parent: Stage): Unit = {
    logTrace(s"Checking if any dependencies of $parent are now runnable")
    logTrace("running: " + runningStages)
    logTrace("waiting: " + waitingStages)
    logTrace("failed: " + failedStages)
    val childStages = waitingStages.filter(_.parents.contains(parent)).toArray
    waitingStages --= childStages
    for (stage <- childStages.sortBy(_.firstJobId)) {
      submitStage(stage)
    }
  }

  /** Finds the earliest-created active job that needs the stage */
  // TODO: Probably should actually find among the active jobs that need this
  // stage the one with the highest priority (highest-priority pool, earliest created).
  // That should take care of at least part of the priority inversion problem with
  // cross-job dependencies.
  private def activeJobForStage(stage: Stage): Option[Int] = {
    val jobsThatUseStage: Array[Int] = stage.jobIds.toArray.sorted
    jobsThatUseStage.find(jobIdToActiveJob.contains)
  }

  private[scheduler] def handleJobGroupCancelled(groupId: String): Unit = {
    // Cancel all jobs belonging to this job group.
    // First finds all active jobs with this group id, and then kill stages for them.
    val activeInGroup = activeJobs.filter { activeJob =>
      Option(activeJob.properties).exists {
        _.getProperty(SparkContext.SPARK_JOB_GROUP_ID) == groupId
      }
    }
    val jobIds = activeInGroup.map(_.jobId)
    jobIds.foreach(handleJobCancellation(_,
        Option("part of cancelled job group %s".format(groupId))))
  }

  private[scheduler] def handleBeginEvent(task: Task[_], taskInfo: TaskInfo): Unit = {
    // Note that there is a chance that this task is launched after the stage is cancelled.
    // In that case, we wouldn't have the stage anymore in stageIdToStage.
    val stageAttemptId =
      stageIdToStage.get(task.stageId).map(_.latestInfo.attemptNumber).getOrElse(-1)
    listenerBus.post(SparkListenerTaskStart(task.stageId, stageAttemptId, taskInfo))
  }

  private[scheduler] def handleSpeculativeTaskSubmitted(task: Task[_]): Unit = {
    listenerBus.post(SparkListenerSpeculativeTaskSubmitted(task.stageId, task.stageAttemptId))
  }

  private[scheduler] def handleTaskSetFailed(
      taskSet: TaskSet,
      reason: String,
      exception: Option[Throwable]): Unit = {
    stageIdToStage.get(taskSet.stageId).foreach { abortStage(_, reason, exception) }
  }

  private[scheduler] def cleanUpAfterSchedulerStop(): Unit = {
    for (job <- activeJobs) {
      val error =
        new SparkException(s"Job ${job.jobId} cancelled because SparkContext was shut down")
      job.listener.jobFailed(error)
      // Tell the listeners that all of the running stages have ended.  Don't bother
      // cancelling the stages because if the DAG scheduler is stopped, the entire application
      // is in the process of getting stopped.
      val stageFailedMessage = "Stage cancelled because SparkContext was shut down"
      // The `toArray` here is necessary so that we don't iterate over `runningStages` while
      // mutating it.
      runningStages.toArray.foreach { stage =>
        markStageAsFinished(stage, Some(stageFailedMessage))
      }
      listenerBus.post(SparkListenerJobEnd(job.jobId, clock.getTimeMillis(), JobFailed(error)))
    }
  }

  private[scheduler] def handleGetTaskResult(taskInfo: TaskInfo): Unit = {
    listenerBus.post(SparkListenerTaskGettingResult(taskInfo))
  }

  private[scheduler] def handleJobSubmitted(jobId: Int,
      finalRDD: RDD[_],
      func: (TaskContext, Iterator[_]) => _,
      partitions: Array[Int],
      callSite: CallSite,
      listener: JobListener,
      properties: Properties): Unit = {
    var finalStage: ResultStage = null
    try {
      // New stage creation may throw an exception if, for example, jobs are run on a
      // HadoopRDD whose underlying HDFS files have been deleted.
      finalStage = createResultStage(finalRDD, func, partitions, jobId, callSite)
    } catch {
      case e: BarrierJobSlotsNumberCheckFailed =>
        // If jobId doesn't exist in the map, Scala coverts its value null to 0: Int automatically.
        val numCheckFailures = barrierJobIdToNumTasksCheckFailures.compute(jobId,
          (_: Int, value: Int) => value + 1)

        logWarning(s"Barrier stage in job $jobId requires ${e.requiredConcurrentTasks} slots, " +
          s"but only ${e.maxConcurrentTasks} are available. " +
          s"Will retry up to ${maxFailureNumTasksCheck - numCheckFailures + 1} more times")

        if (numCheckFailures <= maxFailureNumTasksCheck) {
          messageScheduler.schedule(
            new Runnable {
              override def run(): Unit = eventProcessLoop.post(JobSubmitted(jobId, finalRDD, func,
                partitions, callSite, listener, properties))
            },
            timeIntervalNumTasksCheck,
            TimeUnit.SECONDS
          )
          return
        } else {
          // Job failed, clear internal data.
          barrierJobIdToNumTasksCheckFailures.remove(jobId)
          listener.jobFailed(e)
          return
        }

      case e: Exception =>
        logWarning("Creating new stage failed due to exception - job: " + jobId, e)
        listener.jobFailed(e)
        return
    }
    // Job submitted, clear internal data.
    barrierJobIdToNumTasksCheckFailures.remove(jobId)

    val job = new ActiveJob(jobId, finalStage, callSite, listener, properties)
    clearCacheLocs()
    logInfo("Got job %s (%s) with %d output partitions".format(
      job.jobId, callSite.shortForm, partitions.length))
    logInfo("Final stage: " + finalStage + " (" + finalStage.name + ")")
    logInfo("Parents of final stage: " + finalStage.parents)
    logInfo("Missing parents: " + getMissingParentStages(finalStage))

    val jobSubmissionTime = clock.getTimeMillis()
    jobIdToActiveJob(jobId) = job
    activeJobs += job
    finalStage.setActiveJob(job)
    val stageIds = jobIdToStageIds(jobId).toArray
    val stageInfos = stageIds.flatMap(id => stageIdToStage.get(id).map(_.latestInfo))
    listenerBus.post(
      SparkListenerJobStart(job.jobId, jobSubmissionTime, stageInfos, properties))
    submitStage(finalStage)
  }

  private[scheduler] def handleMapStageSubmitted(jobId: Int,
      dependency: ShuffleDependency[_, _, _],
      callSite: CallSite,
      listener: JobListener,
      properties: Properties): Unit = {
    // Submitting this map stage might still require the creation of some parent stages, so make
    // sure that happens.
    var finalStage: ShuffleMapStage = null
    try {
      // New stage creation may throw an exception if, for example, jobs are run on a
      // HadoopRDD whose underlying HDFS files have been deleted.
      finalStage = getOrCreateShuffleMapStage(dependency, jobId)
    } catch {
      case e: Exception =>
        logWarning("Creating new stage failed due to exception - job: " + jobId, e)
        listener.jobFailed(e)
        return
    }

    val job = new ActiveJob(jobId, finalStage, callSite, listener, properties)
    clearCacheLocs()
    logInfo("Got map stage job %s (%s) with %d output partitions".format(
      jobId, callSite.shortForm, dependency.rdd.partitions.length))
    logInfo("Final stage: " + finalStage + " (" + finalStage.name + ")")
    logInfo("Parents of final stage: " + finalStage.parents)
    logInfo("Missing parents: " + getMissingParentStages(finalStage))

    val jobSubmissionTime = clock.getTimeMillis()
    jobIdToActiveJob(jobId) = job
    activeJobs += job
    finalStage.addActiveJob(job)
    val stageIds = jobIdToStageIds(jobId).toArray
    val stageInfos = stageIds.flatMap(id => stageIdToStage.get(id).map(_.latestInfo))
    listenerBus.post(
      SparkListenerJobStart(job.jobId, jobSubmissionTime, stageInfos, properties))
    submitStage(finalStage)

    // If the whole stage has already finished, tell the listener and remove it
    if (finalStage.isAvailable) {
      markMapStageJobAsFinished(job, mapOutputTracker.getStatistics(dependency))
    }
  }

  /** Submits stage, but first recursively submits any missing parents. */
  private def submitStage(stage: Stage): Unit = {
    val jobId = activeJobForStage(stage)
    if (jobId.isDefined) {
      logDebug(s"submitStage($stage (name=${stage.name};" +
        s"jobs=${stage.jobIds.toSeq.sorted.mkString(",")}))")
      if (!waitingStages(stage) && !runningStages(stage) && !failedStages(stage)) {
        val missing = getMissingParentStages(stage).sortBy(_.id)
        logDebug("missing: " + missing)
        if (missing.isEmpty) {
          logInfo("Submitting " + stage + " (" + stage.rdd + "), which has no missing parents")
          submitMissingTasks(stage, jobId.get)
        } else {
          for (parent <- missing) {
            submitStage(parent)
          }
          waitingStages += stage
        }
      }
    } else {
      abortStage(stage, "No active job for stage " + stage.id, None)
    }
  }

  /** Called when stage's parents are available and we can now do its task. */
  private def submitMissingTasks(stage: Stage, jobId: Int): Unit = {
    logDebug("submitMissingTasks(" + stage + ")")

    // Before find missing partition, do the intermediate state clean work first.
    // The operation here can make sure for the partially completed intermediate stage,
    // `findMissingPartitions()` returns all partitions every time.
    stage match {
      case sms: ShuffleMapStage if stage.isIndeterminate && !sms.isAvailable =>
        mapOutputTracker.unregisterAllMapOutput(sms.shuffleDep.shuffleId)
      case _ =>
    }

    // Figure out the indexes of partition ids to compute.
    val partitionsToCompute: Seq[Int] = stage.findMissingPartitions()

    // Use the scheduling pool, job group, description, etc. from an ActiveJob associated
    // with this Stage
    val properties = jobIdToActiveJob(jobId).properties

    runningStages += stage
    // SparkListenerStageSubmitted should be posted before testing whether tasks are
    // serializable. If tasks are not serializable, a SparkListenerStageCompleted event
    // will be posted, which should always come after a corresponding SparkListenerStageSubmitted
    // event.
    stage match {
      case s: ShuffleMapStage =>
        outputCommitCoordinator.stageStart(stage = s.id, maxPartitionId = s.numPartitions - 1)
      case s: ResultStage =>
        outputCommitCoordinator.stageStart(
          stage = s.id, maxPartitionId = s.rdd.partitions.length - 1)
    }
    val taskIdToLocations: Map[Int, Seq[TaskLocation]] = try {
      stage match {
        case s: ShuffleMapStage =>
          partitionsToCompute.map { id => (id, getPreferredLocs(stage.rdd, id))}.toMap
        case s: ResultStage =>
          partitionsToCompute.map { id =>
            val p = s.partitions(id)
            (id, getPreferredLocs(stage.rdd, p))
          }.toMap
      }
    } catch {
      case NonFatal(e) =>
        stage.makeNewStageAttempt(partitionsToCompute.size)
        listenerBus.post(SparkListenerStageSubmitted(stage.latestInfo, properties))
        abortStage(stage, s"Task creation failed: $e\n${Utils.exceptionString(e)}", Some(e))
        runningStages -= stage
        return
    }

    stage.makeNewStageAttempt(partitionsToCompute.size, taskIdToLocations.values.toSeq)

    // If there are tasks to execute, record the submission time of the stage. Otherwise,
    // post the even without the submission time, which indicates that this stage was
    // skipped.
    if (partitionsToCompute.nonEmpty) {
      stage.latestInfo.submissionTime = Some(clock.getTimeMillis())
    }
    listenerBus.post(SparkListenerStageSubmitted(stage.latestInfo, properties))

    // TODO: Maybe we can keep the taskBinary in Stage to avoid serializing it multiple times.
    // Broadcasted binary for the task, used to dispatch tasks to executors. Note that we broadcast
    // the serialized copy of the RDD and for each task we will deserialize it, which means each
    // task gets a different copy of the RDD. This provides stronger isolation between tasks that
    // might modify state of objects referenced in their closures. This is necessary in Hadoop
    // where the JobConf/Configuration object is not thread-safe.
    var taskBinary: Broadcast[Array[Byte]] = null
    var partitions: Array[Partition] = null
    try {
      // For ShuffleMapTask, serialize and broadcast (rdd, shuffleDep).
      // For ResultTask, serialize and broadcast (rdd, func).
      var taskBinaryBytes: Array[Byte] = null
      // taskBinaryBytes and partitions are both effected by the checkpoint status. We need
      // this synchronization in case another concurrent job is checkpointing this RDD, so we get a
      // consistent view of both variables.
      RDDCheckpointData.synchronized {
        taskBinaryBytes = stage match {
          case stage: ShuffleMapStage =>
            JavaUtils.bufferToArray(
              closureSerializer.serialize((stage.rdd, stage.shuffleDep): AnyRef))
          case stage: ResultStage =>
            JavaUtils.bufferToArray(closureSerializer.serialize((stage.rdd, stage.func): AnyRef))
        }

        partitions = stage.rdd.partitions
      }

      if (taskBinaryBytes.length > TaskSetManager.TASK_SIZE_TO_WARN_KIB * 1024) {
        logWarning(s"Broadcasting large task binary with size " +
          s"${Utils.bytesToString(taskBinaryBytes.length)}")
      }
      taskBinary = sc.broadcast(taskBinaryBytes)
    } catch {
      // In the case of a failure during serialization, abort the stage.
      case e: NotSerializableException =>
        abortStage(stage, "Task not serializable: " + e.toString, Some(e))
        runningStages -= stage

        // Abort execution
        return
      case e: Throwable =>
        abortStage(stage, s"Task serialization failed: $e\n${Utils.exceptionString(e)}", Some(e))
        runningStages -= stage

        // Abort execution
        return
    }

    val tasks: Seq[Task[_]] = try {
      val serializedTaskMetrics = closureSerializer.serialize(stage.latestInfo.taskMetrics).array()
      stage match {
        case stage: ShuffleMapStage =>
          stage.pendingPartitions.clear()
          partitionsToCompute.map { id =>
            val locs = taskIdToLocations(id)
            val part = partitions(id)
            stage.pendingPartitions += id
            new ShuffleMapTask(stage.id, stage.latestInfo.attemptNumber,
              taskBinary, part, locs, properties, serializedTaskMetrics, Option(jobId),
              Option(sc.applicationId), sc.applicationAttemptId, stage.rdd.isBarrier())
          }

        case stage: ResultStage =>
          partitionsToCompute.map { id =>
            val p: Int = stage.partitions(id)
            val part = partitions(p)
            val locs = taskIdToLocations(id)
            new ResultTask(stage.id, stage.latestInfo.attemptNumber,
              taskBinary, part, locs, id, properties, serializedTaskMetrics,
              Option(jobId), Option(sc.applicationId), sc.applicationAttemptId,
              stage.rdd.isBarrier())
          }
      }
    } catch {
      case NonFatal(e) =>
        abortStage(stage, s"Task creation failed: $e\n${Utils.exceptionString(e)}", Some(e))
        runningStages -= stage
        return
    }

    if (tasks.nonEmpty) {
      logInfo(s"Submitting ${tasks.size} missing tasks from $stage (${stage.rdd}) (first 15 " +
        s"tasks are for partitions ${tasks.take(15).map(_.partitionId)})")
      taskScheduler.submitTasks(new TaskSet(
        tasks.toArray, stage.id, stage.latestInfo.attemptNumber, jobId, properties))
    } else {
      // Because we posted SparkListenerStageSubmitted earlier, we should mark
      // the stage as completed here in case there are no tasks to run
      markStageAsFinished(stage, None)

      stage match {
        case stage: ShuffleMapStage =>
          logDebug(s"Stage ${stage} is actually done; " +
              s"(available: ${stage.isAvailable}," +
              s"available outputs: ${stage.numAvailableOutputs}," +
              s"partitions: ${stage.numPartitions})")
          markMapStageJobsAsFinished(stage)
        case stage : ResultStage =>
          logDebug(s"Stage ${stage} is actually done; (partitions: ${stage.numPartitions})")
      }
      submitWaitingChildStages(stage)
    }
  }

  /**
   * Merge local values from a task into the corresponding accumulators previously registered
   * here on the driver.
   *
   * Although accumulators themselves are not thread-safe, this method is called only from one
   * thread, the one that runs the scheduling loop. This means we only handle one task
   * completion event at a time so we don't need to worry about locking the accumulators.
   * This still doesn't stop the caller from updating the accumulator outside the scheduler,
   * but that's not our problem since there's nothing we can do about that.
   */
  private def updateAccumulators(event: CompletionEvent): Unit = {
    val task = event.task
    val stage = stageIdToStage(task.stageId)

    event.accumUpdates.foreach { updates =>
      val id = updates.id
      try {
        // Find the corresponding accumulator on the driver and update it
        val acc: AccumulatorV2[Any, Any] = AccumulatorContext.get(id) match {
          case Some(accum) => accum.asInstanceOf[AccumulatorV2[Any, Any]]
          case None =>
            throw new SparkException(s"attempted to access non-existent accumulator $id")
        }
        acc.merge(updates.asInstanceOf[AccumulatorV2[Any, Any]])
        // To avoid UI cruft, ignore cases where value wasn't updated
        if (acc.name.isDefined && !updates.isZero) {
          stage.latestInfo.accumulables(id) = acc.toInfo(None, Some(acc.value))
          event.taskInfo.setAccumulables(
            acc.toInfo(Some(updates.value), Some(acc.value)) +: event.taskInfo.accumulables)
        }
      } catch {
        case NonFatal(e) =>
          // Log the class name to make it easy to find the bad implementation
          val accumClassName = AccumulatorContext.get(id) match {
            case Some(accum) => accum.getClass.getName
            case None => "Unknown class"
          }
          logError(
            s"Failed to update accumulator $id ($accumClassName) for task ${task.partitionId}",
            e)
      }
    }
  }

  private def postTaskEnd(event: CompletionEvent): Unit = {
    val taskMetrics: TaskMetrics =
      if (event.accumUpdates.nonEmpty) {
        try {
          TaskMetrics.fromAccumulators(event.accumUpdates)
        } catch {
          case NonFatal(e) =>
            val taskId = event.taskInfo.taskId
            logError(s"Error when attempting to reconstruct metrics for task $taskId", e)
            null
        }
      } else {
        null
      }

    listenerBus.post(SparkListenerTaskEnd(event.task.stageId, event.task.stageAttemptId,
      Utils.getFormattedClassName(event.task), event.reason, event.taskInfo,
      new ExecutorMetrics(event.metricPeaks), taskMetrics))
  }

  /**
   * Check [[SparkContext.SPARK_JOB_INTERRUPT_ON_CANCEL]] in job properties to see if we should
   * interrupt running tasks. Returns `false` if the property value is not a boolean value
   */
  private def shouldInterruptTaskThread(job: ActiveJob): Boolean = {
    if (job.properties == null) {
      false
    } else {
      val shouldInterruptThread =
        job.properties.getProperty(SparkContext.SPARK_JOB_INTERRUPT_ON_CANCEL, "false")
      try {
        shouldInterruptThread.toBoolean
      } catch {
        case e: IllegalArgumentException =>
          logWarning(s"${SparkContext.SPARK_JOB_INTERRUPT_ON_CANCEL} in Job ${job.jobId} " +
            s"is invalid: $shouldInterruptThread. Using 'false' instead", e)
          false
      }
    }
  }

  /**
   * Responds to a task finishing. This is called inside the event loop so it assumes that it can
   * modify the scheduler's internal state. Use taskEnded() to post a task end event from outside.
   */
  private[scheduler] def handleTaskCompletion(event: CompletionEvent): Unit = {
    val task = event.task
    val stageId = task.stageId

    outputCommitCoordinator.taskCompleted(
      stageId,
      task.stageAttemptId,
      task.partitionId,
      event.taskInfo.attemptNumber, // this is a task attempt number
      event.reason)

    if (!stageIdToStage.contains(task.stageId)) {
      // The stage may have already finished when we get this event -- eg. maybe it was a
      // speculative task. It is important that we send the TaskEnd event in any case, so listeners
      // are properly notified and can chose to handle it. For instance, some listeners are
      // doing their own accounting and if they don't get the task end event they think
      // tasks are still running when they really aren't.
      postTaskEnd(event)

      // Skip all the actions if the stage has been cancelled.
      return
    }

    val stage = stageIdToStage(task.stageId)

    // Make sure the task's accumulators are updated before any other processing happens, so that
    // we can post a task end event before any jobs or stages are updated. The accumulators are
    // only updated in certain cases.
    event.reason match {
      case Success =>
        task match {
          case rt: ResultTask[_, _] =>
            val resultStage = stage.asInstanceOf[ResultStage]
            resultStage.activeJob match {
              case Some(job) =>
                // Only update the accumulator once for each result task.
                if (!job.finished(rt.outputId)) {
                  updateAccumulators(event)
                }
              case None => // Ignore update if task's job has finished.
            }
          case _ =>
            updateAccumulators(event)
        }
      case _: ExceptionFailure | _: TaskKilled => updateAccumulators(event)
      case _ =>
    }
    postTaskEnd(event)

    event.reason match {
      case Success =>
        // An earlier attempt of a stage (which is zombie) may still have running tasks. If these
        // tasks complete, they still count and we can mark the corresponding partitions as
        // finished. Here we notify the task scheduler to skip running tasks for the same partition,
        // to save resource.
        if (task.stageAttemptId < stage.latestInfo.attemptNumber()) {
          taskScheduler.notifyPartitionCompletion(stageId, task.partitionId)
        }

        task match {
          case rt: ResultTask[_, _] =>
            // Cast to ResultStage here because it's part of the ResultTask
            // TODO Refactor this out to a function that accepts a ResultStage
            val resultStage = stage.asInstanceOf[ResultStage]
            resultStage.activeJob match {
              case Some(job) =>
                if (!job.finished(rt.outputId)) {
                  job.finished(rt.outputId) = true
                  job.numFinished += 1
                  // If the whole job has finished, remove it
                  if (job.numFinished == job.numPartitions) {
                    markStageAsFinished(resultStage)
                    cleanupStateForJobAndIndependentStages(job)
                    try {
                      // killAllTaskAttempts will fail if a SchedulerBackend does not implement
                      // killTask.
                      logInfo(s"Job ${job.jobId} is finished. Cancelling potential speculative " +
                        "or zombie tasks for this job")
                      // ResultStage is only used by this job. It's safe to kill speculative or
                      // zombie tasks in this stage.
                      taskScheduler.killAllTaskAttempts(
                        stageId,
                        shouldInterruptTaskThread(job),
                        reason = "Stage finished")
                    } catch {
                      case e: UnsupportedOperationException =>
                        logWarning(s"Could not cancel tasks for stage $stageId", e)
                    }
                    listenerBus.post(
                      SparkListenerJobEnd(job.jobId, clock.getTimeMillis(), JobSucceeded))
                  }

                  // taskSucceeded runs some user code that might throw an exception. Make sure
                  // we are resilient against that.
                  try {
                    job.listener.taskSucceeded(rt.outputId, event.result)
                  } catch {
                    case e: Throwable if !Utils.isFatalError(e) =>
                      // TODO: Perhaps we want to mark the resultStage as failed?
                      job.listener.jobFailed(new SparkDriverExecutionException(e))
                  }
                }
              case None =>
                logInfo("Ignoring result from " + rt + " because its job has finished")
            }

          case smt: ShuffleMapTask =>
            val shuffleStage = stage.asInstanceOf[ShuffleMapStage]
            shuffleStage.pendingPartitions -= task.partitionId
            val status = event.result.asInstanceOf[MapStatus]
            val execId = status.location.executorId
            logDebug("ShuffleMapTask finished on " + execId)
            if (failedEpoch.contains(execId) && smt.epoch <= failedEpoch(execId)) {
              logInfo(s"Ignoring possibly bogus $smt completion from executor $execId")
            } else {
              // The epoch of the task is acceptable (i.e., the task was launched after the most
              // recent failure we're aware of for the executor), so mark the task's output as
              // available.
              mapOutputTracker.registerMapOutput(
                shuffleStage.shuffleDep.shuffleId, smt.partitionId, status)
            }

            if (runningStages.contains(shuffleStage) && shuffleStage.pendingPartitions.isEmpty) {
              markStageAsFinished(shuffleStage)
              logInfo("looking for newly runnable stages")
              logInfo("running: " + runningStages)
              logInfo("waiting: " + waitingStages)
              logInfo("failed: " + failedStages)

              // This call to increment the epoch may not be strictly necessary, but it is retained
              // for now in order to minimize the changes in behavior from an earlier version of the
              // code. This existing behavior of always incrementing the epoch following any
              // successful shuffle map stage completion may have benefits by causing unneeded
              // cached map outputs to be cleaned up earlier on executors. In the future we can
              // consider removing this call, but this will require some extra investigation.
              // See https://github.com/apache/spark/pull/17955/files#r117385673 for more details.
              mapOutputTracker.incrementEpoch()

              clearCacheLocs()

              if (!shuffleStage.isAvailable) {
                // Some tasks had failed; let's resubmit this shuffleStage.
                // TODO: Lower-level scheduler should also deal with this
                logInfo("Resubmitting " + shuffleStage + " (" + shuffleStage.name +
                  ") because some of its tasks had failed: " +
                  shuffleStage.findMissingPartitions().mkString(", "))
                submitStage(shuffleStage)
              } else {
                markMapStageJobsAsFinished(shuffleStage)
                submitWaitingChildStages(shuffleStage)
              }
            }
        }

      case FetchFailed(bmAddress, shuffleId, _, mapIndex, _, failureMessage) =>
        val failedStage = stageIdToStage(task.stageId)
        val mapStage = shuffleIdToMapStage(shuffleId)

        if (failedStage.latestInfo.attemptNumber != task.stageAttemptId) {
          logInfo(s"Ignoring fetch failure from $task as it's from $failedStage attempt" +
            s" ${task.stageAttemptId} and there is a more recent attempt for that stage " +
            s"(attempt ${failedStage.latestInfo.attemptNumber}) running")
        } else {
          failedStage.failedAttemptIds.add(task.stageAttemptId)
          val shouldAbortStage =
            failedStage.failedAttemptIds.size >= maxConsecutiveStageAttempts ||
            disallowStageRetryForTest

          // It is likely that we receive multiple FetchFailed for a single stage (because we have
          // multiple tasks running concurrently on different executors). In that case, it is
          // possible the fetch failure has already been handled by the scheduler.
          if (runningStages.contains(failedStage)) {
            logInfo(s"Marking $failedStage (${failedStage.name}) as failed " +
              s"due to a fetch failure from $mapStage (${mapStage.name})")
            markStageAsFinished(failedStage, errorMessage = Some(failureMessage),
              willRetry = !shouldAbortStage)
          } else {
            logDebug(s"Received fetch failure from $task, but it's from $failedStage which is no " +
              "longer running")
          }

          if (mapStage.rdd.isBarrier()) {
            // Mark all the map as broken in the map stage, to ensure retry all the tasks on
            // resubmitted stage attempt.
            mapOutputTracker.unregisterAllMapOutput(shuffleId)
          } else if (mapIndex != -1) {
            // Mark the map whose fetch failed as broken in the map stage
            mapOutputTracker.unregisterMapOutput(shuffleId, mapIndex, bmAddress)
          }

          if (failedStage.rdd.isBarrier()) {
            failedStage match {
              case failedMapStage: ShuffleMapStage =>
                // Mark all the map as broken in the map stage, to ensure retry all the tasks on
                // resubmitted stage attempt.
                mapOutputTracker.unregisterAllMapOutput(failedMapStage.shuffleDep.shuffleId)

              case failedResultStage: ResultStage =>
                // Abort the failed result stage since we may have committed output for some
                // partitions.
                val reason = "Could not recover from a failed barrier ResultStage. Most recent " +
                  s"failure reason: $failureMessage"
                abortStage(failedResultStage, reason, None)
            }
          }

          if (shouldAbortStage) {
            val abortMessage = if (disallowStageRetryForTest) {
              "Fetch failure will not retry stage due to testing config"
            } else {
              s"""$failedStage (${failedStage.name})
                 |has failed the maximum allowable number of
                 |times: $maxConsecutiveStageAttempts.
                 |Most recent failure reason: $failureMessage""".stripMargin.replaceAll("\n", " ")
            }
            abortStage(failedStage, abortMessage, None)
          } else { // update failedStages and make sure a ResubmitFailedStages event is enqueued
            // TODO: Cancel running tasks in the failed stage -- cf. SPARK-17064
            val noResubmitEnqueued = !failedStages.contains(failedStage)
            failedStages += failedStage
            failedStages += mapStage
            if (noResubmitEnqueued) {
              // If the map stage is INDETERMINATE, which means the map tasks may return
              // different result when re-try, we need to re-try all the tasks of the failed
              // stage and its succeeding stages, because the input data will be changed after the
              // map tasks are re-tried.
              // Note that, if map stage is UNORDERED, we are fine. The shuffle partitioner is
              // guaranteed to be determinate, so the input data of the reducers will not change
              // even if the map tasks are re-tried.
<<<<<<< HEAD
              if (mapStage.rdd.outputDeterministicLevel == DeterministicLevel.INDETERMINATE) {
=======
              if (mapStage.isIndeterminate) {
>>>>>>> cceb2d6f
                // It's a little tricky to find all the succeeding stages of `mapStage`, because
                // each stage only know its parents not children. Here we traverse the stages from
                // the leaf nodes (the result stages of active jobs), and rollback all the stages
                // in the stage chains that connect to the `mapStage`. To speed up the stage
                // traversing, we collect the stages to rollback first. If a stage needs to
                // rollback, all its succeeding stages need to rollback to.
                val stagesToRollback = HashSet[Stage](mapStage)

                def collectStagesToRollback(stageChain: List[Stage]): Unit = {
                  if (stagesToRollback.contains(stageChain.head)) {
                    stageChain.drop(1).foreach(s => stagesToRollback += s)
                  } else {
                    stageChain.head.parents.foreach { s =>
                      collectStagesToRollback(s :: stageChain)
                    }
                  }
                }

                def generateErrorMessage(stage: Stage): String = {
                  "A shuffle map stage with indeterminate output was failed and retried. " +
                    s"However, Spark cannot rollback the $stage to re-process the input data, " +
                    "and has to fail this job. Please eliminate the indeterminacy by " +
                    "checkpointing the RDD before repartition and try again."
                }

                activeJobs.foreach(job => collectStagesToRollback(job.finalStage :: Nil))

                // The stages will be rolled back after checking
                val rollingBackStages = HashSet[Stage](mapStage)
                stagesToRollback.foreach {
                  case mapStage: ShuffleMapStage =>
                    val numMissingPartitions = mapStage.findMissingPartitions().length
                    if (numMissingPartitions < mapStage.numTasks) {
                      if (sc.getConf.get(config.SHUFFLE_USE_OLD_FETCH_PROTOCOL)) {
                        val reason = "A shuffle map stage with indeterminate output was failed " +
                          "and retried. However, Spark can only do this while using the new " +
                          "shuffle block fetching protocol. Please check the config " +
                          "'spark.shuffle.useOldFetchProtocol', see more detail in " +
                          "SPARK-27665 and SPARK-25341."
                        abortStage(mapStage, reason, None)
                      } else {
                        rollingBackStages += mapStage
                      }
                    }

                  case resultStage: ResultStage if resultStage.activeJob.isDefined =>
                    val numMissingPartitions = resultStage.findMissingPartitions().length
                    if (numMissingPartitions < resultStage.numTasks) {
                      // TODO: support to rollback result tasks.
                      abortStage(resultStage, generateErrorMessage(resultStage), None)
                    }

                  case _ =>
                }
                logInfo(s"The shuffle map stage $mapStage with indeterminate output was failed, " +
                  s"we will roll back and rerun below stages which include itself and all its " +
                  s"indeterminate child stages: $rollingBackStages")
              }

              // We expect one executor failure to trigger many FetchFailures in rapid succession,
              // but all of those task failures can typically be handled by a single resubmission of
              // the failed stage.  We avoid flooding the scheduler's event queue with resubmit
              // messages by checking whether a resubmit is already in the event queue for the
              // failed stage.  If there is already a resubmit enqueued for a different failed
              // stage, that event would also be sufficient to handle the current failed stage, but
              // producing a resubmit for each failed stage makes debugging and logging a little
              // simpler while not producing an overwhelming number of scheduler events.
              logInfo(
                s"Resubmitting $mapStage (${mapStage.name}) and " +
                  s"$failedStage (${failedStage.name}) due to fetch failure"
              )
              messageScheduler.schedule(
                new Runnable {
                  override def run(): Unit = eventProcessLoop.post(ResubmitFailedStages)
                },
                DAGScheduler.RESUBMIT_TIMEOUT,
                TimeUnit.MILLISECONDS
              )
            }
          }

          // TODO: mark the executor as failed only if there were lots of fetch failures on it
          if (bmAddress != null) {
            val hostToUnregisterOutputs = if (env.blockManager.externalShuffleServiceEnabled &&
              unRegisterOutputOnHostOnFetchFailure) {
              // We had a fetch failure with the external shuffle service, so we
              // assume all shuffle data on the node is bad.
              Some(bmAddress.host)
            } else {
              // Unregister shuffle data just for one executor (we don't have any
              // reason to believe shuffle data has been lost for the entire host).
              None
            }
            removeExecutorAndUnregisterOutputs(
              execId = bmAddress.executorId,
              fileLost = true,
              hostToUnregisterOutputs = hostToUnregisterOutputs,
              maybeEpoch = Some(task.epoch))
          }
        }

      case failure: TaskFailedReason if task.isBarrier =>
        // Also handle the task failed reasons here.
        failure match {
          case Resubmitted =>
            handleResubmittedFailure(task, stage)

          case _ => // Do nothing.
        }

        // Always fail the current stage and retry all the tasks when a barrier task fail.
        val failedStage = stageIdToStage(task.stageId)
        if (failedStage.latestInfo.attemptNumber != task.stageAttemptId) {
          logInfo(s"Ignoring task failure from $task as it's from $failedStage attempt" +
            s" ${task.stageAttemptId} and there is a more recent attempt for that stage " +
            s"(attempt ${failedStage.latestInfo.attemptNumber}) running")
        } else {
          logInfo(s"Marking $failedStage (${failedStage.name}) as failed due to a barrier task " +
            "failed.")
          val message = s"Stage failed because barrier task $task finished unsuccessfully.\n" +
            failure.toErrorString
          try {
            // killAllTaskAttempts will fail if a SchedulerBackend does not implement killTask.
            val reason = s"Task $task from barrier stage $failedStage (${failedStage.name}) " +
              "failed."
            taskScheduler.killAllTaskAttempts(stageId, interruptThread = false, reason)
          } catch {
            case e: UnsupportedOperationException =>
              // Cannot continue with barrier stage if failed to cancel zombie barrier tasks.
              // TODO SPARK-24877 leave the zombie tasks and ignore their completion events.
              logWarning(s"Could not kill all tasks for stage $stageId", e)
              abortStage(failedStage, "Could not kill zombie barrier tasks for stage " +
                s"$failedStage (${failedStage.name})", Some(e))
          }
          markStageAsFinished(failedStage, Some(message))

          failedStage.failedAttemptIds.add(task.stageAttemptId)
          // TODO Refactor the failure handling logic to combine similar code with that of
          // FetchFailed.
          val shouldAbortStage =
            failedStage.failedAttemptIds.size >= maxConsecutiveStageAttempts ||
              disallowStageRetryForTest

          if (shouldAbortStage) {
            val abortMessage = if (disallowStageRetryForTest) {
              "Barrier stage will not retry stage due to testing config. Most recent failure " +
                s"reason: $message"
            } else {
              s"""$failedStage (${failedStage.name})
                 |has failed the maximum allowable number of
                 |times: $maxConsecutiveStageAttempts.
                 |Most recent failure reason: $message
               """.stripMargin.replaceAll("\n", " ")
            }
            abortStage(failedStage, abortMessage, None)
          } else {
            failedStage match {
              case failedMapStage: ShuffleMapStage =>
                // Mark all the map as broken in the map stage, to ensure retry all the tasks on
                // resubmitted stage attempt.
                mapOutputTracker.unregisterAllMapOutput(failedMapStage.shuffleDep.shuffleId)

              case failedResultStage: ResultStage =>
                // Abort the failed result stage since we may have committed output for some
                // partitions.
                val reason = "Could not recover from a failed barrier ResultStage. Most recent " +
                  s"failure reason: $message"
                abortStage(failedResultStage, reason, None)
            }
            // In case multiple task failures triggered for a single stage attempt, ensure we only
            // resubmit the failed stage once.
            val noResubmitEnqueued = !failedStages.contains(failedStage)
            failedStages += failedStage
            if (noResubmitEnqueued) {
              logInfo(s"Resubmitting $failedStage (${failedStage.name}) due to barrier stage " +
                "failure.")
              messageScheduler.schedule(new Runnable {
                override def run(): Unit = eventProcessLoop.post(ResubmitFailedStages)
              }, DAGScheduler.RESUBMIT_TIMEOUT, TimeUnit.MILLISECONDS)
            }
          }
        }

      case Resubmitted =>
        handleResubmittedFailure(task, stage)

      case _: TaskCommitDenied =>
        // Do nothing here, left up to the TaskScheduler to decide how to handle denied commits

      case _: ExceptionFailure | _: TaskKilled =>
        // Nothing left to do, already handled above for accumulator updates.

      case TaskResultLost =>
        // Do nothing here; the TaskScheduler handles these failures and resubmits the task.

      case _: ExecutorLostFailure | UnknownReason =>
        // Unrecognized failure - also do nothing. If the task fails repeatedly, the TaskScheduler
        // will abort the job.
    }
  }

  private def handleResubmittedFailure(task: Task[_], stage: Stage): Unit = {
    logInfo(s"Resubmitted $task, so marking it as still running.")
    stage match {
      case sms: ShuffleMapStage =>
        sms.pendingPartitions += task.partitionId

      case _ =>
        throw new SparkException("TaskSetManagers should only send Resubmitted task " +
          "statuses for tasks in ShuffleMapStages.")
    }
  }

  private[scheduler] def markMapStageJobsAsFinished(shuffleStage: ShuffleMapStage): Unit = {
    // Mark any map-stage jobs waiting on this stage as finished
    if (shuffleStage.isAvailable && shuffleStage.mapStageJobs.nonEmpty) {
      val stats = mapOutputTracker.getStatistics(shuffleStage.shuffleDep)
      for (job <- shuffleStage.mapStageJobs) {
        markMapStageJobAsFinished(job, stats)
      }
    }
  }

  /**
   * Responds to an executor being lost. This is called inside the event loop, so it assumes it can
   * modify the scheduler's internal state. Use executorLost() to post a loss event from outside.
   *
   * We will also assume that we've lost all shuffle blocks associated with the executor if the
   * executor serves its own blocks (i.e., we're not using external shuffle), the entire slave
   * is lost (likely including the shuffle service), or a FetchFailed occurred, in which case we
   * presume all shuffle data related to this executor to be lost.
   *
   * Optionally the epoch during which the failure was caught can be passed to avoid allowing
   * stray fetch failures from possibly retriggering the detection of a node as lost.
   */
  private[scheduler] def handleExecutorLost(
      execId: String,
      workerLost: Boolean): Unit = {
    // if the cluster manager explicitly tells us that the entire worker was lost, then
    // we know to unregister shuffle output.  (Note that "worker" specifically refers to the process
    // from a Standalone cluster, where the shuffle service lives in the Worker.)
    val fileLost = workerLost || !env.blockManager.externalShuffleServiceEnabled
    removeExecutorAndUnregisterOutputs(
      execId = execId,
      fileLost = fileLost,
      hostToUnregisterOutputs = None,
      maybeEpoch = None)
  }

  private def removeExecutorAndUnregisterOutputs(
      execId: String,
      fileLost: Boolean,
      hostToUnregisterOutputs: Option[String],
      maybeEpoch: Option[Long] = None): Unit = {
    val currentEpoch = maybeEpoch.getOrElse(mapOutputTracker.getEpoch)
    if (!failedEpoch.contains(execId) || failedEpoch(execId) < currentEpoch) {
      failedEpoch(execId) = currentEpoch
      logInfo("Executor lost: %s (epoch %d)".format(execId, currentEpoch))
      blockManagerMaster.removeExecutor(execId)
      if (fileLost) {
        hostToUnregisterOutputs match {
          case Some(host) =>
            logInfo("Shuffle files lost for host: %s (epoch %d)".format(host, currentEpoch))
            mapOutputTracker.removeOutputsOnHost(host)
          case None =>
            logInfo("Shuffle files lost for executor: %s (epoch %d)".format(execId, currentEpoch))
            mapOutputTracker.removeOutputsOnExecutor(execId)
        }
        clearCacheLocs()

      } else {
        logDebug("Additional executor lost message for %s (epoch %d)".format(execId, currentEpoch))
      }
    }
  }

  /**
   * Responds to a worker being removed. This is called inside the event loop, so it assumes it can
   * modify the scheduler's internal state. Use workerRemoved() to post a loss event from outside.
   *
   * We will assume that we've lost all shuffle blocks associated with the host if a worker is
   * removed, so we will remove them all from MapStatus.
   *
   * @param workerId identifier of the worker that is removed.
   * @param host host of the worker that is removed.
   * @param message the reason why the worker is removed.
   */
  private[scheduler] def handleWorkerRemoved(
      workerId: String,
      host: String,
      message: String): Unit = {
    logInfo("Shuffle files lost for worker %s on host %s".format(workerId, host))
    mapOutputTracker.removeOutputsOnHost(host)
    clearCacheLocs()
  }

  private[scheduler] def handleExecutorAdded(execId: String, host: String): Unit = {
    // remove from failedEpoch(execId) ?
    if (failedEpoch.contains(execId)) {
      logInfo("Host added was in lost list earlier: " + host)
      failedEpoch -= execId
    }
  }

  private[scheduler] def handleStageCancellation(stageId: Int, reason: Option[String]): Unit = {
    stageIdToStage.get(stageId) match {
      case Some(stage) =>
        val jobsThatUseStage: Array[Int] = stage.jobIds.toArray
        jobsThatUseStage.foreach { jobId =>
          val reasonStr = reason match {
            case Some(originalReason) =>
              s"because $originalReason"
            case None =>
              s"because Stage $stageId was cancelled"
          }
          handleJobCancellation(jobId, Option(reasonStr))
        }
      case None =>
        logInfo("No active jobs to kill for Stage " + stageId)
    }
  }

  private[scheduler] def handleJobCancellation(jobId: Int, reason: Option[String]): Unit = {
    if (!jobIdToStageIds.contains(jobId)) {
      logDebug("Trying to cancel unregistered job " + jobId)
    } else {
      failJobAndIndependentStages(
        jobIdToActiveJob(jobId), "Job %d cancelled %s".format(jobId, reason.getOrElse("")))
    }
  }

  /**
   * Marks a stage as finished and removes it from the list of running stages.
   */
  private def markStageAsFinished(
      stage: Stage,
      errorMessage: Option[String] = None,
      willRetry: Boolean = false): Unit = {
    val serviceTime = stage.latestInfo.submissionTime match {
      case Some(t) => "%.03f".format((clock.getTimeMillis() - t) / 1000.0)
      case _ => "Unknown"
    }
    if (errorMessage.isEmpty) {
      logInfo("%s (%s) finished in %s s".format(stage, stage.name, serviceTime))
      stage.latestInfo.completionTime = Some(clock.getTimeMillis())

      // Clear failure count for this stage, now that it's succeeded.
      // We only limit consecutive failures of stage attempts,so that if a stage is
      // re-used many times in a long-running job, unrelated failures don't eventually cause the
      // stage to be aborted.
      stage.clearFailures()
    } else {
      stage.latestInfo.stageFailed(errorMessage.get)
      logInfo(s"$stage (${stage.name}) failed in $serviceTime s due to ${errorMessage.get}")
    }

    if (!willRetry) {
      outputCommitCoordinator.stageEnd(stage.id)
    }
    listenerBus.post(SparkListenerStageCompleted(stage.latestInfo))
    runningStages -= stage
  }

  /**
   * Aborts all jobs depending on a particular Stage. This is called in response to a task set
   * being canceled by the TaskScheduler. Use taskSetFailed() to inject this event from outside.
   */
  private[scheduler] def abortStage(
      failedStage: Stage,
      reason: String,
      exception: Option[Throwable]): Unit = {
    if (!stageIdToStage.contains(failedStage.id)) {
      // Skip all the actions if the stage has been removed.
      return
    }
    val dependentJobs: Seq[ActiveJob] =
      activeJobs.filter(job => stageDependsOn(job.finalStage, failedStage)).toSeq
    failedStage.latestInfo.completionTime = Some(clock.getTimeMillis())
    for (job <- dependentJobs) {
      failJobAndIndependentStages(job, s"Job aborted due to stage failure: $reason", exception)
    }
    if (dependentJobs.isEmpty) {
      logInfo("Ignoring failure of " + failedStage + " because all jobs depending on it are done")
    }
  }

  /** Fails a job and all stages that are only used by that job, and cleans up relevant state. */
  private def failJobAndIndependentStages(
      job: ActiveJob,
      failureReason: String,
      exception: Option[Throwable] = None): Unit = {
    val error = new SparkException(failureReason, exception.orNull)
    var ableToCancelStages = true

    // Cancel all independent, running stages.
    val stages = jobIdToStageIds(job.jobId)
    if (stages.isEmpty) {
      logError("No stages registered for job " + job.jobId)
    }
    stages.foreach { stageId =>
      val jobsForStage: Option[HashSet[Int]] = stageIdToStage.get(stageId).map(_.jobIds)
      if (jobsForStage.isEmpty || !jobsForStage.get.contains(job.jobId)) {
        logError(
          "Job %d not registered for stage %d even though that stage was registered for the job"
            .format(job.jobId, stageId))
      } else if (jobsForStage.get.size == 1) {
        if (!stageIdToStage.contains(stageId)) {
          logError(s"Missing Stage for stage with id $stageId")
        } else {
          // This is the only job that uses this stage, so fail the stage if it is running.
          val stage = stageIdToStage(stageId)
          if (runningStages.contains(stage)) {
            try { // cancelTasks will fail if a SchedulerBackend does not implement killTask
              taskScheduler.cancelTasks(stageId, shouldInterruptTaskThread(job))
              markStageAsFinished(stage, Some(failureReason))
            } catch {
              case e: UnsupportedOperationException =>
                logWarning(s"Could not cancel tasks for stage $stageId", e)
                ableToCancelStages = false
            }
          }
        }
      }
    }

    if (ableToCancelStages) {
      // SPARK-15783 important to cleanup state first, just for tests where we have some asserts
      // against the state.  Otherwise we have a *little* bit of flakiness in the tests.
      cleanupStateForJobAndIndependentStages(job)
      job.listener.jobFailed(error)
      listenerBus.post(SparkListenerJobEnd(job.jobId, clock.getTimeMillis(), JobFailed(error)))
    }
  }

  /** Return true if one of stage's ancestors is target. */
  private def stageDependsOn(stage: Stage, target: Stage): Boolean = {
    if (stage == target) {
      return true
    }
    val visitedRdds = new HashSet[RDD[_]]
    // We are manually maintaining a stack here to prevent StackOverflowError
    // caused by recursively visiting
    val waitingForVisit = new ListBuffer[RDD[_]]
    waitingForVisit += stage.rdd
    def visit(rdd: RDD[_]): Unit = {
      if (!visitedRdds(rdd)) {
        visitedRdds += rdd
        for (dep <- rdd.dependencies) {
          dep match {
            case shufDep: ShuffleDependency[_, _, _] =>
              val mapStage = getOrCreateShuffleMapStage(shufDep, stage.firstJobId)
              if (!mapStage.isAvailable) {
                waitingForVisit.prepend(mapStage.rdd)
              }  // Otherwise there's no need to follow the dependency back
            case narrowDep: NarrowDependency[_] =>
              waitingForVisit.prepend(narrowDep.rdd)
          }
        }
      }
    }
    while (waitingForVisit.nonEmpty) {
      visit(waitingForVisit.remove(0))
    }
    visitedRdds.contains(target.rdd)
  }

  /**
   * Gets the locality information associated with a partition of a particular RDD.
   *
   * This method is thread-safe and is called from both DAGScheduler and SparkContext.
   *
   * @param rdd whose partitions are to be looked at
   * @param partition to lookup locality information for
   * @return list of machines that are preferred by the partition
   */
  private[spark]
  def getPreferredLocs(rdd: RDD[_], partition: Int): Seq[TaskLocation] = {
    getPreferredLocsInternal(rdd, partition, new HashSet)
  }

  /**
   * Recursive implementation for getPreferredLocs.
   *
   * This method is thread-safe because it only accesses DAGScheduler state through thread-safe
   * methods (getCacheLocs()); please be careful when modifying this method, because any new
   * DAGScheduler state accessed by it may require additional synchronization.
   */
  private def getPreferredLocsInternal(
      rdd: RDD[_],
      partition: Int,
      visited: HashSet[(RDD[_], Int)]): Seq[TaskLocation] = {
    // If the partition has already been visited, no need to re-visit.
    // This avoids exponential path exploration.  SPARK-695
    if (!visited.add((rdd, partition))) {
      // Nil has already been returned for previously visited partitions.
      return Nil
    }
    // If the partition is cached, return the cache locations
    val cached = getCacheLocs(rdd)(partition)
    if (cached.nonEmpty) {
      return cached
    }
    // If the RDD has some placement preferences (as is the case for input RDDs), get those
    val rddPrefs = rdd.preferredLocations(rdd.partitions(partition)).toList
    if (rddPrefs.nonEmpty) {
      return rddPrefs.map(TaskLocation(_))
    }

    // If the RDD has narrow dependencies, pick the first partition of the first narrow dependency
    // that has any placement preferences. Ideally we would choose based on transfer sizes,
    // but this will do for now.
    rdd.dependencies.foreach {
      case n: NarrowDependency[_] =>
        for (inPart <- n.getParents(partition)) {
          val locs = getPreferredLocsInternal(n.rdd, inPart, visited)
          if (locs != Nil) {
            return locs
          }
        }

      case _ =>
    }

    Nil
  }

  /** Mark a map stage job as finished with the given output stats, and report to its listener. */
  def markMapStageJobAsFinished(job: ActiveJob, stats: MapOutputStatistics): Unit = {
    // In map stage jobs, we only create a single "task", which is to finish all of the stage
    // (including reusing any previous map outputs, etc); so we just mark task 0 as done
    job.finished(0) = true
    job.numFinished += 1
    job.listener.taskSucceeded(0, stats)
    cleanupStateForJobAndIndependentStages(job)
    listenerBus.post(SparkListenerJobEnd(job.jobId, clock.getTimeMillis(), JobSucceeded))
  }

  def stop(): Unit = {
    messageScheduler.shutdownNow()
    eventProcessLoop.stop()
    taskScheduler.stop()
  }

  eventProcessLoop.start()
}

private[scheduler] class DAGSchedulerEventProcessLoop(dagScheduler: DAGScheduler)
  extends EventLoop[DAGSchedulerEvent]("dag-scheduler-event-loop") with Logging {

  private[this] val timer = dagScheduler.metricsSource.messageProcessingTimer

  /**
   * The main event loop of the DAG scheduler.
   */
  override def onReceive(event: DAGSchedulerEvent): Unit = {
    val timerContext = timer.time()
    try {
      doOnReceive(event)
    } finally {
      timerContext.stop()
    }
  }

  private def doOnReceive(event: DAGSchedulerEvent): Unit = event match {
    case JobSubmitted(jobId, rdd, func, partitions, callSite, listener, properties) =>
      dagScheduler.handleJobSubmitted(jobId, rdd, func, partitions, callSite, listener, properties)

    case MapStageSubmitted(jobId, dependency, callSite, listener, properties) =>
      dagScheduler.handleMapStageSubmitted(jobId, dependency, callSite, listener, properties)

    case StageCancelled(stageId, reason) =>
      dagScheduler.handleStageCancellation(stageId, reason)

    case JobCancelled(jobId, reason) =>
      dagScheduler.handleJobCancellation(jobId, reason)

    case JobGroupCancelled(groupId) =>
      dagScheduler.handleJobGroupCancelled(groupId)

    case AllJobsCancelled =>
      dagScheduler.doCancelAllJobs()

    case ExecutorAdded(execId, host) =>
      dagScheduler.handleExecutorAdded(execId, host)

    case ExecutorLost(execId, reason) =>
      val workerLost = reason match {
        case SlaveLost(_, true) => true
        case _ => false
      }
      dagScheduler.handleExecutorLost(execId, workerLost)

    case WorkerRemoved(workerId, host, message) =>
      dagScheduler.handleWorkerRemoved(workerId, host, message)

    case BeginEvent(task, taskInfo) =>
      dagScheduler.handleBeginEvent(task, taskInfo)

    case SpeculativeTaskSubmitted(task) =>
      dagScheduler.handleSpeculativeTaskSubmitted(task)

    case GettingResultEvent(taskInfo) =>
      dagScheduler.handleGetTaskResult(taskInfo)

    case completion: CompletionEvent =>
      dagScheduler.handleTaskCompletion(completion)

    case TaskSetFailed(taskSet, reason, exception) =>
      dagScheduler.handleTaskSetFailed(taskSet, reason, exception)

    case ResubmitFailedStages =>
      dagScheduler.resubmitFailedStages()
  }

  override def onError(e: Throwable): Unit = {
    logError("DAGSchedulerEventProcessLoop failed; shutting down SparkContext", e)
    try {
      dagScheduler.doCancelAllJobs()
    } catch {
      case t: Throwable => logError("DAGScheduler failed to cancel all jobs.", t)
    }
    dagScheduler.sc.stopInNewThread()
  }

  override def onStop(): Unit = {
    // Cancel any active jobs in postStop hook
    dagScheduler.cleanUpAfterSchedulerStop()
  }
}

private[spark] object DAGScheduler {
  // The time, in millis, to wait for fetch failure events to stop coming in after one is detected;
  // this is a simplistic way to avoid resubmitting tasks in the non-fetchable map stage one by one
  // as more failure events come in
  val RESUBMIT_TIMEOUT = 200

  // Number of consecutive stage attempts allowed before a stage is aborted
  val DEFAULT_MAX_CONSECUTIVE_STAGE_ATTEMPTS = 4
}<|MERGE_RESOLUTION|>--- conflicted
+++ resolved
@@ -1584,11 +1584,7 @@
               // Note that, if map stage is UNORDERED, we are fine. The shuffle partitioner is
               // guaranteed to be determinate, so the input data of the reducers will not change
               // even if the map tasks are re-tried.
-<<<<<<< HEAD
-              if (mapStage.rdd.outputDeterministicLevel == DeterministicLevel.INDETERMINATE) {
-=======
               if (mapStage.isIndeterminate) {
->>>>>>> cceb2d6f
                 // It's a little tricky to find all the succeeding stages of `mapStage`, because
                 // each stage only know its parents not children. Here we traverse the stages from
                 // the leaf nodes (the result stages of active jobs), and rollback all the stages
