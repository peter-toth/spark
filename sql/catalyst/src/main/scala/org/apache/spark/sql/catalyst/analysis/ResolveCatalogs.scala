--- conflicted
+++ resolved
@@ -34,11 +34,7 @@
   override def apply(plan: LogicalPlan): LogicalPlan = plan resolveOperators {
     case AlterTableAddColumnsStatement(
          nameParts @ NonSessionCatalogAndTable(catalog, tbl), cols) =>
-<<<<<<< HEAD
-      cols.foreach(c => failCharType(c.dataType))
-=======
       cols.foreach(c => failNullType(c.dataType))
->>>>>>> a630e8d1
       val changes = cols.map { col =>
         TableChange.addColumn(
           col.name.toArray,
@@ -73,11 +69,7 @@
 
     case a @ AlterTableAlterColumnStatement(
          nameParts @ NonSessionCatalogAndTable(catalog, tbl), _, _, _, _, _) =>
-<<<<<<< HEAD
-      a.dataType.foreach(failCharType)
-=======
       a.dataType.foreach(failNullType)
->>>>>>> a630e8d1
       val colName = a.column.toArray
       val typeChange = a.dataType.map { newDataType =>
         TableChange.updateColumnType(colName, newDataType)
@@ -148,13 +140,8 @@
       RenameTable(catalog.asTableCatalog, oldName.asIdentifier, newNameParts.asIdentifier)
 
     case c @ CreateTableStatement(
-<<<<<<< HEAD
-         NonSessionCatalogAndTable(catalog, tbl), _, _, _, _, _, _, _, _, _) =>
-      assertNoCharTypeInSchema(c.tableSchema)
-=======
          NonSessionCatalogAndTable(catalog, tbl), _, _, _, _, _, _, _, _, _, _, _) =>
       assertNoNullTypeInSchema(c.tableSchema)
->>>>>>> a630e8d1
       CreateV2Table(
         catalog.asTableCatalog,
         tbl.asIdentifier,
@@ -165,36 +152,23 @@
         ignoreIfExists = c.ifNotExists)
 
     case c @ CreateTableAsSelectStatement(
-<<<<<<< HEAD
-         NonSessionCatalogAndTable(catalog, tbl), _, _, _, _, _, _, _, _, _, _) =>
-=======
          NonSessionCatalogAndTable(catalog, tbl), _, _, _, _, _, _, _, _, _, _, _, _) =>
       if (c.asSelect.resolved) {
         assertNoNullTypeInSchema(c.asSelect.schema)
       }
->>>>>>> a630e8d1
       CreateTableAsSelect(
         catalog.asTableCatalog,
         tbl.asIdentifier,
         // convert the bucket spec and add it as a transform
         c.partitioning ++ c.bucketSpec.map(_.asTransform),
         c.asSelect,
-<<<<<<< HEAD
-        convertTableProperties(c.properties, c.options, c.location, c.comment, c.provider),
-=======
-        convertTableProperties(c),
->>>>>>> a630e8d1
+        convertTableProperties(c),
         writeOptions = c.writeOptions,
         ignoreIfExists = c.ifNotExists)
 
     case c @ ReplaceTableStatement(
-<<<<<<< HEAD
-         NonSessionCatalogAndTable(catalog, tbl), _, _, _, _, _, _, _, _, _) =>
-      assertNoCharTypeInSchema(c.tableSchema)
-=======
          NonSessionCatalogAndTable(catalog, tbl), _, _, _, _, _, _, _, _, _, _) =>
       assertNoNullTypeInSchema(c.tableSchema)
->>>>>>> a630e8d1
       ReplaceTable(
         catalog.asTableCatalog,
         tbl.asIdentifier,
@@ -205,25 +179,17 @@
         orCreate = c.orCreate)
 
     case c @ ReplaceTableAsSelectStatement(
-<<<<<<< HEAD
-         NonSessionCatalogAndTable(catalog, tbl), _, _, _, _, _, _, _, _, _, _) =>
-=======
          NonSessionCatalogAndTable(catalog, tbl), _, _, _, _, _, _, _, _, _, _, _) =>
       if (c.asSelect.resolved) {
         assertNoNullTypeInSchema(c.asSelect.schema)
       }
->>>>>>> a630e8d1
       ReplaceTableAsSelect(
         catalog.asTableCatalog,
         tbl.asIdentifier,
         // convert the bucket spec and add it as a transform
         c.partitioning ++ c.bucketSpec.map(_.asTransform),
         c.asSelect,
-<<<<<<< HEAD
-        convertTableProperties(c.properties, c.options, c.location, c.comment, c.provider),
-=======
-        convertTableProperties(c),
->>>>>>> a630e8d1
+        convertTableProperties(c),
         writeOptions = c.writeOptions,
         orCreate = c.orCreate)
 
