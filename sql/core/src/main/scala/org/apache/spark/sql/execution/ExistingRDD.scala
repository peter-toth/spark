/*
 * Licensed to the Apache Software Foundation (ASF) under one or more
 * contributor license agreements.  See the NOTICE file distributed with
 * this work for additional information regarding copyright ownership.
 * The ASF licenses this file to You under the Apache License, Version 2.0
 * (the "License"); you may not use this file except in compliance with
 * the License.  You may obtain a copy of the License at
 *
 *    http://www.apache.org/licenses/LICENSE-2.0
 *
 * Unless required by applicable law or agreed to in writing, software
 * distributed under the License is distributed on an "AS IS" BASIS,
 * WITHOUT WARRANTIES OR CONDITIONS OF ANY KIND, either express or implied.
 * See the License for the specific language governing permissions and
 * limitations under the License.
 */

package org.apache.spark.sql.execution

import org.apache.spark.rdd.RDD
import org.apache.spark.sql.{Encoder, SparkSession}
import org.apache.spark.sql.catalyst.InternalRow
import org.apache.spark.sql.catalyst.analysis.MultiInstanceRelation
import org.apache.spark.sql.catalyst.expressions._
import org.apache.spark.sql.catalyst.plans.logical._
import org.apache.spark.sql.catalyst.plans.physical.{Partitioning, UnknownPartitioning}
import org.apache.spark.sql.catalyst.util.truncatedString
import org.apache.spark.sql.execution.metric.SQLMetrics
<<<<<<< HEAD
import org.apache.spark.sql.types.DataType

object RDDConversions {
  def productToRowRdd[A <: Product](data: RDD[A], outputTypes: Seq[DataType]): RDD[InternalRow] = {
    data.mapPartitions { iterator =>
      val numColumns = outputTypes.length
      val mutableRow = new GenericInternalRow(numColumns)
      val converters = outputTypes.map(CatalystTypeConverters.createToCatalystConverter)
      iterator.map { r =>
        var i = 0
        while (i < numColumns) {
          mutableRow(i) = converters(i)(r.productElement(i))
          i += 1
        }

        mutableRow
      }
    }
  }

  /**
   * Convert the objects inside Row into the types Catalyst expected.
   */
  def rowToRowRdd(data: RDD[Row], outputTypes: Seq[DataType]): RDD[InternalRow] = {
    data.mapPartitions { iterator =>
      val numColumns = outputTypes.length
      val mutableRow = new GenericInternalRow(numColumns)
      val converters = outputTypes.map(CatalystTypeConverters.createToCatalystConverter)
      iterator.map { r =>
        var i = 0
        while (i < numColumns) {
          mutableRow(i) = converters(i)(r(i))
          i += 1
        }

        mutableRow
      }
    }
  }
}
=======
>>>>>>> cceb2d6f

object ExternalRDD {

  def apply[T: Encoder](rdd: RDD[T], session: SparkSession): LogicalPlan = {
    val externalRdd = ExternalRDD(CatalystSerde.generateObjAttr[T], rdd)(session)
    CatalystSerde.serialize[T](externalRdd)
  }
}

/** Logical plan node for scanning data from an RDD. */
case class ExternalRDD[T](
    outputObjAttr: Attribute,
    rdd: RDD[T])(session: SparkSession)
  extends LeafNode with ObjectProducer with MultiInstanceRelation {

  override protected final def otherCopyArgs: Seq[AnyRef] = session :: Nil

  override def newInstance(): ExternalRDD.this.type =
    ExternalRDD(outputObjAttr.newInstance(), rdd)(session).asInstanceOf[this.type]

  override protected def stringArgs: Iterator[Any] = Iterator(output)

  override def computeStats(): Statistics = Statistics(
    // TODO: Instead of returning a default value here, find a way to return a meaningful size
    // estimate for RDDs. See PR 1238 for more discussions.
    sizeInBytes = BigInt(session.sessionState.conf.defaultSizeInBytes)
  )
}

/** Physical plan node for scanning data from an RDD. */
case class ExternalRDDScanExec[T](
    outputObjAttr: Attribute,
    rdd: RDD[T]) extends LeafExecNode with ObjectProducerExec {

  override lazy val metrics = Map(
    "numOutputRows" -> SQLMetrics.createMetric(sparkContext, "number of output rows"))

  private def rddName: String = Option(rdd.name).map(n => s" $n").getOrElse("")

  override val nodeName: String = s"Scan$rddName"

  protected override def doExecute(): RDD[InternalRow] = {
    val numOutputRows = longMetric("numOutputRows")
    rdd.mapPartitionsInternal { iter =>
      val outputObject = ObjectOperator.wrapObjectToRow(outputObjectType)
      iter.map { value =>
        numOutputRows += 1
        outputObject(value)
      }
    }
  }

  override def simpleString(maxFields: Int): String = {
    s"$nodeName${output.mkString("[", ",", "]")}"
  }
}

/** Logical plan node for scanning data from an RDD of InternalRow. */
case class LogicalRDD(
    output: Seq[Attribute],
    rdd: RDD[InternalRow],
    outputPartitioning: Partitioning = UnknownPartitioning(0),
    override val outputOrdering: Seq[SortOrder] = Nil,
    override val isStreaming: Boolean = false)(session: SparkSession)
  extends LeafNode with MultiInstanceRelation {

  override protected final def otherCopyArgs: Seq[AnyRef] = session :: Nil

  override def newInstance(): LogicalRDD.this.type = {
    val rewrite = output.zip(output.map(_.newInstance())).toMap

    val rewrittenPartitioning = outputPartitioning match {
      case p: Expression =>
        p.transform {
          case e: Attribute => rewrite.getOrElse(e, e)
        }.asInstanceOf[Partitioning]

      case p => p
    }

    val rewrittenOrdering = outputOrdering.map(_.transform {
      case e: Attribute => rewrite.getOrElse(e, e)
    }.asInstanceOf[SortOrder])

    LogicalRDD(
      output.map(rewrite),
      rdd,
      rewrittenPartitioning,
      rewrittenOrdering,
      isStreaming
    )(session).asInstanceOf[this.type]
  }

  override protected def stringArgs: Iterator[Any] = Iterator(output, isStreaming)

  override def computeStats(): Statistics = Statistics(
    // TODO: Instead of returning a default value here, find a way to return a meaningful size
    // estimate for RDDs. See PR 1238 for more discussions.
    sizeInBytes = BigInt(session.sessionState.conf.defaultSizeInBytes)
  )
}

/** Physical plan node for scanning data from an RDD of InternalRow. */
case class RDDScanExec(
    output: Seq[Attribute],
    rdd: RDD[InternalRow],
    name: String,
    override val outputPartitioning: Partitioning = UnknownPartitioning(0),
    override val outputOrdering: Seq[SortOrder] = Nil) extends LeafExecNode with InputRDDCodegen {

  private def rddName: String = Option(rdd.name).map(n => s" $n").getOrElse("")

  override val nodeName: String = s"Scan $name$rddName"

  override lazy val metrics = Map(
    "numOutputRows" -> SQLMetrics.createMetric(sparkContext, "number of output rows"))

  protected override def doExecute(): RDD[InternalRow] = {
    val numOutputRows = longMetric("numOutputRows")
    rdd.mapPartitionsWithIndexInternal { (index, iter) =>
      val proj = UnsafeProjection.create(schema)
      proj.initialize(index)
      iter.map { r =>
        numOutputRows += 1
        proj(r)
      }
    }
  }

  override def simpleString(maxFields: Int): String = {
    s"$nodeName${truncatedString(output, "[", ",", "]", maxFields)}"
  }

  // Input can be InternalRow, has to be turned into UnsafeRows.
  override protected val createUnsafeProjection: Boolean = true

  override def inputRDD: RDD[InternalRow] = rdd
}<|MERGE_RESOLUTION|>--- conflicted
+++ resolved
@@ -26,49 +26,6 @@
 import org.apache.spark.sql.catalyst.plans.physical.{Partitioning, UnknownPartitioning}
 import org.apache.spark.sql.catalyst.util.truncatedString
 import org.apache.spark.sql.execution.metric.SQLMetrics
-<<<<<<< HEAD
-import org.apache.spark.sql.types.DataType
-
-object RDDConversions {
-  def productToRowRdd[A <: Product](data: RDD[A], outputTypes: Seq[DataType]): RDD[InternalRow] = {
-    data.mapPartitions { iterator =>
-      val numColumns = outputTypes.length
-      val mutableRow = new GenericInternalRow(numColumns)
-      val converters = outputTypes.map(CatalystTypeConverters.createToCatalystConverter)
-      iterator.map { r =>
-        var i = 0
-        while (i < numColumns) {
-          mutableRow(i) = converters(i)(r.productElement(i))
-          i += 1
-        }
-
-        mutableRow
-      }
-    }
-  }
-
-  /**
-   * Convert the objects inside Row into the types Catalyst expected.
-   */
-  def rowToRowRdd(data: RDD[Row], outputTypes: Seq[DataType]): RDD[InternalRow] = {
-    data.mapPartitions { iterator =>
-      val numColumns = outputTypes.length
-      val mutableRow = new GenericInternalRow(numColumns)
-      val converters = outputTypes.map(CatalystTypeConverters.createToCatalystConverter)
-      iterator.map { r =>
-        var i = 0
-        while (i < numColumns) {
-          mutableRow(i) = converters(i)(r(i))
-          i += 1
-        }
-
-        mutableRow
-      }
-    }
-  }
-}
-=======
->>>>>>> cceb2d6f
 
 object ExternalRDD {
 
