--- conflicted
+++ resolved
@@ -203,47 +203,6 @@
         return _create_row(self.imageFields,
                            [origin, height, width, nChannels, mode, data])
 
-<<<<<<< HEAD
-    def readImages(self, path, recursive=False, numPartitions=-1,
-                   dropImageFailures=False, sampleRatio=1.0, seed=0):
-        """
-        Reads the directory of images from the local or remote source.
-
-        .. note:: If multiple jobs are run in parallel with different sampleRatio or recursive flag,
-            there may be a race condition where one job overwrites the hadoop configs of another.
-
-        .. note:: If sample ratio is less than 1, sampling uses a PathFilter that is efficient but
-            potentially non-deterministic.
-
-        .. note:: Deprecated in 2.4.0. Use `spark.read.format("image").load(path)` instead and
-            this `readImages` will be removed in 3.0.0.
-
-        :param str path: Path to the image directory.
-        :param bool recursive: Recursive search flag.
-        :param int numPartitions: Number of DataFrame partitions.
-        :param bool dropImageFailures: Drop the files that are not valid images.
-        :param float sampleRatio: Fraction of the images loaded.
-        :param int seed: Random number seed.
-        :return: a :class:`DataFrame` with a single column of "images",
-               see ImageSchema for details.
-
-        >>> df = ImageSchema.readImages('data/mllib/images/origin/kittens', recursive=True)
-        >>> df.count()
-        5
-
-        .. versionadded:: 2.3.0
-        """
-        warnings.warn("`ImageSchema.readImage` is deprecated. " +
-                      "Use `spark.read.format(\"image\").load(path)` instead.", DeprecationWarning)
-        spark = SparkSession.builder.getOrCreate()
-        image_schema = spark._jvm.org.apache.spark.ml.image.ImageSchema
-        jsession = spark._jsparkSession
-        jresult = image_schema.readImages(path, jsession, recursive, numPartitions,
-                                          dropImageFailures, float(sampleRatio), seed)
-        return DataFrame(jresult, spark._wrapped)
-
-=======
->>>>>>> cceb2d6f
 
 ImageSchema = _ImageSchema()
 
