/*
 * Licensed to the Apache Software Foundation (ASF) under one or more
 * contributor license agreements.  See the NOTICE file distributed with
 * this work for additional information regarding copyright ownership.
 * The ASF licenses this file to You under the Apache License, Version 2.0
 * (the "License"); you may not use this file except in compliance with
 * the License.  You may obtain a copy of the License at
 *
 *    http://www.apache.org/licenses/LICENSE-2.0
 *
 * Unless required by applicable law or agreed to in writing, software
 * distributed under the License is distributed on an "AS IS" BASIS,
 * WITHOUT WARRANTIES OR CONDITIONS OF ANY KIND, either express or implied.
 * See the License for the specific language governing permissions and
 * limitations under the License.
 */

// this function works exactly the same as UIUtils.formatDuration
function formatDuration(milliseconds) {
    if (milliseconds < 100) {
        return parseInt(milliseconds).toFixed(1) + " ms";
    }
    var seconds = milliseconds * 1.0 / 1000;
    if (seconds < 1) {
        return seconds.toFixed(1) + " s";
    }
    if (seconds < 60) {
        return seconds.toFixed(0) + " s";
    }
    var minutes = seconds / 60;
    if (minutes < 10) {
        return minutes.toFixed(1) + " min";
    } else if (minutes < 60) {
        return minutes.toFixed(0) + " min";
    }
    var hours = minutes / 60;
    return hours.toFixed(1) + " h";
}

function formatBytes(bytes, type) {
    if (type !== 'display') return bytes;
    if (bytes <= 0) return '0.0 B';
    var k = 1024;
    var dm = 1;
    var sizes = ['B', 'KiB', 'MiB', 'GiB', 'TiB', 'PiB', 'EiB', 'ZiB', 'YiB'];
    var i = Math.floor(Math.log(bytes) / Math.log(k));
    return parseFloat((bytes / Math.pow(k, i)).toFixed(dm)) + ' ' + sizes[i];
}

function padZeroes(num) {
  return ("0" + num).slice(-2);
}

function formatTimeMillis(timeMillis) {
  if (timeMillis <= 0) {
    return "-";
  } else {
    var dt = new Date(timeMillis);
    return formatDateString(dt);
  }
}

function formatDateString(dt) {
    return dt.getFullYear() + "-" +
      padZeroes(dt.getMonth() + 1) + "-" +
      padZeroes(dt.getDate()) + " " +
      padZeroes(dt.getHours()) + ":" +
      padZeroes(dt.getMinutes()) + ":" +
      padZeroes(dt.getSeconds());
}

function getTimeZone() {
  try {
    return Intl.DateTimeFormat().resolvedOptions().timeZone;
  } catch(ex) {
    // Get time zone from a string representing the date,
    // e.g. "Thu Nov 16 2017 01:13:32 GMT+0800 (CST)" -> "CST"
    return new Date().toString().match(/\((.*)\)/)[1];
  }
}

function formatLogsCells(execLogs, type) {
  if (type !== 'display') return Object.keys(execLogs);
  if (!execLogs) return;
  var result = '';
  $.each(execLogs, function (logName, logUrl) {
    result += '<div><a href=' + logUrl + '>' + logName + '</a></div>'
  });
  return result;
}

function getStandAloneAppId(cb) {
  var words = document.baseURI.split('/');
  var ind = words.indexOf("proxy");
  if (ind > 0) {
    var appId = words[ind + 1];
    cb(appId);
    return;
  }
  ind = words.indexOf("history");
  if (ind > 0) {
    var appId = words[ind + 1];
    cb(appId);
    return;
  }
  // Looks like Web UI is running in standalone mode
  // Let's get application-id using REST End Point
  $.getJSON(uiRoot + "/api/v1/applications", function(response, status, jqXHR) {
    if (response && response.length > 0) {
      var appId = response[0].id;
      cb(appId);
      return;
    }
  });
}

// This function is a helper function for sorting in datatable.
// When the data is in duration (e.g. 12ms 2s 2min 2h )
// It will convert the string into integer for correct ordering
function ConvertDurationString(data) {
  data = data.toString();
  var units = data.replace(/[\d\.]/g, '' )
                  .replace(' ', '')
                  .toLowerCase();
  var multiplier = 1;

  switch(units) {
    case 's':
      multiplier = 1000;
      break;
    case 'min':
      multiplier = 600000;
      break;
    case 'h':
      multiplier = 3600000;
      break;
    default:
      break;
  }
  return parseFloat(data) * multiplier;
}

function createTemplateURI(appId, templateName) {
  var words = document.baseURI.split('/');
  var ind = words.indexOf("proxy");
  if (ind > 0) {
    var baseURI = words.slice(0, ind + 1).join('/') + '/' + appId + '/static/' + templateName + '-template.html';
    return baseURI;
  }
  ind = words.indexOf("history");
  if(ind > 0) {
    var baseURI = words.slice(0, ind).join('/') + '/static/' + templateName + '-template.html';
    return baseURI;
  }
  return uiRoot + "/static/" + templateName + "-template.html";
}

function setDataTableDefaults() {
  $.extend($.fn.dataTable.defaults, {
    stateSave: true,
    stateSaveParams: function(_, data) {
        data.search.search = "";
    },
    lengthMenu: [[20, 40, 60, 100, -1], [20, 40, 60, 100, "All"]],
    pageLength: 20
  });
}

function formatDate(date) {
  if (date <= 0) return "-";
  else {
<<<<<<< HEAD
     var dt = new Date(date.replace("GMT", "Z"))
=======
     var dt = new Date(date.replace("GMT", "Z"));
>>>>>>> a630e8d1
     return formatDateString(dt);
  }
}

function createRESTEndPointForExecutorsPage(appId) {
    var words = document.baseURI.split('/');
    var ind = words.indexOf("proxy");
    if (ind > 0) {
        var appId = words[ind + 1];
        var newBaseURI = words.slice(0, ind + 2).join('/');
        return newBaseURI + "/api/v1/applications/" + appId + "/allexecutors";
    }
    ind = words.indexOf("history");
    if (ind > 0) {
        var appId = words[ind + 1];
        var attemptId = words[ind + 2];
        var newBaseURI = words.slice(0, ind).join('/');
        if (isNaN(attemptId)) {
            return newBaseURI + "/api/v1/applications/" + appId + "/allexecutors";
        } else {
            return newBaseURI + "/api/v1/applications/" + appId + "/" + attemptId + "/allexecutors";
        }
    }
    return uiRoot + "/api/v1/applications/" + appId + "/allexecutors";
}<|MERGE_RESOLUTION|>--- conflicted
+++ resolved
@@ -169,11 +169,7 @@
 function formatDate(date) {
   if (date <= 0) return "-";
   else {
-<<<<<<< HEAD
-     var dt = new Date(date.replace("GMT", "Z"))
-=======
      var dt = new Date(date.replace("GMT", "Z"));
->>>>>>> a630e8d1
      return formatDateString(dt);
   }
 }
