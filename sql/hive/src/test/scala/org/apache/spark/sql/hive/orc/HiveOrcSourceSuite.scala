/*
 * Licensed to the Apache Software Foundation (ASF) under one or more
 * contributor license agreements.  See the NOTICE file distributed with
 * this work for additional information regarding copyright ownership.
 * The ASF licenses this file to You under the Apache License, Version 2.0
 * (the "License"); you may not use this file except in compliance with
 * the License.  You may obtain a copy of the License at
 *
 *    http://www.apache.org/licenses/LICENSE-2.0
 *
 * Unless required by applicable law or agreed to in writing, software
 * distributed under the License is distributed on an "AS IS" BASIS,
 * WITHOUT WARRANTIES OR CONDITIONS OF ANY KIND, either express or implied.
 * See the License for the specific language governing permissions and
 * limitations under the License.
 */

package org.apache.spark.sql.hive.orc

import java.io.File

import org.apache.spark.sql.{AnalysisException, Row}
import org.apache.spark.sql.TestingUDT.{IntervalData, IntervalUDT}
import org.apache.spark.sql.execution.datasources.orc.OrcSuite
import org.apache.spark.sql.hive.HiveUtils
import org.apache.spark.sql.hive.test.TestHiveSingleton
import org.apache.spark.sql.types._
import org.apache.spark.util.Utils

class HiveOrcSourceSuite extends OrcSuite with TestHiveSingleton {

  override val orcImp: String = "hive"

  override def beforeAll(): Unit = {
    super.beforeAll()

    sql(
      s"""CREATE EXTERNAL TABLE normal_orc(
         |  intField INT,
         |  stringField STRING
         |)
         |STORED AS ORC
         |LOCATION '${orcTableAsDir.toURI}'
       """.stripMargin)

    sql(
      s"""INSERT INTO TABLE normal_orc
         |SELECT intField, stringField FROM orc_temp_table
       """.stripMargin)

    spark.sql(
      s"""CREATE TEMPORARY VIEW normal_orc_source
         |USING org.apache.spark.sql.hive.orc
         |OPTIONS (
         |  PATH '${new File(orcTableAsDir.getAbsolutePath).toURI}'
         |)
       """.stripMargin)

    spark.sql(
      s"""CREATE TEMPORARY VIEW normal_orc_as_source
         |USING org.apache.spark.sql.hive.orc
         |OPTIONS (
         |  PATH '${new File(orcTableAsDir.getAbsolutePath).toURI}'
         |)
       """.stripMargin)
  }

  test("SPARK-19459/SPARK-18220: read char/varchar column written by Hive") {
    val location = Utils.createTempDir()
    val uri = location.toURI
    try {
      hiveClient.runSqlHive("USE default")
      hiveClient.runSqlHive(
        """
          |CREATE EXTERNAL TABLE hive_orc(
          |  a STRING,
          |  b CHAR(10),
          |  c VARCHAR(10),
          |  d ARRAY<CHAR(3)>)
          |STORED AS orc""".stripMargin)
      // Hive throws an exception if I assign the location in the create table statement.
      hiveClient.runSqlHive(
        s"ALTER TABLE hive_orc SET LOCATION '$uri'")
      hiveClient.runSqlHive(
        """
          |INSERT INTO TABLE hive_orc
          |SELECT 'a', 'b', 'c', ARRAY(CAST('d' AS CHAR(3)))
          |FROM (SELECT 1) t""".stripMargin)

      // We create a different table in Spark using the same schema which points to
      // the same location.
      spark.sql(
        s"""
           |CREATE EXTERNAL TABLE spark_orc(
           |  a STRING,
           |  b CHAR(10),
           |  c VARCHAR(10),
           |  d ARRAY<CHAR(3)>)
           |STORED AS orc
           |LOCATION '$uri'""".stripMargin)
      val result = Row("a", "b         ", "c", Seq("d  "))
      checkAnswer(spark.table("hive_orc"), result)
      checkAnswer(spark.table("spark_orc"), result)
    } finally {
      hiveClient.runSqlHive("DROP TABLE IF EXISTS hive_orc")
      hiveClient.runSqlHive("DROP TABLE IF EXISTS spark_orc")
      Utils.deleteRecursively(location)
    }
  }

  test("SPARK-24204 error handling for unsupported data types") {
    withTempDir { dir =>
      val orcDir = new File(dir, "orc").getCanonicalPath

      // write path
      var msg = intercept[AnalysisException] {
        sql("select interval 1 days").write.mode("overwrite").orc(orcDir)
      }.getMessage
      assert(msg.contains("Cannot save interval data type into external storage."))

      msg = intercept[AnalysisException] {
        sql("select null").write.mode("overwrite").orc(orcDir)
      }.getMessage
      assert(msg.contains("ORC data source does not support null data type."))

      msg = intercept[AnalysisException] {
        spark.udf.register("testType", () => new IntervalData())
        sql("select testType()").write.mode("overwrite").orc(orcDir)
      }.getMessage
      assert(msg.contains("ORC data source does not support interval data type."))

      // read path
      msg = intercept[AnalysisException] {
        val schema = StructType(StructField("a", CalendarIntervalType, true) :: Nil)
        spark.range(1).write.mode("overwrite").orc(orcDir)
        spark.read.schema(schema).orc(orcDir).collect()
      }.getMessage
      assert(msg.contains("ORC data source does not support interval data type."))

      msg = intercept[AnalysisException] {
        val schema = StructType(StructField("a", new IntervalUDT(), true) :: Nil)
        spark.range(1).write.mode("overwrite").orc(orcDir)
        spark.read.schema(schema).orc(orcDir).collect()
      }.getMessage
      assert(msg.contains("ORC data source does not support interval data type."))
    }
  }

  test("Check BloomFilter creation") {
    Seq(true, false).foreach { convertMetastore =>
      withSQLConf(HiveUtils.CONVERT_METASTORE_ORC.key -> s"$convertMetastore") {
        testBloomFilterCreation(org.apache.orc.OrcProto.Stream.Kind.BLOOM_FILTER_UTF8)
      }
    }
  }

  test("Enforce direct encoding column-wise selectively") {
    Seq(true, false).foreach { convertMetastore =>
      withSQLConf(HiveUtils.CONVERT_METASTORE_ORC.key -> s"$convertMetastore") {
<<<<<<< HEAD
        testSelectiveDictionaryEncoding(isSelective = false, isHive23 = HiveUtils.isHive23,
          convertMetastore)
=======
        testSelectiveDictionaryEncoding(isSelective = false, isHiveOrc = true)
>>>>>>> a630e8d1
      }
    }
  }

  test("SPARK-11412 read and merge orc schemas in parallel") {
    testMergeSchemasInParallel(OrcFileOperator.readOrcSchemasInParallel)
  }

  test("SPARK-25993 CREATE EXTERNAL TABLE with subdirectories") {
    Seq(true, false).foreach { convertMetastore =>
      withSQLConf(HiveUtils.CONVERT_METASTORE_ORC.key -> s"$convertMetastore") {
        withTempDir { dir =>
          withTable("orc_tbl1", "orc_tbl2", "orc_tbl3") {
            val orcTblStatement1 =
              s"""
                 |CREATE EXTERNAL TABLE orc_tbl1(
                 |  c1 int,
                 |  c2 int,
                 |  c3 string)
                 |STORED AS orc
                 |LOCATION '${s"${dir.getCanonicalPath}/l1/"}'""".stripMargin
            sql(orcTblStatement1)

            val orcTblInsertL1 =
              s"INSERT INTO TABLE orc_tbl1 VALUES (1, 1, 'orc1'), (2, 2, 'orc2')".stripMargin
            sql(orcTblInsertL1)

            val orcTblStatement2 =
            s"""
               |CREATE EXTERNAL TABLE orc_tbl2(
               |  c1 int,
               |  c2 int,
               |  c3 string)
               |STORED AS orc
               |LOCATION '${s"${dir.getCanonicalPath}/l1/l2/"}'""".stripMargin
            sql(orcTblStatement2)

            val orcTblInsertL2 =
              s"INSERT INTO TABLE orc_tbl2 VALUES (3, 3, 'orc3'), (4, 4, 'orc4')".stripMargin
            sql(orcTblInsertL2)

            val orcTblStatement3 =
            s"""
               |CREATE EXTERNAL TABLE orc_tbl3(
               |  c1 int,
               |  c2 int,
               |  c3 string)
               |STORED AS orc
               |LOCATION '${s"${dir.getCanonicalPath}/l1/l2/l3/"}'""".stripMargin
            sql(orcTblStatement3)

            val orcTblInsertL3 =
              s"INSERT INTO TABLE orc_tbl3 VALUES (5, 5, 'orc5'), (6, 6, 'orc6')".stripMargin
            sql(orcTblInsertL3)

            withTable("tbl1", "tbl2", "tbl3", "tbl4", "tbl5", "tbl6") {
              val topDirStatement =
                s"""
                   |CREATE EXTERNAL TABLE tbl1(
                   |  c1 int,
                   |  c2 int,
                   |  c3 string)
                   |STORED AS orc
                   |LOCATION '${s"${dir.getCanonicalPath}"}'""".stripMargin
              sql(topDirStatement)
              val topDirSqlStatement = s"SELECT * FROM tbl1"
              if (convertMetastore) {
                checkAnswer(sql(topDirSqlStatement), Nil)
              } else {
                checkAnswer(sql(topDirSqlStatement), (1 to 6).map(i => Row(i, i, s"orc$i")))
              }

              val l1DirStatement =
                s"""
                   |CREATE EXTERNAL TABLE tbl2(
                   |  c1 int,
                   |  c2 int,
                   |  c3 string)
                   |STORED AS orc
                   |LOCATION '${s"${dir.getCanonicalPath}/l1/"}'""".stripMargin
              sql(l1DirStatement)
              val l1DirSqlStatement = s"SELECT * FROM tbl2"
              if (convertMetastore) {
                checkAnswer(sql(l1DirSqlStatement), (1 to 2).map(i => Row(i, i, s"orc$i")))
              } else {
                checkAnswer(sql(l1DirSqlStatement), (1 to 6).map(i => Row(i, i, s"orc$i")))
              }

              val l2DirStatement =
                s"""
                   |CREATE EXTERNAL TABLE tbl3(
                   |  c1 int,
                   |  c2 int,
                   |  c3 string)
                   |STORED AS orc
                   |LOCATION '${s"${dir.getCanonicalPath}/l1/l2/"}'""".stripMargin
              sql(l2DirStatement)
              val l2DirSqlStatement = s"SELECT * FROM tbl3"
              if (convertMetastore) {
                checkAnswer(sql(l2DirSqlStatement), (3 to 4).map(i => Row(i, i, s"orc$i")))
              } else {
                checkAnswer(sql(l2DirSqlStatement), (3 to 6).map(i => Row(i, i, s"orc$i")))
              }

              val wildcardTopDirStatement =
                s"""
                   |CREATE EXTERNAL TABLE tbl4(
                   |  c1 int,
                   |  c2 int,
                   |  c3 string)
                   |STORED AS orc
                   |LOCATION '${new File(s"${dir}/*").toURI}'""".stripMargin
              sql(wildcardTopDirStatement)
              val wildcardTopDirSqlStatement = s"SELECT * FROM tbl4"
              if (convertMetastore) {
                checkAnswer(sql(wildcardTopDirSqlStatement), (1 to 2).map(i => Row(i, i, s"orc$i")))
              } else {
                checkAnswer(sql(wildcardTopDirSqlStatement), Nil)
              }

              val wildcardL1DirStatement =
                s"""
                   |CREATE EXTERNAL TABLE tbl5(
                   |  c1 int,
                   |  c2 int,
                   |  c3 string)
                   |STORED AS orc
                   |LOCATION '${new File(s"${dir}/l1/*").toURI}'""".stripMargin
              sql(wildcardL1DirStatement)
              val wildcardL1DirSqlStatement = s"SELECT * FROM tbl5"
              if (convertMetastore) {
                checkAnswer(sql(wildcardL1DirSqlStatement), (1 to 4).map(i => Row(i, i, s"orc$i")))
              } else {
                checkAnswer(sql(wildcardL1DirSqlStatement), Nil)
              }

              val wildcardL2Statement =
                s"""
                   |CREATE EXTERNAL TABLE tbl6(
                   |  c1 int,
                   |  c2 int,
                   |  c3 string)
                   |STORED AS orc
                   |LOCATION '${new File(s"${dir}/l1/l2/*").toURI}'""".stripMargin
              sql(wildcardL2Statement)
              val wildcardL2SqlStatement = s"SELECT * FROM tbl6"
              if (convertMetastore) {
                checkAnswer(sql(wildcardL2SqlStatement), (3 to 6).map(i => Row(i, i, s"orc$i")))
              } else {
                checkAnswer(sql(wildcardL2SqlStatement), Nil)
              }
            }
          }
        }
      }
    }
  }

<<<<<<< HEAD
  // CDPD-12030: re-enable these test once ORC-621 lands in our builds
//  test("SPARK-31580: Read a file written before ORC-569") {
//    assume(HiveUtils.isHive23) // Hive 1.2 doesn't use Apache ORC
//    // Test ORC file came from ORC-621
//    val df = readResourceOrcFile("test-data/TestStringDictionary.testRowIndex.orc")
//    assert(df.where("str < 'row 001000'").count() === 1000)
//  }
=======
  test("SPARK-31580: Read a file written before ORC-569") {
    // Test ORC file came from ORC-621
    val df = readResourceOrcFile("test-data/TestStringDictionary.testRowIndex.orc")
    assert(df.where("str < 'row 001000'").count() === 1000)
  }
>>>>>>> a630e8d1
}<|MERGE_RESOLUTION|>--- conflicted
+++ resolved
@@ -157,12 +157,7 @@
   test("Enforce direct encoding column-wise selectively") {
     Seq(true, false).foreach { convertMetastore =>
       withSQLConf(HiveUtils.CONVERT_METASTORE_ORC.key -> s"$convertMetastore") {
-<<<<<<< HEAD
-        testSelectiveDictionaryEncoding(isSelective = false, isHive23 = HiveUtils.isHive23,
-          convertMetastore)
-=======
-        testSelectiveDictionaryEncoding(isSelective = false, isHiveOrc = true)
->>>>>>> a630e8d1
+        testSelectiveDictionaryEncoding(isSelective = false, isHiveOrc = true, convertMetastore)
       }
     }
   }
@@ -321,19 +316,11 @@
     }
   }
 
-<<<<<<< HEAD
   // CDPD-12030: re-enable these test once ORC-621 lands in our builds
-//  test("SPARK-31580: Read a file written before ORC-569") {
-//    assume(HiveUtils.isHive23) // Hive 1.2 doesn't use Apache ORC
-//    // Test ORC file came from ORC-621
-//    val df = readResourceOrcFile("test-data/TestStringDictionary.testRowIndex.orc")
-//    assert(df.where("str < 'row 001000'").count() === 1000)
-//  }
-=======
-  test("SPARK-31580: Read a file written before ORC-569") {
+  ignore("SPARK-31580: Read a file written before ORC-569") {
+    assume(HiveUtils.isHive23) // Hive 1.2 doesn't use Apache ORC
     // Test ORC file came from ORC-621
     val df = readResourceOrcFile("test-data/TestStringDictionary.testRowIndex.orc")
     assert(df.where("str < 'row 001000'").count() === 1000)
   }
->>>>>>> a630e8d1
 }