/*
 * Licensed to the Apache Software Foundation (ASF) under one or more
 * contributor license agreements.  See the NOTICE file distributed with
 * this work for additional information regarding copyright ownership.
 * The ASF licenses this file to You under the Apache License, Version 2.0
 * (the "License"); you may not use this file except in compliance with
 * the License.  You may obtain a copy of the License at
 *
 *    http://www.apache.org/licenses/LICENSE-2.0
 *
 * Unless required by applicable law or agreed to in writing, software
 * distributed under the License is distributed on an "AS IS" BASIS,
 * WITHOUT WARRANTIES OR CONDITIONS OF ANY KIND, either express or implied.
 * See the License for the specific language governing permissions and
 * limitations under the License.
 */

package org.apache.spark.ml.classification

import java.util.Locale

import scala.collection.mutable

import breeze.linalg.{DenseVector => BDV}
import breeze.optimize.{CachedDiffFunction, DiffFunction, FirstOrderMinimizer, LBFGS => BreezeLBFGS, LBFGSB => BreezeLBFGSB, OWLQN => BreezeOWLQN}
import org.apache.hadoop.fs.Path

import org.apache.spark.SparkException
import org.apache.spark.annotation.Since
import org.apache.spark.internal.Logging
<<<<<<< HEAD
import org.apache.spark.ml.feature.Instance
=======
import org.apache.spark.ml.feature._
>>>>>>> a630e8d1
import org.apache.spark.ml.linalg._
import org.apache.spark.ml.optim.aggregator._
import org.apache.spark.ml.optim.loss.{L2Regularization, RDDLossFunction}
import org.apache.spark.ml.param._
import org.apache.spark.ml.param.shared._
import org.apache.spark.ml.stat._
import org.apache.spark.ml.util._
import org.apache.spark.ml.util.Instrumentation.instrumented
import org.apache.spark.mllib.util.MLUtils
import org.apache.spark.rdd.RDD
import org.apache.spark.sql.{DataFrame, Dataset, Row}
import org.apache.spark.sql.types.{DataType, StructType}
import org.apache.spark.storage.StorageLevel
import org.apache.spark.util.VersionUtils

/**
 * Params for logistic regression.
 */
private[classification] trait LogisticRegressionParams extends ProbabilisticClassifierParams
  with HasRegParam with HasElasticNetParam with HasMaxIter with HasFitIntercept with HasTol
<<<<<<< HEAD
  with HasStandardization with HasWeightCol with HasThreshold with HasAggregationDepth {
=======
  with HasStandardization with HasWeightCol with HasThreshold with HasAggregationDepth
  with HasMaxBlockSizeInMB {
>>>>>>> a630e8d1

  import org.apache.spark.ml.classification.LogisticRegression.supportedFamilyNames

  /**
   * Set threshold in binary classification, in range [0, 1].
   *
   * If the estimated probability of class label 1 is greater than threshold, then predict 1,
   * else 0. A high threshold encourages the model to predict 0 more often;
   * a low threshold encourages the model to predict 1 more often.
   *
   * Note: Calling this with threshold p is equivalent to calling `setThresholds(Array(1-p, p))`.
   *       When `setThreshold()` is called, any user-set value for `thresholds` will be cleared.
   *       If both `threshold` and `thresholds` are set in a ParamMap, then they must be
   *       equivalent.
   *
   * Default is 0.5.
   *
   * @group setParam
   */
  // TODO: Implement SPARK-11543?
  def setThreshold(value: Double): this.type = {
    if (isSet(thresholds)) clear(thresholds)
    set(threshold, value)
  }

  /**
   * Param for the name of family which is a description of the label distribution
   * to be used in the model.
   * Supported options:
   *  - "auto": Automatically select the family based on the number of classes:
   *            If numClasses == 1 || numClasses == 2, set to "binomial".
   *            Else, set to "multinomial"
   *  - "binomial": Binary logistic regression with pivoting.
   *  - "multinomial": Multinomial logistic (softmax) regression without pivoting.
   * Default is "auto".
   *
   * @group param
   */
  @Since("2.1.0")
  final val family: Param[String] = new Param(this, "family",
    "The name of family which is a description of the label distribution to be used in the " +
      s"model. Supported options: ${supportedFamilyNames.mkString(", ")}.",
    (value: String) => supportedFamilyNames.contains(value.toLowerCase(Locale.ROOT)))

  /** @group getParam */
  @Since("2.1.0")
  def getFamily: String = $(family)

  /**
   * Get threshold for binary classification.
   *
   * If `thresholds` is set with length 2 (i.e., binary classification),
   * this returns the equivalent threshold: {{{1 / (1 + thresholds(0) / thresholds(1))}}}.
   * Otherwise, returns `threshold` if set, or its default value if unset.
   *
   * @group getParam
   * @throws IllegalArgumentException if `thresholds` is set to an array of length other than 2.
   */
  override def getThreshold: Double = {
    checkThresholdConsistency()
    if (isSet(thresholds)) {
      val ts = $(thresholds)
      require(ts.length == 2, "Logistic Regression getThreshold only applies to" +
        " binary classification, but thresholds has length != 2.  thresholds: " + ts.mkString(","))
      1.0 / (1.0 + ts(0) / ts(1))
    } else {
      $(threshold)
    }
  }

  /**
   * Set thresholds in multiclass (or binary) classification to adjust the probability of
   * predicting each class. Array must have length equal to the number of classes,
   * with values greater than 0, excepting that at most one value may be 0.
   * The class with largest value p/t is predicted, where p is the original probability of that
   * class and t is the class's threshold.
   *
   * Note: When `setThresholds()` is called, any user-set value for `threshold` will be cleared.
   *       If both `threshold` and `thresholds` are set in a ParamMap, then they must be
   *       equivalent.
   *
   * @group setParam
   */
  def setThresholds(value: Array[Double]): this.type = {
    if (isSet(threshold)) clear(threshold)
    set(thresholds, value)
  }

  /**
   * Get thresholds for binary or multiclass classification.
   *
   * If `thresholds` is set, return its value.
   * Otherwise, if `threshold` is set, return the equivalent thresholds for binary
   * classification: (1-threshold, threshold).
   * If neither are set, throw an exception.
   *
   * @group getParam
   */
  override def getThresholds: Array[Double] = {
    checkThresholdConsistency()
    if (!isSet(thresholds) && isSet(threshold)) {
      val t = $(threshold)
      Array(1-t, t)
    } else {
      $(thresholds)
    }
  }

  /**
   * If `threshold` and `thresholds` are both set, ensures they are consistent.
   *
   * @throws IllegalArgumentException if `threshold` and `thresholds` are not equivalent
   */
  protected def checkThresholdConsistency(): Unit = {
    if (isSet(threshold) && isSet(thresholds)) {
      val ts = $(thresholds)
      require(ts.length == 2, "Logistic Regression found inconsistent values for threshold and" +
        s" thresholds.  Param threshold is set (${$(threshold)}), indicating binary" +
        s" classification, but Param thresholds is set with length ${ts.length}." +
        " Clear one Param value to fix this problem.")
      val t = 1.0 / (1.0 + ts(0) / ts(1))
      require(math.abs($(threshold) - t) < 1E-5, "Logistic Regression getThreshold found" +
        s" inconsistent values for threshold (${$(threshold)}) and thresholds (equivalent to $t)")
    }
  }

  /**
   * The lower bounds on coefficients if fitting under bound constrained optimization.
   * The bound matrix must be compatible with the shape (1, number of features) for binomial
   * regression, or (number of classes, number of features) for multinomial regression.
   * Otherwise, it throws exception.
   * Default is none.
   *
   * @group expertParam
   */
  @Since("2.2.0")
  val lowerBoundsOnCoefficients: Param[Matrix] = new Param(this, "lowerBoundsOnCoefficients",
    "The lower bounds on coefficients if fitting under bound constrained optimization.")

  /** @group expertGetParam */
  @Since("2.2.0")
  def getLowerBoundsOnCoefficients: Matrix = $(lowerBoundsOnCoefficients)

  /**
   * The upper bounds on coefficients if fitting under bound constrained optimization.
   * The bound matrix must be compatible with the shape (1, number of features) for binomial
   * regression, or (number of classes, number of features) for multinomial regression.
   * Otherwise, it throws exception.
   * Default is none.
   *
   * @group expertParam
   */
  @Since("2.2.0")
  val upperBoundsOnCoefficients: Param[Matrix] = new Param(this, "upperBoundsOnCoefficients",
    "The upper bounds on coefficients if fitting under bound constrained optimization.")

  /** @group expertGetParam */
  @Since("2.2.0")
  def getUpperBoundsOnCoefficients: Matrix = $(upperBoundsOnCoefficients)

  /**
   * The lower bounds on intercepts if fitting under bound constrained optimization.
   * The bounds vector size must be equal to 1 for binomial regression, or the number
   * of classes for multinomial regression. Otherwise, it throws exception.
   * Default is none.
   *
   * @group expertParam
   */
  @Since("2.2.0")
  val lowerBoundsOnIntercepts: Param[Vector] = new Param(this, "lowerBoundsOnIntercepts",
    "The lower bounds on intercepts if fitting under bound constrained optimization.")

  /** @group expertGetParam */
  @Since("2.2.0")
  def getLowerBoundsOnIntercepts: Vector = $(lowerBoundsOnIntercepts)

  /**
   * The upper bounds on intercepts if fitting under bound constrained optimization.
   * The bound vector size must be equal to 1 for binomial regression, or the number
   * of classes for multinomial regression. Otherwise, it throws exception.
   * Default is none.
   *
   * @group expertParam
   */
  @Since("2.2.0")
  val upperBoundsOnIntercepts: Param[Vector] = new Param(this, "upperBoundsOnIntercepts",
    "The upper bounds on intercepts if fitting under bound constrained optimization.")

  /** @group expertGetParam */
  @Since("2.2.0")
  def getUpperBoundsOnIntercepts: Vector = $(upperBoundsOnIntercepts)

  setDefault(regParam -> 0.0, elasticNetParam -> 0.0, maxIter -> 100, tol -> 1E-6,
    fitIntercept -> true, family -> "auto", standardization -> true, threshold -> 0.5,
    aggregationDepth -> 2, maxBlockSizeInMB -> 0.0)

  protected def usingBoundConstrainedOptimization: Boolean = {
    isSet(lowerBoundsOnCoefficients) || isSet(upperBoundsOnCoefficients) ||
      isSet(lowerBoundsOnIntercepts) || isSet(upperBoundsOnIntercepts)
  }

  setDefault(regParam -> 0.0, elasticNetParam -> 0.0, maxIter -> 100, tol -> 1E-6,
    fitIntercept -> true, family -> "auto", standardization -> true, threshold -> 0.5,
    aggregationDepth -> 2)

  override protected def validateAndTransformSchema(
      schema: StructType,
      fitting: Boolean,
      featuresDataType: DataType): StructType = {
    checkThresholdConsistency()
    if (usingBoundConstrainedOptimization) {
      require($(elasticNetParam) == 0.0, "Fitting under bound constrained optimization only " +
        s"supports L2 regularization, but got elasticNetParam = $getElasticNetParam.")
    }
    if (!$(fitIntercept)) {
      require(!isSet(lowerBoundsOnIntercepts) && !isSet(upperBoundsOnIntercepts),
        "Please don't set bounds on intercepts if fitting without intercept.")
    }
    super.validateAndTransformSchema(schema, fitting, featuresDataType)
  }
}

/**
 * Logistic regression. Supports:
 *  - Multinomial logistic (softmax) regression.
 *  - Binomial logistic regression.
 *
 * This class supports fitting traditional logistic regression model by LBFGS/OWLQN and
 * bound (box) constrained logistic regression model by LBFGSB.
 *
 * Since 3.1.0, it supports stacking instances into blocks and using GEMV/GEMM for
 * better performance.
 * The block size will be 1.0 MB, if param maxBlockSizeInMB is set 0.0 by default.
 */
@Since("1.2.0")
class LogisticRegression @Since("1.2.0") (
    @Since("1.4.0") override val uid: String)
  extends ProbabilisticClassifier[Vector, LogisticRegression, LogisticRegressionModel]
  with LogisticRegressionParams with DefaultParamsWritable with Logging {

  @Since("1.4.0")
  def this() = this(Identifiable.randomUID("logreg"))

  /**
   * Set the regularization parameter.
   * Default is 0.0.
   *
   * @group setParam
   */
  @Since("1.2.0")
  def setRegParam(value: Double): this.type = set(regParam, value)

  /**
   * Set the ElasticNet mixing parameter.
   * For alpha = 0, the penalty is an L2 penalty.
   * For alpha = 1, it is an L1 penalty.
   * For alpha in (0,1), the penalty is a combination of L1 and L2.
   * Default is 0.0 which is an L2 penalty.
   *
   * Note: Fitting under bound constrained optimization only supports L2 regularization,
   * so throws exception if this param is non-zero value.
   *
   * @group setParam
   */
  @Since("1.4.0")
  def setElasticNetParam(value: Double): this.type = set(elasticNetParam, value)

  /**
   * Set the maximum number of iterations.
   * Default is 100.
   *
   * @group setParam
   */
  @Since("1.2.0")
  def setMaxIter(value: Int): this.type = set(maxIter, value)

  /**
   * Set the convergence tolerance of iterations.
   * Smaller value will lead to higher accuracy at the cost of more iterations.
   * Default is 1E-6.
   *
   * @group setParam
   */
  @Since("1.4.0")
  def setTol(value: Double): this.type = set(tol, value)

  /**
   * Whether to fit an intercept term.
   * Default is true.
   *
   * @group setParam
   */
  @Since("1.4.0")
  def setFitIntercept(value: Boolean): this.type = set(fitIntercept, value)

  /**
   * Sets the value of param [[family]].
   * Default is "auto".
   *
   * @group setParam
   */
  @Since("2.1.0")
  def setFamily(value: String): this.type = set(family, value)

  /**
   * Whether to standardize the training features before fitting the model.
   * The coefficients of models will be always returned on the original scale,
   * so it will be transparent for users. Note that with/without standardization,
   * the models should be always converged to the same solution when no regularization
   * is applied. In R's GLMNET package, the default behavior is true as well.
   * Default is true.
   *
   * @group setParam
   */
  @Since("1.5.0")
  def setStandardization(value: Boolean): this.type = set(standardization, value)

  @Since("1.5.0")
  override def setThreshold(value: Double): this.type = super.setThreshold(value)

  @Since("1.5.0")
  override def getThreshold: Double = super.getThreshold

  /**
   * Sets the value of param [[weightCol]].
   * If this is not set or empty, we treat all instance weights as 1.0.
   * Default is not set, so all instances have weight one.
   *
   * @group setParam
   */
  @Since("1.6.0")
  def setWeightCol(value: String): this.type = set(weightCol, value)

  @Since("1.5.0")
  override def setThresholds(value: Array[Double]): this.type = super.setThresholds(value)

  @Since("1.5.0")
  override def getThresholds: Array[Double] = super.getThresholds

  /**
   * Suggested depth for treeAggregate (greater than or equal to 2).
   * If the dimensions of features or the number of partitions are large,
   * this param could be adjusted to a larger size.
   * Default is 2.
   *
   * @group expertSetParam
   */
  @Since("2.1.0")
  def setAggregationDepth(value: Int): this.type = set(aggregationDepth, value)

  /**
   * Set the lower bounds on coefficients if fitting under bound constrained optimization.
   *
   * @group expertSetParam
   */
  @Since("2.2.0")
  def setLowerBoundsOnCoefficients(value: Matrix): this.type = set(lowerBoundsOnCoefficients, value)

  /**
   * Set the upper bounds on coefficients if fitting under bound constrained optimization.
   *
   * @group expertSetParam
   */
  @Since("2.2.0")
  def setUpperBoundsOnCoefficients(value: Matrix): this.type = set(upperBoundsOnCoefficients, value)

  /**
   * Set the lower bounds on intercepts if fitting under bound constrained optimization.
   *
   * @group expertSetParam
   */
  @Since("2.2.0")
  def setLowerBoundsOnIntercepts(value: Vector): this.type = set(lowerBoundsOnIntercepts, value)

  /**
   * Set the upper bounds on intercepts if fitting under bound constrained optimization.
   *
   * @group expertSetParam
   */
  @Since("2.2.0")
  def setUpperBoundsOnIntercepts(value: Vector): this.type = set(upperBoundsOnIntercepts, value)

<<<<<<< HEAD
=======
  /**
   * Sets the value of param [[maxBlockSizeInMB]].
   * Default is 0.0, then 1.0 MB will be chosen.
   *
   * @group expertSetParam
   */
  @Since("3.1.0")
  def setMaxBlockSizeInMB(value: Double): this.type = set(maxBlockSizeInMB, value)

>>>>>>> a630e8d1
  private def assertBoundConstrainedOptimizationParamsValid(
      numCoefficientSets: Int,
      numFeatures: Int): Unit = {
    if (isSet(lowerBoundsOnCoefficients)) {
      require($(lowerBoundsOnCoefficients).numRows == numCoefficientSets &&
        $(lowerBoundsOnCoefficients).numCols == numFeatures,
        "The shape of LowerBoundsOnCoefficients must be compatible with (1, number of features) " +
          "for binomial regression, or (number of classes, number of features) for multinomial " +
          "regression, but found: " +
          s"(${getLowerBoundsOnCoefficients.numRows}, ${getLowerBoundsOnCoefficients.numCols}).")
    }
    if (isSet(upperBoundsOnCoefficients)) {
      require($(upperBoundsOnCoefficients).numRows == numCoefficientSets &&
        $(upperBoundsOnCoefficients).numCols == numFeatures,
        "The shape of upperBoundsOnCoefficients must be compatible with (1, number of features) " +
          "for binomial regression, or (number of classes, number of features) for multinomial " +
          "regression, but found: " +
          s"(${getUpperBoundsOnCoefficients.numRows}, ${getUpperBoundsOnCoefficients.numCols}).")
    }
    if (isSet(lowerBoundsOnIntercepts)) {
      require($(lowerBoundsOnIntercepts).size == numCoefficientSets, "The size of " +
        "lowerBoundsOnIntercepts must be equal to 1 for binomial regression, or the number of " +
        s"classes for multinomial regression, but found: ${getLowerBoundsOnIntercepts.size}.")
    }
    if (isSet(upperBoundsOnIntercepts)) {
      require($(upperBoundsOnIntercepts).size == numCoefficientSets, "The size of " +
        "upperBoundsOnIntercepts must be equal to 1 for binomial regression, or the number of " +
        s"classes for multinomial regression, but found: ${getUpperBoundsOnIntercepts.size}.")
    }
    if (isSet(lowerBoundsOnCoefficients) && isSet(upperBoundsOnCoefficients)) {
      require($(lowerBoundsOnCoefficients).toArray.zip($(upperBoundsOnCoefficients).toArray)
        .forall(x => x._1 <= x._2), "LowerBoundsOnCoefficients should always be " +
        "less than or equal to upperBoundsOnCoefficients, but found: " +
        s"lowerBoundsOnCoefficients = $getLowerBoundsOnCoefficients, " +
        s"upperBoundsOnCoefficients = $getUpperBoundsOnCoefficients.")
    }
    if (isSet(lowerBoundsOnIntercepts) && isSet(upperBoundsOnIntercepts)) {
      require($(lowerBoundsOnIntercepts).toArray.zip($(upperBoundsOnIntercepts).toArray)
        .forall(x => x._1 <= x._2), "LowerBoundsOnIntercepts should always be " +
        "less than or equal to upperBoundsOnIntercepts, but found: " +
        s"lowerBoundsOnIntercepts = $getLowerBoundsOnIntercepts, " +
        s"upperBoundsOnIntercepts = $getUpperBoundsOnIntercepts.")
    }
  }

  private var optInitialModel: Option[LogisticRegressionModel] = None

  private[spark] def setInitialModel(model: LogisticRegressionModel): this.type = {
    this.optInitialModel = Some(model)
    this
  }

<<<<<<< HEAD
  override protected[spark] def train(dataset: Dataset[_]): LogisticRegressionModel = {
    val handlePersistence = dataset.storageLevel == StorageLevel.NONE
    train(dataset, handlePersistence)
  }

  protected[spark] def train(
      dataset: Dataset[_],
      handlePersistence: Boolean): LogisticRegressionModel = instrumented { instr =>
    val instances = extractInstances(dataset)

    if (handlePersistence) instances.persist(StorageLevel.MEMORY_AND_DISK)

=======
  protected[spark] def train(
      dataset: Dataset[_]): LogisticRegressionModel = instrumented { instr =>
>>>>>>> a630e8d1
    instr.logPipelineStage(this)
    instr.logDataset(dataset)
    instr.logParams(this, labelCol, weightCol, featuresCol, predictionCol, rawPredictionCol,
      probabilityCol, regParam, elasticNetParam, standardization, threshold, thresholds, maxIter,
      tol, fitIntercept, maxBlockSizeInMB)

<<<<<<< HEAD
    val (summarizer, labelSummarizer) = instances.treeAggregate(
      (Summarizer.createSummarizerBuffer("mean", "std", "count"), new MultiClassSummarizer))(
      seqOp = (c: (SummarizerBuffer, MultiClassSummarizer), instance: Instance) =>
        (c._1.add(instance.features, instance.weight), c._2.add(instance.label, instance.weight)),
      combOp = (c1: (SummarizerBuffer, MultiClassSummarizer),
                c2: (SummarizerBuffer, MultiClassSummarizer)) =>
        (c1._1.merge(c2._1), c1._2.merge(c2._2)),
      depth = $(aggregationDepth)
    )
=======
    if (dataset.storageLevel != StorageLevel.NONE) {
      instr.logWarning(s"Input instances will be standardized, blockified to blocks, and " +
        s"then cached during training. Be careful of double caching!")
    }

    val instances = extractInstances(dataset)
      .setName("training instances")
>>>>>>> a630e8d1

    val (summarizer, labelSummarizer) = Summarizer
      .getClassificationSummarizers(instances, $(aggregationDepth), Seq("mean", "std", "count"))

    val numFeatures = summarizer.mean.size
    val histogram = labelSummarizer.histogram
    val numInvalid = labelSummarizer.countInvalid
    val numFeaturesPlusIntercept = if (getFitIntercept) numFeatures + 1 else numFeatures

    val numClasses = MetadataUtils.getNumClasses(dataset.schema($(labelCol))) match {
      case Some(n: Int) =>
        require(n >= histogram.length, s"Specified number of classes $n was " +
          s"less than the number of unique labels ${histogram.length}.")
        n
      case None => histogram.length
    }

    if (numInvalid != 0) {
      val msg = s"Classification labels should be in [0 to ${numClasses - 1}]. " +
        s"Found $numInvalid invalid labels."
      instr.logError(msg)
      throw new SparkException(msg)
    }

    instr.logNumClasses(numClasses)
    instr.logNumFeatures(numFeatures)
    instr.logNumExamples(summarizer.count)
    instr.logNamedValue("lowestLabelWeight", labelSummarizer.histogram.min.toString)
    instr.logNamedValue("highestLabelWeight", labelSummarizer.histogram.max.toString)
    instr.logSumOfWeights(summarizer.weightSum)

    var actualBlockSizeInMB = $(maxBlockSizeInMB)
    if (actualBlockSizeInMB == 0) {
      // TODO: for Multinomial logistic regression, take numClasses into account
      actualBlockSizeInMB = InstanceBlock.DefaultBlockSizeInMB
      require(actualBlockSizeInMB > 0, "inferred actual BlockSizeInMB must > 0")
      instr.logNamedValue("actualBlockSizeInMB", actualBlockSizeInMB.toString)
    }

    val isMultinomial = checkMultinomial(numClasses)
    val numCoefficientSets = if (isMultinomial) numClasses else 1

    // Check params interaction is valid if fitting under bound constrained optimization.
    if (usingBoundConstrainedOptimization) {
      assertBoundConstrainedOptimizationParamsValid(numCoefficientSets, numFeatures)
    }

    if (isDefined(thresholds)) {
      require($(thresholds).length == numClasses, this.getClass.getSimpleName +
        ".train() called with non-matching numClasses and thresholds.length." +
        s" numClasses=$numClasses, but thresholds has length ${$(thresholds).length}")
    }

    val isConstantLabel = histogram.count(_ != 0.0) == 1
    if ($(fitIntercept) && isConstantLabel && !usingBoundConstrainedOptimization) {
      instr.logWarning(s"All labels are the same value and fitIntercept=true, so the " +
        s"coefficients will be zeros. Training is not needed.")
      val constantLabelIndex = Vectors.dense(histogram).argmax
      val coefMatrix = new SparseMatrix(numCoefficientSets, numFeatures,
        new Array[Int](numCoefficientSets + 1), Array.emptyIntArray, Array.emptyDoubleArray,
        isTransposed = true).compressed
      val interceptVec = if (isMultinomial) {
        Vectors.sparse(numClasses, Seq((constantLabelIndex, Double.PositiveInfinity)))
      } else {
<<<<<<< HEAD
        if (!$(fitIntercept) && isConstantLabel) {
          instr.logWarning(s"All labels belong to a single class and fitIntercept=false. It's a " +
            s"dangerous ground, so the algorithm may not converge.")
        }

        val featuresMean = summarizer.mean.toArray
        val featuresStd = summarizer.std.toArray

        if (!$(fitIntercept) && (0 until numFeatures).exists { i =>
          featuresStd(i) == 0.0 && featuresMean(i) != 0.0 }) {
          instr.logWarning("Fitting LogisticRegressionModel without intercept on dataset with " +
            "constant nonzero column, Spark MLlib outputs zero coefficients for constant " +
            "nonzero columns. This behavior is the same as R glmnet but different from LIBSVM.")
        }

        val regParamL1 = $(elasticNetParam) * $(regParam)
        val regParamL2 = (1.0 - $(elasticNetParam)) * $(regParam)

        val bcFeaturesStd = instances.context.broadcast(featuresStd)
        val getAggregatorFunc = new LogisticAggregator(bcFeaturesStd, numClasses, $(fitIntercept),
          multinomial = isMultinomial)(_)
        val getFeaturesStd = (j: Int) => if (j >= 0 && j < numCoefficientSets * numFeatures) {
          featuresStd(j / numCoefficientSets)
        } else {
          0.0
        }

        val regularization = if (regParamL2 != 0.0) {
          val shouldApply = (idx: Int) => idx >= 0 && idx < numFeatures * numCoefficientSets
          Some(new L2Regularization(regParamL2, shouldApply,
            if ($(standardization)) None else Some(getFeaturesStd)))
        } else {
          None
        }

        val costFun = new RDDLossFunction(instances, getAggregatorFunc, regularization,
          $(aggregationDepth))

        val numCoeffsPlusIntercepts = numFeaturesPlusIntercept * numCoefficientSets

        val (lowerBounds, upperBounds): (Array[Double], Array[Double]) = {
          if (usingBoundConstrainedOptimization) {
            val lowerBounds = Array.fill[Double](numCoeffsPlusIntercepts)(Double.NegativeInfinity)
            val upperBounds = Array.fill[Double](numCoeffsPlusIntercepts)(Double.PositiveInfinity)
            val isSetLowerBoundsOnCoefficients = isSet(lowerBoundsOnCoefficients)
            val isSetUpperBoundsOnCoefficients = isSet(upperBoundsOnCoefficients)
            val isSetLowerBoundsOnIntercepts = isSet(lowerBoundsOnIntercepts)
            val isSetUpperBoundsOnIntercepts = isSet(upperBoundsOnIntercepts)

            var i = 0
            while (i < numCoeffsPlusIntercepts) {
              val coefficientSetIndex = i % numCoefficientSets
              val featureIndex = i / numCoefficientSets
              if (featureIndex < numFeatures) {
                if (isSetLowerBoundsOnCoefficients) {
                  lowerBounds(i) = $(lowerBoundsOnCoefficients)(
                    coefficientSetIndex, featureIndex) * featuresStd(featureIndex)
                }
                if (isSetUpperBoundsOnCoefficients) {
                  upperBounds(i) = $(upperBoundsOnCoefficients)(
                    coefficientSetIndex, featureIndex) * featuresStd(featureIndex)
                }
              } else {
                if (isSetLowerBoundsOnIntercepts) {
                  lowerBounds(i) = $(lowerBoundsOnIntercepts)(coefficientSetIndex)
                }
                if (isSetUpperBoundsOnIntercepts) {
                  upperBounds(i) = $(upperBoundsOnIntercepts)(coefficientSetIndex)
                }
              }
              i += 1
            }
            (lowerBounds, upperBounds)
          } else {
            (null, null)
          }
        }
=======
        Vectors.dense(if (numClasses == 2) Double.PositiveInfinity else Double.NegativeInfinity)
      }
      return createModel(dataset, numClasses, coefMatrix, interceptVec, Array(0.0))
    }
>>>>>>> a630e8d1

    if (!$(fitIntercept) && isConstantLabel) {
      instr.logWarning(s"All labels belong to a single class and fitIntercept=false. It's a " +
        s"dangerous ground, so the algorithm may not converge.")
    }

    val featuresMean = summarizer.mean.toArray
    val featuresStd = summarizer.std.toArray

    if (!$(fitIntercept) && (0 until numFeatures).exists { i =>
      featuresStd(i) == 0.0 && featuresMean(i) != 0.0 }) {
      instr.logWarning("Fitting LogisticRegressionModel without intercept on dataset with " +
        "constant nonzero column, Spark MLlib outputs zero coefficients for constant " +
        "nonzero columns. This behavior is the same as R glmnet but different from LIBSVM.")
    }

    val regParamL2 = (1.0 - $(elasticNetParam)) * $(regParam)
    val regularization = if (regParamL2 != 0.0) {
      val getFeaturesStd = (j: Int) => if (j >= 0 && j < numCoefficientSets * numFeatures) {
        featuresStd(j / numCoefficientSets)
      } else 0.0
      val shouldApply = (idx: Int) => idx >= 0 && idx < numFeatures * numCoefficientSets
      Some(new L2Regularization(regParamL2, shouldApply,
        if ($(standardization)) None else Some(getFeaturesStd)))
    } else None

    val (lowerBounds, upperBounds) = createBounds(numClasses, numFeatures, featuresStd)

    val optimizer = createOptimizer(numClasses, numFeatures, featuresStd,
      lowerBounds, upperBounds)

    /*
      The coefficients are laid out in column major order during training. Here we initialize
      a column major matrix of initial coefficients.
     */
    val initialCoefWithInterceptMatrix = createInitCoefWithInterceptMatrix(
      numClasses, numFeatures, histogram, featuresStd, lowerBounds, upperBounds, instr)

    /*
       The coefficients are trained in the scaled space; we're converting them back to
       the original space.

       Additionally, since the coefficients were laid out in column major order during training
       to avoid extra computation, we convert them back to row major before passing them to the
       model.

       Note that the intercept in scaled space and original space is the same;
       as a result, no scaling is needed.
     */
    val (allCoefficients, objectiveHistory) =
      trainImpl(instances, actualBlockSizeInMB, featuresStd, numClasses,
        initialCoefWithInterceptMatrix, regularization, optimizer)

    if (allCoefficients == null) {
      val msg = s"${optimizer.getClass.getName} failed."
      instr.logError(msg)
      throw new SparkException(msg)
    }

<<<<<<< HEAD
        val states = optimizer.iterations(new CachedDiffFunction(costFun),
          new BDV[Double](initialCoefWithInterceptMatrix.toArray))

        /*
           Note that in Logistic Regression, the objective history (loss + regularization)
           is log-likelihood which is invariant under feature standardization. As a result,
           the objective history from optimizer is the same as the one in the original space.
         */
        val arrayBuilder = mutable.ArrayBuilder.make[Double]
        var state: optimizer.State = null
        while (states.hasNext) {
          state = states.next()
          arrayBuilder += state.adjustedValue
        }
        bcFeaturesStd.destroy()
=======
    val allCoefMatrix = new DenseMatrix(numCoefficientSets, numFeaturesPlusIntercept,
      allCoefficients)
    val denseCoefficientMatrix = new DenseMatrix(numCoefficientSets, numFeatures,
      new Array[Double](numCoefficientSets * numFeatures), isTransposed = true)
    val interceptVec = if ($(fitIntercept) || !isMultinomial) {
      Vectors.zeros(numCoefficientSets)
    } else {
      Vectors.sparse(numCoefficientSets, Seq.empty)
    }
    // separate intercepts and coefficients from the combined matrix
    allCoefMatrix.foreachActive { (classIndex, featureIndex, value) =>
      val isIntercept = $(fitIntercept) && (featureIndex == numFeatures)
      if (!isIntercept && featuresStd(featureIndex) != 0.0) {
        denseCoefficientMatrix.update(classIndex, featureIndex,
          value / featuresStd(featureIndex))
      }
      if (isIntercept) interceptVec.toArray(classIndex) = value
    }
>>>>>>> a630e8d1

    if ($(regParam) == 0.0 && isMultinomial && !usingBoundConstrainedOptimization) {
      /*
        When no regularization is applied, the multinomial coefficients lack identifiability
        because we do not use a pivot class. We can add any constant value to the coefficients
        and get the same likelihood. So here, we choose the mean centered coefficients for
        reproducibility. This method follows the approach in glmnet, described here:

        Friedman, et al. "Regularization Paths for Generalized Linear Models via
          Coordinate Descent," https://core.ac.uk/download/files/153/6287975.pdf
       */
      val centers = Array.ofDim[Double](numFeatures)
      denseCoefficientMatrix.foreachActive { case (i, j, v) =>
        centers(j) += v
      }
      centers.transform(_ / numCoefficientSets)
      denseCoefficientMatrix.foreachActive { case (i, j, v) =>
        denseCoefficientMatrix.update(i, j, v - centers(j))
      }
    }

    // center the intercepts when using multinomial algorithm
    if ($(fitIntercept) && isMultinomial && !usingBoundConstrainedOptimization) {
      val interceptArray = interceptVec.toArray
      val interceptMean = interceptArray.sum / interceptArray.length
      (0 until interceptVec.size).foreach { i => interceptArray(i) -= interceptMean }
    }

    return createModel(dataset, numClasses, denseCoefficientMatrix.compressed,
      interceptVec.compressed, objectiveHistory)
  }

  private def checkMultinomial(numClasses: Int): Boolean = {
    $(family).toLowerCase(Locale.ROOT) match {
      case "binomial" =>
        require(numClasses == 1 || numClasses == 2, s"Binomial family only supports 1 or 2 " +
          s"outcome classes but found $numClasses.")
        false
      case "multinomial" => true
      case "auto" => numClasses > 2
      case other => throw new IllegalArgumentException(s"Unsupported family: $other")
    }
  }

<<<<<<< HEAD
    if (handlePersistence) instances.unpersist()

=======
  private def createModel(
      dataset: Dataset[_],
      numClasses: Int,
      coefficientMatrix: Matrix,
      interceptVector: Vector,
      objectiveHistory: Array[Double]): LogisticRegressionModel = {
>>>>>>> a630e8d1
    val model = copyValues(new LogisticRegressionModel(uid, coefficientMatrix, interceptVector,
      numClasses, checkMultinomial(numClasses)))
    val weightColName = if (!isDefined(weightCol)) "weightCol" else $(weightCol)

    val (summaryModel, probabilityColName, predictionColName) = model.findSummaryModel()
    val logRegSummary = if (numClasses <= 2) {
      new BinaryLogisticRegressionTrainingSummaryImpl(
        summaryModel.transform(dataset),
        probabilityColName,
        predictionColName,
        $(labelCol),
        $(featuresCol),
        weightColName,
        objectiveHistory)
    } else {
      new LogisticRegressionTrainingSummaryImpl(
        summaryModel.transform(dataset),
        probabilityColName,
        predictionColName,
        $(labelCol),
        $(featuresCol),
        weightColName,
        objectiveHistory)
    }
    model.setSummary(Some(logRegSummary))
  }

  private def createBounds(
      numClasses: Int,
      numFeatures: Int,
      featuresStd: Array[Double]): (Array[Double], Array[Double]) = {
    val isMultinomial = checkMultinomial(numClasses)
    val numFeaturesPlusIntercept = if ($(fitIntercept)) numFeatures + 1 else numFeatures
    val numCoefficientSets = if (isMultinomial) numClasses else 1
    val numCoeffsPlusIntercepts = numFeaturesPlusIntercept * numCoefficientSets
    if (usingBoundConstrainedOptimization) {
      val lowerBounds = Array.fill[Double](numCoeffsPlusIntercepts)(Double.NegativeInfinity)
      val upperBounds = Array.fill[Double](numCoeffsPlusIntercepts)(Double.PositiveInfinity)
      val isSetLowerBoundsOnCoefficients = isSet(lowerBoundsOnCoefficients)
      val isSetUpperBoundsOnCoefficients = isSet(upperBoundsOnCoefficients)
      val isSetLowerBoundsOnIntercepts = isSet(lowerBoundsOnIntercepts)
      val isSetUpperBoundsOnIntercepts = isSet(upperBoundsOnIntercepts)

      var i = 0
      while (i < numCoeffsPlusIntercepts) {
        val coefficientSetIndex = i % numCoefficientSets
        val featureIndex = i / numCoefficientSets
        if (featureIndex < numFeatures) {
          if (isSetLowerBoundsOnCoefficients) {
            lowerBounds(i) = $(lowerBoundsOnCoefficients)(
              coefficientSetIndex, featureIndex) * featuresStd(featureIndex)
          }
          if (isSetUpperBoundsOnCoefficients) {
            upperBounds(i) = $(upperBoundsOnCoefficients)(
              coefficientSetIndex, featureIndex) * featuresStd(featureIndex)
          }
        } else {
          if (isSetLowerBoundsOnIntercepts) {
            lowerBounds(i) = $(lowerBoundsOnIntercepts)(coefficientSetIndex)
          }
          if (isSetUpperBoundsOnIntercepts) {
            upperBounds(i) = $(upperBoundsOnIntercepts)(coefficientSetIndex)
          }
        }
        i += 1
      }
      (lowerBounds, upperBounds)
    } else {
      (null, null)
    }
  }

  private def createOptimizer(
      numClasses: Int,
      numFeatures: Int,
      featuresStd: Array[Double],
      lowerBounds: Array[Double],
      upperBounds: Array[Double]): FirstOrderMinimizer[BDV[Double], DiffFunction[BDV[Double]]] = {
    val isMultinomial = checkMultinomial(numClasses)
    val regParamL1 = $(elasticNetParam) * $(regParam)
    val numCoefficientSets = if (isMultinomial) numClasses else 1
    if ($(elasticNetParam) == 0.0 || $(regParam) == 0.0) {
      if (lowerBounds != null && upperBounds != null) {
        new BreezeLBFGSB(
          BDV[Double](lowerBounds), BDV[Double](upperBounds), $(maxIter), 10, $(tol))
      } else {
        new BreezeLBFGS[BDV[Double]]($(maxIter), 10, $(tol))
      }
    } else {
      val standardizationParam = $(standardization)
      def regParamL1Fun = (index: Int) => {
        // Remove the L1 penalization on the intercept
        val isIntercept = $(fitIntercept) && index >= numFeatures * numCoefficientSets
        if (isIntercept) {
          0.0
        } else if (standardizationParam) {
          regParamL1
        } else {
          val featureIndex = index / numCoefficientSets
          // If `standardization` is false, we still standardize the data
          // to improve the rate of convergence; as a result, we have to
          // perform this reverse standardization by penalizing each component
          // differently to get effectively the same objective function when
          // the training dataset is not standardized.
          if (featuresStd(featureIndex) != 0.0) {
            regParamL1 / featuresStd(featureIndex)
          } else 0.0
        }
      }
      new BreezeOWLQN[Int, BDV[Double]]($(maxIter), 10, regParamL1Fun, $(tol))
    }
  }

  /**
   * The coefficients are laid out in column major order during training. Here we initialize
   * a column major matrix of initial coefficients.
   */
  private def createInitCoefWithInterceptMatrix(
      numClasses: Int,
      numFeatures: Int,
      histogram: Array[Double],
      featuresStd: Array[Double],
      lowerBounds: Array[Double],
      upperBounds: Array[Double],
      instr: Instrumentation): DenseMatrix = {
    val isMultinomial = checkMultinomial(numClasses)
    val numFeaturesPlusIntercept = if ($(fitIntercept)) numFeatures + 1 else numFeatures
    val numCoefficientSets = if (isMultinomial) numClasses else 1
    val numCoeffsPlusIntercepts = numFeaturesPlusIntercept * numCoefficientSets
    val initialCoefWithInterceptMatrix =
      DenseMatrix.zeros(numCoefficientSets, numFeaturesPlusIntercept)

    val initialModelIsValid = optInitialModel match {
      case Some(_initialModel) =>
        val providedCoefs = _initialModel.coefficientMatrix
        val modelIsValid = (providedCoefs.numRows == numCoefficientSets) &&
          (providedCoefs.numCols == numFeatures) &&
          (_initialModel.interceptVector.size == numCoefficientSets) &&
          (_initialModel.getFitIntercept == $(fitIntercept))
        if (!modelIsValid) {
          instr.logWarning(s"Initial coefficients will be ignored! Its dimensions " +
            s"(${providedCoefs.numRows}, ${providedCoefs.numCols}) did not match the " +
            s"expected size ($numCoefficientSets, $numFeatures)")
        }
        modelIsValid
      case None => false
    }

    if (initialModelIsValid) {
      val providedCoef = optInitialModel.get.coefficientMatrix
      providedCoef.foreachActive { (classIndex, featureIndex, value) =>
        // We need to scale the coefficients since they will be trained in the scaled space
        initialCoefWithInterceptMatrix.update(classIndex, featureIndex,
          value * featuresStd(featureIndex))
      }
      if ($(fitIntercept)) {
        optInitialModel.get.interceptVector.foreachNonZero { (classIndex, value) =>
          initialCoefWithInterceptMatrix.update(classIndex, numFeatures, value)
        }
      }
    } else if ($(fitIntercept) && isMultinomial) {
      /*
         For multinomial logistic regression, when we initialize the coefficients as zeros,
         it will converge faster if we initialize the intercepts such that
         it follows the distribution of the labels.
         {{{
           P(1) = \exp(b_1) / Z
           ...
           P(K) = \exp(b_K) / Z
           where Z = \sum_{k=1}^{K} \exp(b_k)
         }}}
         Since this doesn't have a unique solution, one of the solutions that satisfies the
         above equations is
         {{{
           \exp(b_k) = count_k * \exp(\lambda)
           b_k = \log(count_k) * \lambda
         }}}
         \lambda is a free parameter, so choose the phase \lambda such that the
         mean is centered. This yields
         {{{
           b_k = \log(count_k)
           b_k' = b_k - \mean(b_k)
         }}}
       */
      val rawIntercepts = histogram.map(math.log1p) // add 1 for smoothing (log1p(x) = log(1+x))
      val rawMean = rawIntercepts.sum / rawIntercepts.length
      rawIntercepts.indices.foreach { i =>
        initialCoefWithInterceptMatrix.update(i, numFeatures, rawIntercepts(i) - rawMean)
      }
    } else if ($(fitIntercept)) {
      /*
         For binary logistic regression, when we initialize the coefficients as zeros,
         it will converge faster if we initialize the intercept such that
         it follows the distribution of the labels.

         {{{
           P(0) = 1 / (1 + \exp(b)), and
           P(1) = \exp(b) / (1 + \exp(b))
         }}}, hence
         {{{
           b = \log{P(1) / P(0)} = \log{count_1 / count_0}
         }}}
       */
      initialCoefWithInterceptMatrix.update(0, numFeatures,
        math.log(histogram(1) / histogram(0)))
    }

    if (usingBoundConstrainedOptimization) {
      // Make sure all initial values locate in the corresponding bound.
      var i = 0
      while (i < numCoeffsPlusIntercepts) {
        val coefficientSetIndex = i % numCoefficientSets
        val featureIndex = i / numCoefficientSets
        if (initialCoefWithInterceptMatrix(coefficientSetIndex, featureIndex) < lowerBounds(i))
        {
          initialCoefWithInterceptMatrix.update(
            coefficientSetIndex, featureIndex, lowerBounds(i))
        } else if (
          initialCoefWithInterceptMatrix(coefficientSetIndex, featureIndex) > upperBounds(i))
        {
          initialCoefWithInterceptMatrix.update(
            coefficientSetIndex, featureIndex, upperBounds(i))
        }
        i += 1
      }
    }

    initialCoefWithInterceptMatrix
  }

  private def trainImpl(
      instances: RDD[Instance],
      actualBlockSizeInMB: Double,
      featuresStd: Array[Double],
      numClasses: Int,
      initialCoefWithInterceptMatrix: Matrix,
      regularization: Option[L2Regularization],
      optimizer: FirstOrderMinimizer[BDV[Double], DiffFunction[BDV[Double]]]) = {
    val numFeatures = featuresStd.length
    val bcFeaturesStd = instances.context.broadcast(featuresStd)

    val standardized = instances.mapPartitions { iter =>
      val inverseStd = bcFeaturesStd.value.map { std => if (std != 0) 1.0 / std else 0.0 }
      val func = StandardScalerModel.getTransformFunc(Array.empty, inverseStd, false, true)
      iter.map { case Instance(label, weight, vec) => Instance(label, weight, func(vec)) }
    }

    val maxMemUsage = (actualBlockSizeInMB * 1024L * 1024L).ceil.toLong
    val blocks = InstanceBlock.blokifyWithMaxMemUsage(standardized, maxMemUsage)
      .persist(StorageLevel.MEMORY_AND_DISK)
      .setName(s"training blocks (blockSizeInMB=$actualBlockSizeInMB)")

    val getAggregatorFunc = new BlockLogisticAggregator(numFeatures, numClasses, $(fitIntercept),
      checkMultinomial(numClasses))(_)

    val costFun = new RDDLossFunction(blocks, getAggregatorFunc,
      regularization, $(aggregationDepth))
    val states = optimizer.iterations(new CachedDiffFunction(costFun),
      new BDV[Double](initialCoefWithInterceptMatrix.toArray))

    /*
       Note that in Logistic Regression, the objective history (loss + regularization)
       is log-likelihood which is invariant under feature standardization. As a result,
       the objective history from optimizer is the same as the one in the original space.
     */
    val arrayBuilder = mutable.ArrayBuilder.make[Double]
    var state: optimizer.State = null
    while (states.hasNext) {
      state = states.next()
      arrayBuilder += state.adjustedValue
    }
    blocks.unpersist()
    bcFeaturesStd.destroy()

    (if (state == null) null else state.x.toArray, arrayBuilder.result)
  }

  @Since("1.4.0")
  override def copy(extra: ParamMap): LogisticRegression = defaultCopy(extra)
}

@Since("1.6.0")
object LogisticRegression extends DefaultParamsReadable[LogisticRegression] {

  @Since("1.6.0")
  override def load(path: String): LogisticRegression = super.load(path)

  private[classification] val supportedFamilyNames =
    Array("auto", "binomial", "multinomial").map(_.toLowerCase(Locale.ROOT))
}

/**
 * Model produced by [[LogisticRegression]].
 */
@Since("1.4.0")
class LogisticRegressionModel private[spark] (
    @Since("1.4.0") override val uid: String,
    @Since("2.1.0") val coefficientMatrix: Matrix,
    @Since("2.1.0") val interceptVector: Vector,
    @Since("1.3.0") override val numClasses: Int,
    private val isMultinomial: Boolean)
  extends ProbabilisticClassificationModel[Vector, LogisticRegressionModel] with MLWritable
  with LogisticRegressionParams with HasTrainingSummary[LogisticRegressionTrainingSummary] {

  require(coefficientMatrix.numRows == interceptVector.size, s"Dimension mismatch! Expected " +
    s"coefficientMatrix.numRows == interceptVector.size, but ${coefficientMatrix.numRows} != " +
    s"${interceptVector.size}")

  private[spark] def this(uid: String, coefficients: Vector, intercept: Double) =
    this(uid, new DenseMatrix(1, coefficients.size, coefficients.toArray, isTransposed = true),
      Vectors.dense(intercept), 2, isMultinomial = false)

  /**
   * A vector of model coefficients for "binomial" logistic regression. If this model was trained
   * using the "multinomial" family then an exception is thrown.
   *
   * @return Vector
   */
  @Since("2.0.0")
  def coefficients: Vector = if (isMultinomial) {
    throw new SparkException("Multinomial models contain a matrix of coefficients, use " +
      "coefficientMatrix instead.")
  } else {
    _coefficients
  }

  // convert to appropriate vector representation without replicating data
  private lazy val _coefficients: Vector = {
    require(coefficientMatrix.isTransposed,
      "LogisticRegressionModel coefficients should be row major for binomial model.")
    coefficientMatrix match {
      case dm: DenseMatrix => Vectors.dense(dm.values)
      case sm: SparseMatrix => Vectors.sparse(coefficientMatrix.numCols, sm.rowIndices, sm.values)
    }
  }

  /**
   * The model intercept for "binomial" logistic regression. If this model was fit with the
   * "multinomial" family then an exception is thrown.
   *
   * @return Double
   */
  @Since("1.3.0")
  def intercept: Double = if (isMultinomial) {
    throw new SparkException("Multinomial models contain a vector of intercepts, use " +
      "interceptVector instead.")
  } else {
    _intercept
  }

  private lazy val _intercept = interceptVector(0)
  private lazy val _interceptVector = interceptVector.toDense
  private lazy val _binaryThresholdArray = {
    val array = Array(Double.NaN, Double.NaN)
    updateBinaryThresholds(array)
    array
  }
  private def _threshold: Double = _binaryThresholdArray(0)
  private def _rawThreshold: Double = _binaryThresholdArray(1)

  private def updateBinaryThresholds(array: Array[Double]): Unit = {
    if (!isMultinomial) {
      val _threshold = getThreshold
      array(0) = _threshold
      if (_threshold == 0.0) {
        array(1) = Double.NegativeInfinity
      } else if (_threshold == 1.0) {
        array(1) = Double.PositiveInfinity
      } else {
        array(1) = math.log(_threshold / (1.0 - _threshold))
      }
    }
  }

  @Since("1.5.0")
  override def setThreshold(value: Double): this.type = {
    super.setThreshold(value)
    updateBinaryThresholds(_binaryThresholdArray)
    this
  }

  @Since("1.5.0")
  override def getThreshold: Double = super.getThreshold

  @Since("1.5.0")
  override def setThresholds(value: Array[Double]): this.type = {
    super.setThresholds(value)
    updateBinaryThresholds(_binaryThresholdArray)
    this
  }

  @Since("1.5.0")
  override def getThresholds: Array[Double] = super.getThresholds

  /** Margin (rawPrediction) for class label 1.  For binary classification only. */
  private val margin: Vector => Double = (features) => {
    BLAS.dot(features, _coefficients) + _intercept
  }

  /** Margin (rawPrediction) for each class label. */
  private val margins: Vector => Vector = (features) => {
    val m = _interceptVector.copy
    BLAS.gemv(1.0, coefficientMatrix, features, 1.0, m)
    m
  }

  /** Score (probability) for class label 1.  For binary classification only. */
  private val score: Vector => Double = (features) => {
    val m = margin(features)
    1.0 / (1.0 + math.exp(-m))
  }

  @Since("1.6.0")
  override val numFeatures: Int = coefficientMatrix.numCols

  /**
   * Gets summary of model on training set. An exception is thrown
   * if `hasSummary` is false.
   */
  @Since("1.5.0")
  override def summary: LogisticRegressionTrainingSummary = super.summary

  /**
   * Gets summary of model on training set. An exception is thrown
   * if `hasSummary` is false or it is a multiclass model.
   */
  @Since("2.3.0")
  def binarySummary: BinaryLogisticRegressionTrainingSummary = summary match {
    case b: BinaryLogisticRegressionTrainingSummary => b
    case _ =>
      throw new RuntimeException("Cannot create a binary summary for a non-binary model" +
        s"(numClasses=${numClasses}), use summary instead.")
  }

  /**
   * Evaluates the model on a test dataset.
   *
   * @param dataset Test dataset to evaluate model on.
   */
  @Since("2.0.0")
  def evaluate(dataset: Dataset[_]): LogisticRegressionSummary = {
    val weightColName = if (!isDefined(weightCol)) "weightCol" else $(weightCol)
    // Handle possible missing or invalid prediction columns
    val (summaryModel, probabilityColName, predictionColName) = findSummaryModel()
    if (numClasses > 2) {
      new LogisticRegressionSummaryImpl(summaryModel.transform(dataset),
        probabilityColName, predictionColName, $(labelCol), $(featuresCol), weightColName)
    } else {
      new BinaryLogisticRegressionSummaryImpl(summaryModel.transform(dataset),
        probabilityColName, predictionColName, $(labelCol), $(featuresCol), weightColName)
    }
  }

  /**
   * Predict label for the given feature vector.
   * The behavior of this can be adjusted using `thresholds`.
   */
  override def predict(features: Vector): Double = if (isMultinomial) {
    super.predict(features)
  } else {
    // Note: We should use _threshold instead of $(threshold) since getThreshold is overridden.
    if (score(features) > _threshold) 1 else 0
  }

  override protected def raw2probabilityInPlace(rawPrediction: Vector): Vector = {
    rawPrediction match {
      case dv: DenseVector =>
        val values = dv.values
        if (isMultinomial) {
          // get the maximum margin
          val maxMarginIndex = rawPrediction.argmax
          val maxMargin = rawPrediction(maxMarginIndex)

          if (maxMargin == Double.PositiveInfinity) {
            var k = 0
            while (k < numClasses) {
              values(k) = if (k == maxMarginIndex) 1.0 else 0.0
              k += 1
            }
          } else {
            var sum = 0.0
            var k = 0
            while (k < numClasses) {
              values(k) = if (maxMargin > 0) {
                math.exp(values(k) - maxMargin)
              } else {
                math.exp(values(k))
              }
              sum += values(k)
              k += 1
            }
            BLAS.scal(1 / sum, dv)
          }
          dv
        } else {
          values(0) = 1.0 / (1.0 + math.exp(-values(0)))
          values(1) = 1.0 - values(0)
          dv
        }
      case sv: SparseVector =>
        throw new RuntimeException("Unexpected error in LogisticRegressionModel:" +
          " raw2probabilitiesInPlace encountered SparseVector")
    }
  }

  @Since("3.0.0")
  override def predictRaw(features: Vector): Vector = {
    if (isMultinomial) {
      margins(features)
    } else {
      val m = margin(features)
      Vectors.dense(-m, m)
    }
  }

  @Since("1.4.0")
  override def copy(extra: ParamMap): LogisticRegressionModel = {
    val newModel = copyValues(new LogisticRegressionModel(uid, coefficientMatrix, interceptVector,
      numClasses, isMultinomial), extra)
    newModel.setSummary(trainingSummary).setParent(parent)
  }

  override protected def raw2prediction(rawPrediction: Vector): Double = {
    if (isMultinomial) {
      super.raw2prediction(rawPrediction)
    } else {
      // Note: We should use _threshold instead of $(threshold) since getThreshold is overridden.
      if (rawPrediction(1) > _rawThreshold) 1.0 else 0.0
    }
  }

  override protected def probability2prediction(probability: Vector): Double = {
    if (isMultinomial) {
      super.probability2prediction(probability)
    } else {
      // Note: We should use _threshold instead of $(threshold) since getThreshold is overridden.
      if (probability(1) > _threshold) 1.0 else 0.0
    }
  }

  /**
   * Returns a [[org.apache.spark.ml.util.MLWriter]] instance for this ML instance.
   *
   * For [[LogisticRegressionModel]], this does NOT currently save the training [[summary]].
   * An option to save [[summary]] may be added in the future.
   *
   * This also does not save the [[parent]] currently.
   */
  @Since("1.6.0")
  override def write: MLWriter = new LogisticRegressionModel.LogisticRegressionModelWriter(this)

  override def toString: String = {
    s"LogisticRegressionModel: uid=$uid, numClasses=$numClasses, numFeatures=$numFeatures"
  }
}


@Since("1.6.0")
object LogisticRegressionModel extends MLReadable[LogisticRegressionModel] {

  @Since("1.6.0")
  override def read: MLReader[LogisticRegressionModel] = new LogisticRegressionModelReader

  @Since("1.6.0")
  override def load(path: String): LogisticRegressionModel = super.load(path)

  /** [[MLWriter]] instance for [[LogisticRegressionModel]] */
  private[LogisticRegressionModel]
  class LogisticRegressionModelWriter(instance: LogisticRegressionModel)
    extends MLWriter with Logging {

    private case class Data(
        numClasses: Int,
        numFeatures: Int,
        interceptVector: Vector,
        coefficientMatrix: Matrix,
        isMultinomial: Boolean)

    override protected def saveImpl(path: String): Unit = {
      // Save metadata and Params
      DefaultParamsWriter.saveMetadata(instance, path, sc)
      // Save model data: numClasses, numFeatures, intercept, coefficients
      val data = Data(instance.numClasses, instance.numFeatures, instance.interceptVector,
        instance.coefficientMatrix, instance.isMultinomial)
      val dataPath = new Path(path, "data").toString
      sparkSession.createDataFrame(Seq(data)).repartition(1).write.parquet(dataPath)
    }
  }

  private class LogisticRegressionModelReader extends MLReader[LogisticRegressionModel] {

    /** Checked against metadata when loading model */
    private val className = classOf[LogisticRegressionModel].getName

    override def load(path: String): LogisticRegressionModel = {
      val metadata = DefaultParamsReader.loadMetadata(path, sc, className)
      val (major, minor) = VersionUtils.majorMinorVersion(metadata.sparkVersion)

      val dataPath = new Path(path, "data").toString
      val data = sparkSession.read.format("parquet").load(dataPath)

      val model = if (major.toInt < 2 || (major.toInt == 2 && minor.toInt == 0)) {
        // 2.0 and before
        val Row(numClasses: Int, numFeatures: Int, intercept: Double, coefficients: Vector) =
          MLUtils.convertVectorColumnsToML(data, "coefficients")
            .select("numClasses", "numFeatures", "intercept", "coefficients")
            .head()
        val coefficientMatrix =
          new DenseMatrix(1, coefficients.size, coefficients.toArray, isTransposed = true)
        val interceptVector = Vectors.dense(intercept)
        new LogisticRegressionModel(metadata.uid, coefficientMatrix,
          interceptVector, numClasses, isMultinomial = false)
      } else {
        // 2.1+
        val Row(numClasses: Int, numFeatures: Int, interceptVector: Vector,
        coefficientMatrix: Matrix, isMultinomial: Boolean) = data
          .select("numClasses", "numFeatures", "interceptVector", "coefficientMatrix",
            "isMultinomial").head()
        new LogisticRegressionModel(metadata.uid, coefficientMatrix, interceptVector,
          numClasses, isMultinomial)
      }

      metadata.getAndSetParams(model)
      model
    }
  }
}

/**
 * Abstraction for logistic regression results for a given model.
 */
sealed trait LogisticRegressionSummary extends ClassificationSummary {

  /** Field in "predictions" which gives the probability of each class as a vector. */
  @Since("1.5.0")
  def probabilityCol: String

  /** Field in "predictions" which gives the features of each instance as a vector. */
  @Since("1.6.0")
  def featuresCol: String

  /**
   * Convenient method for casting to binary logistic regression summary.
   * This method will throw an Exception if the summary is not a binary summary.
   */
  @Since("2.3.0")
  def asBinary: BinaryLogisticRegressionSummary = this match {
    case b: BinaryLogisticRegressionSummary => b
    case _ =>
      throw new RuntimeException("Cannot cast to a binary summary.")
  }
}

/**
 * Abstraction for multiclass logistic regression training results.
 */
sealed trait LogisticRegressionTrainingSummary extends LogisticRegressionSummary
  with TrainingSummary {
}

/**
 * Abstraction for binary logistic regression results for a given model.
 */
sealed trait BinaryLogisticRegressionSummary extends LogisticRegressionSummary
  with BinaryClassificationSummary {

  override def scoreCol: String = if (probabilityCol.nonEmpty) {
    probabilityCol
  } else {
    throw new SparkException("probabilityCol is required for BinaryLogisticRegressionSummary.")
  }
}

/**
 * Abstraction for binary logistic regression training results.
 */
sealed trait BinaryLogisticRegressionTrainingSummary extends BinaryLogisticRegressionSummary
  with LogisticRegressionTrainingSummary

/**
 * Multiclass logistic regression training results.
 *
 * @param predictions dataframe output by the model's `transform` method.
 * @param probabilityCol field in "predictions" which gives the probability of
 *                       each class as a vector.
 * @param predictionCol field in "predictions" which gives the prediction for a data instance as a
 *                      double.
 * @param labelCol field in "predictions" which gives the true label of each instance.
 * @param featuresCol field in "predictions" which gives the features of each instance as a vector.
 * @param weightCol field in "predictions" which gives the weight of each instance.
 * @param objectiveHistory objective function (scaled loss + regularization) at each iteration.
 */
private class LogisticRegressionTrainingSummaryImpl(
    predictions: DataFrame,
    probabilityCol: String,
    predictionCol: String,
    labelCol: String,
    featuresCol: String,
    weightCol: String,
    override val objectiveHistory: Array[Double])
  extends LogisticRegressionSummaryImpl(
    predictions, probabilityCol, predictionCol, labelCol, featuresCol, weightCol)
  with LogisticRegressionTrainingSummary

/**
 * Multiclass logistic regression results for a given model.
 *
 * @param predictions dataframe output by the model's `transform` method.
 * @param probabilityCol field in "predictions" which gives the probability of
 *                 each class as a vector.
 * @param predictionCol field in "predictions" which gives the prediction for a data instance as a
 *                      double.
 * @param labelCol field in "predictions" which gives the true label of each instance.
 * @param featuresCol field in "predictions" which gives the features of each instance as a vector.
 * @param weightCol field in "predictions" which gives the weight of each instance.
 */
private class LogisticRegressionSummaryImpl(
    @transient override val predictions: DataFrame,
    override val probabilityCol: String,
    override val predictionCol: String,
    override val labelCol: String,
    override val featuresCol: String,
    override val weightCol: String)
  extends LogisticRegressionSummary

/**
 * Binary logistic regression training results.
 *
 * @param predictions dataframe output by the model's `transform` method.
 * @param probabilityCol field in "predictions" which gives the probability of
 *                       each class as a vector.
 * @param predictionCol field in "predictions" which gives the prediction for a data instance as a
 *                      double.
 * @param labelCol field in "predictions" which gives the true label of each instance.
 * @param featuresCol field in "predictions" which gives the features of each instance as a vector.
 * @param weightCol field in "predictions" which gives the weight of each instance.
 * @param objectiveHistory objective function (scaled loss + regularization) at each iteration.
 */
private class BinaryLogisticRegressionTrainingSummaryImpl(
    predictions: DataFrame,
    probabilityCol: String,
    predictionCol: String,
    labelCol: String,
    featuresCol: String,
    weightCol: String,
    override val objectiveHistory: Array[Double])
  extends BinaryLogisticRegressionSummaryImpl(
    predictions, probabilityCol, predictionCol, labelCol, featuresCol, weightCol)
  with BinaryLogisticRegressionTrainingSummary

/**
 * Binary logistic regression results for a given model.
 *
 * @param predictions dataframe output by the model's `transform` method.
 * @param probabilityCol field in "predictions" which gives the probability of
 *                       each class as a vector.
 * @param predictionCol field in "predictions" which gives the prediction of
 *                      each class as a double.
 * @param labelCol field in "predictions" which gives the true label of each instance.
 * @param featuresCol field in "predictions" which gives the features of each instance as a vector.
 * @param weightCol field in "predictions" which gives the weight of each instance.
 */
private class BinaryLogisticRegressionSummaryImpl(
    predictions: DataFrame,
    probabilityCol: String,
    predictionCol: String,
    labelCol: String,
    featuresCol: String,
    weightCol: String)
  extends LogisticRegressionSummaryImpl(
    predictions, probabilityCol, predictionCol, labelCol, featuresCol, weightCol)
  with BinaryLogisticRegressionSummary<|MERGE_RESOLUTION|>--- conflicted
+++ resolved
@@ -28,11 +28,7 @@
 import org.apache.spark.SparkException
 import org.apache.spark.annotation.Since
 import org.apache.spark.internal.Logging
-<<<<<<< HEAD
-import org.apache.spark.ml.feature.Instance
-=======
 import org.apache.spark.ml.feature._
->>>>>>> a630e8d1
 import org.apache.spark.ml.linalg._
 import org.apache.spark.ml.optim.aggregator._
 import org.apache.spark.ml.optim.loss.{L2Regularization, RDDLossFunction}
@@ -53,12 +49,8 @@
  */
 private[classification] trait LogisticRegressionParams extends ProbabilisticClassifierParams
   with HasRegParam with HasElasticNetParam with HasMaxIter with HasFitIntercept with HasTol
-<<<<<<< HEAD
-  with HasStandardization with HasWeightCol with HasThreshold with HasAggregationDepth {
-=======
   with HasStandardization with HasWeightCol with HasThreshold with HasAggregationDepth
   with HasMaxBlockSizeInMB {
->>>>>>> a630e8d1
 
   import org.apache.spark.ml.classification.LogisticRegression.supportedFamilyNames
 
@@ -259,10 +251,6 @@
     isSet(lowerBoundsOnCoefficients) || isSet(upperBoundsOnCoefficients) ||
       isSet(lowerBoundsOnIntercepts) || isSet(upperBoundsOnIntercepts)
   }
-
-  setDefault(regParam -> 0.0, elasticNetParam -> 0.0, maxIter -> 100, tol -> 1E-6,
-    fitIntercept -> true, family -> "auto", standardization -> true, threshold -> 0.5,
-    aggregationDepth -> 2)
 
   override protected def validateAndTransformSchema(
       schema: StructType,
@@ -441,8 +429,6 @@
   @Since("2.2.0")
   def setUpperBoundsOnIntercepts(value: Vector): this.type = set(upperBoundsOnIntercepts, value)
 
-<<<<<<< HEAD
-=======
   /**
    * Sets the value of param [[maxBlockSizeInMB]].
    * Default is 0.0, then 1.0 MB will be chosen.
@@ -452,7 +438,6 @@
   @Since("3.1.0")
   def setMaxBlockSizeInMB(value: Double): this.type = set(maxBlockSizeInMB, value)
 
->>>>>>> a630e8d1
   private def assertBoundConstrainedOptimizationParamsValid(
       numCoefficientSets: Int,
       numFeatures: Int): Unit = {
@@ -505,40 +490,14 @@
     this
   }
 
-<<<<<<< HEAD
-  override protected[spark] def train(dataset: Dataset[_]): LogisticRegressionModel = {
-    val handlePersistence = dataset.storageLevel == StorageLevel.NONE
-    train(dataset, handlePersistence)
-  }
-
-  protected[spark] def train(
-      dataset: Dataset[_],
-      handlePersistence: Boolean): LogisticRegressionModel = instrumented { instr =>
-    val instances = extractInstances(dataset)
-
-    if (handlePersistence) instances.persist(StorageLevel.MEMORY_AND_DISK)
-
-=======
   protected[spark] def train(
       dataset: Dataset[_]): LogisticRegressionModel = instrumented { instr =>
->>>>>>> a630e8d1
     instr.logPipelineStage(this)
     instr.logDataset(dataset)
     instr.logParams(this, labelCol, weightCol, featuresCol, predictionCol, rawPredictionCol,
       probabilityCol, regParam, elasticNetParam, standardization, threshold, thresholds, maxIter,
       tol, fitIntercept, maxBlockSizeInMB)
 
-<<<<<<< HEAD
-    val (summarizer, labelSummarizer) = instances.treeAggregate(
-      (Summarizer.createSummarizerBuffer("mean", "std", "count"), new MultiClassSummarizer))(
-      seqOp = (c: (SummarizerBuffer, MultiClassSummarizer), instance: Instance) =>
-        (c._1.add(instance.features, instance.weight), c._2.add(instance.label, instance.weight)),
-      combOp = (c1: (SummarizerBuffer, MultiClassSummarizer),
-                c2: (SummarizerBuffer, MultiClassSummarizer)) =>
-        (c1._1.merge(c2._1), c1._2.merge(c2._2)),
-      depth = $(aggregationDepth)
-    )
-=======
     if (dataset.storageLevel != StorageLevel.NONE) {
       instr.logWarning(s"Input instances will be standardized, blockified to blocks, and " +
         s"then cached during training. Be careful of double caching!")
@@ -546,7 +505,6 @@
 
     val instances = extractInstances(dataset)
       .setName("training instances")
->>>>>>> a630e8d1
 
     val (summarizer, labelSummarizer) = Summarizer
       .getClassificationSummarizers(instances, $(aggregationDepth), Seq("mean", "std", "count"))
@@ -611,90 +569,10 @@
       val interceptVec = if (isMultinomial) {
         Vectors.sparse(numClasses, Seq((constantLabelIndex, Double.PositiveInfinity)))
       } else {
-<<<<<<< HEAD
-        if (!$(fitIntercept) && isConstantLabel) {
-          instr.logWarning(s"All labels belong to a single class and fitIntercept=false. It's a " +
-            s"dangerous ground, so the algorithm may not converge.")
-        }
-
-        val featuresMean = summarizer.mean.toArray
-        val featuresStd = summarizer.std.toArray
-
-        if (!$(fitIntercept) && (0 until numFeatures).exists { i =>
-          featuresStd(i) == 0.0 && featuresMean(i) != 0.0 }) {
-          instr.logWarning("Fitting LogisticRegressionModel without intercept on dataset with " +
-            "constant nonzero column, Spark MLlib outputs zero coefficients for constant " +
-            "nonzero columns. This behavior is the same as R glmnet but different from LIBSVM.")
-        }
-
-        val regParamL1 = $(elasticNetParam) * $(regParam)
-        val regParamL2 = (1.0 - $(elasticNetParam)) * $(regParam)
-
-        val bcFeaturesStd = instances.context.broadcast(featuresStd)
-        val getAggregatorFunc = new LogisticAggregator(bcFeaturesStd, numClasses, $(fitIntercept),
-          multinomial = isMultinomial)(_)
-        val getFeaturesStd = (j: Int) => if (j >= 0 && j < numCoefficientSets * numFeatures) {
-          featuresStd(j / numCoefficientSets)
-        } else {
-          0.0
-        }
-
-        val regularization = if (regParamL2 != 0.0) {
-          val shouldApply = (idx: Int) => idx >= 0 && idx < numFeatures * numCoefficientSets
-          Some(new L2Regularization(regParamL2, shouldApply,
-            if ($(standardization)) None else Some(getFeaturesStd)))
-        } else {
-          None
-        }
-
-        val costFun = new RDDLossFunction(instances, getAggregatorFunc, regularization,
-          $(aggregationDepth))
-
-        val numCoeffsPlusIntercepts = numFeaturesPlusIntercept * numCoefficientSets
-
-        val (lowerBounds, upperBounds): (Array[Double], Array[Double]) = {
-          if (usingBoundConstrainedOptimization) {
-            val lowerBounds = Array.fill[Double](numCoeffsPlusIntercepts)(Double.NegativeInfinity)
-            val upperBounds = Array.fill[Double](numCoeffsPlusIntercepts)(Double.PositiveInfinity)
-            val isSetLowerBoundsOnCoefficients = isSet(lowerBoundsOnCoefficients)
-            val isSetUpperBoundsOnCoefficients = isSet(upperBoundsOnCoefficients)
-            val isSetLowerBoundsOnIntercepts = isSet(lowerBoundsOnIntercepts)
-            val isSetUpperBoundsOnIntercepts = isSet(upperBoundsOnIntercepts)
-
-            var i = 0
-            while (i < numCoeffsPlusIntercepts) {
-              val coefficientSetIndex = i % numCoefficientSets
-              val featureIndex = i / numCoefficientSets
-              if (featureIndex < numFeatures) {
-                if (isSetLowerBoundsOnCoefficients) {
-                  lowerBounds(i) = $(lowerBoundsOnCoefficients)(
-                    coefficientSetIndex, featureIndex) * featuresStd(featureIndex)
-                }
-                if (isSetUpperBoundsOnCoefficients) {
-                  upperBounds(i) = $(upperBoundsOnCoefficients)(
-                    coefficientSetIndex, featureIndex) * featuresStd(featureIndex)
-                }
-              } else {
-                if (isSetLowerBoundsOnIntercepts) {
-                  lowerBounds(i) = $(lowerBoundsOnIntercepts)(coefficientSetIndex)
-                }
-                if (isSetUpperBoundsOnIntercepts) {
-                  upperBounds(i) = $(upperBoundsOnIntercepts)(coefficientSetIndex)
-                }
-              }
-              i += 1
-            }
-            (lowerBounds, upperBounds)
-          } else {
-            (null, null)
-          }
-        }
-=======
         Vectors.dense(if (numClasses == 2) Double.PositiveInfinity else Double.NegativeInfinity)
       }
       return createModel(dataset, numClasses, coefMatrix, interceptVec, Array(0.0))
     }
->>>>>>> a630e8d1
 
     if (!$(fitIntercept) && isConstantLabel) {
       instr.logWarning(s"All labels belong to a single class and fitIntercept=false. It's a " +
@@ -754,23 +632,6 @@
       throw new SparkException(msg)
     }
 
-<<<<<<< HEAD
-        val states = optimizer.iterations(new CachedDiffFunction(costFun),
-          new BDV[Double](initialCoefWithInterceptMatrix.toArray))
-
-        /*
-           Note that in Logistic Regression, the objective history (loss + regularization)
-           is log-likelihood which is invariant under feature standardization. As a result,
-           the objective history from optimizer is the same as the one in the original space.
-         */
-        val arrayBuilder = mutable.ArrayBuilder.make[Double]
-        var state: optimizer.State = null
-        while (states.hasNext) {
-          state = states.next()
-          arrayBuilder += state.adjustedValue
-        }
-        bcFeaturesStd.destroy()
-=======
     val allCoefMatrix = new DenseMatrix(numCoefficientSets, numFeaturesPlusIntercept,
       allCoefficients)
     val denseCoefficientMatrix = new DenseMatrix(numCoefficientSets, numFeatures,
@@ -789,7 +650,6 @@
       }
       if (isIntercept) interceptVec.toArray(classIndex) = value
     }
->>>>>>> a630e8d1
 
     if ($(regParam) == 0.0 && isMultinomial && !usingBoundConstrainedOptimization) {
       /*
@@ -834,17 +694,12 @@
     }
   }
 
-<<<<<<< HEAD
-    if (handlePersistence) instances.unpersist()
-
-=======
   private def createModel(
       dataset: Dataset[_],
       numClasses: Int,
       coefficientMatrix: Matrix,
       interceptVector: Vector,
       objectiveHistory: Array[Double]): LogisticRegressionModel = {
->>>>>>> a630e8d1
     val model = copyValues(new LogisticRegressionModel(uid, coefficientMatrix, interceptVector,
       numClasses, checkMultinomial(numClasses)))
     val weightColName = if (!isDefined(weightCol)) "weightCol" else $(weightCol)
