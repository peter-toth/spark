#
# Licensed to the Apache Software Foundation (ASF) under one or more
# contributor license agreements.  See the NOTICE file distributed with
# this work for additional information regarding copyright ownership.
# The ASF licenses this file to You under the Apache License, Version 2.0
# (the "License"); you may not use this file except in compliance with
# the License.  You may obtain a copy of the License at
#
#    http://www.apache.org/licenses/LICENSE-2.0
#
# Unless required by applicable law or agreed to in writing, software
# distributed under the License is distributed on an "AS IS" BASIS,
# WITHOUT WARRANTIES OR CONDITIONS OF ANY KIND, either express or implied.
# See the License for the specific language governing permissions and
# limitations under the License.
#

"""
A collections of builtin functions
"""
import sys
import functools
import warnings

from pyspark import since, SparkContext
from pyspark.rdd import PythonEvalType
from pyspark.sql.column import Column, _to_java_column, _to_seq, _create_column_from_literal
from pyspark.sql.dataframe import DataFrame
from pyspark.sql.types import StringType, DataType
# Keep UserDefinedFunction import for backwards compatible import; moved in SPARK-22409
from pyspark.sql.udf import UserDefinedFunction, _create_udf  # noqa: F401
from pyspark.sql.udf import _create_udf
# Keep pandas_udf and PandasUDFType import for backwards compatible import; moved in SPARK-28264
from pyspark.sql.pandas.functions import pandas_udf, PandasUDFType  # noqa: F401
from pyspark.sql.utils import to_str

# Note to developers: all of PySpark functions here take string as column names whenever possible.
# Namely, if columns are referred as arguments, they can be always both Column or string,
# even though there might be few exceptions for legacy or inevitable reasons.
# If you are fixing other language APIs together, also please note that Scala side is not the case
# since it requires to make every single overridden definition.


def _get_get_jvm_function(name, sc):
    """
    Retrieves JVM function identified by name from
    Java gateway associated with sc.
    """
    return getattr(sc._jvm.functions, name)


def _invoke_function(name, *args):
    """
    Invokes JVM function identified by name with args
    and wraps the result with :class:`Column`.
    """
    jf = _get_get_jvm_function(name, SparkContext._active_spark_context)
    return Column(jf(*args))


def _invoke_function_over_column(name, col):
    """
    Invokes unary JVM function identified by name
    and wraps the result with :class:`Column`.
    """
    return _invoke_function(name, _to_java_column(col))


def _invoke_binary_math_function(name, col1, col2):
    """
    Invokes binary JVM math function identified by name
    and wraps the result with :class:`Column`.
    """
    return _invoke_function(
        name,
        # For legacy reasons, the arguments here can be implicitly converted into floats,
        # if they are not columns or strings.
        _to_java_column(col1) if isinstance(col1, (str, Column)) else float(col1),
        _to_java_column(col2) if isinstance(col2, (str, Column)) else float(col2)
    )


def _options_to_str(options):
    return {key: to_str(value) for (key, value) in options.items()}


def lit(col):
    """
    Creates a :class:`Column` of literal value.

    .. versionadded:: 1.3.0

    Examples
    --------
    >>> df.select(lit(5).alias('height')).withColumn('spark_user', lit(True)).take(1)
    [Row(height=5, spark_user=True)]
    """
    return col if isinstance(col, Column) else _invoke_function("lit", col)


@since(1.3)
def col(col):
    """
    Returns a :class:`Column` based on the given column name.'
    """
    return _invoke_function("col", col)


@since(1.3)
def column(col):
    """
    Returns a :class:`Column` based on the given column name.'
    """
    return col(col)


@since(1.3)
def asc(col):
    """
    Returns a sort expression based on the ascending order of the given column name.
    """
    return (
        col.asc() if isinstance(col, Column)
        else _invoke_function("asc", col)
    )


@since(1.3)
def desc(col):
    """
    Returns a sort expression based on the descending order of the given column name.
    """
    return (
        col.desc() if isinstance(col, Column)
        else _invoke_function("desc", col)
    )


@since(1.3)
def sqrt(col):
    """
    Computes the square root of the specified float value.
    """
    return _invoke_function_over_column("sqrt", col)


@since(1.3)
def abs(col):
    """
    Computes the absolute value.
    """
    return _invoke_function_over_column("abs", col)


@since(1.3)
def max(col):
    """
    Aggregate function: returns the maximum value of the expression in a group.
    """
    return _invoke_function_over_column("max", col)


@since(1.3)
def min(col):
    """
    Aggregate function: returns the minimum value of the expression in a group.
    """
    return _invoke_function_over_column("min", col)


@since(1.3)
def count(col):
    """
    Aggregate function: returns the number of items in a group.
    """
    return _invoke_function_over_column("count", col)


@since(1.3)
def sum(col):
    """
    Aggregate function: returns the sum of all values in the expression.
    """
    return _invoke_function_over_column("sum", col)


@since(1.3)
def avg(col):
    """
    Aggregate function: returns the average of the values in a group.
    """
    return _invoke_function_over_column("avg", col)


@since(1.3)
def mean(col):
    """
    Aggregate function: returns the average of the values in a group.
    """
    return _invoke_function_over_column("mean", col)


@since(1.3)
def sumDistinct(col):
    """
    Aggregate function: returns the sum of distinct values in the expression.
    """
    return _invoke_function_over_column("sumDistinct", col)


def acos(col):
    """
    .. versionadded:: 1.4.0

    Returns
    -------
    :class:`Column`
        inverse cosine of `col`, as if computed by `java.lang.Math.acos()`
    """
    return _invoke_function_over_column("acos", col)


def acosh(col):
    """
    Computes inverse hyperbolic cosine of the input column.

    .. versionadded:: 3.1.0

    Returns
    -------
    :class:`Column`
    """
    return _invoke_function_over_column("acosh", col)


def asin(col):
    """
    .. versionadded:: 1.3.0


    Returns
    -------
    :class:`Column`
        inverse sine of `col`, as if computed by `java.lang.Math.asin()`
    """
    return _invoke_function_over_column("asin", col)


def asinh(col):
    """
    Computes inverse hyperbolic sine of the input column.

    .. versionadded:: 3.1.0

    Returns
    -------
    :class:`Column`
    """
    return _invoke_function_over_column("asinh", col)


def atan(col):
    """
    .. versionadded:: 1.4.0

    Returns
    -------
    :class:`Column`
        inverse tangent of `col`, as if computed by `java.lang.Math.atan()`
    """
    return _invoke_function_over_column("atan", col)


def atanh(col):
    """
    Computes inverse hyperbolic tangent of the input column.

    .. versionadded:: 3.1.0

    Returns
    -------
    :class:`Column`
    """
    return _invoke_function_over_column("atanh", col)


@since(1.4)
def cbrt(col):
    """
    Computes the cube-root of the given value.
    """
    return _invoke_function_over_column("cbrt", col)


@since(1.4)
def ceil(col):
    """
    Computes the ceiling of the given value.
    """
    return _invoke_function_over_column("ceil", col)


def cos(col):
    """
    .. versionadded:: 1.4.0

    Parameters
    ----------
    col : :class:`Column` or str
        angle in radians

    Returns
    -------
    :class:`Column`
        cosine of the angle, as if computed by `java.lang.Math.cos()`.
    """
    return _invoke_function_over_column("cos", col)


def cosh(col):
    """
    .. versionadded:: 1.4.0

    Parameters
    ----------
    col : :class:`Column` or str
        hyperbolic angle

    Returns
    -------
    :class:`Column`
        hyperbolic cosine of the angle, as if computed by `java.lang.Math.cosh()`
    """
    return _invoke_function_over_column("cosh", col)


@since(1.4)
def exp(col):
    """
    Computes the exponential of the given value.
    """
    return _invoke_function_over_column("exp", col)


@since(1.4)
def expm1(col):
    """
    Computes the exponential of the given value minus one.
    """
    return _invoke_function_over_column("expm1", col)


@since(1.4)
def floor(col):
    """
    Computes the floor of the given value.
    """
    return _invoke_function_over_column("floor", col)


@since(1.4)
def log(col):
    """
    Computes the natural logarithm of the given value.
    """
    return _invoke_function_over_column("log", col)


@since(1.4)
def log10(col):
    """
    Computes the logarithm of the given value in Base 10.
    """
    return _invoke_function_over_column("log10", col)


@since(1.4)
def log1p(col):
    """
    Computes the natural logarithm of the given value plus one.
    """
    return _invoke_function_over_column("log1p", col)


@since(1.4)
def rint(col):
    """
    Returns the double value that is closest in value to the argument and
    is equal to a mathematical integer.
    """
    return _invoke_function_over_column("rint", col)


@since(1.4)
def signum(col):
    """
    Computes the signum of the given value.
    """
    return _invoke_function_over_column("signum", col)


def sin(col):
    """
    .. versionadded:: 1.4.0

    Parameters
    ----------
    col : :class:`Column` or str

    Returns
    -------
    :class:`Column`
        sine of the angle, as if computed by `java.lang.Math.sin()`
    """
    return _invoke_function_over_column("sin", col)


def sinh(col):
    """
    .. versionadded:: 1.4.0

    Parameters
    ----------
    col : :class:`Column` or str
        hyperbolic angle

    Returns
    -------
    :class:`Column`
        hyperbolic sine of the given value,
        as if computed by `java.lang.Math.sinh()`
    """
    return _invoke_function_over_column("sinh", col)


def tan(col):
    """
    .. versionadded:: 1.4.0

    Parameters
    ----------
    col : :class:`Column` or str
        angle in radians

    Returns
    -------
    :class:`Column`
        tangent of the given value, as if computed by `java.lang.Math.tan()`
    """
    return _invoke_function_over_column("tan", col)


def tanh(col):
    """
    .. versionadded:: 1.4.0

    Parameters
    ----------
    col : :class:`Column` or str
        hyperbolic angle

    Returns
    -------
    :class:`Column`
        hyperbolic tangent of the given value
        as if computed by `java.lang.Math.tanh()`
    """
    return _invoke_function_over_column("tanh", col)


@since(1.4)
def toDegrees(col):
    """
    .. deprecated:: 2.1.0
        Use :func:`degrees` instead.
    """
    warnings.warn("Deprecated in 2.1, use degrees instead.", DeprecationWarning)
    return degrees(col)


@since(1.4)
def toRadians(col):
    """
    .. deprecated:: 2.1.0
        Use :func:`radians` instead.
    """
    warnings.warn("Deprecated in 2.1, use radians instead.", DeprecationWarning)
    return radians(col)


@since(1.4)
def bitwiseNOT(col):
    """
    Computes bitwise not.
    """
    return _invoke_function_over_column("bitwiseNOT", col)


@since(2.4)
def asc_nulls_first(col):
    """
    Returns a sort expression based on the ascending order of the given
    column name, and null values return before non-null values.
    """
    return (
        col.asc_nulls_first() if isinstance(col, Column)
        else _invoke_function("asc_nulls_first", col)
    )


@since(2.4)
def asc_nulls_last(col):
    """
    Returns a sort expression based on the ascending order of the given
    column name, and null values appear after non-null values.
    """
    return (
        col.asc_nulls_last() if isinstance(col, Column)
        else _invoke_function("asc_nulls_last", col)
    )


@since(2.4)
def desc_nulls_first(col):
    """
    Returns a sort expression based on the descending order of the given
    column name, and null values appear before non-null values.
    """
    return (
        col.desc_nulls_first() if isinstance(col, Column)
        else _invoke_function("desc_nulls_first", col)
    )


@since(2.4)
def desc_nulls_last(col):
    """
    Returns a sort expression based on the descending order of the given
    column name, and null values appear after non-null values.
    """
    return (
        col.desc_nulls_last() if isinstance(col, Column)
        else _invoke_function("desc_nulls_last", col)
    )


@since(1.6)
def stddev(col):
    """
    Aggregate function: alias for stddev_samp.
    """
    return _invoke_function_over_column("stddev", col)


@since(1.6)
def stddev_samp(col):
    """
    Aggregate function: returns the unbiased sample standard deviation of
    the expression in a group.
    """
    return _invoke_function_over_column("stddev_samp", col)


@since(1.6)
def stddev_pop(col):
    """
    Aggregate function: returns population standard deviation of
    the expression in a group.
    """
    return _invoke_function_over_column("stddev_pop", col)


@since(1.6)
def variance(col):
    """
    Aggregate function: alias for var_samp
    """
    return _invoke_function_over_column("variance", col)


@since(1.6)
def var_samp(col):
    """
    Aggregate function: returns the unbiased sample variance of
    the values in a group.
    """
    return _invoke_function_over_column("var_samp", col)


@since(1.6)
def var_pop(col):
    """
    Aggregate function: returns the population variance of the values in a group.
    """
    return _invoke_function_over_column("var_pop", col)


@since(1.6)
def skewness(col):
    """
    Aggregate function: returns the skewness of the values in a group.
    """
    return _invoke_function_over_column("skewness", col)


@since(1.6)
def kurtosis(col):
    """
    Aggregate function: returns the kurtosis of the values in a group.
    """
    return _invoke_function_over_column("kurtosis", col)


def collect_list(col):
    """
    Aggregate function: returns a list of objects with duplicates.

    .. versionadded:: 1.6.0

    Notes
    -----
    The function is non-deterministic because the order of collected results depends
    on the order of the rows which may be non-deterministic after a shuffle.

    Examples
    --------
    >>> df2 = spark.createDataFrame([(2,), (5,), (5,)], ('age',))
    >>> df2.agg(collect_list('age')).collect()
    [Row(collect_list(age)=[2, 5, 5])]
    """
    return _invoke_function_over_column("collect_list", col)


def collect_set(col):
    """
    Aggregate function: returns a set of objects with duplicate elements eliminated.

    .. versionadded:: 1.6.0

    Notes
    -----
    The function is non-deterministic because the order of collected results depends
    on the order of the rows which may be non-deterministic after a shuffle.

    Examples
    --------
    >>> df2 = spark.createDataFrame([(2,), (5,), (5,)], ('age',))
    >>> df2.agg(collect_set('age')).collect()
    [Row(collect_set(age)=[5, 2])]
    """
    return _invoke_function_over_column("collect_set", col)


def degrees(col):
    """
    Converts an angle measured in radians to an approximately equivalent angle
    measured in degrees.

    .. versionadded:: 2.1.0

    Parameters
    ----------
    col : :class:`Column` or str
        angle in radians

    Returns
    -------
    :class:`Column`
        angle in degrees, as if computed by `java.lang.Math.toDegrees()`
    """
    return _invoke_function_over_column("degrees", col)


def radians(col):
    """
    Converts an angle measured in degrees to an approximately equivalent angle
    measured in radians.

    .. versionadded:: 2.1.0

    Parameters
    ----------
    col : :class:`Column` or str
        angle in degrees

    Returns
    -------
    :class:`Column`
        angle in radians, as if computed by `java.lang.Math.toRadians()`
    """
    return _invoke_function_over_column("radians", col)


def atan2(col1, col2):
    """
    .. versionadded:: 1.4.0

    Parameters
    ----------
    col1 : str, :class:`Column` or float
        coordinate on y-axis
    col2 : str, :class:`Column` or float
        coordinate on x-axis

    Returns
    -------
    :class:`Column`
        the `theta` component of the point
        (`r`, `theta`)
        in polar coordinates that corresponds to the point
        (`x`, `y`) in Cartesian coordinates,
        as if computed by `java.lang.Math.atan2()`
    """
    return _invoke_binary_math_function("atan2", col1, col2)


@since(1.4)
def hypot(col1, col2):
    """
    Computes ``sqrt(a^2 + b^2)`` without intermediate overflow or underflow.
    """
    return _invoke_binary_math_function("hypot", col1, col2)


@since(1.4)
def pow(col1, col2):
    """
    Returns the value of the first argument raised to the power of the second argument.
    """
    return _invoke_binary_math_function("pow", col1, col2)


@since(1.6)
def row_number():
    """
    Window function: returns a sequential number starting at 1 within a window partition.
    """
    return _invoke_function("row_number")


@since(1.6)
def dense_rank():
    """
    Window function: returns the rank of rows within a window partition, without any gaps.

    The difference between rank and dense_rank is that dense_rank leaves no gaps in ranking
    sequence when there are ties. That is, if you were ranking a competition using dense_rank
    and had three people tie for second place, you would say that all three were in second
    place and that the next person came in third. Rank would give me sequential numbers, making
    the person that came in third place (after the ties) would register as coming in fifth.

    This is equivalent to the DENSE_RANK function in SQL.
    """
    return _invoke_function("dense_rank")


@since(1.6)
def rank():
    """
    Window function: returns the rank of rows within a window partition.

    The difference between rank and dense_rank is that dense_rank leaves no gaps in ranking
    sequence when there are ties. That is, if you were ranking a competition using dense_rank
    and had three people tie for second place, you would say that all three were in second
    place and that the next person came in third. Rank would give me sequential numbers, making
    the person that came in third place (after the ties) would register as coming in fifth.

    This is equivalent to the RANK function in SQL.
    """
    return _invoke_function("rank")


@since(1.6)
def cume_dist():
    """
    Window function: returns the cumulative distribution of values within a window partition,
    i.e. the fraction of rows that are below the current row.
    """
    return _invoke_function("cume_dist")


@since(1.6)
def percent_rank():
    """
    Window function: returns the relative rank (i.e. percentile) of rows within a window partition.
    """
    return _invoke_function("percent_rank")


@since(1.3)
def approxCountDistinct(col, rsd=None):
    """
    .. deprecated:: 2.1.0
        Use :func:`approx_count_distinct` instead.
    """
<<<<<<< HEAD
_functions_1_6_over_column = {
    # unary math functions
    'stddev': 'Aggregate function: alias for stddev_samp.',
    'stddev_samp': 'Aggregate function: returns the unbiased sample standard deviation of' +
                   ' the expression in a group.',
    'stddev_pop': 'Aggregate function: returns population standard deviation of' +
                  ' the expression in a group.',
    'variance': 'Aggregate function: alias for var_samp.',
    'var_samp': 'Aggregate function: returns the unbiased sample variance of' +
                ' the values in a group.',
    'var_pop':  'Aggregate function: returns the population variance of the values in a group.',
    'skewness': 'Aggregate function: returns the skewness of the values in a group.',
    'kurtosis': 'Aggregate function: returns the kurtosis of the values in a group.',
    'collect_list': _collect_list_doc,
    'collect_set': _collect_set_doc
}

_functions_2_1_over_column = {
    # unary math functions
    'degrees': """
               Converts an angle measured in radians to an approximately equivalent angle
               measured in degrees.

               :param col: angle in radians
               :return: angle in degrees, as if computed by `java.lang.Math.toDegrees()`
               """,
    'radians': """
               Converts an angle measured in degrees to an approximately equivalent angle
               measured in radians.

               :param col: angle in degrees
               :return: angle in radians, as if computed by `java.lang.Math.toRadians()`
               """,
}

# math functions that take two arguments as input
_binary_mathfunctions = {
    'atan2': """
             :param col1: coordinate on y-axis
             :param col2: coordinate on x-axis
             :return: the `theta` component of the point
                (`r`, `theta`)
                in polar coordinates that corresponds to the point
                (`x`, `y`) in Cartesian coordinates,
                as if computed by `java.lang.Math.atan2()`
             """,
    'hypot': 'Computes ``sqrt(a^2 + b^2)`` without intermediate overflow or underflow.',
    'pow': 'Returns the value of the first argument raised to the power of the second argument.',
}

_window_functions = {
    'row_number':
        """returns a sequential number starting at 1 within a window partition.""",
    'dense_rank':
        """returns the rank of rows within a window partition, without any gaps.

        The difference between rank and dense_rank is that dense_rank leaves no gaps in ranking
        sequence when there are ties. That is, if you were ranking a competition using dense_rank
        and had three people tie for second place, you would say that all three were in second
        place and that the next person came in third. Rank would give me sequential numbers, making
        the person that came in third place (after the ties) would register as coming in fifth.

        This is equivalent to the DENSE_RANK function in SQL.""",
    'rank':
        """returns the rank of rows within a window partition.

        The difference between rank and dense_rank is that dense_rank leaves no gaps in ranking
        sequence when there are ties. That is, if you were ranking a competition using dense_rank
        and had three people tie for second place, you would say that all three were in second
        place and that the next person came in third. Rank would give me sequential numbers, making
        the person that came in third place (after the ties) would register as coming in fifth.

        This is equivalent to the RANK function in SQL.""",
    'cume_dist':
        """returns the cumulative distribution of values within a window partition,
        i.e. the fraction of rows that are below the current row.""",
    'percent_rank':
        """returns the relative rank (i.e. percentile) of rows within a window partition.""",
}

# Wraps deprecated functions (keys) with the messages (values).
_functions_deprecated = {
    'toDegrees': 'Deprecated in 2.1, use degrees instead.',
    'toRadians': 'Deprecated in 2.1, use radians instead.',
}

for _name, _doc in _functions.items():
    globals()[_name] = since(1.3)(_create_function(_name, _doc))
for _name, _doc in _functions_over_column.items():
    globals()[_name] = since(1.3)(_create_function_over_column(_name, _doc))
for _name, _doc in _functions_1_4_over_column.items():
    globals()[_name] = since(1.4)(_create_function_over_column(_name, _doc))
for _name, _doc in _binary_mathfunctions.items():
    globals()[_name] = since(1.4)(_create_binary_mathfunction(_name, _doc))
for _name, _doc in _window_functions.items():
    globals()[_name] = since(1.6)(_create_window_function(_name, _doc))
for _name, _doc in _functions_1_6_over_column.items():
    globals()[_name] = since(1.6)(_create_function_over_column(_name, _doc))
for _name, _doc in _functions_2_1_over_column.items():
    globals()[_name] = since(2.1)(_create_function_over_column(_name, _doc))
for _name, _message in _functions_deprecated.items():
    globals()[_name] = _wrap_deprecated_function(globals()[_name], _message)
for _name, _doc in _functions_2_4.items():
    globals()[_name] = since(2.4)(_create_function(_name, _doc))
del _name, _doc


@since(1.3)
def approxCountDistinct(col, rsd=None):
    """
    .. note:: Deprecated in 2.1, use :func:`approx_count_distinct` instead.
    """
=======
>>>>>>> a630e8d1
    warnings.warn("Deprecated in 2.1, use approx_count_distinct instead.", DeprecationWarning)
    return approx_count_distinct(col, rsd)


<<<<<<< HEAD
@since(2.1)
=======
>>>>>>> a630e8d1
def approx_count_distinct(col, rsd=None):
    """Aggregate function: returns a new :class:`Column` for approximate distinct count of
    column `col`.

<<<<<<< HEAD
    :param rsd: maximum relative standard deviation allowed (default = 0.05).
        For rsd < 0.01, it is more efficient to use :func:`countDistinct`
=======
    .. versionadded:: 2.1.0
>>>>>>> a630e8d1

    Parameters
    ----------
    col : :class:`Column` or str
    rsd : float, optional
        maximum relative standard deviation allowed (default = 0.05).
        For rsd < 0.01, it is more efficient to use :func:`countDistinct`

    Examples
    --------
    >>> df.agg(approx_count_distinct(df.age).alias('distinct_ages')).collect()
    [Row(distinct_ages=2)]
    """
    sc = SparkContext._active_spark_context
    if rsd is None:
        jc = sc._jvm.functions.approx_count_distinct(_to_java_column(col))
    else:
        jc = sc._jvm.functions.approx_count_distinct(_to_java_column(col), rsd)
    return Column(jc)


@since(1.6)
def broadcast(df):
    """Marks a DataFrame as small enough for use in broadcast joins."""

    sc = SparkContext._active_spark_context
    return DataFrame(sc._jvm.functions.broadcast(df._jdf), df.sql_ctx)


def coalesce(*cols):
    """Returns the first column that is not null.

    .. versionadded:: 1.4.0

    Examples
    --------
    >>> cDf = spark.createDataFrame([(None, None), (1, None), (None, 2)], ("a", "b"))
    >>> cDf.show()
    +----+----+
    |   a|   b|
    +----+----+
    |null|null|
    |   1|null|
    |null|   2|
    +----+----+

    >>> cDf.select(coalesce(cDf["a"], cDf["b"])).show()
    +--------------+
    |coalesce(a, b)|
    +--------------+
    |          null|
    |             1|
    |             2|
    +--------------+

    >>> cDf.select('*', coalesce(cDf["a"], lit(0.0))).show()
    +----+----+----------------+
    |   a|   b|coalesce(a, 0.0)|
    +----+----+----------------+
    |null|null|             0.0|
    |   1|null|             1.0|
    |null|   2|             0.0|
    +----+----+----------------+
    """
    sc = SparkContext._active_spark_context
    jc = sc._jvm.functions.coalesce(_to_seq(sc, cols, _to_java_column))
    return Column(jc)


def corr(col1, col2):
    """Returns a new :class:`Column` for the Pearson Correlation Coefficient for ``col1``
    and ``col2``.

    .. versionadded:: 1.6.0

    Examples
    --------
    >>> a = range(20)
    >>> b = [2 * x for x in range(20)]
    >>> df = spark.createDataFrame(zip(a, b), ["a", "b"])
    >>> df.agg(corr("a", "b").alias('c')).collect()
    [Row(c=1.0)]
    """
    sc = SparkContext._active_spark_context
    return Column(sc._jvm.functions.corr(_to_java_column(col1), _to_java_column(col2)))


def covar_pop(col1, col2):
    """Returns a new :class:`Column` for the population covariance of ``col1`` and ``col2``.

    .. versionadded:: 2.0.0

    Examples
    --------
    >>> a = [1] * 10
    >>> b = [1] * 10
    >>> df = spark.createDataFrame(zip(a, b), ["a", "b"])
    >>> df.agg(covar_pop("a", "b").alias('c')).collect()
    [Row(c=0.0)]
    """
    sc = SparkContext._active_spark_context
    return Column(sc._jvm.functions.covar_pop(_to_java_column(col1), _to_java_column(col2)))


def covar_samp(col1, col2):
    """Returns a new :class:`Column` for the sample covariance of ``col1`` and ``col2``.

    .. versionadded:: 2.0.0

    Examples
    --------
    >>> a = [1] * 10
    >>> b = [1] * 10
    >>> df = spark.createDataFrame(zip(a, b), ["a", "b"])
    >>> df.agg(covar_samp("a", "b").alias('c')).collect()
    [Row(c=0.0)]
    """
    sc = SparkContext._active_spark_context
    return Column(sc._jvm.functions.covar_samp(_to_java_column(col1), _to_java_column(col2)))


def countDistinct(col, *cols):
    """Returns a new :class:`Column` for distinct count of ``col`` or ``cols``.

    .. versionadded:: 1.3.0

    Examples
    --------
    >>> df.agg(countDistinct(df.age, df.name).alias('c')).collect()
    [Row(c=2)]

    >>> df.agg(countDistinct("age", "name").alias('c')).collect()
    [Row(c=2)]
    """
    sc = SparkContext._active_spark_context
    jc = sc._jvm.functions.countDistinct(_to_java_column(col), _to_seq(sc, cols, _to_java_column))
    return Column(jc)


def first(col, ignorenulls=False):
    """Aggregate function: returns the first value in a group.

    The function by default returns the first values it sees. It will return the first non-null
    value it sees when ignoreNulls is set to true. If all values are null, then null is returned.

    .. versionadded:: 1.3.0

    Notes
    -----
    The function is non-deterministic because its results depends on the order of the
    rows which may be non-deterministic after a shuffle.
    """
    sc = SparkContext._active_spark_context
    jc = sc._jvm.functions.first(_to_java_column(col), ignorenulls)
    return Column(jc)


def grouping(col):
    """
    Aggregate function: indicates whether a specified column in a GROUP BY list is aggregated
    or not, returns 1 for aggregated or 0 for not aggregated in the result set.

    .. versionadded:: 2.0.0

    Examples
    --------
    >>> df.cube("name").agg(grouping("name"), sum("age")).orderBy("name").show()
    +-----+--------------+--------+
    | name|grouping(name)|sum(age)|
    +-----+--------------+--------+
    | null|             1|       7|
    |Alice|             0|       2|
    |  Bob|             0|       5|
    +-----+--------------+--------+
    """
    sc = SparkContext._active_spark_context
    jc = sc._jvm.functions.grouping(_to_java_column(col))
    return Column(jc)


def grouping_id(*cols):
    """
    Aggregate function: returns the level of grouping, equals to

       (grouping(c1) << (n-1)) + (grouping(c2) << (n-2)) + ... + grouping(cn)

    .. versionadded:: 2.0.0

    Notes
    -----
    The list of columns should match with grouping columns exactly, or empty (means all
    the grouping columns).

    Examples
    --------
    >>> df.cube("name").agg(grouping_id(), sum("age")).orderBy("name").show()
    +-----+-------------+--------+
    | name|grouping_id()|sum(age)|
    +-----+-------------+--------+
    | null|            1|       7|
    |Alice|            0|       2|
    |  Bob|            0|       5|
    +-----+-------------+--------+
    """
    sc = SparkContext._active_spark_context
    jc = sc._jvm.functions.grouping_id(_to_seq(sc, cols, _to_java_column))
    return Column(jc)


@since(1.6)
def input_file_name():
    """Creates a string column for the file name of the current Spark task.
    """
    sc = SparkContext._active_spark_context
    return Column(sc._jvm.functions.input_file_name())


def isnan(col):
    """An expression that returns true iff the column is NaN.

    .. versionadded:: 1.6.0

    Examples
    --------
    >>> df = spark.createDataFrame([(1.0, float('nan')), (float('nan'), 2.0)], ("a", "b"))
    >>> df.select(isnan("a").alias("r1"), isnan(df.a).alias("r2")).collect()
    [Row(r1=False, r2=False), Row(r1=True, r2=True)]
    """
    sc = SparkContext._active_spark_context
    return Column(sc._jvm.functions.isnan(_to_java_column(col)))


def isnull(col):
    """An expression that returns true iff the column is null.

    .. versionadded:: 1.6.0

    Examples
    --------
    >>> df = spark.createDataFrame([(1, None), (None, 2)], ("a", "b"))
    >>> df.select(isnull("a").alias("r1"), isnull(df.a).alias("r2")).collect()
    [Row(r1=False, r2=False), Row(r1=True, r2=True)]
    """
    sc = SparkContext._active_spark_context
    return Column(sc._jvm.functions.isnull(_to_java_column(col)))


def last(col, ignorenulls=False):
    """Aggregate function: returns the last value in a group.

    The function by default returns the last values it sees. It will return the last non-null
    value it sees when ignoreNulls is set to true. If all values are null, then null is returned.

    .. versionadded:: 1.3.0

    Notes
    -----
    The function is non-deterministic because its results depends on the order of the
    rows which may be non-deterministic after a shuffle.
    """
    sc = SparkContext._active_spark_context
    jc = sc._jvm.functions.last(_to_java_column(col), ignorenulls)
    return Column(jc)


def monotonically_increasing_id():
    """A column that generates monotonically increasing 64-bit integers.

    The generated ID is guaranteed to be monotonically increasing and unique, but not consecutive.
    The current implementation puts the partition ID in the upper 31 bits, and the record number
    within each partition in the lower 33 bits. The assumption is that the data frame has
    less than 1 billion partitions, and each partition has less than 8 billion records.

    .. versionadded:: 1.6.0

    Notes
    -----
    The function is non-deterministic because its result depends on partition IDs.

    As an example, consider a :class:`DataFrame` with two partitions, each with 3 records.
    This expression would return the following IDs:
    0, 1, 2, 8589934592 (1L << 33), 8589934593, 8589934594.

    >>> df0 = sc.parallelize(range(2), 2).mapPartitions(lambda x: [(1,), (2,), (3,)]).toDF(['col1'])
    >>> df0.select(monotonically_increasing_id().alias('id')).collect()
    [Row(id=0), Row(id=1), Row(id=2), Row(id=8589934592), Row(id=8589934593), Row(id=8589934594)]
    """
    sc = SparkContext._active_spark_context
    return Column(sc._jvm.functions.monotonically_increasing_id())


def nanvl(col1, col2):
    """Returns col1 if it is not NaN, or col2 if col1 is NaN.

    Both inputs should be floating point columns (:class:`DoubleType` or :class:`FloatType`).

    .. versionadded:: 1.6.0

    Examples
    --------
    >>> df = spark.createDataFrame([(1.0, float('nan')), (float('nan'), 2.0)], ("a", "b"))
    >>> df.select(nanvl("a", "b").alias("r1"), nanvl(df.a, df.b).alias("r2")).collect()
    [Row(r1=1.0, r2=1.0), Row(r1=2.0, r2=2.0)]
    """
    sc = SparkContext._active_spark_context
    return Column(sc._jvm.functions.nanvl(_to_java_column(col1), _to_java_column(col2)))


def percentile_approx(col, percentage, accuracy=10000):
    """Returns the approximate `percentile` of the numeric column `col` which is the smallest value
    in the ordered `col` values (sorted from least to greatest) such that no more than `percentage`
    of `col` values is less than the value or equal to that value.
    The value of percentage must be between 0.0 and 1.0.

    The accuracy parameter (default: 10000)
    is a positive numeric literal which controls approximation accuracy at the cost of memory.
    Higher value of accuracy yields better accuracy, 1.0/accuracy is the relative error
    of the approximation.

    When percentage is an array, each value of the percentage array must be between 0.0 and 1.0.
    In this case, returns the approximate percentile array of column col
    at the given percentage array.

    .. versionadded:: 3.1.0

    Examples
    --------
    >>> key = (col("id") % 3).alias("key")
    >>> value = (randn(42) + key * 10).alias("value")
    >>> df = spark.range(0, 1000, 1, 1).select(key, value)
    >>> df.select(
    ...     percentile_approx("value", [0.25, 0.5, 0.75], 1000000).alias("quantiles")
    ... ).printSchema()
    root
     |-- quantiles: array (nullable = true)
     |    |-- element: double (containsNull = false)

    >>> df.groupBy("key").agg(
    ...     percentile_approx("value", 0.5, lit(1000000)).alias("median")
    ... ).printSchema()
    root
     |-- key: long (nullable = true)
     |-- median: double (nullable = true)
    """
    sc = SparkContext._active_spark_context

    if isinstance(percentage, (list, tuple)):
        # A local list
        percentage = sc._jvm.functions.array(_to_seq(sc, [
            _create_column_from_literal(x) for x in percentage
        ]))
    elif isinstance(percentage, Column):
        # Already a Column
        percentage = _to_java_column(percentage)
    else:
        # Probably scalar
        percentage = _create_column_from_literal(percentage)

    accuracy = (
        _to_java_column(accuracy) if isinstance(accuracy, Column)
        else _create_column_from_literal(accuracy)
    )

    return Column(sc._jvm.functions.percentile_approx(_to_java_column(col), percentage, accuracy))


def rand(seed=None):
    """Generates a random column with independent and identically distributed (i.i.d.) samples
    uniformly distributed in [0.0, 1.0).
<<<<<<< HEAD
=======

    .. versionadded:: 1.4.0
>>>>>>> a630e8d1

    Notes
    -----
    The function is non-deterministic in general case.

    Examples
    --------
    >>> df.withColumn('rand', rand(seed=42) * 3).collect()
    [Row(age=2, name='Alice', rand=2.4052597283576684),
     Row(age=5, name='Bob', rand=2.3913904055683974)]
    """
    sc = SparkContext._active_spark_context
    if seed is not None:
        jc = sc._jvm.functions.rand(seed)
    else:
        jc = sc._jvm.functions.rand()
    return Column(jc)


def randn(seed=None):
    """Generates a column with independent and identically distributed (i.i.d.) samples from
    the standard normal distribution.

    .. versionadded:: 1.4.0

    Notes
    -----
    The function is non-deterministic in general case.

    Examples
    --------
    >>> df.withColumn('randn', randn(seed=42)).collect()
    [Row(age=2, name='Alice', randn=1.1027054481455365),
    Row(age=5, name='Bob', randn=0.7400395449950132)]
    """
    sc = SparkContext._active_spark_context
    if seed is not None:
        jc = sc._jvm.functions.randn(seed)
    else:
        jc = sc._jvm.functions.randn()
    return Column(jc)


def round(col, scale=0):
    """
    Round the given value to `scale` decimal places using HALF_UP rounding mode if `scale` >= 0
    or at integral part when `scale` < 0.

    .. versionadded:: 1.5.0

    Examples
    --------
    >>> spark.createDataFrame([(2.5,)], ['a']).select(round('a', 0).alias('r')).collect()
    [Row(r=3.0)]
    """
    sc = SparkContext._active_spark_context
    return Column(sc._jvm.functions.round(_to_java_column(col), scale))


def bround(col, scale=0):
    """
    Round the given value to `scale` decimal places using HALF_EVEN rounding mode if `scale` >= 0
    or at integral part when `scale` < 0.

    .. versionadded:: 2.0.0

    Examples
    --------
    >>> spark.createDataFrame([(2.5,)], ['a']).select(bround('a', 0).alias('r')).collect()
    [Row(r=2.0)]
    """
    sc = SparkContext._active_spark_context
    return Column(sc._jvm.functions.bround(_to_java_column(col), scale))


def shiftLeft(col, numBits):
    """Shift the given value numBits left.

    .. versionadded:: 1.5.0

    Examples
    --------
    >>> spark.createDataFrame([(21,)], ['a']).select(shiftLeft('a', 1).alias('r')).collect()
    [Row(r=42)]
    """
    sc = SparkContext._active_spark_context
    return Column(sc._jvm.functions.shiftLeft(_to_java_column(col), numBits))


def shiftRight(col, numBits):
    """(Signed) shift the given value numBits right.

    .. versionadded:: 1.5.0

    Examples
    --------
    >>> spark.createDataFrame([(42,)], ['a']).select(shiftRight('a', 1).alias('r')).collect()
    [Row(r=21)]
    """
    sc = SparkContext._active_spark_context
    jc = sc._jvm.functions.shiftRight(_to_java_column(col), numBits)
    return Column(jc)


def shiftRightUnsigned(col, numBits):
    """Unsigned shift the given value numBits right.

    .. versionadded:: 1.5.0

    Examples
    --------
    >>> df = spark.createDataFrame([(-42,)], ['a'])
    >>> df.select(shiftRightUnsigned('a', 1).alias('r')).collect()
    [Row(r=9223372036854775787)]
    """
    sc = SparkContext._active_spark_context
    jc = sc._jvm.functions.shiftRightUnsigned(_to_java_column(col), numBits)
    return Column(jc)


def spark_partition_id():
    """A column for partition ID.

    .. versionadded:: 1.6.0

    Notes
    -----
    This is non deterministic because it depends on data partitioning and task scheduling.

    Examples
    --------
    >>> df.repartition(1).select(spark_partition_id().alias("pid")).collect()
    [Row(pid=0), Row(pid=0)]
    """
    sc = SparkContext._active_spark_context
    return Column(sc._jvm.functions.spark_partition_id())


def expr(str):
    """Parses the expression string into the column that it represents

    .. versionadded:: 1.5.0

    Examples
    --------
    >>> df.select(expr("length(name)")).collect()
    [Row(length(name)=5), Row(length(name)=3)]
    """
    sc = SparkContext._active_spark_context
    return Column(sc._jvm.functions.expr(str))


def struct(*cols):
    """Creates a new struct column.

    .. versionadded:: 1.4.0

    Parameters
    ----------
    cols : list, set, str or :class:`Column`
        column names or :class:`Column`\\s to contain in the output struct.

    Examples
    --------
    >>> df.select(struct('age', 'name').alias("struct")).collect()
    [Row(struct=Row(age=2, name='Alice')), Row(struct=Row(age=5, name='Bob'))]
    >>> df.select(struct([df.age, df.name]).alias("struct")).collect()
    [Row(struct=Row(age=2, name='Alice')), Row(struct=Row(age=5, name='Bob'))]
    """
    sc = SparkContext._active_spark_context
    if len(cols) == 1 and isinstance(cols[0], (list, set)):
        cols = cols[0]
    jc = sc._jvm.functions.struct(_to_seq(sc, cols, _to_java_column))
    return Column(jc)


def greatest(*cols):
    """
    Returns the greatest value of the list of column names, skipping null values.
    This function takes at least 2 parameters. It will return null iff all parameters are null.

    .. versionadded:: 1.5.0

    Examples
    --------
    >>> df = spark.createDataFrame([(1, 4, 3)], ['a', 'b', 'c'])
    >>> df.select(greatest(df.a, df.b, df.c).alias("greatest")).collect()
    [Row(greatest=4)]
    """
    if len(cols) < 2:
        raise ValueError("greatest should take at least two columns")
    sc = SparkContext._active_spark_context
    return Column(sc._jvm.functions.greatest(_to_seq(sc, cols, _to_java_column)))


def least(*cols):
    """
    Returns the least value of the list of column names, skipping null values.
    This function takes at least 2 parameters. It will return null iff all parameters are null.

    .. versionadded:: 1.5.0

    Examples
    --------
    >>> df = spark.createDataFrame([(1, 4, 3)], ['a', 'b', 'c'])
    >>> df.select(least(df.a, df.b, df.c).alias("least")).collect()
    [Row(least=1)]
    """
    if len(cols) < 2:
        raise ValueError("least should take at least two columns")
    sc = SparkContext._active_spark_context
    return Column(sc._jvm.functions.least(_to_seq(sc, cols, _to_java_column)))


def when(condition, value):
    """Evaluates a list of conditions and returns one of multiple possible result expressions.
    If :func:`Column.otherwise` is not invoked, None is returned for unmatched conditions.

    .. versionadded:: 1.4.0

    Parameters
    ----------
    condition : :class:`Column`
        a boolean :class:`Column` expression.
    value :
        a literal value, or a :class:`Column` expression.

    >>> df.select(when(df['age'] == 2, 3).otherwise(4).alias("age")).collect()
    [Row(age=3), Row(age=4)]

    >>> df.select(when(df.age == 2, df.age + 1).alias("age")).collect()
    [Row(age=3), Row(age=None)]
    """
    sc = SparkContext._active_spark_context
    if not isinstance(condition, Column):
        raise TypeError("condition should be a Column")
    v = value._jc if isinstance(value, Column) else value
    jc = sc._jvm.functions.when(condition._jc, v)
    return Column(jc)


def log(arg1, arg2=None):
    """Returns the first argument-based logarithm of the second argument.

    If there is only one argument, then this takes the natural logarithm of the argument.

    .. versionadded:: 1.5.0

    Examples
    --------
    >>> df.select(log(10.0, df.age).alias('ten')).rdd.map(lambda l: str(l.ten)[:7]).collect()
    ['0.30102', '0.69897']

    >>> df.select(log(df.age).alias('e')).rdd.map(lambda l: str(l.e)[:7]).collect()
    ['0.69314', '1.60943']
    """
    sc = SparkContext._active_spark_context
    if arg2 is None:
        jc = sc._jvm.functions.log(_to_java_column(arg1))
    else:
        jc = sc._jvm.functions.log(arg1, _to_java_column(arg2))
    return Column(jc)


def log2(col):
    """Returns the base-2 logarithm of the argument.

    .. versionadded:: 1.5.0

    Examples
    --------
    >>> spark.createDataFrame([(4,)], ['a']).select(log2('a').alias('log2')).collect()
    [Row(log2=2.0)]
    """
    sc = SparkContext._active_spark_context
    return Column(sc._jvm.functions.log2(_to_java_column(col)))


def conv(col, fromBase, toBase):
    """
    Convert a number in a string column from one base to another.

    .. versionadded:: 1.5.0

    Examples
    --------
    >>> df = spark.createDataFrame([("010101",)], ['n'])
    >>> df.select(conv(df.n, 2, 16).alias('hex')).collect()
    [Row(hex='15')]
    """
    sc = SparkContext._active_spark_context
    return Column(sc._jvm.functions.conv(_to_java_column(col), fromBase, toBase))


def factorial(col):
    """
    Computes the factorial of the given value.

    .. versionadded:: 1.5.0

    Examples
    --------
    >>> df = spark.createDataFrame([(5,)], ['n'])
    >>> df.select(factorial(df.n).alias('f')).collect()
    [Row(f=120)]
    """
    sc = SparkContext._active_spark_context
    return Column(sc._jvm.functions.factorial(_to_java_column(col)))


# ---------------  Window functions ------------------------

def lag(col, offset=1, default=None):
    """
    Window function: returns the value that is `offset` rows before the current row, and
    `defaultValue` if there is less than `offset` rows before the current row. For example,
    an `offset` of one will return the previous row at any given point in the window partition.

    This is equivalent to the LAG function in SQL.

    .. versionadded:: 1.4.0

    Parameters
    ----------
    col : :class:`Column` or str
        name of column or expression
    offset : int, optional
        number of row to extend
    default : optional
        default value
    """
    sc = SparkContext._active_spark_context
    return Column(sc._jvm.functions.lag(_to_java_column(col), offset, default))


def lead(col, offset=1, default=None):
    """
    Window function: returns the value that is `offset` rows after the current row, and
    `defaultValue` if there is less than `offset` rows after the current row. For example,
    an `offset` of one will return the next row at any given point in the window partition.

    This is equivalent to the LEAD function in SQL.

    .. versionadded:: 1.4.0

    Parameters
    ----------
    col : :class:`Column` or str
        name of column or expression
    offset : int, optional
        number of row to extend
    default : optional
        default value
    """
    sc = SparkContext._active_spark_context
    return Column(sc._jvm.functions.lead(_to_java_column(col), offset, default))


def nth_value(col, offset, ignoreNulls=False):
    """
    Window function: returns the value that is the `offset`\\th row of the window frame
    (counting from 1), and `null` if the size of window frame is less than `offset` rows.

    It will return the `offset`\\th non-null value it sees when `ignoreNulls` is set to
    true. If all values are null, then null is returned.

    This is equivalent to the nth_value function in SQL.

    .. versionadded:: 3.1.0

    Parameters
    ----------
    col : :class:`Column` or str
        name of column or expression
    offset : int, optional
        number of row to use as the value
    ignoreNulls : bool, optional
        indicates the Nth value should skip null in the
        determination of which row to use
    """
    sc = SparkContext._active_spark_context
    return Column(sc._jvm.functions.nth_value(_to_java_column(col), offset, ignoreNulls))


def ntile(n):
    """
    Window function: returns the ntile group id (from 1 to `n` inclusive)
    in an ordered window partition. For example, if `n` is 4, the first
    quarter of the rows will get value 1, the second quarter will get 2,
    the third quarter will get 3, and the last quarter will get 4.

    This is equivalent to the NTILE function in SQL.

    .. versionadded:: 1.4.0

    Parameters
    ----------
    n : int
        an integer
    """
    sc = SparkContext._active_spark_context
    return Column(sc._jvm.functions.ntile(int(n)))


# ---------------------- Date/Timestamp functions ------------------------------

@since(1.5)
def current_date():
    """
    Returns the current date at the start of query evaluation as a :class:`DateType` column.
    All calls of current_date within the same query return the same value.
    """
    sc = SparkContext._active_spark_context
    return Column(sc._jvm.functions.current_date())


def current_timestamp():
    """
    Returns the current timestamp at the start of query evaluation as a :class:`TimestampType`
    column. All calls of current_timestamp within the same query return the same value.
    """
    sc = SparkContext._active_spark_context
    return Column(sc._jvm.functions.current_timestamp())


def date_format(date, format):
    """
    Converts a date/timestamp/string to a value of string in the format specified by the date
    format given by the second argument.

    A pattern could be for instance `dd.MM.yyyy` and could return a string like '18.03.1993'. All
    pattern letters of `datetime pattern`_. can be used.
<<<<<<< HEAD

    .. _datetime pattern: https://spark.apache.org/docs/latest/sql-ref-datetime-pattern.html
    .. note:: Use when ever possible specialized functions like `year`. These benefit from a
        specialized implementation.
=======

    .. _datetime pattern: https://spark.apache.org/docs/latest/sql-ref-datetime-pattern.html

    .. versionadded:: 1.5.0
>>>>>>> a630e8d1

    Notes
    -----
    Whenever possible, use specialized functions like `year`.

    Examples
    --------
    >>> df = spark.createDataFrame([('2015-04-08',)], ['dt'])
    >>> df.select(date_format('dt', 'MM/dd/yyy').alias('date')).collect()
    [Row(date='04/08/2015')]
    """
    sc = SparkContext._active_spark_context
    return Column(sc._jvm.functions.date_format(_to_java_column(date), format))


def year(col):
    """
    Extract the year of a given date as integer.

    .. versionadded:: 1.5.0

    Examples
    --------
    >>> df = spark.createDataFrame([('2015-04-08',)], ['dt'])
    >>> df.select(year('dt').alias('year')).collect()
    [Row(year=2015)]
    """
    sc = SparkContext._active_spark_context
    return Column(sc._jvm.functions.year(_to_java_column(col)))


def quarter(col):
    """
    Extract the quarter of a given date as integer.

    .. versionadded:: 1.5.0

    Examples
    --------
    >>> df = spark.createDataFrame([('2015-04-08',)], ['dt'])
    >>> df.select(quarter('dt').alias('quarter')).collect()
    [Row(quarter=2)]
    """
    sc = SparkContext._active_spark_context
    return Column(sc._jvm.functions.quarter(_to_java_column(col)))


def month(col):
    """
    Extract the month of a given date as integer.

    .. versionadded:: 1.5.0

    Examples
    --------
    >>> df = spark.createDataFrame([('2015-04-08',)], ['dt'])
    >>> df.select(month('dt').alias('month')).collect()
    [Row(month=4)]
   """
    sc = SparkContext._active_spark_context
    return Column(sc._jvm.functions.month(_to_java_column(col)))


def dayofweek(col):
    """
    Extract the day of the week of a given date as integer.

    .. versionadded:: 2.3.0

    Examples
    --------
    >>> df = spark.createDataFrame([('2015-04-08',)], ['dt'])
    >>> df.select(dayofweek('dt').alias('day')).collect()
    [Row(day=4)]
    """
    sc = SparkContext._active_spark_context
    return Column(sc._jvm.functions.dayofweek(_to_java_column(col)))


def dayofmonth(col):
    """
    Extract the day of the month of a given date as integer.

    .. versionadded:: 1.5.0

    Examples
    --------
    >>> df = spark.createDataFrame([('2015-04-08',)], ['dt'])
    >>> df.select(dayofmonth('dt').alias('day')).collect()
    [Row(day=8)]
    """
    sc = SparkContext._active_spark_context
    return Column(sc._jvm.functions.dayofmonth(_to_java_column(col)))


def dayofyear(col):
    """
    Extract the day of the year of a given date as integer.

    .. versionadded:: 1.5.0

    Examples
    --------
    >>> df = spark.createDataFrame([('2015-04-08',)], ['dt'])
    >>> df.select(dayofyear('dt').alias('day')).collect()
    [Row(day=98)]
    """
    sc = SparkContext._active_spark_context
    return Column(sc._jvm.functions.dayofyear(_to_java_column(col)))


def hour(col):
    """
    Extract the hours of a given date as integer.

    .. versionadded:: 1.5.0

    Examples
    --------
    >>> df = spark.createDataFrame([('2015-04-08 13:08:15',)], ['ts'])
    >>> df.select(hour('ts').alias('hour')).collect()
    [Row(hour=13)]
    """
    sc = SparkContext._active_spark_context
    return Column(sc._jvm.functions.hour(_to_java_column(col)))


def minute(col):
    """
    Extract the minutes of a given date as integer.

    .. versionadded:: 1.5.0

    Examples
    --------
    >>> df = spark.createDataFrame([('2015-04-08 13:08:15',)], ['ts'])
    >>> df.select(minute('ts').alias('minute')).collect()
    [Row(minute=8)]
    """
    sc = SparkContext._active_spark_context
    return Column(sc._jvm.functions.minute(_to_java_column(col)))


def second(col):
    """
    Extract the seconds of a given date as integer.

    .. versionadded:: 1.5.0

    Examples
    --------
    >>> df = spark.createDataFrame([('2015-04-08 13:08:15',)], ['ts'])
    >>> df.select(second('ts').alias('second')).collect()
    [Row(second=15)]
    """
    sc = SparkContext._active_spark_context
    return Column(sc._jvm.functions.second(_to_java_column(col)))


def weekofyear(col):
    """
    Extract the week number of a given date as integer.

    .. versionadded:: 1.5.0

    Examples
    --------
    >>> df = spark.createDataFrame([('2015-04-08',)], ['dt'])
    >>> df.select(weekofyear(df.dt).alias('week')).collect()
    [Row(week=15)]
    """
    sc = SparkContext._active_spark_context
    return Column(sc._jvm.functions.weekofyear(_to_java_column(col)))


def date_add(start, days):
    """
    Returns the date that is `days` days after `start`

    .. versionadded:: 1.5.0

    Examples
    --------
    >>> df = spark.createDataFrame([('2015-04-08',)], ['dt'])
    >>> df.select(date_add(df.dt, 1).alias('next_date')).collect()
    [Row(next_date=datetime.date(2015, 4, 9))]
    """
    sc = SparkContext._active_spark_context
    return Column(sc._jvm.functions.date_add(_to_java_column(start), days))


def date_sub(start, days):
    """
    Returns the date that is `days` days before `start`

    .. versionadded:: 1.5.0

    Examples
    --------
    >>> df = spark.createDataFrame([('2015-04-08',)], ['dt'])
    >>> df.select(date_sub(df.dt, 1).alias('prev_date')).collect()
    [Row(prev_date=datetime.date(2015, 4, 7))]
    """
    sc = SparkContext._active_spark_context
    return Column(sc._jvm.functions.date_sub(_to_java_column(start), days))


def datediff(end, start):
    """
    Returns the number of days from `start` to `end`.

    .. versionadded:: 1.5.0

    Examples
    --------
    >>> df = spark.createDataFrame([('2015-04-08','2015-05-10')], ['d1', 'd2'])
    >>> df.select(datediff(df.d2, df.d1).alias('diff')).collect()
    [Row(diff=32)]
    """
    sc = SparkContext._active_spark_context
    return Column(sc._jvm.functions.datediff(_to_java_column(end), _to_java_column(start)))


def add_months(start, months):
    """
    Returns the date that is `months` months after `start`

    .. versionadded:: 1.5.0

    Examples
    --------
    >>> df = spark.createDataFrame([('2015-04-08',)], ['dt'])
    >>> df.select(add_months(df.dt, 1).alias('next_month')).collect()
    [Row(next_month=datetime.date(2015, 5, 8))]
    """
    sc = SparkContext._active_spark_context
    return Column(sc._jvm.functions.add_months(_to_java_column(start), months))


def months_between(date1, date2, roundOff=True):
    """
    Returns number of months between dates date1 and date2.
    If date1 is later than date2, then the result is positive.
    If date1 and date2 are on the same day of month, or both are the last day of month,
    returns an integer (time of day will be ignored).
    The result is rounded off to 8 digits unless `roundOff` is set to `False`.

    .. versionadded:: 1.5.0

    Examples
    --------
    >>> df = spark.createDataFrame([('1997-02-28 10:30:00', '1996-10-30')], ['date1', 'date2'])
    >>> df.select(months_between(df.date1, df.date2).alias('months')).collect()
    [Row(months=3.94959677)]
    >>> df.select(months_between(df.date1, df.date2, False).alias('months')).collect()
    [Row(months=3.9495967741935485)]
    """
    sc = SparkContext._active_spark_context
    return Column(sc._jvm.functions.months_between(
        _to_java_column(date1), _to_java_column(date2), roundOff))


def to_date(col, format=None):
    """Converts a :class:`Column` into :class:`pyspark.sql.types.DateType`
    using the optionally specified format. Specify formats according to `datetime pattern`_.
    By default, it follows casting rules to :class:`pyspark.sql.types.DateType` if the format
    is omitted. Equivalent to ``col.cast("date")``.

    .. _datetime pattern: https://spark.apache.org/docs/latest/sql-ref-datetime-pattern.html

    .. versionadded:: 2.2.0

    Examples
    --------
    >>> df = spark.createDataFrame([('1997-02-28 10:30:00',)], ['t'])
    >>> df.select(to_date(df.t).alias('date')).collect()
    [Row(date=datetime.date(1997, 2, 28))]

    >>> df = spark.createDataFrame([('1997-02-28 10:30:00',)], ['t'])
    >>> df.select(to_date(df.t, 'yyyy-MM-dd HH:mm:ss').alias('date')).collect()
    [Row(date=datetime.date(1997, 2, 28))]
    """
    sc = SparkContext._active_spark_context
    if format is None:
        jc = sc._jvm.functions.to_date(_to_java_column(col))
    else:
        jc = sc._jvm.functions.to_date(_to_java_column(col), format)
    return Column(jc)


def to_timestamp(col, format=None):
    """Converts a :class:`Column` into :class:`pyspark.sql.types.TimestampType`
    using the optionally specified format. Specify formats according to `datetime pattern`_.
    By default, it follows casting rules to :class:`pyspark.sql.types.TimestampType` if the format
    is omitted. Equivalent to ``col.cast("timestamp")``.

    .. _datetime pattern: https://spark.apache.org/docs/latest/sql-ref-datetime-pattern.html

    .. versionadded:: 2.2.0

    Examples
    --------
    >>> df = spark.createDataFrame([('1997-02-28 10:30:00',)], ['t'])
    >>> df.select(to_timestamp(df.t).alias('dt')).collect()
    [Row(dt=datetime.datetime(1997, 2, 28, 10, 30))]

    >>> df = spark.createDataFrame([('1997-02-28 10:30:00',)], ['t'])
    >>> df.select(to_timestamp(df.t, 'yyyy-MM-dd HH:mm:ss').alias('dt')).collect()
    [Row(dt=datetime.datetime(1997, 2, 28, 10, 30))]
    """
    sc = SparkContext._active_spark_context
    if format is None:
        jc = sc._jvm.functions.to_timestamp(_to_java_column(col))
    else:
        jc = sc._jvm.functions.to_timestamp(_to_java_column(col), format)
    return Column(jc)


def trunc(date, format):
    """
    Returns date truncated to the unit specified by the format.

    .. versionadded:: 1.5.0

    Parameters
    ----------
    date : :class:`Column` or str
    format : str
        'year', 'yyyy', 'yy' or 'month', 'mon', 'mm'

    Examples
    --------
    >>> df = spark.createDataFrame([('1997-02-28',)], ['d'])
    >>> df.select(trunc(df.d, 'year').alias('year')).collect()
    [Row(year=datetime.date(1997, 1, 1))]
    >>> df.select(trunc(df.d, 'mon').alias('month')).collect()
    [Row(month=datetime.date(1997, 2, 1))]
    """
    sc = SparkContext._active_spark_context
    return Column(sc._jvm.functions.trunc(_to_java_column(date), format))


def date_trunc(format, timestamp):
    """
    Returns timestamp truncated to the unit specified by the format.

    .. versionadded:: 2.3.0

    Parameters
    ----------
    format : str
        'year', 'yyyy', 'yy', 'month', 'mon', 'mm',
        'day', 'dd', 'hour', 'minute', 'second', 'week', 'quarter'
    timestamp : :class:`Column` or str

    Examples
    --------
    >>> df = spark.createDataFrame([('1997-02-28 05:02:11',)], ['t'])
    >>> df.select(date_trunc('year', df.t).alias('year')).collect()
    [Row(year=datetime.datetime(1997, 1, 1, 0, 0))]
    >>> df.select(date_trunc('mon', df.t).alias('month')).collect()
    [Row(month=datetime.datetime(1997, 2, 1, 0, 0))]
    """
    sc = SparkContext._active_spark_context
    return Column(sc._jvm.functions.date_trunc(format, _to_java_column(timestamp)))


def next_day(date, dayOfWeek):
    """
    Returns the first date which is later than the value of the date column.

    Day of the week parameter is case insensitive, and accepts:
        "Mon", "Tue", "Wed", "Thu", "Fri", "Sat", "Sun".

    .. versionadded:: 1.5.0

    Examples
    --------
    >>> df = spark.createDataFrame([('2015-07-27',)], ['d'])
    >>> df.select(next_day(df.d, 'Sun').alias('date')).collect()
    [Row(date=datetime.date(2015, 8, 2))]
    """
    sc = SparkContext._active_spark_context
    return Column(sc._jvm.functions.next_day(_to_java_column(date), dayOfWeek))


def last_day(date):
    """
    Returns the last day of the month which the given date belongs to.

    .. versionadded:: 1.5.0

    Examples
    --------
    >>> df = spark.createDataFrame([('1997-02-10',)], ['d'])
    >>> df.select(last_day(df.d).alias('date')).collect()
    [Row(date=datetime.date(1997, 2, 28))]
    """
    sc = SparkContext._active_spark_context
    return Column(sc._jvm.functions.last_day(_to_java_column(date)))


<<<<<<< HEAD
@ignore_unicode_prefix
@since(1.5)
=======
>>>>>>> a630e8d1
def from_unixtime(timestamp, format="yyyy-MM-dd HH:mm:ss"):
    """
    Converts the number of seconds from unix epoch (1970-01-01 00:00:00 UTC) to a string
    representing the timestamp of that moment in the current system time zone in the given
    format.

    .. versionadded:: 1.5.0

    Examples
    --------
    >>> spark.conf.set("spark.sql.session.timeZone", "America/Los_Angeles")
    >>> time_df = spark.createDataFrame([(1428476400,)], ['unix_time'])
    >>> time_df.select(from_unixtime('unix_time').alias('ts')).collect()
    [Row(ts='2015-04-08 00:00:00')]
    >>> spark.conf.unset("spark.sql.session.timeZone")
    """
    sc = SparkContext._active_spark_context
    return Column(sc._jvm.functions.from_unixtime(_to_java_column(timestamp), format))


<<<<<<< HEAD
@since(1.5)
=======
>>>>>>> a630e8d1
def unix_timestamp(timestamp=None, format='yyyy-MM-dd HH:mm:ss'):
    """
    Convert time string with given pattern ('yyyy-MM-dd HH:mm:ss', by default)
    to Unix time stamp (in seconds), using the default timezone and the default
    locale, return null if fail.

    if `timestamp` is None, then it returns current timestamp.

    .. versionadded:: 1.5.0

    Examples
    --------
    >>> spark.conf.set("spark.sql.session.timeZone", "America/Los_Angeles")
    >>> time_df = spark.createDataFrame([('2015-04-08',)], ['dt'])
    >>> time_df.select(unix_timestamp('dt', 'yyyy-MM-dd').alias('unix_time')).collect()
    [Row(unix_time=1428476400)]
    >>> spark.conf.unset("spark.sql.session.timeZone")
    """
    sc = SparkContext._active_spark_context
    if timestamp is None:
        return Column(sc._jvm.functions.unix_timestamp())
    return Column(sc._jvm.functions.unix_timestamp(_to_java_column(timestamp), format))


def from_utc_timestamp(timestamp, tz):
    """
    This is a common function for databases supporting TIMESTAMP WITHOUT TIMEZONE. This function
    takes a timestamp which is timezone-agnostic, and interprets it as a timestamp in UTC, and
    renders that timestamp as a timestamp in the given time zone.

    However, timestamp in Spark represents number of microseconds from the Unix epoch, which is not
    timezone-agnostic. So in Spark this function just shift the timestamp value from UTC timezone to
    the given timezone.

    This function may return confusing result if the input is a string with timezone, e.g.
    '2018-03-13T06:18:23+00:00'. The reason is that, Spark firstly cast the string to timestamp
    according to the timezone in the string, and finally display the result by converting the
    timestamp to string according to the session local timezone.

<<<<<<< HEAD
    :param timestamp: the column that contains timestamps
    :param tz: A string detailing the time zone ID that the input should be adjusted to. It should
               be in the format of either region-based zone IDs or zone offsets. Region IDs must
               have the form 'area/city', such as 'America/Los_Angeles'. Zone offsets must be in
               the format '(+|-)HH:mm', for example '-08:00' or '+01:00'. Also 'UTC' and 'Z' are
               supported as aliases of '+00:00'. Other short names are not recommended to use
               because they can be ambiguous.

    .. versionchanged:: 2.4
       `tz` can take a :class:`Column` containing timezone ID strings.

=======
    .. versionadded:: 1.5.0

    Parameters
    ----------
    timestamp : :class:`Column` or str
        the column that contains timestamps
    tz : :class:`Column` or str
        A string detailing the time zone ID that the input should be adjusted to. It should
        be in the format of either region-based zone IDs or zone offsets. Region IDs must
        have the form 'area/city', such as 'America/Los_Angeles'. Zone offsets must be in
        the format '(+|-)HH:mm', for example '-08:00' or '+01:00'. Also 'UTC' and 'Z' are
        supported as aliases of '+00:00'. Other short names are not recommended to use
        because they can be ambiguous.

        .. versionchanged:: 2.4
           `tz` can take a :class:`Column` containing timezone ID strings.

    Examples
    --------
>>>>>>> a630e8d1
    >>> df = spark.createDataFrame([('1997-02-28 10:30:00', 'JST')], ['ts', 'tz'])
    >>> df.select(from_utc_timestamp(df.ts, "PST").alias('local_time')).collect()
    [Row(local_time=datetime.datetime(1997, 2, 28, 2, 30))]
    >>> df.select(from_utc_timestamp(df.ts, df.tz).alias('local_time')).collect()
    [Row(local_time=datetime.datetime(1997, 2, 28, 19, 30))]
    """
    sc = SparkContext._active_spark_context
    if isinstance(tz, Column):
        tz = _to_java_column(tz)
    return Column(sc._jvm.functions.from_utc_timestamp(_to_java_column(timestamp), tz))


def to_utc_timestamp(timestamp, tz):
    """
    This is a common function for databases supporting TIMESTAMP WITHOUT TIMEZONE. This function
    takes a timestamp which is timezone-agnostic, and interprets it as a timestamp in the given
    timezone, and renders that timestamp as a timestamp in UTC.

    However, timestamp in Spark represents number of microseconds from the Unix epoch, which is not
    timezone-agnostic. So in Spark this function just shift the timestamp value from the given
    timezone to UTC timezone.

    This function may return confusing result if the input is a string with timezone, e.g.
    '2018-03-13T06:18:23+00:00'. The reason is that, Spark firstly cast the string to timestamp
    according to the timezone in the string, and finally display the result by converting the
    timestamp to string according to the session local timezone.

<<<<<<< HEAD
    :param timestamp: the column that contains timestamps
    :param tz: A string detailing the time zone ID that the input should be adjusted to. It should
               be in the format of either region-based zone IDs or zone offsets. Region IDs must
               have the form 'area/city', such as 'America/Los_Angeles'. Zone offsets must be in
               the format '(+|-)HH:mm', for example '-08:00' or '+01:00'. Also 'UTC' and 'Z' are
               supported as aliases of '+00:00'. Other short names are not recommended to use
               because they can be ambiguous.

    .. versionchanged:: 2.4
       `tz` can take a :class:`Column` containing timezone ID strings.

=======
    .. versionadded:: 1.5.0

    Parameters
    ----------
    timestamp : :class:`Column` or str
        the column that contains timestamps
    tz : :class:`Column` or str
        A string detailing the time zone ID that the input should be adjusted to. It should
        be in the format of either region-based zone IDs or zone offsets. Region IDs must
        have the form 'area/city', such as 'America/Los_Angeles'. Zone offsets must be in
        the format '(+|-)HH:mm', for example '-08:00' or '+01:00'. Also 'UTC' and 'Z' are
        upported as aliases of '+00:00'. Other short names are not recommended to use
        because they can be ambiguous.

        .. versionchanged:: 2.4.0
           `tz` can take a :class:`Column` containing timezone ID strings.

    Examples
    --------
>>>>>>> a630e8d1
    >>> df = spark.createDataFrame([('1997-02-28 10:30:00', 'JST')], ['ts', 'tz'])
    >>> df.select(to_utc_timestamp(df.ts, "PST").alias('utc_time')).collect()
    [Row(utc_time=datetime.datetime(1997, 2, 28, 18, 30))]
    >>> df.select(to_utc_timestamp(df.ts, df.tz).alias('utc_time')).collect()
    [Row(utc_time=datetime.datetime(1997, 2, 28, 1, 30))]
    """
    sc = SparkContext._active_spark_context
    if isinstance(tz, Column):
        tz = _to_java_column(tz)
    return Column(sc._jvm.functions.to_utc_timestamp(_to_java_column(timestamp), tz))


def timestamp_seconds(col):
    """
    .. versionadded:: 3.1.0

    Examples
    --------
    >>> from pyspark.sql.functions import timestamp_seconds
    >>> spark.conf.set("spark.sql.session.timeZone", "America/Los_Angeles")
    >>> time_df = spark.createDataFrame([(1230219000,)], ['unix_time'])
    >>> time_df.select(timestamp_seconds(time_df.unix_time).alias('ts')).show()
    +-------------------+
    |                 ts|
    +-------------------+
    |2008-12-25 07:30:00|
    +-------------------+
    >>> spark.conf.unset("spark.sql.session.timeZone")
    """

    sc = SparkContext._active_spark_context
    return Column(sc._jvm.functions.timestamp_seconds(_to_java_column(col)))


def window(timeColumn, windowDuration, slideDuration=None, startTime=None):
    """Bucketize rows into one or more time windows given a timestamp specifying column. Window
    starts are inclusive but the window ends are exclusive, e.g. 12:05 will be in the window
    [12:05,12:10) but not in [12:00,12:05). Windows can support microsecond precision. Windows in
    the order of months are not supported.

    The time column must be of :class:`pyspark.sql.types.TimestampType`.

    Durations are provided as strings, e.g. '1 second', '1 day 12 hours', '2 minutes'. Valid
    interval strings are 'week', 'day', 'hour', 'minute', 'second', 'millisecond', 'microsecond'.
    If the ``slideDuration`` is not provided, the windows will be tumbling windows.

    The startTime is the offset with respect to 1970-01-01 00:00:00 UTC with which to start
    window intervals. For example, in order to have hourly tumbling windows that start 15 minutes
    past the hour, e.g. 12:15-13:15, 13:15-14:15... provide `startTime` as `15 minutes`.

    The output column will be a struct called 'window' by default with the nested columns 'start'
    and 'end', where 'start' and 'end' will be of :class:`pyspark.sql.types.TimestampType`.

    .. versionadded:: 2.0.0

    Examples
    --------
    >>> df = spark.createDataFrame([("2016-03-11 09:00:07", 1)]).toDF("date", "val")
    >>> w = df.groupBy(window("date", "5 seconds")).agg(sum("val").alias("sum"))
    >>> w.select(w.window.start.cast("string").alias("start"),
    ...          w.window.end.cast("string").alias("end"), "sum").collect()
    [Row(start='2016-03-11 09:00:05', end='2016-03-11 09:00:10', sum=1)]
    """
    def check_string_field(field, fieldName):
        if not field or type(field) is not str:
            raise TypeError("%s should be provided as a string" % fieldName)

    sc = SparkContext._active_spark_context
    time_col = _to_java_column(timeColumn)
    check_string_field(windowDuration, "windowDuration")
    if slideDuration and startTime:
        check_string_field(slideDuration, "slideDuration")
        check_string_field(startTime, "startTime")
        res = sc._jvm.functions.window(time_col, windowDuration, slideDuration, startTime)
    elif slideDuration:
        check_string_field(slideDuration, "slideDuration")
        res = sc._jvm.functions.window(time_col, windowDuration, slideDuration)
    elif startTime:
        check_string_field(startTime, "startTime")
        res = sc._jvm.functions.window(time_col, windowDuration, windowDuration, startTime)
    else:
        res = sc._jvm.functions.window(time_col, windowDuration)
    return Column(res)


# ---------------------------- misc functions ----------------------------------

def crc32(col):
    """
    Calculates the cyclic redundancy check value  (CRC32) of a binary column and
    returns the value as a bigint.

    .. versionadded:: 1.5.0

    Examples
    --------
    >>> spark.createDataFrame([('ABC',)], ['a']).select(crc32('a').alias('crc32')).collect()
    [Row(crc32=2743272264)]
    """
    sc = SparkContext._active_spark_context
    return Column(sc._jvm.functions.crc32(_to_java_column(col)))


def md5(col):
    """Calculates the MD5 digest and returns the value as a 32 character hex string.

    .. versionadded:: 1.5.0

    Examples
    --------
    >>> spark.createDataFrame([('ABC',)], ['a']).select(md5('a').alias('hash')).collect()
    [Row(hash='902fbdd2b1df0c4f70b4a5d23525e932')]
    """
    sc = SparkContext._active_spark_context
    jc = sc._jvm.functions.md5(_to_java_column(col))
    return Column(jc)


def sha1(col):
    """Returns the hex string result of SHA-1.

    .. versionadded:: 1.5.0

    Examples
    --------
    >>> spark.createDataFrame([('ABC',)], ['a']).select(sha1('a').alias('hash')).collect()
    [Row(hash='3c01bdbb26f358bab27f267924aa2c9a03fcfdb8')]
    """
    sc = SparkContext._active_spark_context
    jc = sc._jvm.functions.sha1(_to_java_column(col))
    return Column(jc)


def sha2(col, numBits):
    """Returns the hex string result of SHA-2 family of hash functions (SHA-224, SHA-256, SHA-384,
    and SHA-512). The numBits indicates the desired bit length of the result, which must have a
    value of 224, 256, 384, 512, or 0 (which is equivalent to 256).

    .. versionadded:: 1.5.0

    Examples
    --------
    >>> digests = df.select(sha2(df.name, 256).alias('s')).collect()
    >>> digests[0]
    Row(s='3bc51062973c458d5a6f2d8d64a023246354ad7e064b1e4e009ec8a0699a3043')
    >>> digests[1]
    Row(s='cd9fb1e148ccd8442e5aa74904cc73bf6fb54d1d54d333bd596aa9bb4bb4e961')
    """
    sc = SparkContext._active_spark_context
    jc = sc._jvm.functions.sha2(_to_java_column(col), numBits)
    return Column(jc)


def hash(*cols):
    """Calculates the hash code of given columns, and returns the result as an int column.

    .. versionadded:: 2.0.0

    Examples
    --------
    >>> spark.createDataFrame([('ABC',)], ['a']).select(hash('a').alias('hash')).collect()
    [Row(hash=-757602832)]
    """
    sc = SparkContext._active_spark_context
    jc = sc._jvm.functions.hash(_to_seq(sc, cols, _to_java_column))
    return Column(jc)


def xxhash64(*cols):
    """Calculates the hash code of given columns using the 64-bit variant of the xxHash algorithm,
    and returns the result as a long column.

    .. versionadded:: 3.0.0

    Examples
    --------
    >>> spark.createDataFrame([('ABC',)], ['a']).select(xxhash64('a').alias('hash')).collect()
    [Row(hash=4105715581806190027)]
    """
    sc = SparkContext._active_spark_context
    jc = sc._jvm.functions.xxhash64(_to_seq(sc, cols, _to_java_column))
    return Column(jc)


def assert_true(col, errMsg=None):
    """
    Returns null if the input column is true; throws an exception with the provided error message
    otherwise.

    .. versionadded:: 3.1.0

    Examples
    --------
    >>> df = spark.createDataFrame([(0,1)], ['a', 'b'])
    >>> df.select(assert_true(df.a < df.b).alias('r')).collect()
    [Row(r=None)]
    >>> df = spark.createDataFrame([(0,1)], ['a', 'b'])
    >>> df.select(assert_true(df.a < df.b, df.a).alias('r')).collect()
    [Row(r=None)]
    >>> df = spark.createDataFrame([(0,1)], ['a', 'b'])
    >>> df.select(assert_true(df.a < df.b, 'error').alias('r')).collect()
    [Row(r=None)]
    """
    sc = SparkContext._active_spark_context
    if errMsg is None:
        return Column(sc._jvm.functions.assert_true(_to_java_column(col)))
    if not isinstance(errMsg, (str, Column)):
        raise TypeError(
            "errMsg should be a Column or a str, got {}".format(type(errMsg))
        )

    errMsg = (
        _create_column_from_literal(errMsg)
        if isinstance(errMsg, str)
        else _to_java_column(errMsg)
    )
    return Column(sc._jvm.functions.assert_true(_to_java_column(col), errMsg))


@since(3.1)
def raise_error(errMsg):
    """
    Throws an exception with the provided error message.
    """
    if not isinstance(errMsg, (str, Column)):
        raise TypeError(
            "errMsg should be a Column or a str, got {}".format(type(errMsg))
        )

    sc = SparkContext._active_spark_context
    errMsg = (
        _create_column_from_literal(errMsg)
        if isinstance(errMsg, str)
        else _to_java_column(errMsg)
    )
    return Column(sc._jvm.functions.raise_error(errMsg))


# ---------------------- String/Binary functions ------------------------------

@since(1.5)
def upper(col):
    """
    Converts a string expression to upper case.
    """
    return _invoke_function_over_column("upper", col)


@since(1.5)
def lower(col):
    """
    Converts a string expression to lower case.
    """
    return _invoke_function_over_column("lower", col)


@since(1.5)
def ascii(col):
    """
    Computes the numeric value of the first character of the string column.
    """
    return _invoke_function_over_column("ascii", col)


@since(1.5)
def base64(col):
    """
    Computes the BASE64 encoding of a binary column and returns it as a string column.
    """
    return _invoke_function_over_column("base64", col)


@since(1.5)
def unbase64(col):
    """
    Decodes a BASE64 encoded string column and returns it as a binary column.
    """
    return _invoke_function_over_column("unbase64", col)


@since(1.5)
def ltrim(col):
    """
    Trim the spaces from left end for the specified string value.
    """
    return _invoke_function_over_column("ltrim", col)


@since(1.5)
def rtrim(col):
    """
    Trim the spaces from right end for the specified string value.
    """
    return _invoke_function_over_column("rtrim", col)


@since(1.5)
def trim(col):
    """
    Trim the spaces from both ends for the specified string column.
    """
    return _invoke_function_over_column("trim", col)


def concat_ws(sep, *cols):
    """
    Concatenates multiple input string columns together into a single string column,
    using the given separator.

    .. versionadded:: 1.5.0

    Examples
    --------
    >>> df = spark.createDataFrame([('abcd','123')], ['s', 'd'])
    >>> df.select(concat_ws('-', df.s, df.d).alias('s')).collect()
    [Row(s='abcd-123')]
    """
    sc = SparkContext._active_spark_context
    return Column(sc._jvm.functions.concat_ws(sep, _to_seq(sc, cols, _to_java_column)))


@since(1.5)
def decode(col, charset):
    """
    Computes the first argument into a string from a binary using the provided character set
    (one of 'US-ASCII', 'ISO-8859-1', 'UTF-8', 'UTF-16BE', 'UTF-16LE', 'UTF-16').
    """
    sc = SparkContext._active_spark_context
    return Column(sc._jvm.functions.decode(_to_java_column(col), charset))


@since(1.5)
def encode(col, charset):
    """
    Computes the first argument into a binary from a string using the provided character set
    (one of 'US-ASCII', 'ISO-8859-1', 'UTF-8', 'UTF-16BE', 'UTF-16LE', 'UTF-16').
    """
    sc = SparkContext._active_spark_context
    return Column(sc._jvm.functions.encode(_to_java_column(col), charset))


def format_number(col, d):
    """
    Formats the number X to a format like '#,--#,--#.--', rounded to d decimal places
    with HALF_EVEN round mode, and returns the result as a string.

    .. versionadded:: 1.5.0

    Parameters
    ----------
    col : :class:`Column` or str
        the column name of the numeric value to be formatted
    d : int
        the N decimal places

    >>> spark.createDataFrame([(5,)], ['a']).select(format_number('a', 4).alias('v')).collect()
    [Row(v='5.0000')]
    """
    sc = SparkContext._active_spark_context
    return Column(sc._jvm.functions.format_number(_to_java_column(col), d))


def format_string(format, *cols):
    """
    Formats the arguments in printf-style and returns the result as a string column.

    .. versionadded:: 1.5.0

    Parameters
    ----------
    format : str
        string that can contain embedded format tags and used as result column's value
    cols : :class:`Column` or str
        column names or :class:`Column`\\s to be used in formatting

    Examples
    --------
    >>> df = spark.createDataFrame([(5, "hello")], ['a', 'b'])
    >>> df.select(format_string('%d %s', df.a, df.b).alias('v')).collect()
    [Row(v='5 hello')]
    """
    sc = SparkContext._active_spark_context
    return Column(sc._jvm.functions.format_string(format, _to_seq(sc, cols, _to_java_column)))


def instr(str, substr):
    """
    Locate the position of the first occurrence of substr column in the given string.
    Returns null if either of the arguments are null.

    .. versionadded:: 1.5.0

    Notes
    -----
    The position is not zero based, but 1 based index. Returns 0 if substr
    could not be found in str.

    >>> df = spark.createDataFrame([('abcd',)], ['s',])
    >>> df.select(instr(df.s, 'b').alias('s')).collect()
    [Row(s=2)]
    """
    sc = SparkContext._active_spark_context
    return Column(sc._jvm.functions.instr(_to_java_column(str), substr))


def overlay(src, replace, pos, len=-1):
    """
    Overlay the specified portion of `src` with `replace`,
    starting from byte position `pos` of `src` and proceeding for `len` bytes.

    .. versionadded:: 3.0.0

    Examples
    --------
    >>> df = spark.createDataFrame([("SPARK_SQL", "CORE")], ("x", "y"))
    >>> df.select(overlay("x", "y", 7).alias("overlayed")).show()
    +----------+
    | overlayed|
    +----------+
    |SPARK_CORE|
    +----------+
    """
    if not isinstance(pos, (int, str, Column)):
        raise TypeError(
            "pos should be an integer or a Column / column name, got {}".format(type(pos)))
    if len is not None and not isinstance(len, (int, str, Column)):
        raise TypeError(
            "len should be an integer or a Column / column name, got {}".format(type(len)))

    pos = _create_column_from_literal(pos) if isinstance(pos, int) else _to_java_column(pos)
    len = _create_column_from_literal(len) if isinstance(len, int) else _to_java_column(len)

    sc = SparkContext._active_spark_context

    return Column(sc._jvm.functions.overlay(
        _to_java_column(src),
        _to_java_column(replace),
        pos,
        len
    ))


def substring(str, pos, len):
    """
    Substring starts at `pos` and is of length `len` when str is String type or
    returns the slice of byte array that starts at `pos` in byte and is of length `len`
    when str is Binary type.

    .. versionadded:: 1.5.0

    Notes
    -----
    The position is not zero based, but 1 based index.

    Examples
    --------
    >>> df = spark.createDataFrame([('abcd',)], ['s',])
    >>> df.select(substring(df.s, 1, 2).alias('s')).collect()
    [Row(s='ab')]
    """
    sc = SparkContext._active_spark_context
    return Column(sc._jvm.functions.substring(_to_java_column(str), pos, len))


def substring_index(str, delim, count):
    """
    Returns the substring from string str before count occurrences of the delimiter delim.
    If count is positive, everything the left of the final delimiter (counting from left) is
    returned. If count is negative, every to the right of the final delimiter (counting from the
    right) is returned. substring_index performs a case-sensitive match when searching for delim.

    .. versionadded:: 1.5.0

    Examples
    --------
    >>> df = spark.createDataFrame([('a.b.c.d',)], ['s'])
    >>> df.select(substring_index(df.s, '.', 2).alias('s')).collect()
    [Row(s='a.b')]
    >>> df.select(substring_index(df.s, '.', -3).alias('s')).collect()
    [Row(s='b.c.d')]
    """
    sc = SparkContext._active_spark_context
    return Column(sc._jvm.functions.substring_index(_to_java_column(str), delim, count))


def levenshtein(left, right):
    """Computes the Levenshtein distance of the two given strings.

    .. versionadded:: 1.5.0

    Examples
    --------
    >>> df0 = spark.createDataFrame([('kitten', 'sitting',)], ['l', 'r'])
    >>> df0.select(levenshtein('l', 'r').alias('d')).collect()
    [Row(d=3)]
    """
    sc = SparkContext._active_spark_context
    jc = sc._jvm.functions.levenshtein(_to_java_column(left), _to_java_column(right))
    return Column(jc)


def locate(substr, str, pos=1):
    """
    Locate the position of the first occurrence of substr in a string column, after position pos.

    .. versionadded:: 1.5.0

    Parameters
    ----------
    substr : str
        a string
    str : :class:`Column` or str
        a Column of :class:`pyspark.sql.types.StringType`
    pos : int, optional
        start position (zero based)

    Notes
    -----
    The position is not zero based, but 1 based index. Returns 0 if substr
    could not be found in str.

    Examples
    --------
    >>> df = spark.createDataFrame([('abcd',)], ['s',])
    >>> df.select(locate('b', df.s, 1).alias('s')).collect()
    [Row(s=2)]
    """
    sc = SparkContext._active_spark_context
    return Column(sc._jvm.functions.locate(substr, _to_java_column(str), pos))


def lpad(col, len, pad):
    """
    Left-pad the string column to width `len` with `pad`.

    .. versionadded:: 1.5.0

    Examples
    --------
    >>> df = spark.createDataFrame([('abcd',)], ['s',])
    >>> df.select(lpad(df.s, 6, '#').alias('s')).collect()
    [Row(s='##abcd')]
    """
    sc = SparkContext._active_spark_context
    return Column(sc._jvm.functions.lpad(_to_java_column(col), len, pad))


def rpad(col, len, pad):
    """
    Right-pad the string column to width `len` with `pad`.

    .. versionadded:: 1.5.0

    Examples
    --------
    >>> df = spark.createDataFrame([('abcd',)], ['s',])
    >>> df.select(rpad(df.s, 6, '#').alias('s')).collect()
    [Row(s='abcd##')]
    """
    sc = SparkContext._active_spark_context
    return Column(sc._jvm.functions.rpad(_to_java_column(col), len, pad))


def repeat(col, n):
    """
    Repeats a string column n times, and returns it as a new string column.

    .. versionadded:: 1.5.0

    Examples
    --------
    >>> df = spark.createDataFrame([('ab',)], ['s',])
    >>> df.select(repeat(df.s, 3).alias('s')).collect()
    [Row(s='ababab')]
    """
    sc = SparkContext._active_spark_context
    return Column(sc._jvm.functions.repeat(_to_java_column(col), n))


def split(str, pattern, limit=-1):
    """
    Splits str around matches of the given pattern.

    .. versionadded:: 1.5.0

    Parameters
    ----------
    str : :class:`Column` or str
        a string expression to split
    pattern : str
        a string representing a regular expression. The regex string should be
        a Java regular expression.
    limit : int, optional
        an integer which controls the number of times `pattern` is applied.

        * ``limit > 0``: The resulting array's length will not be more than `limit`, and the
                         resulting array's last entry will contain all input beyond the last
                         matched pattern.
        * ``limit <= 0``: `pattern` will be applied as many times as possible, and the resulting
                          array can be of any size.

        .. versionchanged:: 3.0
           `split` now takes an optional `limit` field. If not provided, default limit value is -1.

    Examples
    --------
    >>> df = spark.createDataFrame([('oneAtwoBthreeC',)], ['s',])
    >>> df.select(split(df.s, '[ABC]', 2).alias('s')).collect()
    [Row(s=['one', 'twoBthreeC'])]
    >>> df.select(split(df.s, '[ABC]', -1).alias('s')).collect()
    [Row(s=['one', 'two', 'three', ''])]
    """
    sc = SparkContext._active_spark_context
    return Column(sc._jvm.functions.split(_to_java_column(str), pattern, limit))


def regexp_extract(str, pattern, idx):
    r"""Extract a specific group matched by a Java regex, from the specified string column.
    If the regex did not match, or the specified group did not match, an empty string is returned.

    .. versionadded:: 1.5.0

    Examples
    --------
    >>> df = spark.createDataFrame([('100-200',)], ['str'])
    >>> df.select(regexp_extract('str', r'(\d+)-(\d+)', 1).alias('d')).collect()
    [Row(d='100')]
    >>> df = spark.createDataFrame([('foo',)], ['str'])
    >>> df.select(regexp_extract('str', r'(\d+)', 1).alias('d')).collect()
    [Row(d='')]
    >>> df = spark.createDataFrame([('aaaac',)], ['str'])
    >>> df.select(regexp_extract('str', '(a+)(b)?(c)', 2).alias('d')).collect()
    [Row(d='')]
    """
    sc = SparkContext._active_spark_context
    jc = sc._jvm.functions.regexp_extract(_to_java_column(str), pattern, idx)
    return Column(jc)


def regexp_replace(str, pattern, replacement):
    r"""Replace all substrings of the specified string value that match regexp with rep.

    .. versionadded:: 1.5.0

    Examples
    --------
    >>> df = spark.createDataFrame([('100-200',)], ['str'])
    >>> df.select(regexp_replace('str', r'(\d+)', '--').alias('d')).collect()
    [Row(d='-----')]
    """
    sc = SparkContext._active_spark_context
    jc = sc._jvm.functions.regexp_replace(_to_java_column(str), pattern, replacement)
    return Column(jc)


def initcap(col):
    """Translate the first letter of each word to upper case in the sentence.

    .. versionadded:: 1.5.0

    Examples
    --------
    >>> spark.createDataFrame([('ab cd',)], ['a']).select(initcap("a").alias('v')).collect()
    [Row(v='Ab Cd')]
    """
    sc = SparkContext._active_spark_context
    return Column(sc._jvm.functions.initcap(_to_java_column(col)))


def soundex(col):
    """
    Returns the SoundEx encoding for a string

    .. versionadded:: 1.5.0

    Examples
    --------
    >>> df = spark.createDataFrame([("Peters",),("Uhrbach",)], ['name'])
    >>> df.select(soundex(df.name).alias("soundex")).collect()
    [Row(soundex='P362'), Row(soundex='U612')]
    """
    sc = SparkContext._active_spark_context
    return Column(sc._jvm.functions.soundex(_to_java_column(col)))


def bin(col):
    """Returns the string representation of the binary value of the given column.

    .. versionadded:: 1.5.0

    Examples
    --------
    >>> df.select(bin(df.age).alias('c')).collect()
    [Row(c='10'), Row(c='101')]
    """
    sc = SparkContext._active_spark_context
    jc = sc._jvm.functions.bin(_to_java_column(col))
    return Column(jc)


def hex(col):
    """Computes hex value of the given column, which could be :class:`pyspark.sql.types.StringType`,
    :class:`pyspark.sql.types.BinaryType`, :class:`pyspark.sql.types.IntegerType` or
    :class:`pyspark.sql.types.LongType`.

    .. versionadded:: 1.5.0

    Examples
    --------
    >>> spark.createDataFrame([('ABC', 3)], ['a', 'b']).select(hex('a'), hex('b')).collect()
    [Row(hex(a)='414243', hex(b)='3')]
    """
    sc = SparkContext._active_spark_context
    jc = sc._jvm.functions.hex(_to_java_column(col))
    return Column(jc)


def unhex(col):
    """Inverse of hex. Interprets each pair of characters as a hexadecimal number
    and converts to the byte representation of number.

    .. versionadded:: 1.5.0

    Examples
    --------
    >>> spark.createDataFrame([('414243',)], ['a']).select(unhex('a')).collect()
    [Row(unhex(a)=bytearray(b'ABC'))]
    """
    sc = SparkContext._active_spark_context
    return Column(sc._jvm.functions.unhex(_to_java_column(col)))


def length(col):
    """Computes the character length of string data or number of bytes of binary data.
    The length of character data includes the trailing spaces. The length of binary data
    includes binary zeros.

    .. versionadded:: 1.5.0

    Examples
    --------
    >>> spark.createDataFrame([('ABC ',)], ['a']).select(length('a').alias('length')).collect()
    [Row(length=4)]
    """
    sc = SparkContext._active_spark_context
    return Column(sc._jvm.functions.length(_to_java_column(col)))


def translate(srcCol, matching, replace):
    """A function translate any character in the `srcCol` by a character in `matching`.
    The characters in `replace` is corresponding to the characters in `matching`.
    The translate will happen when any character in the string matching with the character
    in the `matching`.

    .. versionadded:: 1.5.0

    Examples
    --------
    >>> spark.createDataFrame([('translate',)], ['a']).select(translate('a', "rnlt", "123") \\
    ...     .alias('r')).collect()
    [Row(r='1a2s3ae')]
    """
    sc = SparkContext._active_spark_context
    return Column(sc._jvm.functions.translate(_to_java_column(srcCol), matching, replace))


# ---------------------- Collection functions ------------------------------

def create_map(*cols):
    """Creates a new map column.

    .. versionadded:: 2.0.0

    Parameters
    ----------
    cols : :class:`Column` or str
        column names or :class:`Column`\\s that are
        grouped as key-value pairs, e.g. (key1, value1, key2, value2, ...).

    Examples
    --------
    >>> df.select(create_map('name', 'age').alias("map")).collect()
    [Row(map={'Alice': 2}), Row(map={'Bob': 5})]
    >>> df.select(create_map([df.name, df.age]).alias("map")).collect()
    [Row(map={'Alice': 2}), Row(map={'Bob': 5})]
    """
    sc = SparkContext._active_spark_context
    if len(cols) == 1 and isinstance(cols[0], (list, set)):
        cols = cols[0]
    jc = sc._jvm.functions.map(_to_seq(sc, cols, _to_java_column))
    return Column(jc)


def map_from_arrays(col1, col2):
    """Creates a new map from two arrays.

    .. versionadded:: 2.4.0

    Parameters
    ----------
    col1 : :class:`Column` or str
        name of column containing a set of keys. All elements should not be null
    col2 : :class:`Column` or str
        name of column containing a set of values

    Examples
    --------
    >>> df = spark.createDataFrame([([2, 5], ['a', 'b'])], ['k', 'v'])
    >>> df.select(map_from_arrays(df.k, df.v).alias("map")).show()
    +----------------+
    |             map|
    +----------------+
    |{2 -> a, 5 -> b}|
    +----------------+
    """
    sc = SparkContext._active_spark_context
    return Column(sc._jvm.functions.map_from_arrays(_to_java_column(col1), _to_java_column(col2)))


def array(*cols):
    """Creates a new array column.

    .. versionadded:: 1.4.0

    Parameters
    ----------
    cols : :class:`Column` or str
        column names or :class:`Column`\\s that have
        the same data type.

    Examples
    --------
    >>> df.select(array('age', 'age').alias("arr")).collect()
    [Row(arr=[2, 2]), Row(arr=[5, 5])]
    >>> df.select(array([df.age, df.age]).alias("arr")).collect()
    [Row(arr=[2, 2]), Row(arr=[5, 5])]
    """
    sc = SparkContext._active_spark_context
    if len(cols) == 1 and isinstance(cols[0], (list, set)):
        cols = cols[0]
    jc = sc._jvm.functions.array(_to_seq(sc, cols, _to_java_column))
    return Column(jc)


def array_contains(col, value):
    """
    Collection function: returns null if the array is null, true if the array contains the
    given value, and false otherwise.

    .. versionadded:: 1.5.0

    Parameters
    ----------
    col : :class:`Column` or str
        name of column containing array
    value :
        value or column to check for in array

    Examples
    --------
    >>> df = spark.createDataFrame([(["a", "b", "c"],), ([],)], ['data'])
    >>> df.select(array_contains(df.data, "a")).collect()
    [Row(array_contains(data, a)=True), Row(array_contains(data, a)=False)]
    >>> df.select(array_contains(df.data, lit("a"))).collect()
    [Row(array_contains(data, a)=True), Row(array_contains(data, a)=False)]
    """
    sc = SparkContext._active_spark_context
    value = value._jc if isinstance(value, Column) else value
    return Column(sc._jvm.functions.array_contains(_to_java_column(col), value))


def arrays_overlap(a1, a2):
    """
    Collection function: returns true if the arrays contain any common non-null element; if not,
    returns null if both the arrays are non-empty and any of them contains a null element; returns
    false otherwise.

    .. versionadded:: 2.4.0

    Examples
    --------
    >>> df = spark.createDataFrame([(["a", "b"], ["b", "c"]), (["a"], ["b", "c"])], ['x', 'y'])
    >>> df.select(arrays_overlap(df.x, df.y).alias("overlap")).collect()
    [Row(overlap=True), Row(overlap=False)]
    """
    sc = SparkContext._active_spark_context
    return Column(sc._jvm.functions.arrays_overlap(_to_java_column(a1), _to_java_column(a2)))


def slice(x, start, length):
    """
    Collection function: returns an array containing  all the elements in `x` from index `start`
    (array indices start at 1, or from the end if `start` is negative) with the specified `length`.

    .. versionadded:: 2.4.0

    Parameters
    ----------
    x : :class:`Column` or str
        the array to be sliced
    start : :class:`Column` or int
        the starting index
    length : :class:`Column` or int
        the length of the slice

    Examples
    --------
    >>> df = spark.createDataFrame([([1, 2, 3],), ([4, 5],)], ['x'])
    >>> df.select(slice(df.x, 2, 2).alias("sliced")).collect()
    [Row(sliced=[2, 3]), Row(sliced=[5])]
    """
    sc = SparkContext._active_spark_context
    return Column(sc._jvm.functions.slice(
        _to_java_column(x),
        start._jc if isinstance(start, Column) else start,
        length._jc if isinstance(length, Column) else length
    ))


def array_join(col, delimiter, null_replacement=None):
    """
    Concatenates the elements of `column` using the `delimiter`. Null values are replaced with
    `null_replacement` if set, otherwise they are ignored.

    .. versionadded:: 2.4.0

    Examples
    --------
    >>> df = spark.createDataFrame([(["a", "b", "c"],), (["a", None],)], ['data'])
    >>> df.select(array_join(df.data, ",").alias("joined")).collect()
    [Row(joined='a,b,c'), Row(joined='a')]
    >>> df.select(array_join(df.data, ",", "NULL").alias("joined")).collect()
    [Row(joined='a,b,c'), Row(joined='a,NULL')]
    """
    sc = SparkContext._active_spark_context
    if null_replacement is None:
        return Column(sc._jvm.functions.array_join(_to_java_column(col), delimiter))
    else:
        return Column(sc._jvm.functions.array_join(
            _to_java_column(col), delimiter, null_replacement))


def concat(*cols):
    """
    Concatenates multiple input columns together into a single column.
    The function works with strings, binary and compatible array columns.

    .. versionadded:: 1.5.0

    Examples
    --------
    >>> df = spark.createDataFrame([('abcd','123')], ['s', 'd'])
    >>> df.select(concat(df.s, df.d).alias('s')).collect()
    [Row(s='abcd123')]

    >>> df = spark.createDataFrame([([1, 2], [3, 4], [5]), ([1, 2], None, [3])], ['a', 'b', 'c'])
    >>> df.select(concat(df.a, df.b, df.c).alias("arr")).collect()
    [Row(arr=[1, 2, 3, 4, 5]), Row(arr=None)]
    """
    sc = SparkContext._active_spark_context
    return Column(sc._jvm.functions.concat(_to_seq(sc, cols, _to_java_column)))


def array_position(col, value):
    """
    Collection function: Locates the position of the first occurrence of the given value
    in the given array. Returns null if either of the arguments are null.

    .. versionadded:: 2.4.0

    Notes
    -----
    The position is not zero based, but 1 based index. Returns 0 if the given
    value could not be found in the array.

    Examples
    --------
    >>> df = spark.createDataFrame([(["c", "b", "a"],), ([],)], ['data'])
    >>> df.select(array_position(df.data, "a")).collect()
    [Row(array_position(data, a)=3), Row(array_position(data, a)=0)]
    """
    sc = SparkContext._active_spark_context
    return Column(sc._jvm.functions.array_position(_to_java_column(col), value))


def element_at(col, extraction):
    """
    Collection function: Returns element of array at given index in extraction if col is array.
    Returns value for the given key in extraction if col is map.

    .. versionadded:: 2.4.0

    Parameters
    ----------
    col : :class:`Column` or str
        name of column containing array or map
    extraction :
        index to check for in array or key to check for in map

    Notes
    -----
    The position is not zero based, but 1 based index.

    Examples
    --------
    >>> df = spark.createDataFrame([(["a", "b", "c"],), ([],)], ['data'])
    >>> df.select(element_at(df.data, 1)).collect()
    [Row(element_at(data, 1)='a'), Row(element_at(data, 1)=None)]

    >>> df = spark.createDataFrame([({"a": 1.0, "b": 2.0},), ({},)], ['data'])
    >>> df.select(element_at(df.data, lit("a"))).collect()
    [Row(element_at(data, a)=1.0), Row(element_at(data, a)=None)]
    """
    sc = SparkContext._active_spark_context
    return Column(sc._jvm.functions.element_at(
        _to_java_column(col), lit(extraction)._jc))


def array_remove(col, element):
    """
    Collection function: Remove all elements that equal to element from the given array.

    .. versionadded:: 2.4.0

    Parameters
    ----------
    col : :class:`Column` or str
        name of column containing array
    element :
        element to be removed from the array

    Examples
    --------
    >>> df = spark.createDataFrame([([1, 2, 3, 1, 1],), ([],)], ['data'])
    >>> df.select(array_remove(df.data, 1)).collect()
    [Row(array_remove(data, 1)=[2, 3]), Row(array_remove(data, 1)=[])]
    """
    sc = SparkContext._active_spark_context
    return Column(sc._jvm.functions.array_remove(_to_java_column(col), element))


def array_distinct(col):
    """
    Collection function: removes duplicate values from the array.
<<<<<<< HEAD

    :param col: name of column or expression
=======
>>>>>>> a630e8d1

    .. versionadded:: 2.4.0

    Parameters
    ----------
    col : :class:`Column` or str
        name of column or expression

    Examples
    --------
    >>> df = spark.createDataFrame([([1, 2, 3, 2],), ([4, 5, 5, 4],)], ['data'])
    >>> df.select(array_distinct(df.data)).collect()
    [Row(array_distinct(data)=[1, 2, 3]), Row(array_distinct(data)=[4, 5])]
    """
    sc = SparkContext._active_spark_context
    return Column(sc._jvm.functions.array_distinct(_to_java_column(col)))


def array_intersect(col1, col2):
    """
    Collection function: returns an array of the elements in the intersection of col1 and col2,
    without duplicates.

    .. versionadded:: 2.4.0

    Parameters
    ----------
    col1 : :class:`Column` or str
        name of column containing array
    col2 : :class:`Column` or str
        name of column containing array

    Examples
    --------
    >>> from pyspark.sql import Row
    >>> df = spark.createDataFrame([Row(c1=["b", "a", "c"], c2=["c", "d", "a", "f"])])
    >>> df.select(array_intersect(df.c1, df.c2)).collect()
    [Row(array_intersect(c1, c2)=['a', 'c'])]
    """
    sc = SparkContext._active_spark_context
    return Column(sc._jvm.functions.array_intersect(_to_java_column(col1), _to_java_column(col2)))


def array_union(col1, col2):
    """
    Collection function: returns an array of the elements in the union of col1 and col2,
    without duplicates.

    .. versionadded:: 2.4.0

    Parameters
    ----------
    col1 : :class:`Column` or str
        name of column containing array
    col2 : :class:`Column` or str
        name of column containing array

    Examples
    --------
    >>> from pyspark.sql import Row
    >>> df = spark.createDataFrame([Row(c1=["b", "a", "c"], c2=["c", "d", "a", "f"])])
    >>> df.select(array_union(df.c1, df.c2)).collect()
    [Row(array_union(c1, c2)=['b', 'a', 'c', 'd', 'f'])]
    """
    sc = SparkContext._active_spark_context
    return Column(sc._jvm.functions.array_union(_to_java_column(col1), _to_java_column(col2)))


def array_except(col1, col2):
    """
    Collection function: returns an array of the elements in col1 but not in col2,
    without duplicates.

    .. versionadded:: 2.4.0

    Parameters
    ----------
    col1 : :class:`Column` or str
        name of column containing array
    col2 : :class:`Column` or str
        name of column containing array

    Examples
    --------
    >>> from pyspark.sql import Row
    >>> df = spark.createDataFrame([Row(c1=["b", "a", "c"], c2=["c", "d", "a", "f"])])
    >>> df.select(array_except(df.c1, df.c2)).collect()
    [Row(array_except(c1, c2)=['b'])]
    """
    sc = SparkContext._active_spark_context
    return Column(sc._jvm.functions.array_except(_to_java_column(col1), _to_java_column(col2)))


def explode(col):
    """
    Returns a new row for each element in the given array or map.
    Uses the default column name `col` for elements in the array and
    `key` and `value` for elements in the map unless specified otherwise.

    .. versionadded:: 1.4.0

    Examples
    --------
    >>> from pyspark.sql import Row
    >>> eDF = spark.createDataFrame([Row(a=1, intlist=[1,2,3], mapfield={"a": "b"})])
    >>> eDF.select(explode(eDF.intlist).alias("anInt")).collect()
    [Row(anInt=1), Row(anInt=2), Row(anInt=3)]

    >>> eDF.select(explode(eDF.mapfield).alias("key", "value")).show()
    +---+-----+
    |key|value|
    +---+-----+
    |  a|    b|
    +---+-----+
    """
    sc = SparkContext._active_spark_context
    jc = sc._jvm.functions.explode(_to_java_column(col))
    return Column(jc)


def posexplode(col):
    """
    Returns a new row for each element with position in the given array or map.
    Uses the default column name `pos` for position, and `col` for elements in the
    array and `key` and `value` for elements in the map unless specified otherwise.

    .. versionadded:: 2.1.0

    Examples
    --------
    >>> from pyspark.sql import Row
    >>> eDF = spark.createDataFrame([Row(a=1, intlist=[1,2,3], mapfield={"a": "b"})])
    >>> eDF.select(posexplode(eDF.intlist)).collect()
    [Row(pos=0, col=1), Row(pos=1, col=2), Row(pos=2, col=3)]

    >>> eDF.select(posexplode(eDF.mapfield)).show()
    +---+---+-----+
    |pos|key|value|
    +---+---+-----+
    |  0|  a|    b|
    +---+---+-----+
    """
    sc = SparkContext._active_spark_context
    jc = sc._jvm.functions.posexplode(_to_java_column(col))
    return Column(jc)


def explode_outer(col):
    """
    Returns a new row for each element in the given array or map.
    Unlike explode, if the array/map is null or empty then null is produced.
    Uses the default column name `col` for elements in the array and
    `key` and `value` for elements in the map unless specified otherwise.

    .. versionadded:: 2.3.0

    Examples
    --------
    >>> df = spark.createDataFrame(
    ...     [(1, ["foo", "bar"], {"x": 1.0}), (2, [], {}), (3, None, None)],
    ...     ("id", "an_array", "a_map")
    ... )
    >>> df.select("id", "an_array", explode_outer("a_map")).show()
    +---+----------+----+-----+
    | id|  an_array| key|value|
    +---+----------+----+-----+
    |  1|[foo, bar]|   x|  1.0|
    |  2|        []|null| null|
    |  3|      null|null| null|
    +---+----------+----+-----+

    >>> df.select("id", "a_map", explode_outer("an_array")).show()
    +---+----------+----+
    | id|     a_map| col|
    +---+----------+----+
    |  1|{x -> 1.0}| foo|
    |  1|{x -> 1.0}| bar|
    |  2|        {}|null|
    |  3|      null|null|
    +---+----------+----+
    """
    sc = SparkContext._active_spark_context
    jc = sc._jvm.functions.explode_outer(_to_java_column(col))
    return Column(jc)


def posexplode_outer(col):
    """
    Returns a new row for each element with position in the given array or map.
    Unlike posexplode, if the array/map is null or empty then the row (null, null) is produced.
    Uses the default column name `pos` for position, and `col` for elements in the
    array and `key` and `value` for elements in the map unless specified otherwise.

    .. versionadded:: 2.3.0

    Examples
    --------
    >>> df = spark.createDataFrame(
    ...     [(1, ["foo", "bar"], {"x": 1.0}), (2, [], {}), (3, None, None)],
    ...     ("id", "an_array", "a_map")
    ... )
    >>> df.select("id", "an_array", posexplode_outer("a_map")).show()
    +---+----------+----+----+-----+
    | id|  an_array| pos| key|value|
    +---+----------+----+----+-----+
    |  1|[foo, bar]|   0|   x|  1.0|
    |  2|        []|null|null| null|
    |  3|      null|null|null| null|
    +---+----------+----+----+-----+
    >>> df.select("id", "a_map", posexplode_outer("an_array")).show()
    +---+----------+----+----+
    | id|     a_map| pos| col|
    +---+----------+----+----+
    |  1|{x -> 1.0}|   0| foo|
    |  1|{x -> 1.0}|   1| bar|
    |  2|        {}|null|null|
    |  3|      null|null|null|
    +---+----------+----+----+
    """
    sc = SparkContext._active_spark_context
    jc = sc._jvm.functions.posexplode_outer(_to_java_column(col))
    return Column(jc)


def get_json_object(col, path):
    """
    Extracts json object from a json string based on json path specified, and returns json string
    of the extracted json object. It will return null if the input json string is invalid.

    .. versionadded:: 1.6.0

    Parameters
    ----------
    col : :class:`Column` or str
        string column in json format
    path : str
        path to the json object to extract

    Examples
    --------
    >>> data = [("1", '''{"f1": "value1", "f2": "value2"}'''), ("2", '''{"f1": "value12"}''')]
    >>> df = spark.createDataFrame(data, ("key", "jstring"))
    >>> df.select(df.key, get_json_object(df.jstring, '$.f1').alias("c0"), \\
    ...                   get_json_object(df.jstring, '$.f2').alias("c1") ).collect()
    [Row(key='1', c0='value1', c1='value2'), Row(key='2', c0='value12', c1=None)]
    """
    sc = SparkContext._active_spark_context
    jc = sc._jvm.functions.get_json_object(_to_java_column(col), path)
    return Column(jc)


def json_tuple(col, *fields):
    """Creates a new row for a json column according to the given field names.

    .. versionadded:: 1.6.0

    Parameters
    ----------
    col : :class:`Column` or str
        string column in json format
    fields : str
        fields to extract

    Examples
    --------
    >>> data = [("1", '''{"f1": "value1", "f2": "value2"}'''), ("2", '''{"f1": "value12"}''')]
    >>> df = spark.createDataFrame(data, ("key", "jstring"))
    >>> df.select(df.key, json_tuple(df.jstring, 'f1', 'f2')).collect()
    [Row(key='1', c0='value1', c1='value2'), Row(key='2', c0='value12', c1=None)]
    """
    sc = SparkContext._active_spark_context
    jc = sc._jvm.functions.json_tuple(_to_java_column(col), _to_seq(sc, fields))
    return Column(jc)


def from_json(col, schema, options={}):
    """
    Parses a column containing a JSON string into a :class:`MapType` with :class:`StringType`
    as keys type, :class:`StructType` or :class:`ArrayType` with
    the specified schema. Returns `null`, in the case of an unparseable string.

    .. versionadded:: 2.1.0

    Parameters
    ----------
    col : :class:`Column` or str
        string column in json format
    schema : :class:`DataType` or str
        a StructType or ArrayType of StructType to use when parsing the json column.

        .. versionchanged:: 2.3
            the DDL-formatted string is also supported for ``schema``.
    options : dict, optional
        options to control parsing. accepts the same options as the json datasource

    Examples
    --------
    >>> from pyspark.sql.types import *
    >>> data = [(1, '''{"a": 1}''')]
    >>> schema = StructType([StructField("a", IntegerType())])
    >>> df = spark.createDataFrame(data, ("key", "value"))
    >>> df.select(from_json(df.value, schema).alias("json")).collect()
    [Row(json=Row(a=1))]
    >>> df.select(from_json(df.value, "a INT").alias("json")).collect()
    [Row(json=Row(a=1))]
    >>> df.select(from_json(df.value, "MAP<STRING,INT>").alias("json")).collect()
    [Row(json={'a': 1})]
    >>> data = [(1, '''[{"a": 1}]''')]
    >>> schema = ArrayType(StructType([StructField("a", IntegerType())]))
    >>> df = spark.createDataFrame(data, ("key", "value"))
    >>> df.select(from_json(df.value, schema).alias("json")).collect()
    [Row(json=[Row(a=1)])]
    >>> schema = schema_of_json(lit('''{"a": 0}'''))
    >>> df.select(from_json(df.value, schema).alias("json")).collect()
    [Row(json=Row(a=None))]
    >>> data = [(1, '''[1, 2, 3]''')]
    >>> schema = ArrayType(IntegerType())
    >>> df = spark.createDataFrame(data, ("key", "value"))
    >>> df.select(from_json(df.value, schema).alias("json")).collect()
    [Row(json=[1, 2, 3])]
    """

    sc = SparkContext._active_spark_context
    if isinstance(schema, DataType):
        schema = schema.json()
    elif isinstance(schema, Column):
        schema = _to_java_column(schema)
    jc = sc._jvm.functions.from_json(_to_java_column(col), schema, _options_to_str(options))
    return Column(jc)


def to_json(col, options={}):
    """
    Converts a column containing a :class:`StructType`, :class:`ArrayType` or a :class:`MapType`
    into a JSON string. Throws an exception, in the case of an unsupported type.

    .. versionadded:: 2.1.0

    Parameters
    ----------
    col : :class:`Column` or str
        name of column containing a struct, an array or a map.
    options : dict, optional
        options to control converting. accepts the same options as the JSON datasource.
        Additionally the function supports the `pretty` option which enables
        pretty JSON generation.

    Examples
    --------
    >>> from pyspark.sql import Row
    >>> from pyspark.sql.types import *
    >>> data = [(1, Row(age=2, name='Alice'))]
    >>> df = spark.createDataFrame(data, ("key", "value"))
    >>> df.select(to_json(df.value).alias("json")).collect()
    [Row(json='{"age":2,"name":"Alice"}')]
    >>> data = [(1, [Row(age=2, name='Alice'), Row(age=3, name='Bob')])]
    >>> df = spark.createDataFrame(data, ("key", "value"))
    >>> df.select(to_json(df.value).alias("json")).collect()
    [Row(json='[{"age":2,"name":"Alice"},{"age":3,"name":"Bob"}]')]
    >>> data = [(1, {"name": "Alice"})]
    >>> df = spark.createDataFrame(data, ("key", "value"))
    >>> df.select(to_json(df.value).alias("json")).collect()
    [Row(json='{"name":"Alice"}')]
    >>> data = [(1, [{"name": "Alice"}, {"name": "Bob"}])]
    >>> df = spark.createDataFrame(data, ("key", "value"))
    >>> df.select(to_json(df.value).alias("json")).collect()
    [Row(json='[{"name":"Alice"},{"name":"Bob"}]')]
    >>> data = [(1, ["Alice", "Bob"])]
    >>> df = spark.createDataFrame(data, ("key", "value"))
    >>> df.select(to_json(df.value).alias("json")).collect()
    [Row(json='["Alice","Bob"]')]
    """

    sc = SparkContext._active_spark_context
    jc = sc._jvm.functions.to_json(_to_java_column(col), _options_to_str(options))
    return Column(jc)


def schema_of_json(json, options={}):
    """
    Parses a JSON string and infers its schema in DDL format.

    .. versionadded:: 2.4.0

    Parameters
    ----------
    json : :class:`Column` or str
        a JSON string or a foldable string column containing a JSON string.
    options : dict, optional
        options to control parsing. accepts the same options as the JSON datasource

        .. versionchanged:: 3.0
           It accepts `options` parameter to control schema inferring.

    Examples
    --------
    >>> df = spark.range(1)
    >>> df.select(schema_of_json(lit('{"a": 0}')).alias("json")).collect()
    [Row(json='STRUCT<`a`: BIGINT>')]
    >>> schema = schema_of_json('{a: 1}', {'allowUnquotedFieldNames':'true'})
    >>> df.select(schema.alias("json")).collect()
    [Row(json='STRUCT<`a`: BIGINT>')]
    """
    if isinstance(json, str):
        col = _create_column_from_literal(json)
    elif isinstance(json, Column):
        col = _to_java_column(json)
    else:
        raise TypeError("schema argument should be a column or string")

    sc = SparkContext._active_spark_context
    jc = sc._jvm.functions.schema_of_json(col, _options_to_str(options))
    return Column(jc)


def schema_of_csv(csv, options={}):
    """
    Parses a CSV string and infers its schema in DDL format.

    .. versionadded:: 3.0.0

    Parameters
    ----------
    csv : :class:`Column` or str
        a CSV string or a foldable string column containing a CSV string.
    options : dict, optional
        options to control parsing. accepts the same options as the CSV datasource

    Examples
    --------
    >>> df = spark.range(1)
    >>> df.select(schema_of_csv(lit('1|a'), {'sep':'|'}).alias("csv")).collect()
    [Row(csv='STRUCT<`_c0`: INT, `_c1`: STRING>')]
    >>> df.select(schema_of_csv('1|a', {'sep':'|'}).alias("csv")).collect()
    [Row(csv='STRUCT<`_c0`: INT, `_c1`: STRING>')]
    """
    if isinstance(csv, str):
        col = _create_column_from_literal(csv)
    elif isinstance(csv, Column):
        col = _to_java_column(csv)
    else:
        raise TypeError("schema argument should be a column or string")

    sc = SparkContext._active_spark_context
    jc = sc._jvm.functions.schema_of_csv(col, _options_to_str(options))
    return Column(jc)


def to_csv(col, options={}):
    """
    Converts a column containing a :class:`StructType` into a CSV string.
    Throws an exception, in the case of an unsupported type.

    .. versionadded:: 3.0.0

    Parameters
    ----------
    col : :class:`Column` or str
        name of column containing a struct.
    options: dict, optional
        options to control converting. accepts the same options as the CSV datasource.

    Examples
    --------
    >>> from pyspark.sql import Row
    >>> data = [(1, Row(age=2, name='Alice'))]
    >>> df = spark.createDataFrame(data, ("key", "value"))
    >>> df.select(to_csv(df.value).alias("csv")).collect()
    [Row(csv='2,Alice')]
    """

    sc = SparkContext._active_spark_context
    jc = sc._jvm.functions.to_csv(_to_java_column(col), _options_to_str(options))
    return Column(jc)


def size(col):
    """
    Collection function: returns the length of the array or map stored in the column.

    .. versionadded:: 1.5.0

    Parameters
    ----------
    col : :class:`Column` or str
        name of column or expression

    Examples
    --------
    >>> df = spark.createDataFrame([([1, 2, 3],),([1],),([],)], ['data'])
    >>> df.select(size(df.data)).collect()
    [Row(size(data)=3), Row(size(data)=1), Row(size(data)=0)]
    """
    sc = SparkContext._active_spark_context
    return Column(sc._jvm.functions.size(_to_java_column(col)))


def array_min(col):
    """
    Collection function: returns the minimum value of the array.

    .. versionadded:: 2.4.0

    Parameters
    ----------
    col : :class:`Column` or str
        name of column or expression

    Examples
    --------
    >>> df = spark.createDataFrame([([2, 1, 3],), ([None, 10, -1],)], ['data'])
    >>> df.select(array_min(df.data).alias('min')).collect()
    [Row(min=1), Row(min=-1)]
    """
    sc = SparkContext._active_spark_context
    return Column(sc._jvm.functions.array_min(_to_java_column(col)))


def array_max(col):
    """
    Collection function: returns the maximum value of the array.

    .. versionadded:: 2.4.0

    Parameters
    ----------
    col : :class:`Column` or str
        name of column or expression

    Examples
    --------
    >>> df = spark.createDataFrame([([2, 1, 3],), ([None, 10, -1],)], ['data'])
    >>> df.select(array_max(df.data).alias('max')).collect()
    [Row(max=3), Row(max=10)]
    """
    sc = SparkContext._active_spark_context
    return Column(sc._jvm.functions.array_max(_to_java_column(col)))


def sort_array(col, asc=True):
    """
    Collection function: sorts the input array in ascending or descending order according
    to the natural ordering of the array elements. Null elements will be placed at the beginning
    of the returned array in ascending order or at the end of the returned array in descending
    order.

    .. versionadded:: 1.5.0

    Parameters
    ----------
    col : :class:`Column` or str
        name of column or expression
    asc : bool, optional

    Examples
    --------
    >>> df = spark.createDataFrame([([2, 1, None, 3],),([1],),([],)], ['data'])
    >>> df.select(sort_array(df.data).alias('r')).collect()
    [Row(r=[None, 1, 2, 3]), Row(r=[1]), Row(r=[])]
    >>> df.select(sort_array(df.data, asc=False).alias('r')).collect()
    [Row(r=[3, 2, 1, None]), Row(r=[1]), Row(r=[])]
    """
    sc = SparkContext._active_spark_context
    return Column(sc._jvm.functions.sort_array(_to_java_column(col), asc))


def array_sort(col):
    """
    Collection function: sorts the input array in ascending order. The elements of the input array
    must be orderable. Null elements will be placed at the end of the returned array.

    .. versionadded:: 2.4.0

    Parameters
    ----------
    col : :class:`Column` or str
        name of column or expression

    Examples
    --------
    >>> df = spark.createDataFrame([([2, 1, None, 3],),([1],),([],)], ['data'])
    >>> df.select(array_sort(df.data).alias('r')).collect()
    [Row(r=[1, 2, 3, None]), Row(r=[1]), Row(r=[])]
    """
    sc = SparkContext._active_spark_context
    return Column(sc._jvm.functions.array_sort(_to_java_column(col)))


def shuffle(col):
    """
    Collection function: Generates a random permutation of the given array.

    .. versionadded:: 2.4.0

    Parameters
    ----------
    col : :class:`Column` or str
        name of column or expression

    Notes
    -----
    The function is non-deterministic.

    Examples
    --------
    >>> df = spark.createDataFrame([([1, 20, 3, 5],), ([1, 20, None, 3],)], ['data'])
    >>> df.select(shuffle(df.data).alias('s')).collect()  # doctest: +SKIP
    [Row(s=[3, 1, 5, 20]), Row(s=[20, None, 3, 1])]
    """
    sc = SparkContext._active_spark_context
    return Column(sc._jvm.functions.shuffle(_to_java_column(col)))


def reverse(col):
    """
    Collection function: returns a reversed string or an array with reverse order of elements.

    .. versionadded:: 1.5.0

    Parameters
    ----------
    col : :class:`Column` or str
        name of column or expression

    Examples
    --------
    >>> df = spark.createDataFrame([('Spark SQL',)], ['data'])
    >>> df.select(reverse(df.data).alias('s')).collect()
    [Row(s='LQS krapS')]
    >>> df = spark.createDataFrame([([2, 1, 3],) ,([1],) ,([],)], ['data'])
    >>> df.select(reverse(df.data).alias('r')).collect()
    [Row(r=[3, 1, 2]), Row(r=[1]), Row(r=[])]
     """
    sc = SparkContext._active_spark_context
    return Column(sc._jvm.functions.reverse(_to_java_column(col)))


def flatten(col):
    """
    Collection function: creates a single array from an array of arrays.
    If a structure of nested arrays is deeper than two levels,
    only one level of nesting is removed.

    .. versionadded:: 2.4.0

    Parameters
    ----------
    col : :class:`Column` or str
        name of column or expression

    Examples
    --------
    >>> df = spark.createDataFrame([([[1, 2, 3], [4, 5], [6]],), ([None, [4, 5]],)], ['data'])
    >>> df.select(flatten(df.data).alias('r')).collect()
    [Row(r=[1, 2, 3, 4, 5, 6]), Row(r=None)]
    """
    sc = SparkContext._active_spark_context
    return Column(sc._jvm.functions.flatten(_to_java_column(col)))


def map_keys(col):
    """
    Collection function: Returns an unordered array containing the keys of the map.

    .. versionadded:: 2.3.0

    Parameters
    ----------
    col : :class:`Column` or str
        name of column or expression

    Examples
    --------
    >>> from pyspark.sql.functions import map_keys
    >>> df = spark.sql("SELECT map(1, 'a', 2, 'b') as data")
    >>> df.select(map_keys("data").alias("keys")).show()
    +------+
    |  keys|
    +------+
    |[1, 2]|
    +------+
    """
    sc = SparkContext._active_spark_context
    return Column(sc._jvm.functions.map_keys(_to_java_column(col)))


def map_values(col):
    """
    Collection function: Returns an unordered array containing the values of the map.

    .. versionadded:: 2.3.0

    Parameters
    ----------
    col : :class:`Column` or str
        name of column or expression

    Examples
    --------
    >>> from pyspark.sql.functions import map_values
    >>> df = spark.sql("SELECT map(1, 'a', 2, 'b') as data")
    >>> df.select(map_values("data").alias("values")).show()
    +------+
    |values|
    +------+
    |[a, b]|
    +------+
    """
    sc = SparkContext._active_spark_context
    return Column(sc._jvm.functions.map_values(_to_java_column(col)))


def map_entries(col):
    """
    Collection function: Returns an unordered array of all entries in the given map.

    .. versionadded:: 3.0.0

    Parameters
    ----------
    col : :class:`Column` or str
        name of column or expression

    Examples
    --------
    >>> from pyspark.sql.functions import map_entries
    >>> df = spark.sql("SELECT map(1, 'a', 2, 'b') as data")
    >>> df.select(map_entries("data").alias("entries")).show()
    +----------------+
    |         entries|
    +----------------+
    |[{1, a}, {2, b}]|
    +----------------+
    """
    sc = SparkContext._active_spark_context
    return Column(sc._jvm.functions.map_entries(_to_java_column(col)))


def map_from_entries(col):
    """
    Collection function: Returns a map created from the given array of entries.

    .. versionadded:: 2.4.0

    Parameters
    ----------
    col : :class:`Column` or str
        name of column or expression

    Examples
    --------
    >>> from pyspark.sql.functions import map_from_entries
    >>> df = spark.sql("SELECT array(struct(1, 'a'), struct(2, 'b')) as data")
    >>> df.select(map_from_entries("data").alias("map")).show()
    +----------------+
    |             map|
    +----------------+
    |{1 -> a, 2 -> b}|
    +----------------+
    """
    sc = SparkContext._active_spark_context
    return Column(sc._jvm.functions.map_from_entries(_to_java_column(col)))


def array_repeat(col, count):
    """
    Collection function: creates an array containing a column repeated count times.

    .. versionadded:: 2.4.0

    Examples
    --------
    >>> df = spark.createDataFrame([('ab',)], ['data'])
    >>> df.select(array_repeat(df.data, 3).alias('r')).collect()
    [Row(r=['ab', 'ab', 'ab'])]
    """
    sc = SparkContext._active_spark_context
    return Column(sc._jvm.functions.array_repeat(
        _to_java_column(col),
        _to_java_column(count) if isinstance(count, Column) else count
    ))


def arrays_zip(*cols):
    """
    Collection function: Returns a merged array of structs in which the N-th struct contains all
    N-th values of input arrays.

    .. versionadded:: 2.4.0

    Parameters
    ----------
    cols : :class:`Column` or str
        columns of arrays to be merged.

    Examples
    --------
    >>> from pyspark.sql.functions import arrays_zip
    >>> df = spark.createDataFrame([(([1, 2, 3], [2, 3, 4]))], ['vals1', 'vals2'])
    >>> df.select(arrays_zip(df.vals1, df.vals2).alias('zipped')).collect()
    [Row(zipped=[Row(vals1=1, vals2=2), Row(vals1=2, vals2=3), Row(vals1=3, vals2=4)])]
    """
    sc = SparkContext._active_spark_context
    return Column(sc._jvm.functions.arrays_zip(_to_seq(sc, cols, _to_java_column)))


def map_concat(*cols):
    """Returns the union of all the given maps.

    .. versionadded:: 2.4.0

    Parameters
    ----------
    cols : :class:`Column` or str
        column names or :class:`Column`\\s

    Examples
    --------
    >>> from pyspark.sql.functions import map_concat
    >>> df = spark.sql("SELECT map(1, 'a', 2, 'b') as map1, map(3, 'c') as map2")
    >>> df.select(map_concat("map1", "map2").alias("map3")).show(truncate=False)
    +------------------------+
    |map3                    |
    +------------------------+
<<<<<<< HEAD
    |[1 -> a, 2 -> b, 3 -> c]|
=======
    |{1 -> a, 2 -> b, 3 -> c}|
>>>>>>> a630e8d1
    +------------------------+
    """
    sc = SparkContext._active_spark_context
    if len(cols) == 1 and isinstance(cols[0], (list, set)):
        cols = cols[0]
    jc = sc._jvm.functions.map_concat(_to_seq(sc, cols, _to_java_column))
    return Column(jc)


def sequence(start, stop, step=None):
    """
    Generate a sequence of integers from `start` to `stop`, incrementing by `step`.
    If `step` is not set, incrementing by 1 if `start` is less than or equal to `stop`,
    otherwise -1.

    .. versionadded:: 2.4.0

    Examples
    --------
    >>> df1 = spark.createDataFrame([(-2, 2)], ('C1', 'C2'))
    >>> df1.select(sequence('C1', 'C2').alias('r')).collect()
    [Row(r=[-2, -1, 0, 1, 2])]
    >>> df2 = spark.createDataFrame([(4, -4, -2)], ('C1', 'C2', 'C3'))
    >>> df2.select(sequence('C1', 'C2', 'C3').alias('r')).collect()
    [Row(r=[4, 2, 0, -2, -4])]
    """
    sc = SparkContext._active_spark_context
    if step is None:
        return Column(sc._jvm.functions.sequence(_to_java_column(start), _to_java_column(stop)))
    else:
        return Column(sc._jvm.functions.sequence(
            _to_java_column(start), _to_java_column(stop), _to_java_column(step)))


def from_csv(col, schema, options={}):
    """
    Parses a column containing a CSV string to a row with the specified schema.
    Returns `null`, in the case of an unparseable string.

    .. versionadded:: 3.0.0

    Parameters
    ----------
    col : :class:`Column` or str
        string column in CSV format
    schema :class:`Column` or str
        a string with schema in DDL format to use when parsing the CSV column.
    options : dict, optional
        options to control parsing. accepts the same options as the CSV datasource

    Examples
    --------
    >>> data = [("1,2,3",)]
    >>> df = spark.createDataFrame(data, ("value",))
    >>> df.select(from_csv(df.value, "a INT, b INT, c INT").alias("csv")).collect()
    [Row(csv=Row(a=1, b=2, c=3))]
    >>> value = data[0][0]
    >>> df.select(from_csv(df.value, schema_of_csv(value)).alias("csv")).collect()
    [Row(csv=Row(_c0=1, _c1=2, _c2=3))]
    >>> data = [("   abc",)]
    >>> df = spark.createDataFrame(data, ("value",))
    >>> options = {'ignoreLeadingWhiteSpace': True}
    >>> df.select(from_csv(df.value, "s string", options).alias("csv")).collect()
    [Row(csv=Row(s='abc'))]
    """

    sc = SparkContext._active_spark_context
    if isinstance(schema, str):
        schema = _create_column_from_literal(schema)
    elif isinstance(schema, Column):
        schema = _to_java_column(schema)
    else:
        raise TypeError("schema argument should be a column or string")

    jc = sc._jvm.functions.from_csv(_to_java_column(col), schema, _options_to_str(options))
    return Column(jc)


def _unresolved_named_lambda_variable(*name_parts):
    """
    Create `o.a.s.sql.expressions.UnresolvedNamedLambdaVariable`,
    convert it to o.s.sql.Column and wrap in Python `Column`

    Parameters
    ----------
    name_parts : str
    """
    sc = SparkContext._active_spark_context
    name_parts_seq = _to_seq(sc, name_parts)
    expressions = sc._jvm.org.apache.spark.sql.catalyst.expressions
    return Column(
        sc._jvm.Column(
            expressions.UnresolvedNamedLambdaVariable(name_parts_seq)
        )
    )


def _get_lambda_parameters(f):
    import inspect

    signature = inspect.signature(f)
    parameters = signature.parameters.values()

    # We should exclude functions that use
    # variable args and keyword argnames
    # as well as keyword only args
    supported_parameter_types = {
        inspect.Parameter.POSITIONAL_OR_KEYWORD,
        inspect.Parameter.POSITIONAL_ONLY,
    }

    # Validate that
    # function arity is between 1 and 3
    if not (1 <= len(parameters) <= 3):
        raise ValueError(
            "f should take between 1 and 3 arguments, but provided function takes {}".format(
                len(parameters)
            )
        )

    # and all arguments can be used as positional
    if not all(p.kind in supported_parameter_types for p in parameters):
        raise ValueError(
            "f should use only POSITIONAL or POSITIONAL OR KEYWORD arguments"
        )

    return parameters


def _create_lambda(f):
    """
    Create `o.a.s.sql.expressions.LambdaFunction` corresponding
    to transformation described by f

    :param f: A Python of one of the following forms:
            - (Column) -> Column: ...
            - (Column, Column) -> Column: ...
            - (Column, Column, Column) -> Column: ...
    """
    parameters = _get_lambda_parameters(f)

    sc = SparkContext._active_spark_context
    expressions = sc._jvm.org.apache.spark.sql.catalyst.expressions

    argnames = ["x", "y", "z"]
    args = [
        _unresolved_named_lambda_variable(arg) for arg in argnames[: len(parameters)]
    ]

    result = f(*args)

    if not isinstance(result, Column):
        raise ValueError("f should return Column, got {}".format(type(result)))

    jexpr = result._jc.expr()
    jargs = _to_seq(sc, [arg._jc.expr() for arg in args])

    return expressions.LambdaFunction(jexpr, jargs, False)


def _invoke_higher_order_function(name, cols, funs):
    """
    Invokes expression identified by name,
    (relative to ```org.apache.spark.sql.catalyst.expressions``)
    and wraps the result with Column (first Scala one, then Python).

    :param name: Name of the expression
    :param cols: a list of columns
    :param funs: a list of((*Column) -> Column functions.

    :return: a Column
    """
    sc = SparkContext._active_spark_context
    expressions = sc._jvm.org.apache.spark.sql.catalyst.expressions
    expr = getattr(expressions, name)

    jcols = [_to_java_column(col).expr() for col in cols]
    jfuns = [_create_lambda(f) for f in funs]

    return Column(sc._jvm.Column(expr(*jcols + jfuns)))


def transform(col, f):
    """
    Returns an array of elements after applying a transformation to each element in the input array.

    .. versionadded:: 3.1.0

    Parameters
    ----------
    col : :class:`Column` or str
        name of column or expression
    f : function
        a function that is applied to each element of the input array.
        Can take one of the following forms:

        - Unary ``(x: Column) -> Column: ...``
        - Binary ``(x: Column, i: Column) -> Column...``, where the second argument is
            a 0-based index of the element.

        and can use methods of :class:`pyspark.sql.Column`, functions defined in
        :py:mod:`pyspark.sql.functions` and Scala ``UserDefinedFunctions``.
        Python ``UserDefinedFunctions`` are not supported
        (`SPARK-27052 <https://issues.apache.org/jira/browse/SPARK-27052>`__).

    Returns
    -------
    :class:`pyspark.sql.Column`

    Examples
    --------
    >>> df = spark.createDataFrame([(1, [1, 2, 3, 4])], ("key", "values"))
    >>> df.select(transform("values", lambda x: x * 2).alias("doubled")).show()
    +------------+
    |     doubled|
    +------------+
    |[2, 4, 6, 8]|
    +------------+

    >>> def alternate(x, i):
    ...     return when(i % 2 == 0, x).otherwise(-x)
    >>> df.select(transform("values", alternate).alias("alternated")).show()
    +--------------+
    |    alternated|
    +--------------+
    |[1, -2, 3, -4]|
    +--------------+
    """
    return _invoke_higher_order_function("ArrayTransform", [col], [f])


def exists(col, f):
    """
    Returns whether a predicate holds for one or more elements in the array.

    .. versionadded:: 3.1.0

    Parameters
    ----------
    col : :class:`Column` or str
        name of column or expression
    f : function
        ``(x: Column) -> Column: ...``  returning the Boolean expression.
        Can use methods of :class:`pyspark.sql.Column`, functions defined in
        :py:mod:`pyspark.sql.functions` and Scala ``UserDefinedFunctions``.
        Python ``UserDefinedFunctions`` are not supported
        (`SPARK-27052 <https://issues.apache.org/jira/browse/SPARK-27052>`__).
    :return: a :class:`pyspark.sql.Column`

    Examples
    --------
    >>> df = spark.createDataFrame([(1, [1, 2, 3, 4]), (2, [3, -1, 0])],("key", "values"))
    >>> df.select(exists("values", lambda x: x < 0).alias("any_negative")).show()
    +------------+
    |any_negative|
    +------------+
    |       false|
    |        true|
    +------------+
    """
    return _invoke_higher_order_function("ArrayExists", [col], [f])


def forall(col, f):
    """
    Returns whether a predicate holds for every element in the array.

    .. versionadded:: 3.1.0

    Parameters
    ----------
    col : :class:`Column` or str
        name of column or expression
    f : function
        ``(x: Column) -> Column: ...``  returning the Boolean expression.
        Can use methods of :class:`pyspark.sql.Column`, functions defined in
        :py:mod:`pyspark.sql.functions` and Scala ``UserDefinedFunctions``.
        Python ``UserDefinedFunctions`` are not supported
        (`SPARK-27052 <https://issues.apache.org/jira/browse/SPARK-27052>`__).

    Returns
    -------
    :class:`pyspark.sql.Column`

    Examples
    --------
    >>> df = spark.createDataFrame(
    ...     [(1, ["bar"]), (2, ["foo", "bar"]), (3, ["foobar", "foo"])],
    ...     ("key", "values")
    ... )
    >>> df.select(forall("values", lambda x: x.rlike("foo")).alias("all_foo")).show()
    +-------+
    |all_foo|
    +-------+
    |  false|
    |  false|
    |   true|
    +-------+
    """
    return _invoke_higher_order_function("ArrayForAll", [col], [f])


def filter(col, f):
    """
    Returns an array of elements for which a predicate holds in a given array.

    .. versionadded:: 3.1.0

    Parameters
    ----------
    col : :class:`Column` or str
        name of column or expression
    f : function
        A function that returns the Boolean expression.
        Can take one of the following forms:

        - Unary ``(x: Column) -> Column: ...``
        - Binary ``(x: Column, i: Column) -> Column...``, where the second argument is
            a 0-based index of the element.

        and can use methods of :class:`pyspark.sql.Column`, functions defined in
        :py:mod:`pyspark.sql.functions` and Scala ``UserDefinedFunctions``.
        Python ``UserDefinedFunctions`` are not supported
        (`SPARK-27052 <https://issues.apache.org/jira/browse/SPARK-27052>`__).

    Returns
    -------
    :class:`pyspark.sql.Column`

    Examples
    --------
    >>> df = spark.createDataFrame(
    ...     [(1, ["2018-09-20",  "2019-02-03", "2019-07-01", "2020-06-01"])],
    ...     ("key", "values")
    ... )
    >>> def after_second_quarter(x):
    ...     return month(to_date(x)) > 6
    >>> df.select(
    ...     filter("values", after_second_quarter).alias("after_second_quarter")
    ... ).show(truncate=False)
    +------------------------+
    |after_second_quarter    |
    +------------------------+
    |[2018-09-20, 2019-07-01]|
    +------------------------+
    """
    return _invoke_higher_order_function("ArrayFilter", [col], [f])


def aggregate(col, zero, merge, finish=None):
    """
    Applies a binary operator to an initial state and all elements in the array,
    and reduces this to a single state. The final state is converted into the final result
    by applying a finish function.

    Both functions can use methods of :class:`pyspark.sql.Column`, functions defined in
    :py:mod:`pyspark.sql.functions` and Scala ``UserDefinedFunctions``.
    Python ``UserDefinedFunctions`` are not supported
    (`SPARK-27052 <https://issues.apache.org/jira/browse/SPARK-27052>`__).

    .. versionadded:: 3.1.0

    Parameters
    ----------
    col : :class:`Column` or str
        name of column or expression
    zero : :class:`Column` or str
        initial value. Name of column or expression
    merge : function
        a binary function ``(acc: Column, x: Column) -> Column...`` returning expression
        of the same type as ``zero``
    finish : function
        an optional unary function ``(x: Column) -> Column: ...``
        used to convert accumulated value.

    Returns
    -------
    :class:`pyspark.sql.Column`

    Examples
    --------
    >>> df = spark.createDataFrame([(1, [20.0, 4.0, 2.0, 6.0, 10.0])], ("id", "values"))
    >>> df.select(aggregate("values", lit(0.0), lambda acc, x: acc + x).alias("sum")).show()
    +----+
    | sum|
    +----+
    |42.0|
    +----+

    >>> def merge(acc, x):
    ...     count = acc.count + 1
    ...     sum = acc.sum + x
    ...     return struct(count.alias("count"), sum.alias("sum"))
    >>> df.select(
    ...     aggregate(
    ...         "values",
    ...         struct(lit(0).alias("count"), lit(0.0).alias("sum")),
    ...         merge,
    ...         lambda acc: acc.sum / acc.count,
    ...     ).alias("mean")
    ... ).show()
    +----+
    |mean|
    +----+
    | 8.4|
    +----+
    """
    if finish is not None:
        return _invoke_higher_order_function(
            "ArrayAggregate",
            [col, zero],
            [merge, finish]
        )

    else:
        return _invoke_higher_order_function(
            "ArrayAggregate",
            [col, zero],
            [merge]
        )


def zip_with(col1, col2, f):
    """
    Merge two given arrays, element-wise, into a single array using a function.
    If one array is shorter, nulls are appended at the end to match the length of the longer
    array, before applying the function.

    .. versionadded:: 3.1.0

    Parameters
    ----------
    col1 : :class:`Column` or str
        name of the first column or expression
    col2 : :class:`Column` or str
        name of the second column or expression
    f : function
        a binary function ``(x1: Column, x2: Column) -> Column...``
        Can use methods of :class:`pyspark.sql.Column`, functions defined in
        :py:mod:`pyspark.sql.functions` and Scala ``UserDefinedFunctions``.
        Python ``UserDefinedFunctions`` are not supported
        (`SPARK-27052 <https://issues.apache.org/jira/browse/SPARK-27052>`__).

    Returns
    -------
    :class:`pyspark.sql.Column`

    Examples
    --------
    >>> df = spark.createDataFrame([(1, [1, 3, 5, 8], [0, 2, 4, 6])], ("id", "xs", "ys"))
    >>> df.select(zip_with("xs", "ys", lambda x, y: x ** y).alias("powers")).show(truncate=False)
    +---------------------------+
    |powers                     |
    +---------------------------+
    |[1.0, 9.0, 625.0, 262144.0]|
    +---------------------------+

    >>> df = spark.createDataFrame([(1, ["foo", "bar"], [1, 2, 3])], ("id", "xs", "ys"))
    >>> df.select(zip_with("xs", "ys", lambda x, y: concat_ws("_", x, y)).alias("xs_ys")).show()
    +-----------------+
    |            xs_ys|
    +-----------------+
    |[foo_1, bar_2, 3]|
    +-----------------+
    """
    return _invoke_higher_order_function("ZipWith", [col1, col2], [f])


def transform_keys(col, f):
    """
    Applies a function to every key-value pair in a map and returns
    a map with the results of those applications as the new keys for the pairs.

    .. versionadded:: 3.1.0

    Parameters
    ----------
    col : :class:`Column` or str
        name of column or expression
    f : function
        a binary function ``(k: Column, v: Column) -> Column...``
        Can use methods of :class:`pyspark.sql.Column`, functions defined in
        :py:mod:`pyspark.sql.functions` and Scala ``UserDefinedFunctions``.
        Python ``UserDefinedFunctions`` are not supported
        (`SPARK-27052 <https://issues.apache.org/jira/browse/SPARK-27052>`__).

    Returns
    -------
    :class:`pyspark.sql.Column`

    Examples
    --------
    >>> df = spark.createDataFrame([(1, {"foo": -2.0, "bar": 2.0})], ("id", "data"))
    >>> df.select(transform_keys(
    ...     "data", lambda k, _: upper(k)).alias("data_upper")
    ... ).show(truncate=False)
    +-------------------------+
    |data_upper               |
    +-------------------------+
    |{BAR -> 2.0, FOO -> -2.0}|
    +-------------------------+
    """
    return _invoke_higher_order_function("TransformKeys", [col], [f])


def transform_values(col, f):
    """
    Applies a function to every key-value pair in a map and returns
    a map with the results of those applications as the new values for the pairs.

    .. versionadded:: 3.1.0

    Parameters
    ----------
    col : :class:`Column` or str
        name of column or expression
    f : function
        a binary function ``(k: Column, v: Column) -> Column...``
        Can use methods of :class:`pyspark.sql.Column`, functions defined in
        :py:mod:`pyspark.sql.functions` and Scala ``UserDefinedFunctions``.
        Python ``UserDefinedFunctions`` are not supported
        (`SPARK-27052 <https://issues.apache.org/jira/browse/SPARK-27052>`__).

    Returns
    -------
    :class:`pyspark.sql.Column`

    Examples
    --------
    >>> df = spark.createDataFrame([(1, {"IT": 10.0, "SALES": 2.0, "OPS": 24.0})], ("id", "data"))
    >>> df.select(transform_values(
    ...     "data", lambda k, v: when(k.isin("IT", "OPS"), v + 10.0).otherwise(v)
    ... ).alias("new_data")).show(truncate=False)
    +---------------------------------------+
    |new_data                               |
    +---------------------------------------+
    |{OPS -> 34.0, IT -> 20.0, SALES -> 2.0}|
    +---------------------------------------+
    """
    return _invoke_higher_order_function("TransformValues", [col], [f])


def map_filter(col, f):
    """
    Returns a map whose key-value pairs satisfy a predicate.

    .. versionadded:: 3.1.0

    Parameters
    ----------
    col : :class:`Column` or str
        name of column or expression
    f : function
        a binary function ``(k: Column, v: Column) -> Column...``
        Can use methods of :class:`pyspark.sql.Column`, functions defined in
        :py:mod:`pyspark.sql.functions` and Scala ``UserDefinedFunctions``.
        Python ``UserDefinedFunctions`` are not supported
        (`SPARK-27052 <https://issues.apache.org/jira/browse/SPARK-27052>`__).

    Returns
    -------
    :class:`pyspark.sql.Column`

    Examples
    --------
    >>> df = spark.createDataFrame([(1, {"foo": 42.0, "bar": 1.0, "baz": 32.0})], ("id", "data"))
    >>> df.select(map_filter(
    ...     "data", lambda _, v: v > 30.0).alias("data_filtered")
    ... ).show(truncate=False)
    +--------------------------+
    |data_filtered             |
    +--------------------------+
    |{baz -> 32.0, foo -> 42.0}|
    +--------------------------+
    """
    return _invoke_higher_order_function("MapFilter", [col], [f])


def map_zip_with(col1, col2, f):
    """
    Merge two given maps, key-wise into a single map using a function.

    .. versionadded:: 3.1.0

    Parameters
    ----------
    col1 : :class:`Column` or str
        name of the first column or expression
    col2 : :class:`Column` or str
        name of the second column or expression
    f : function
        a ternary function ``(k: Column, v1: Column, v2: Column) -> Column...``
        Can use methods of :class:`pyspark.sql.Column`, functions defined in
        :py:mod:`pyspark.sql.functions` and Scala ``UserDefinedFunctions``.
        Python ``UserDefinedFunctions`` are not supported
        (`SPARK-27052 <https://issues.apache.org/jira/browse/SPARK-27052>`__).

    Returns
    -------
    :class:`pyspark.sql.Column`

    Examples
    --------
    >>> df = spark.createDataFrame([
    ...     (1, {"IT": 24.0, "SALES": 12.00}, {"IT": 2.0, "SALES": 1.4})],
    ...     ("id", "base", "ratio")
    ... )
    >>> df.select(map_zip_with(
    ...     "base", "ratio", lambda k, v1, v2: round(v1 * v2, 2)).alias("updated_data")
    ... ).show(truncate=False)
    +---------------------------+
    |updated_data               |
    +---------------------------+
    |{SALES -> 16.8, IT -> 48.0}|
    +---------------------------+
    """
    return _invoke_higher_order_function("MapZipWith", [col1, col2], [f])


# ---------------------- Partition transform functions --------------------------------

def years(col):
    """
    Partition transform function: A transform for timestamps and dates
    to partition data into years.

    .. versionadded:: 3.1.0

    Examples
    --------
    >>> df.writeTo("catalog.db.table").partitionedBy(  # doctest: +SKIP
    ...     years("ts")
    ... ).createOrReplace()

    Notes
    -----
    This function can be used only in combination with
    :py:meth:`~pyspark.sql.readwriter.DataFrameWriterV2.partitionedBy`
    method of the `DataFrameWriterV2`.

    """
    sc = SparkContext._active_spark_context
    return Column(sc._jvm.functions.years(_to_java_column(col)))


def months(col):
    """
    Partition transform function: A transform for timestamps and dates
    to partition data into months.

    .. versionadded:: 3.1.0

    Examples
    --------
    >>> df.writeTo("catalog.db.table").partitionedBy(
    ...     months("ts")
    ... ).createOrReplace()  # doctest: +SKIP

    Notes
    -----
    This function can be used only in combination with
    :py:meth:`~pyspark.sql.readwriter.DataFrameWriterV2.partitionedBy`
    method of the `DataFrameWriterV2`.

    """
    sc = SparkContext._active_spark_context
    return Column(sc._jvm.functions.months(_to_java_column(col)))


def days(col):
    """
    Partition transform function: A transform for timestamps and dates
    to partition data into days.

    .. versionadded:: 3.1.0

    Examples
    --------
    >>> df.writeTo("catalog.db.table").partitionedBy(  # doctest: +SKIP
    ...     days("ts")
    ... ).createOrReplace()

    Notes
    -----
    This function can be used only in combination with
    :py:meth:`~pyspark.sql.readwriter.DataFrameWriterV2.partitionedBy`
    method of the `DataFrameWriterV2`.

    """
    sc = SparkContext._active_spark_context
    return Column(sc._jvm.functions.days(_to_java_column(col)))


def hours(col):
    """
    Partition transform function: A transform for timestamps
    to partition data into hours.

    .. versionadded:: 3.1.0

    Examples
    --------
    >>> df.writeTo("catalog.db.table").partitionedBy(   # doctest: +SKIP
    ...     hours("ts")
    ... ).createOrReplace()

    Notes
    -----
    This function can be used only in combination with
    :py:meth:`~pyspark.sql.readwriter.DataFrameWriterV2.partitionedBy`
    method of the `DataFrameWriterV2`.

    """
    sc = SparkContext._active_spark_context
    return Column(sc._jvm.functions.hours(_to_java_column(col)))


def bucket(numBuckets, col):
    """
    Partition transform function: A transform for any type that partitions
    by a hash of the input column.

    .. versionadded:: 3.1.0

    Examples
    --------
    >>> df.writeTo("catalog.db.table").partitionedBy(  # doctest: +SKIP
    ...     bucket(42, "ts")
    ... ).createOrReplace()

    Notes
    -----
    This function can be used only in combination with
    :py:meth:`~pyspark.sql.readwriter.DataFrameWriterV2.partitionedBy`
    method of the `DataFrameWriterV2`.

    """
    if not isinstance(numBuckets, (int, Column)):
        raise TypeError(
            "numBuckets should be a Column or an int, got {}".format(type(numBuckets))
        )

    sc = SparkContext._active_spark_context
    numBuckets = (
        _create_column_from_literal(numBuckets)
        if isinstance(numBuckets, int)
        else _to_java_column(numBuckets)
    )
    return Column(sc._jvm.functions.bucket(numBuckets, _to_java_column(col)))


# ---------------------------- User Defined Function ----------------------------------

def udf(f=None, returnType=StringType()):
    """Creates a user defined function (UDF).

    .. versionadded:: 1.3.0

    Parameters
    ----------
    f : function
        python function if used as a standalone function
    returnType : :class:`pyspark.sql.types.DataType` or str
        the return type of the user-defined function. The value can be either a
        :class:`pyspark.sql.types.DataType` object or a DDL-formatted type string.

    Examples
    --------
    >>> from pyspark.sql.types import IntegerType
    >>> slen = udf(lambda s: len(s), IntegerType())
    >>> @udf
    ... def to_upper(s):
    ...     if s is not None:
    ...         return s.upper()
    ...
    >>> @udf(returnType=IntegerType())
    ... def add_one(x):
    ...     if x is not None:
    ...         return x + 1
    ...
    >>> df = spark.createDataFrame([(1, "John Doe", 21)], ("id", "name", "age"))
    >>> df.select(slen("name").alias("slen(name)"), to_upper("name"), add_one("age")).show()
    +----------+--------------+------------+
    |slen(name)|to_upper(name)|add_one(age)|
    +----------+--------------+------------+
    |         8|      JOHN DOE|          22|
    +----------+--------------+------------+

    Notes
    -----
    The user-defined functions are considered deterministic by default. Due to
    optimization, duplicate invocations may be eliminated or the function may even be invoked
    more times than it is present in the query. If your function is not deterministic, call
    `asNondeterministic` on the user defined function. E.g.:

    >>> from pyspark.sql.types import IntegerType
    >>> import random
    >>> random_udf = udf(lambda: int(random.random() * 100), IntegerType()).asNondeterministic()

    The user-defined functions do not support conditional expressions or short circuiting
    in boolean expressions and it ends up with being executed all internally. If the functions
    can fail on special rows, the workaround is to incorporate the condition into the functions.

    The user-defined functions do not take keyword arguments on the calling side.
    """

    # The following table shows most of Python data and SQL type conversions in normal UDFs that
    # are not yet visible to the user. Some of behaviors are buggy and might be changed in the near
    # future. The table might have to be eventually documented externally.
    # Please see SPARK-28131's PR to see the codes in order to generate the table below.
    #
    # +-----------------------------+--------------+----------+------+---------------+--------------------+-----------------------------+----------+----------------------+---------+--------------------+----------------------------+------------+--------------+------------------+----------------------+  # noqa
    # |SQL Type \ Python Value(Type)|None(NoneType)|True(bool)|1(int)|         a(str)|    1970-01-01(date)|1970-01-01 00:00:00(datetime)|1.0(float)|array('i', [1])(array)|[1](list)|         (1,)(tuple)|bytearray(b'ABC')(bytearray)|  1(Decimal)|{'a': 1}(dict)|Row(kwargs=1)(Row)|Row(namedtuple=1)(Row)|  # noqa
    # +-----------------------------+--------------+----------+------+---------------+--------------------+-----------------------------+----------+----------------------+---------+--------------------+----------------------------+------------+--------------+------------------+----------------------+  # noqa
    # |                      boolean|          None|      True|  None|           None|                None|                         None|      None|                  None|     None|                None|                        None|        None|          None|                 X|                     X|  # noqa
    # |                      tinyint|          None|      None|     1|           None|                None|                         None|      None|                  None|     None|                None|                        None|        None|          None|                 X|                     X|  # noqa
    # |                     smallint|          None|      None|     1|           None|                None|                         None|      None|                  None|     None|                None|                        None|        None|          None|                 X|                     X|  # noqa
    # |                          int|          None|      None|     1|           None|                None|                         None|      None|                  None|     None|                None|                        None|        None|          None|                 X|                     X|  # noqa
    # |                       bigint|          None|      None|     1|           None|                None|                         None|      None|                  None|     None|                None|                        None|        None|          None|                 X|                     X|  # noqa
    # |                       string|          None|    'true'|   '1'|            'a'|'java.util.Gregor...|         'java.util.Gregor...|     '1.0'|         '[I@66cbb73a'|    '[1]'|'[Ljava.lang.Obje...|               '[B@5a51eb1a'|         '1'|       '{a=1}'|                 X|                     X|  # noqa
    # |                         date|          None|         X|     X|              X|datetime.date(197...|         datetime.date(197...|         X|                     X|        X|                   X|                           X|           X|             X|                 X|                     X|  # noqa
    # |                    timestamp|          None|         X|     X|              X|                   X|         datetime.datetime...|         X|                     X|        X|                   X|                           X|           X|             X|                 X|                     X|  # noqa
    # |                        float|          None|      None|  None|           None|                None|                         None|       1.0|                  None|     None|                None|                        None|        None|          None|                 X|                     X|  # noqa
    # |                       double|          None|      None|  None|           None|                None|                         None|       1.0|                  None|     None|                None|                        None|        None|          None|                 X|                     X|  # noqa
    # |                   array<int>|          None|      None|  None|           None|                None|                         None|      None|                   [1]|      [1]|                 [1]|                [65, 66, 67]|        None|          None|                 X|                     X|  # noqa
    # |                       binary|          None|      None|  None|bytearray(b'a')|                None|                         None|      None|                  None|     None|                None|           bytearray(b'ABC')|        None|          None|                 X|                     X|  # noqa
    # |                decimal(10,0)|          None|      None|  None|           None|                None|                         None|      None|                  None|     None|                None|                        None|Decimal('1')|          None|                 X|                     X|  # noqa
    # |              map<string,int>|          None|      None|  None|           None|                None|                         None|      None|                  None|     None|                None|                        None|        None|      {'a': 1}|                 X|                     X|  # noqa
    # |               struct<_1:int>|          None|         X|     X|              X|                   X|                            X|         X|                     X|Row(_1=1)|           Row(_1=1)|                           X|           X|  Row(_1=None)|         Row(_1=1)|             Row(_1=1)|  # noqa
    # +-----------------------------+--------------+----------+------+---------------+--------------------+-----------------------------+----------+----------------------+---------+--------------------+----------------------------+------------+--------------+------------------+----------------------+  # noqa
    #
    # Note: DDL formatted string is used for 'SQL Type' for simplicity. This string can be
    #       used in `returnType`.
    # Note: The values inside of the table are generated by `repr`.
    # Note: 'X' means it throws an exception during the conversion.
    # Note: Python 3.7.3 is used.

    # decorator @udf, @udf(), @udf(dataType())
    if f is None or isinstance(f, (str, DataType)):
        # If DataType has been passed as a positional argument
        # for decorator use it as a returnType
        return_type = f or returnType
        return functools.partial(_create_udf, returnType=return_type,
                                 evalType=PythonEvalType.SQL_BATCHED_UDF)
    else:
        return _create_udf(f=f, returnType=returnType,
                           evalType=PythonEvalType.SQL_BATCHED_UDF)


def _test():
    import doctest
    from pyspark.sql import Row, SparkSession
    import pyspark.sql.functions
    globs = pyspark.sql.functions.__dict__.copy()
    spark = SparkSession.builder\
        .master("local[4]")\
        .appName("sql.functions tests")\
        .getOrCreate()
    sc = spark.sparkContext
    globs['sc'] = sc
    globs['spark'] = spark
    globs['df'] = spark.createDataFrame([Row(age=2, name='Alice'), Row(age=5, name='Bob')])
    (failure_count, test_count) = doctest.testmod(
        pyspark.sql.functions, globs=globs,
        optionflags=doctest.ELLIPSIS | doctest.NORMALIZE_WHITESPACE)
    spark.stop()
    if failure_count:
        sys.exit(-1)


if __name__ == "__main__":
    _test()<|MERGE_RESOLUTION|>--- conflicted
+++ resolved
@@ -793,139 +793,15 @@
     .. deprecated:: 2.1.0
         Use :func:`approx_count_distinct` instead.
     """
-<<<<<<< HEAD
-_functions_1_6_over_column = {
-    # unary math functions
-    'stddev': 'Aggregate function: alias for stddev_samp.',
-    'stddev_samp': 'Aggregate function: returns the unbiased sample standard deviation of' +
-                   ' the expression in a group.',
-    'stddev_pop': 'Aggregate function: returns population standard deviation of' +
-                  ' the expression in a group.',
-    'variance': 'Aggregate function: alias for var_samp.',
-    'var_samp': 'Aggregate function: returns the unbiased sample variance of' +
-                ' the values in a group.',
-    'var_pop':  'Aggregate function: returns the population variance of the values in a group.',
-    'skewness': 'Aggregate function: returns the skewness of the values in a group.',
-    'kurtosis': 'Aggregate function: returns the kurtosis of the values in a group.',
-    'collect_list': _collect_list_doc,
-    'collect_set': _collect_set_doc
-}
-
-_functions_2_1_over_column = {
-    # unary math functions
-    'degrees': """
-               Converts an angle measured in radians to an approximately equivalent angle
-               measured in degrees.
-
-               :param col: angle in radians
-               :return: angle in degrees, as if computed by `java.lang.Math.toDegrees()`
-               """,
-    'radians': """
-               Converts an angle measured in degrees to an approximately equivalent angle
-               measured in radians.
-
-               :param col: angle in degrees
-               :return: angle in radians, as if computed by `java.lang.Math.toRadians()`
-               """,
-}
-
-# math functions that take two arguments as input
-_binary_mathfunctions = {
-    'atan2': """
-             :param col1: coordinate on y-axis
-             :param col2: coordinate on x-axis
-             :return: the `theta` component of the point
-                (`r`, `theta`)
-                in polar coordinates that corresponds to the point
-                (`x`, `y`) in Cartesian coordinates,
-                as if computed by `java.lang.Math.atan2()`
-             """,
-    'hypot': 'Computes ``sqrt(a^2 + b^2)`` without intermediate overflow or underflow.',
-    'pow': 'Returns the value of the first argument raised to the power of the second argument.',
-}
-
-_window_functions = {
-    'row_number':
-        """returns a sequential number starting at 1 within a window partition.""",
-    'dense_rank':
-        """returns the rank of rows within a window partition, without any gaps.
-
-        The difference between rank and dense_rank is that dense_rank leaves no gaps in ranking
-        sequence when there are ties. That is, if you were ranking a competition using dense_rank
-        and had three people tie for second place, you would say that all three were in second
-        place and that the next person came in third. Rank would give me sequential numbers, making
-        the person that came in third place (after the ties) would register as coming in fifth.
-
-        This is equivalent to the DENSE_RANK function in SQL.""",
-    'rank':
-        """returns the rank of rows within a window partition.
-
-        The difference between rank and dense_rank is that dense_rank leaves no gaps in ranking
-        sequence when there are ties. That is, if you were ranking a competition using dense_rank
-        and had three people tie for second place, you would say that all three were in second
-        place and that the next person came in third. Rank would give me sequential numbers, making
-        the person that came in third place (after the ties) would register as coming in fifth.
-
-        This is equivalent to the RANK function in SQL.""",
-    'cume_dist':
-        """returns the cumulative distribution of values within a window partition,
-        i.e. the fraction of rows that are below the current row.""",
-    'percent_rank':
-        """returns the relative rank (i.e. percentile) of rows within a window partition.""",
-}
-
-# Wraps deprecated functions (keys) with the messages (values).
-_functions_deprecated = {
-    'toDegrees': 'Deprecated in 2.1, use degrees instead.',
-    'toRadians': 'Deprecated in 2.1, use radians instead.',
-}
-
-for _name, _doc in _functions.items():
-    globals()[_name] = since(1.3)(_create_function(_name, _doc))
-for _name, _doc in _functions_over_column.items():
-    globals()[_name] = since(1.3)(_create_function_over_column(_name, _doc))
-for _name, _doc in _functions_1_4_over_column.items():
-    globals()[_name] = since(1.4)(_create_function_over_column(_name, _doc))
-for _name, _doc in _binary_mathfunctions.items():
-    globals()[_name] = since(1.4)(_create_binary_mathfunction(_name, _doc))
-for _name, _doc in _window_functions.items():
-    globals()[_name] = since(1.6)(_create_window_function(_name, _doc))
-for _name, _doc in _functions_1_6_over_column.items():
-    globals()[_name] = since(1.6)(_create_function_over_column(_name, _doc))
-for _name, _doc in _functions_2_1_over_column.items():
-    globals()[_name] = since(2.1)(_create_function_over_column(_name, _doc))
-for _name, _message in _functions_deprecated.items():
-    globals()[_name] = _wrap_deprecated_function(globals()[_name], _message)
-for _name, _doc in _functions_2_4.items():
-    globals()[_name] = since(2.4)(_create_function(_name, _doc))
-del _name, _doc
-
-
-@since(1.3)
-def approxCountDistinct(col, rsd=None):
-    """
-    .. note:: Deprecated in 2.1, use :func:`approx_count_distinct` instead.
-    """
-=======
->>>>>>> a630e8d1
     warnings.warn("Deprecated in 2.1, use approx_count_distinct instead.", DeprecationWarning)
     return approx_count_distinct(col, rsd)
 
 
-<<<<<<< HEAD
-@since(2.1)
-=======
->>>>>>> a630e8d1
 def approx_count_distinct(col, rsd=None):
     """Aggregate function: returns a new :class:`Column` for approximate distinct count of
     column `col`.
 
-<<<<<<< HEAD
-    :param rsd: maximum relative standard deviation allowed (default = 0.05).
-        For rsd < 0.01, it is more efficient to use :func:`countDistinct`
-=======
     .. versionadded:: 2.1.0
->>>>>>> a630e8d1
 
     Parameters
     ----------
@@ -1295,11 +1171,8 @@
 def rand(seed=None):
     """Generates a random column with independent and identically distributed (i.i.d.) samples
     uniformly distributed in [0.0, 1.0).
-<<<<<<< HEAD
-=======
 
     .. versionadded:: 1.4.0
->>>>>>> a630e8d1
 
     Notes
     -----
@@ -1732,17 +1605,10 @@
 
     A pattern could be for instance `dd.MM.yyyy` and could return a string like '18.03.1993'. All
     pattern letters of `datetime pattern`_. can be used.
-<<<<<<< HEAD
 
     .. _datetime pattern: https://spark.apache.org/docs/latest/sql-ref-datetime-pattern.html
-    .. note:: Use when ever possible specialized functions like `year`. These benefit from a
-        specialized implementation.
-=======
-
-    .. _datetime pattern: https://spark.apache.org/docs/latest/sql-ref-datetime-pattern.html
-
-    .. versionadded:: 1.5.0
->>>>>>> a630e8d1
+
+    .. versionadded:: 1.5.0
 
     Notes
     -----
@@ -2145,11 +2011,6 @@
     return Column(sc._jvm.functions.last_day(_to_java_column(date)))
 
 
-<<<<<<< HEAD
-@ignore_unicode_prefix
-@since(1.5)
-=======
->>>>>>> a630e8d1
 def from_unixtime(timestamp, format="yyyy-MM-dd HH:mm:ss"):
     """
     Converts the number of seconds from unix epoch (1970-01-01 00:00:00 UTC) to a string
@@ -2170,10 +2031,6 @@
     return Column(sc._jvm.functions.from_unixtime(_to_java_column(timestamp), format))
 
 
-<<<<<<< HEAD
-@since(1.5)
-=======
->>>>>>> a630e8d1
 def unix_timestamp(timestamp=None, format='yyyy-MM-dd HH:mm:ss'):
     """
     Convert time string with given pattern ('yyyy-MM-dd HH:mm:ss', by default)
@@ -2213,19 +2070,6 @@
     according to the timezone in the string, and finally display the result by converting the
     timestamp to string according to the session local timezone.
 
-<<<<<<< HEAD
-    :param timestamp: the column that contains timestamps
-    :param tz: A string detailing the time zone ID that the input should be adjusted to. It should
-               be in the format of either region-based zone IDs or zone offsets. Region IDs must
-               have the form 'area/city', such as 'America/Los_Angeles'. Zone offsets must be in
-               the format '(+|-)HH:mm', for example '-08:00' or '+01:00'. Also 'UTC' and 'Z' are
-               supported as aliases of '+00:00'. Other short names are not recommended to use
-               because they can be ambiguous.
-
-    .. versionchanged:: 2.4
-       `tz` can take a :class:`Column` containing timezone ID strings.
-
-=======
     .. versionadded:: 1.5.0
 
     Parameters
@@ -2245,7 +2089,6 @@
 
     Examples
     --------
->>>>>>> a630e8d1
     >>> df = spark.createDataFrame([('1997-02-28 10:30:00', 'JST')], ['ts', 'tz'])
     >>> df.select(from_utc_timestamp(df.ts, "PST").alias('local_time')).collect()
     [Row(local_time=datetime.datetime(1997, 2, 28, 2, 30))]
@@ -2273,19 +2116,6 @@
     according to the timezone in the string, and finally display the result by converting the
     timestamp to string according to the session local timezone.
 
-<<<<<<< HEAD
-    :param timestamp: the column that contains timestamps
-    :param tz: A string detailing the time zone ID that the input should be adjusted to. It should
-               be in the format of either region-based zone IDs or zone offsets. Region IDs must
-               have the form 'area/city', such as 'America/Los_Angeles'. Zone offsets must be in
-               the format '(+|-)HH:mm', for example '-08:00' or '+01:00'. Also 'UTC' and 'Z' are
-               supported as aliases of '+00:00'. Other short names are not recommended to use
-               because they can be ambiguous.
-
-    .. versionchanged:: 2.4
-       `tz` can take a :class:`Column` containing timezone ID strings.
-
-=======
     .. versionadded:: 1.5.0
 
     Parameters
@@ -2305,7 +2135,6 @@
 
     Examples
     --------
->>>>>>> a630e8d1
     >>> df = spark.createDataFrame([('1997-02-28 10:30:00', 'JST')], ['ts', 'tz'])
     >>> df.select(to_utc_timestamp(df.ts, "PST").alias('utc_time')).collect()
     [Row(utc_time=datetime.datetime(1997, 2, 28, 18, 30))]
@@ -3350,11 +3179,6 @@
 def array_distinct(col):
     """
     Collection function: removes duplicate values from the array.
-<<<<<<< HEAD
-
-    :param col: name of column or expression
-=======
->>>>>>> a630e8d1
 
     .. versionadded:: 2.4.0
 
@@ -4179,11 +4003,7 @@
     +------------------------+
     |map3                    |
     +------------------------+
-<<<<<<< HEAD
-    |[1 -> a, 2 -> b, 3 -> c]|
-=======
     |{1 -> a, 2 -> b, 3 -> c}|
->>>>>>> a630e8d1
     +------------------------+
     """
     sc = SparkContext._active_spark_context
