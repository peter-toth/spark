/*
 * Licensed to the Apache Software Foundation (ASF) under one or more
 * contributor license agreements.  See the NOTICE file distributed with
 * this work for additional information regarding copyright ownership.
 * The ASF licenses this file to You under the Apache License, Version 2.0
 * (the "License"); you may not use this file except in compliance with
 * the License.  You may obtain a copy of the License at
 *
 *    http://www.apache.org/licenses/LICENSE-2.0
 *
 * Unless required by applicable law or agreed to in writing, software
 * distributed under the License is distributed on an "AS IS" BASIS,
 * WITHOUT WARRANTIES OR CONDITIONS OF ANY KIND, either express or implied.
 * See the License for the specific language governing permissions and
 * limitations under the License.
 */
package org.apache.spark.deploy.k8s.integrationtest.backend.minikube

import java.nio.file.Paths

import io.fabric8.kubernetes.client.{ConfigBuilder, DefaultKubernetesClient}

import org.apache.spark.deploy.k8s.integrationtest.ProcessUtils
import org.apache.spark.internal.Logging

// TODO support windows
private[spark] object Minikube extends Logging {
  private val MINIKUBE_STARTUP_TIMEOUT_SECONDS = 60
  private val HOST_PREFIX = "host:"
  private val KUBELET_PREFIX = "kubelet:"
  private val APISERVER_PREFIX = "apiserver:"
  private val KUBECTL_PREFIX = "kubectl:"
  private val MINIKUBE_VM_PREFIX = "minikubeVM: "
  private val MINIKUBE_PREFIX = "minikube: "
  private val MINIKUBE_PATH = ".minikube"

  def logVersion(): Unit = {
    logInfo(executeMinikube("version").mkString("\n"))
  }

  def getMinikubeIp: String = {
    val outputs = executeMinikube("ip")
      .filter(_.matches("^\\d{1,3}\\.\\d{1,3}\\.\\d{1,3}\\.\\d{1,3}$"))
    assert(outputs.size == 1, "Unexpected amount of output from minikube ip")
    outputs.head
  }

  def getMinikubeStatus: MinikubeStatus.Value = {
    val statusString = executeMinikube("status")
    logInfo(s"Minikube status command output:\n$statusString")
    // up to minikube version v0.30.0 use this to check for minikube status
    val oldMinikube = statusString
      .filter(line => line.contains(MINIKUBE_VM_PREFIX) || line.contains(MINIKUBE_PREFIX))

    if (oldMinikube.isEmpty) {
      getIfNewMinikubeStatus(statusString)
    } else {
      val finalStatusString = oldMinikube
        .head
        .replaceFirst(MINIKUBE_VM_PREFIX, "")
        .replaceFirst(MINIKUBE_PREFIX, "")
      MinikubeStatus.unapply(finalStatusString)
        .getOrElse(throw new IllegalStateException(s"Unknown status $statusString"))
    }
  }

  def getKubernetesClient: DefaultKubernetesClient = {
    val kubernetesMaster = s"https://${getMinikubeIp}:8443"
    val userHome = System.getProperty("user.home")
    val kubernetesConf = new ConfigBuilder()
      .withApiVersion("v1")
      .withMasterUrl(kubernetesMaster)
<<<<<<< HEAD
      .withCaCertFile(Paths.get(userHome, MINIKUBE_PATH, "ca.crt").toFile.getAbsolutePath)
      .withClientCertFile(Paths.get(userHome, MINIKUBE_PATH, "apiserver.crt").toFile.getAbsolutePath)
      .withClientKeyFile(Paths.get(userHome, MINIKUBE_PATH, "apiserver.key").toFile.getAbsolutePath)
=======
      .withCaCertFile(
        Paths.get(userHome, MINIKUBE_PATH, "ca.crt").toFile.getAbsolutePath)
      .withClientCertFile(
        Paths.get(userHome, MINIKUBE_PATH, "apiserver.crt").toFile.getAbsolutePath)
      .withClientKeyFile(
        Paths.get(userHome, MINIKUBE_PATH, "apiserver.key").toFile.getAbsolutePath)
>>>>>>> cceb2d6f
      .build()
    new DefaultKubernetesClient(kubernetesConf)
  }

  // Covers minikube status output after Minikube V0.30.
  private def getIfNewMinikubeStatus(statusString: Seq[String]): MinikubeStatus.Value = {
    val hostString = statusString.find(_.contains(s"$HOST_PREFIX "))
    val kubeletString = statusString.find(_.contains(s"$KUBELET_PREFIX "))
    val apiserverString = statusString.find(_.contains(s"$APISERVER_PREFIX "))
    val kubectlString = statusString.find(_.contains(s"$KUBECTL_PREFIX "))

    if (hostString.isEmpty || kubeletString.isEmpty
      || apiserverString.isEmpty || kubectlString.isEmpty) {
      MinikubeStatus.NONE
    } else {
      val status1 = hostString.get.replaceFirst(s"$HOST_PREFIX ", "")
      val status2 = kubeletString.get.replaceFirst(s"$KUBELET_PREFIX ", "")
      val status3 = apiserverString.get.replaceFirst(s"$APISERVER_PREFIX ", "")
      val status4 = kubectlString.get.replaceFirst(s"$KUBECTL_PREFIX ", "")
      if (!status4.contains("Correctly Configured:")) {
        MinikubeStatus.NONE
      } else {
        val stats = List(status1, status2, status3)
          .map(MinikubeStatus.unapply)
          .map(_.getOrElse(throw new IllegalStateException(s"Unknown status $statusString")))
        if (stats.exists(_ != MinikubeStatus.RUNNING)) {
          MinikubeStatus.NONE
        } else {
          MinikubeStatus.RUNNING
        }
      }
    }
  }

  private def executeMinikube(action: String, args: String*): Seq[String] = {
    ProcessUtils.executeProcess(
      Array("bash", "-c", s"minikube $action ${args.mkString(" ")}"),
      MINIKUBE_STARTUP_TIMEOUT_SECONDS)
  }

  def minikubeServiceAction(args: String*): String = {
    executeMinikube("service", args: _*).head
  }
}

private[spark] object MinikubeStatus extends Enumeration {

  // The following states are listed according to
  // https://github.com/docker/machine/blob/master/libmachine/state/state.go.
  val STARTING = status("Starting")
  val RUNNING = status("Running")
  val PAUSED = status("Paused")
  val STOPPING = status("Stopping")
  val STOPPED = status("Stopped")
  val ERROR = status("Error")
  val TIMEOUT = status("Timeout")
  val SAVED = status("Saved")
  val NONE = status("")

  def status(value: String): Value = new Val(nextId, value)
  def unapply(s: String): Option[Value] = values.find(s == _.toString)
}<|MERGE_RESOLUTION|>--- conflicted
+++ resolved
@@ -70,18 +70,12 @@
     val kubernetesConf = new ConfigBuilder()
       .withApiVersion("v1")
       .withMasterUrl(kubernetesMaster)
-<<<<<<< HEAD
-      .withCaCertFile(Paths.get(userHome, MINIKUBE_PATH, "ca.crt").toFile.getAbsolutePath)
-      .withClientCertFile(Paths.get(userHome, MINIKUBE_PATH, "apiserver.crt").toFile.getAbsolutePath)
-      .withClientKeyFile(Paths.get(userHome, MINIKUBE_PATH, "apiserver.key").toFile.getAbsolutePath)
-=======
       .withCaCertFile(
         Paths.get(userHome, MINIKUBE_PATH, "ca.crt").toFile.getAbsolutePath)
       .withClientCertFile(
         Paths.get(userHome, MINIKUBE_PATH, "apiserver.crt").toFile.getAbsolutePath)
       .withClientKeyFile(
         Paths.get(userHome, MINIKUBE_PATH, "apiserver.key").toFile.getAbsolutePath)
->>>>>>> cceb2d6f
       .build()
     new DefaultKubernetesClient(kubernetesConf)
   }
