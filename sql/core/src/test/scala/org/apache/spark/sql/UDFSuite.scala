/*
 * Licensed to the Apache Software Foundation (ASF) under one or more
 * contributor license agreements.  See the NOTICE file distributed with
 * this work for additional information regarding copyright ownership.
 * The ASF licenses this file to You under the Apache License, Version 2.0
 * (the "License"); you may not use this file except in compliance with
 * the License.  You may obtain a copy of the License at
 *
 *    http://www.apache.org/licenses/LICENSE-2.0
 *
 * Unless required by applicable law or agreed to in writing, software
 * distributed under the License is distributed on an "AS IS" BASIS,
 * WITHOUT WARRANTIES OR CONDITIONS OF ANY KIND, either express or implied.
 * See the License for the specific language governing permissions and
 * limitations under the License.
 */

package org.apache.spark.sql

import java.math.BigDecimal

import org.apache.spark.sql.api.java._
import org.apache.spark.sql.catalyst.FunctionIdentifier
import org.apache.spark.sql.catalyst.plans.logical.Project
import org.apache.spark.sql.execution.QueryExecution
import org.apache.spark.sql.execution.columnar.InMemoryRelation
import org.apache.spark.sql.execution.command.{CreateDataSourceTableAsSelectCommand, ExplainCommand}
import org.apache.spark.sql.execution.datasources.InsertIntoHadoopFsRelationCommand
import org.apache.spark.sql.functions.{lit, udf}
import org.apache.spark.sql.internal.SQLConf
import org.apache.spark.sql.test.SharedSparkSession
import org.apache.spark.sql.test.SQLTestData._
import org.apache.spark.sql.types._
import org.apache.spark.sql.util.QueryExecutionListener


private case class FunctionResult(f1: String, f2: String)

class UDFSuite extends QueryTest with SharedSparkSession {
  import testImplicits._

  test("built-in fixed arity expressions") {
    val df = spark.emptyDataFrame
    df.selectExpr("rand()", "randn()", "rand(5)", "randn(50)")
  }

  test("built-in vararg expressions") {
    val df = Seq((1, 2)).toDF("a", "b")
    df.selectExpr("array(a, b)")
    df.selectExpr("struct(a, b)")
  }

  test("built-in expressions with multiple constructors") {
    val df = Seq(("abcd", 2)).toDF("a", "b")
    df.selectExpr("substr(a, 2)", "substr(a, 2, 3)").collect()
  }

  test("count") {
    val df = Seq(("abcd", 2)).toDF("a", "b")
    df.selectExpr("count(a)")
  }

  test("count distinct") {
    val df = Seq(("abcd", 2)).toDF("a", "b")
    df.selectExpr("count(distinct a)")
  }

  test("SPARK-8003 spark_partition_id") {
    val df = Seq((1, "Tearing down the walls that divide us")).toDF("id", "saying")
    df.createOrReplaceTempView("tmp_table")
    checkAnswer(sql("select spark_partition_id() from tmp_table").toDF(), Row(0))
    spark.catalog.dropTempView("tmp_table")
  }

  test("SPARK-8005 input_file_name") {
    withTempPath { dir =>
      val data = sparkContext.parallelize(0 to 10, 2).toDF("id")
      data.write.parquet(dir.getCanonicalPath)
      spark.read.parquet(dir.getCanonicalPath).createOrReplaceTempView("test_table")
      val answer = sql("select input_file_name() from test_table").head().getString(0)
      assert(answer.contains(dir.toURI.getPath))
      assert(sql("select input_file_name() from test_table").distinct().collect().length >= 2)
      spark.catalog.dropTempView("test_table")
    }
  }

  test("error reporting for incorrect number of arguments - builtin function") {
    val df = spark.emptyDataFrame
    val e = intercept[AnalysisException] {
      df.selectExpr("substr('abcd', 2, 3, 4)")
    }
    assert(e.getMessage.contains("Invalid number of arguments for function substr. Expected:"))
  }

  test("error reporting for incorrect number of arguments - udf") {
    val df = spark.emptyDataFrame
    val e = intercept[AnalysisException] {
      spark.udf.register("foo", (_: String).length)
      df.selectExpr("foo(2, 3, 4)")
    }
    assert(e.getMessage.contains("Invalid number of arguments for function foo. Expected:"))
  }

  test("error reporting for undefined functions") {
    val df = spark.emptyDataFrame
    val e = intercept[AnalysisException] {
      df.selectExpr("a_function_that_does_not_exist()")
    }
    assert(e.getMessage.contains("Undefined function"))
    assert(e.getMessage.contains("a_function_that_does_not_exist"))
  }

  test("Simple UDF") {
    spark.udf.register("strLenScala", (_: String).length)
    assert(sql("SELECT strLenScala('test')").head().getInt(0) === 4)
  }

  test("UDF defined using UserDefinedFunction") {
    import functions.udf
    val foo = udf((x: Int) => x + 1)
    spark.udf.register("foo", foo)
    assert(sql("select foo(5)").head().getInt(0) == 6)
  }

  test("ZeroArgument non-deterministic UDF") {
    val foo = udf(() => Math.random())
    spark.udf.register("random0", foo.asNondeterministic())
    val df = sql("SELECT random0()")
    assert(df.logicalPlan.asInstanceOf[Project].projectList.forall(!_.deterministic))
    assert(df.head().getDouble(0) >= 0.0)

    val foo1 = foo.asNondeterministic()
    val df1 = testData.select(foo1())
    assert(df1.logicalPlan.asInstanceOf[Project].projectList.forall(!_.deterministic))
    assert(df1.head().getDouble(0) >= 0.0)

    val bar = udf(() => Math.random(), DataTypes.DoubleType).asNondeterministic()
    val df2 = testData.select(bar())
    assert(df2.logicalPlan.asInstanceOf[Project].projectList.forall(!_.deterministic))
    assert(df2.head().getDouble(0) >= 0.0)

    val javaUdf = udf(new UDF0[Double] {
      override def call(): Double = Math.random()
    }, DoubleType).asNondeterministic()
    val df3 = testData.select(javaUdf())
    assert(df3.logicalPlan.asInstanceOf[Project].projectList.forall(!_.deterministic))
    assert(df3.head().getDouble(0) >= 0.0)
  }

  test("TwoArgument UDF") {
    spark.udf.register("strLenScala", (_: String).length + (_: Int))
    assert(sql("SELECT strLenScala('test', 1)").head().getInt(0) === 5)
  }

  test("UDF in a WHERE") {
    withTempView("integerData") {
      spark.udf.register("oneArgFilter", (n: Int) => { n > 80 })

      val df = sparkContext.parallelize(
        (1 to 100).map(i => TestData(i, i.toString))).toDF()
      df.createOrReplaceTempView("integerData")

      val result =
        sql("SELECT * FROM integerData WHERE oneArgFilter(key)")
      assert(result.count() === 20)
    }
  }

  test("UDF in a HAVING") {
    withTempView("groupData") {
      spark.udf.register("havingFilter", (n: Long) => { n > 5 })

      val df = Seq(("red", 1), ("red", 2), ("blue", 10),
        ("green", 100), ("green", 200)).toDF("g", "v")
      df.createOrReplaceTempView("groupData")

      val result =
        sql(
          """
           | SELECT g, SUM(v) as s
           | FROM groupData
           | GROUP BY g
           | HAVING havingFilter(s)
          """.stripMargin)

      assert(result.count() === 2)
    }
  }

  test("UDF in a GROUP BY") {
    withTempView("groupData") {
      spark.udf.register("groupFunction", (n: Int) => { n > 10 })

      val df = Seq(("red", 1), ("red", 2), ("blue", 10),
        ("green", 100), ("green", 200)).toDF("g", "v")
      df.createOrReplaceTempView("groupData")

      val result =
        sql(
          """
           | SELECT SUM(v)
           | FROM groupData
           | GROUP BY groupFunction(v)
          """.stripMargin)
      assert(result.count() === 2)
    }
  }

  test("UDFs everywhere") {
    withTempView("groupData") {
      spark.udf.register("groupFunction", (n: Int) => { n > 10 })
      spark.udf.register("havingFilter", (n: Long) => { n > 2000 })
      spark.udf.register("whereFilter", (n: Int) => { n < 150 })
      spark.udf.register("timesHundred", (n: Long) => { n * 100 })

      val df = Seq(("red", 1), ("red", 2), ("blue", 10),
        ("green", 100), ("green", 200)).toDF("g", "v")
      df.createOrReplaceTempView("groupData")

      val result =
        sql(
          """
           | SELECT timesHundred(SUM(v)) as v100
           | FROM groupData
           | WHERE whereFilter(v)
           | GROUP BY groupFunction(v)
           | HAVING havingFilter(v100)
          """.stripMargin)
      assert(result.count() === 1)
    }
  }

  test("struct UDF") {
    spark.udf.register("returnStruct", (f1: String, f2: String) => FunctionResult(f1, f2))

    val result =
      sql("SELECT returnStruct('test', 'test2') as ret")
        .select($"ret.f1").head().getString(0)
    assert(result === "test")
  }

  test("udf that is transformed") {
    spark.udf.register("makeStruct", (x: Int, y: Int) => (x, y))
    // 1 + 1 is constant folded causing a transformation.
    assert(sql("SELECT makeStruct(1 + 1, 2)").first().getAs[Row](0) === Row(2, 2))
  }

  test("type coercion for udf inputs") {
    spark.udf.register("intExpected", (x: Int) => x)
    // pass a decimal to intExpected.
    assert(sql("SELECT intExpected(1.0)").head().getInt(0) === 1)
  }

  test("udf in different types") {
    spark.udf.register("testDataFunc", (n: Int, s: String) => { (n, s) })
    spark.udf.register("decimalDataFunc",
      (a: java.math.BigDecimal, b: java.math.BigDecimal) => { (a, b) })
    spark.udf.register("binaryDataFunc", (a: Array[Byte], b: Int) => { (a, b) })
    spark.udf.register("arrayDataFunc",
      (data: Seq[Int], nestedData: Seq[Seq[Int]]) => { (data, nestedData) })
    spark.udf.register("mapDataFunc",
      (data: scala.collection.Map[Int, String]) => { data })
    spark.udf.register("complexDataFunc",
      (m: Map[String, Int], a: Seq[Int], b: Boolean) => { (m, a, b) } )

    checkAnswer(
      sql("SELECT tmp.t.* FROM (SELECT testDataFunc(key, value) AS t from testData) tmp").toDF(),
      testData)
    checkAnswer(
      sql("""
           | SELECT tmp.t.* FROM
           | (SELECT decimalDataFunc(a, b) AS t FROM decimalData) tmp
          """.stripMargin).toDF(), decimalData)
    checkAnswer(
      sql("""
           | SELECT tmp.t.* FROM
           | (SELECT binaryDataFunc(a, b) AS t FROM binaryData) tmp
          """.stripMargin).toDF(), binaryData)
    checkAnswer(
      sql("""
           | SELECT tmp.t.* FROM
           | (SELECT arrayDataFunc(data, nestedData) AS t FROM arrayData) tmp
          """.stripMargin).toDF(), arrayData.toDF())
    checkAnswer(
      sql("""
           | SELECT mapDataFunc(data) AS t FROM mapData
          """.stripMargin).toDF(), mapData.toDF())
    checkAnswer(
      sql("""
           | SELECT tmp.t.* FROM
           | (SELECT complexDataFunc(m, a, b) AS t FROM complexData) tmp
          """.stripMargin).toDF(), complexData.select("m", "a", "b"))
  }

  test("SPARK-11716 UDFRegistration does not include the input data type in returned UDF") {
    val myUDF = spark.udf.register("testDataFunc", (n: Int, s: String) => { (n, s.toInt) })

    // Without the fix, this will fail because we fail to cast data type of b to string
    // because myUDF does not know its input data type. With the fix, this query should not
    // fail.
    checkAnswer(
      testData2.select(myUDF($"a", $"b").as("t")),
      testData2.selectExpr("struct(a, b)"))

    checkAnswer(
      sql("SELECT tmp.t.* FROM (SELECT testDataFunc(a, b) AS t from testData2) tmp").toDF(),
      testData2)
  }

  test("SPARK-19338 Provide identical names for UDFs in the EXPLAIN output") {
    def explainStr(df: DataFrame): String = {
      val explain = ExplainCommand(df.queryExecution.logical, extended = false)
      val sparkPlan = spark.sessionState.executePlan(explain).executedPlan
      sparkPlan.executeCollect().map(_.getString(0).trim).headOption.getOrElse("")
    }
    val udf1Name = "myUdf1"
    val udf2Name = "myUdf2"
    val udf1 = spark.udf.register(udf1Name, (n: Int) => n + 1)
    val udf2 = spark.udf.register(udf2Name, (n: Int) => n * 1)
    assert(explainStr(sql("SELECT myUdf1(myUdf2(1))")).contains(s"$udf1Name($udf2Name(1))"))
    assert(explainStr(spark.range(1).select(udf1(udf2(functions.lit(1)))))
      .contains(s"$udf1Name($udf2Name(1))"))
  }

  test("SPARK-23666 Do not display exprId in argument names") {
    withTempView("x") {
      Seq(((1, 2), 3)).toDF("a", "b").createOrReplaceTempView("x")
      spark.udf.register("f", (a: Int) => a)
      val outputStream = new java.io.ByteArrayOutputStream()
      Console.withOut(outputStream) {
        spark.sql("SELECT f(a._1) FROM x").show
      }
      assert(outputStream.toString.contains("f(a._1 AS `_1`)"))
    }
  }

  test("cached Data should be used in the write path") {
    withTable("t") {
      withTempPath { path =>
        var numTotalCachedHit = 0
        val listener = new QueryExecutionListener {
          override def onFailure(f: String, qe: QueryExecution, e: Throwable): Unit = {}

          override def onSuccess(funcName: String, qe: QueryExecution, duration: Long): Unit = {
            qe.withCachedData match {
              case c: CreateDataSourceTableAsSelectCommand
                  if c.query.isInstanceOf[InMemoryRelation] =>
                numTotalCachedHit += 1
              case i: InsertIntoHadoopFsRelationCommand
                  if i.query.isInstanceOf[InMemoryRelation] =>
                numTotalCachedHit += 1
              case _ =>
            }
          }
        }
        spark.listenerManager.register(listener)

        val udf1 = udf({ (x: Int, y: Int) => x + y })
        val df = spark.range(0, 3).toDF("a")
          .withColumn("b", udf1($"a", lit(10)))
        df.cache()
        df.write.saveAsTable("t")
        sparkContext.listenerBus.waitUntilEmpty()
        assert(numTotalCachedHit == 1, "expected to be cached in saveAsTable")
        df.write.insertInto("t")
        sparkContext.listenerBus.waitUntilEmpty()
        assert(numTotalCachedHit == 2, "expected to be cached in insertInto")
        df.write.save(path.getCanonicalPath)
        sparkContext.listenerBus.waitUntilEmpty()
        assert(numTotalCachedHit == 3, "expected to be cached in save for native")
      }
    }
  }

  test("SPARK-24891 Fix HandleNullInputsForUDF rule") {
    val udf1 = udf({(x: Int, y: Int) => x + y})
    val df = spark.range(0, 3).toDF("a")
      .withColumn("b", udf1($"a", udf1($"a", lit(10))))
      .withColumn("c", udf1($"a", lit(null)))
    val plan = spark.sessionState.executePlan(df.logicalPlan).analyzed

    comparePlans(df.logicalPlan, plan)
    checkAnswer(
      df,
      Seq(
        Row(0, 10, null),
        Row(1, 12, null),
        Row(2, 14, null)))
  }

  test("SPARK-24891 Fix HandleNullInputsForUDF rule - with table") {
    withTable("x") {
      Seq((1, "2"), (2, "4")).toDF("a", "b").write.format("json").saveAsTable("x")
      sql("insert into table x values(3, null)")
      sql("insert into table x values(null, '4')")
      spark.udf.register("f", (a: Int, b: String) => a + b)
      val df = spark.sql("SELECT f(a, b) FROM x")
      val plan = spark.sessionState.executePlan(df.logicalPlan).analyzed
      comparePlans(df.logicalPlan, plan)
      checkAnswer(df, Seq(Row("12"), Row("24"), Row("3null"), Row(null)))
    }
  }

  test("SPARK-25044 Verify null input handling for primitive types - with udf()") {
<<<<<<< HEAD
    val udf1 = udf((x: Long, y: Any) => x * 2 + (if (y == null) 1 else 0))
    val df = spark.range(0, 3).toDF("a")
      .withColumn("b", udf1($"a", lit(null)))
      .withColumn("c", udf1(lit(null), $"a"))

    checkAnswer(
      df,
      Seq(
        Row(0, 1, null),
        Row(1, 3, null),
        Row(2, 5, null)))
=======
    val input = Seq(
      (null, Integer.valueOf(1), "x"),
      ("M", null, "y"),
      ("N", Integer.valueOf(3), null)).toDF("a", "b", "c")

    val udf1 = udf((a: String, b: Int, c: Any) => a + b + c)
    val df = input.select(udf1('a, 'b, 'c))
    checkAnswer(df, Seq(Row("null1x"), Row(null), Row("N3null")))

    // test Java UDF. Java UDF can't have primitive inputs, as it's generic typed.
    val udf2 = udf(new UDF3[String, Integer, Object, String] {
      override def call(t1: String, t2: Integer, t3: Object): String = {
        t1 + t2 + t3
      }
    }, StringType)
    val df2 = input.select(udf2('a, 'b, 'c))
    checkAnswer(df2, Seq(Row("null1x"), Row("Mnully"), Row("N3null")))
>>>>>>> cceb2d6f
  }

  test("SPARK-25044 Verify null input handling for primitive types - with udf.register") {
    withTable("t") {
<<<<<<< HEAD
      Seq((null, new Integer(1), "x"), ("M", null, "y"), ("N", new Integer(3), null))
=======
      Seq((null, Integer.valueOf(1), "x"), ("M", null, "y"), ("N", Integer.valueOf(3), null))
>>>>>>> cceb2d6f
        .toDF("a", "b", "c").write.format("json").saveAsTable("t")
      spark.udf.register("f", (a: String, b: Int, c: Any) => a + b + c)
      val df = spark.sql("SELECT f(a, b, c) FROM t")
      checkAnswer(df, Seq(Row("null1x"), Row(null), Row("N3null")))
<<<<<<< HEAD
    }
=======

      // test Java UDF. Java UDF can't have primitive inputs, as it's generic typed.
      spark.udf.register("f2", new UDF3[String, Integer, Object, String] {
        override def call(t1: String, t2: Integer, t3: Object): String = {
          t1 + t2 + t3
        }
      }, StringType)
      val df2 = spark.sql("SELECT f2(a, b, c) FROM t")
      checkAnswer(df2, Seq(Row("null1x"), Row("Mnully"), Row("N3null")))
    }
  }

  test("SPARK-25044 Verify null input handling for primitive types - with udf(Any, DataType)") {
    val f = udf((x: Int) => x, IntegerType)
    checkAnswer(
      Seq(new Integer(1), null).toDF("x").select(f($"x")),
      Row(1) :: Row(0) :: Nil)

    val f2 = udf((x: Double) => x, DoubleType)
    checkAnswer(
      Seq(new java.lang.Double(1.1), null).toDF("x").select(f2($"x")),
      Row(1.1) :: Row(0.0) :: Nil)

  }

  test("SPARK-26308: udf with decimal") {
    val df1 = spark.createDataFrame(
      sparkContext.parallelize(Seq(Row(new BigDecimal("2011000000000002456556")))),
      StructType(Seq(StructField("col1", DecimalType(30, 0)))))
    val udf1 = org.apache.spark.sql.functions.udf((value: BigDecimal) => {
      if (value == null) null else value.toBigInteger.toString
    })
    checkAnswer(df1.select(udf1(df1.col("col1"))), Seq(Row("2011000000000002456556")))
  }

  test("SPARK-26308: udf with complex types of decimal") {
    val df1 = spark.createDataFrame(
      sparkContext.parallelize(Seq(Row(Array(new BigDecimal("2011000000000002456556"))))),
      StructType(Seq(StructField("col1", ArrayType(DecimalType(30, 0))))))
    val udf1 = org.apache.spark.sql.functions.udf((arr: Seq[BigDecimal]) => {
      arr.map(value => if (value == null) null else value.toBigInteger.toString)
    })
    checkAnswer(df1.select(udf1($"col1")), Seq(Row(Array("2011000000000002456556"))))

    val df2 = spark.createDataFrame(
      sparkContext.parallelize(Seq(Row(Map("a" -> new BigDecimal("2011000000000002456556"))))),
      StructType(Seq(StructField("col1", MapType(StringType, DecimalType(30, 0))))))
    val udf2 = org.apache.spark.sql.functions.udf((map: Map[String, BigDecimal]) => {
      map.mapValues(value => if (value == null) null else value.toBigInteger.toString)
    })
    checkAnswer(df2.select(udf2($"col1")), Seq(Row(Map("a" -> "2011000000000002456556"))))
  }

  test("SPARK-26323 Verify input type check - with udf()") {
    val f = udf((x: Long, y: Any) => x)
    val df = Seq(1 -> "a", 2 -> "b").toDF("i", "j").select(f($"i", $"j"))
    checkAnswer(df, Seq(Row(1L), Row(2L)))
  }

  test("SPARK-26323 Verify input type check - with udf.register") {
    withTable("t") {
      Seq(1 -> "a", 2 -> "b").toDF("i", "j").write.format("json").saveAsTable("t")
      spark.udf.register("f", (x: Long, y: Any) => x)
      val df = spark.sql("SELECT f(i, j) FROM t")
      checkAnswer(df, Seq(Row(1L), Row(2L)))
    }
  }

  test("Using java.time.Instant in UDF") {
    withSQLConf(SQLConf.DATETIME_JAVA8API_ENABLED.key -> "true") {
      val expected = java.time.Instant.parse("2019-02-27T00:00:00Z")
      val plusSec = udf((i: java.time.Instant) => i.plusSeconds(1))
      val df = spark.sql("SELECT TIMESTAMP '2019-02-26 23:59:59Z' as t")
        .select(plusSec('t))
      assert(df.collect().toSeq === Seq(Row(expected)))
    }
  }

  test("Using java.time.LocalDate in UDF") {
    withSQLConf(SQLConf.DATETIME_JAVA8API_ENABLED.key -> "true") {
      val expected = java.time.LocalDate.parse("2019-02-27")
      val plusDay = udf((i: java.time.LocalDate) => i.plusDays(1))
      val df = spark.sql("SELECT DATE '2019-02-26' as d")
        .select(plusDay('d))
      assert(df.collect().toSeq === Seq(Row(expected)))
    }
  }

  test("SPARK-28321 0-args Java UDF should not be called only once") {
    val nonDeterministicJavaUDF = udf(
      new UDF0[Int] {
        override def call(): Int = scala.util.Random.nextInt()
      }, IntegerType).asNondeterministic()

    assert(spark.range(2).select(nonDeterministicJavaUDF()).distinct().count() == 2)
  }

  test("Replace _FUNC_ in UDF ExpressionInfo") {
    val info = spark.sessionState.catalog.lookupFunctionInfo(FunctionIdentifier("upper"))
    assert(info.getName === "upper")
    assert(info.getClassName === "org.apache.spark.sql.catalyst.expressions.Upper")
    assert(info.getUsage === "upper(str) - Returns `str` with all characters changed to uppercase.")
    assert(info.getExamples.contains("> SELECT upper('SparkSql');"))
    assert(info.getSince === "1.0.1")
    assert(info.getNote === "")
    assert(info.getExtended.contains("> SELECT upper('SparkSql');"))
  }

  test("SPARK-28521 error message for CAST(parameter types contains DataType)") {
    val e = intercept[AnalysisException] {
      spark.sql("SELECT CAST(1)")
    }
    assert(e.getMessage.contains("Invalid arguments for function cast"))
>>>>>>> cceb2d6f
  }
}<|MERGE_RESOLUTION|>--- conflicted
+++ resolved
@@ -402,19 +402,6 @@
   }
 
   test("SPARK-25044 Verify null input handling for primitive types - with udf()") {
-<<<<<<< HEAD
-    val udf1 = udf((x: Long, y: Any) => x * 2 + (if (y == null) 1 else 0))
-    val df = spark.range(0, 3).toDF("a")
-      .withColumn("b", udf1($"a", lit(null)))
-      .withColumn("c", udf1(lit(null), $"a"))
-
-    checkAnswer(
-      df,
-      Seq(
-        Row(0, 1, null),
-        Row(1, 3, null),
-        Row(2, 5, null)))
-=======
     val input = Seq(
       (null, Integer.valueOf(1), "x"),
       ("M", null, "y"),
@@ -432,23 +419,15 @@
     }, StringType)
     val df2 = input.select(udf2('a, 'b, 'c))
     checkAnswer(df2, Seq(Row("null1x"), Row("Mnully"), Row("N3null")))
->>>>>>> cceb2d6f
   }
 
   test("SPARK-25044 Verify null input handling for primitive types - with udf.register") {
     withTable("t") {
-<<<<<<< HEAD
-      Seq((null, new Integer(1), "x"), ("M", null, "y"), ("N", new Integer(3), null))
-=======
       Seq((null, Integer.valueOf(1), "x"), ("M", null, "y"), ("N", Integer.valueOf(3), null))
->>>>>>> cceb2d6f
         .toDF("a", "b", "c").write.format("json").saveAsTable("t")
       spark.udf.register("f", (a: String, b: Int, c: Any) => a + b + c)
       val df = spark.sql("SELECT f(a, b, c) FROM t")
       checkAnswer(df, Seq(Row("null1x"), Row(null), Row("N3null")))
-<<<<<<< HEAD
-    }
-=======
 
       // test Java UDF. Java UDF can't have primitive inputs, as it's generic typed.
       spark.udf.register("f2", new UDF3[String, Integer, Object, String] {
@@ -562,6 +541,5 @@
       spark.sql("SELECT CAST(1)")
     }
     assert(e.getMessage.contains("Invalid arguments for function cast"))
->>>>>>> cceb2d6f
   }
 }