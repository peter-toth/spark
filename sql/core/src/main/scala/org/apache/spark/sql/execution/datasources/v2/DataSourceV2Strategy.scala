--- conflicted
+++ resolved
@@ -28,116 +28,13 @@
 import org.apache.spark.sql.execution.{FilterExec, ProjectExec, SparkPlan}
 import org.apache.spark.sql.execution.datasources.DataSourceStrategy
 import org.apache.spark.sql.execution.streaming.continuous.{ContinuousCoalesceExec, WriteToContinuousDataSource, WriteToContinuousDataSourceExec}
-<<<<<<< HEAD
-import org.apache.spark.sql.sources.v2.reader.{DataSourceReader, SupportsPushDownFilters, SupportsPushDownRequiredColumns}
-import org.apache.spark.sql.sources.v2.reader.streaming.ContinuousReader
-
-object DataSourceV2Strategy extends Strategy {
-
-  /**
-   * Pushes down filters to the data source reader
-   *
-   * @return pushed filter and post-scan filters.
-   */
-  private def pushFilters(
-      reader: DataSourceReader,
-      filters: Seq[Expression]): (Seq[Expression], Seq[Expression]) = {
-    reader match {
-      case r: SupportsPushDownFilters =>
-        // A map from translated data source filters to original catalyst filter expressions.
-        val translatedFilterToExpr = mutable.HashMap.empty[sources.Filter, Expression]
-        // Catalyst filter expression that can't be translated to data source filters.
-        val untranslatableExprs = mutable.ArrayBuffer.empty[Expression]
-
-        for (filterExpr <- filters) {
-          val translated = DataSourceStrategy.translateFilter(filterExpr)
-          if (translated.isDefined) {
-            translatedFilterToExpr(translated.get) = filterExpr
-          } else {
-            untranslatableExprs += filterExpr
-          }
-        }
-
-        // Data source filters that need to be evaluated again after scanning. which means
-        // the data source cannot guarantee the rows returned can pass these filters.
-        // As a result we must return it so Spark can plan an extra filter operator.
-        val postScanFilters = r.pushFilters(translatedFilterToExpr.keys.toArray)
-          .map(translatedFilterToExpr)
-        // The filters which are marked as pushed to this data source
-        val pushedFilters = r.pushedFilters().map(translatedFilterToExpr)
-        (pushedFilters, untranslatableExprs ++ postScanFilters)
-
-      case _ => (Nil, filters)
-    }
-  }
-
-  /**
-   * Applies column pruning to the data source, w.r.t. the references of the given expressions.
-   *
-   * @return new output attributes after column pruning.
-   */
-  // TODO: nested column pruning.
-  private def pruneColumns(
-      reader: DataSourceReader,
-      relation: DataSourceV2Relation,
-      exprs: Seq[Expression]): Seq[AttributeReference] = {
-    reader match {
-      case r: SupportsPushDownRequiredColumns =>
-        val requiredColumns = AttributeSet(exprs.flatMap(_.references))
-        val neededOutput = relation.output.filter(requiredColumns.contains)
-        if (neededOutput != relation.output) {
-          r.pruneColumns(neededOutput.toStructType)
-          val nameToAttr = relation.output.map(_.name).zip(relation.output).toMap
-          r.readSchema().toAttributes.map {
-            // We have to keep the attribute id during transformation.
-            a => a.withExprId(nameToAttr(a.name).exprId)
-          }
-        } else {
-          relation.output
-        }
-
-      case _ => relation.output
-    }
-  }
-=======
 import org.apache.spark.sql.util.CaseInsensitiveStringMap
 
 object DataSourceV2Strategy extends Strategy with PredicateHelper {
->>>>>>> cceb2d6f
 
   import DataSourceV2Implicits._
 
   override def apply(plan: LogicalPlan): Seq[SparkPlan] = plan match {
-<<<<<<< HEAD
-    case PhysicalOperation(project, filters, relation: DataSourceV2Relation) =>
-      val reader = relation.newReader()
-      // `pushedFilters` will be pushed down and evaluated in the underlying data sources.
-      // `postScanFilters` need to be evaluated after the scan.
-      // `postScanFilters` and `pushedFilters` can overlap, e.g. the parquet row group filter.
-      val (pushedFilters, postScanFilters) = pushFilters(reader, filters)
-      val output = pruneColumns(reader, relation, project ++ postScanFilters)
-      logInfo(
-        s"""
-           |Pushing operators to ${relation.source.getClass}
-           |Pushed Filters: ${pushedFilters.mkString(", ")}
-           |Post-Scan Filters: ${postScanFilters.mkString(",")}
-           |Output: ${output.mkString(", ")}
-         """.stripMargin)
-
-      val scan = DataSourceV2ScanExec(
-        output, relation.source, relation.options, pushedFilters, reader)
-
-      val filterCondition = postScanFilters.reduceLeftOption(And)
-      val withFilter = filterCondition.map(FilterExec(_, scan)).getOrElse(scan)
-
-      // always add the projection, which will produce unsafe rows required by some operators
-      ProjectExec(project, withFilter) :: Nil
-
-    case r: StreamingDataSourceV2Relation =>
-      // ensure there is a projection, which will produce unsafe rows required by some operators
-      ProjectExec(r.output,
-        DataSourceV2ScanExec(r.output, r.source, r.options, r.pushedFilters, r.reader)) :: Nil
-=======
     case PhysicalOperation(project, filters, relation: DataSourceV2ScanRelation) =>
       // projection and filters were already pushed down in the optimizer.
       // this uses PhysicalOperation to get the projection and ensure that if the batch scan does
@@ -181,15 +78,10 @@
       }
 
       withProjection :: Nil
->>>>>>> cceb2d6f
 
     case WriteToDataSourceV2(writer, query) =>
       WriteToDataSourceV2Exec(writer, planLater(query)) :: Nil
 
-<<<<<<< HEAD
-    case AppendData(r: DataSourceV2Relation, query, _) =>
-      WriteToDataSourceV2Exec(r.newWriter(), planLater(query)) :: Nil
-=======
     case CreateV2Table(catalog, ident, schema, parts, props, ifNotExists) =>
       CreateTableExec(catalog, ident, schema, parts, props, ifNotExists) :: Nil
 
@@ -278,20 +170,14 @@
                   s" cannot translate expression to source filter: $f"))
           }).toArray
       DeleteFromTableExec(table.asDeletable, filters) :: Nil
->>>>>>> cceb2d6f
 
     case WriteToContinuousDataSource(writer, query) =>
       WriteToContinuousDataSourceExec(writer, planLater(query)) :: Nil
 
     case Repartition(1, false, child) =>
-<<<<<<< HEAD
-      val isContinuous = child.collectFirst {
-        case StreamingDataSourceV2Relation(_, _, _, r: ContinuousReader) => r
-=======
       val isContinuous = child.find {
         case r: StreamingDataSourceV2Relation => r.stream.isInstanceOf[ContinuousStream]
         case _ => false
->>>>>>> cceb2d6f
       }.isDefined
 
       if (isContinuous) {
