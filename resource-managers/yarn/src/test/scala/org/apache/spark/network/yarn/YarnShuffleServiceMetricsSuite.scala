/*
 * Licensed to the Apache Software Foundation (ASF) under one or more
 * contributor license agreements.  See the NOTICE file distributed with
 * this work for additional information regarding copyright ownership.
 * The ASF licenses this file to You under the Apache License, Version 2.0
 * (the "License"); you may not use this file except in compliance with
 * the License.  You may obtain a copy of the License at
 *
 *    http://www.apache.org/licenses/LICENSE-2.0
 *
 * Unless required by applicable law or agreed to in writing, software
 * distributed under the License is distributed on an "AS IS" BASIS,
 * WITHOUT WARRANTIES OR CONDITIONS OF ANY KIND, either express or implied.
 * See the License for the specific language governing permissions and
 * limitations under the License.
 */
package org.apache.spark.network.yarn

import scala.collection.JavaConverters._

import org.apache.hadoop.metrics2.MetricsRecordBuilder
import org.mockito.ArgumentMatchers.{any, anyDouble, anyInt, anyLong}
import org.mockito.Mockito.{mock, times, verify, when}
import org.scalatest.matchers.must.Matchers
import org.scalatest.matchers.should.Matchers._

import org.apache.spark.SparkFunSuite
import org.apache.spark.network.server.OneForOneStreamManager
import org.apache.spark.network.shuffle.{ExternalBlockHandler, ExternalShuffleBlockResolver}

class YarnShuffleServiceMetricsSuite extends SparkFunSuite with Matchers {

  val streamManager = mock(classOf[OneForOneStreamManager])
  val blockResolver = mock(classOf[ExternalShuffleBlockResolver])
  when(blockResolver.getRegisteredExecutorsSize).thenReturn(42)

  val metrics = new ExternalBlockHandler(streamManager, blockResolver).getAllMetrics

  test("metrics named as expected") {
    val allMetrics = Set(
      "openBlockRequestLatencyMillis", "registerExecutorRequestLatencyMillis",
      "blockTransferRateBytes", "registeredExecutorsSize", "numActiveConnections",
<<<<<<< HEAD
      "numCaughtExceptions")
=======
      "numCaughtExceptions", "finalizeShuffleMergeLatencyMillis")
>>>>>>> a630e8d1

    metrics.getMetrics.keySet().asScala should be (allMetrics)
  }

  // these three metrics have the same effect on the collector
  for (testname <- Seq("openBlockRequestLatencyMillis",
      "registerExecutorRequestLatencyMillis",
      "blockTransferRateBytes")) {
    test(s"$testname - collector receives correct types") {
      val builder = mock(classOf[MetricsRecordBuilder])
      when(builder.addCounter(any(), anyLong())).thenReturn(builder)
      when(builder.addGauge(any(), anyDouble())).thenReturn(builder)

      YarnShuffleServiceMetrics.collectMetric(builder, testname,
        metrics.getMetrics.get(testname))

      verify(builder).addCounter(any(), anyLong())
      verify(builder, times(4)).addGauge(any(), anyDouble())
    }
  }

  // this metric writes only one gauge to the collector
  test("registeredExecutorsSize - collector receives correct types") {
    val builder = mock(classOf[MetricsRecordBuilder])

    YarnShuffleServiceMetrics.collectMetric(builder, "registeredExecutorsSize",
      metrics.getMetrics.get("registeredExecutorsSize"))

    // only one
    verify(builder).addGauge(any(), anyInt())
  }
}<|MERGE_RESOLUTION|>--- conflicted
+++ resolved
@@ -40,11 +40,7 @@
     val allMetrics = Set(
       "openBlockRequestLatencyMillis", "registerExecutorRequestLatencyMillis",
       "blockTransferRateBytes", "registeredExecutorsSize", "numActiveConnections",
-<<<<<<< HEAD
-      "numCaughtExceptions")
-=======
       "numCaughtExceptions", "finalizeShuffleMergeLatencyMillis")
->>>>>>> a630e8d1
 
     metrics.getMetrics.keySet().asScala should be (allMetrics)
   }
