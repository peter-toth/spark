/*
 * Licensed to the Apache Software Foundation (ASF) under one or more
 * contributor license agreements.  See the NOTICE file distributed with
 * this work for additional information regarding copyright ownership.
 * The ASF licenses this file to You under the Apache License, Version 2.0
 * (the "License"); you may not use this file except in compliance with
 * the License.  You may obtain a copy of the License at
 *
 *    http://www.apache.org/licenses/LICENSE-2.0
 *
 * Unless required by applicable law or agreed to in writing, software
 * distributed under the License is distributed on an "AS IS" BASIS,
 * WITHOUT WARRANTIES OR CONDITIONS OF ANY KIND, either express or implied.
 * See the License for the specific language governing permissions and
 * limitations under the License.
 */

package org.apache.spark.deploy

import scala.collection.mutable
import scala.concurrent.duration._

import org.mockito.ArgumentMatchers.any
import org.mockito.Mockito.{mock, verify, when}
import org.scalatest.{BeforeAndAfterAll, PrivateMethodTester}
import org.scalatest.concurrent.Eventually._

import org.apache.spark._
import org.apache.spark.deploy.DeployMessages.{MasterStateResponse, RequestMasterState}
import org.apache.spark.deploy.master.ApplicationInfo
import org.apache.spark.deploy.master.Master
import org.apache.spark.deploy.worker.Worker
import org.apache.spark.internal.config
import org.apache.spark.rpc.{RpcAddress, RpcEndpointRef, RpcEnv}
import org.apache.spark.scheduler.TaskSchedulerImpl
import org.apache.spark.scheduler.cluster._
import org.apache.spark.scheduler.cluster.CoarseGrainedClusterMessages.{RegisterExecutor, RegisterExecutorFailed}

/**
 * End-to-end tests for dynamic allocation in standalone mode.
 */
class StandaloneDynamicAllocationSuite
  extends SparkFunSuite
  with LocalSparkContext
  with BeforeAndAfterAll
  with PrivateMethodTester {

  private val numWorkers = 2
  private val conf = new SparkConf()
  private val securityManager = new SecurityManager(conf)

  private var masterRpcEnv: RpcEnv = null
  private var workerRpcEnvs: Seq[RpcEnv] = null
  private var master: Master = null
  private var workers: Seq[Worker] = null

  /**
   * Start the local cluster.
   * Note: local-cluster mode is insufficient because we want a reference to the Master.
   */
  override def beforeAll(): Unit = {
    super.beforeAll()
    masterRpcEnv = RpcEnv.create(Master.SYSTEM_NAME, "localhost", 0, conf, securityManager)
    workerRpcEnvs = (0 until numWorkers).map { i =>
      RpcEnv.create(Worker.SYSTEM_NAME + i, "localhost", 0, conf, securityManager)
    }
    master = makeMaster()
    workers = makeWorkers(10, 2048)
    // Wait until all workers register with master successfully
    eventually(timeout(1.minute), interval(10.milliseconds)) {
      assert(getMasterState.workers.size === numWorkers)
    }
  }

  override def afterAll(): Unit = {
    try {
      masterRpcEnv.shutdown()
      workerRpcEnvs.foreach(_.shutdown())
      master.stop()
      workers.foreach(_.stop())
      masterRpcEnv = null
      workerRpcEnvs = null
      master = null
      workers = null
    } finally {
      super.afterAll()
    }
  }

  test("dynamic allocation default behavior") {
    sc = new SparkContext(appConf)
    val appId = sc.applicationId
    eventually(timeout(10.seconds), interval(10.millis)) {
      val apps = getApplications()
      assert(apps.size === 1)
      assert(apps.head.id === appId)
      assert(apps.head.executors.size === 2)
      assert(apps.head.getExecutorLimit === Int.MaxValue)
    }
    // kill all executors
    assert(killAllExecutors(sc))
    var apps = getApplications()
    assert(apps.head.executors.size === 0)
    assert(apps.head.getExecutorLimit === 0)
    // request 1
    assert(sc.requestExecutors(1))
    apps = getApplications()
    assert(apps.head.executors.size === 1)
    assert(apps.head.getExecutorLimit === 1)
    // request 1 more
    assert(sc.requestExecutors(1))
    apps = getApplications()
    assert(apps.head.executors.size === 2)
    assert(apps.head.getExecutorLimit === 2)
    // request 1 more; this one won't go through
    assert(sc.requestExecutors(1))
    apps = getApplications()
    assert(apps.head.executors.size === 2)
    assert(apps.head.getExecutorLimit === 3)
    // kill all existing executors; we should end up with 3 - 2 = 1 executor
    assert(killAllExecutors(sc))
    apps = getApplications()
    assert(apps.head.executors.size === 1)
    assert(apps.head.getExecutorLimit === 1)
    // kill all executors again; this time we'll have 1 - 1 = 0 executors left
    assert(killAllExecutors(sc))
    apps = getApplications()
    assert(apps.head.executors.size === 0)
    assert(apps.head.getExecutorLimit === 0)
    // request many more; this increases the limit well beyond the cluster capacity
    assert(sc.requestExecutors(1000))
    apps = getApplications()
    assert(apps.head.executors.size === 2)
    assert(apps.head.getExecutorLimit === 1000)
  }

  test("dynamic allocation with max cores <= cores per worker") {
    sc = new SparkContext(appConf.set(config.CORES_MAX, 8))
    val appId = sc.applicationId
    eventually(timeout(10.seconds), interval(10.millis)) {
      val apps = getApplications()
      assert(apps.size === 1)
      assert(apps.head.id === appId)
      assert(apps.head.executors.size === 2)
      assert(apps.head.executors.values.map(_.cores).toArray === Array(4, 4))
      assert(apps.head.getExecutorLimit === Int.MaxValue)
    }
    // kill all executors
    assert(killAllExecutors(sc))
    var apps = getApplications()
    assert(apps.head.executors.size === 0)
    assert(apps.head.getExecutorLimit === 0)
    // request 1
    assert(sc.requestExecutors(1))
    apps = getApplications()
    assert(apps.head.executors.size === 1)
    assert(apps.head.executors.values.head.cores === 8)
    assert(apps.head.getExecutorLimit === 1)
    // request 1 more; this one won't go through because we're already at max cores.
    // This highlights a limitation of using dynamic allocation with max cores WITHOUT
    // setting cores per executor: once an application scales down and then scales back
    // up, its executors may not be spread out anymore!
    assert(sc.requestExecutors(1))
    apps = getApplications()
    assert(apps.head.executors.size === 1)
    assert(apps.head.getExecutorLimit === 2)
    // request 1 more; this one also won't go through for the same reason
    assert(sc.requestExecutors(1))
    apps = getApplications()
    assert(apps.head.executors.size === 1)
    assert(apps.head.getExecutorLimit === 3)
    // kill all existing executors; we should end up with 3 - 1 = 2 executor
    // Note: we scheduled these executors together, so their cores should be evenly distributed
    assert(killAllExecutors(sc))
    apps = getApplications()
    assert(apps.head.executors.size === 2)
    assert(apps.head.executors.values.map(_.cores).toArray === Array(4, 4))
    assert(apps.head.getExecutorLimit === 2)
    // kill all executors again; this time we'll have 1 - 1 = 0 executors left
    assert(killAllExecutors(sc))
    apps = getApplications()
    assert(apps.head.executors.size === 0)
    assert(apps.head.getExecutorLimit === 0)
    // request many more; this increases the limit well beyond the cluster capacity
    assert(sc.requestExecutors(1000))
    apps = getApplications()
    assert(apps.head.executors.size === 2)
    assert(apps.head.executors.values.map(_.cores).toArray === Array(4, 4))
    assert(apps.head.getExecutorLimit === 1000)
  }

  test("dynamic allocation with max cores > cores per worker") {
    sc = new SparkContext(appConf.set(config.CORES_MAX, 16))
    val appId = sc.applicationId
    eventually(timeout(10.seconds), interval(10.millis)) {
      val apps = getApplications()
      assert(apps.size === 1)
      assert(apps.head.id === appId)
      assert(apps.head.executors.size === 2)
      assert(apps.head.executors.values.map(_.cores).toArray === Array(8, 8))
      assert(apps.head.getExecutorLimit === Int.MaxValue)
    }
    // kill all executors
    assert(killAllExecutors(sc))
    var apps = getApplications()
    assert(apps.head.executors.size === 0)
    assert(apps.head.getExecutorLimit === 0)
    // request 1
    assert(sc.requestExecutors(1))
    apps = getApplications()
    assert(apps.head.executors.size === 1)
    assert(apps.head.executors.values.head.cores === 10)
    assert(apps.head.getExecutorLimit === 1)
    // request 1 more
    // Note: the cores are not evenly distributed because we scheduled these executors 1 by 1
    assert(sc.requestExecutors(1))
    apps = getApplications()
    assert(apps.head.executors.size === 2)
    assert(apps.head.executors.values.map(_.cores).toSet === Set(10, 6))
    assert(apps.head.getExecutorLimit === 2)
    // request 1 more; this one won't go through
    assert(sc.requestExecutors(1))
    apps = getApplications()
    assert(apps.head.executors.size === 2)
    assert(apps.head.getExecutorLimit === 3)
    // kill all existing executors; we should end up with 3 - 2 = 1 executor
    assert(killAllExecutors(sc))
    apps = getApplications()
    assert(apps.head.executors.size === 1)
    assert(apps.head.executors.values.head.cores === 10)
    assert(apps.head.getExecutorLimit === 1)
    // kill all executors again; this time we'll have 1 - 1 = 0 executors left
    assert(killAllExecutors(sc))
    apps = getApplications()
    assert(apps.head.executors.size === 0)
    assert(apps.head.getExecutorLimit === 0)
    // request many more; this increases the limit well beyond the cluster capacity
    assert(sc.requestExecutors(1000))
    apps = getApplications()
    assert(apps.head.executors.size === 2)
    assert(apps.head.executors.values.map(_.cores).toArray === Array(8, 8))
    assert(apps.head.getExecutorLimit === 1000)
  }

  test("dynamic allocation with cores per executor") {
    sc = new SparkContext(appConf.set(config.EXECUTOR_CORES, 2))
    val appId = sc.applicationId
    eventually(timeout(10.seconds), interval(10.millis)) {
      val apps = getApplications()
      assert(apps.size === 1)
      assert(apps.head.id === appId)
      assert(apps.head.executors.size === 10) // 20 cores total
      assert(apps.head.getExecutorLimit === Int.MaxValue)
    }
    // kill all executors
    assert(killAllExecutors(sc))
    var apps = getApplications()
    assert(apps.head.executors.size === 0)
    assert(apps.head.getExecutorLimit === 0)
    // request 1
    assert(sc.requestExecutors(1))
    apps = getApplications()
    assert(apps.head.executors.size === 1)
    assert(apps.head.getExecutorLimit === 1)
    // request 3 more
    assert(sc.requestExecutors(3))
    apps = getApplications()
    assert(apps.head.executors.size === 4)
    assert(apps.head.getExecutorLimit === 4)
    // request 10 more; only 6 will go through
    assert(sc.requestExecutors(10))
    apps = getApplications()
    assert(apps.head.executors.size === 10)
    assert(apps.head.getExecutorLimit === 14)
    // kill 2 executors; we should get 2 back immediately
    assert(killNExecutors(sc, 2))
    apps = getApplications()
    assert(apps.head.executors.size === 10)
    assert(apps.head.getExecutorLimit === 12)
    // kill 4 executors; we should end up with 12 - 4 = 8 executors
    assert(killNExecutors(sc, 4))
    apps = getApplications()
    assert(apps.head.executors.size === 8)
    assert(apps.head.getExecutorLimit === 8)
    // kill all executors; this time we'll have 8 - 8 = 0 executors left
    assert(killAllExecutors(sc))
    apps = getApplications()
    assert(apps.head.executors.size === 0)
    assert(apps.head.getExecutorLimit === 0)
    // request many more; this increases the limit well beyond the cluster capacity
    assert(sc.requestExecutors(1000))
    apps = getApplications()
    assert(apps.head.executors.size === 10)
    assert(apps.head.getExecutorLimit === 1000)
  }

  test("dynamic allocation with cores per executor AND max cores") {
    sc = new SparkContext(appConf
      .set(config.EXECUTOR_CORES, 2)
      .set(config.CORES_MAX, 8))
    val appId = sc.applicationId
    eventually(timeout(10.seconds), interval(10.millis)) {
      val apps = getApplications()
      assert(apps.size === 1)
      assert(apps.head.id === appId)
      assert(apps.head.executors.size === 4) // 8 cores total
      assert(apps.head.getExecutorLimit === Int.MaxValue)
    }
    // kill all executors
    assert(killAllExecutors(sc))
    var apps = getApplications()
    assert(apps.head.executors.size === 0)
    assert(apps.head.getExecutorLimit === 0)
    // request 1
    assert(sc.requestExecutors(1))
    apps = getApplications()
    assert(apps.head.executors.size === 1)
    assert(apps.head.getExecutorLimit === 1)
    // request 3 more
    assert(sc.requestExecutors(3))
    apps = getApplications()
    assert(apps.head.executors.size === 4)
    assert(apps.head.getExecutorLimit === 4)
    // request 10 more; none will go through
    assert(sc.requestExecutors(10))
    apps = getApplications()
    assert(apps.head.executors.size === 4)
    assert(apps.head.getExecutorLimit === 14)
    // kill all executors; 4 executors will be launched immediately
    assert(killAllExecutors(sc))
    apps = getApplications()
    assert(apps.head.executors.size === 4)
    assert(apps.head.getExecutorLimit === 10)
    // ... and again
    assert(killAllExecutors(sc))
    apps = getApplications()
    assert(apps.head.executors.size === 4)
    assert(apps.head.getExecutorLimit === 6)
    // ... and again; now we end up with 6 - 4 = 2 executors left
    assert(killAllExecutors(sc))
    apps = getApplications()
    assert(apps.head.executors.size === 2)
    assert(apps.head.getExecutorLimit === 2)
    // ... and again; this time we have 2 - 2 = 0 executors left
    assert(killAllExecutors(sc))
    apps = getApplications()
    assert(apps.head.executors.size === 0)
    assert(apps.head.getExecutorLimit === 0)
    // request many more; this increases the limit well beyond the cluster capacity
    assert(sc.requestExecutors(1000))
    apps = getApplications()
    assert(apps.head.executors.size === 4)
    assert(apps.head.getExecutorLimit === 1000)
  }

  test("kill the same executor twice (SPARK-9795)") {
    sc = new SparkContext(appConf)
    val appId = sc.applicationId
    sc.requestExecutors(2)
    eventually(timeout(10.seconds), interval(10.millis)) {
      val apps = getApplications()
      assert(apps.size === 1)
      assert(apps.head.id === appId)
      assert(apps.head.executors.size === 2)
      assert(apps.head.getExecutorLimit === 2)
    }
    // sync executors between the Master and the driver, needed because
    // the driver refuses to kill executors it does not know about
    syncExecutors(sc)
    // kill the same executor twice
    val executors = getExecutorIds(sc)
    assert(executors.size === 2)
    assert(sc.killExecutor(executors.head))
    assert(!sc.killExecutor(executors.head))
    val apps = getApplications()
    assert(apps.head.executors.size === 1)
    // The limit should not be lowered twice
    assert(apps.head.getExecutorLimit === 1)
  }

  test("the pending replacement executors should not be lost (SPARK-10515)") {
    sc = new SparkContext(appConf)
    val appId = sc.applicationId
    sc.requestExecutors(2)
    eventually(timeout(10.seconds), interval(10.millis)) {
      val apps = getApplications()
      assert(apps.size === 1)
      assert(apps.head.id === appId)
      assert(apps.head.executors.size === 2)
      assert(apps.head.getExecutorLimit === 2)
    }
    // sync executors between the Master and the driver, needed because
    // the driver refuses to kill executors it does not know about
    syncExecutors(sc)
    val executors = getExecutorIds(sc)
    val executorIdsBefore = executors.toSet
    assert(executors.size === 2)
    // kill and replace an executor
    assert(sc.killAndReplaceExecutor(executors.head))
    eventually(timeout(10.seconds), interval(10.millis)) {
      val apps = getApplications()
      assert(apps.head.executors.size === 2)
      val executorIdsAfter = getExecutorIds(sc).toSet
      // make sure the executor was killed and replaced
      assert(executorIdsBefore != executorIdsAfter)
    }

    // kill old executor (which is killedAndReplaced) should fail
    assert(!sc.killExecutor(executors.head))

    // refresh executors list
    val newExecutors = getExecutorIds(sc)
    syncExecutors(sc)

    // kill newly created executor and do not replace it
    assert(sc.killExecutor(newExecutors(1)))
    val apps = getApplications()
    assert(apps.head.executors.size === 1)
    assert(apps.head.getExecutorLimit === 1)
  }

  test("disable force kill for busy executors (SPARK-9552)") {
    sc = new SparkContext(appConf)
    val appId = sc.applicationId
    eventually(timeout(10.seconds), interval(10.millis)) {
      val apps = getApplications()
      assert(apps.size === 1)
      assert(apps.head.id === appId)
      assert(apps.head.executors.size === 2)
      assert(apps.head.getExecutorLimit === Int.MaxValue)
    }
    var apps = getApplications()
    // sync executors between the Master and the driver, needed because
    // the driver refuses to kill executors it does not know about
    syncExecutors(sc)
    val executors = getExecutorIds(sc)
    assert(executors.size === 2)

    // simulate running a task on the executor
    val getMap = PrivateMethod[mutable.HashMap[String, mutable.HashSet[Long]]](
      Symbol("executorIdToRunningTaskIds"))
    val taskScheduler = sc.taskScheduler.asInstanceOf[TaskSchedulerImpl]
    val executorIdToRunningTaskIds = taskScheduler invokePrivate getMap()
    executorIdToRunningTaskIds(executors.head) = mutable.HashSet(1L)
    // kill the busy executor without force; this should fail
    assert(killExecutor(sc, executors.head, force = false).isEmpty)
    apps = getApplications()
    assert(apps.head.executors.size === 2)

    // force kill busy executor
    assert(killExecutor(sc, executors.head, force = true).nonEmpty)
    apps = getApplications()
    // kill executor successfully
    assert(apps.head.executors.size === 1)
  }

  test("initial executor limit") {
    val initialExecutorLimit = 1
    val myConf = appConf
      .set(config.DYN_ALLOCATION_ENABLED, true)
      .set(config.SHUFFLE_SERVICE_ENABLED, true)
      .set(config.DYN_ALLOCATION_INITIAL_EXECUTORS, initialExecutorLimit)
    sc = new SparkContext(myConf)
    val appId = sc.applicationId
    eventually(timeout(10.seconds), interval(10.millis)) {
      val apps = getApplications()
      assert(apps.size === 1)
      assert(apps.head.id === appId)
      assert(apps.head.executors.size === initialExecutorLimit)
      assert(apps.head.getExecutorLimit === initialExecutorLimit)
    }
  }

  test("kill all executors on localhost") {
    sc = new SparkContext(appConf)
    val appId = sc.applicationId
    eventually(timeout(10.seconds), interval(10.millis)) {
      val apps = getApplications()
      assert(apps.size === 1)
      assert(apps.head.id === appId)
      assert(apps.head.executors.size === 2)
      assert(apps.head.getExecutorLimit === Int.MaxValue)
    }
    val beforeList = getApplications().head.executors.keys.toSet
    assert(killExecutorsOnHost(sc, "localhost").equals(true))

    syncExecutors(sc)
    val afterList = getApplications().head.executors.keys.toSet

    eventually(timeout(10.seconds), interval(100.millis)) {
      assert(beforeList.intersect(afterList).size == 0)
    }
  }

  test("executor registration on a blacklisted host must fail") {
    // The context isn't really used by the test, but it helps with creating a test scheduler,
    // since CoarseGrainedSchedulerBackend makes a lot of calls to the context instance.
    sc = new SparkContext(appConf.set(config.BLACKLIST_ENABLED.key, "true"))

    val endpointRef = mock(classOf[RpcEndpointRef])
    val mockAddress = mock(classOf[RpcAddress])
    when(endpointRef.address).thenReturn(mockAddress)
    val message = RegisterExecutor("one", endpointRef, "blacklisted-host", 10, Map.empty,
      Map.empty, Map.empty)

    val taskScheduler = mock(classOf[TaskSchedulerImpl])
    when(taskScheduler.nodeBlacklist()).thenReturn(Set("blacklisted-host"))
    when(taskScheduler.resourceOffers(any())).thenReturn(Nil)
<<<<<<< HEAD
=======
    when(taskScheduler.resourcesReqsPerTask).thenReturn(Seq.empty)
>>>>>>> cceb2d6f
    when(taskScheduler.sc).thenReturn(sc)

    val rpcEnv = RpcEnv.create("test-rpcenv", "localhost", 0, conf, securityManager)
    try {
      val scheduler = new CoarseGrainedSchedulerBackend(taskScheduler, rpcEnv)
      try {
        scheduler.start()
        scheduler.driverEndpoint.ask[Boolean](message)
        eventually(timeout(10.seconds), interval(100.millis)) {
          verify(endpointRef).send(RegisterExecutorFailed(any()))
        }
      } finally {
        scheduler.stop()
      }
    } finally {
      rpcEnv.shutdown()
    }
  }

  // ===============================
  // | Utility methods for testing |
  // ===============================

  /** Return a SparkConf for applications that want to talk to our Master. */
  private def appConf: SparkConf = {
    new SparkConf()
      .setMaster(masterRpcEnv.address.toSparkURL)
      .setAppName("test")
      .set(config.EXECUTOR_MEMORY.key, "256m")
  }

  /** Make a master to which our application will send executor requests. */
  private def makeMaster(): Master = {
    val master = new Master(masterRpcEnv, masterRpcEnv.address, 0, securityManager, conf)
    masterRpcEnv.setupEndpoint(Master.ENDPOINT_NAME, master)
    master
  }

  /** Make a few workers that talk to our master. */
  private def makeWorkers(cores: Int, memory: Int): Seq[Worker] = {
    (0 until numWorkers).map { i =>
      val rpcEnv = workerRpcEnvs(i)
      val worker = new Worker(rpcEnv, 0, cores, memory, Array(masterRpcEnv.address),
        Worker.ENDPOINT_NAME, null, conf, securityManager)
      rpcEnv.setupEndpoint(Worker.ENDPOINT_NAME, worker)
      worker
    }
  }

  /** Get the Master state */
  private def getMasterState: MasterStateResponse = {
    master.self.askSync[MasterStateResponse](RequestMasterState)
  }

  /** Get the applications that are active from Master */
  private def getApplications(): Seq[ApplicationInfo] = {
    getMasterState.activeApps
  }

  /** Kill all executors belonging to this application. */
  private def killAllExecutors(sc: SparkContext): Boolean = {
    killNExecutors(sc, Int.MaxValue)
  }

  /** Kill N executors belonging to this application. */
  private def killNExecutors(sc: SparkContext, n: Int): Boolean = {
    syncExecutors(sc)
    sc.killExecutors(getExecutorIds(sc).take(n))
  }

  /** Kill the given executor, specifying whether to force kill it. */
  private def killExecutor(sc: SparkContext, executorId: String, force: Boolean): Seq[String] = {
    syncExecutors(sc)
    sc.schedulerBackend match {
      case b: CoarseGrainedSchedulerBackend =>
        b.killExecutors(Seq(executorId), adjustTargetNumExecutors = true, countFailures = false,
          force)
      case _ => fail("expected coarse grained scheduler")
    }
  }

  /** Kill the executors on a given host. */
  private def killExecutorsOnHost(sc: SparkContext, host: String): Boolean = {
    syncExecutors(sc)
    sc.schedulerBackend match {
      case b: CoarseGrainedSchedulerBackend =>
        b.killExecutorsOnHost(host)
      case _ => fail("expected coarse grained scheduler")
    }
  }

  /**
   * Return a list of executor IDs belonging to this application.
   *
   * Note that we must use the executor IDs according to the Master, which has the most
   * updated view. We cannot rely on the executor IDs according to the driver because we
   * don't wait for executors to register. Otherwise the tests will take much longer to run.
   */
  private def getExecutorIds(sc: SparkContext): Seq[String] = {
    val app = getApplications().find(_.id == sc.applicationId)
    assert(app.isDefined)
    // Although executors is transient, master is in the same process so the message won't be
    // serialized and it's safe here.
    app.get.executors.keys.map(_.toString).toSeq
  }

  /**
   * Sync executor IDs between the driver and the Master.
   *
   * This allows us to avoid waiting for new executors to register with the driver before
   * we submit a request to kill them. This must be called before each kill request.
   */
  private def syncExecutors(sc: SparkContext): Unit = {
    val driverExecutors = sc.env.blockManager.master.getStorageStatus
      .map(_.blockManagerId.executorId)
      .filter { _ != SparkContext.DRIVER_IDENTIFIER}
    val masterExecutors = getExecutorIds(sc)
    val missingExecutors = masterExecutors.toSet.diff(driverExecutors.toSet).toSeq.sorted
    missingExecutors.foreach { id =>
      // Fake an executor registration so the driver knows about us
      val endpointRef = mock(classOf[RpcEndpointRef])
      val mockAddress = mock(classOf[RpcAddress])
      when(endpointRef.address).thenReturn(mockAddress)
      val message = RegisterExecutor(id, endpointRef, "localhost", 10, Map.empty, Map.empty,
        Map.empty)
      val backend = sc.schedulerBackend.asInstanceOf[CoarseGrainedSchedulerBackend]
      backend.driverEndpoint.askSync[Boolean](message)
    }
  }

}<|MERGE_RESOLUTION|>--- conflicted
+++ resolved
@@ -506,10 +506,7 @@
     val taskScheduler = mock(classOf[TaskSchedulerImpl])
     when(taskScheduler.nodeBlacklist()).thenReturn(Set("blacklisted-host"))
     when(taskScheduler.resourceOffers(any())).thenReturn(Nil)
-<<<<<<< HEAD
-=======
     when(taskScheduler.resourcesReqsPerTask).thenReturn(Seq.empty)
->>>>>>> cceb2d6f
     when(taskScheduler.sc).thenReturn(sc)
 
     val rpcEnv = RpcEnv.create("test-rpcenv", "localhost", 0, conf, securityManager)
