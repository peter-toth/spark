/*
 * Licensed to the Apache Software Foundation (ASF) under one or more
 * contributor license agreements.  See the NOTICE file distributed with
 * this work for additional information regarding copyright ownership.
 * The ASF licenses this file to You under the Apache License, Version 2.0
 * (the "License"); you may not use this file except in compliance with
 * the License.  You may obtain a copy of the License at
 *
 *    http://www.apache.org/licenses/LICENSE-2.0
 *
 * Unless required by applicable law or agreed to in writing, software
 * distributed under the License is distributed on an "AS IS" BASIS,
 * WITHOUT WARRANTIES OR CONDITIONS OF ANY KIND, either express or implied.
 * See the License for the specific language governing permissions and
 * limitations under the License.
 */

package org.apache.spark.sql.execution.columnar

import org.apache.commons.lang3.StringUtils

import org.apache.spark.network.util.JavaUtils
import org.apache.spark.rdd.RDD
import org.apache.spark.sql.catalyst.InternalRow
import org.apache.spark.sql.catalyst.analysis.MultiInstanceRelation
import org.apache.spark.sql.catalyst.expressions._
import org.apache.spark.sql.catalyst.plans.QueryPlan
import org.apache.spark.sql.catalyst.plans.logical
<<<<<<< HEAD
import org.apache.spark.sql.catalyst.plans.logical.{HintInfo, LogicalPlan, Statistics}
=======
import org.apache.spark.sql.catalyst.plans.logical.{ColumnStat, LogicalPlan, Statistics}
>>>>>>> cceb2d6f
import org.apache.spark.sql.catalyst.util.truncatedString
import org.apache.spark.sql.execution.SparkPlan
import org.apache.spark.storage.StorageLevel
import org.apache.spark.util.LongAccumulator


/**
 * CachedBatch is a cached batch of rows.
 *
 * @param numRows The total number of rows in this batch
 * @param buffers The buffers for serialized columns
 * @param stats The stat of columns
 */
private[columnar]
case class CachedBatch(numRows: Int, buffers: Array[Array[Byte]], stats: InternalRow)

case class CachedRDDBuilder(
    useCompression: Boolean,
    batchSize: Int,
    storageLevel: StorageLevel,
    @transient cachedPlan: SparkPlan,
    tableName: Option[String]) {

  @transient @volatile private var _cachedColumnBuffers: RDD[CachedBatch] = null

  val sizeInBytesStats: LongAccumulator = cachedPlan.sqlContext.sparkContext.longAccumulator
  val rowCountStats: LongAccumulator = cachedPlan.sqlContext.sparkContext.longAccumulator

  val cachedName = tableName.map(n => s"In-memory table $n")
    .getOrElse(StringUtils.abbreviate(cachedPlan.toString, 1024))

  def cachedColumnBuffers: RDD[CachedBatch] = {
    if (_cachedColumnBuffers == null) {
      synchronized {
        if (_cachedColumnBuffers == null) {
          _cachedColumnBuffers = buildBuffers()
        }
      }
    }
    _cachedColumnBuffers
  }

  def clearCache(blocking: Boolean = false): Unit = {
    if (_cachedColumnBuffers != null) {
      synchronized {
        if (_cachedColumnBuffers != null) {
          _cachedColumnBuffers.unpersist(blocking)
          _cachedColumnBuffers = null
        }
      }
    }
  }

  def isCachedColumnBuffersLoaded: Boolean = {
    _cachedColumnBuffers != null
  }

  private def buildBuffers(): RDD[CachedBatch] = {
    val output = cachedPlan.output
    val cached = cachedPlan.execute().mapPartitionsInternal { rowIterator =>
      new Iterator[CachedBatch] {
        def next(): CachedBatch = {
          val columnBuilders = output.map { attribute =>
            ColumnBuilder(attribute.dataType, batchSize, attribute.name, useCompression)
          }.toArray

          var rowCount = 0
          var totalSize = 0L
          while (rowIterator.hasNext && rowCount < batchSize
            && totalSize < ColumnBuilder.MAX_BATCH_SIZE_IN_BYTE) {
            val row = rowIterator.next()

            // Added for SPARK-6082. This assertion can be useful for scenarios when something
            // like Hive TRANSFORM is used. The external data generation script used in TRANSFORM
            // may result malformed rows, causing ArrayIndexOutOfBoundsException, which is somewhat
            // hard to decipher.
            assert(
              row.numFields == columnBuilders.length,
              s"Row column number mismatch, expected ${output.size} columns, " +
                s"but got ${row.numFields}." +
                s"\nRow content: $row")

            var i = 0
            totalSize = 0
            while (i < row.numFields) {
              columnBuilders(i).appendFrom(row, i)
              totalSize += columnBuilders(i).columnStats.sizeInBytes
              i += 1
            }
            rowCount += 1
          }

          sizeInBytesStats.add(totalSize)
          rowCountStats.add(rowCount)

          val stats = InternalRow.fromSeq(
            columnBuilders.flatMap(_.columnStats.collectedStatistics))
          CachedBatch(rowCount, columnBuilders.map { builder =>
            JavaUtils.bufferToArray(builder.build())
          }, stats)
        }

        def hasNext: Boolean = rowIterator.hasNext
      }
    }.persist(storageLevel)

    cached.setName(cachedName)
    cached
  }
}

object InMemoryRelation {

  def apply(
      useCompression: Boolean,
      batchSize: Int,
      storageLevel: StorageLevel,
      child: SparkPlan,
      tableName: Option[String],
      optimizedPlan: LogicalPlan): InMemoryRelation = {
    val cacheBuilder = CachedRDDBuilder(useCompression, batchSize, storageLevel, child, tableName)
    val relation = new InMemoryRelation(child.output, cacheBuilder, optimizedPlan.outputOrdering)
    relation.statsOfPlanToCache = optimizedPlan.stats
    relation
  }

  def apply(cacheBuilder: CachedRDDBuilder, optimizedPlan: LogicalPlan): InMemoryRelation = {
    val relation = new InMemoryRelation(
      cacheBuilder.cachedPlan.output, cacheBuilder, optimizedPlan.outputOrdering)
    relation.statsOfPlanToCache = optimizedPlan.stats
    relation
  }

  def apply(
      output: Seq[Attribute],
      cacheBuilder: CachedRDDBuilder,
      outputOrdering: Seq[SortOrder],
      statsOfPlanToCache: Statistics): InMemoryRelation = {
    val relation = InMemoryRelation(output, cacheBuilder, outputOrdering)
    relation.statsOfPlanToCache = statsOfPlanToCache
    relation
  }
}

case class InMemoryRelation(
    output: Seq[Attribute],
    @transient cacheBuilder: CachedRDDBuilder,
    override val outputOrdering: Seq[SortOrder])
  extends logical.LeafNode with MultiInstanceRelation {

  @volatile var statsOfPlanToCache: Statistics = null

  override def innerChildren: Seq[SparkPlan] = Seq(cachedPlan)

  override def doCanonicalize(): logical.LogicalPlan =
    copy(output = output.map(QueryPlan.normalizeExpressions(_, cachedPlan.output)),
      cacheBuilder,
      outputOrdering)

  @transient val partitionStatistics = new PartitionStatistics(output)

  def cachedPlan: SparkPlan = cacheBuilder.cachedPlan

  private[sql] def updateStats(
      rowCount: Long,
      newColStats: Map[Attribute, ColumnStat]): Unit = this.synchronized {
    val newStats = statsOfPlanToCache.copy(
      rowCount = Some(rowCount),
      attributeStats = AttributeMap((statsOfPlanToCache.attributeStats ++ newColStats).toSeq)
    )
    statsOfPlanToCache = newStats
  }

  override def computeStats(): Statistics = {
    if (!cacheBuilder.isCachedColumnBuffersLoaded) {
      // Underlying columnar RDD hasn't been materialized, use the stats from the plan to cache.
      statsOfPlanToCache
    } else {
      statsOfPlanToCache.copy(
        sizeInBytes = cacheBuilder.sizeInBytesStats.value.longValue,
        rowCount = Some(cacheBuilder.rowCountStats.value.longValue)
      )
    }
  }

  def withOutput(newOutput: Seq[Attribute]): InMemoryRelation =
    InMemoryRelation(newOutput, cacheBuilder, outputOrdering, statsOfPlanToCache)

  override def newInstance(): this.type = {
    InMemoryRelation(
      output.map(_.newInstance()),
      cacheBuilder,
      outputOrdering,
      statsOfPlanToCache).asInstanceOf[this.type]
  }

<<<<<<< HEAD
  override protected def otherCopyArgs: Seq[AnyRef] = Seq(statsOfPlanToCache, outputOrdering)
=======
  // override `clone` since the default implementation won't carry over mutable states.
  override def clone(): LogicalPlan = {
    val cloned = this.copy()
    cloned.statsOfPlanToCache = this.statsOfPlanToCache
    cloned
  }
>>>>>>> cceb2d6f

  override def simpleString(maxFields: Int): String =
    s"InMemoryRelation [${truncatedString(output, ", ", maxFields)}], ${cacheBuilder.storageLevel}"
}<|MERGE_RESOLUTION|>--- conflicted
+++ resolved
@@ -26,11 +26,7 @@
 import org.apache.spark.sql.catalyst.expressions._
 import org.apache.spark.sql.catalyst.plans.QueryPlan
 import org.apache.spark.sql.catalyst.plans.logical
-<<<<<<< HEAD
-import org.apache.spark.sql.catalyst.plans.logical.{HintInfo, LogicalPlan, Statistics}
-=======
 import org.apache.spark.sql.catalyst.plans.logical.{ColumnStat, LogicalPlan, Statistics}
->>>>>>> cceb2d6f
 import org.apache.spark.sql.catalyst.util.truncatedString
 import org.apache.spark.sql.execution.SparkPlan
 import org.apache.spark.storage.StorageLevel
@@ -227,16 +223,12 @@
       statsOfPlanToCache).asInstanceOf[this.type]
   }
 
-<<<<<<< HEAD
-  override protected def otherCopyArgs: Seq[AnyRef] = Seq(statsOfPlanToCache, outputOrdering)
-=======
   // override `clone` since the default implementation won't carry over mutable states.
   override def clone(): LogicalPlan = {
     val cloned = this.copy()
     cloned.statsOfPlanToCache = this.statsOfPlanToCache
     cloned
   }
->>>>>>> cceb2d6f
 
   override def simpleString(maxFields: Int): String =
     s"InMemoryRelation [${truncatedString(output, ", ", maxFields)}], ${cacheBuilder.storageLevel}"
