--- conflicted
+++ resolved
@@ -51,14 +51,6 @@
   private val d2Str = "2016-05-09"
   private val d2Internal = days(2016, 5, 9)
   private val d2 = Date.valueOf(d2Str)
-<<<<<<< HEAD
-  private val t1Str = "2016-05-08 00:00:01.000000"
-  private val t1Internal = date(2016, 5, 8, 0, 0, 1)
-  private val t1 = new Timestamp(DateTimeUtils.toMillis(t1Internal))
-  private val t2Str = "2016-05-09 00:00:02.000000"
-  private val t2Internal = date(2016, 5, 9, 0, 0, 2)
-  private val t2 = new Timestamp(DateTimeUtils.toMillis(t2Internal))
-=======
 
   // In the timestamps below, the parameter to date is micros but Timestamp takes setNanos.
   // Microsecond precision is the smallest supported by Spark.
@@ -73,7 +65,6 @@
 
   private val double1 = 1.123456789
   private val double2 = 6.987654321
->>>>>>> a630e8d1
 
   /**
    * Define a very simple 3 row table used for testing column serialization.
