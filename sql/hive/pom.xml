<?xml version="1.0" encoding="UTF-8"?>
<!--
  ~ Licensed to the Apache Software Foundation (ASF) under one or more
  ~ contributor license agreements.  See the NOTICE file distributed with
  ~ this work for additional information regarding copyright ownership.
  ~ The ASF licenses this file to You under the Apache License, Version 2.0
  ~ (the "License"); you may not use this file except in compliance with
  ~ the License.  You may obtain a copy of the License at
  ~
  ~    http://www.apache.org/licenses/LICENSE-2.0
  ~
  ~ Unless required by applicable law or agreed to in writing, software
  ~ distributed under the License is distributed on an "AS IS" BASIS,
  ~ WITHOUT WARRANTIES OR CONDITIONS OF ANY KIND, either express or implied.
  ~ See the License for the specific language governing permissions and
  ~ limitations under the License.
  -->

<project xmlns="http://maven.apache.org/POM/4.0.0" xmlns:xsi="http://www.w3.org/2001/XMLSchema-instance"
         xsi:schemaLocation="http://maven.apache.org/POM/4.0.0 http://maven.apache.org/xsd/maven-4.0.0.xsd">
  <modelVersion>4.0.0</modelVersion>
  <parent>
    <groupId>org.apache.spark</groupId>
    <artifactId>spark-parent_2.11</artifactId>
<<<<<<< HEAD
    <version>2.2.0-cdh6.x-SNAPSHOT</version>
=======
    <version>2.2.1</version>
>>>>>>> e30e2698
    <relativePath>../../pom.xml</relativePath>
  </parent>

  <artifactId>spark-hive_2.11</artifactId>
  <packaging>jar</packaging>
  <name>Spark Project Hive</name>
  <url>http://spark.apache.org/</url>
  <properties>
    <sbt.project.name>hive</sbt.project.name>
  </properties>

  <dependencies>
    <!-- Added for Hive Parquet SerDe -->
    <!--
    <dependency>
      <groupId>com.twitter</groupId>
      <artifactId>parquet-hadoop</artifactId>
    </dependency>
    -->
    <dependency>
      <groupId>org.apache.spark</groupId>
      <artifactId>spark-core_${scala.binary.version}</artifactId>
      <version>${project.version}</version>
    </dependency>
    <dependency>
      <groupId>org.apache.spark</groupId>
      <artifactId>spark-core_${scala.binary.version}</artifactId>
      <version>${project.version}</version>
      <type>test-jar</type>
      <scope>test</scope>
    </dependency>
    <dependency>
      <groupId>org.apache.spark</groupId>
      <artifactId>spark-sql_${scala.binary.version}</artifactId>
      <version>${project.version}</version>
    </dependency>
    <dependency>
      <groupId>org.apache.spark</groupId>
      <artifactId>spark-tags_${scala.binary.version}</artifactId>
      <type>test-jar</type>
      <scope>test</scope>
    </dependency>
<!--
    <dependency>
      <groupId>com.google.guava</groupId>
      <artifactId>guava</artifactId>
    </dependency>
    <dependency>
      <groupId>com.google.protobuf</groupId>
      <artifactId>protobuf-java</artifactId>
      <version>${protobuf.version}</version>
    </dependency>
-->
<!--
    <dependency>
      <groupId>${hive.group}</groupId>
      <artifactId>hive-common</artifactId>
    </dependency>
-->
    <dependency>
      <groupId>${hive.group}</groupId>
      <artifactId>hive-exec</artifactId>
<!--
      <classifier>core</classifier>
-->
    </dependency>
    <dependency>
      <groupId>${hive.group}</groupId>
      <artifactId>hive-metastore</artifactId>
    </dependency>
    <!--
        <dependency>
          <groupId>${hive.group}</groupId>
          <artifactId>hive-serde</artifactId>
        </dependency>
        <dependency>
          <groupId>${hive.group}</groupId>
          <artifactId>hive-shims</artifactId>
        </dependency>
    -->
    <!-- hive-serde already depends on avro, but this brings in customized config of avro deps from parent -->
    <dependency>
      <groupId>org.apache.avro</groupId>
      <artifactId>avro</artifactId>
    </dependency>
    <!-- use the build matching the hadoop api of avro-mapred (i.e. no classifier for hadoop 1 API,
    hadoop2 classifier for hadoop 2 API. avro-mapred is a dependency of org.spark-project.hive:hive-serde -->
    <dependency>
      <groupId>org.apache.avro</groupId>
      <artifactId>avro-mapred</artifactId>
      <classifier>${avro.mapred.classifier}</classifier>
    </dependency>
    <dependency>
      <groupId>commons-httpclient</groupId>
      <artifactId>commons-httpclient</artifactId>
    </dependency>
    <!--
    <dependency>
      <groupId>org.apache.calcite</groupId>
      <artifactId>calcite-avatica</artifactId>
    </dependency>
    <dependency>
      <groupId>org.apache.calcite</groupId>
      <artifactId>calcite-core</artifactId>
    </dependency>
    -->
    <dependency>
      <groupId>org.apache.httpcomponents</groupId>
      <artifactId>httpclient</artifactId>
    </dependency>
    <dependency>
      <groupId>org.codehaus.jackson</groupId>
      <artifactId>jackson-mapper-asl</artifactId>
    </dependency>
    <!-- transitive dependencies of hive-exec-core doesn't declare -->
    <dependency>
      <groupId>commons-codec</groupId>
      <artifactId>commons-codec</artifactId>
    </dependency>
    <dependency>
      <groupId>joda-time</groupId>
      <artifactId>joda-time</artifactId>
    </dependency>
    <dependency>
      <groupId>org.jodd</groupId>
      <artifactId>jodd-core</artifactId>
    </dependency>
    <dependency>
      <groupId>com.google.code.findbugs</groupId>
      <artifactId>jsr305</artifactId>
    </dependency>
    <dependency>
      <groupId>org.datanucleus</groupId>
      <artifactId>datanucleus-core</artifactId>
    </dependency>
    <dependency>
      <groupId>org.apache.thrift</groupId>
      <artifactId>libthrift</artifactId>
    </dependency>
    <dependency>
      <groupId>org.apache.thrift</groupId>
      <artifactId>libfb303</artifactId>
    </dependency>
    <dependency>
      <groupId>org.apache.derby</groupId>
      <artifactId>derby</artifactId>
    </dependency>
    <dependency>
      <groupId>org.scalacheck</groupId>
      <artifactId>scalacheck_${scala.binary.version}</artifactId>
      <scope>test</scope>
    </dependency>
    <dependency>
      <groupId>org.apache.spark</groupId>
      <artifactId>spark-sql_${scala.binary.version}</artifactId>
      <type>test-jar</type>
      <version>${project.version}</version>
      <scope>test</scope>
    </dependency>
    <dependency>
      <groupId>org.apache.spark</groupId>
      <artifactId>spark-catalyst_${scala.binary.version}</artifactId>
      <type>test-jar</type>
      <version>${project.version}</version>
      <scope>test</scope>
    </dependency>
  </dependencies>
  <profiles>
    <profile>
      <id>hive</id>
      <build>
        <plugins>
          <plugin>
            <groupId>org.codehaus.mojo</groupId>
            <artifactId>build-helper-maven-plugin</artifactId>
            <version>3.0.0</version>
            <executions>
              <execution>
                <id>add-scala-test-sources</id>
                <phase>generate-test-sources</phase>
                <goals>
                  <goal>add-test-source</goal>
                </goals>
                <configuration>
                  <sources>
                    <source>compatibility/src/test/scala</source>
                  </sources>
                </configuration>
              </execution>
            </executions>
          </plugin>
        </plugins>
      </build>
    </profile>
  </profiles>

  <build>
    <outputDirectory>target/scala-${scala.binary.version}/classes</outputDirectory>
    <testOutputDirectory>target/scala-${scala.binary.version}/test-classes</testOutputDirectory>
    <plugins>
      <plugin>
        <groupId>org.scalatest</groupId>
        <artifactId>scalatest-maven-plugin</artifactId>
        <configuration>
          <!-- Specially disable assertions since some Hive tests fail them -->
          <argLine>-da -Xmx3g -XX:ReservedCodeCacheSize=${CodeCacheSize}</argLine>
        </configuration>
      </plugin>
      <plugin>
        <groupId>org.apache.maven.plugins</groupId>
        <artifactId>maven-enforcer-plugin</artifactId>
        <executions>
          <execution>
            <id>enforce-versions</id>
            <goals>
              <goal>enforce</goal>
            </goals>
            <configuration>
              <rules>
                <bannedDependencies>
                  <excludes combine.children="append">
                    <exclude>*:hive-cli</exclude>
                  </excludes>
                </bannedDependencies>
              </rules>
            </configuration>
          </execution>
        </executions>
      </plugin>
    </plugins>
  </build>
</project><|MERGE_RESOLUTION|>--- conflicted
+++ resolved
@@ -22,11 +22,7 @@
   <parent>
     <groupId>org.apache.spark</groupId>
     <artifactId>spark-parent_2.11</artifactId>
-<<<<<<< HEAD
     <version>2.2.0-cdh6.x-SNAPSHOT</version>
-=======
-    <version>2.2.1</version>
->>>>>>> e30e2698
     <relativePath>../../pom.xml</relativePath>
   </parent>
 
