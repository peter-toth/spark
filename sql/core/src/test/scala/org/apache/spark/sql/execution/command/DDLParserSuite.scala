--- conflicted
+++ resolved
@@ -48,15 +48,6 @@
     comparePlans(plan, expected, checkAnalysis = false)
   }
 
-<<<<<<< HEAD
-  private def extractTableDesc(sql: String): (CatalogTable, Boolean) = {
-    parser.parsePlan(sql).collect {
-      case CreateTable(tableDesc, mode, _) => (tableDesc, mode == SaveMode.Ignore)
-    }.head
-  }
-
-=======
->>>>>>> a630e8d1
   test("alter database - property values must be set") {
     assertUnsupported(
       sql = "ALTER DATABASE my_db SET DBPROPERTIES('key_without_value', 'key_with_value'='x')",
@@ -219,191 +210,6 @@
     assert(e.contains("Found duplicate keys 'a'"))
   }
 
-<<<<<<< HEAD
-  test("empty values in non-optional partition specs") {
-    val e = intercept[ParseException] {
-      parser.parsePlan(
-        "SHOW PARTITIONS dbx.tab1 PARTITION (a='1', b)")
-    }.getMessage
-    assert(e.contains("Found an empty partition key 'b'"))
-  }
-
-  test("Test CTAS #1") {
-    val s1 =
-      """
-        |CREATE EXTERNAL TABLE IF NOT EXISTS mydb.page_view
-        |COMMENT 'This is the staging page view table'
-        |STORED AS RCFILE
-        |LOCATION '/user/external/page_view'
-        |TBLPROPERTIES ('p1'='v1', 'p2'='v2')
-        |AS SELECT * FROM src
-      """.stripMargin
-
-    val s2 =
-      """
-        |CREATE EXTERNAL TABLE IF NOT EXISTS mydb.page_view
-        |STORED AS RCFILE
-        |COMMENT 'This is the staging page view table'
-        |TBLPROPERTIES ('p1'='v1', 'p2'='v2')
-        |LOCATION '/user/external/page_view'
-        |AS SELECT * FROM src
-      """.stripMargin
-
-    val s3 =
-      """
-        |CREATE EXTERNAL TABLE IF NOT EXISTS mydb.page_view
-        |TBLPROPERTIES ('p1'='v1', 'p2'='v2')
-        |LOCATION '/user/external/page_view'
-        |STORED AS RCFILE
-        |COMMENT 'This is the staging page view table'
-        |AS SELECT * FROM src
-      """.stripMargin
-
-    checkParsing(s1)
-    checkParsing(s2)
-    checkParsing(s3)
-
-    def checkParsing(sql: String): Unit = {
-      val (desc, exists) = extractTableDesc(sql)
-      assert(exists)
-      assert(desc.identifier.database == Some("mydb"))
-      assert(desc.identifier.table == "page_view")
-      assert(desc.tableType == CatalogTableType.EXTERNAL)
-      assert(desc.storage.locationUri == Some(new URI("/user/external/page_view")))
-      assert(desc.schema.isEmpty) // will be populated later when the table is actually created
-      assert(desc.comment == Some("This is the staging page view table"))
-      // TODO will be SQLText
-      assert(desc.viewText.isEmpty)
-      assert(desc.viewCatalogAndNamespace.isEmpty)
-      assert(desc.viewQueryColumnNames.isEmpty)
-      assert(desc.partitionColumnNames.isEmpty)
-      assert(desc.storage.inputFormat == Some("org.apache.hadoop.hive.ql.io.RCFileInputFormat"))
-      assert(desc.storage.outputFormat == Some("org.apache.hadoop.hive.ql.io.RCFileOutputFormat"))
-      assert(desc.storage.serde ==
-        Some("org.apache.hadoop.hive.serde2.columnar.LazyBinaryColumnarSerDe"))
-      assert(desc.properties == Map("p1" -> "v1", "p2" -> "v2"))
-    }
-  }
-
-  test("Test CTAS #2") {
-    val s1 =
-      """
-        |CREATE EXTERNAL TABLE IF NOT EXISTS mydb.page_view
-        |COMMENT 'This is the staging page view table'
-        |ROW FORMAT SERDE 'parquet.hive.serde.ParquetHiveSerDe'
-        | STORED AS
-        | INPUTFORMAT 'parquet.hive.DeprecatedParquetInputFormat'
-        | OUTPUTFORMAT 'parquet.hive.DeprecatedParquetOutputFormat'
-        |LOCATION '/user/external/page_view'
-        |TBLPROPERTIES ('p1'='v1', 'p2'='v2')
-        |AS SELECT * FROM src
-      """.stripMargin
-
-    val s2 =
-      """
-        |CREATE EXTERNAL TABLE IF NOT EXISTS mydb.page_view
-        |LOCATION '/user/external/page_view'
-        |TBLPROPERTIES ('p1'='v1', 'p2'='v2')
-        |ROW FORMAT SERDE 'parquet.hive.serde.ParquetHiveSerDe'
-        | STORED AS
-        | INPUTFORMAT 'parquet.hive.DeprecatedParquetInputFormat'
-        | OUTPUTFORMAT 'parquet.hive.DeprecatedParquetOutputFormat'
-        |COMMENT 'This is the staging page view table'
-        |AS SELECT * FROM src
-      """.stripMargin
-
-    checkParsing(s1)
-    checkParsing(s2)
-
-    def checkParsing(sql: String): Unit = {
-      val (desc, exists) = extractTableDesc(sql)
-      assert(exists)
-      assert(desc.identifier.database == Some("mydb"))
-      assert(desc.identifier.table == "page_view")
-      assert(desc.tableType == CatalogTableType.EXTERNAL)
-      assert(desc.storage.locationUri == Some(new URI("/user/external/page_view")))
-      assert(desc.schema.isEmpty) // will be populated later when the table is actually created
-      // TODO will be SQLText
-      assert(desc.comment == Some("This is the staging page view table"))
-      assert(desc.viewText.isEmpty)
-      assert(desc.viewCatalogAndNamespace.isEmpty)
-      assert(desc.viewQueryColumnNames.isEmpty)
-      assert(desc.partitionColumnNames.isEmpty)
-      assert(desc.storage.properties == Map())
-      assert(desc.storage.inputFormat == Some("parquet.hive.DeprecatedParquetInputFormat"))
-      assert(desc.storage.outputFormat == Some("parquet.hive.DeprecatedParquetOutputFormat"))
-      assert(desc.storage.serde == Some("parquet.hive.serde.ParquetHiveSerDe"))
-      assert(desc.properties == Map("p1" -> "v1", "p2" -> "v2"))
-    }
-  }
-
-  test("Test CTAS #3") {
-    val s3 = """CREATE TABLE page_view AS SELECT * FROM src"""
-    val (desc, exists) = extractTableDesc(s3)
-    assert(exists == false)
-    assert(desc.identifier.database == None)
-    assert(desc.identifier.table == "page_view")
-    assert(desc.tableType == CatalogTableType.MANAGED)
-    assert(desc.storage.locationUri == None)
-    assert(desc.schema.isEmpty)
-    assert(desc.viewText == None) // TODO will be SQLText
-    assert(desc.viewQueryColumnNames.isEmpty)
-    assert(desc.storage.properties == Map())
-    assert(desc.storage.inputFormat == Some("org.apache.hadoop.mapred.TextInputFormat"))
-    assert(desc.storage.outputFormat ==
-      Some("org.apache.hadoop.hive.ql.io.HiveIgnoreKeyTextOutputFormat"))
-    assert(desc.storage.serde == Some("org.apache.hadoop.hive.serde2.lazy.LazySimpleSerDe"))
-    assert(desc.properties == Map())
-  }
-
-  test("Test CTAS #4") {
-    val s4 =
-      """CREATE TABLE page_view
-        |STORED BY 'storage.handler.class.name' AS SELECT * FROM src""".stripMargin
-    intercept[AnalysisException] {
-      extractTableDesc(s4)
-    }
-  }
-
-  test("Test CTAS #5") {
-    val s5 = """CREATE TABLE ctas2
-               | ROW FORMAT SERDE "org.apache.hadoop.hive.serde2.columnar.ColumnarSerDe"
-               | WITH SERDEPROPERTIES("serde_p1"="p1","serde_p2"="p2")
-               | STORED AS RCFile
-               | TBLPROPERTIES("tbl_p1"="p11", "tbl_p2"="p22")
-               | AS
-               |   SELECT key, value
-               |   FROM src
-               |   ORDER BY key, value""".stripMargin
-    val (desc, exists) = extractTableDesc(s5)
-    assert(exists == false)
-    assert(desc.identifier.database == None)
-    assert(desc.identifier.table == "ctas2")
-    assert(desc.tableType == CatalogTableType.MANAGED)
-    assert(desc.storage.locationUri == None)
-    assert(desc.schema.isEmpty)
-    assert(desc.viewText == None) // TODO will be SQLText
-    assert(desc.viewCatalogAndNamespace.isEmpty)
-    assert(desc.viewQueryColumnNames.isEmpty)
-    assert(desc.storage.properties == Map(("serde_p1" -> "p1"), ("serde_p2" -> "p2")))
-    assert(desc.storage.inputFormat == Some("org.apache.hadoop.hive.ql.io.RCFileInputFormat"))
-    assert(desc.storage.outputFormat == Some("org.apache.hadoop.hive.ql.io.RCFileOutputFormat"))
-    assert(desc.storage.serde == Some("org.apache.hadoop.hive.serde2.columnar.ColumnarSerDe"))
-    assert(desc.properties == Map(("tbl_p1" -> "p11"), ("tbl_p2" -> "p22")))
-  }
-
-  test("CTAS statement with a PARTITIONED BY clause is not allowed") {
-    assertUnsupported(s"CREATE TABLE ctas1 PARTITIONED BY (k int)" +
-      " AS SELECT key, value FROM (SELECT 1 as key, 2 as value) tmp")
-  }
-
-  test("CTAS statement with schema") {
-    assertUnsupported(s"CREATE TABLE ctas1 (age INT, name STRING) AS SELECT * FROM src")
-    assertUnsupported(s"CREATE TABLE ctas1 (age INT, name STRING) AS SELECT 1, 'hello'")
-  }
-
-=======
->>>>>>> a630e8d1
   test("unsupported operations") {
     intercept[ParseException] {
       parser.parsePlan(
@@ -513,210 +319,6 @@
       """.stripMargin)
   }
 
-<<<<<<< HEAD
-  test("create table - basic") {
-    val query = "CREATE TABLE my_table (id int, name string)"
-    val (desc, allowExisting) = extractTableDesc(query)
-    assert(!allowExisting)
-    assert(desc.identifier.database.isEmpty)
-    assert(desc.identifier.table == "my_table")
-    assert(desc.tableType == CatalogTableType.MANAGED)
-    assert(desc.schema == new StructType().add("id", "int").add("name", "string"))
-    assert(desc.partitionColumnNames.isEmpty)
-    assert(desc.bucketSpec.isEmpty)
-    assert(desc.viewText.isEmpty)
-    assert(desc.viewQueryColumnNames.isEmpty)
-    assert(desc.storage.locationUri.isEmpty)
-    assert(desc.storage.inputFormat ==
-      Some("org.apache.hadoop.mapred.TextInputFormat"))
-    assert(desc.storage.outputFormat ==
-      Some("org.apache.hadoop.hive.ql.io.HiveIgnoreKeyTextOutputFormat"))
-    assert(desc.storage.serde == Some("org.apache.hadoop.hive.serde2.lazy.LazySimpleSerDe"))
-    assert(desc.storage.properties.isEmpty)
-    assert(desc.properties.isEmpty)
-    assert(desc.comment.isEmpty)
-  }
-
-  test("create table - with database name") {
-    val query = "CREATE TABLE dbx.my_table (id int, name string)"
-    val (desc, _) = extractTableDesc(query)
-    assert(desc.identifier.database == Some("dbx"))
-    assert(desc.identifier.table == "my_table")
-  }
-
-  test("create table - temporary") {
-    val query = "CREATE TEMPORARY TABLE tab1 (id int, name string)"
-    val e = intercept[ParseException] { parser.parsePlan(query) }
-    assert(e.message.contains("CREATE TEMPORARY TABLE is not supported yet"))
-  }
-
-  test("create table - external") {
-    val query = "CREATE EXTERNAL TABLE tab1 (id int, name string) LOCATION '/path/to/nowhere'"
-    val (desc, _) = extractTableDesc(query)
-    assert(desc.tableType == CatalogTableType.EXTERNAL)
-    assert(desc.storage.locationUri == Some(new URI("/path/to/nowhere")))
-  }
-
-  test("create table - if not exists") {
-    val query = "CREATE TABLE IF NOT EXISTS tab1 (id int, name string)"
-    val (_, allowExisting) = extractTableDesc(query)
-    assert(allowExisting)
-  }
-
-  test("create table - comment") {
-    val query = "CREATE TABLE my_table (id int, name string) COMMENT 'its hot as hell below'"
-    val (desc, _) = extractTableDesc(query)
-    assert(desc.comment == Some("its hot as hell below"))
-  }
-
-  test("create table - partitioned columns") {
-    val query = "CREATE TABLE my_table (id int, name string) PARTITIONED BY (month int)"
-    val (desc, _) = extractTableDesc(query)
-    assert(desc.schema == new StructType()
-      .add("id", "int")
-      .add("name", "string")
-      .add("month", "int"))
-    assert(desc.partitionColumnNames == Seq("month"))
-  }
-
-  test("create table - clustered by") {
-    val numBuckets = 10
-    val bucketedColumn = "id"
-    val sortColumn = "id"
-    val baseQuery =
-      s"""
-         CREATE TABLE my_table (
-           $bucketedColumn int,
-           name string)
-         CLUSTERED BY($bucketedColumn)
-       """
-
-    val query1 = s"$baseQuery INTO $numBuckets BUCKETS"
-    val (desc1, _) = extractTableDesc(query1)
-    assert(desc1.bucketSpec.isDefined)
-    val bucketSpec1 = desc1.bucketSpec.get
-    assert(bucketSpec1.numBuckets == numBuckets)
-    assert(bucketSpec1.bucketColumnNames.head.equals(bucketedColumn))
-    assert(bucketSpec1.sortColumnNames.isEmpty)
-
-    val query2 = s"$baseQuery SORTED BY($sortColumn) INTO $numBuckets BUCKETS"
-    val (desc2, _) = extractTableDesc(query2)
-    assert(desc2.bucketSpec.isDefined)
-    val bucketSpec2 = desc2.bucketSpec.get
-    assert(bucketSpec2.numBuckets == numBuckets)
-    assert(bucketSpec2.bucketColumnNames.head.equals(bucketedColumn))
-    assert(bucketSpec2.sortColumnNames.head.equals(sortColumn))
-  }
-
-  test("create table(hive) - skewed by") {
-    val baseQuery = "CREATE TABLE my_table (id int, name string) SKEWED BY"
-    val query1 = s"$baseQuery(id) ON (1, 10, 100)"
-    val query2 = s"$baseQuery(id, name) ON ((1, 'x'), (2, 'y'), (3, 'z'))"
-    val query3 = s"$baseQuery(id, name) ON ((1, 'x'), (2, 'y'), (3, 'z')) STORED AS DIRECTORIES"
-    val e1 = intercept[ParseException] { parser.parsePlan(query1) }
-    val e2 = intercept[ParseException] { parser.parsePlan(query2) }
-    val e3 = intercept[ParseException] { parser.parsePlan(query3) }
-    assert(e1.getMessage.contains("Operation not allowed"))
-    assert(e2.getMessage.contains("Operation not allowed"))
-    assert(e3.getMessage.contains("Operation not allowed"))
-  }
-
-  test("create table(hive) - row format") {
-    val baseQuery = "CREATE TABLE my_table (id int, name string) ROW FORMAT"
-    val query1 = s"$baseQuery SERDE 'org.apache.poof.serde.Baff'"
-    val query2 = s"$baseQuery SERDE 'org.apache.poof.serde.Baff' WITH SERDEPROPERTIES ('k1'='v1')"
-    val query3 =
-      s"""
-         |$baseQuery DELIMITED FIELDS TERMINATED BY 'x' ESCAPED BY 'y'
-         |COLLECTION ITEMS TERMINATED BY 'a'
-         |MAP KEYS TERMINATED BY 'b'
-         |LINES TERMINATED BY '\n'
-         |NULL DEFINED AS 'c'
-      """.stripMargin
-    val (desc1, _) = extractTableDesc(query1)
-    val (desc2, _) = extractTableDesc(query2)
-    val (desc3, _) = extractTableDesc(query3)
-    assert(desc1.storage.serde == Some("org.apache.poof.serde.Baff"))
-    assert(desc1.storage.properties.isEmpty)
-    assert(desc2.storage.serde == Some("org.apache.poof.serde.Baff"))
-    assert(desc2.storage.properties == Map("k1" -> "v1"))
-    assert(desc3.storage.properties == Map(
-      "field.delim" -> "x",
-      "escape.delim" -> "y",
-      "serialization.format" -> "x",
-      "line.delim" -> "\n",
-      // CDPD-3881: The below property used to be different, due to a typo.
-      // Hive has since fixed the typo.
-      "collection.delim" -> "a",
-      "mapkey.delim" -> "b"))
-  }
-
-  test("create table(hive) - file format") {
-    val baseQuery = "CREATE TABLE my_table (id int, name string) STORED AS"
-    val query1 = s"$baseQuery INPUTFORMAT 'winput' OUTPUTFORMAT 'wowput'"
-    val query2 = s"$baseQuery ORC"
-    val (desc1, _) = extractTableDesc(query1)
-    val (desc2, _) = extractTableDesc(query2)
-    assert(desc1.storage.inputFormat == Some("winput"))
-    assert(desc1.storage.outputFormat == Some("wowput"))
-    assert(desc1.storage.serde == Some("org.apache.hadoop.hive.serde2.lazy.LazySimpleSerDe"))
-    assert(desc2.storage.inputFormat == Some("org.apache.hadoop.hive.ql.io.orc.OrcInputFormat"))
-    assert(desc2.storage.outputFormat == Some("org.apache.hadoop.hive.ql.io.orc.OrcOutputFormat"))
-    assert(desc2.storage.serde == Some("org.apache.hadoop.hive.ql.io.orc.OrcSerde"))
-  }
-
-  test("create table(hive) - storage handler") {
-    val baseQuery = "CREATE TABLE my_table (id int, name string) STORED BY"
-    val query1 = s"$baseQuery 'org.papachi.StorageHandler'"
-    val query2 = s"$baseQuery 'org.mamachi.StorageHandler' WITH SERDEPROPERTIES ('k1'='v1')"
-    val e1 = intercept[ParseException] { parser.parsePlan(query1) }
-    val e2 = intercept[ParseException] { parser.parsePlan(query2) }
-    assert(e1.getMessage.contains("Operation not allowed"))
-    assert(e2.getMessage.contains("Operation not allowed"))
-  }
-
-  test("create table - properties") {
-    val query = "CREATE TABLE my_table (id int, name string) TBLPROPERTIES ('k1'='v1', 'k2'='v2')"
-    val (desc, _) = extractTableDesc(query)
-    assert(desc.properties == Map("k1" -> "v1", "k2" -> "v2"))
-  }
-
-  test("create table(hive) - everything!") {
-    val query =
-      """
-        |CREATE EXTERNAL TABLE IF NOT EXISTS dbx.my_table (id int, name string)
-        |COMMENT 'no comment'
-        |PARTITIONED BY (month int)
-        |ROW FORMAT SERDE 'org.apache.poof.serde.Baff' WITH SERDEPROPERTIES ('k1'='v1')
-        |STORED AS INPUTFORMAT 'winput' OUTPUTFORMAT 'wowput'
-        |LOCATION '/path/to/mercury'
-        |TBLPROPERTIES ('k1'='v1', 'k2'='v2')
-      """.stripMargin
-    val (desc, allowExisting) = extractTableDesc(query)
-    assert(allowExisting)
-    assert(desc.identifier.database == Some("dbx"))
-    assert(desc.identifier.table == "my_table")
-    assert(desc.tableType == CatalogTableType.EXTERNAL)
-    assert(desc.schema == new StructType()
-      .add("id", "int")
-      .add("name", "string")
-      .add("month", "int"))
-    assert(desc.partitionColumnNames == Seq("month"))
-    assert(desc.bucketSpec.isEmpty)
-    assert(desc.viewText.isEmpty)
-    assert(desc.viewCatalogAndNamespace.isEmpty)
-    assert(desc.viewQueryColumnNames.isEmpty)
-    assert(desc.storage.locationUri == Some(new URI("/path/to/mercury")))
-    assert(desc.storage.inputFormat == Some("winput"))
-    assert(desc.storage.outputFormat == Some("wowput"))
-    assert(desc.storage.serde == Some("org.apache.poof.serde.Baff"))
-    assert(desc.storage.properties == Map("k1" -> "v1"))
-    assert(desc.properties == Map("k1" -> "v1", "k2" -> "v2"))
-    assert(desc.comment == Some("no comment"))
-  }
-
-=======
->>>>>>> a630e8d1
   test("create table like") {
     val v1 = "CREATE TABLE table1 LIKE table2"
     val (target, source, fileFormat, provider, properties, exists) =
