/*
 * Licensed to the Apache Software Foundation (ASF) under one or more
 * contributor license agreements.  See the NOTICE file distributed with
 * this work for additional information regarding copyright ownership.
 * The ASF licenses this file to You under the Apache License, Version 2.0
 * (the "License"); you may not use this file except in compliance with
 * the License.  You may obtain a copy of the License at
 *
 *    http://www.apache.org/licenses/LICENSE-2.0
 *
 * Unless required by applicable law or agreed to in writing, software
 * distributed under the License is distributed on an "AS IS" BASIS,
 * WITHOUT WARRANTIES OR CONDITIONS OF ANY KIND, either express or implied.
 * See the License for the specific language governing permissions and
 * limitations under the License.
 */

package org.apache.spark.repl

import java.io.{File, IOException}
import java.lang.reflect.InvocationTargetException
import java.net.{URI, URL, URLClassLoader}
import java.nio.channels.{FileChannel, ReadableByteChannel}
import java.nio.charset.StandardCharsets
import java.nio.file.{Paths, StandardOpenOption}
import java.util
import java.util.Collections
import javax.tools.{JavaFileObject, SimpleJavaFileObject, ToolProvider}

import scala.io.Source
import scala.language.implicitConversions

import com.google.common.io.Files
<<<<<<< HEAD
import org.mockito.ArgumentMatchers.anyString
=======
import org.mockito.ArgumentMatchers.{any, anyString}
>>>>>>> cceb2d6f
import org.mockito.Mockito._
import org.mockito.invocation.InvocationOnMock
import org.mockito.stubbing.Answer
import org.scalatest.BeforeAndAfterAll
import org.scalatestplus.mockito.MockitoSugar

import org.apache.spark._
import org.apache.spark.TestUtils.JavaSourceFromString
import org.apache.spark.internal.Logging
import org.apache.spark.rpc.RpcEnv
import org.apache.spark.util.Utils

class ExecutorClassLoaderSuite
  extends SparkFunSuite
  with BeforeAndAfterAll
  with MockitoSugar
  with Logging {

  val childClassNames = List("ReplFakeClass1", "ReplFakeClass2")
  val parentClassNames = List("ReplFakeClass1", "ReplFakeClass2", "ReplFakeClass3")
  val parentResourceNames = List("fake-resource.txt")
  var tempDir1: File = _
  var tempDir2: File = _
  var url1: String = _
  var urls2: Array[URL] = _

  override def beforeAll(): Unit = {
    super.beforeAll()
    tempDir1 = Utils.createTempDir()
    tempDir2 = Utils.createTempDir()
    url1 = tempDir1.toURI.toURL.toString
    urls2 = List(tempDir2.toURI.toURL).toArray
    childClassNames.foreach(TestUtils.createCompiledClass(_, tempDir1, "1"))
    parentResourceNames.foreach { x =>
      Files.write("resource".getBytes(StandardCharsets.UTF_8), new File(tempDir2, x))
    }
    parentClassNames.foreach(TestUtils.createCompiledClass(_, tempDir2, "2"))
  }

  override def afterAll(): Unit = {
    try {
      Utils.deleteRecursively(tempDir1)
      Utils.deleteRecursively(tempDir2)
      SparkEnv.set(null)
    } finally {
      super.afterAll()
    }
  }

  test("child over system classloader") {
    // JavaFileObject for scala.Option class
    val scalaOptionFile = new SimpleJavaFileObject(
      URI.create(s"string:///scala/Option.java"),
      JavaFileObject.Kind.SOURCE) {

      override def getCharContent(ignoreEncodingErrors: Boolean): CharSequence = {
        "package scala; class Option {}"
      }
    }
    // compile fake scala.Option class
    ToolProvider
      .getSystemJavaCompiler
      .getTask(null, null, null, null, null, Collections.singletonList(scalaOptionFile)).call()

    // create 'scala' dir in tempDir1
    val scalaDir = new File(tempDir1, "scala")
    assert(scalaDir.mkdir(), s"Failed to create 'scala' directory in $tempDir1")

    // move the generated class into scala dir
    val filename = "Option.class"
    val result = new File(filename)
    assert(result.exists(), "Compiled file not found: " + result.getAbsolutePath)

    val out = new File(scalaDir, filename)
    Files.move(result, out)
    assert(out.exists(), "Destination file not moved: " + out.getAbsolutePath)

    // construct class loader tree
    val parentLoader = new URLClassLoader(urls2, null)
    val classLoader = new ExecutorClassLoader(
      new SparkConf(), null, url1, parentLoader, true)

    // load 'scala.Option', using ClassforName to do the exact same behavior as
    // what JavaDeserializationStream does

    // scalastyle:off classforname
    val optionClass = Class.forName("scala.Option", false, classLoader)
    // scalastyle:on classforname

    assert(optionClass.getClassLoader == classLoader,
      "scala.Option didn't come from ExecutorClassLoader")
  }

  test("child first") {
    val parentLoader = new URLClassLoader(urls2, null)
    val classLoader = new ExecutorClassLoader(new SparkConf(), null, url1, parentLoader, true)
    val fakeClass = classLoader.loadClass("ReplFakeClass2").getConstructor().newInstance()
    val fakeClassVersion = fakeClass.toString
    assert(fakeClassVersion === "1")
  }

  test("parent first") {
    val parentLoader = new URLClassLoader(urls2, null)
    val classLoader = new ExecutorClassLoader(new SparkConf(), null, url1, parentLoader, false)
    val fakeClass = classLoader.loadClass("ReplFakeClass1").getConstructor().newInstance()
    val fakeClassVersion = fakeClass.toString
    assert(fakeClassVersion === "2")
  }

  test("child first can fall back") {
    val parentLoader = new URLClassLoader(urls2, null)
    val classLoader = new ExecutorClassLoader(new SparkConf(), null, url1, parentLoader, true)
    val fakeClass = classLoader.loadClass("ReplFakeClass3").getConstructor().newInstance()
    val fakeClassVersion = fakeClass.toString
    assert(fakeClassVersion === "2")
  }

  test("child first can fail") {
    val parentLoader = new URLClassLoader(urls2, null)
    val classLoader = new ExecutorClassLoader(new SparkConf(), null, url1, parentLoader, true)
    intercept[java.lang.ClassNotFoundException] {
      classLoader.loadClass("ReplFakeClassDoesNotExist").getConstructor().newInstance()
    }
  }

  test("resource from parent") {
    val parentLoader = new URLClassLoader(urls2, null)
    val classLoader = new ExecutorClassLoader(new SparkConf(), null, url1, parentLoader, true)
    val resourceName: String = parentResourceNames.head
    val is = classLoader.getResourceAsStream(resourceName)
    assert(is != null, s"Resource $resourceName not found")

    val bufferedSource = Source.fromInputStream(is, StandardCharsets.UTF_8.name())
    Utils.tryWithSafeFinally {
      val content = bufferedSource.getLines().next()
      assert(content.contains("resource"), "File doesn't contain 'resource'")
    } {
      bufferedSource.close()
    }
  }

  test("resources from parent") {
    val parentLoader = new URLClassLoader(urls2, null)
    val classLoader = new ExecutorClassLoader(new SparkConf(), null, url1, parentLoader, true)
    val resourceName: String = parentResourceNames.head
    val resources: util.Enumeration[URL] = classLoader.getResources(resourceName)
    assert(resources.hasMoreElements, s"Resource $resourceName not found")

    val bufferedSource = Source.fromInputStream(resources.nextElement().openStream())
    Utils.tryWithSafeFinally {
      val fileReader = bufferedSource.bufferedReader()
      assert(fileReader.readLine().contains("resource"), "File doesn't contain 'resource'")
    } {
      bufferedSource.close()
    }
  }

  test("fetch classes using Spark's RpcEnv") {
    val env = mock[SparkEnv]
    val rpcEnv = mock[RpcEnv]
    when(env.rpcEnv).thenReturn(rpcEnv)
    when(rpcEnv.openChannel(anyString())).thenAnswer((invocation: InvocationOnMock) => {
      val uri = new URI(invocation.getArguments()(0).asInstanceOf[String])
      val path = Paths.get(tempDir1.getAbsolutePath(), uri.getPath().stripPrefix("/"))
      if (path.toFile.exists()) {
        FileChannel.open(path, StandardOpenOption.READ)
      } else {
        val channel = mock[ReadableByteChannel]
        when(channel.read(any()))
          .thenThrow(new RuntimeException(s"Stream '${uri.getPath}' was not found."))
        channel
      }
    })

    val classLoader = new ExecutorClassLoader(new SparkConf(), env, "spark://localhost:1234",
      getClass().getClassLoader(), false)

    val fakeClass = classLoader.loadClass("ReplFakeClass2").getConstructor().newInstance()
    val fakeClassVersion = fakeClass.toString
    assert(fakeClassVersion === "1")
    intercept[java.lang.ClassNotFoundException] {
      classLoader.loadClass("ReplFakeClassDoesNotExist").getConstructor().newInstance()
    }

    // classLoader.getResourceAsStream() should also be able to fetch the Class file
    val fakeClassInputStream = classLoader.getResourceAsStream("ReplFakeClass2.class")
    try {
      val magic = new Array[Byte](4)
      fakeClassInputStream.read(magic)
      // first 4 bytes should match the magic number of Class file
      assert(magic === Array[Byte](0xCA.toByte, 0xFE.toByte, 0xBA.toByte, 0xBE.toByte))
    } finally {
      if (fakeClassInputStream != null) fakeClassInputStream.close()
    }

    // classLoader.getResourceAsStream() should also be able to fetch the Class file
    val fakeClassInputStream = classLoader.getResourceAsStream("ReplFakeClass2.class")
    try {
      val magic = new Array[Byte](4)
      fakeClassInputStream.read(magic)
      // first 4 bytes should match the magic number of Class file
      assert(magic === Array[Byte](0xCA.toByte, 0xFE.toByte, 0xBA.toByte, 0xBE.toByte))
    } finally {
      if (fakeClassInputStream != null) fakeClassInputStream.close()
    }
  }

  test("nonexistent class and transient errors should cause different errors") {
    val conf = new SparkConf()
      .setMaster("local")
      .setAppName("executor-class-loader-test")
      .set("spark.network.timeout", "11s")
      .set("spark.repl.class.outputDir", tempDir1.getAbsolutePath)
    val sc = new SparkContext(conf)
    try {
      val replClassUri = sc.conf.get("spark.repl.class.uri")

      // Create an RpcEnv for executor
      val rpcEnv = RpcEnv.create(
        SparkEnv.executorSystemName,
        "localhost",
        "localhost",
        0,
        sc.conf,
        new SecurityManager(conf), 0, clientMode = true)

      try {
        val env = mock[SparkEnv]
        when(env.rpcEnv).thenReturn(rpcEnv)

        val classLoader = new ExecutorClassLoader(
          conf,
          env,
          replClassUri,
          getClass().getClassLoader(),
          false)

        // Test loading a nonexistent class
        intercept[java.lang.ClassNotFoundException] {
          classLoader.loadClass("NonexistentClass")
        }

        // Stop SparkContext to simulate transient errors in executors
        sc.stop()

        val e = intercept[RemoteClassLoaderError] {
          classLoader.loadClass("ThisIsAClassName")
        }
        assert(e.getMessage.contains("ThisIsAClassName"))
        // RemoteClassLoaderError must not be LinkageError nor ClassNotFoundException. Otherwise,
        // JVM will cache it and doesn't retry to load a class.
        assert(!(classOf[LinkageError].isAssignableFrom(e.getClass)))
        assert(!(classOf[ClassNotFoundException].isAssignableFrom(e.getClass)))
      } finally {
        rpcEnv.shutdown()
        rpcEnv.awaitTermination()
      }
    } finally {
      sc.stop()
    }
  }

  test("SPARK-20547 ExecutorClassLoader should not throw ClassNotFoundException without " +
    "acknowledgment from driver") {
    val tempDir = Utils.createTempDir()
    try {
      // Create two classes, "TestClassB" calls "TestClassA", so when calling "TestClassB.foo", JVM
      // will try to load "TestClassA".
      val sourceCodeOfClassA =
        """public class TestClassA implements java.io.Serializable {
          |  @Override public String toString() { return "TestClassA"; }
          |}""".stripMargin
      val sourceFileA = new JavaSourceFromString("TestClassA", sourceCodeOfClassA)
      TestUtils.createCompiledClass(
        sourceFileA.name, tempDir, sourceFileA, Seq(tempDir.toURI.toURL))

      val sourceCodeOfClassB =
        """public class TestClassB implements java.io.Serializable {
        |  public String foo() { return new TestClassA().toString(); }
        |  @Override public String toString() { return "TestClassB"; }
        |}""".stripMargin
      val sourceFileB = new JavaSourceFromString("TestClassB", sourceCodeOfClassB)
      TestUtils.createCompiledClass(
        sourceFileB.name, tempDir, sourceFileB, Seq(tempDir.toURI.toURL))

      val env = mock[SparkEnv]
      val rpcEnv = mock[RpcEnv]
      when(env.rpcEnv).thenReturn(rpcEnv)
      when(rpcEnv.openChannel(anyString())).thenAnswer(new Answer[ReadableByteChannel]() {
        private var count = 0

        override def answer(invocation: InvocationOnMock): ReadableByteChannel = {
          val uri = new URI(invocation.getArguments()(0).asInstanceOf[String])
          val classFileName = uri.getPath().stripPrefix("/")
          if (count == 0 && classFileName == "TestClassA.class") {
            count += 1
            // Let the first attempt to load TestClassA fail with an IOException
            val channel = mock[ReadableByteChannel]
            when(channel.read(any())).thenThrow(new IOException("broken pipe"))
            channel
          }
          else {
            val path = Paths.get(tempDir.getAbsolutePath(), classFileName)
            FileChannel.open(path, StandardOpenOption.READ)
          }
        }
      })

      val classLoader = new ExecutorClassLoader(new SparkConf(), env, "spark://localhost:1234",
        getClass().getClassLoader(), false)

      def callClassBFoo(): String = {
        // scalastyle:off classforname
        val classB = Class.forName("TestClassB", true, classLoader)
        // scalastyle:on classforname
        val instanceOfTestClassB = classB.newInstance()
        assert(instanceOfTestClassB.toString === "TestClassB")
        classB.getMethod("foo").invoke(instanceOfTestClassB).asInstanceOf[String]
      }

      // Reflection will wrap the exception with InvocationTargetException
      val e = intercept[InvocationTargetException] {
        callClassBFoo()
      }
      // "TestClassA" cannot be loaded because of IOException
      assert(e.getCause.isInstanceOf[RemoteClassLoaderError])
      assert(e.getCause.getCause.isInstanceOf[IOException])
      assert(e.getCause.getMessage.contains("TestClassA"))

      // We should be able to re-load TestClassA for IOException
      assert(callClassBFoo() === "TestClassA")
    } finally {
      Utils.deleteRecursively(tempDir)
    }
  }
}<|MERGE_RESOLUTION|>--- conflicted
+++ resolved
@@ -31,11 +31,7 @@
 import scala.language.implicitConversions
 
 import com.google.common.io.Files
-<<<<<<< HEAD
-import org.mockito.ArgumentMatchers.anyString
-=======
 import org.mockito.ArgumentMatchers.{any, anyString}
->>>>>>> cceb2d6f
 import org.mockito.Mockito._
 import org.mockito.invocation.InvocationOnMock
 import org.mockito.stubbing.Answer
@@ -218,17 +214,6 @@
     assert(fakeClassVersion === "1")
     intercept[java.lang.ClassNotFoundException] {
       classLoader.loadClass("ReplFakeClassDoesNotExist").getConstructor().newInstance()
-    }
-
-    // classLoader.getResourceAsStream() should also be able to fetch the Class file
-    val fakeClassInputStream = classLoader.getResourceAsStream("ReplFakeClass2.class")
-    try {
-      val magic = new Array[Byte](4)
-      fakeClassInputStream.read(magic)
-      // first 4 bytes should match the magic number of Class file
-      assert(magic === Array[Byte](0xCA.toByte, 0xFE.toByte, 0xBA.toByte, 0xBE.toByte))
-    } finally {
-      if (fakeClassInputStream != null) fakeClassInputStream.close()
     }
 
     // classLoader.getResourceAsStream() should also be able to fetch the Class file
