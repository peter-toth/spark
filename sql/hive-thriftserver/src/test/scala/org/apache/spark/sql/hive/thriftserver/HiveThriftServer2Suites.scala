--- conflicted
+++ resolved
@@ -926,9 +926,6 @@
   }
 }
 
-<<<<<<< HEAD
-@Ignore
-=======
 class HiveThriftCleanUpScratchDirSuite extends HiveThriftJdbcTest{
   var tempScratchDir: File = _
 
@@ -962,7 +959,7 @@
   }
 }
 
->>>>>>> e2bf140c
+@Ignore
 class HiveThriftHttpServerSuite extends HiveThriftJdbcTest {
   override def mode: ServerMode.Value = ServerMode.http
 
