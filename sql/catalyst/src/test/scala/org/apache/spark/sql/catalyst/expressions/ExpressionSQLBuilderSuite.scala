/*
 * Licensed to the Apache Software Foundation (ASF) under one or more
 * contributor license agreements.  See the NOTICE file distributed with
 * this work for additional information regarding copyright ownership.
 * The ASF licenses this file to You under the Apache License, Version 2.0
 * (the "License"); you may not use this file except in compliance with
 * the License.  You may obtain a copy of the License at
 *
 *    http://www.apache.org/licenses/LICENSE-2.0
 *
 * Unless required by applicable law or agreed to in writing, software
 * distributed under the License is distributed on an "AS IS" BASIS,
 * WITHOUT WARRANTIES OR CONDITIONS OF ANY KIND, either express or implied.
 * See the License for the specific language governing permissions and
 * limitations under the License.
 */

package org.apache.spark.sql.catalyst.expressions

import java.time.LocalDateTime

import org.apache.spark.SparkFunSuite
import org.apache.spark.sql.catalyst.dsl.expressions._
import org.apache.spark.sql.catalyst.util.DateTimeConstants.MICROS_PER_HOUR
import org.apache.spark.sql.catalyst.util.DateTimeUtils
import org.apache.spark.sql.internal.SQLConf
import org.apache.spark.sql.types.TimestampType
import org.apache.spark.unsafe.types.CalendarInterval

class ExpressionSQLBuilderSuite extends SparkFunSuite {
  import org.apache.spark.sql.catalyst.parser.CatalystSqlParser._

  protected def checkSQL(e: Expression, expectedSQL: String): Unit = {
    val actualSQL = e.sql
    try {
      assert(actualSQL == expectedSQL)
    } catch {
      case cause: Throwable =>
        fail(
          s"""Wrong SQL generated for the following expression:
             |
             |${e.prettyName}
             |
             |$cause
           """.stripMargin)
    }

    // For literals, check that the SQL evaluates to the same value. Excludes timestamp type which
    // currently doesn't have a round-trippable format.
    if (e.isInstanceOf[Literal] && e.dataType != TimestampType) {
      val roundTrippedValue = parseExpression(actualSQL).eval()

      e match {
        // NaNs don't compare equal so we need special checks.
        case FloatLiteral(f) if f.isNaN =>
          assert(roundTrippedValue.isInstanceOf[Float])
          assert(roundTrippedValue.asInstanceOf[Float].isNaN)
        case DoubleLiteral(d) if d.isNaN =>
          assert(roundTrippedValue.isInstanceOf[Double])
          assert(roundTrippedValue.asInstanceOf[Double].isNaN)
        case lit: Literal =>
          assert(lit.value === roundTrippedValue)
      }
    }
  }

  test("literal") {
    checkSQL(Literal("foo"), "'foo'")
    checkSQL(Literal("\"foo\""), "'\"foo\"'")
    checkSQL(Literal("'foo'"), "'\\'foo\\''")
    checkSQL(Literal(1: Byte), "1Y")
    checkSQL(Literal(2: Short), "2S")
    checkSQL(Literal(4: Int), "4")
    checkSQL(Literal(8: Long), "8L")
    checkSQL(Literal(1.5F), "CAST('1.5' AS FLOAT)")
    checkSQL(Literal(Float.PositiveInfinity), "CAST('Infinity' AS FLOAT)")
    checkSQL(Literal(Float.NegativeInfinity), "CAST('-Infinity' AS FLOAT)")
    checkSQL(Literal(Float.NaN), "CAST('NaN' AS FLOAT)")
    checkSQL(Literal(Float.MinPositiveValue), "CAST('1.4E-45' AS FLOAT)")
    checkSQL(Literal(2.5D), "2.5D")
    checkSQL(Literal(Double.PositiveInfinity), "CAST('Infinity' AS DOUBLE)")
    checkSQL(Literal(Double.NegativeInfinity), "CAST('-Infinity' AS DOUBLE)")
    checkSQL(Literal(Double.NaN), "CAST('NaN' AS DOUBLE)")
    checkSQL(Literal(Double.MinPositiveValue), "4.9E-324D")
    checkSQL(Literal(BigDecimal("10.0000000").underlying), "10.0000000BD")
    checkSQL(Literal(Array(0x01, 0xA3).map(_.toByte)), "X'01A3'")

    // Nanos are truncated, but micros should not be
    val timestamp = LocalDateTime.of(2016, 1, 1, 0, 0, 0, 987654321)
      .atZone(DateTimeUtils.getZoneId(SQLConf.get.sessionLocalTimeZone))
      .toInstant
    checkSQL(Literal(timestamp), "TIMESTAMP '2016-01-01 00:00:00.987654'")
    // TODO tests for decimals
  }

  test("attributes") {
    checkSQL('a.int, "`a`")
    checkSQL(Symbol("foo bar").int, "`foo bar`")
    // Keyword
    checkSQL('int.int, "`int`")
  }

  test("binary comparisons") {
    checkSQL('a.int === 'b.int, "(`a` = `b`)")
    checkSQL('a.int <=> 'b.int, "(`a` <=> `b`)")
    checkSQL('a.int =!= 'b.int, "(NOT (`a` = `b`))")

    checkSQL('a.int < 'b.int, "(`a` < `b`)")
    checkSQL('a.int <= 'b.int, "(`a` <= `b`)")
    checkSQL('a.int > 'b.int, "(`a` > `b`)")
    checkSQL('a.int >= 'b.int, "(`a` >= `b`)")

    checkSQL('a.int in ('b.int, 'c.int), "(`a` IN (`b`, `c`))")
    checkSQL('a.int in (1, 2), "(`a` IN (1, 2))")

    checkSQL('a.int.isNull, "(`a` IS NULL)")
    checkSQL('a.int.isNotNull, "(`a` IS NOT NULL)")
  }

  test("logical operators") {
    checkSQL('a.boolean && 'b.boolean, "(`a` AND `b`)")
    checkSQL('a.boolean || 'b.boolean, "(`a` OR `b`)")
    checkSQL(!'a.boolean, "(NOT `a`)")
    checkSQL(If('a.boolean, 'b.int, 'c.int), "(IF(`a`, `b`, `c`))")
  }

  test("arithmetic expressions") {
    checkSQL('a.int + 'b.int, "(`a` + `b`)")
    checkSQL('a.int - 'b.int, "(`a` - `b`)")
    checkSQL('a.int * 'b.int, "(`a` * `b`)")
    checkSQL('a.int / 'b.int, "(`a` / `b`)")
    checkSQL('a.int % 'b.int, "(`a` % `b`)")

    checkSQL(-'a.int, "(- `a`)")
    checkSQL(-('a.int + 'b.int), "(- (`a` + `b`))")
  }

  test("window specification") {
    val frame = SpecifiedWindowFrame(RangeFrame, UnboundedPreceding, CurrentRow)

    checkSQL(
      WindowSpecDefinition('a.int :: Nil, Nil, frame),
      s"(PARTITION BY `a` ${frame.sql})"
    )

    checkSQL(
      WindowSpecDefinition('a.int :: 'b.string :: Nil, Nil, frame),
      s"(PARTITION BY `a`, `b` ${frame.sql})"
    )

    checkSQL(
      WindowSpecDefinition(Nil, 'a.int.asc :: Nil, frame),
      s"(ORDER BY `a` ASC NULLS FIRST ${frame.sql})"
    )

    checkSQL(
      WindowSpecDefinition(Nil, 'a.int.asc :: 'b.string.desc :: Nil, frame),
      s"(ORDER BY `a` ASC NULLS FIRST, `b` DESC NULLS LAST ${frame.sql})"
    )

    checkSQL(
      WindowSpecDefinition('a.int :: 'b.string :: Nil, 'c.int.asc :: 'd.string.desc :: Nil, frame),
      s"(PARTITION BY `a`, `b` ORDER BY `c` ASC NULLS FIRST, `d` DESC NULLS LAST ${frame.sql})"
    )
  }

  test("interval arithmetic") {
    val interval = Literal(new CalendarInterval(0, 0, MICROS_PER_HOUR))

    checkSQL(
      TimeAdd('a, interval),
      "`a` + INTERVAL '1 hours'"
    )

    checkSQL(
      DatetimeSub('a, interval, Literal.default(TimestampType)),
      "`a` - INTERVAL '1 hours'"
    )
<<<<<<< HEAD
=======

>>>>>>> a630e8d1
    checkSQL(
      DateAddInterval('a, interval),
      "`a` + INTERVAL '1 hours'"
    )
  }
}<|MERGE_RESOLUTION|>--- conflicted
+++ resolved
@@ -176,10 +176,7 @@
       DatetimeSub('a, interval, Literal.default(TimestampType)),
       "`a` - INTERVAL '1 hours'"
     )
-<<<<<<< HEAD
-=======
 
->>>>>>> a630e8d1
     checkSQL(
       DateAddInterval('a, interval),
       "`a` + INTERVAL '1 hours'"
