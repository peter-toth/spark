--- conflicted
+++ resolved
@@ -34,15 +34,13 @@
 import org.apache.spark.ml.util.Instrumentation.instrumented
 import org.apache.spark.sql.{DataFrame, Dataset}
 import org.apache.spark.sql.types.StructType
-import org.apache.spark.util.{ListenerBus, SystemClock}
 
 /**
  * :: DeveloperApi ::
  * A stage in a pipeline, either an [[Estimator]] or a [[Transformer]].
  */
 @DeveloperApi
-abstract class PipelineStage extends Params with Logging with
-  ListenerBus[MLListener, MLListenEvent] {
+abstract class PipelineStage extends Params with Logging {
 
   /**
    * :: DeveloperApi ::
@@ -82,13 +80,6 @@
   }
 
   override def copy(extra: ParamMap): PipelineStage
-
-  override protected def doPostEvent(
-      listener: MLListener,
-      event: MLListenEvent): Unit = {
-    listener.onEvent(event)
-  }
-
 }
 
 /**
@@ -177,24 +168,9 @@
         transformers += stage.asInstanceOf[Transformer]
       }
     }
-<<<<<<< HEAD
-    val model = new PipelineModel(uid, transformers.toArray).setParent(this)
-    if (SparkContext.getOrCreate().getConf.getBoolean("use.sac", false)) {
-      this.addListener(new MLListener {
-        override def onEvent(event: MLListenEvent): Unit = {
-          SparkContext.getOrCreate().listenerBus.post(event)
-        }
-      })
-      postToAll(CreatePipelineEvent(this.uid, dataset))
-      postToAll(CreateModelEvent(model.uid))
-    }
-    model
-  }
-=======
 
     new PipelineModel(uid, transformers.toArray).setParent(this)
   })
->>>>>>> 1e65fb2c
 
   @Since("1.4.0")
   override def copy(extra: ParamMap): Pipeline = {
@@ -228,23 +204,10 @@
 
     SharedReadWrite.validateStages(instance.getStages)
 
-<<<<<<< HEAD
-    override protected def saveImpl(path: String): Unit = {
-=======
     override def save(path: String): Unit =
       instrumented(_.withSaveInstanceEvent(this, path)(super.save(path)))
     override protected def saveImpl(path: String): Unit =
->>>>>>> 1e65fb2c
       SharedReadWrite.saveImpl(instance, instance.getStages, sc, path)
-      if (SparkContext.getOrCreate().getConf.getBoolean("use.sac", false)) {
-        this.addListener(new MLListener {
-          override def onEvent(event: MLListenEvent): Unit = {
-            SparkContext.getOrCreate().listenerBus.post(event)
-          }
-        })
-        postToAll(SavePipelineEvent(instance.uid, path))
-      }
-    }
   }
 
   private class PipelineReader extends MLReader[Pipeline] {
@@ -348,23 +311,9 @@
   override def transform(dataset: Dataset[_]): DataFrame = instrumented(instr =>
       instr.withTransformEvent(this, dataset) {
     transformSchema(dataset.schema, logging = true)
-<<<<<<< HEAD
-    val result = stages.foldLeft(dataset.toDF)((cur, transformer) => transformer.transform(cur))
-    if (SparkContext.getOrCreate().getConf.getBoolean("use.sac", false)) {
-      this.addListener(new MLListener {
-        override def onEvent(event: MLListenEvent): Unit = {
-          SparkContext.getOrCreate().listenerBus.post(event)
-        }
-      })
-      postToAll(TransformEvent(this.uid))
-    }
-    result
-  }
-=======
     stages.foldLeft(dataset.toDF)((cur, transformer) =>
       instr.withTransformEvent(transformer, cur)(transformer.transform(cur)))
   })
->>>>>>> 1e65fb2c
 
   @Since("1.2.0")
   override def transformSchema(schema: StructType): StructType = {
@@ -381,55 +330,24 @@
 }
 
 @Since("1.6.0")
-object PipelineModel extends MLReadable[PipelineModel] with ListenerBus[MLListener, MLListenEvent] {
+object PipelineModel extends MLReadable[PipelineModel] {
 
   import Pipeline.SharedReadWrite
 
-  override protected def doPostEvent(
-      listener: MLListener,
-      event: MLListenEvent): Unit = {
-    listener.onEvent(event)
-  }
   @Since("1.6.0")
   override def read: MLReader[PipelineModel] = new PipelineModelReader
 
   @Since("1.6.0")
-  override def load(path: String): PipelineModel = {
-    val pipelinemode = super.load(path)
-    if (SparkContext.getOrCreate().getConf.getBoolean("use.sac", false)) {
-      this.addListener(new MLListener {
-        override def onEvent(event: MLListenEvent): Unit = {
-          SparkContext.getOrCreate().listenerBus.post(event)
-        }
-      })
-      postToAll(LoadModelEvent(path, pipelinemode.uid))
-    }
-    pipelinemode
-  }
+  override def load(path: String): PipelineModel = super.load(path)
 
   private[PipelineModel] class PipelineModelWriter(val instance: PipelineModel) extends MLWriter {
 
     SharedReadWrite.validateStages(instance.stages.asInstanceOf[Array[PipelineStage]])
 
-<<<<<<< HEAD
-    override protected def saveImpl(path: String): Unit = {
-      SharedReadWrite.saveImpl(instance,
-        instance.stages.asInstanceOf[Array[PipelineStage]], sc, path)
-      if (SparkContext.getOrCreate().getConf.getBoolean("use.sac", false)) {
-        this.addListener(new MLListener {
-          override def onEvent(event: MLListenEvent): Unit = {
-            SparkContext.getOrCreate().listenerBus.post(event)
-          }
-        })
-        postToAll(SaveModelEvent(instance.uid, path))
-      }
-    }
-=======
     override def save(path: String): Unit =
       instrumented(_.withSaveInstanceEvent(this, path)(super.save(path)))
     override protected def saveImpl(path: String): Unit = SharedReadWrite.saveImpl(instance,
       instance.stages.asInstanceOf[Array[PipelineStage]], sc, path)
->>>>>>> 1e65fb2c
   }
 
   private class PipelineModelReader extends MLReader[PipelineModel] {
