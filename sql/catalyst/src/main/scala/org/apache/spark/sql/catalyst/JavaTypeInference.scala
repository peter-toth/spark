/*
 * Licensed to the Apache Software Foundation (ASF) under one or more
 * contributor license agreements.  See the NOTICE file distributed with
 * this work for additional information regarding copyright ownership.
 * The ASF licenses this file to You under the Apache License, Version 2.0
 * (the "License"); you may not use this file except in compliance with
 * the License.  You may obtain a copy of the License at
 *
 *    http://www.apache.org/licenses/LICENSE-2.0
 *
 * Unless required by applicable law or agreed to in writing, software
 * distributed under the License is distributed on an "AS IS" BASIS,
 * WITHOUT WARRANTIES OR CONDITIONS OF ANY KIND, either express or implied.
 * See the License for the specific language governing permissions and
 * limitations under the License.
 */

package org.apache.spark.sql.catalyst

import java.beans.{Introspector, PropertyDescriptor}
import java.lang.{Iterable => JIterable}
import java.lang.reflect.Type
import java.util.{Iterator => JIterator, List => JList, Map => JMap}

import scala.language.existentials

import com.google.common.reflect.TypeToken

import org.apache.spark.sql.catalyst.DeserializerBuildHelper._
import org.apache.spark.sql.catalyst.SerializerBuildHelper._
import org.apache.spark.sql.catalyst.analysis.GetColumnByOrdinal
import org.apache.spark.sql.catalyst.expressions._
import org.apache.spark.sql.catalyst.expressions.objects._
import org.apache.spark.sql.catalyst.util.ArrayBasedMapData
import org.apache.spark.sql.types._

/**
 * Type-inference utilities for POJOs and Java collections.
 */
object JavaTypeInference {

  private val iterableType = TypeToken.of(classOf[JIterable[_]])
  private val mapType = TypeToken.of(classOf[JMap[_, _]])
  private val listType = TypeToken.of(classOf[JList[_]])
  private val iteratorReturnType = classOf[JIterable[_]].getMethod("iterator").getGenericReturnType
  private val nextReturnType = classOf[JIterator[_]].getMethod("next").getGenericReturnType
  private val keySetReturnType = classOf[JMap[_, _]].getMethod("keySet").getGenericReturnType
  private val valuesReturnType = classOf[JMap[_, _]].getMethod("values").getGenericReturnType

  /**
   * Infers the corresponding SQL data type of a JavaBean class.
   * @param beanClass Java type
   * @return (SQL data type, nullable)
   */
  def inferDataType(beanClass: Class[_]): (DataType, Boolean) = {
    inferDataType(TypeToken.of(beanClass))
  }

  /**
   * Infers the corresponding SQL data type of a Java type.
   * @param beanType Java type
   * @return (SQL data type, nullable)
   */
  private[sql] def inferDataType(beanType: Type): (DataType, Boolean) = {
    inferDataType(TypeToken.of(beanType))
  }

  /**
   * Infers the corresponding SQL data type of a Java type.
   * @param typeToken Java type
   * @return (SQL data type, nullable)
   */
  private def inferDataType(typeToken: TypeToken[_], seenTypeSet: Set[Class[_]] = Set.empty)
    : (DataType, Boolean) = {
    typeToken.getRawType match {
      case c: Class[_] if c.isAnnotationPresent(classOf[SQLUserDefinedType]) =>
        (c.getAnnotation(classOf[SQLUserDefinedType]).udt().getConstructor().newInstance(), true)

      case c: Class[_] if UDTRegistration.exists(c.getName) =>
        val udt = UDTRegistration.getUDTFor(c.getName).get.getConstructor().newInstance()
          .asInstanceOf[UserDefinedType[_ >: Null]]
        (udt, true)

      case c: Class[_] if c == classOf[java.lang.String] => (StringType, true)
      case c: Class[_] if c == classOf[Array[Byte]] => (BinaryType, true)

      case c: Class[_] if c == java.lang.Short.TYPE => (ShortType, false)
      case c: Class[_] if c == java.lang.Integer.TYPE => (IntegerType, false)
      case c: Class[_] if c == java.lang.Long.TYPE => (LongType, false)
      case c: Class[_] if c == java.lang.Double.TYPE => (DoubleType, false)
      case c: Class[_] if c == java.lang.Byte.TYPE => (ByteType, false)
      case c: Class[_] if c == java.lang.Float.TYPE => (FloatType, false)
      case c: Class[_] if c == java.lang.Boolean.TYPE => (BooleanType, false)

      case c: Class[_] if c == classOf[java.lang.Short] => (ShortType, true)
      case c: Class[_] if c == classOf[java.lang.Integer] => (IntegerType, true)
      case c: Class[_] if c == classOf[java.lang.Long] => (LongType, true)
      case c: Class[_] if c == classOf[java.lang.Double] => (DoubleType, true)
      case c: Class[_] if c == classOf[java.lang.Byte] => (ByteType, true)
      case c: Class[_] if c == classOf[java.lang.Float] => (FloatType, true)
      case c: Class[_] if c == classOf[java.lang.Boolean] => (BooleanType, true)

      case c: Class[_] if c == classOf[java.math.BigDecimal] => (DecimalType.SYSTEM_DEFAULT, true)
      case c: Class[_] if c == classOf[java.math.BigInteger] => (DecimalType.BigIntDecimal, true)
      case c: Class[_] if c == classOf[java.time.LocalDate] => (DateType, true)
      case c: Class[_] if c == classOf[java.sql.Date] => (DateType, true)
      case c: Class[_] if c == classOf[java.time.Instant] => (TimestampType, true)
      case c: Class[_] if c == classOf[java.sql.Timestamp] => (TimestampType, true)

      case _ if typeToken.isArray =>
        val (dataType, nullable) = inferDataType(typeToken.getComponentType, seenTypeSet)
        (ArrayType(dataType, nullable), true)

      case _ if iterableType.isAssignableFrom(typeToken) =>
        val (dataType, nullable) = inferDataType(elementType(typeToken), seenTypeSet)
        (ArrayType(dataType, nullable), true)

      case _ if mapType.isAssignableFrom(typeToken) =>
        val (keyType, valueType) = mapKeyValueType(typeToken)
        val (keyDataType, _) = inferDataType(keyType, seenTypeSet)
        val (valueDataType, nullable) = inferDataType(valueType, seenTypeSet)
        (MapType(keyDataType, valueDataType, nullable), true)

      case other if other.isEnum =>
        (StringType, true)

      case other =>
        if (seenTypeSet.contains(other)) {
          throw new UnsupportedOperationException(
            "Cannot have circular references in bean class, but got the circular reference " +
              s"of class $other")
        }

        // TODO: we should only collect properties that have getter and setter. However, some tests
        // pass in scala case class as java bean class which doesn't have getter and setter.
        val properties = getJavaBeanReadableProperties(other)
        val fields = properties.map { property =>
          val returnType = typeToken.method(property.getReadMethod).getReturnType
          val (dataType, nullable) = inferDataType(returnType, seenTypeSet + other)
          new StructField(property.getName, dataType, nullable)
        }
        (new StructType(fields), true)
    }
  }

  def getJavaBeanReadableProperties(beanClass: Class[_]): Array[PropertyDescriptor] = {
    val beanInfo = Introspector.getBeanInfo(beanClass)
    beanInfo.getPropertyDescriptors.filterNot(_.getName == "class")
      .filterNot(_.getName == "declaringClass")
      .filter(_.getReadMethod != null)
  }

  private def getJavaBeanReadableAndWritableProperties(
      beanClass: Class[_]): Array[PropertyDescriptor] = {
    getJavaBeanReadableProperties(beanClass).filter(_.getWriteMethod != null)
  }

  private def elementType(typeToken: TypeToken[_]): TypeToken[_] = {
    val typeToken2 = typeToken.asInstanceOf[TypeToken[_ <: JIterable[_]]]
    val iterableSuperType = typeToken2.getSupertype(classOf[JIterable[_]])
    val iteratorType = iterableSuperType.resolveType(iteratorReturnType)
    iteratorType.resolveType(nextReturnType)
  }

  private def mapKeyValueType(typeToken: TypeToken[_]): (TypeToken[_], TypeToken[_]) = {
    val typeToken2 = typeToken.asInstanceOf[TypeToken[_ <: JMap[_, _]]]
    val mapSuperType = typeToken2.getSupertype(classOf[JMap[_, _]])
    val keyType = elementType(mapSuperType.resolveType(keySetReturnType))
    val valueType = elementType(mapSuperType.resolveType(valuesReturnType))
    keyType -> valueType
  }

  /**
   * Returns the Spark SQL DataType for a given java class.  Where this is not an exact mapping
   * to a native type, an ObjectType is returned.
   *
   * Unlike `inferDataType`, this function doesn't do any massaging of types into the Spark SQL type
   * system.  As a result, ObjectType will be returned for things like boxed Integers.
   */
  private def inferExternalType(cls: Class[_]): DataType = cls match {
    case c if c == java.lang.Boolean.TYPE => BooleanType
    case c if c == java.lang.Byte.TYPE => ByteType
    case c if c == java.lang.Short.TYPE => ShortType
    case c if c == java.lang.Integer.TYPE => IntegerType
    case c if c == java.lang.Long.TYPE => LongType
    case c if c == java.lang.Float.TYPE => FloatType
    case c if c == java.lang.Double.TYPE => DoubleType
    case c if c == classOf[Array[Byte]] => BinaryType
    case _ => ObjectType(cls)
  }

  /**
   * Returns an expression that can be used to deserialize a Spark SQL representation to an object
   * of java bean `T` with a compatible schema.  The Spark SQL representation is located at ordinal
   * 0 of a row, i.e., `GetColumnByOrdinal(0, _)`. Nested classes will have their fields accessed
   * using `UnresolvedExtractValue`.
   */
  def deserializerFor(beanClass: Class[_]): Expression = {
    val typeToken = TypeToken.of(beanClass)
    val walkedTypePath = new WalkedTypePath().recordRoot(beanClass.getCanonicalName)
    val (dataType, nullable) = inferDataType(typeToken)

    // Assumes we are deserializing the first column of a row.
    deserializerForWithNullSafetyAndUpcast(GetColumnByOrdinal(0, dataType), dataType,
      nullable = nullable, walkedTypePath, (casted, walkedTypePath) => {
        deserializerFor(typeToken, casted, walkedTypePath)
      })
  }

  private def deserializerFor(
      typeToken: TypeToken[_],
      path: Expression,
      walkedTypePath: WalkedTypePath): Expression = {
    typeToken.getRawType match {
      case c if !inferExternalType(c).isInstanceOf[ObjectType] => path

      case c if c == classOf[java.lang.Short] ||
                c == classOf[java.lang.Integer] ||
                c == classOf[java.lang.Long] ||
                c == classOf[java.lang.Double] ||
                c == classOf[java.lang.Float] ||
                c == classOf[java.lang.Byte] ||
                c == classOf[java.lang.Boolean] =>
        createDeserializerForTypesSupportValueOf(path, c)

      case c if c == classOf[java.time.LocalDate] =>
        createDeserializerForLocalDate(path)

      case c if c == classOf[java.sql.Date] =>
        createDeserializerForSqlDate(path)

      case c if c == classOf[java.time.Instant] =>
        createDeserializerForInstant(path)

      case c if c == classOf[java.sql.Timestamp] =>
        createDeserializerForSqlTimestamp(path)

      case c if c == classOf[java.lang.String] =>
        createDeserializerForString(path, returnNullable = true)

      case c if c == classOf[java.math.BigDecimal] =>
        createDeserializerForJavaBigDecimal(path, returnNullable = true)

      case c if c == classOf[java.math.BigInteger] =>
        createDeserializerForJavaBigInteger(path, returnNullable = true)

      case c if c.isArray =>
        val elementType = c.getComponentType
        val newTypePath = walkedTypePath.recordArray(elementType.getCanonicalName)
        val (dataType, elementNullable) = inferDataType(elementType)
        val mapFunction: Expression => Expression = element => {
          // upcast the array element to the data type the encoder expected.
          deserializerForWithNullSafetyAndUpcast(
            element,
            dataType,
            nullable = elementNullable,
            newTypePath,
            (casted, typePath) => deserializerFor(typeToken.getComponentType, casted, typePath))
        }

        val arrayData = UnresolvedMapObjects(mapFunction, path)

        val methodName = elementType match {
          case c if c == java.lang.Integer.TYPE => "toIntArray"
          case c if c == java.lang.Long.TYPE => "toLongArray"
          case c if c == java.lang.Double.TYPE => "toDoubleArray"
          case c if c == java.lang.Float.TYPE => "toFloatArray"
          case c if c == java.lang.Short.TYPE => "toShortArray"
          case c if c == java.lang.Byte.TYPE => "toByteArray"
          case c if c == java.lang.Boolean.TYPE => "toBooleanArray"
          // non-primitive
          case _ => "array"
        }
        Invoke(arrayData, methodName, ObjectType(c))

      case c if listType.isAssignableFrom(typeToken) =>
        val et = elementType(typeToken)
<<<<<<< HEAD
        UnresolvedMapObjects(
          p => deserializerFor(et, Some(p)),
          getPath,
          customCollectionCls = Some(c))
=======
        val newTypePath = walkedTypePath.recordArray(et.getType.getTypeName)
        val (dataType, elementNullable) = inferDataType(et)
        val mapFunction: Expression => Expression = element => {
          // upcast the array element to the data type the encoder expected.
          deserializerForWithNullSafetyAndUpcast(
            element,
            dataType,
            nullable = elementNullable,
            newTypePath,
            (casted, typePath) => deserializerFor(et, casted, typePath))
        }

        UnresolvedMapObjects(mapFunction, path, customCollectionCls = Some(c))
>>>>>>> cceb2d6f

      case _ if mapType.isAssignableFrom(typeToken) =>
        val (keyType, valueType) = mapKeyValueType(typeToken)
        val newTypePath = walkedTypePath.recordMap(keyType.getType.getTypeName,
          valueType.getType.getTypeName)

        val keyData =
          Invoke(
            UnresolvedMapObjects(
              p => deserializerFor(keyType, p, newTypePath),
              MapKeys(path)),
            "array",
            ObjectType(classOf[Array[Any]]))

        val valueData =
          Invoke(
            UnresolvedMapObjects(
              p => deserializerFor(valueType, p, newTypePath),
              MapValues(path)),
            "array",
            ObjectType(classOf[Array[Any]]))

        StaticInvoke(
          ArrayBasedMapData.getClass,
          ObjectType(classOf[JMap[_, _]]),
          "toJavaMap",
          keyData :: valueData :: Nil,
          returnNullable = false)

      case other if other.isEnum =>
        createDeserializerForTypesSupportValueOf(
          createDeserializerForString(path, returnNullable = false),
          other)

      case other =>
        val properties = getJavaBeanReadableAndWritableProperties(other)
        val setters = properties.map { p =>
          val fieldName = p.getName
          val fieldType = typeToken.method(p.getReadMethod).getReturnType
          val (dataType, nullable) = inferDataType(fieldType)
          val newTypePath = walkedTypePath.recordField(fieldType.getType.getTypeName, fieldName)
          val setter = expressionWithNullSafety(
            deserializerFor(fieldType, addToPath(path, fieldName, dataType, newTypePath),
              newTypePath),
            nullable = nullable,
            newTypePath)
          p.getWriteMethod.getName -> setter
        }.toMap

        val newInstance = NewInstance(other, Nil, ObjectType(other), propagateNull = false)
        val result = InitializeJavaBean(newInstance, setters)

        expressions.If(
          IsNull(path),
          expressions.Literal.create(null, ObjectType(other)),
          result
        )
    }
  }

  /**
   * Returns an expression for serializing an object of the given type to a Spark SQL
   * representation. The input object is located at ordinal 0 of a row, i.e.,
   * `BoundReference(0, _)`.
   */
  def serializerFor(beanClass: Class[_]): Expression = {
    val inputObject = BoundReference(0, ObjectType(beanClass), nullable = true)
    val nullSafeInput = AssertNotNull(inputObject, Seq("top level input bean"))
    serializerFor(nullSafeInput, TypeToken.of(beanClass))
  }

  private def serializerFor(inputObject: Expression, typeToken: TypeToken[_]): Expression = {

    def toCatalystArray(input: Expression, elementType: TypeToken[_]): Expression = {
      val (dataType, nullable) = inferDataType(elementType)
      if (ScalaReflection.isNativeType(dataType)) {
        val cls = input.dataType.asInstanceOf[ObjectType].cls
        if (cls.isArray && cls.getComponentType.isPrimitive) {
          createSerializerForPrimitiveArray(input, dataType)
        } else {
          createSerializerForGenericArray(input, dataType, nullable = nullable)
        }
      } else {
        createSerializerForMapObjects(input, ObjectType(elementType.getRawType),
          serializerFor(_, elementType))
      }
    }

    if (!inputObject.dataType.isInstanceOf[ObjectType]) {
      inputObject
    } else {
      typeToken.getRawType match {
        case c if c == classOf[String] => createSerializerForString(inputObject)

        case c if c == classOf[java.time.Instant] => createSerializerForJavaInstant(inputObject)

        case c if c == classOf[java.sql.Timestamp] => createSerializerForSqlTimestamp(inputObject)

        case c if c == classOf[java.time.LocalDate] => createSerializerForJavaLocalDate(inputObject)

        case c if c == classOf[java.sql.Date] => createSerializerForSqlDate(inputObject)

        case c if c == classOf[java.math.BigDecimal] =>
          createSerializerForJavaBigDecimal(inputObject)

        case c if c == classOf[java.lang.Boolean] => createSerializerForBoolean(inputObject)
        case c if c == classOf[java.lang.Byte] => createSerializerForByte(inputObject)
        case c if c == classOf[java.lang.Short] => createSerializerForShort(inputObject)
        case c if c == classOf[java.lang.Integer] => createSerializerForInteger(inputObject)
        case c if c == classOf[java.lang.Long] => createSerializerForLong(inputObject)
        case c if c == classOf[java.lang.Float] => createSerializerForFloat(inputObject)
        case c if c == classOf[java.lang.Double] => createSerializerForDouble(inputObject)

        case _ if typeToken.isArray =>
          toCatalystArray(inputObject, typeToken.getComponentType)

        case _ if listType.isAssignableFrom(typeToken) =>
          toCatalystArray(inputObject, elementType(typeToken))

        case _ if mapType.isAssignableFrom(typeToken) =>
          val (keyType, valueType) = mapKeyValueType(typeToken)

          createSerializerForMap(
            inputObject,
            MapElementInformation(
              ObjectType(keyType.getRawType),
              nullable = true,
              serializerFor(_, keyType)),
            MapElementInformation(
              ObjectType(valueType.getRawType),
              nullable = true,
              serializerFor(_, valueType))
          )

        case other if other.isEnum =>
          createSerializerForString(
            Invoke(inputObject, "name", ObjectType(classOf[String]), returnNullable = false))

        case other =>
          val properties = getJavaBeanReadableAndWritableProperties(other)
          val fields = properties.map { p =>
            val fieldName = p.getName
            val fieldType = typeToken.method(p.getReadMethod).getReturnType
            val fieldValue = Invoke(
              inputObject,
              p.getReadMethod.getName,
              inferExternalType(fieldType.getRawType))
            (fieldName, serializerFor(fieldValue, fieldType))
          }
          createSerializerForObject(inputObject, fields)
      }
    }
  }
}<|MERGE_RESOLUTION|>--- conflicted
+++ resolved
@@ -275,12 +275,6 @@
 
       case c if listType.isAssignableFrom(typeToken) =>
         val et = elementType(typeToken)
-<<<<<<< HEAD
-        UnresolvedMapObjects(
-          p => deserializerFor(et, Some(p)),
-          getPath,
-          customCollectionCls = Some(c))
-=======
         val newTypePath = walkedTypePath.recordArray(et.getType.getTypeName)
         val (dataType, elementNullable) = inferDataType(et)
         val mapFunction: Expression => Expression = element => {
@@ -294,7 +288,6 @@
         }
 
         UnresolvedMapObjects(mapFunction, path, customCollectionCls = Some(c))
->>>>>>> cceb2d6f
 
       case _ if mapType.isAssignableFrom(typeToken) =>
         val (keyType, valueType) = mapKeyValueType(typeToken)
