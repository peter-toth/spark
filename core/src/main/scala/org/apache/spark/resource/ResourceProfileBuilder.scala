/*
 * Licensed to the Apache Software Foundation (ASF) under one or more
 * contributor license agreements.  See the NOTICE file distributed with
 * this work for additional information regarding copyright ownership.
 * The ASF licenses this file to You under the Apache License, Version 2.0
 * (the "License"); you may not use this file except in compliance with
 * the License.  You may obtain a copy of the License at
 *
 *    http://www.apache.org/licenses/LICENSE-2.0
 *
 * Unless required by applicable law or agreed to in writing, software
 * distributed under the License is distributed on an "AS IS" BASIS,
 * WITHOUT WARRANTIES OR CONDITIONS OF ANY KIND, either express or implied.
 * See the License for the specific language governing permissions and
 * limitations under the License.
 */

package org.apache.spark.resource

import java.util.{Map => JMap}
import java.util.concurrent.ConcurrentHashMap

import scala.collection.JavaConverters._

import org.apache.spark.annotation.{Evolving, Since}


/**
 * Resource profile builder to build a Resource profile to associate with an RDD.
 * A ResourceProfile allows the user to specify executor and task requirements for an RDD
 * that will get applied during a stage. This allows the user to change the resource
 * requirements between stages.
 *
<<<<<<< HEAD
 * This api is currently private until the rest of the pieces are in place and then it
 * will become public.
 */
@Evolving
private[spark] class ResourceProfileBuilder() {
=======
 */
@Evolving
@Since("3.1.0")
class ResourceProfileBuilder() {
>>>>>>> a630e8d1

  private val _taskResources = new ConcurrentHashMap[String, TaskResourceRequest]()
  private val _executorResources = new ConcurrentHashMap[String, ExecutorResourceRequest]()

  def taskResources: Map[String, TaskResourceRequest] = _taskResources.asScala.toMap
  def executorResources: Map[String, ExecutorResourceRequest] = _executorResources.asScala.toMap

  /**
   * (Java-specific) gets a Java Map of resources to TaskResourceRequest
   */
  def taskResourcesJMap: JMap[String, TaskResourceRequest] = _taskResources.asScala.asJava

  /**
   * (Java-specific) gets a Java Map of resources to ExecutorResourceRequest
   */
  def executorResourcesJMap: JMap[String, ExecutorResourceRequest] = {
    _executorResources.asScala.asJava
  }

  def require(requests: ExecutorResourceRequests): this.type = {
    _executorResources.putAll(requests.requests.asJava)
    this
  }

  def require(requests: TaskResourceRequests): this.type = {
    _taskResources.putAll(requests.requests.asJava)
    this
  }

  def clearExecutorResourceRequests(): this.type = {
    _executorResources.clear()
    this
  }

  def clearTaskResourceRequests(): this.type = {
    _taskResources.clear()
    this
  }

  override def toString(): String = {
    "Profile executor resources: " +
      s"${_executorResources.asScala.map(pair => s"${pair._1}=${pair._2.toString()}")}, " +
      s"task resources: ${_taskResources.asScala.map(pair => s"${pair._1}=${pair._2.toString()}")}"
  }

  def build: ResourceProfile = {
    new ResourceProfile(executorResources, taskResources)
  }
}
<|MERGE_RESOLUTION|>--- conflicted
+++ resolved
@@ -31,18 +31,10 @@
  * that will get applied during a stage. This allows the user to change the resource
  * requirements between stages.
  *
-<<<<<<< HEAD
- * This api is currently private until the rest of the pieces are in place and then it
- * will become public.
- */
-@Evolving
-private[spark] class ResourceProfileBuilder() {
-=======
  */
 @Evolving
 @Since("3.1.0")
 class ResourceProfileBuilder() {
->>>>>>> a630e8d1
 
   private val _taskResources = new ConcurrentHashMap[String, TaskResourceRequest]()
   private val _executorResources = new ConcurrentHashMap[String, ExecutorResourceRequest]()
