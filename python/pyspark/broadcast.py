--- conflicted
+++ resolved
@@ -17,21 +17,13 @@
 
 import gc
 import os
-import socket
 import sys
 from tempfile import NamedTemporaryFile
 import threading
 
-<<<<<<< HEAD
-from pyspark.cloudpickle import print_exec
-from pyspark.java_gateway import local_connect_and_auth
-from pyspark.serializers import ChunkedStream
-from pyspark.util import _exception_message
-=======
 from pyspark.java_gateway import local_connect_and_auth
 from pyspark.serializers import ChunkedStream, pickle_protocol
 from pyspark.util import _exception_message, print_exec
->>>>>>> cceb2d6f
 
 if sys.version < '3':
     import cPickle as pickle
