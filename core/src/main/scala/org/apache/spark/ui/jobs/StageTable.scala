/*
 * Licensed to the Apache Software Foundation (ASF) under one or more
 * contributor license agreements.  See the NOTICE file distributed with
 * this work for additional information regarding copyright ownership.
 * The ASF licenses this file to You under the Apache License, Version 2.0
 * (the "License"); you may not use this file except in compliance with
 * the License.  You may obtain a copy of the License at
 *
 *    http://www.apache.org/licenses/LICENSE-2.0
 *
 * Unless required by applicable law or agreed to in writing, software
 * distributed under the License is distributed on an "AS IS" BASIS,
 * WITHOUT WARRANTIES OR CONDITIONS OF ANY KIND, either express or implied.
 * See the License for the specific language governing permissions and
 * limitations under the License.
 */

package org.apache.spark.ui.jobs

import java.net.URLEncoder
import java.nio.charset.StandardCharsets.UTF_8
import java.util.Date
import javax.servlet.http.HttpServletRequest

import scala.collection.JavaConverters._
import scala.xml._

import org.apache.commons.text.StringEscapeUtils

import org.apache.spark.status.AppStatusStore
import org.apache.spark.status.api.v1
import org.apache.spark.ui._
import org.apache.spark.util.Utils

private[ui] class StageTableBase(
    store: AppStatusStore,
    request: HttpServletRequest,
    stages: Seq[v1.StageData],
    tableHeaderID: String,
    stageTag: String,
    basePath: String,
    subPath: String,
    isFairScheduler: Boolean,
    killEnabled: Boolean,
    isFailedStage: Boolean) {
  val parameterOtherTable = request.getParameterMap().asScala
    .filterNot(_._1.startsWith(stageTag))
    .map(para => para._1 + "=" + para._2(0))

  val parameterStagePage = request.getParameter(stageTag + ".page")
  val parameterStageSortColumn = request.getParameter(stageTag + ".sort")
  val parameterStageSortDesc = request.getParameter(stageTag + ".desc")
  val parameterStagePageSize = request.getParameter(stageTag + ".pageSize")
<<<<<<< HEAD
  val parameterStagePrevPageSize = request.getParameter(stageTag + ".prevPageSize")
=======
>>>>>>> cceb2d6f

  val stagePage = Option(parameterStagePage).map(_.toInt).getOrElse(1)
  val stageSortColumn = Option(parameterStageSortColumn).map { sortColumn =>
    UIUtils.decodeURLParameter(sortColumn)
  }.getOrElse("Stage Id")
  val stageSortDesc = Option(parameterStageSortDesc).map(_.toBoolean).getOrElse(
    // New stages should be shown above old jobs by default.
    stageSortColumn == "Stage Id"
  )
  val stagePageSize = Option(parameterStagePageSize).map(_.toInt).getOrElse(100)

  val currentTime = System.currentTimeMillis()

  val toNodeSeq = try {
    new StagePagedTable(
      store,
      stages,
      tableHeaderID,
      stageTag,
      basePath,
      subPath,
      isFairScheduler,
      killEnabled,
      currentTime,
      stagePageSize,
      stageSortColumn,
      stageSortDesc,
      isFailedStage,
      parameterOtherTable,
      request
    ).table(stagePage)
  } catch {
    case e @ (_ : IllegalArgumentException | _ : IndexOutOfBoundsException) =>
      <div class="alert alert-error">
        <p>Error while rendering stage table:</p>
        <pre>
          {Utils.exceptionString(e)}
        </pre>
      </div>
  }
}

private[ui] class StageTableRowData(
    val stage: v1.StageData,
    val option: Option[v1.StageData],
    val stageId: Int,
    val attemptId: Int,
    val schedulingPool: String,
    val descriptionOption: Option[String],
    val submissionTime: Date,
    val formattedSubmissionTime: String,
    val duration: Long,
    val formattedDuration: String,
    val inputRead: Long,
    val inputReadWithUnit: String,
    val outputWrite: Long,
    val outputWriteWithUnit: String,
    val shuffleRead: Long,
    val shuffleReadWithUnit: String,
    val shuffleWrite: Long,
    val shuffleWriteWithUnit: String)

private[ui] class MissingStageTableRowData(
    stageInfo: v1.StageData,
    stageId: Int,
    attemptId: Int) extends StageTableRowData(
  stageInfo, None, stageId, attemptId, "", None, new Date(0), "", -1, "", 0, "", 0, "", 0, "", 0,
    "")

/** Page showing list of all ongoing and recently finished stages */
private[ui] class StagePagedTable(
    store: AppStatusStore,
    stages: Seq[v1.StageData],
    tableHeaderId: String,
    stageTag: String,
    basePath: String,
    subPath: String,
    isFairScheduler: Boolean,
    killEnabled: Boolean,
    currentTime: Long,
    pageSize: Int,
    sortColumn: String,
    desc: Boolean,
    isFailedStage: Boolean,
    parameterOtherTable: Iterable[String],
    request: HttpServletRequest) extends PagedTable[StageTableRowData] {

  override def tableId: String = stageTag + "-table"

  override def tableCssClass: String =
    "table table-bordered table-condensed table-striped " +
      "table-head-clickable table-cell-width-limited"

  override def pageSizeFormField: String = stageTag + ".pageSize"

  override def pageNumberFormField: String = stageTag + ".page"

  val parameterPath = UIUtils.prependBaseUri(request, basePath) + s"/$subPath/?" +
    parameterOtherTable.mkString("&")

  override val dataSource = new StageDataSource(
    store,
    stages,
    currentTime,
    pageSize,
    sortColumn,
    desc
  )

  override def pageLink(page: Int): String = {
    val encodedSortColumn = URLEncoder.encode(sortColumn, UTF_8.name())
    parameterPath +
      s"&$pageNumberFormField=$page" +
      s"&$stageTag.sort=$encodedSortColumn" +
      s"&$stageTag.desc=$desc" +
      s"&$pageSizeFormField=$pageSize" +
      s"#$tableHeaderId"
  }

  override def goButtonFormPath: String = {
    val encodedSortColumn = URLEncoder.encode(sortColumn, UTF_8.name())
    s"$parameterPath&$stageTag.sort=$encodedSortColumn&$stageTag.desc=$desc#$tableHeaderId"
  }

  override def headers: Seq[Node] = {
    // stageHeadersAndCssClasses has three parts: header title, tooltip information, and sortable.
    // The tooltip information could be None, which indicates it does not have a tooltip.
    // Otherwise, it has two parts: tooltip text, and position (true for left, false for default).
    val stageHeadersAndCssClasses: Seq[(String, Option[(String, Boolean)], Boolean)] =
      Seq(("Stage Id", None, true)) ++
      {if (isFairScheduler) {Seq(("Pool Name", None, true))} else Seq.empty} ++
      Seq(
        ("Description", None, true), ("Submitted", None, true), ("Duration", None, true),
        ("Tasks: Succeeded/Total", None, false),
        ("Input", Some((ToolTips.INPUT, false)), true),
        ("Output", Some((ToolTips.OUTPUT, false)), true),
        ("Shuffle Read", Some((ToolTips.SHUFFLE_READ, false)), true),
        ("Shuffle Write", Some((ToolTips.SHUFFLE_WRITE, true)), true)
      ) ++
      {if (isFailedStage) {Seq(("Failure Reason", None, false))} else Seq.empty}

    if (!stageHeadersAndCssClasses.filter(_._3).map(_._1).contains(sortColumn)) {
      throw new IllegalArgumentException(s"Unknown column: $sortColumn")
    }

    val headerRow: Seq[Node] = {
      stageHeadersAndCssClasses.map { case (header, tooltip, sortable) =>
        val headerSpan = tooltip.map { case (title, left) =>
          if (left) {
            /* Place the shuffle write tooltip on the left (rather than the default position
            of on top) because the shuffle write column is the last column on the right side and
            the tooltip is wider than the column, so it doesn't fit on top. */
            <span data-toggle="tooltip" data-placement="left" title={title}>
              {header}
            </span>
          } else {
            <span data-toggle="tooltip" title={title}>
              {header}
            </span>
          }
        }.getOrElse(
          {header}
        )

        if (header == sortColumn) {
          val headerLink = Unparsed(
            parameterPath +
              s"&$stageTag.sort=${URLEncoder.encode(header, UTF_8.name())}" +
              s"&$stageTag.desc=${!desc}" +
              s"&$stageTag.pageSize=$pageSize") +
              s"#$tableHeaderId"
          val arrow = if (desc) "&#x25BE;" else "&#x25B4;" // UP or DOWN

          <th>
            <a href={headerLink}>
              {headerSpan}<span>
              &nbsp;{Unparsed(arrow)}
            </span>
            </a>
          </th>
        } else {
          if (sortable) {
            val headerLink = Unparsed(
              parameterPath +
                s"&$stageTag.sort=${URLEncoder.encode(header, UTF_8.name())}" +
                s"&$stageTag.pageSize=$pageSize") +
                s"#$tableHeaderId"

            <th>
              <a href={headerLink}>
                {headerSpan}
              </a>
            </th>
          } else {
            <th>
              {headerSpan}
            </th>
          }
        }
      }
    }
    <thead>{headerRow}</thead>
  }

  override def row(data: StageTableRowData): Seq[Node] = {
    <tr id={"stage-" + data.stageId + "-" + data.attemptId}>
      {rowContent(data)}
    </tr>
  }

  private def rowContent(data: StageTableRowData): Seq[Node] = {
    data.option match {
      case None => missingStageRow(data.stageId)
      case Some(stageData) =>
        val info = data.stage

        {if (data.attemptId > 0) {
          <td>{data.stageId} (retry {data.attemptId})</td>
        } else {
          <td>{data.stageId}</td>
        }} ++
        {if (isFairScheduler) {
          <td>
            <a href={"%s/stages/pool?poolname=%s"
              .format(UIUtils.prependBaseUri(request, basePath), data.schedulingPool)}>
              {data.schedulingPool}
            </a>
          </td>
        } else {
          Seq.empty
        }} ++
        <td>{makeDescription(info, data.descriptionOption)}</td>
        <td valign="middle">
          {data.formattedSubmissionTime}
        </td>
        <td>{data.formattedDuration}</td>
        <td class="progress-cell">
          {UIUtils.makeProgressBar(started = stageData.numActiveTasks,
          completed = stageData.numCompleteTasks, failed = stageData.numFailedTasks,
          skipped = 0, reasonToNumKilled = stageData.killedTasksSummary, total = info.numTasks)}
        </td>
        <td>{data.inputReadWithUnit}</td>
        <td>{data.outputWriteWithUnit}</td>
        <td>{data.shuffleReadWithUnit}</td>
        <td>{data.shuffleWriteWithUnit}</td> ++
        {
          if (isFailedStage) {
            failureReasonHtml(info)
          } else {
            Seq.empty
          }
        }
    }
  }

  private def failureReasonHtml(s: v1.StageData): Seq[Node] = {
    val failureReason = s.failureReason.getOrElse("")
    val isMultiline = failureReason.indexOf('\n') >= 0
    // Display the first line by default
    val failureReasonSummary = StringEscapeUtils.escapeHtml4(
      if (isMultiline) {
        failureReason.substring(0, failureReason.indexOf('\n'))
      } else {
        failureReason
      })
    val details = if (isMultiline) {
      // scalastyle:off
      <span onclick="this.parentNode.querySelector('.stacktrace-details').classList.toggle('collapsed')"
            class="expand-details">
        +details
      </span> ++
        <div class="stacktrace-details collapsed">
          <pre>{failureReason}</pre>
        </div>
      // scalastyle:on
    } else {
      ""
    }
    <td valign="middle">{failureReasonSummary}{details}</td>
  }

  private def makeDescription(s: v1.StageData, descriptionOption: Option[String]): Seq[Node] = {
    val basePathUri = UIUtils.prependBaseUri(request, basePath)

    val killLink = if (killEnabled) {
      val confirm =
        s"if (window.confirm('Are you sure you want to kill stage ${s.stageId} ?')) " +
        "{ this.parentNode.submit(); return true; } else { return false; }"
      // SPARK-6846 this should be POST-only but YARN AM won't proxy POST
      /*
      val killLinkUri = s"$basePathUri/stages/stage/kill/"
      <form action={killLinkUri} method="POST" style="display:inline">
        <input type="hidden" name="id" value={s.stageId.toString}/>
        <a href="#" onclick={confirm} class="kill-link">(kill)</a>
      </form>
       */
      val killLinkUri = s"$basePathUri/stages/stage/kill/?id=${s.stageId}"
      <a href={killLinkUri} onclick={confirm} class="kill-link">(kill)</a>
    } else {
      Seq.empty
    }

    val nameLinkUri = s"$basePathUri/stages/stage/?id=${s.stageId}&attempt=${s.attemptId}"
    val nameLink = <a href={nameLinkUri} class="name-link">{s.name}</a>

    val cachedRddInfos = store.rddList().filter { rdd => s.rddIds.contains(rdd.id) }
    val details = if (s.details != null && s.details.nonEmpty) {
      <span onclick="this.parentNode.querySelector('.stage-details').classList.toggle('collapsed')"
            class="expand-details">
        +details
      </span> ++
      <div class="stage-details collapsed">
        {if (cachedRddInfos.nonEmpty) {
          Text("RDD: ") ++
          cachedRddInfos.map { i =>
            <a href={s"$basePathUri/storage/rdd/?id=${i.id}"}>{i.name}</a>
          }
        }}
        <pre>{s.details}</pre>
      </div>
    }

    val stageDesc = descriptionOption.map(UIUtils.makeDescription(_, basePathUri))
    <div>{stageDesc.getOrElse("")} {killLink} {nameLink} {details}</div>
  }

  protected def missingStageRow(stageId: Int): Seq[Node] = {
    <td>{stageId}</td> ++
    {if (isFairScheduler) {<td>-</td>} else Seq.empty} ++
    <td>No data available for this stage</td> ++ // Description
    <td></td> ++ // Submitted
    <td></td> ++ // Duration
    <td></td> ++ // Tasks: Succeeded/Total
    <td></td> ++ // Input
    <td></td> ++ // Output
    <td></td> ++ // Shuffle Read
    <td></td> // Shuffle Write
  }
}

private[ui] class StageDataSource(
    store: AppStatusStore,
    stages: Seq[v1.StageData],
    currentTime: Long,
    pageSize: Int,
    sortColumn: String,
    desc: Boolean) extends PagedDataSource[StageTableRowData](pageSize) {
  // Convert v1.StageData to StageTableRowData which contains the final contents to show in the
  // table so that we can avoid creating duplicate contents during sorting the data
  private val data = stages.map(stageRow).sorted(ordering(sortColumn, desc))

  private var _slicedStageIds: Set[Int] = _

  override def dataSize: Int = data.size

  override def sliceData(from: Int, to: Int): Seq[StageTableRowData] = {
    val r = data.slice(from, to)
    _slicedStageIds = r.map(_.stageId).toSet
    r
  }

  private def stageRow(stageData: v1.StageData): StageTableRowData = {
    val formattedSubmissionTime = stageData.submissionTime match {
      case Some(t) => UIUtils.formatDate(t)
      case None => "Unknown"
    }
    val finishTime = stageData.completionTime.map(_.getTime()).getOrElse(currentTime)

    // The submission time for a stage is misleading because it counts the time
    // the stage waits to be launched. (SPARK-10930)
    val duration = stageData.firstTaskLaunchedTime.map { date =>
      val time = date.getTime()
      if (finishTime > time) {
        finishTime - time
      } else {
        None
        currentTime - time
      }
    }
    val formattedDuration = duration.map(d => UIUtils.formatDuration(d)).getOrElse("Unknown")

    val inputRead = stageData.inputBytes
    val inputReadWithUnit = if (inputRead > 0) Utils.bytesToString(inputRead) else ""
    val outputWrite = stageData.outputBytes
    val outputWriteWithUnit = if (outputWrite > 0) Utils.bytesToString(outputWrite) else ""
    val shuffleRead = stageData.shuffleReadBytes
    val shuffleReadWithUnit = if (shuffleRead > 0) Utils.bytesToString(shuffleRead) else ""
    val shuffleWrite = stageData.shuffleWriteBytes
    val shuffleWriteWithUnit = if (shuffleWrite > 0) Utils.bytesToString(shuffleWrite) else ""


    new StageTableRowData(
      stageData,
      Some(stageData),
      stageData.stageId,
      stageData.attemptId,
      stageData.schedulingPool,
      stageData.description,
      stageData.submissionTime.getOrElse(new Date(0)),
      formattedSubmissionTime,
      duration.getOrElse(-1),
      formattedDuration,
      inputRead,
      inputReadWithUnit,
      outputWrite,
      outputWriteWithUnit,
      shuffleRead,
      shuffleReadWithUnit,
      shuffleWrite,
      shuffleWriteWithUnit
    )
  }

  /**
   * Return Ordering according to sortColumn and desc
   */
  private def ordering(sortColumn: String, desc: Boolean): Ordering[StageTableRowData] = {
    val ordering: Ordering[StageTableRowData] = sortColumn match {
      case "Stage Id" => Ordering.by(_.stageId)
      case "Pool Name" => Ordering.by(_.schedulingPool)
      case "Description" => Ordering.by(x => (x.descriptionOption, x.stage.name))
      case "Submitted" => Ordering.by(_.submissionTime)
      case "Duration" => Ordering.by(_.duration)
      case "Input" => Ordering.by(_.inputRead)
      case "Output" => Ordering.by(_.outputWrite)
      case "Shuffle Read" => Ordering.by(_.shuffleRead)
      case "Shuffle Write" => Ordering.by(_.shuffleWrite)
      case "Tasks: Succeeded/Total" =>
        throw new IllegalArgumentException(s"Unsortable column: $sortColumn")
      case unknownColumn => throw new IllegalArgumentException(s"Unknown column: $unknownColumn")
    }
    if (desc) {
      ordering.reverse
    } else {
      ordering
    }
  }
}<|MERGE_RESOLUTION|>--- conflicted
+++ resolved
@@ -51,10 +51,6 @@
   val parameterStageSortColumn = request.getParameter(stageTag + ".sort")
   val parameterStageSortDesc = request.getParameter(stageTag + ".desc")
   val parameterStagePageSize = request.getParameter(stageTag + ".pageSize")
-<<<<<<< HEAD
-  val parameterStagePrevPageSize = request.getParameter(stageTag + ".prevPageSize")
-=======
->>>>>>> cceb2d6f
 
   val stagePage = Option(parameterStagePage).map(_.toInt).getOrElse(1)
   val stageSortColumn = Option(parameterStageSortColumn).map { sortColumn =>
