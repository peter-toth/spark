--- conflicted
+++ resolved
@@ -104,14 +104,8 @@
       // Replace dangerous characters in the remaining string with a safe alternative.
       .replaceAll("[^\\w-]+", "_")
 
-<<<<<<< HEAD
-    val executorMemoryQuantity = new Quantity(s"${executorMemoryTotal}Mi")
-    val executorCpuQuantity = new Quantity(executorCoresRequest)
-
-=======
     val executorMemoryQuantity = new Quantity(s"${execResources.totalMemMiB}Mi")
     val executorCpuQuantity = new Quantity(executorCoresRequest)
->>>>>>> a630e8d1
     val executorResourceQuantities =
       buildExecutorResourcesQuantities(execResources.customResources.values.toSet)
 
@@ -215,18 +209,11 @@
       .withPorts(requiredPorts.asJava)
       .addToArgs("executor")
       .build()
-<<<<<<< HEAD
-    val containerWithLimitCores = executorLimitCores.map { limitCores =>
-      val executorCpuLimitQuantity = new Quantity(limitCores)
-      new ContainerBuilder(executorContainer)
-        .editResources()
-=======
     val containerWithLimitCores = if (isDefaultProfile) {
       executorLimitCores.map { limitCores =>
         val executorCpuLimitQuantity = new Quantity(limitCores)
         new ContainerBuilder(executorContainer)
           .editResources()
->>>>>>> a630e8d1
           .addToLimits("cpu", executorCpuLimitQuantity)
           .endResources()
           .build()
