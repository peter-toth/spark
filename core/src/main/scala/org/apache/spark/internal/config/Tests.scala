--- conflicted
+++ resolved
@@ -26,19 +26,11 @@
     .longConf
     .createWithDefault(Runtime.getRuntime.maxMemory)
 
-<<<<<<< HEAD
-  val TEST_SCHEDULE_INTERVAL =
-    ConfigBuilder("spark.testing.dynamicAllocation.scheduleInterval")
-      .version("2.3.0")
-      .longConf
-      .createWithDefault(100)
-=======
   val TEST_DYNAMIC_ALLOCATION_SCHEDULE_ENABLED =
     ConfigBuilder("spark.testing.dynamicAllocation.schedule.enabled")
       .version("3.1.0")
       .booleanConf
       .createWithDefault(true)
->>>>>>> a630e8d1
 
   val IS_TESTING = ConfigBuilder("spark.testing")
     .version("1.0.1")
@@ -71,12 +63,6 @@
     .createWithDefault(2)
 
   val RESOURCES_WARNING_TESTING = ConfigBuilder("spark.resources.warnings.testing")
-<<<<<<< HEAD
-    .version("3.0.1")
-    .booleanConf
-    .createWithDefault(false)
-
-=======
     .version("3.1.0")
     .booleanConf
     .createWithDefault(false)
@@ -87,22 +73,14 @@
       .booleanConf
       .createWithDefault(false)
 
->>>>>>> a630e8d1
   // This configuration is used for unit tests to allow skipping the task cpus to cores validation
   // to allow emulating standalone mode behavior while running in local mode. Standalone mode
   // by default doesn't specify a number of executor cores, it just uses all the ones available
   // on the host.
   val SKIP_VALIDATE_CORES_TESTING =
-<<<<<<< HEAD
-  ConfigBuilder("spark.testing.skipValidateCores")
-    .version("3.0.1")
-    .booleanConf
-    .createWithDefault(false)
-=======
     ConfigBuilder("spark.testing.skipValidateCores")
       .version("3.1.0")
       .booleanConf
       .createWithDefault(false)
 
->>>>>>> a630e8d1
 }