--- conflicted
+++ resolved
@@ -161,11 +161,8 @@
     location: Option[String],
     comment: Option[String],
     writeOptions: Map[String, String],
-<<<<<<< HEAD
-=======
     serde: Option[SerdeInfo],
     external: Boolean,
->>>>>>> a630e8d1
     ifNotExists: Boolean) extends ParsedStatement {
 
   override def children: Seq[LogicalPlan] = Seq(asSelect)
@@ -218,10 +215,7 @@
     location: Option[String],
     comment: Option[String],
     writeOptions: Map[String, String],
-<<<<<<< HEAD
-=======
     serde: Option[SerdeInfo],
->>>>>>> a630e8d1
     orCreate: Boolean) extends ParsedStatement {
 
   override def children: Seq[LogicalPlan] = Seq(asSelect)
