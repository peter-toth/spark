#
# Licensed to the Apache Software Foundation (ASF) under one or more
# contributor license agreements.  See the NOTICE file distributed with
# this work for additional information regarding copyright ownership.
# The ASF licenses this file to You under the Apache License, Version 2.0
# (the "License"); you may not use this file except in compliance with
# the License.  You may obtain a copy of the License at
#
#    http://www.apache.org/licenses/LICENSE-2.0
#
# Unless required by applicable law or agreed to in writing, software
# distributed under the License is distributed on an "AS IS" BASIS,
# WITHOUT WARRANTIES OR CONDITIONS OF ANY KIND, either express or implied.
# See the License for the specific language governing permissions and
# limitations under the License.
#

library(testthat)

context("SparkSQL functions")

# Utility function for easily checking the values of a StructField
checkStructField <- function(actual, expectedName, expectedType, expectedNullable) {
  expect_equal(class(actual), "structField")
  expect_equal(actual$name(), expectedName)
  expect_equal(actual$dataType.toString(), expectedType)
  expect_equal(actual$nullable(), expectedNullable)
}

markUtf8 <- function(s) {
  Encoding(s) <- "UTF-8"
  s
}

setHiveContext <- function(sc) {
  if (exists(".testHiveSession", envir = .sparkREnv)) {
    hiveSession <- get(".testHiveSession", envir = .sparkREnv)
  } else {
    # initialize once and reuse
    ssc <- callJMethod(sc, "sc")
    hiveCtx <- tryCatch({
      newJObject("org.apache.spark.sql.hive.test.TestHiveContext", ssc, FALSE)
    },
    error = function(err) {
      skip("Hive is not build with SparkSQL, skipped")
    })
    hiveSession <- callJMethod(hiveCtx, "sparkSession")
  }
  previousSession <- get(".sparkRsession", envir = .sparkREnv)
  assign(".sparkRsession", hiveSession, envir = .sparkREnv)
  assign(".prevSparkRsession", previousSession, envir = .sparkREnv)
  hiveSession
}

unsetHiveContext <- function() {
  previousSession <- get(".prevSparkRsession", envir = .sparkREnv)
  assign(".sparkRsession", previousSession, envir = .sparkREnv)
  remove(".prevSparkRsession", envir = .sparkREnv)
}

# Tests for SparkSQL functions in SparkR

filesBefore <- list.files(path = sparkRDir, all.files = TRUE)
sparkSession <- if (windows_with_hadoop()) {
    sparkR.session(master = sparkRTestMaster)
  } else {
    sparkR.session(master = sparkRTestMaster, enableHiveSupport = FALSE)
  }
sc <- callJStatic("org.apache.spark.sql.api.r.SQLUtils", "getJavaSparkContext", sparkSession)
# materialize the catalog implementation
listTables()

mockLines <- c("{\"name\":\"Michael\"}",
               "{\"name\":\"Andy\", \"age\":30}",
               "{\"name\":\"Justin\", \"age\":19}")
jsonPath <- tempfile(pattern = "sparkr-test", fileext = ".tmp")
parquetPath <- tempfile(pattern = "sparkr-test", fileext = ".parquet")
orcPath <- tempfile(pattern = "sparkr-test", fileext = ".orc")
writeLines(mockLines, jsonPath)

# For test nafunctions, like dropna(), fillna(),...
mockLinesNa <- c("{\"name\":\"Bob\",\"age\":16,\"height\":176.5}",
                 "{\"name\":\"Alice\",\"age\":null,\"height\":164.3}",
                 "{\"name\":\"David\",\"age\":60,\"height\":null}",
                 "{\"name\":\"Amy\",\"age\":null,\"height\":null}",
                 "{\"name\":null,\"age\":null,\"height\":null}")
jsonPathNa <- tempfile(pattern = "sparkr-test", fileext = ".tmp")
writeLines(mockLinesNa, jsonPathNa)

# For test complex types in DataFrame
mockLinesComplexType <-
  c("{\"c1\":[1, 2, 3], \"c2\":[\"a\", \"b\", \"c\"], \"c3\":[1.0, 2.0, 3.0]}",
    "{\"c1\":[4, 5, 6], \"c2\":[\"d\", \"e\", \"f\"], \"c3\":[4.0, 5.0, 6.0]}",
    "{\"c1\":[7, 8, 9], \"c2\":[\"g\", \"h\", \"i\"], \"c3\":[7.0, 8.0, 9.0]}")
complexTypeJsonPath <- tempfile(pattern = "sparkr-test", fileext = ".tmp")
writeLines(mockLinesComplexType, complexTypeJsonPath)

# For test map type and struct type in DataFrame
mockLinesMapType <- c("{\"name\":\"Bob\",\"info\":{\"age\":16,\"height\":176.5}}",
                      "{\"name\":\"Alice\",\"info\":{\"age\":20,\"height\":164.3}}",
                      "{\"name\":\"David\",\"info\":{\"age\":60,\"height\":180}}")
mapTypeJsonPath <- tempfile(pattern = "sparkr-test", fileext = ".tmp")
writeLines(mockLinesMapType, mapTypeJsonPath)

if (is_windows()) {
  Sys.setenv(TZ = "GMT")
}

test_that("calling sparkR.session returns existing SparkSession", {
  expect_equal(sparkR.session(), sparkSession)
})

test_that("infer types and check types", {
  expect_equal(infer_type(1L), "integer")
  expect_equal(infer_type(1.0), "double")
  expect_equal(infer_type("abc"), "string")
  expect_equal(infer_type(TRUE), "boolean")
  expect_equal(infer_type(as.Date("2015-03-11")), "date")
  expect_equal(infer_type(as.POSIXlt("2015-03-11 12:13:04.043")), "timestamp")
  expect_equal(infer_type(c(1L, 2L)), "array<integer>")
  expect_equal(infer_type(list(1L, 2L)), "array<integer>")
  expect_equal(infer_type(listToStruct(list(a = 1L, b = "2"))), "struct<a:integer,b:string>")
  e <- new.env()
  assign("a", 1L, envir = e)
  expect_equal(infer_type(e), "map<string,integer>")

  expect_error(checkType("map<integer,integer>"), "Key type in a map must be string or character")

  expect_equal(infer_type(as.raw(c(1, 2, 3))), "binary")
})

test_that("structType and structField", {
  testField <- structField("a", "string")
  expect_is(testField, "structField")
  expect_equal(testField$name(), "a")
  expect_true(testField$nullable())

  testSchema <- structType(testField, structField("b", "integer"))
  expect_is(testSchema, "structType")
  expect_is(testSchema$fields()[[2]], "structField")
  expect_equal(testSchema$fields()[[1]]$dataType.toString(), "StringType")

  testSchema <- structType("a STRING, b INT")
  expect_is(testSchema, "structType")
  expect_is(testSchema$fields()[[2]], "structField")
  expect_equal(testSchema$fields()[[1]]$dataType.toString(), "StringType")

  expect_error(structType("A stri"), "DataType stri is not supported.")
})

test_that("structField type strings", {
  # positive cases
  primitiveTypes <- list(byte = "ByteType",
                         integer = "IntegerType",
                         float = "FloatType",
                         double = "DoubleType",
                         string = "StringType",
                         binary = "BinaryType",
                         boolean = "BooleanType",
                         timestamp = "TimestampType",
                         date = "DateType",
                         tinyint = "ByteType",
                         smallint = "ShortType",
                         int = "IntegerType",
                         bigint = "LongType",
                         decimal = "DecimalType(10,0)")

  complexTypes <- list("map<string,integer>" = "MapType(StringType,IntegerType,true)",
                       "array<string>" = "ArrayType(StringType,true)",
                       "struct<a:string>" = "StructType(StructField(a,StringType,true))")

  typeList <- c(primitiveTypes, complexTypes)
  typeStrings <- names(typeList)

  for (i in seq_along(typeStrings)){
    typeString <- typeStrings[i]
    expected <- typeList[[i]]
    testField <- structField("_col", typeString)
    expect_is(testField, "structField")
    expect_true(testField$nullable())
    expect_equal(testField$dataType.toString(), expected)
  }

  # negative cases
  primitiveErrors <- list(Byte = "Byte",
                          INTEGER = "INTEGER",
                          numeric = "numeric",
                          character = "character",
                          raw = "raw",
                          logical = "logical",
                          short = "short",
                          varchar = "varchar",
                          long = "long",
                          char = "char")

  complexErrors <- list("map<string, integer>" = " integer",
                        "array<String>" = "String",
                        "struct<a:string >" = "string ",
                        "map <string,integer>" = "map <string,integer>",
                        "array< string>" = " string",
                        "struct<a: string>" = " string")

  errorList <- c(primitiveErrors, complexErrors)
  typeStrings <- names(errorList)

  for (i in seq_along(typeStrings)){
    typeString <- typeStrings[i]
    expected <- paste0("Unsupported type for SparkDataframe: ", errorList[[i]])
    expect_error(structField("_col", typeString), expected)
  }
})

test_that("create DataFrame from RDD", {
  rdd <- lapply(parallelize(sc, 1:10), function(x) { list(x, as.character(x)) })
  df <- SparkR::createDataFrame(rdd, list("a", "b"))
  dfAsDF <- as.DataFrame(rdd, list("a", "b"))
  expect_is(df, "SparkDataFrame")
  expect_is(dfAsDF, "SparkDataFrame")
  expect_equal(count(df), 10)
  expect_equal(count(dfAsDF), 10)
  expect_equal(nrow(df), 10)
  expect_equal(nrow(dfAsDF), 10)
  expect_equal(ncol(df), 2)
  expect_equal(ncol(dfAsDF), 2)
  expect_equal(dim(df), c(10, 2))
  expect_equal(dim(dfAsDF), c(10, 2))
  expect_equal(columns(df), c("a", "b"))
  expect_equal(columns(dfAsDF), c("a", "b"))
  expect_equal(dtypes(df), list(c("a", "int"), c("b", "string")))
  expect_equal(dtypes(dfAsDF), list(c("a", "int"), c("b", "string")))

  df <- createDataFrame(rdd)
  dfAsDF <- as.DataFrame(rdd)
  expect_is(df, "SparkDataFrame")
  expect_is(dfAsDF, "SparkDataFrame")
  expect_equal(columns(df), c("_1", "_2"))
  expect_equal(columns(dfAsDF), c("_1", "_2"))

  schema <- structType(structField(x = "a", type = "integer", nullable = TRUE),
                        structField(x = "b", type = "string", nullable = TRUE))
  df <- createDataFrame(rdd, schema)
  expect_is(df, "SparkDataFrame")
  expect_equal(columns(df), c("a", "b"))
  expect_equal(dtypes(df), list(c("a", "int"), c("b", "string")))

  rdd <- lapply(parallelize(sc, 1:10), function(x) { list(a = x, b = as.character(x)) })
  df <- createDataFrame(rdd)
  expect_is(df, "SparkDataFrame")
  expect_equal(count(df), 10)
  expect_equal(columns(df), c("a", "b"))
  expect_equal(dtypes(df), list(c("a", "int"), c("b", "string")))

  schema <- structType(structField("name", "string"), structField("age", "integer"),
                       structField("height", "float"))
  df <- read.df(jsonPathNa, "json", schema)
  df2 <- createDataFrame(toRDD(df), schema)
  df2AsDF <- as.DataFrame(toRDD(df), schema)
  expect_equal(columns(df2), c("name", "age", "height"))
  expect_equal(columns(df2AsDF), c("name", "age", "height"))
  expect_equal(dtypes(df2), list(c("name", "string"), c("age", "int"), c("height", "float")))
  expect_equal(dtypes(df2AsDF), list(c("name", "string"), c("age", "int"), c("height", "float")))
  expect_equal(as.list(collect(where(df2, df2$name == "Bob"))),
               list(name = "Bob", age = 16, height = 176.5))
  expect_equal(as.list(collect(where(df2AsDF, df2AsDF$name == "Bob"))),
               list(name = "Bob", age = 16, height = 176.5))

  localDF <- data.frame(name = c("John", "Smith", "Sarah"),
                        age = c(19L, 23L, 18L),
                        height = c(176.5, 181.4, 173.7))
  df <- createDataFrame(localDF, schema)
  expect_is(df, "SparkDataFrame")
  expect_equal(count(df), 3)
  expect_equal(columns(df), c("name", "age", "height"))
  expect_equal(dtypes(df), list(c("name", "string"), c("age", "int"), c("height", "float")))
  expect_equal(as.list(collect(where(df, df$name == "John"))),
               list(name = "John", age = 19L, height = 176.5))
  expect_equal(getNumPartitions(df), 1)

  df <- as.DataFrame(cars, numPartitions = 2)
  expect_equal(getNumPartitions(df), 2)
  df <- SparkR::createDataFrame(cars, numPartitions = 3)
  expect_equal(getNumPartitions(df), 3)
  # validate limit by num of rows
  df <- createDataFrame(cars, numPartitions = 60)
  expect_equal(getNumPartitions(df), 50)
  # validate when 1 < (length(coll) / numSlices) << length(coll)
  df <- createDataFrame(cars, numPartitions = 20)
  expect_equal(getNumPartitions(df), 20)

  df <- as.DataFrame(data.frame(0))
  expect_is(df, "SparkDataFrame")
  df <- createDataFrame(list(list(1)))
  expect_is(df, "SparkDataFrame")
  df <- as.DataFrame(data.frame(0), numPartitions = 2)
  # no data to partition, goes to 1
  expect_equal(getNumPartitions(df), 1)

  setHiveContext(sc)
  sql("CREATE TABLE people (name string, age double, height float)")
  df <- read.df(jsonPathNa, "json", schema)
  insertInto(df, "people")
  expect_equal(collect(SparkR::sql("SELECT age from people WHERE name = 'Bob'"))$age,
               c(16))
  expect_equal(collect(sql("SELECT height from people WHERE name ='Bob'"))$height,
               c(176.5))
  sql("DROP TABLE people")
  unsetHiveContext()
})

test_that("read/write csv as DataFrame", {
  if (windows_with_hadoop()) {
    csvPath <- tempfile(pattern = "sparkr-test", fileext = ".csv")
    mockLinesCsv <- c("year,make,model,comment,blank",
                     "\"2012\",\"Tesla\",\"S\",\"No comment\",",
                     "1997,Ford,E350,\"Go get one now they are going fast\",",
                     "2015,Chevy,Volt",
                     "NA,Dummy,Placeholder")
    writeLines(mockLinesCsv, csvPath)

    # default "header" is false, inferSchema to handle "year" as "int"
    df <- read.df(csvPath, "csv", header = "true", inferSchema = "true")
    expect_equal(count(df), 4)
    expect_equal(columns(df), c("year", "make", "model", "comment", "blank"))
    expect_equal(sort(unlist(collect(where(df, df$year == 2015)))),
                 sort(unlist(list(year = 2015, make = "Chevy", model = "Volt"))))

    # since "year" is "int", let's skip the NA values
    withoutna <- na.omit(df, how = "any", cols = "year")
    expect_equal(count(withoutna), 3)

    unlink(csvPath)
    csvPath <- tempfile(pattern = "sparkr-test", fileext = ".csv")
    mockLinesCsv <- c("year,make,model,comment,blank",
                     "\"2012\",\"Tesla\",\"S\",\"No comment\",",
                     "1997,Ford,E350,\"Go get one now they are going fast\",",
                     "2015,Chevy,Volt",
                     "Empty,Dummy,Placeholder")
    writeLines(mockLinesCsv, csvPath)

    df2 <- read.df(csvPath, "csv", header = "true", inferSchema = "true", na.strings = "Empty")
    expect_equal(count(df2), 4)
    withoutna2 <- na.omit(df2, how = "any", cols = "year")
    expect_equal(count(withoutna2), 3)
    expect_equal(count(where(withoutna2, withoutna2$make == "Dummy")), 0)

    # writing csv file
    csvPath2 <- tempfile(pattern = "csvtest2", fileext = ".csv")
    write.df(df2, path = csvPath2, "csv", header = "true")
    df3 <- read.df(csvPath2, "csv", header = "true")
    expect_equal(nrow(df3), nrow(df2))
    expect_equal(colnames(df3), colnames(df2))
    csv <- read.csv(file = list.files(csvPath2, pattern = "^part", full.names = T)[[1]])
    expect_equal(colnames(df3), colnames(csv))

    unlink(csvPath)
    unlink(csvPath2)
  }
})

test_that("Support other types for options", {
  csvPath <- tempfile(pattern = "sparkr-test", fileext = ".csv")
  mockLinesCsv <- c("year,make,model,comment,blank",
  "\"2012\",\"Tesla\",\"S\",\"No comment\",",
  "1997,Ford,E350,\"Go get one now they are going fast\",",
  "2015,Chevy,Volt",
  "NA,Dummy,Placeholder")
  writeLines(mockLinesCsv, csvPath)

  csvDf <- read.df(csvPath, "csv", header = "true", inferSchema = "true")
  expected <- read.df(csvPath, "csv", header = TRUE, inferSchema = TRUE)
  expect_equal(collect(csvDf), collect(expected))

  expect_error(read.df(csvPath, "csv", header = TRUE, maxColumns = 3))
  unlink(csvPath)
})

test_that("convert NAs to null type in DataFrames", {
  rdd <- parallelize(sc, list(list(1L, 2L), list(NA, 4L)))
  df <- createDataFrame(rdd, list("a", "b"))
  expect_true(is.na(collect(df)[2, "a"]))
  expect_equal(collect(df)[2, "b"], 4L)

  l <- data.frame(x = 1L, y = c(1L, NA_integer_, 3L))
  df <- createDataFrame(l)
  expect_equal(collect(df)[2, "x"], 1L)
  expect_true(is.na(collect(df)[2, "y"]))

  rdd <- parallelize(sc, list(list(1, 2), list(NA, 4)))
  df <- createDataFrame(rdd, list("a", "b"))
  expect_true(is.na(collect(df)[2, "a"]))
  expect_equal(collect(df)[2, "b"], 4)

  l <- data.frame(x = 1, y = c(1, NA_real_, 3))
  df <- createDataFrame(l)
  expect_equal(collect(df)[2, "x"], 1)
  expect_true(is.na(collect(df)[2, "y"]))

  l <- list("a", "b", NA, "d")
  df <- createDataFrame(l)
  expect_true(is.na(collect(df)[3, "_1"]))
  expect_equal(collect(df)[4, "_1"], "d")

  l <- list("a", "b", NA_character_, "d")
  df <- createDataFrame(l)
  expect_true(is.na(collect(df)[3, "_1"]))
  expect_equal(collect(df)[4, "_1"], "d")

  l <- list(TRUE, FALSE, NA, TRUE)
  df <- createDataFrame(l)
  expect_true(is.na(collect(df)[3, "_1"]))
  expect_equal(collect(df)[4, "_1"], TRUE)
})

test_that("toDF", {
  rdd <- lapply(parallelize(sc, 1:10), function(x) { list(x, as.character(x)) })
  df <- toDF(rdd, list("a", "b"))
  expect_is(df, "SparkDataFrame")
  expect_equal(count(df), 10)
  expect_equal(columns(df), c("a", "b"))
  expect_equal(dtypes(df), list(c("a", "int"), c("b", "string")))

  df <- toDF(rdd)
  expect_is(df, "SparkDataFrame")
  expect_equal(columns(df), c("_1", "_2"))

  schema <- structType(structField(x = "a", type = "integer", nullable = TRUE),
                        structField(x = "b", type = "string", nullable = TRUE))
  df <- toDF(rdd, schema)
  expect_is(df, "SparkDataFrame")
  expect_equal(columns(df), c("a", "b"))
  expect_equal(dtypes(df), list(c("a", "int"), c("b", "string")))

  rdd <- lapply(parallelize(sc, 1:10), function(x) { list(a = x, b = as.character(x)) })
  df <- toDF(rdd)
  expect_is(df, "SparkDataFrame")
  expect_equal(count(df), 10)
  expect_equal(columns(df), c("a", "b"))
  expect_equal(dtypes(df), list(c("a", "int"), c("b", "string")))
})

test_that("create DataFrame from list or data.frame", {
  l <- list(list(1, 2), list(3, 4))
  df <- createDataFrame(l, c("a", "b"))
  expect_equal(columns(df), c("a", "b"))

  l <- list(list(a = 1, b = 2), list(a = 3, b = 4))
  df <- createDataFrame(l)
  expect_equal(columns(df), c("a", "b"))

  a <- 1:3
  b <- c("a", "b", "c")
  ldf <- data.frame(a, b)
  df <- createDataFrame(ldf)
  expect_equal(columns(df), c("a", "b"))
  expect_equal(dtypes(df), list(c("a", "int"), c("b", "string")))
  expect_equal(count(df), 3)
  ldf2 <- collect(df)
  expect_equal(ldf$a, ldf2$a)

  irisdf <- suppressWarnings(createDataFrame(iris))
  iris_collected <- collect(irisdf)
  expect_equivalent(iris_collected[, -5], iris[, -5])
  expect_equal(iris_collected$Species, as.character(iris$Species))

  mtcarsdf <- createDataFrame(mtcars)
  expect_equivalent(collect(mtcarsdf), mtcars)

  bytes <- as.raw(c(1, 2, 3))
  df <- createDataFrame(list(list(bytes)))
  expect_equal(collect(df)[[1]][[1]], bytes)
})

test_that("create DataFrame with different data types", {
  l <- list(a = 1L, b = 2, c = TRUE, d = "ss", e = as.Date("2012-12-13"),
            f = as.POSIXct("2015-03-15 12:13:14.056"))
  df <- createDataFrame(list(l))
  expect_equal(dtypes(df), list(c("a", "int"), c("b", "double"), c("c", "boolean"),
                                c("d", "string"), c("e", "date"), c("f", "timestamp")))
  expect_equal(count(df), 1)
  expect_equal(collect(df), data.frame(l, stringsAsFactors = FALSE))
})

test_that("SPARK-17902: collect() with stringsAsFactors enabled", {
  df <- suppressWarnings(collect(createDataFrame(iris), stringsAsFactors = TRUE))
  expect_equal(class(iris$Species), class(df$Species))
  expect_equal(iris$Species, df$Species)
})

test_that("SPARK-17811: can create DataFrame containing NA as date and time", {
  df <- data.frame(
    id = 1:2,
    time = c(as.POSIXlt("2016-01-10"), NA),
    date = c(as.Date("2016-10-01"), NA))

  DF <- collect(createDataFrame(df))
  expect_true(is.na(DF$date[2]))
  expect_equal(DF$date[1], as.Date("2016-10-01"))
  expect_true(is.na(DF$time[2]))
  expect_equal(DF$time[1], as.POSIXlt("2016-01-10"))
})

test_that("create DataFrame with complex types", {
  e <- new.env()
  assign("n", 3L, envir = e)

  s <- listToStruct(list(a = "aa", b = 3L))

  l <- list(as.list(1:10), list("a", "b"), e, s)
  df <- createDataFrame(list(l), c("a", "b", "c", "d"))
  expect_equal(dtypes(df), list(c("a", "array<int>"),
                                c("b", "array<string>"),
                                c("c", "map<string,int>"),
                                c("d", "struct<a:string,b:int>")))
  expect_equal(count(df), 1)
  ldf <- collect(df)
  expect_equal(names(ldf), c("a", "b", "c", "d"))
  expect_equal(ldf[1, 1][[1]], l[[1]])
  expect_equal(ldf[1, 2][[1]], l[[2]])

  e <- ldf$c[[1]]
  expect_equal(class(e), "environment")
  expect_equal(ls(e), "n")
  expect_equal(e$n, 3L)

  s <- ldf$d[[1]]
  expect_equal(class(s), "struct")
  expect_equal(s$a, "aa")
  expect_equal(s$b, 3L)
})

test_that("create DataFrame from a data.frame with complex types", {
  ldf <- data.frame(row.names = 1:2)
  ldf$a_list <- list(list(1, 2), list(3, 4))
  ldf$an_envir <- c(as.environment(list(a = 1, b = 2)), as.environment(list(c = 3)))

  sdf <- createDataFrame(ldf)
  collected <- collect(sdf)

  expect_identical(ldf[, 1, FALSE], collected[, 1, FALSE])
  expect_equal(ldf$an_envir, collected$an_envir)
})

test_that("Collect DataFrame with complex types", {
  # ArrayType
  df <- read.json(complexTypeJsonPath)
  ldf <- collect(df)
  expect_equal(nrow(ldf), 3)
  expect_equal(ncol(ldf), 3)
  expect_equal(names(ldf), c("c1", "c2", "c3"))
  expect_equal(ldf$c1, list(list(1, 2, 3), list(4, 5, 6), list(7, 8, 9)))
  expect_equal(ldf$c2, list(list("a", "b", "c"), list("d", "e", "f"), list("g", "h", "i")))
  expect_equal(ldf$c3, list(list(1.0, 2.0, 3.0), list(4.0, 5.0, 6.0), list(7.0, 8.0, 9.0)))

  # MapType
  schema <- structType(structField("name", "string"),
                       structField("info", "map<string,double>"))
  df <- read.df(mapTypeJsonPath, "json", schema)
  expect_equal(dtypes(df), list(c("name", "string"),
                                c("info", "map<string,double>")))
  ldf <- collect(df)
  expect_equal(nrow(ldf), 3)
  expect_equal(ncol(ldf), 2)
  expect_equal(names(ldf), c("name", "info"))
  expect_equal(ldf$name, c("Bob", "Alice", "David"))
  bob <- ldf$info[[1]]
  expect_equal(class(bob), "environment")
  expect_equal(bob$age, 16)
  expect_equal(bob$height, 176.5)

  # StructType
  df <- read.json(mapTypeJsonPath)
  expect_equal(dtypes(df), list(c("info", "struct<age:bigint,height:double>"),
                                c("name", "string")))
  ldf <- collect(df)
  expect_equal(nrow(ldf), 3)
  expect_equal(ncol(ldf), 2)
  expect_equal(names(ldf), c("info", "name"))
  expect_equal(ldf$name, c("Bob", "Alice", "David"))
  bob <- ldf$info[[1]]
  expect_equal(class(bob), "struct")
  expect_equal(bob$age, 16)
  expect_equal(bob$height, 176.5)
})

test_that("read/write json files", {
  if (windows_with_hadoop()) {
    # Test read.df
    df <- read.df(jsonPath, "json")
    expect_is(df, "SparkDataFrame")
    expect_equal(count(df), 3)

    # Test read.df with a user defined schema
    schema <- structType(structField("name", type = "string"),
                         structField("age", type = "double"))

    df1 <- read.df(jsonPath, "json", schema)
    expect_is(df1, "SparkDataFrame")
    expect_equal(dtypes(df1), list(c("name", "string"), c("age", "double")))

    # Test loadDF
    df2 <- loadDF(jsonPath, "json", schema)
    expect_is(df2, "SparkDataFrame")
    expect_equal(dtypes(df2), list(c("name", "string"), c("age", "double")))

    # Test read.json
    df <- read.json(jsonPath)
    expect_is(df, "SparkDataFrame")
    expect_equal(count(df), 3)

    # Test write.df
    jsonPath2 <- tempfile(pattern = "jsonPath2", fileext = ".json")
    write.df(df, jsonPath2, "json", mode = "overwrite")

    # Test errorifexists
    expect_error(write.df(df, jsonPath2, "json", mode = "errorifexists"),
                 "analysis error - path file:.*already exists")

    # Test write.json
    jsonPath3 <- tempfile(pattern = "jsonPath3", fileext = ".json")
    write.json(df, jsonPath3)

    # Test read.json() works with multiple input paths
    jsonDF1 <- read.json(c(jsonPath2, jsonPath3))
    expect_is(jsonDF1, "SparkDataFrame")
    expect_equal(count(jsonDF1), 6)

    unlink(jsonPath2)
    unlink(jsonPath3)
  }
})

test_that("read/write json files - compression option", {
  df <- read.df(jsonPath, "json")

  jsonPath <- tempfile(pattern = "jsonPath", fileext = ".json")
  write.json(df, jsonPath, compression = "gzip")
  jsonDF <- read.json(jsonPath)
  expect_is(jsonDF, "SparkDataFrame")
  expect_equal(count(jsonDF), count(df))
  expect_true(length(list.files(jsonPath, pattern = ".gz")) > 0)

  unlink(jsonPath)
})

test_that("test tableNames and tables", {
  count <- count(listTables())

  df <- read.json(jsonPath)
  createOrReplaceTempView(df, "table1")
  expect_equal(length(tableNames()), count + 1)
  expect_equal(length(tableNames("default")), count + 1)

  tables <- listTables()
  expect_equal(count(tables), count + 1)
  expect_equal(count(tables()), count(tables))
  expect_true("tableName" %in% colnames(tables()))
  expect_true(all(c("tableName", "database", "isTemporary") %in% colnames(tables())))

  createOrReplaceTempView(df, "table2")
  tables <- listTables()
  expect_equal(count(tables), count + 2)
  dropTempView("table1")
  expect_true(dropTempView("table2"))

  tables <- listTables()
  expect_equal(count(tables), count + 0)
})

test_that(
  "createOrReplaceTempView() results in a queryable table and sql() results in a new DataFrame", {
  df <- read.json(jsonPath)
  createOrReplaceTempView(df, "table1")
  newdf <- sql("SELECT * FROM table1 where name = 'Michael'")
  expect_is(newdf, "SparkDataFrame")
  expect_equal(count(newdf), 1)
  expect_true(dropTempView("table1"))

  createOrReplaceTempView(df, "dfView")
  sqlCast <- collect(sql("select cast('2' as decimal) as x from dfView limit 1"))
  out <- capture.output(sqlCast)
  expect_true(is.data.frame(sqlCast))
  expect_equal(names(sqlCast)[1], "x")
  expect_equal(nrow(sqlCast), 1)
  expect_equal(ncol(sqlCast), 1)
  expect_equal(out[1], "  x")
  expect_equal(out[2], "1 2")
  expect_true(dropTempView("dfView"))
})

test_that("test cache, uncache and clearCache", {
  df <- read.json(jsonPath)
  createOrReplaceTempView(df, "table1")
  cacheTable("table1")
  uncacheTable("table1")
  clearCache()
  expect_true(dropTempView("table1"))

  expect_error(uncacheTable("zxwtyswklpf"),
      "Error in uncacheTable : analysis error - Table or view not found: zxwtyswklpf")
})

test_that("insertInto() on a registered table", {
  if (windows_with_hadoop()) {
    df <- read.df(jsonPath, "json")
    write.df(df, parquetPath, "parquet", "overwrite")
    dfParquet <- read.df(parquetPath, "parquet")

    lines <- c("{\"name\":\"Bob\", \"age\":24}",
               "{\"name\":\"James\", \"age\":35}")
    jsonPath2 <- tempfile(pattern = "jsonPath2", fileext = ".tmp")
    parquetPath2 <- tempfile(pattern = "parquetPath2", fileext = ".parquet")
    writeLines(lines, jsonPath2)
    df2 <- read.df(jsonPath2, "json")
    write.df(df2, parquetPath2, "parquet", "overwrite")
    dfParquet2 <- read.df(parquetPath2, "parquet")

    createOrReplaceTempView(dfParquet, "table1")
    insertInto(dfParquet2, "table1")
    expect_equal(count(sql("select * from table1")), 5)
    expect_equal(first(sql("select * from table1 order by age"))$name, "Michael")
    expect_true(dropTempView("table1"))

    createOrReplaceTempView(dfParquet, "table1")
    insertInto(dfParquet2, "table1", overwrite = TRUE)
    expect_equal(count(sql("select * from table1")), 2)
    expect_equal(first(sql("select * from table1 order by age"))$name, "Bob")
    expect_true(dropTempView("table1"))

    unlink(jsonPath2)
    unlink(parquetPath2)
  }
})

test_that("tableToDF() returns a new DataFrame", {
  df <- read.json(jsonPath)
  createOrReplaceTempView(df, "table1")
  tabledf <- tableToDF("table1")
  expect_is(tabledf, "SparkDataFrame")
  expect_equal(count(tabledf), 3)
  tabledf2 <- tableToDF("table1")
  expect_equal(count(tabledf2), 3)
  expect_true(dropTempView("table1"))
})

test_that("toRDD() returns an RRDD", {
  df <- read.json(jsonPath)
  testRDD <- toRDD(df)
  expect_is(testRDD, "RDD")
  expect_equal(countRDD(testRDD), 3)
})

test_that("union on two RDDs created from DataFrames returns an RRDD", {
  df <- read.json(jsonPath)
  RDD1 <- toRDD(df)
  RDD2 <- toRDD(df)
  unioned <- unionRDD(RDD1, RDD2)
  expect_is(unioned, "RDD")
  expect_equal(getSerializedMode(unioned), "byte")
  expect_equal(collectRDD(unioned)[[2]]$name, "Andy")
})

test_that("union on mixed serialization types correctly returns a byte RRDD", {
  # Byte RDD
  nums <- 1:10
  rdd <- parallelize(sc, nums, 2L)

  # String RDD
  textLines <- c("Michael",
                 "Andy, 30",
                 "Justin, 19")
  textPath <- tempfile(pattern = "sparkr-textLines", fileext = ".tmp")
  writeLines(textLines, textPath)
  textRDD <- textFile(sc, textPath)

  df <- read.json(jsonPath)
  dfRDD <- toRDD(df)

  unionByte <- unionRDD(rdd, dfRDD)
  expect_is(unionByte, "RDD")
  expect_equal(getSerializedMode(unionByte), "byte")
  expect_equal(collectRDD(unionByte)[[1]], 1)
  expect_equal(collectRDD(unionByte)[[12]]$name, "Andy")

  unionString <- unionRDD(textRDD, dfRDD)
  expect_is(unionString, "RDD")
  expect_equal(getSerializedMode(unionString), "byte")
  expect_equal(collectRDD(unionString)[[1]], "Michael")
  expect_equal(collectRDD(unionString)[[5]]$name, "Andy")
})

test_that("objectFile() works with row serialization", {
  objectPath <- tempfile(pattern = "spark-test", fileext = ".tmp")
  df <- read.json(jsonPath)
  dfRDD <- toRDD(df)
  saveAsObjectFile(coalesceRDD(dfRDD, 1L), objectPath)
  objectIn <- objectFile(sc, objectPath)

  expect_is(objectIn, "RDD")
  expect_equal(getSerializedMode(objectIn), "byte")
  expect_equal(collectRDD(objectIn)[[2]]$age, 30)
})

test_that("lapply() on a DataFrame returns an RDD with the correct columns", {
  df <- read.json(jsonPath)
  testRDD <- lapply(df, function(row) {
    row$newCol <- row$age + 5
    row
    })
  expect_is(testRDD, "RDD")
  collected <- collectRDD(testRDD)
  expect_equal(collected[[1]]$name, "Michael")
  expect_equal(collected[[2]]$newCol, 35)
})

test_that("collect() returns a data.frame", {
  df <- read.json(jsonPath)
  rdf <- collect(df)
  expect_true(is.data.frame(rdf))
  expect_equal(names(rdf)[1], "age")
  expect_equal(nrow(rdf), 3)
  expect_equal(ncol(rdf), 2)

  # collect() returns data correctly from a DataFrame with 0 row
  df0 <- limit(df, 0)
  rdf <- collect(df0)
  expect_true(is.data.frame(rdf))
  expect_equal(names(rdf)[1], "age")
  expect_equal(nrow(rdf), 0)
  expect_equal(ncol(rdf), 2)

  # collect() correctly handles multiple columns with same name
  df <- createDataFrame(list(list(1, 2)), schema = c("name", "name"))
  ldf <- collect(df)
  expect_equal(names(ldf), c("name", "name"))
})

test_that("limit() returns DataFrame with the correct number of rows", {
  df <- read.json(jsonPath)
  dfLimited <- limit(df, 2)
  expect_is(dfLimited, "SparkDataFrame")
  expect_equal(count(dfLimited), 2)
})

test_that("collect() and take() on a DataFrame return the same number of rows and columns", {
  df <- read.json(jsonPath)
  expect_equal(nrow(collect(df)), nrow(take(df, 10)))
  expect_equal(ncol(collect(df)), ncol(take(df, 10)))
})

test_that("collect() support Unicode characters", {
  lines <- c("{\"name\":\"안녕하세요\"}",
             "{\"name\":\"您好\", \"age\":30}",
             "{\"name\":\"こんにちは\", \"age\":19}",
             "{\"name\":\"Xin chào\"}")

  jsonPath <- tempfile(pattern = "sparkr-test", fileext = ".tmp")
  writeLines(lines, jsonPath)

  df <- read.df(jsonPath, "json")
  rdf <- collect(df)
  expect_true(is.data.frame(rdf))
  expect_equal(rdf$name[1], markUtf8("안녕하세요"))
  expect_equal(rdf$name[2], markUtf8("您好"))
  expect_equal(rdf$name[3], markUtf8("こんにちは"))
  expect_equal(rdf$name[4], markUtf8("Xin chào"))

  df1 <- createDataFrame(rdf)
  expect_equal(collect(where(df1, df1$name == markUtf8("您好")))$name, markUtf8("您好"))
})

test_that("multiple pipeline transformations result in an RDD with the correct values", {
  df <- read.json(jsonPath)
  first <- lapply(df, function(row) {
    row$age <- row$age + 5
    row
  })
  second <- lapply(first, function(row) {
    row$testCol <- if (row$age == 35 && !is.na(row$age)) TRUE else FALSE
    row
  })
  expect_is(second, "RDD")
  expect_equal(countRDD(second), 3)
  expect_equal(collectRDD(second)[[2]]$age, 35)
  expect_true(collectRDD(second)[[2]]$testCol)
  expect_false(collectRDD(second)[[3]]$testCol)
})

test_that("cache(), storageLevel(), persist(), and unpersist() on a DataFrame", {
  df <- read.json(jsonPath)
  expect_false(df@env$isCached)
  cache(df)
  expect_true(df@env$isCached)

  unpersist(df)
  expect_false(df@env$isCached)

  persist(df, "MEMORY_AND_DISK")
  expect_true(df@env$isCached)

  expect_equal(storageLevel(df),
    "MEMORY_AND_DISK - StorageLevel(disk, memory, deserialized, 1 replicas)")

  unpersist(df)
  expect_false(df@env$isCached)

  # make sure the data is collectable
  expect_true(is.data.frame(collect(df)))
})

test_that("setCheckpointDir(), checkpoint() on a DataFrame", {
  if (windows_with_hadoop()) {
    checkpointDir <- file.path(tempdir(), "cproot")
    expect_true(length(list.files(path = checkpointDir, all.files = TRUE)) == 0)

    setCheckpointDir(checkpointDir)
    df <- read.json(jsonPath)
    df <- checkpoint(df)
    expect_is(df, "SparkDataFrame")
    expect_false(length(list.files(path = checkpointDir, all.files = TRUE)) == 0)
  }
})

test_that("localCheckpoint() on a DataFrame", {
  if (windows_with_hadoop()) {
    # Checkpoint directory shouldn't matter in localCheckpoint.
    checkpointDir <- file.path(tempdir(), "lcproot")
    expect_true(length(list.files(path = checkpointDir, all.files = TRUE, recursive = TRUE)) == 0)
    setCheckpointDir(checkpointDir)

    textPath <- tempfile(pattern = "textPath", fileext = ".txt")
    writeLines(mockLines, textPath)
    # Read it lazily and then locally checkpoint eagerly.
    df <- read.df(textPath, "text")
    df <- localCheckpoint(df, eager = TRUE)
    # Here, we remove the source path to check eagerness.
    unlink(textPath)
    expect_is(df, "SparkDataFrame")
    expect_equal(colnames(df), c("value"))
    expect_equal(count(df), 3)

    expect_true(length(list.files(path = checkpointDir, all.files = TRUE, recursive = TRUE)) == 0)
  }
})

test_that("schema(), dtypes(), columns(), names() return the correct values/format", {
  df <- read.json(jsonPath)
  testSchema <- schema(df)
  expect_equal(length(testSchema$fields()), 2)
  expect_equal(testSchema$fields()[[1]]$dataType.toString(), "LongType")
  expect_equal(testSchema$fields()[[2]]$dataType.simpleString(), "string")
  expect_equal(testSchema$fields()[[1]]$name(), "age")

  testTypes <- dtypes(df)
  expect_equal(length(testTypes[[1]]), 2)
  expect_equal(testTypes[[1]][1], "age")

  testCols <- columns(df)
  expect_equal(length(testCols), 2)
  expect_equal(testCols[2], "name")

  testNames <- names(df)
  expect_equal(length(testNames), 2)
  expect_equal(testNames[2], "name")
})

test_that("names() colnames() set the column names", {
  df <- read.json(jsonPath)
  names(df) <- c("col1", "col2")
  expect_equal(colnames(df)[2], "col2")

  colnames(df) <- c("col3", "col4")
  expect_equal(names(df)[1], "col3")

  expect_error(names(df) <- NULL, "Invalid column names.")
  expect_error(names(df) <- c("sepal.length", "sepal_width"),
               "Column names cannot contain the '.' symbol.")
  expect_error(names(df) <- c(1, 2), "Invalid column names.")
  expect_error(names(df) <- c("a"),
               "Column names must have the same length as the number of columns in the dataset.")
  expect_error(names(df) <- c("1", NA), "Column names cannot be NA.")

  expect_error(colnames(df) <- c("sepal.length", "sepal_width"),
               "Column names cannot contain the '.' symbol.")
  expect_error(colnames(df) <- c(1, 2), "Invalid column names.")
  expect_error(colnames(df) <- c("a"),
               "Column names must have the same length as the number of columns in the dataset.")
  expect_error(colnames(df) <- c("1", NA), "Column names cannot be NA.")

  # Note: if this test is broken, remove check for "." character on colnames<- method
  irisDF <- suppressWarnings(createDataFrame(iris))
  expect_equal(names(irisDF)[1], "Sepal_Length")

  # Test base::colnames base::names
  m2 <- cbind(1, 1:4)
  expect_equal(colnames(m2, do.NULL = FALSE), c("col1", "col2"))
  colnames(m2) <- c("x", "Y")
  expect_equal(colnames(m2), c("x", "Y"))

  z <- list(a = 1, b = "c", c = 1:3)
  expect_equal(names(z)[3], "c")
  names(z)[3] <- "c2"
  expect_equal(names(z)[3], "c2")

  # Test subset assignment
  colnames(df)[1] <- "col5"
  expect_equal(colnames(df)[1], "col5")
  names(df)[2] <- "col6"
  expect_equal(names(df)[2], "col6")
})

test_that("head() and first() return the correct data", {
  df <- read.json(jsonPath)
  testHead <- head(df)
  expect_equal(nrow(testHead), 3)
  expect_equal(ncol(testHead), 2)

  testHead2 <- head(df, 2)
  expect_equal(nrow(testHead2), 2)
  expect_equal(ncol(testHead2), 2)

  testFirst <- first(df)
  expect_equal(nrow(testFirst), 1)

  # head() and first() return the correct data on
  # a DataFrame with 0 row
  df0 <- limit(df, 0)

  testHead <- head(df0)
  expect_equal(nrow(testHead), 0)
  expect_equal(ncol(testHead), 2)

  testFirst <- first(df0)
  expect_equal(nrow(testFirst), 0)
  expect_equal(ncol(testFirst), 2)
})

test_that("distinct(), unique() and dropDuplicates() on DataFrames", {
  lines <- c("{\"name\":\"Michael\"}",
             "{\"name\":\"Andy\", \"age\":30}",
             "{\"name\":\"Justin\", \"age\":19}",
             "{\"name\":\"Justin\", \"age\":19}")
  jsonPathWithDup <- tempfile(pattern = "sparkr-test", fileext = ".tmp")
  writeLines(lines, jsonPathWithDup)

  df <- read.json(jsonPathWithDup)
  uniques <- distinct(df)
  expect_is(uniques, "SparkDataFrame")
  expect_equal(count(uniques), 3)

  uniques2 <- unique(df)
  expect_is(uniques2, "SparkDataFrame")
  expect_equal(count(uniques2), 3)

  # Test dropDuplicates()
  df <- createDataFrame(
    list(
      list(2, 1, 2), list(1, 1, 1),
      list(1, 2, 1), list(2, 1, 2),
      list(2, 2, 2), list(2, 2, 1),
      list(2, 1, 1), list(1, 1, 2),
      list(1, 2, 2), list(1, 2, 1)),
    schema = c("key", "value1", "value2"))
  result <- collect(dropDuplicates(df))
  expected <- rbind.data.frame(
    c(1, 1, 1), c(1, 1, 2), c(1, 2, 1),
    c(1, 2, 2), c(2, 1, 1), c(2, 1, 2),
    c(2, 2, 1), c(2, 2, 2))
  names(expected) <- c("key", "value1", "value2")
  expect_equivalent(
    result[order(result$key, result$value1, result$value2), ],
    expected)

  result <- collect(dropDuplicates(df, c("key", "value1")))
  expected <- rbind.data.frame(
    c(1, 1, 1), c(1, 2, 1), c(2, 1, 2), c(2, 2, 2))
  names(expected) <- c("key", "value1", "value2")
  expect_equivalent(
    result[order(result$key, result$value1, result$value2), ],
    expected)

  result <- collect(dropDuplicates(df, "key", "value1"))
  expected <- rbind.data.frame(
    c(1, 1, 1), c(1, 2, 1), c(2, 1, 2), c(2, 2, 2))
  names(expected) <- c("key", "value1", "value2")
  expect_equivalent(
    result[order(result$key, result$value1, result$value2), ],
    expected)

  result <- collect(dropDuplicates(df, "key"))
  expected <- rbind.data.frame(
    c(1, 1, 1), c(2, 1, 2))
  names(expected) <- c("key", "value1", "value2")
  expect_equivalent(
    result[order(result$key, result$value1, result$value2), ],
    expected)
})

test_that("sample on a DataFrame", {
  df <- read.json(jsonPath)
  sampled <- sample(df, FALSE, 1.0)
  expect_equal(nrow(collect(sampled)), count(df))
  expect_is(sampled, "SparkDataFrame")
  sampled2 <- sample(df, FALSE, 0.1, 0) # set seed for predictable result
  expect_true(count(sampled2) < 3)

  count1 <- count(sample(df, FALSE, 0.1, 0))
  count2 <- count(sample(df, FALSE, 0.1, 0))
  expect_equal(count1, count2)

  # Also test sample_frac
  sampled3 <- sample_frac(df, FALSE, 0.1, 0) # set seed for predictable result
  expect_true(count(sampled3) < 3)

  # Different arguments
  df <- createDataFrame(as.list(seq(10)))
  expect_equal(count(sample(df, fraction = 0.5, seed = 3)), 4)
  expect_equal(count(sample(df, withReplacement = TRUE, fraction = 0.5, seed = 3)), 2)
  expect_equal(count(sample(df, fraction = 1.0)), 10)
  expect_equal(count(sample(df, fraction = 1L)), 10)
  expect_equal(count(sample(df, FALSE, fraction = 1.0)), 10)

  expect_error(sample(df, fraction = "a"), "fraction must be numeric")
  expect_error(sample(df, "a", fraction = 0.1), "however, got character")
  expect_error(sample(df, fraction = 1, seed = NA), "seed must not be NULL or NA; however, got NA")
  expect_error(sample(df, fraction = -1.0),
               "illegal argument - requirement failed: Sampling fraction \\(-1.0\\)")

  # nolint start
  # Test base::sample is working
  #expect_equal(length(sample(1:12)), 12)
  # nolint end
})

test_that("select operators", {
  df <- select(read.json(jsonPath), "name", "age")
  expect_is(df$name, "Column")
  expect_is(df[[2]], "Column")
  expect_is(df[["age"]], "Column")

  expect_warning(df[[1:2]],
                 "Subset index has length > 1. Only the first index is used.")
  expect_is(suppressWarnings(df[[1:2]]), "Column")
  expect_warning(df[[c("name", "age")]],
                 "Subset index has length > 1. Only the first index is used.")
  expect_is(suppressWarnings(df[[c("name", "age")]]), "Column")

  expect_warning(df[[1:2]] <- df[[1]],
                 "Subset index has length > 1. Only the first index is used.")
  expect_warning(df[[c("name", "age")]] <- df[[1]],
                 "Subset index has length > 1. Only the first index is used.")

  expect_is(df[, 1, drop = F], "SparkDataFrame")
  expect_equal(columns(df[, 1, drop = F]), c("name"))
  expect_equal(columns(df[, "age", drop = F]), c("age"))

  df2 <- df[, c("age", "name")]
  expect_is(df2, "SparkDataFrame")
  expect_equal(columns(df2), c("age", "name"))

  df$age2 <- df$age
  expect_equal(columns(df), c("name", "age", "age2"))
  expect_equal(count(where(df, df$age2 == df$age)), 2)
  df$age2 <- df$age * 2
  expect_equal(columns(df), c("name", "age", "age2"))
  expect_equal(count(where(df, df$age2 == df$age * 2)), 2)
  df$age2 <- df[["age"]] * 3
  expect_equal(columns(df), c("name", "age", "age2"))
  expect_equal(count(where(df, df$age2 == df$age * 3)), 2)

  df$age2 <- 21
  expect_equal(columns(df), c("name", "age", "age2"))
  expect_equal(count(where(df, df$age2 == 21)), 3)

  df$age2 <- c(22)
  expect_equal(columns(df), c("name", "age", "age2"))
  expect_equal(count(where(df, df$age2 == 22)), 3)

  expect_error(df$age3 <- c(22, NA),
              "value must be a Column, literal value as atomic in length of 1, or NULL")

  df[["age2"]] <- 23
  expect_equal(columns(df), c("name", "age", "age2"))
  expect_equal(count(where(df, df$age2 == 23)), 3)

  df[[3]] <- 24
  expect_equal(columns(df), c("name", "age", "age2"))
  expect_equal(count(where(df, df$age2 == 24)), 3)

  df[[3]] <- df$age
  expect_equal(count(where(df, df$age2 == df$age)), 2)

  df[["age2"]] <- df[["name"]]
  expect_equal(count(where(df, df$age2 == df$name)), 3)

  expect_error(df[["age3"]] <- c(22, 23),
              "value must be a Column, literal value as atomic in length of 1, or NULL")

  # Test parameter drop
  expect_equal(class(df[, 1]) == "SparkDataFrame", T)
  expect_equal(class(df[, 1, drop = T]) == "Column", T)
  expect_equal(class(df[, 1, drop = F]) == "SparkDataFrame", T)
  expect_equal(class(df[df$age > 4, 2, drop = T]) == "Column", T)
  expect_equal(class(df[df$age > 4, 2, drop = F]) == "SparkDataFrame", T)
})

test_that("select with column", {
  df <- read.json(jsonPath)
  df1 <- select(df, "name")
  expect_equal(columns(df1), c("name"))
  expect_equal(count(df1), 3)

  df2 <- select(df, df$age)
  expect_equal(columns(df2), c("age"))
  expect_equal(count(df2), 3)

  df3 <- select(df, lit("x"))
  expect_equal(columns(df3), c("x"))
  expect_equal(count(df3), 3)
  expect_equal(collect(select(df3, "x"))[[1, 1]], "x")

  df4 <- select(df, c("name", "age"))
  expect_equal(columns(df4), c("name", "age"))
  expect_equal(count(df4), 3)

  # Test select with alias
  df5 <- alias(df, "table")

  expect_equal(columns(select(df5, column("table.name"))), "name")
  expect_equal(columns(select(df5, "table.name")), "name")

  # Test that stats::alias is not masked
  expect_is(alias(aov(yield ~ block + N * P * K, npk)), "listof")


  expect_error(select(df, c("name", "age"), "name"),
                "To select multiple columns, use a character vector or list for col")
})

test_that("drop column", {
  df <- select(read.json(jsonPath), "name", "age")
  df1 <- drop(df, "name")
  expect_equal(columns(df1), c("age"))

  df$age2 <- df$age
  df1 <- drop(df, c("name", "age"))
  expect_equal(columns(df1), c("age2"))

  df1 <- drop(df, df$age)
  expect_equal(columns(df1), c("name", "age2"))

  df$age2 <- NULL
  expect_equal(columns(df), c("name", "age"))
  df$age3 <- NULL
  expect_equal(columns(df), c("name", "age"))

  # Test to make sure base::drop is not masked
  expect_equal(drop(1:3 %*% 2:4), 20)
})

test_that("subsetting", {
  # read.json returns columns in random order
  df <- select(read.json(jsonPath), "name", "age")
  filtered <- df[df$age > 20, ]
  expect_equal(count(filtered), 1)
  expect_equal(columns(filtered), c("name", "age"))
  expect_equal(collect(filtered)$name, "Andy")

  df2 <- df[df$age == 19, 1, drop = F]
  expect_is(df2, "SparkDataFrame")
  expect_equal(count(df2), 1)
  expect_equal(columns(df2), c("name"))
  expect_equal(collect(df2)$name, "Justin")

  df3 <- df[df$age > 20, 2, drop = F]
  expect_equal(count(df3), 1)
  expect_equal(columns(df3), c("age"))

  df4 <- df[df$age %in% c(19, 30), 1:2]
  expect_equal(count(df4), 2)
  expect_equal(columns(df4), c("name", "age"))

  df5 <- df[df$age %in% c(19), c(1, 2)]
  expect_equal(count(df5), 1)
  expect_equal(columns(df5), c("name", "age"))

  df6 <- subset(df, df$age %in% c(30), c(1, 2))
  expect_equal(count(df6), 1)
  expect_equal(columns(df6), c("name", "age"))

  df7 <- subset(df, select = "name", drop = F)
  expect_equal(count(df7), 3)
  expect_equal(columns(df7), c("name"))

  # Test base::subset is working
  expect_equal(nrow(subset(airquality, Temp > 80, select = c(Ozone, Temp))), 68)
})

test_that("selectExpr() on a DataFrame", {
  df <- read.json(jsonPath)
  selected <- selectExpr(df, "age * 2")
  expect_equal(names(selected), "(age * 2)")
  expect_equal(collect(selected), collect(select(df, df$age * 2L)))

  selected2 <- selectExpr(df, "name as newName", "abs(age) as age")
  expect_equal(names(selected2), c("newName", "age"))
  expect_equal(count(selected2), 3)
})

test_that("expr() on a DataFrame", {
  df <- read.json(jsonPath)
  expect_equal(collect(select(df, expr("abs(-123)")))[1, 1], 123)
})

test_that("column calculation", {
  df <- read.json(jsonPath)
  d <- collect(select(df, alias(df$age + 1, "age2")))
  expect_equal(names(d), c("age2"))
  df2 <- select(df, lower(df$name), abs(df$age))
  expect_is(df2, "SparkDataFrame")
  expect_equal(count(df2), 3)
})

test_that("test HiveContext", {
  if (windows_with_hadoop()) {
    setHiveContext(sc)

    schema <- structType(structField("name", "string"), structField("age", "integer"),
                         structField("height", "float"))
    createTable("people", source = "json", schema = schema)
    df <- read.df(jsonPathNa, "json", schema)
    insertInto(df, "people")
    expect_equal(collect(sql("SELECT age from people WHERE name = 'Bob'"))$age, c(16))
    sql("DROP TABLE people")

    df <- createTable("json", jsonPath, "json")
    expect_is(df, "SparkDataFrame")
    expect_equal(count(df), 3)
    df2 <- sql("select * from json")
    expect_is(df2, "SparkDataFrame")
    expect_equal(count(df2), 3)

    jsonPath2 <- tempfile(pattern = "sparkr-test", fileext = ".tmp")
    saveAsTable(df, "json2", "json", "append", path = jsonPath2)
    df3 <- sql("select * from json2")
    expect_is(df3, "SparkDataFrame")
    expect_equal(count(df3), 3)
    unlink(jsonPath2)

    hivetestDataPath <- tempfile(pattern = "sparkr-test", fileext = ".tmp")
    saveAsTable(df, "hivetestbl", path = hivetestDataPath)
    df4 <- sql("select * from hivetestbl")
    expect_is(df4, "SparkDataFrame")
    expect_equal(count(df4), 3)
    unlink(hivetestDataPath)

    parquetDataPath <- tempfile(pattern = "sparkr-test", fileext = ".tmp")
    saveAsTable(df, "parquetest", "parquet", mode = "overwrite", path = parquetDataPath)
    df5 <- sql("select * from parquetest")
    expect_is(df5, "SparkDataFrame")
    expect_equal(count(df5), 3)
    unlink(parquetDataPath)

    # Invalid mode
    expect_error(saveAsTable(df, "parquetest", "parquet", mode = "abc", path = parquetDataPath),
                 "illegal argument - Unknown save mode: abc")
    unsetHiveContext()
  }
})

test_that("column operators", {
  c <- column("a")
  c2 <- (- c + 1 - 2) * 3 / 4.0
  c3 <- (c + c2 - c2) * c2 %% c2
  c4 <- (c > c2) & (c2 <= c3) | (c == c2) & (c2 != c3)
  c5 <- c2 ^ c3 ^ c4
  c6 <- c2 %<=>% c3
  c7 <- !c6
})

test_that("column functions", {
  c <- column("a")
  c1 <- abs(c) + acos(c) + approx_count_distinct(c) + ascii(c) + asin(c) + atan(c)
  c2 <- avg(c) + base64(c) + bin(c) + bitwiseNOT(c) + cbrt(c) + ceil(c) + cos(c)
  c3 <- cosh(c) + count(c) + crc32(c) + hash(c) + exp(c)
  c4 <- explode(c) + expm1(c) + factorial(c) + first(c) + floor(c) + hex(c)
  c5 <- hour(c) + initcap(c) + last(c) + last_day(c) + length(c)
  c6 <- log(c) + (c) + log1p(c) + log2(c) + lower(c) + ltrim(c) + max(c) + md5(c)
  c7 <- mean(c) + min(c) + month(c) + negate(c) + posexplode(c) + quarter(c)
  c8 <- reverse(c) + rint(c) + round(c) + rtrim(c) + sha1(c) + monotonically_increasing_id()
  c9 <- signum(c) + sin(c) + sinh(c) + size(c) + stddev(c) + soundex(c) + sqrt(c) + sum(c)
  c10 <- sumDistinct(c) + tan(c) + tanh(c) + degrees(c) + radians(c)
  c11 <- to_date(c) + trim(c) + unbase64(c) + unhex(c) + upper(c)
  c12 <- variance(c) + xxhash64(c) + ltrim(c, "a") + rtrim(c, "b") + trim(c, "c")
  c13 <- lead("col", 1) + lead(c, 1) + lag("col", 1) + lag(c, 1)
  c14 <- cume_dist() + ntile(1) + corr(c, c1)
  c15 <- dense_rank() + percent_rank() + rank() + row_number()
  c16 <- is.nan(c) + isnan(c) + isNaN(c)
  c17 <- cov(c, c1) + cov("c", "c1") + covar_samp(c, c1) + covar_samp("c", "c1")
  c18 <- covar_pop(c, c1) + covar_pop("c", "c1")
  c19 <- spark_partition_id() + coalesce(c) + coalesce(c1, c2, c3)
  c20 <- to_timestamp(c) + to_timestamp(c, "yyyy") + to_date(c, "yyyy")
  c21 <- posexplode_outer(c) + explode_outer(c)
  c22 <- not(c)
  c23 <- trunc(c, "year") + trunc(c, "yyyy") + trunc(c, "yy") +
    trunc(c, "month") + trunc(c, "mon") + trunc(c, "mm")
  c24 <- date_trunc("hour", c) + date_trunc("minute", c) + date_trunc("week", c) +
    date_trunc("quarter", c) + current_date() + current_timestamp()

  # Test if base::is.nan() is exposed
  expect_equal(is.nan(c("a", "b")), c(FALSE, FALSE))

  # Test if base::rank() is exposed
  expect_equal(class(rank())[[1]], "Column")
  expect_equal(rank(1:3), as.numeric(c(1:3)))

  df <- read.json(jsonPath)
  df2 <- select(df, between(df$age, c(20, 30)), between(df$age, c(10, 20)))
  expect_equal(collect(df2)[[2, 1]], TRUE)
  expect_equal(collect(df2)[[2, 2]], FALSE)
  expect_equal(collect(df2)[[3, 1]], FALSE)
  expect_equal(collect(df2)[[3, 2]], TRUE)

  # Test that input_file_name()
  actual_names <- sort(collect(distinct(select(df, input_file_name()))))
  expect_equal(length(actual_names), 1)
  expect_equal(basename(actual_names[1, 1]), basename(jsonPath))

  df3 <- select(df, between(df$name, c("Apache", "Spark")))
  expect_equal(collect(df3)[[1, 1]], TRUE)
  expect_equal(collect(df3)[[2, 1]], FALSE)
  expect_equal(collect(df3)[[3, 1]], TRUE)

  df4 <- select(df, countDistinct(df$age, df$name))
  expect_equal(collect(df4)[[1, 1]], 2)

  expect_equal(collect(select(df, sum(df$age)))[1, 1], 49)
  expect_true(abs(collect(select(df, stddev(df$age)))[1, 1] - 7.778175) < 1e-6)
  expect_equal(collect(select(df, var_pop(df$age)))[1, 1], 30.25)

  df5 <- createDataFrame(list(list(a = "010101")))
  expect_equal(collect(select(df5, conv(df5$a, 2, 16)))[1, 1], "15")

  # Test months_between()
  df <- createDataFrame(list(list(a = as.Date("1997-02-28"),
                                  b = as.Date("1996-10-30"))))
  result1 <- collect(select(df, alias(months_between(df[[1]], df[[2]]), "month")))[[1]]
  expect_equal(result1, 3.93548387)
  result2 <- collect(select(df, alias(months_between(df[[1]], df[[2]], FALSE), "month")))[[1]]
  expect_equal(result2, 3.935483870967742)

  # Test array_contains(), array_max(), array_min(), array_position(), element_at() and reverse()
  df <- createDataFrame(list(list(list(1L, 2L, 3L)), list(list(6L, 5L, 4L))))
  result <- collect(select(df, array_contains(df[[1]], 1L)))[[1]]
  expect_equal(result, c(TRUE, FALSE))

  result <- collect(select(df, array_max(df[[1]])))[[1]]
  expect_equal(result, c(3, 6))

  result <- collect(select(df, array_min(df[[1]])))[[1]]
  expect_equal(result, c(1, 4))

  result <- collect(select(df, array_position(df[[1]], 1L)))[[1]]
  expect_equal(result, c(1, 0))

  result <- collect(select(df, element_at(df[[1]], 1L)))[[1]]
  expect_equal(result, c(1, 6))

  result <- collect(select(df, reverse(df[[1]])))[[1]]
  expect_equal(result, list(list(3L, 2L, 1L), list(4L, 5L, 6L)))

  df2 <- createDataFrame(list(list("abc")))
  result <- collect(select(df2, reverse(df2[[1]])))[[1]]
  expect_equal(result, "cba")

  # Test array_distinct() and array_remove()
  df <- createDataFrame(list(list(list(1L, 2L, 3L, 1L, 2L)), list(list(6L, 5L, 5L, 4L, 6L))))
  result <- collect(select(df, array_distinct(df[[1]])))[[1]]
  expect_equal(result, list(list(1L, 2L, 3L), list(6L, 5L, 4L)))

  result <- collect(select(df, array_remove(df[[1]], 2L)))[[1]]
  expect_equal(result, list(list(1L, 3L, 1L), list(6L, 5L, 5L, 4L, 6L)))

  # Test arrays_zip()
  df <- createDataFrame(list(list(list(1L, 2L), list(3L, 4L))), schema = c("c1", "c2"))
  result <- collect(select(df, arrays_zip(df[[1]], df[[2]])))[[1]]
  expected_entries <-  list(listToStruct(list(c1 = 1L, c2 = 3L)),
                            listToStruct(list(c1 = 2L, c2 = 4L)))
  expect_equal(result, list(expected_entries))

  # Test map_from_arrays()
  df <- createDataFrame(list(list(list("x", "y"), list(1, 2))), schema = c("k", "v"))
  result <- collect(select(df, map_from_arrays(df$k, df$v)))[[1]]
  expected_entries <- list(as.environment(list(x = 1, y = 2)))
  expect_equal(result, expected_entries)

  # Test map_from_entries()
  df <- createDataFrame(list(list(list(listToStruct(list(c1 = "x", c2 = 1L)),
                                       listToStruct(list(c1 = "y", c2 = 2L))))))
  result <- collect(select(df, map_from_entries(df[[1]])))[[1]]
  expected_entries <- list(as.environment(list(x = 1L, y = 2L)))
  expect_equal(result, expected_entries)

  # Test array_repeat()
  df <- createDataFrame(list(list("a", 3L), list("b", 2L)))
  result <- collect(select(df, array_repeat(df[[1]], df[[2]])))[[1]]
  expect_equal(result, list(list("a", "a", "a"), list("b", "b")))

  result <- collect(select(df, array_repeat(df[[1]], 2L)))[[1]]
  expect_equal(result, list(list("a", "a"), list("b", "b")))

  # Test arrays_overlap()
  df <- createDataFrame(list(list(list(1L, 2L), list(3L, 1L)),
                             list(list(1L, 2L), list(3L, 4L)),
                             list(list(1L, NA), list(3L, 4L))))
  result <- collect(select(df, arrays_overlap(df[[1]], df[[2]])))[[1]]
  expect_equal(result, c(TRUE, FALSE, NA))

  # Test array_join()
  df <- createDataFrame(list(list(list("Hello", "World!"))))
  result <- collect(select(df, array_join(df[[1]], "#")))[[1]]
  expect_equal(result, "Hello#World!")
  df2 <- createDataFrame(list(list(list("Hello", NA, "World!"))))
  result <- collect(select(df2, array_join(df2[[1]], "#", "Beautiful")))[[1]]
  expect_equal(result, "Hello#Beautiful#World!")
  result <- collect(select(df2, array_join(df2[[1]], "#")))[[1]]
  expect_equal(result, "Hello#World!")
  df3 <- createDataFrame(list(list(list("Hello", NULL, "World!"))))
  result <- collect(select(df3, array_join(df3[[1]], "#", "Beautiful")))[[1]]
  expect_equal(result, "Hello#Beautiful#World!")
  result <- collect(select(df3, array_join(df3[[1]], "#")))[[1]]
  expect_equal(result, "Hello#World!")

  # Test array_sort() and sort_array()
  df <- createDataFrame(list(list(list(2L, 1L, 3L, NA)), list(list(NA, 6L, 5L, NA, 4L))))

  result <- collect(select(df, array_sort(df[[1]])))[[1]]
  expect_equal(result, list(list(1L, 2L, 3L, NA), list(4L, 5L, 6L, NA, NA)))

  result <- collect(select(df, sort_array(df[[1]], FALSE)))[[1]]
  expect_equal(result, list(list(3L, 2L, 1L, NA), list(6L, 5L, 4L, NA, NA)))
  result <- collect(select(df, sort_array(df[[1]])))[[1]]
  expect_equal(result, list(list(NA, 1L, 2L, 3L), list(NA, NA, 4L, 5L, 6L)))

  # Test slice()
  df <- createDataFrame(list(list(list(1L, 2L, 3L)), list(list(4L, 5L))))
  result <- collect(select(df, slice(df[[1]], 2L, 2L)))[[1]]
  expect_equal(result, list(list(2L, 3L), list(5L)))

  # Test concat()
  df <- createDataFrame(list(list(list(1L, 2L, 3L), list(4L, 5L, 6L)),
                        list(list(7L, 8L, 9L), list(10L, 11L, 12L))))
  result <- collect(select(df, concat(df[[1]], df[[2]])))[[1]]
  expect_equal(result, list(list(1L, 2L, 3L, 4L, 5L, 6L), list(7L, 8L, 9L, 10L, 11L, 12L)))

  # Test flatten()
  df <- createDataFrame(list(list(list(list(1L, 2L), list(3L, 4L))),
                        list(list(list(5L, 6L), list(7L, 8L)))))
  result <- collect(select(df, flatten(df[[1]])))[[1]]
  expect_equal(result, list(list(1L, 2L, 3L, 4L), list(5L, 6L, 7L, 8L)))

<<<<<<< HEAD
  # Test map_keys(), map_values() and element_at()
=======
  # Test map_concat
  df <- createDataFrame(list(list(map1 = as.environment(list(x = 1, y = 2)),
                                  map2 = as.environment(list(a = 3, b = 4)))))
  result <- collect(select(df, map_concat(df[[1]], df[[2]])))[[1]]
  expected_entries <- list(as.environment(list(x = 1, y = 2, a = 3, b = 4)))
  expect_equal(result, expected_entries)

  # Test map_entries(), map_keys(), map_values() and element_at()
>>>>>>> cceb2d6f
  df <- createDataFrame(list(list(map = as.environment(list(x = 1, y = 2)))))
  result <- collect(select(df, map_keys(df$map)))[[1]]
  expect_equal(result, list(list("x", "y")))

  result <- collect(select(df, map_values(df$map)))[[1]]
  expect_equal(result, list(list(1, 2)))

  result <- collect(select(df, element_at(df$map, "y")))[[1]]
  expect_equal(result, 2)

  # Test array_except(), array_intersect() and array_union()
  df <- createDataFrame(list(list(list(1L, 2L, 3L), list(3L, 1L)),
                             list(list(1L, 2L), list(3L, 4L)),
                             list(list(1L, 2L, 3L), list(3L, 4L))))
  result1 <- collect(select(df, array_except(df[[1]], df[[2]])))[[1]]
  expect_equal(result1, list(list(2L), list(1L, 2L), list(1L, 2L)))

  result2 <- collect(select(df, array_intersect(df[[1]], df[[2]])))[[1]]
  expect_equal(result2, list(list(1L, 3L), list(), list(3L)))

  result3 <- collect(select(df, array_union(df[[1]], df[[2]])))[[1]]
  expect_equal(result3, list(list(1L, 2L, 3L), list(1L, 2L, 3L, 4L), list(1L, 2L, 3L, 4L)))

  # Test shuffle()
  df <- createDataFrame(list(list(list(1L, 20L, 3L, 5L)), list(list(4L, 5L, 6L, 7L))))
  result <- collect(select(df, shuffle(df[[1]])))[[1]]
  expect_true(setequal(result[[1]], c(1L, 20L, 3L, 5L)))
  expect_true(setequal(result[[2]], c(4L, 5L, 6L, 7L)))

  # Test that stats::lag is working
  expect_equal(length(lag(ldeaths, 12)), 72)

  # Test struct()
  df <- createDataFrame(list(list(1L, 2L, 3L), list(4L, 5L, 6L)),
                        schema = c("a", "b", "c"))
  result <- collect(select(df, alias(struct("a", "c"), "d")))
  expected <- data.frame(row.names = 1:2)
  expected$"d" <- list(listToStruct(list(a = 1L, c = 3L)),
                      listToStruct(list(a = 4L, c = 6L)))
  expect_equal(result, expected)

  result <- collect(select(df, alias(struct(df$a, df$b), "d")))
  expected <- data.frame(row.names = 1:2)
  expected$"d" <- list(listToStruct(list(a = 1L, b = 2L)),
                      listToStruct(list(a = 4L, b = 5L)))
  expect_equal(result, expected)

  # Test encode(), decode()
  bytes <- as.raw(c(0xe5, 0xa4, 0xa7, 0xe5, 0x8d, 0x83, 0xe4, 0xb8, 0x96, 0xe7, 0x95, 0x8c))
  df <- createDataFrame(list(list(markUtf8("大千世界"), "utf-8", bytes)),
                        schema = c("a", "b", "c"))
  result <- collect(select(df, encode(df$a, "utf-8"), decode(df$c, "utf-8")))
  expect_equal(result[[1]][[1]], bytes)
  expect_equal(result[[2]], markUtf8("大千世界"))

  # Test first(), last()
  df <- read.json(jsonPath)
  expect_equal(collect(select(df, first(df$age)))[[1]], NA_real_)
  expect_equal(collect(select(df, first(df$age, TRUE)))[[1]], 30)
  expect_equal(collect(select(df, first("age")))[[1]], NA_real_)
  expect_equal(collect(select(df, first("age", TRUE)))[[1]], 30)
  expect_equal(collect(select(df, last(df$age)))[[1]], 19)
  expect_equal(collect(select(df, last(df$age, TRUE)))[[1]], 19)
  expect_equal(collect(select(df, last("age")))[[1]], 19)
  expect_equal(collect(select(df, last("age", TRUE)))[[1]], 19)

  # Test bround()
  df <- createDataFrame(data.frame(x = c(2.5, 3.5)))
  expect_equal(collect(select(df, bround(df$x, 0)))[[1]][1], 2)
  expect_equal(collect(select(df, bround(df$x, 0)))[[1]][2], 4)

  # Test from_csv(), schema_of_csv()
  df <- as.DataFrame(list(list("col" = "1")))
  c <- collect(select(df, alias(from_csv(df$col, "a INT"), "csv")))
  expect_equal(c[[1]][[1]]$a, 1)
  c <- collect(select(df, alias(from_csv(df$col, lit("a INT")), "csv")))
  expect_equal(c[[1]][[1]]$a, 1)
  c <- collect(select(df, alias(from_csv(df$col, structType("a INT")), "csv")))
  expect_equal(c[[1]][[1]]$a, 1)
  c <- collect(select(df, alias(from_csv(df$col, schema_of_csv("1")), "csv")))
  expect_equal(c[[1]][[1]]$`_c0`, 1)
  c <- collect(select(df, alias(from_csv(df$col, schema_of_csv(lit("1"))), "csv")))
  expect_equal(c[[1]][[1]]$`_c0`, 1)

  df <- as.DataFrame(list(list("col" = "1")))
  c <- collect(select(df, schema_of_csv("Amsterdam,2018")))
  expect_equal(c[[1]], "struct<_c0:string,_c1:int>")
  c <- collect(select(df, schema_of_csv(lit("Amsterdam,2018"))))
  expect_equal(c[[1]], "struct<_c0:string,_c1:int>")

  # Test to_json(), from_json(), schema_of_json()
  df <- sql("SELECT array(named_struct('name', 'Bob'), named_struct('name', 'Alice')) as people")
  j <- collect(select(df, alias(to_json(df$people), "json")))
  expect_equal(j[order(j$json), ][1], "[{\"name\":\"Bob\"},{\"name\":\"Alice\"}]")

  df <- sql("SELECT map('name', 'Bob') as people")
  j <- collect(select(df, alias(to_json(df$people), "json")))
  expect_equal(j[order(j$json), ][1], "{\"name\":\"Bob\"}")

  df <- sql("SELECT array(map('name', 'Bob'), map('name', 'Alice')) as people")
  j <- collect(select(df, alias(to_json(df$people), "json")))
  expect_equal(j[order(j$json), ][1], "[{\"name\":\"Bob\"},{\"name\":\"Alice\"}]")

  df <- read.json(mapTypeJsonPath)
  j <- collect(select(df, alias(to_json(df$info), "json")))
  expect_equal(j[order(j$json), ][1], "{\"age\":16,\"height\":176.5}")
  df <- as.DataFrame(j)
  schemas <- list(structType(structField("age", "integer"), structField("height", "double")),
                  "age INT, height DOUBLE",
                  schema_of_json("{\"age\":16,\"height\":176.5}"),
                  schema_of_json(lit("{\"age\":16,\"height\":176.5}")))
  for (schema in schemas) {
    s <- collect(select(df, alias(from_json(df$json, schema), "structcol")))
    expect_equal(ncol(s), 1)
    expect_equal(nrow(s), 3)
    expect_is(s[[1]][[1]], "struct")
    expect_true(any(apply(s, 1, function(x) { x[[1]]$age == 16 })))
  }

  df <- as.DataFrame(list(list("col" = "1")))
  c <- collect(select(df, schema_of_json('{"name":"Bob"}')))
  expect_equal(c[[1]], "struct<name:string>")
  c <- collect(select(df, schema_of_json(lit('{"name":"Bob"}'))))
  expect_equal(c[[1]], "struct<name:string>")

  # Test to_json() supports arrays of primitive types and arrays
  df <- sql("SELECT array(19, 42, 70) as age")
  j <- collect(select(df, alias(to_json(df$age), "json")))
  expect_equal(j[order(j$json), ][1], "[19,42,70]")

  df <- sql("SELECT array(array(1, 2), array(3, 4)) as matrix")
  j <- collect(select(df, alias(to_json(df$matrix), "json")))
  expect_equal(j[order(j$json), ][1], "[[1,2],[3,4]]")

  # passing option
  df <- as.DataFrame(list(list("col" = "{\"date\":\"21/10/2014\"}")))
  schema2 <- structType(structField("date", "date"))
  s <- collect(select(df, from_json(df$col, schema2)))
  expect_equal(s[[1]][[1]]$date, NA)
  s <- collect(select(df, from_json(df$col, schema2, dateFormat = "dd/MM/yyyy")))
  expect_is(s[[1]][[1]]$date, "Date")
  expect_equal(as.character(s[[1]][[1]]$date), "2014-10-21")

  # check for unparseable
  df <- as.DataFrame(list(list("a" = "")))
  expect_equal(collect(select(df, from_json(df$a, schema)))[[1]][[1]], NA)

  # check if array type in string is correctly supported.
  jsonArr <- "[{\"name\":\"Bob\"}, {\"name\":\"Alice\"}]"
  df <- as.DataFrame(list(list("people" = jsonArr)))
  schemas <- list(structType(structField("name", "string")),
                  "name STRING",
                  schema_of_json("{\"name\":\"Alice\"}"),
                  schema_of_json(lit("{\"name\":\"Bob\"}")))
  for (schema in schemas) {
    arr <- collect(select(df, alias(from_json(df$people, schema, as.json.array = TRUE), "arrcol")))
    expect_equal(ncol(arr), 1)
    expect_equal(nrow(arr), 1)
    expect_is(arr[[1]][[1]], "list")
    expect_equal(length(arr$arrcol[[1]]), 2)
    expect_equal(arr$arrcol[[1]][[1]]$name, "Bob")
    expect_equal(arr$arrcol[[1]][[2]]$name, "Alice")
  }

  # Test to_csv()
  df <- sql("SELECT named_struct('name', 'Bob') as people")
  j <- collect(select(df, alias(to_csv(df$people), "csv")))
  expect_equal(j[order(j$csv), ][1], "Bob")

  # Test create_array() and create_map()
  df <- as.DataFrame(data.frame(
    x = c(1.0, 2.0), y = c(-1.0, 3.0), z = c(-2.0, 5.0)
  ))

  arrs <- collect(select(df, create_array(df$x, df$y, df$z)))
  expect_equal(arrs[, 1], list(list(1, -1, -2), list(2, 3, 5)))

  maps <- collect(select(
    df, create_map(lit("x"), df$x, lit("y"), df$y, lit("z"), df$z)))

  expect_equal(
    maps[, 1],
    lapply(
      list(list(x = 1, y = -1, z = -2), list(x = 2, y = 3,  z = 5)),
      as.environment))

  df <- as.DataFrame(data.frame(is_true = c(TRUE, FALSE, NA)))
  expect_equal(
    collect(select(df, alias(not(df$is_true), "is_false"))),
    data.frame(is_false = c(FALSE, TRUE, NA))
  )
})

test_that("column binary mathfunctions", {
  lines <- c("{\"a\":1, \"b\":5}",
             "{\"a\":2, \"b\":6}",
             "{\"a\":3, \"b\":7}",
             "{\"a\":4, \"b\":8}")
  jsonPathWithDup <- tempfile(pattern = "sparkr-test", fileext = ".tmp")
  writeLines(lines, jsonPathWithDup)
  df <- read.json(jsonPathWithDup)
  expect_equal(collect(select(df, atan2(df$a, df$b)))[1, "ATAN2(a, b)"], atan2(1, 5))
  expect_equal(collect(select(df, atan2(df$a, df$b)))[2, "ATAN2(a, b)"], atan2(2, 6))
  expect_equal(collect(select(df, atan2(df$a, df$b)))[3, "ATAN2(a, b)"], atan2(3, 7))
  expect_equal(collect(select(df, atan2(df$a, df$b)))[4, "ATAN2(a, b)"], atan2(4, 8))
  ## nolint start
  expect_equal(collect(select(df, hypot(df$a, df$b)))[1, "HYPOT(a, b)"], sqrt(1^2 + 5^2))
  expect_equal(collect(select(df, hypot(df$a, df$b)))[2, "HYPOT(a, b)"], sqrt(2^2 + 6^2))
  expect_equal(collect(select(df, hypot(df$a, df$b)))[3, "HYPOT(a, b)"], sqrt(3^2 + 7^2))
  expect_equal(collect(select(df, hypot(df$a, df$b)))[4, "HYPOT(a, b)"], sqrt(4^2 + 8^2))
  ## nolint end
  expect_equal(collect(select(df, shiftLeft(df$b, 1)))[4, 1], 16)
  expect_equal(collect(select(df, shiftRight(df$b, 1)))[4, 1], 4)
  expect_equal(collect(select(df, shiftRightUnsigned(df$b, 1)))[4, 1], 4)
  expect_equal(class(collect(select(df, rand()))[2, 1]), "numeric")
  expect_equal(collect(select(df, rand(1)))[1, 1], 0.636, tolerance = 0.01)
  expect_equal(class(collect(select(df, randn()))[2, 1]), "numeric")
  expect_equal(collect(select(df, randn(1)))[1, 1], 1.68, tolerance = 0.01)
})

test_that("string operators", {
  df <- read.json(jsonPath)
  expect_equal(count(where(df, like(df$name, "A%"))), 1)
  expect_equal(count(where(df, startsWith(df$name, "A"))), 1)
  expect_true(first(select(df, startsWith(df$name, "M")))[[1]])
  expect_false(first(select(df, startsWith(df$name, "m")))[[1]])
  expect_true(first(select(df, endsWith(df$name, "el")))[[1]])
  expect_equal(first(select(df, substr(df$name, 1, 2)))[[1]], "Mi")
  expect_equal(first(select(df, substr(df$name, 4, 6)))[[1]], "hae")
  if (as.numeric(R.version$major) >= 3 && as.numeric(R.version$minor) >= 3) {
    expect_true(startsWith("Hello World", "Hello"))
    expect_false(endsWith("Hello World", "a"))
  }
  expect_equal(collect(select(df, cast(df$age, "string")))[[2, 1]], "30")
  expect_equal(collect(select(df, concat(df$name, lit(":"), df$age)))[[2, 1]], "Andy:30")
  expect_equal(collect(select(df, concat_ws(":", df$name)))[[2, 1]], "Andy")
  expect_equal(collect(select(df, concat_ws(":", df$name, df$age)))[[2, 1]], "Andy:30")
  expect_equal(collect(select(df, instr(df$name, "i")))[, 1], c(2, 0, 5))
  expect_equal(collect(select(df, format_number(df$age, 2)))[2, 1], "30.00")
  expect_equal(collect(select(df, sha1(df$name)))[2, 1],
               "ab5a000e88b5d9d0fa2575f5c6263eb93452405d")
  expect_equal(collect(select(df, sha2(df$name, 256)))[2, 1],
               "80f2aed3c618c423ddf05a2891229fba44942d907173152442cf6591441ed6dc")
  expect_equal(collect(select(df, format_string("Name:%s", df$name)))[2, 1], "Name:Andy")
  expect_equal(collect(select(df, format_string("%s, %d", df$name, df$age)))[2, 1], "Andy, 30")
  expect_equal(collect(select(df, regexp_extract(df$name, "(n.y)", 1)))[2, 1], "ndy")
  expect_equal(collect(select(df, regexp_replace(df$name, "(n.y)", "ydn")))[2, 1], "Aydn")

  l2 <- list(list(a = "aaads"))
  df2 <- createDataFrame(l2)
  expect_equal(collect(select(df2, locate("aa", df2$a)))[1, 1], 1)
  expect_equal(collect(select(df2, locate("aa", df2$a, 2)))[1, 1], 2)
  expect_equal(collect(select(df2, lpad(df2$a, 8, "#")))[1, 1], "###aaads") # nolint
  expect_equal(collect(select(df2, rpad(df2$a, 8, "#")))[1, 1], "aaads###") # nolint

  l3 <- list(list(a = "a.b.c.d"))
  df3 <- createDataFrame(l3)
  expect_equal(collect(select(df3, substring_index(df3$a, ".", 2)))[1, 1], "a.b")
  expect_equal(collect(select(df3, substring_index(df3$a, ".", -3)))[1, 1], "b.c.d")
  expect_equal(collect(select(df3, translate(df3$a, "bc", "12")))[1, 1], "a.1.2.d")

  l4 <- list(list(a = "a.b@c.d   1\\b"))
  df4 <- createDataFrame(l4)
  expect_equal(
    collect(select(df4, split_string(df4$a, "\\s+")))[1, 1],
    list(list("a.b@c.d", "1\\b"))
  )
  expect_equal(
    collect(select(df4, split_string(df4$a, "\\.")))[1, 1],
    list(list("a", "b@c", "d   1\\b"))
  )
  expect_equal(
    collect(select(df4, split_string(df4$a, "@")))[1, 1],
    list(list("a.b", "c.d   1\\b"))
  )
  expect_equal(
    collect(select(df4, split_string(df4$a, "\\\\")))[1, 1],
    list(list("a.b@c.d   1", "b"))
  )
  expect_equal(
    collect(select(df4, split_string(df4$a, "\\.", 2)))[1, 1],
    list(list("a", "b@c.d   1\\b"))
  )
  expect_equal(
    collect(select(df4, split_string(df4$a, "b", 0)))[1, 1],
    list(list("a.", "@c.d   1\\", ""))
  )

  l5 <- list(list(a = "abc"))
  df5 <- createDataFrame(l5)
  expect_equal(
    collect(select(df5, repeat_string(df5$a, 1L)))[1, 1],
    "abc"
  )
  expect_equal(
    collect(select(df5, repeat_string(df5$a, 3)))[1, 1],
    "abcabcabc"
  )
  expect_equal(
    collect(select(df5, repeat_string(df5$a, -1)))[1, 1],
    ""
  )
})

test_that("date functions on a DataFrame", {
  .originalTimeZone <- Sys.getenv("TZ")
  Sys.setenv(TZ = "UTC")
  l <- list(list(a = 1L, b = as.Date("2012-12-13")),
            list(a = 2L, b = as.Date("2013-12-14")),
            list(a = 3L, b = as.Date("2014-12-15")))
  df <- createDataFrame(l)
  expect_equal(collect(select(df, dayofweek(df$b)))[, 1], c(5, 7, 2))
  expect_equal(collect(select(df, dayofmonth(df$b)))[, 1], c(13, 14, 15))
  expect_equal(collect(select(df, dayofyear(df$b)))[, 1], c(348, 348, 349))
  expect_equal(collect(select(df, weekofyear(df$b)))[, 1], c(50, 50, 51))
  expect_equal(collect(select(df, year(df$b)))[, 1], c(2012, 2013, 2014))
  expect_equal(collect(select(df, month(df$b)))[, 1], c(12, 12, 12))
  expect_equal(collect(select(df, last_day(df$b)))[, 1],
               c(as.Date("2012-12-31"), as.Date("2013-12-31"), as.Date("2014-12-31")))
  expect_equal(collect(select(df, next_day(df$b, "MONDAY")))[, 1],
               c(as.Date("2012-12-17"), as.Date("2013-12-16"), as.Date("2014-12-22")))
  expect_equal(collect(select(df, date_format(df$b, "y")))[, 1], c("2012", "2013", "2014"))
  expect_equal(collect(select(df, add_months(df$b, 3)))[, 1],
               c(as.Date("2013-03-13"), as.Date("2014-03-14"), as.Date("2015-03-15")))
  expect_equal(collect(select(df, date_add(df$b, 1)))[, 1],
               c(as.Date("2012-12-14"), as.Date("2013-12-15"), as.Date("2014-12-16")))
  expect_equal(collect(select(df, date_sub(df$b, 1)))[, 1],
               c(as.Date("2012-12-12"), as.Date("2013-12-13"), as.Date("2014-12-14")))

  l2 <- list(list(a = 1L, b = as.POSIXlt("2012-12-13 12:34:00", tz = "UTC")),
            list(a = 2L, b = as.POSIXlt("2014-12-15 01:24:34", tz = "UTC")))
  df2 <- createDataFrame(l2)
  expect_equal(collect(select(df2, minute(df2$b)))[, 1], c(34, 24))
  expect_equal(collect(select(df2, second(df2$b)))[, 1], c(0, 34))
  conf <- callJMethod(sparkSession, "conf")
  isUtcTimestampFuncEnabled <- callJMethod(conf, "get", "spark.sql.legacy.utcTimestampFunc.enabled")
  callJMethod(conf, "set", "spark.sql.legacy.utcTimestampFunc.enabled", "true")
  tryCatch({
    # Both from_utc_timestamp and to_utc_timestamp are deprecated as of SPARK-25496
    expect_equal(suppressWarnings(collect(select(df2, from_utc_timestamp(df2$b, "JST"))))[, 1],
                 c(as.POSIXct("2012-12-13 21:34:00 UTC"), as.POSIXct("2014-12-15 10:24:34 UTC")))
    expect_equal(suppressWarnings(collect(select(df2, to_utc_timestamp(df2$b, "JST"))))[, 1],
                 c(as.POSIXct("2012-12-13 03:34:00 UTC"), as.POSIXct("2014-12-14 16:24:34 UTC")))
  },
  finally = {
    # Reverting the conf back
    callJMethod(conf, "set", "spark.sql.legacy.utcTimestampFunc.enabled", isUtcTimestampFuncEnabled)
  })
  expect_gt(collect(select(df2, unix_timestamp()))[1, 1], 0)
  expect_gt(collect(select(df2, unix_timestamp(df2$b)))[1, 1], 0)
  expect_gt(collect(select(df2, unix_timestamp(lit("2015-01-01"), "yyyy-MM-dd")))[1, 1], 0)
  expect_equal(collect(select(df2, month(date_trunc("yyyy", df2$b))))[, 1], c(1, 1))

  l3 <- list(list(a = 1000), list(a = -1000))
  df3 <- createDataFrame(l3)
  result31 <- collect(select(df3, from_unixtime(df3$a)))
  expect_equal(grep("\\d{4}-\\d{2}-\\d{2} \\d{2}:\\d{2}:\\d{2}", result31[, 1], perl = TRUE),
               c(1, 2))
  result32 <- collect(select(df3, from_unixtime(df3$a, "yyyy")))
  expect_equal(grep("\\d{4}", result32[, 1]), c(1, 2))
  Sys.setenv(TZ = .originalTimeZone)
})

test_that("greatest() and least() on a DataFrame", {
  l <- list(list(a = 1, b = 2), list(a = 3, b = 4))
  df <- createDataFrame(l)
  expect_equal(collect(select(df, greatest(df$a, df$b)))[, 1], c(2, 4))
  expect_equal(collect(select(df, least(df$a, df$b)))[, 1], c(1, 3))
})

test_that("time windowing (window()) with all inputs", {
  df <- createDataFrame(data.frame(t = c("2016-03-11 09:00:07"), v = c(1)))
  df$window <- window(df$t, "5 seconds", "5 seconds", "0 seconds")
  local <- collect(df)$v
  # Not checking time windows because of possible time zone issues. Just checking that the function
  # works
  expect_equal(local, c(1))
})

test_that("time windowing (window()) with slide duration", {
  df <- createDataFrame(data.frame(t = c("2016-03-11 09:00:07"), v = c(1)))
  df$window <- window(df$t, "5 seconds", "2 seconds")
  local <- collect(df)$v
  # Not checking time windows because of possible time zone issues. Just checking that the function
  # works
  expect_equal(local, c(1, 1))
})

test_that("time windowing (window()) with start time", {
  df <- createDataFrame(data.frame(t = c("2016-03-11 09:00:07"), v = c(1)))
  df$window <- window(df$t, "5 seconds", startTime = "2 seconds")
  local <- collect(df)$v
  # Not checking time windows because of possible time zone issues. Just checking that the function
  # works
  expect_equal(local, c(1))
})

test_that("time windowing (window()) with just window duration", {
  df <- createDataFrame(data.frame(t = c("2016-03-11 09:00:07"), v = c(1)))
  df$window <- window(df$t, "5 seconds")
  local <- collect(df)$v
  # Not checking time windows because of possible time zone issues. Just checking that the function
  # works
  expect_equal(local, c(1))
})

test_that("when(), otherwise() and ifelse() on a DataFrame", {
  l <- list(list(a = 1, b = 2), list(a = 3, b = 4))
  df <- createDataFrame(l)
  expect_equal(collect(select(df, when(df$a > 1 & df$b > 2, 1)))[, 1], c(NA, 1))
  expect_equal(collect(select(df, otherwise(when(df$a > 1, 1), 0)))[, 1], c(0, 1))
  expect_equal(collect(select(df, ifelse(df$a > 1 & df$b > 2, 0, 1)))[, 1], c(1, 0))
})

test_that("when(), otherwise() and ifelse() with column on a DataFrame", {
  l <- list(list(a = 1, b = 2), list(a = 3, b = 4))
  df <- createDataFrame(l)
  expect_equal(collect(select(df, when(df$a > 1 & df$b > 2, lit(1))))[, 1], c(NA, 1))
  expect_equal(collect(select(df, otherwise(when(df$a > 1, lit(1)), lit(0))))[, 1], c(0, 1))
  expect_equal(collect(select(df, ifelse(df$a > 1 & df$b > 2, lit(0), lit(1))))[, 1], c(1, 0))
})

test_that("group by, agg functions", {
  df <- read.json(jsonPath)
  df1 <- agg(df, name = "max", age = "sum")
  expect_equal(1, count(df1))
  df1 <- agg(df, age2 = max(df$age))
  expect_equal(1, count(df1))
  expect_equal(columns(df1), c("age2"))

  gd <- groupBy(df, "name")
  expect_is(gd, "GroupedData")
  df2 <- count(gd)
  expect_is(df2, "SparkDataFrame")
  expect_equal(3, count(df2))

  # Also test group_by, summarize, mean
  gd1 <- group_by(df, "name")
  expect_is(gd1, "GroupedData")
  df_summarized <- summarize(gd, mean_age = mean(df$age))
  expect_is(df_summarized, "SparkDataFrame")
  expect_equal(3, count(df_summarized))

  df3 <- agg(gd, age = "stddev")
  expect_is(df3, "SparkDataFrame")
  df3_local <- collect(df3)
  expect_true(is.nan(df3_local[df3_local$name == "Andy", ][1, 2]))

  df4 <- agg(gd, sumAge = sum(df$age))
  expect_is(df4, "SparkDataFrame")
  expect_equal(3, count(df4))
  expect_equal(columns(df4), c("name", "sumAge"))

  df5 <- sum(gd, "age")
  expect_is(df5, "SparkDataFrame")
  expect_equal(3, count(df5))

  expect_equal(3, count(mean(gd)))
  expect_equal(3, count(max(gd)))
  expect_equal(30, collect(max(gd))[2, 2])
  expect_equal(1, collect(count(gd))[1, 2])

  mockLines2 <- c("{\"name\":\"ID1\", \"value\": \"10\"}",
                  "{\"name\":\"ID1\", \"value\": \"10\"}",
                  "{\"name\":\"ID1\", \"value\": \"22\"}",
                  "{\"name\":\"ID2\", \"value\": \"-3\"}")
  jsonPath2 <- tempfile(pattern = "sparkr-test", fileext = ".tmp")
  writeLines(mockLines2, jsonPath2)
  gd2 <- groupBy(read.json(jsonPath2), "name")
  df6 <- agg(gd2, value = "sum")
  df6_local <- collect(df6)
  expect_equal(42, df6_local[df6_local$name == "ID1", ][1, 2])
  expect_equal(-3, df6_local[df6_local$name == "ID2", ][1, 2])

  df7 <- agg(gd2, value = "stddev")
  df7_local <- collect(df7)
  expect_true(abs(df7_local[df7_local$name == "ID1", ][1, 2] - 6.928203) < 1e-6)
  expect_true(is.nan(df7_local[df7_local$name == "ID2", ][1, 2]))

  mockLines3 <- c("{\"name\":\"Andy\", \"age\":30}",
                  "{\"name\":\"Andy\", \"age\":30}",
                  "{\"name\":\"Justin\", \"age\":19}",
                  "{\"name\":\"Justin\", \"age\":1}")
  jsonPath3 <- tempfile(pattern = "sparkr-test", fileext = ".tmp")
  writeLines(mockLines3, jsonPath3)
  df8 <- read.json(jsonPath3)
  gd3 <- groupBy(df8, "name")
  gd3_local <- collect(sum(gd3))
  expect_equal(60, gd3_local[gd3_local$name == "Andy", ][1, 2])
  expect_equal(20, gd3_local[gd3_local$name == "Justin", ][1, 2])

  expect_true(abs(collect(agg(df, sd(df$age)))[1, 1] - 7.778175) < 1e-6)
  gd3_local <- collect(agg(gd3, var(df8$age)))
  expect_equal(162, gd3_local[gd3_local$name == "Justin", ][1, 2])

  # Test stats::sd, stats::var are working
  expect_true(abs(sd(1:2) - 0.7071068) < 1e-6)
  expect_true(abs(var(1:5, 1:5) - 2.5) < 1e-6)

  # Test collect_list and collect_set
  gd3_collections_local <- collect(
    agg(gd3, collect_set(df8$age), collect_list(df8$age))
  )

  expect_equal(
    unlist(gd3_collections_local[gd3_collections_local$name == "Andy", 2]),
    c(30)
  )

  expect_equal(
    unlist(gd3_collections_local[gd3_collections_local$name == "Andy", 3]),
    c(30, 30)
  )

  expect_equal(
    sort(unlist(
      gd3_collections_local[gd3_collections_local$name == "Justin", 3]
    )),
    c(1, 19)
  )

  unlink(jsonPath2)
  unlink(jsonPath3)
})

test_that("pivot GroupedData column", {
  df <- createDataFrame(data.frame(
    earnings = c(10000, 10000, 11000, 15000, 12000, 20000, 21000, 22000),
    course = c("R", "Python", "R", "Python", "R", "Python", "R", "Python"),
    year = c(2013, 2013, 2014, 2014, 2015, 2015, 2016, 2016)
  ))
  sum1 <- collect(sum(pivot(groupBy(df, "year"), "course"), "earnings"))
  sum2 <- collect(sum(pivot(groupBy(df, "year"), "course", c("Python", "R")), "earnings"))
  sum3 <- collect(sum(pivot(groupBy(df, "year"), "course", list("Python", "R")), "earnings"))
  sum4 <- collect(sum(pivot(groupBy(df, "year"), "course", "R"), "earnings"))

  correct_answer <- data.frame(
    year = c(2013, 2014, 2015, 2016),
    Python = c(10000, 15000, 20000, 22000),
    R = c(10000, 11000, 12000, 21000)
  )
  expect_equal(sum1, correct_answer)
  expect_equal(sum2, correct_answer)
  expect_equal(sum3, correct_answer)
  expect_equal(sum4, correct_answer[, c("year", "R")])

  expect_error(collect(sum(pivot(groupBy(df, "year"), "course", c("R", "R")), "earnings")))
  expect_error(collect(sum(pivot(groupBy(df, "year"), "course", list("R", "R")), "earnings")))
})

test_that("test multi-dimensional aggregations with cube and rollup", {
  df <- createDataFrame(data.frame(
    id = 1:6,
    year = c(2016, 2016, 2016, 2017, 2017, 2017),
    salary = c(10000, 15000, 20000, 22000, 32000, 21000),
    department = c("management", "rnd", "sales", "management", "rnd", "sales")
  ))

  actual_cube <- collect(
    orderBy(
      agg(
        cube(df, "year", "department"),
        expr("sum(salary) AS total_salary"),
        expr("avg(salary) AS average_salary"),
        alias(grouping_bit(df$year), "grouping_year"),
        alias(grouping_bit(df$department), "grouping_department"),
        alias(grouping_id(df$year, df$department), "grouping_id")
      ),
      "year", "department"
    )
  )

  expected_cube <- data.frame(
    year = c(rep(NA, 4), rep(2016, 4), rep(2017, 4)),
    department = rep(c(NA, "management", "rnd", "sales"), times = 3),
    total_salary = c(
      120000, # Total
      10000 + 22000, 15000 + 32000, 20000 + 21000, # Department only
      20000 + 15000 + 10000, # 2016
      10000, 15000, 20000, # 2016 each department
      21000 + 32000 + 22000, # 2017
      22000, 32000, 21000 # 2017 each department
    ),
    average_salary = c(
      # Total
      mean(c(20000, 15000, 10000, 21000, 32000, 22000)),
      # Mean by department
      mean(c(10000, 22000)), mean(c(15000, 32000)), mean(c(20000, 21000)),
      mean(c(10000, 15000, 20000)), # 2016
      10000, 15000, 20000, # 2016 each department
      mean(c(21000, 32000, 22000)), # 2017
      22000, 32000, 21000 # 2017 each department
    ),
    grouping_year = c(
      1, # global
      1, 1, 1, # by department
      0, # 2016
      0, 0, 0, # 2016 by department
      0, # 2017
      0, 0, 0 # 2017 by department
    ),
    grouping_department = c(
      1, # global
      0, 0, 0, # by department
      1, # 2016
      0, 0, 0, # 2016 by department
      1, # 2017
      0, 0, 0 # 2017 by department
    ),
    grouping_id = c(
      3, #  11
      2, 2, 2, # 10
      1, # 01
      0, 0, 0, # 00
      1, # 01
      0, 0, 0 # 00
    ),
    stringsAsFactors = FALSE
  )

  expect_equal(actual_cube, expected_cube)

  # cube should accept column objects
  expect_equal(
    count(sum(cube(df, df$year, df$department), "salary")),
    12
  )

  # cube without columns should result in a single aggregate
  expect_equal(
    collect(agg(cube(df), expr("sum(salary) as total_salary"))),
    data.frame(total_salary = 120000)
  )

  actual_rollup <- collect(
    orderBy(
      agg(
        rollup(df, "year", "department"),
        expr("sum(salary) AS total_salary"), expr("avg(salary) AS average_salary"),
        alias(grouping_bit(df$year), "grouping_year"),
        alias(grouping_bit(df$department), "grouping_department"),
        alias(grouping_id(df$year, df$department), "grouping_id")
      ),
      "year", "department"
    )
  )

  expected_rollup <- data.frame(
    year = c(NA, rep(2016, 4), rep(2017, 4)),
    department = c(NA, rep(c(NA, "management", "rnd", "sales"), times = 2)),
    total_salary = c(
      120000, # Total
      20000 + 15000 + 10000, # 2016
      10000, 15000, 20000, # 2016 each department
      21000 + 32000 + 22000, # 2017
      22000, 32000, 21000 # 2017 each department
    ),
    average_salary = c(
      # Total
      mean(c(20000, 15000, 10000, 21000, 32000, 22000)),
      mean(c(10000, 15000, 20000)), # 2016
      10000, 15000, 20000, # 2016 each department
      mean(c(21000, 32000, 22000)), # 2017
      22000, 32000, 21000 # 2017 each department
    ),
    grouping_year = c(
      1, # global
      0, # 2016
      0, 0, 0, # 2016 each department
      0, # 2017
      0, 0, 0 # 2017 each department
    ),
    grouping_department = c(
      1, # global
      1, # 2016
      0, 0, 0, # 2016 each department
      1, # 2017
      0, 0, 0 # 2017 each department
    ),
    grouping_id = c(
      3, # 11
      1, # 01
      0, 0, 0, # 00
      1, # 01
      0, 0, 0 # 00
    ),
    stringsAsFactors = FALSE
  )

  expect_equal(actual_rollup, expected_rollup)

  # cube should accept column objects
  expect_equal(
    count(sum(rollup(df, df$year, df$department), "salary")),
    9
  )

  # rollup without columns should result in a single aggregate
  expect_equal(
    collect(agg(rollup(df), expr("sum(salary) as total_salary"))),
    data.frame(total_salary = 120000)
  )
})

test_that("arrange() and orderBy() on a DataFrame", {
  df <- read.json(jsonPath)
  sorted <- arrange(df, df$age)
  expect_equal(collect(sorted)[1, 2], "Michael")

  sorted2 <- arrange(df, "name", decreasing = FALSE)
  expect_equal(collect(sorted2)[2, "age"], 19)

  sorted3 <- orderBy(df, asc(df$age))
  expect_true(is.na(first(sorted3)$age))
  expect_equal(collect(sorted3)[2, "age"], 19)

  sorted4 <- orderBy(df, desc(df$name))
  expect_equal(first(sorted4)$name, "Michael")
  expect_equal(collect(sorted4)[3, "name"], "Andy")

  sorted5 <- arrange(df, "age", "name", decreasing = TRUE)
  expect_equal(collect(sorted5)[1, 2], "Andy")

  sorted6 <- arrange(df, "age", "name", decreasing = c(T, F))
  expect_equal(collect(sorted6)[1, 2], "Andy")

  sorted7 <- arrange(df, "name", decreasing = FALSE)
  expect_equal(collect(sorted7)[2, "age"], 19)

  df <- createDataFrame(cars, numPartitions = 10)
  expect_equal(getNumPartitions(df), 10)
  sorted8 <- arrange(df, "dist", withinPartitions = TRUE)
  expect_equal(collect(sorted8)[5:6, "dist"], c(22, 10))
})

test_that("filter() on a DataFrame", {
  df <- read.json(jsonPath)
  filtered <- filter(df, "age > 20")
  expect_equal(count(filtered), 1)
  expect_equal(collect(filtered)$name, "Andy")
  filtered2 <- where(df, df$name != "Michael")
  expect_equal(count(filtered2), 2)
  expect_equal(collect(filtered2)$age[2], 19)

  # test suites for %in%
  filtered3 <- filter(df, "age in (19)")
  expect_equal(count(filtered3), 1)
  filtered4 <- filter(df, "age in (19, 30)")
  expect_equal(count(filtered4), 2)
  filtered5 <- where(df, df$age %in% c(19))
  expect_equal(count(filtered5), 1)
  filtered6 <- where(df, df$age %in% c(19, 30))
  expect_equal(count(filtered6), 2)

  # test suites for %<=>%
  dfNa <- read.json(jsonPathNa)
  expect_equal(count(filter(dfNa, dfNa$age %<=>% 60)), 1)
  expect_equal(count(filter(dfNa, !(dfNa$age %<=>% 60))), 5 - 1)
  expect_equal(count(filter(dfNa, dfNa$age %<=>% NULL)), 3)
  expect_equal(count(filter(dfNa, !(dfNa$age %<=>% NULL))), 5 - 3)
  # match NA from two columns
  expect_equal(count(filter(dfNa, dfNa$age %<=>% dfNa$height)), 2)
  expect_equal(count(filter(dfNa, !(dfNa$age %<=>% dfNa$height))), 5 - 2)

  # Test stats::filter is working
  #expect_true(is.ts(filter(1:100, rep(1, 3)))) # nolint
})

test_that("join(), crossJoin() and merge() on a DataFrame", {
  df <- read.json(jsonPath)

  mockLines2 <- c("{\"name\":\"Michael\", \"test\": \"yes\"}",
                  "{\"name\":\"Andy\",  \"test\": \"no\"}",
                  "{\"name\":\"Justin\", \"test\": \"yes\"}",
                  "{\"name\":\"Bob\", \"test\": \"yes\"}")
  jsonPath2 <- tempfile(pattern = "sparkr-test", fileext = ".tmp")
  writeLines(mockLines2, jsonPath2)
  df2 <- read.json(jsonPath2)

  # inner join, not cartesian join
  expect_equal(count(where(join(df, df2), df$name == df2$name)), 3)

  conf <- callJMethod(sparkSession, "conf")
  crossJoinEnabled <- callJMethod(conf, "get", "spark.sql.crossJoin.enabled")
  callJMethod(conf, "set", "spark.sql.crossJoin.enabled", "false")
  tryCatch({
    # cartesian join
    expect_error(tryCatch(count(join(df, df2)), error = function(e) { stop(e) }),
                 paste0(".*(org.apache.spark.sql.AnalysisException: Detected implicit cartesian",
                        " product for INNER join between logical plans).*"))
  },
  finally = {
    # Resetting the conf back to default value
    callJMethod(conf, "set", "spark.sql.crossJoin.enabled", crossJoinEnabled)
  })

  joined <- crossJoin(df, df2)
  expect_equal(names(joined), c("age", "name", "name", "test"))
  expect_equal(count(joined), 12)
  expect_equal(names(collect(joined)), c("age", "name", "name", "test"))

  joined2 <- join(df, df2, df$name == df2$name)
  expect_equal(names(joined2), c("age", "name", "name", "test"))
  expect_equal(count(joined2), 3)

  joined3 <- join(df, df2, df$name == df2$name, "right")
  expect_equal(names(joined3), c("age", "name", "name", "test"))
  expect_equal(count(joined3), 4)
  expect_true(is.na(collect(orderBy(joined3, joined3$age))$age[2]))

  joined4 <- join(df, df2, df$name == df2$name, "right_outer")
  expect_equal(names(joined4), c("age", "name", "name", "test"))
  expect_equal(count(joined4), 4)
  expect_true(is.na(collect(orderBy(joined4, joined4$age))$age[2]))

  joined5 <- join(df, df2, df$name == df2$name, "rightouter")
  expect_equal(names(joined5), c("age", "name", "name", "test"))
  expect_equal(count(joined5), 4)
  expect_true(is.na(collect(orderBy(joined5, joined5$age))$age[2]))


  joined6 <- select(join(df, df2, df$name == df2$name, "outer"),
                    alias(df$age + 5, "newAge"), df$name, df2$test)
  expect_equal(names(joined6), c("newAge", "name", "test"))
  expect_equal(count(joined6), 4)
  expect_equal(collect(orderBy(joined6, joined6$name))$newAge[3], 24)

  joined7 <- select(join(df, df2, df$name == df2$name, "full"),
                    alias(df$age + 5, "newAge"), df$name, df2$test)
  expect_equal(names(joined7), c("newAge", "name", "test"))
  expect_equal(count(joined7), 4)
  expect_equal(collect(orderBy(joined7, joined7$name))$newAge[3], 24)

  joined8 <- select(join(df, df2, df$name == df2$name, "fullouter"),
                    alias(df$age + 5, "newAge"), df$name, df2$test)
  expect_equal(names(joined8), c("newAge", "name", "test"))
  expect_equal(count(joined8), 4)
  expect_equal(collect(orderBy(joined8, joined8$name))$newAge[3], 24)

  joined9 <- select(join(df, df2, df$name == df2$name, "full_outer"),
                    alias(df$age + 5, "newAge"), df$name, df2$test)
  expect_equal(names(joined9), c("newAge", "name", "test"))
  expect_equal(count(joined9), 4)
  expect_equal(collect(orderBy(joined9, joined9$name))$newAge[3], 24)

  joined10 <- join(df, df2, df$name == df2$name, "left")
  expect_equal(names(joined10), c("age", "name", "name", "test"))
  expect_equal(count(joined10), 3)
  expect_true(is.na(collect(orderBy(joined10, joined10$age))$age[1]))

  joined11 <- join(df, df2, df$name == df2$name, "leftouter")
  expect_equal(names(joined11), c("age", "name", "name", "test"))
  expect_equal(count(joined11), 3)
  expect_true(is.na(collect(orderBy(joined11, joined11$age))$age[1]))

  joined12 <- join(df, df2, df$name == df2$name, "left_outer")
  expect_equal(names(joined12), c("age", "name", "name", "test"))
  expect_equal(count(joined12), 3)
  expect_true(is.na(collect(orderBy(joined12, joined12$age))$age[1]))

  joined13 <- join(df, df2, df$name == df2$name, "inner")
  expect_equal(names(joined13), c("age", "name", "name", "test"))
  expect_equal(count(joined13), 3)

  joined14 <- join(df, df2, df$name == df2$name, "semi")
  expect_equal(names(joined14), c("age", "name"))
  expect_equal(count(joined14), 3)

  joined14 <- join(df, df2, df$name == df2$name, "leftsemi")
  expect_equal(names(joined14), c("age", "name"))
  expect_equal(count(joined14), 3)

  joined15 <- join(df, df2, df$name == df2$name, "left_semi")
  expect_equal(names(joined15), c("age", "name"))
  expect_equal(count(joined15), 3)

  joined16 <- join(df2, df, df2$name == df$name, "anti")
  expect_equal(names(joined16), c("name", "test"))
  expect_equal(count(joined16), 1)

  joined17 <- join(df2, df, df2$name == df$name, "leftanti")
  expect_equal(names(joined17), c("name", "test"))
  expect_equal(count(joined17), 1)

  joined18 <- join(df2, df, df2$name == df$name, "left_anti")
  expect_equal(names(joined18), c("name", "test"))
  expect_equal(count(joined18), 1)

  error_msg <- paste("joinType must be one of the following types:",
                 "'inner', 'cross', 'outer', 'full', 'fullouter', 'full_outer',",
                 "'left', 'leftouter', 'left_outer', 'right', 'rightouter', 'right_outer',",
                 "'semi', 'leftsemi', 'left_semi', 'anti', 'leftanti' or 'left_anti'.")
  expect_error(join(df2, df, df2$name == df$name, "invalid"), error_msg)

  merged <- merge(df, df2, by.x = "name", by.y = "name", all.x = TRUE, all.y = TRUE)
  expect_equal(count(merged), 4)
  expect_equal(names(merged), c("age", "name_x", "name_y", "test"))
  expect_equal(collect(orderBy(merged, merged$name_x))$age[3], 19)

  merged <- merge(df, df2, suffixes = c("-X", "-Y"))
  expect_equal(count(merged), 3)
  expect_equal(names(merged), c("age", "name-X", "name-Y", "test"))
  expect_equal(collect(orderBy(merged, merged$"name-X"))$age[1], 30)

  merged <- merge(df, df2, by = "name", suffixes = c("-X", "-Y"), sort = FALSE)
  expect_equal(count(merged), 3)
  expect_equal(names(merged), c("age", "name-X", "name-Y", "test"))
  expect_equal(collect(orderBy(merged, merged$"name-Y"))$"name-X"[3], "Michael")

  merged <- merge(df, df2, by = "name", all = T, sort = T)
  expect_equal(count(merged), 4)
  expect_equal(names(merged), c("age", "name_x", "name_y", "test"))
  expect_equal(collect(orderBy(merged, merged$"name_y"))$"name_x"[1], "Andy")

  merged <- merge(df, df2, by = NULL)
  expect_equal(count(merged), 12)
  expect_equal(names(merged), c("age", "name", "name", "test"))

  mockLines3 <- c("{\"name\":\"Michael\", \"name_y\":\"Michael\", \"test\": \"yes\"}",
                  "{\"name\":\"Andy\", \"name_y\":\"Andy\", \"test\": \"no\"}",
                  "{\"name\":\"Justin\", \"name_y\":\"Justin\", \"test\": \"yes\"}",
                  "{\"name\":\"Bob\", \"name_y\":\"Bob\", \"test\": \"yes\"}")
  jsonPath3 <- tempfile(pattern = "sparkr-test", fileext = ".tmp")
  writeLines(mockLines3, jsonPath3)
  df3 <- read.json(jsonPath3)
  expect_error(merge(df, df3),
               paste("The following column name: name_y occurs more than once in the 'DataFrame'.",
                     "Please use different suffixes for the intersected columns.", sep = ""))

  unlink(jsonPath2)
  unlink(jsonPath3)

  # Join with broadcast hint
  df1 <- sql("SELECT * FROM range(10e10)")
  df2 <- sql("SELECT * FROM range(10e10)")

  execution_plan <- capture.output(explain(join(df1, df2, df1$id == df2$id)))
  expect_false(any(grepl("BroadcastHashJoin", execution_plan)))

  execution_plan_hint <- capture.output(
    explain(join(df1, hint(df2, "broadcast"), df1$id == df2$id))
  )
  expect_true(any(grepl("BroadcastHashJoin", execution_plan_hint)))

  execution_plan_broadcast <- capture.output(
    explain(join(df1, broadcast(df2), df1$id == df2$id))
  )
  expect_true(any(grepl("BroadcastHashJoin", execution_plan_broadcast)))
})

test_that("test hint", {
  df <- sql("SELECT * FROM range(10e10)")
  hintList <- list("hint2", "hint3", "hint4")
  execution_plan_hint <- capture.output(
    explain(hint(df, "hint1", 1.23456, "aaaaaaaaaa", hintList), TRUE)
  )
  expect_true(any(grepl("1.23456, aaaaaaaaaa", execution_plan_hint)))
})

test_that("toJSON() on DataFrame", {
  df <- as.DataFrame(cars)
  df_json <- toJSON(df)
  expect_is(df_json, "SparkDataFrame")
  expect_equal(colnames(df_json), c("value"))
  expect_equal(head(df_json, 1),
              data.frame(value = "{\"speed\":4.0,\"dist\":2.0}", stringsAsFactors = FALSE))
})

test_that("showDF()", {
  df <- read.json(jsonPath)
  expected <- paste("+----+-------+\n",
                    "| age|   name|\n",
                    "+----+-------+\n",
                    "|null|Michael|\n",
                    "|  30|   Andy|\n",
                    "|  19| Justin|\n",
                    "+----+-------+\n", sep = "")
  expected2 <- paste("+---+----+\n",
                     "|age|name|\n",
                     "+---+----+\n",
                     "|nul| Mic|\n",
                     "| 30| And|\n",
                     "| 19| Jus|\n",
                     "+---+----+\n", sep = "")
  expect_output(showDF(df), expected)
  expect_output(showDF(df, truncate = 3), expected2)
})

test_that("isLocal()", {
  df <- read.json(jsonPath)
  expect_false(isLocal(df))
})

test_that("union(), unionByName(), rbind(), except(), and intersect() on a DataFrame", {
  df <- read.json(jsonPath)

  lines <- c("{\"name\":\"Bob\", \"age\":24}",
             "{\"name\":\"Andy\", \"age\":30}",
             "{\"name\":\"James\", \"age\":35}")
  jsonPath2 <- tempfile(pattern = "sparkr-test", fileext = ".tmp")
  writeLines(lines, jsonPath2)
  df2 <- read.df(jsonPath2, "json")

  unioned <- arrange(union(df, df2), df$age)
  expect_is(unioned, "SparkDataFrame")
  expect_equal(count(unioned), 6)
  expect_equal(first(unioned)$name, "Michael")
  expect_equal(count(arrange(suppressWarnings(union(df, df2)), df$age)), 6)
  expect_equal(count(arrange(suppressWarnings(unionAll(df, df2)), df$age)), 6)

  df1 <- select(df2, "age", "name")
  unioned1 <- arrange(unionByName(df1, df), df1$age)
  expect_is(unioned, "SparkDataFrame")
  expect_equal(count(unioned), 6)
  # Here, we test if 'Michael' in df is correctly mapped to the same name.
  expect_equal(first(unioned)$name, "Michael")

  unioned2 <- arrange(rbind(unioned, df, df2), df$age)
  expect_is(unioned2, "SparkDataFrame")
  expect_equal(count(unioned2), 12)
  expect_equal(first(unioned2)$name, "Michael")

  df3 <- df2
  names(df3)[1] <- "newName"
  expect_error(rbind(df, df3),
               "Names of input data frames are different.")
  expect_error(rbind(df, df2, df3),
               "Names of input data frames are different.")

  excepted <- arrange(except(df, df2), desc(df$age))
  expect_is(unioned, "SparkDataFrame")
  expect_equal(count(excepted), 2)
  expect_equal(first(excepted)$name, "Justin")

  intersected <- arrange(intersect(df, df2), df$age)
  expect_is(unioned, "SparkDataFrame")
  expect_equal(count(intersected), 1)
  expect_equal(first(intersected)$name, "Andy")

  # Test base::union is working
  expect_equal(union(c(1:3), c(3:5)), c(1:5))

  # Test base::rbind is working
  expect_equal(length(rbind(1:4, c = 2, a = 10, 10, deparse.level = 0)), 16)

  # Test base::intersect is working
  expect_equal(length(intersect(1:20, 3:23)), 18)

  unlink(jsonPath2)
})

test_that("intersectAll() and exceptAll()", {
  df1 <- createDataFrame(list(list("a", 1), list("a", 1), list("a", 1),
                              list("a", 1), list("b", 3), list("c", 4)),
                         schema = c("a", "b"))
  df2 <- createDataFrame(list(list("a", 1), list("a", 1), list("b", 3)), schema = c("a", "b"))
  intersectAllExpected <- data.frame("a" = c("a", "a", "b"), "b" = c(1, 1, 3),
                                       stringsAsFactors = FALSE)
  exceptAllExpected <- data.frame("a" = c("a", "a", "c"), "b" = c(1, 1, 4),
                                    stringsAsFactors = FALSE)
  intersectAllDf <- arrange(intersectAll(df1, df2), df1$a)
  expect_is(intersectAllDf, "SparkDataFrame")
  exceptAllDf <- arrange(exceptAll(df1, df2), df1$a)
  expect_is(exceptAllDf, "SparkDataFrame")
  intersectAllActual <- collect(intersectAllDf)
  expect_identical(intersectAllActual, intersectAllExpected)
  exceptAllActual <- collect(exceptAllDf)
  expect_identical(exceptAllActual, exceptAllExpected)
})

test_that("withColumn() and withColumnRenamed()", {
  df <- read.json(jsonPath)
  newDF <- withColumn(df, "newAge", df$age + 2)
  expect_equal(length(columns(newDF)), 3)
  expect_equal(columns(newDF)[3], "newAge")
  expect_equal(first(filter(newDF, df$name != "Michael"))$newAge, 32)

  # Replace existing column
  newDF <- withColumn(df, "age", df$age + 2)
  expect_equal(length(columns(newDF)), 2)
  expect_equal(first(filter(newDF, df$name != "Michael"))$age, 32)

  newDF <- withColumn(df, "age", 18)
  expect_equal(length(columns(newDF)), 2)
  expect_equal(first(newDF)$age, 18)

  expect_error(withColumn(df, "age", list("a")),
              "Literal value must be atomic in length of 1")

  newDF2 <- withColumnRenamed(df, "age", "newerAge")
  expect_equal(length(columns(newDF2)), 2)
  expect_equal(columns(newDF2)[1], "newerAge")
})

test_that("mutate(), transform(), rename() and names()", {
  df <- read.json(jsonPath)
  newDF <- mutate(df, newAge = df$age + 2)
  expect_equal(length(columns(newDF)), 3)
  expect_equal(columns(newDF)[3], "newAge")
  expect_equal(first(filter(newDF, df$name != "Michael"))$newAge, 32)

  newDF <- mutate(df, age = df$age + 2, newAge = df$age + 3)
  expect_equal(length(columns(newDF)), 3)
  expect_equal(columns(newDF)[3], "newAge")
  expect_equal(first(filter(newDF, df$name != "Michael"))$newAge, 33)
  expect_equal(first(filter(newDF, df$name != "Michael"))$age, 32)

  newDF <- mutate(df, age = df$age + 2, newAge = df$age + 3,
                  age = df$age + 4, newAge = df$age + 5)
  expect_equal(length(columns(newDF)), 3)
  expect_equal(columns(newDF)[3], "newAge")
  expect_equal(first(filter(newDF, df$name != "Michael"))$newAge, 35)
  expect_equal(first(filter(newDF, df$name != "Michael"))$age, 34)

  newDF <- mutate(df, df$age + 3)
  expect_equal(length(columns(newDF)), 3)
  expect_equal(columns(newDF)[[3]], "df$age + 3")
  expect_equal(first(filter(newDF, df$name != "Michael"))[[3]], 33)

  newDF2 <- rename(df, newerAge = df$age)
  expect_equal(length(columns(newDF2)), 2)
  expect_equal(columns(newDF2)[1], "newerAge")

  names(newDF2) <- c("newerName", "evenNewerAge")
  expect_equal(length(names(newDF2)), 2)
  expect_equal(names(newDF2)[1], "newerName")

  transformedDF <- transform(df, newAge = -df$age, newAge2 = df$age / 2)
  expect_equal(length(columns(transformedDF)), 4)
  expect_equal(columns(transformedDF)[3], "newAge")
  expect_equal(columns(transformedDF)[4], "newAge2")
  expect_equal(first(filter(transformedDF, transformedDF$name == "Andy"))$newAge, -30)

  # test if base::transform on local data frames works
  # ensure the proper signature is used - otherwise this will fail to run
  attach(airquality)
  result <- transform(Ozone, logOzone = log(Ozone))
  expect_equal(nrow(result), 153)
  expect_equal(ncol(result), 2)
  detach(airquality)
})

test_that("read/write ORC files", {
  setHiveContext(sc)
  df <- read.df(jsonPath, "json")

  # Test write.df and read.df
  write.df(df, orcPath, "orc", mode = "overwrite")
  df2 <- read.df(orcPath, "orc")
  expect_is(df2, "SparkDataFrame")
  expect_equal(count(df), count(df2))

  # Test write.orc and read.orc
  orcPath2 <- tempfile(pattern = "orcPath2", fileext = ".orc")
  write.orc(df, orcPath2)
  orcDF <- read.orc(orcPath2)
  expect_is(orcDF, "SparkDataFrame")
  expect_equal(count(orcDF), count(df))

  unlink(orcPath2)
  unsetHiveContext()
})

test_that("read/write ORC files - compression option", {
  setHiveContext(sc)
  df <- read.df(jsonPath, "json")

  orcPath2 <- tempfile(pattern = "orcPath2", fileext = ".orc")
  write.orc(df, orcPath2, compression = "ZLIB")
  orcDF <- read.orc(orcPath2)
  expect_is(orcDF, "SparkDataFrame")
  expect_equal(count(orcDF), count(df))
  expect_true(length(list.files(orcPath2, pattern = ".zlib.orc")) > 0)

  unlink(orcPath2)
  unsetHiveContext()
})

test_that("read/write Parquet files", {
  if (windows_with_hadoop()) {
    df <- read.df(jsonPath, "json")
    # Test write.df and read.df
    write.df(df, parquetPath, "parquet", mode = "overwrite")
    df2 <- read.df(parquetPath, "parquet")
    expect_is(df2, "SparkDataFrame")
    expect_equal(count(df2), 3)

    # Test write.parquet and read.parquet
    parquetPath2 <- tempfile(pattern = "parquetPath2", fileext = ".parquet")
    write.parquet(df, parquetPath2)
    parquetPath3 <- tempfile(pattern = "parquetPath3", fileext = ".parquet")
    write.parquet(df, parquetPath3)
    parquetDF <- read.parquet(c(parquetPath2, parquetPath3))
    expect_is(parquetDF, "SparkDataFrame")
    expect_equal(count(parquetDF), count(df) * 2)

    # Test if varargs works with variables
    saveMode <- "overwrite"
    mergeSchema <- "true"
    parquetPath4 <- tempfile(pattern = "parquetPath3", fileext = ".parquet")
    write.df(df, parquetPath3, "parquet", mode = saveMode, mergeSchema = mergeSchema)

    unlink(parquetPath2)
    unlink(parquetPath3)
    unlink(parquetPath4)
  }
})

test_that("read/write Parquet files - compression option/mode", {
  df <- read.df(jsonPath, "json")
  tempPath <- tempfile(pattern = "tempPath", fileext = ".parquet")

  # Test write.df and read.df
  write.parquet(df, tempPath, compression = "GZIP")
  df2 <- read.parquet(tempPath)
  expect_is(df2, "SparkDataFrame")
  expect_equal(count(df2), 3)
  expect_true(length(list.files(tempPath, pattern = ".gz.parquet")) > 0)

  write.parquet(df, tempPath, mode = "overwrite")
  df3 <- read.parquet(tempPath)
  expect_is(df3, "SparkDataFrame")
  expect_equal(count(df3), 3)
})

test_that("read/write text files", {
  # Test write.df and read.df
  df <- read.df(jsonPath, "text")
  expect_is(df, "SparkDataFrame")
  expect_equal(colnames(df), c("value"))
  expect_equal(count(df), 3)
  textPath <- tempfile(pattern = "textPath", fileext = ".txt")
  write.df(df, textPath, "text", mode = "overwrite")

  # Test write.text and read.text
  textPath2 <- tempfile(pattern = "textPath2", fileext = ".txt")
  write.text(df, textPath2)
  df2 <- read.text(c(textPath, textPath2))
  expect_is(df2, "SparkDataFrame")
  expect_equal(colnames(df2), c("value"))
  expect_equal(count(df2), count(df) * 2)

  df3 <- createDataFrame(list(list(1L, "1"), list(2L, "2"), list(1L, "1"), list(2L, "2")),
                         schema = c("key", "value"))
  textPath3 <- tempfile(pattern = "textPath3", fileext = ".txt")
  write.df(df3, textPath3, "text", mode = "overwrite", partitionBy = "key")
  df4 <- read.df(textPath3, "text")
  expect_equal(count(df3), count(df4))

  unlink(textPath)
  unlink(textPath2)
  unlink(textPath3)
})

test_that("read/write text files - compression option", {
  df <- read.df(jsonPath, "text")

  textPath <- tempfile(pattern = "textPath", fileext = ".txt")
  write.text(df, textPath, compression = "GZIP")
  textDF <- read.text(textPath)
  expect_is(textDF, "SparkDataFrame")
  expect_equal(count(textDF), count(df))
  expect_true(length(list.files(textPath, pattern = ".gz")) > 0)

  unlink(textPath)
})

test_that("describe() and summary() on a DataFrame", {
  df <- read.json(jsonPath)
  stats <- describe(df, "age")
  expect_equal(collect(stats)[1, "summary"], "count")
  expect_equal(collect(stats)[2, "age"], "24.5")
  expect_equal(collect(stats)[3, "age"], "7.7781745930520225")
  stats <- describe(df)
  expect_equal(collect(stats)[4, "summary"], "min")
  expect_equal(collect(stats)[5, "age"], "30")

  stats2 <- summary(df)
  expect_equal(collect(stats2)[5, "summary"], "25%")
  expect_equal(collect(stats2)[5, "age"], "19")

  stats3 <- summary(df, "min", "max", "55.1%")

  expect_equal(collect(stats3)[1, "summary"], "min")
  expect_equal(collect(stats3)[2, "summary"], "max")
  expect_equal(collect(stats3)[3, "summary"], "55.1%")
  expect_equal(collect(stats3)[3, "age"], "30")

  # SPARK-16425: SparkR summary() fails on column of type logical
  df <- withColumn(df, "boolean", df$age == 30)
  summary(df)

  # Test base::summary is working
  expect_equal(length(summary(attenu, digits = 4)), 35)
})

test_that("dropna() and na.omit() on a DataFrame", {
  df <- read.json(jsonPathNa)
  rows <- collect(df)

  # drop with columns

  expected <- rows[!is.na(rows$name), ]
  actual <- collect(dropna(df, cols = "name"))
  expect_identical(expected, actual)
  actual <- collect(na.omit(df, cols = "name"))
  expect_identical(expected, actual)

  expected <- rows[!is.na(rows$age), ]
  actual <- collect(dropna(df, cols = "age"))
  row.names(expected) <- row.names(actual)
  # identical on two dataframes does not work here. Don't know why.
  # use identical on all columns as a workaround.
  expect_identical(expected$age, actual$age)
  expect_identical(expected$height, actual$height)
  expect_identical(expected$name, actual$name)
  actual <- collect(na.omit(df, cols = "age"))

  expected <- rows[!is.na(rows$age) & !is.na(rows$height), ]
  actual <- collect(dropna(df, cols = c("age", "height")))
  expect_identical(expected, actual)
  actual <- collect(na.omit(df, cols = c("age", "height")))
  expect_identical(expected, actual)

  expected <- rows[!is.na(rows$age) & !is.na(rows$height) & !is.na(rows$name), ]
  actual <- collect(dropna(df))
  expect_identical(expected, actual)
  actual <- collect(na.omit(df))
  expect_identical(expected, actual)

  # drop with how

  expected <- rows[!is.na(rows$age) & !is.na(rows$height) & !is.na(rows$name), ]
  actual <- collect(dropna(df))
  expect_identical(expected, actual)
  actual <- collect(na.omit(df))
  expect_identical(expected, actual)

  expected <- rows[!is.na(rows$age) | !is.na(rows$height) | !is.na(rows$name), ]
  actual <- collect(dropna(df, "all"))
  expect_identical(expected, actual)
  actual <- collect(na.omit(df, "all"))
  expect_identical(expected, actual)

  expected <- rows[!is.na(rows$age) & !is.na(rows$height) & !is.na(rows$name), ]
  actual <- collect(dropna(df, "any"))
  expect_identical(expected, actual)
  actual <- collect(na.omit(df, "any"))
  expect_identical(expected, actual)

  expected <- rows[!is.na(rows$age) & !is.na(rows$height), ]
  actual <- collect(dropna(df, "any", cols = c("age", "height")))
  expect_identical(expected, actual)
  actual <- collect(na.omit(df, "any", cols = c("age", "height")))
  expect_identical(expected, actual)

  expected <- rows[!is.na(rows$age) | !is.na(rows$height), ]
  actual <- collect(dropna(df, "all", cols = c("age", "height")))
  expect_identical(expected, actual)
  actual <- collect(na.omit(df, "all", cols = c("age", "height")))
  expect_identical(expected, actual)

  # drop with threshold

  expected <- rows[as.integer(!is.na(rows$age)) + as.integer(!is.na(rows$height)) >= 2, ]
  actual <- collect(dropna(df, minNonNulls = 2, cols = c("age", "height")))
  expect_identical(expected, actual)
  actual <- collect(na.omit(df, minNonNulls = 2, cols = c("age", "height")))
  expect_identical(expected, actual)

  expected <- rows[as.integer(!is.na(rows$age)) +
                   as.integer(!is.na(rows$height)) +
                   as.integer(!is.na(rows$name)) >= 3, ]
  actual <- collect(dropna(df, minNonNulls = 3, cols = c("name", "age", "height")))
  expect_identical(expected, actual)
  actual <- collect(na.omit(df, minNonNulls = 3, cols = c("name", "age", "height")))
  expect_identical(expected, actual)

  # Test stats::na.omit is working
  expect_equal(nrow(na.omit(data.frame(x = c(0, 10, NA)))), 2)
})

test_that("fillna() on a DataFrame", {
  df <- read.json(jsonPathNa)
  rows <- collect(df)

  # fill with value

  expected <- rows
  expected$age[is.na(expected$age)] <- 50
  expected$height[is.na(expected$height)] <- 50.6
  actual <- collect(fillna(df, 50.6))
  expect_identical(expected, actual)

  expected <- rows
  expected$name[is.na(expected$name)] <- "unknown"
  actual <- collect(fillna(df, "unknown"))
  expect_identical(expected, actual)

  expected <- rows
  expected$age[is.na(expected$age)] <- 50
  actual <- collect(fillna(df, 50.6, "age"))
  expect_identical(expected, actual)

  expected <- rows
  expected$name[is.na(expected$name)] <- "unknown"
  actual <- collect(fillna(df, "unknown", c("age", "name")))
  expect_identical(expected, actual)

  # fill with named list

  expected <- rows
  expected$age[is.na(expected$age)] <- 50
  expected$height[is.na(expected$height)] <- 50.6
  expected$name[is.na(expected$name)] <- "unknown"
  actual <- collect(fillna(df, list("age" = 50, "height" = 50.6, "name" = "unknown")))
  expect_identical(expected, actual)
})

test_that("crosstab() on a DataFrame", {
  rdd <- lapply(parallelize(sc, 0:3), function(x) {
    list(paste0("a", x %% 3), paste0("b", x %% 2))
  })
  df <- toDF(rdd, list("a", "b"))
  ct <- crosstab(df, "a", "b")
  ordered <- ct[order(ct$a_b), ]
  row.names(ordered) <- NULL
  expected <- data.frame("a_b" = c("a0", "a1", "a2"), "b0" = c(1, 0, 1), "b1" = c(1, 1, 0),
                         stringsAsFactors = FALSE, row.names = NULL)
  expect_identical(expected, ordered)
})

test_that("cov() and corr() on a DataFrame", {
  l <- lapply(c(0:9), function(x) { list(x, x * 2.0) })
  df <- createDataFrame(l, c("singles", "doubles"))
  result <- cov(df, "singles", "doubles")
  expect_true(abs(result - 55.0 / 3) < 1e-12)

  result <- corr(df, "singles", "doubles")
  expect_true(abs(result - 1.0) < 1e-12)
  result <- corr(df, "singles", "doubles", "pearson")
  expect_true(abs(result - 1.0) < 1e-12)

  # Test stats::cov is working
  #expect_true(abs(max(cov(swiss)) - 1739.295) < 1e-3) # nolint
})

test_that("freqItems() on a DataFrame", {
  input <- 1:1000
  rdf <- data.frame(numbers = input, letters = as.character(input),
                    negDoubles = input * -1.0, stringsAsFactors = F)
  rdf[input %% 3 == 0, ] <- c(1, "1", -1)
  df <- createDataFrame(rdf)
  multiColResults <- freqItems(df, c("numbers", "letters"), support = 0.1)
  expect_true(1 %in% multiColResults$numbers[[1]])
  expect_true("1" %in% multiColResults$letters[[1]])
  singleColResult <- freqItems(df, "negDoubles", support = 0.1)
  expect_true(-1 %in% head(singleColResult$negDoubles)[[1]])

  l <- lapply(c(0:99), function(i) {
    if (i %% 2 == 0) { list(1L, -1.0) }
    else { list(i, i * -1.0) }})
  df <- createDataFrame(l, c("a", "b"))
  result <- freqItems(df, c("a", "b"), 0.4)
  expect_identical(result[[1]], list(list(1L, 99L)))
  expect_identical(result[[2]], list(list(-1, -99)))
})

test_that("sampleBy() on a DataFrame", {
  l <- lapply(c(0:99), function(i) { as.character(i %% 3) })
  df <- createDataFrame(l, "key")
  fractions <- list("0" = 0.1, "1" = 0.2)
  sample <- sampleBy(df, "key", fractions, 0)
  result <- collect(orderBy(count(groupBy(sample, "key")), "key"))
  expect_identical(as.list(result[1, ]), list(key = "0", count = 3))
  expect_identical(as.list(result[2, ]), list(key = "1", count = 8))
})

test_that("approxQuantile() on a DataFrame", {
  l <- lapply(c(0:100), function(i) { list(i, 100 - i) })
  df <- createDataFrame(l, list("a", "b"))
  quantiles <- approxQuantile(df, "a", c(0.5, 0.8), 0.0)
  expect_equal(quantiles, list(50, 80))
  quantiles2 <- approxQuantile(df, c("a", "b"), c(0.5, 0.8), 0.0)
  expect_equal(quantiles2[[1]], list(50, 80))
  expect_equal(quantiles2[[2]], list(50, 80))

  dfWithNA <- createDataFrame(data.frame(a = c(NA, 30, 19, 11, 28, 15),
                                         b = c(-30, -19, NA, -11, -28, -15)))
  quantiles3 <- approxQuantile(dfWithNA, c("a", "b"), c(0.5), 0.0)
  expect_equal(quantiles3[[1]], list(19))
  expect_equal(quantiles3[[2]], list(-19))
})

test_that("SQL error message is returned from JVM", {
  retError <- tryCatch(sql("select * from blah"), error = function(e) e)
  expect_equal(grepl("Table or view not found", retError), TRUE)
  expect_equal(grepl("blah", retError), TRUE)
})

irisDF <- suppressWarnings(createDataFrame(iris))

test_that("Method as.data.frame as a synonym for collect()", {
  expect_equal(as.data.frame(irisDF), collect(irisDF))
  irisDF2 <- irisDF[irisDF$Species == "setosa", ]
  expect_equal(as.data.frame(irisDF2), collect(irisDF2))

  # Make sure as.data.frame in the R base package is not covered
  expect_error(as.data.frame(c(1, 2)), NA)
})

test_that("attach() on a DataFrame", {
  df <- read.json(jsonPath)
  expect_error(age)
  attach(df)
  expect_is(age, "SparkDataFrame")
  expected_age <- data.frame(age = c(NA, 30, 19))
  expect_equal(head(age), expected_age)
  stat <- summary(age)
  expect_equal(collect(stat)[8, "age"], "30")
  age <- age$age + 1
  expect_is(age, "Column")
  rm(age)
  stat2 <- summary(age)
  expect_equal(collect(stat2)[8, "age"], "30")
  detach("df")
  stat3 <- summary(df[, "age", drop = F])
  expect_equal(collect(stat3)[8, "age"], "30")
  expect_error(age)
})

test_that("with() on a DataFrame", {
  df <- suppressWarnings(createDataFrame(iris))
  expect_error(Sepal_Length)
  sum1 <- with(df, list(summary(Sepal_Length), summary(Sepal_Width)))
  expect_equal(collect(sum1[[1]])[1, "Sepal_Length"], "150")
  sum2 <- with(df, distinct(Sepal_Length))
  expect_equal(nrow(sum2), 35)
})

test_that("Method coltypes() to get and set R's data types of a DataFrame", {
  expect_equal(coltypes(irisDF), c(rep("numeric", 4), "character"))

  data <- data.frame(c1 = c(1, 2, 3),
                     c2 = c(T, F, T),
                     c3 = c("2015/01/01 10:00:00", "2015/01/02 10:00:00", "2015/01/03 10:00:00"))

  schema <- structType(structField("c1", "byte"),
                       structField("c3", "boolean"),
                       structField("c4", "timestamp"))

  # Test primitive types
  DF <- createDataFrame(data, schema)
  expect_equal(coltypes(DF), c("integer", "logical", "POSIXct"))
  createOrReplaceTempView(DF, "DFView")
  sqlCast <- sql("select cast('2' as decimal) as x from DFView limit 1")
  expect_equal(coltypes(sqlCast), "numeric")

  # Test complex types
  x <- createDataFrame(list(list(as.environment(
    list("a" = "b", "c" = "d", "e" = "f")))))
  expect_equal(coltypes(x), "map<string,string>")

  df <- selectExpr(read.json(jsonPath), "name", "(age * 1.21) as age")
  expect_equal(dtypes(df), list(c("name", "string"), c("age", "decimal(24,2)")))

  df1 <- select(df, cast(df$age, "integer"))
  coltypes(df) <- c("character", "integer")
  expect_equal(dtypes(df), list(c("name", "string"), c("age", "int")))
  value <- collect(df[, 2, drop = F])[[3, 1]]
  expect_equal(value, collect(df1)[[3, 1]])
  expect_equal(value, 22)

  coltypes(df) <- c(NA, "numeric")
  expect_equal(dtypes(df), list(c("name", "string"), c("age", "double")))

  expect_error(coltypes(df) <- c("character"),
               "Length of type vector should match the number of columns for SparkDataFrame")
  expect_error(coltypes(df) <- c("environment", "list"),
               "Only atomic type is supported for column types")
})

test_that("Method str()", {
  # Structure of Iris
  iris2 <- iris
  colnames(iris2) <- c("Sepal_Length", "Sepal_Width", "Petal_Length", "Petal_Width", "Species")
  iris2$col <- TRUE
  irisDF2 <- createDataFrame(iris2)

  out <- capture.output(str(irisDF2))
  expect_equal(length(out), 7)
  expect_equal(out[1], "'SparkDataFrame': 6 variables:")
  expect_equal(out[2], " $ Sepal_Length: num 5.1 4.9 4.7 4.6 5 5.4")
  expect_equal(out[3], " $ Sepal_Width : num 3.5 3 3.2 3.1 3.6 3.9")
  expect_equal(out[4], " $ Petal_Length: num 1.4 1.4 1.3 1.5 1.4 1.7")
  expect_equal(out[5], " $ Petal_Width : num 0.2 0.2 0.2 0.2 0.2 0.4")
  expect_equal(out[6], paste0(" $ Species     : chr \"setosa\" \"setosa\" \"",
                              "setosa\" \"setosa\" \"setosa\" \"setosa\""))
  expect_equal(out[7], " $ col         : logi TRUE TRUE TRUE TRUE TRUE TRUE")

  createOrReplaceTempView(irisDF2, "irisView")

  sqlCast <- sql("select cast('2' as decimal) as x from irisView limit 1")
  castStr <- capture.output(str(sqlCast))
  expect_equal(length(castStr), 2)
  expect_equal(castStr[1], "'SparkDataFrame': 1 variables:")
  expect_equal(castStr[2], " $ x: num 2")

  # A random dataset with many columns. This test is to check str limits
  # the number of columns. Therefore, it will suffice to check for the
  # number of returned rows
  x <- runif(200, 1, 10)
  df <- data.frame(t(as.matrix(data.frame(x, x, x, x, x, x, x, x, x))))
  DF <- createDataFrame(df)
  out <- capture.output(str(DF))
  expect_equal(length(out), 103)

  # Test utils:::str
  expect_equal(capture.output(utils:::str(iris)), capture.output(str(iris)))
})

test_that("Histogram", {

  # Basic histogram test with colname
  expect_equal(
    all(histogram(irisDF, "Petal_Width", 8) ==
        data.frame(bins = seq(0, 7),
                   counts = c(48, 2, 7, 21, 24, 19, 15, 14),
                   centroids = seq(0, 7) * 0.3 + 0.25)),
        TRUE)

  # Basic histogram test with Column
  expect_equal(
    all(histogram(irisDF, irisDF$Petal_Width, 8) ==
          data.frame(bins = seq(0, 7),
                     counts = c(48, 2, 7, 21, 24, 19, 15, 14),
                     centroids = seq(0, 7) * 0.3 + 0.25)),
    TRUE)

  # Basic histogram test with derived column
  expect_equal(
    all(round(histogram(irisDF, irisDF$Petal_Width + 1, 8), 2) ==
          data.frame(bins = seq(0, 7),
                     counts = c(48, 2, 7, 21, 24, 19, 15, 14),
                     centroids = seq(0, 7) * 0.3 + 1.25)),
    TRUE)

  # Missing nbins
  expect_equal(length(histogram(irisDF, "Petal_Width")$counts), 10)

  # Wrong colname
  expect_error(histogram(irisDF, "xxx"),
               "Specified colname does not belong to the given SparkDataFrame.")

  # Invalid nbins
  expect_error(histogram(irisDF, "Petal_Width", nbins = 0),
               "The number of bins must be a positive integer number greater than 1.")

  # Test against R's hist
  expect_equal(all(hist(iris$Sepal.Width)$counts ==
                   histogram(irisDF, "Sepal_Width", 12)$counts), T)

  # Test when there are zero counts
  df <- as.DataFrame(data.frame(x = c(1, 2, 3, 4, 100)))
  expect_equal(histogram(df, "x")$counts, c(4, 0, 0, 0, 0, 0, 0, 0, 0, 1))
})

test_that("dapply() and dapplyCollect() on a DataFrame", {
  df <- createDataFrame(
          list(list(1L, 1, "1"), list(2L, 2, "2"), list(3L, 3, "3")),
          c("a", "b", "c"))
  ldf <- collect(df)
  df1 <- dapply(df, function(x) { x }, schema(df))
  result <- collect(df1)
  expect_identical(ldf, result)

  result <- dapplyCollect(df, function(x) { x })
  expect_identical(ldf, result)

  # Filter and add a column
  schemas <- list(structType(structField("a", "integer"), structField("b", "double"),
                             structField("c", "string"), structField("d", "integer")),
                  "a INT, b DOUBLE, c STRING, d INT")
  for (schema in schemas) {
    df1 <- dapply(
             df,
             function(x) {
               y <- x[x$a > 1, ]
               y <- cbind(y, y$a + 1L)
             },
             schema)
    result <- collect(df1)
    expected <- ldf[ldf$a > 1, ]
    expected$d <- expected$a + 1L
    rownames(expected) <- NULL
    expect_identical(expected, result)

    result <- dapplyCollect(
                df,
                function(x) {
                  y <- x[x$a > 1, ]
                  y <- cbind(y, y$a + 1L)
                })
    expected1 <- expected
    names(expected1) <- names(result)
    expect_identical(expected1, result)
  }

  # Remove the added column
  df2 <- dapply(
           df1,
           function(x) {
             x[, c("a", "b", "c")]
           },
           schema(df))
  result <- collect(df2)
  expected <- expected[, c("a", "b", "c")]
  expect_identical(expected, result)

  result <- dapplyCollect(
              df1,
              function(x) {
               x[, c("a", "b", "c")]
              })
  expect_identical(expected, result)
})

test_that("dapplyCollect() on DataFrame with a binary column", {
  df <- data.frame(key = 1:3)
  df$bytes <- lapply(df$key, serialize, connection = NULL)

  df_spark <- createDataFrame(df)

  result1 <- collect(df_spark)
  expect_identical(df, result1)

  result2 <- dapplyCollect(df_spark, function(x) x)
  expect_identical(df, result2)

  # A data.frame with a single column of bytes
  scb <- subset(df, select = "bytes")
  scb_spark <- createDataFrame(scb)
  result <- dapplyCollect(scb_spark, function(x) x)
  expect_identical(scb, result)

})

test_that("repartition by columns on DataFrame", {
  # The tasks here launch R workers with shuffles. So, we decrease the number of shuffle
  # partitions to reduce the number of the tasks to speed up the test. This is particularly
  # slow on Windows because the R workers are unable to be forked. See also SPARK-21693.
  conf <- callJMethod(sparkSession, "conf")
  shufflepartitionsvalue <- callJMethod(conf, "get", "spark.sql.shuffle.partitions")
  callJMethod(conf, "set", "spark.sql.shuffle.partitions", "5")
  tryCatch({
    df <- createDataFrame(
      list(list(1L, 1, "1", 0.1), list(1L, 2, "2", 0.2), list(3L, 3, "3", 0.3)),
      c("a", "b", "c", "d"))

    # no column and number of partitions specified
    retError <- tryCatch(repartition(df), error = function(e) e)
    expect_equal(grepl
      ("Please, specify the number of partitions and/or a column\\(s\\)", retError), TRUE)

    # repartition by column and number of partitions
    actual <- repartition(df, 3, col = df$"a")

    # Checking that at least the dimensions are identical
    expect_identical(dim(df), dim(actual))
    expect_equal(getNumPartitions(actual), 3L)

    # repartition by number of partitions
    actual <- repartition(df, 13L)
    expect_identical(dim(df), dim(actual))
    expect_equal(getNumPartitions(actual), 13L)

    expect_equal(getNumPartitions(coalesce(actual, 1L)), 1L)

    # a test case with a column and dapply
    schema <-  structType(structField("a", "integer"), structField("avg", "double"))
    df <- repartition(df, col = df$"a")

    df1 <- dapply(
      df,
      function(x) {
        y <- (data.frame(x$a[1], mean(x$b)))
      },
      schema)

    # Number of partitions is equal to 2
    expect_equal(nrow(df1), 2)
  },
  finally = {
    # Resetting the conf back to default value
    callJMethod(conf, "set", "spark.sql.shuffle.partitions", shufflepartitionsvalue)
  })
})

test_that("repartitionByRange on a DataFrame", {
  # The tasks here launch R workers with shuffles. So, we decrease the number of shuffle
  # partitions to reduce the number of the tasks to speed up the test. This is particularly
  # slow on Windows because the R workers are unable to be forked. See also SPARK-21693.
  conf <- callJMethod(sparkSession, "conf")
  shufflepartitionsvalue <- callJMethod(conf, "get", "spark.sql.shuffle.partitions")
  callJMethod(conf, "set", "spark.sql.shuffle.partitions", "5")
  tryCatch({
    df <- createDataFrame(mtcars)
    expect_error(repartitionByRange(df, "haha", df$mpg),
                 "numPartitions and col must be numeric and Column.*")
    expect_error(repartitionByRange(df),
                 ".*specify a column.*or the number of partitions with a column.*")
    expect_error(repartitionByRange(df, col = "haha"),
                 "col must be Column; however, got.*")
    expect_error(repartitionByRange(df, 3),
                 "At least one partition-by column must be specified.")

    # The order of rows should be different with a normal repartition.
    actual <- repartitionByRange(df, 3, df$mpg)
    expect_equal(getNumPartitions(actual), 3)
    expect_false(identical(collect(actual), collect(repartition(df, 3, df$mpg))))

    actual <- repartitionByRange(df, col = df$mpg)
    expect_false(identical(collect(actual), collect(repartition(df, col = df$mpg))))

    # They should have same data.
    actual <- collect(repartitionByRange(df, 3, df$mpg))
    actual <- actual[order(actual$mpg), ]
    expected <- collect(repartition(df, 3, df$mpg))
    expected <- expected[order(expected$mpg), ]
    expect_true(all(actual == expected))

    actual <- collect(repartitionByRange(df, col = df$mpg))
    actual <- actual[order(actual$mpg), ]
    expected <- collect(repartition(df, col = df$mpg))
    expected <- expected[order(expected$mpg), ]
    expect_true(all(actual == expected))
  },
  finally = {
    # Resetting the conf back to default value
    callJMethod(conf, "set", "spark.sql.shuffle.partitions", shufflepartitionsvalue)
  })
})

test_that("coalesce, repartition, numPartitions", {
  df <- as.DataFrame(cars, numPartitions = 5)
  expect_equal(getNumPartitions(df), 5)
  expect_equal(getNumPartitions(coalesce(df, 3)), 3)
  expect_equal(getNumPartitions(coalesce(df, 6)), 5)

  df1 <- coalesce(df, 3)
  expect_equal(getNumPartitions(df1), 3)
  expect_equal(getNumPartitions(coalesce(df1, 6)), 5)
  expect_equal(getNumPartitions(coalesce(df1, 4)), 4)
  expect_equal(getNumPartitions(coalesce(df1, 2)), 2)

  df2 <- repartition(df1, 10)
  expect_equal(getNumPartitions(df2), 10)
  expect_equal(getNumPartitions(coalesce(df2, 13)), 10)
  expect_equal(getNumPartitions(coalesce(df2, 7)), 7)
  expect_equal(getNumPartitions(coalesce(df2, 3)), 3)
})

test_that("gapply() and gapplyCollect() on a DataFrame", {
  # The tasks here launch R workers with shuffles. So, we decrease the number of shuffle
  # partitions to reduce the number of the tasks to speed up the test. This is particularly
  # slow on Windows because the R workers are unable to be forked. See also SPARK-21693.
  conf <- callJMethod(sparkSession, "conf")
  shufflepartitionsvalue <- callJMethod(conf, "get", "spark.sql.shuffle.partitions")
  # TODO: Lower number of 'spark.sql.shuffle.partitions' causes test failures
  # for an unknown reason. Probably we should fix it.
  callJMethod(conf, "set", "spark.sql.shuffle.partitions", "16")
  tryCatch({
    df <- createDataFrame(
      list(list(1L, 1, "1", 0.1), list(1L, 2, "1", 0.2), list(3L, 3, "3", 0.3)),
      c("a", "b", "c", "d"))
    expected <- collect(df)
    df1 <- gapply(df, "a", function(key, x) { x }, schema(df))
    actual <- collect(df1)
    expect_identical(actual, expected)

    df1Collect <- gapplyCollect(df, list("a"), function(key, x) { x })
    expect_identical(df1Collect, expected)

    # gapply on empty grouping columns.
    df1 <- gapply(df, c(), function(key, x) { x }, schema(df))
    actual <- collect(df1)
    expect_identical(actual, expected)

    # Computes the sum of second column by grouping on the first and third columns
    # and checks if the sum is larger than 2
    schemas <- list(structType(structField("a", "integer"), structField("e", "boolean")),
                    "a INT, e BOOLEAN")
    for (schema in schemas) {
      df2 <- gapply(
        df,
        c(df$"a", df$"c"),
        function(key, x) {
          y <- data.frame(key[1], sum(x$b) > 2)
        },
        schema)
      actual <- collect(df2)$e
      expected <- c(TRUE, TRUE)
      expect_identical(actual, expected)

      df2Collect <- gapplyCollect(
        df,
        c(df$"a", df$"c"),
        function(key, x) {
          y <- data.frame(key[1], sum(x$b) > 2)
          colnames(y) <- c("a", "e")
          y
        })
      actual <- df2Collect$e
      expect_identical(actual, expected)
    }

    # Computes the arithmetic mean of the second column by grouping
    # on the first and third columns. Output the groupping value and the average.
    schema <-  structType(structField("a", "integer"), structField("c", "string"),
                          structField("avg", "double"))
    df3 <- gapply(
      df,
      c("a", "c"),
      function(key, x) {
        y <- data.frame(key, mean(x$b), stringsAsFactors = FALSE)
      },
      schema)
    actual <- collect(df3)
    actual <- actual[order(actual$a), ]
    rownames(actual) <- NULL
    expected <- collect(select(df, "a", "b", "c"))
    expected <- data.frame(aggregate(expected$b, by = list(expected$a, expected$c), FUN = mean))
    colnames(expected) <- c("a", "c", "avg")
    expected <- expected[order(expected$a), ]
    rownames(expected) <- NULL
    expect_identical(actual, expected)

    df3Collect <- gapplyCollect(
      df,
      c("a", "c"),
      function(key, x) {
        y <- data.frame(key, mean(x$b), stringsAsFactors = FALSE)
        colnames(y) <- c("a", "c", "avg")
        y
      })
    actual <- df3Collect[order(df3Collect$a), ]
    expect_identical(actual$avg, expected$avg)

    irisDF <- suppressWarnings(createDataFrame(iris))
    schema <- structType(structField("Sepal_Length", "double"), structField("Avg", "double"))
    # Groups by `Sepal_Length` and computes the average for `Sepal_Width`
    df4 <- gapply(
      cols = "Sepal_Length",
      irisDF,
      function(key, x) {
        y <- data.frame(key, mean(x$Sepal_Width), stringsAsFactors = FALSE)
      },
      schema)
    actual <- collect(df4)
    actual <- actual[order(actual$Sepal_Length), ]
    rownames(actual) <- NULL
    agg_local_df <- data.frame(aggregate(iris$Sepal.Width,
                                         by = list(iris$Sepal.Length),
                                         FUN = mean),
                               stringsAsFactors = FALSE)
    colnames(agg_local_df) <- c("Sepal_Length", "Avg")
    expected <- agg_local_df[order(agg_local_df$Sepal_Length), ]
    rownames(expected) <- NULL
    expect_identical(actual, expected)
  },
  finally = {
    # Resetting the conf back to default value
    callJMethod(conf, "set", "spark.sql.shuffle.partitions", shufflepartitionsvalue)
  })
})

test_that("Window functions on a DataFrame", {
  df <- createDataFrame(list(list(1L, "1"), list(2L, "2"), list(1L, "1"), list(2L, "2")),
                        schema = c("key", "value"))
  ws <- orderBy(windowPartitionBy("key"), "value")
  result <- collect(select(df, over(lead("key", 1), ws), over(lead("value", 1), ws)))
  names(result) <- c("key", "value")
  expected <- data.frame(key = c(1L, NA, 2L, NA),
                       value = c("1", NA, "2", NA),
                       stringsAsFactors = FALSE)
  expect_equal(result, expected)

  ws <- orderBy(windowPartitionBy(df$key), df$value)
  result <- collect(select(df, over(lead("key", 1), ws), over(lead("value", 1), ws)))
  names(result) <- c("key", "value")
  expect_equal(result, expected)

  ws <- partitionBy(windowOrderBy("value"), "key")
  result <- collect(select(df, over(lead("key", 1), ws), over(lead("value", 1), ws)))
  names(result) <- c("key", "value")
  expect_equal(result, expected)

  ws <- partitionBy(windowOrderBy(df$value), df$key)
  result <- collect(select(df, over(lead("key", 1), ws), over(lead("value", 1), ws)))
  names(result) <- c("key", "value")
  expect_equal(result, expected)
})

test_that("randomSplit", {
  num <- 4000
  df <- createDataFrame(data.frame(id = 1:num))
  weights <- c(2, 3, 5)
  df_list <- randomSplit(df, weights)
  expect_equal(length(weights), length(df_list))
  counts <- sapply(df_list, count)
  expect_equal(num, sum(counts))
  expect_true(all(sapply(abs(counts / num - weights / sum(weights)), function(e) { e < 0.05 })))

  df_list <- randomSplit(df, weights, 0)
  expect_equal(length(weights), length(df_list))
  counts <- sapply(df_list, count)
  expect_equal(num, sum(counts))
  expect_true(all(sapply(abs(counts / num - weights / sum(weights)), function(e) { e < 0.05 })))
})

test_that("Setting and getting config on SparkSession, sparkR.conf(), sparkR.uiWebUrl()", {
  # first, set it to a random but known value
  conf <- callJMethod(sparkSession, "conf")
  property <- paste0("spark.testing.", as.character(runif(1)))
  value1 <- as.character(runif(1))
  callJMethod(conf, "set", property, value1)

  # next, change the same property to the new value
  value2 <- as.character(runif(1))
  l <- list(value2)
  names(l) <- property
  sparkR.session(sparkConfig = l)

  newValue <- unlist(sparkR.conf(property, ""), use.names = FALSE)
  expect_equal(value2, newValue)

  value <- as.character(runif(1))
  sparkR.session(spark.app.name = "sparkSession test", spark.testing.r.session.r = value)
  allconf <- sparkR.conf()
  appNameValue <- allconf[["spark.app.name"]]
  testValue <- allconf[["spark.testing.r.session.r"]]
  expect_equal(appNameValue, "sparkSession test")
  expect_equal(testValue, value)
  expect_error(sparkR.conf("completely.dummy"), "Config 'completely.dummy' is not set")

  url <- sparkR.uiWebUrl()
  expect_equal(substr(url, 1, 7), "http://")
})

test_that("enableHiveSupport on SparkSession", {
  setHiveContext(sc)
  unsetHiveContext()
  # if we are still here, it must be built with hive
  conf <- callJMethod(sparkSession, "conf")
  value <- callJMethod(conf, "get", "spark.sql.catalogImplementation")
  expect_equal(value, "hive")
})

test_that("Spark version from SparkSession", {
  ver <- callJMethod(sc, "version")
  version <- sparkR.version()
  expect_equal(ver, version)
})

test_that("Call DataFrameWriter.save() API in Java without path and check argument types", {
  df <- read.df(jsonPath, "json")
  # This tests if the exception is thrown from JVM not from SparkR side.
  # It makes sure that we can omit path argument in write.df API and then it calls
  # DataFrameWriter.save() without path.
  expect_error(write.df(df, source = "csv"),
              "Error in save : illegal argument - Expected exactly one path to be specified")
  expect_error(write.json(df, jsonPath),
              "Error in json : analysis error - path file:.*already exists")
  expect_error(write.text(df, jsonPath),
              "Error in text : analysis error - path file:.*already exists")
  expect_error(write.orc(df, jsonPath),
              "Error in orc : analysis error - path file:.*already exists")
  expect_error(write.parquet(df, jsonPath),
              "Error in parquet : analysis error - path file:.*already exists")
  expect_error(write.parquet(df, jsonPath, mode = 123), "mode should be character or omitted.")

  # Arguments checking in R side.
  expect_error(write.df(df, "data.tmp", source = c(1, 2)),
               paste("source should be character, NULL or omitted. It is the datasource specified",
                     "in 'spark.sql.sources.default' configuration by default."))
  expect_error(write.df(df, path = c(3)),
               "path should be character, NULL or omitted.")
  expect_error(write.df(df, mode = TRUE),
               "mode should be character or omitted. It is 'error' by default.")
})

test_that("Call DataFrameWriter.load() API in Java without path and check argument types", {
  # This tests if the exception is thrown from JVM not from SparkR side.
  # It makes sure that we can omit path argument in read.df API and then it calls
  # DataFrameWriter.load() without path.
  expect_error(read.df(source = "json"),
               paste("Error in load : analysis error - Unable to infer schema for JSON.",
                     "It must be specified manually"))
  expect_error(read.df("arbitrary_path"), "Error in load : analysis error - Path does not exist")
  expect_error(read.json("arbitrary_path"), "Error in json : analysis error - Path does not exist")
  expect_error(read.text("arbitrary_path"), "Error in text : analysis error - Path does not exist")
  expect_error(read.orc("arbitrary_path"), "Error in orc : analysis error - Path does not exist")
  expect_error(read.parquet("arbitrary_path"),
              "Error in parquet : analysis error - Path does not exist")

  # Arguments checking in R side.
  expect_error(read.df(path = c(3)),
               "path should be character, NULL or omitted.")
  expect_error(read.df(jsonPath, source = c(1, 2)),
               paste("source should be character, NULL or omitted. It is the datasource specified",
                     "in 'spark.sql.sources.default' configuration by default."))

  expect_warning(read.json(jsonPath, a = 1, 2, 3, "a"),
                 "Unnamed arguments ignored: 2, 3, a.")
})

test_that("Specify a schema by using a DDL-formatted string when reading", {
  # Test read.df with a user defined schema in a DDL-formatted string.
  df1 <- read.df(jsonPath, "json", "name STRING, age DOUBLE")
  expect_is(df1, "SparkDataFrame")
  expect_equal(dtypes(df1), list(c("name", "string"), c("age", "double")))

  expect_error(read.df(jsonPath, "json", "name stri"), "DataType stri is not supported.")

  # Test loadDF with a user defined schema in a DDL-formatted string.
  df2 <- loadDF(jsonPath, "json", "name STRING, age DOUBLE")
  expect_is(df2, "SparkDataFrame")
  expect_equal(dtypes(df2), list(c("name", "string"), c("age", "double")))

  expect_error(loadDF(jsonPath, "json", "name stri"), "DataType stri is not supported.")
})

test_that("Collect on DataFrame when NAs exists at the top of a timestamp column", {
  ldf <- data.frame(col1 = c(0, 1, 2),
                   col2 = c(as.POSIXct("2017-01-01 00:00:01"),
                            NA,
                            as.POSIXct("2017-01-01 12:00:01")),
                   col3 = c(as.POSIXlt("2016-01-01 00:59:59"),
                            NA,
                            as.POSIXlt("2016-01-01 12:01:01")))
  sdf1 <- createDataFrame(ldf)
  ldf1 <- collect(sdf1)
  expect_equal(dtypes(sdf1), list(c("col1", "double"),
                                  c("col2", "timestamp"),
                                  c("col3", "timestamp")))
  expect_equal(class(ldf1$col1), "numeric")
  expect_equal(class(ldf1$col2), c("POSIXct", "POSIXt"))
  expect_equal(class(ldf1$col3), c("POSIXct", "POSIXt"))

  # Columns with NAs at the top
  sdf2 <- filter(sdf1, "col1 > 1")
  ldf2 <- collect(sdf2)
  expect_equal(dtypes(sdf2), list(c("col1", "double"),
                                  c("col2", "timestamp"),
                                  c("col3", "timestamp")))
  expect_equal(class(ldf2$col1), "numeric")
  expect_equal(class(ldf2$col2), c("POSIXct", "POSIXt"))
  expect_equal(class(ldf2$col3), c("POSIXct", "POSIXt"))

  # Columns with only NAs, the type will also be cast to PRIMITIVE_TYPE
  sdf3 <- filter(sdf1, "col1 == 0")
  ldf3 <- collect(sdf3)
  expect_equal(dtypes(sdf3), list(c("col1", "double"),
                                  c("col2", "timestamp"),
                                  c("col3", "timestamp")))
  expect_equal(class(ldf3$col1), "numeric")
  expect_equal(class(ldf3$col2), c("POSIXct", "POSIXt"))
  expect_equal(class(ldf3$col3), c("POSIXct", "POSIXt"))
})

test_that("catalog APIs, currentDatabase, setCurrentDatabase, listDatabases", {
  expect_equal(currentDatabase(), "default")
  expect_error(setCurrentDatabase("default"), NA)
  expect_error(setCurrentDatabase("zxwtyswklpf"),
               paste0("Error in setCurrentDatabase : analysis error - Database ",
               "'zxwtyswklpf' does not exist"))
  dbs <- collect(listDatabases())
  expect_equal(names(dbs), c("name", "description", "locationUri"))
  expect_equal(which(dbs[, 1] == "default"), 1)
})

test_that("catalog APIs, listTables, listColumns, listFunctions", {
  tb <- listTables()
  count <- count(tables())
  expect_equal(nrow(tb), count)
  expect_equal(colnames(tb), c("name", "database", "description", "tableType", "isTemporary"))

  createOrReplaceTempView(as.DataFrame(cars), "cars")

  tb <- SparkR::listTables()
  expect_equal(nrow(tb), count + 1)
  tbs <- collect(tb)
  expect_true(nrow(tbs[tbs$name == "cars", ]) > 0)
  expect_error(listTables("bar"),
               "Error in listTables : no such database - Database 'bar' not found")

  c <- listColumns("cars")
  expect_equal(nrow(c), 2)
  expect_equal(colnames(c),
               c("name", "description", "dataType", "nullable", "isPartition", "isBucket"))
  expect_equal(collect(c)[[1]][[1]], "speed")
  expect_error(listColumns("zxwtyswklpf", "default"),
               paste("Error in listColumns : analysis error - Table",
                     "'zxwtyswklpf' does not exist in database 'default'"))

  f <- listFunctions()
  expect_true(nrow(f) >= 200) # 250
  expect_equal(colnames(f),
               c("name", "database", "description", "className", "isTemporary"))
  expect_equal(take(orderBy(f, "className"), 1)$className,
               "org.apache.spark.sql.catalyst.expressions.Abs")
  expect_error(listFunctions("zxwtyswklpf_db"),
               paste("Error in listFunctions : analysis error - Database",
                     "'zxwtyswklpf_db' does not exist"))

  # recoverPartitions does not work with tempory view
  expect_error(recoverPartitions("cars"),
               "no such table - Table or view 'cars' not found in database 'default'")
  expect_error(refreshTable("cars"), NA)
  expect_error(refreshByPath("/"), NA)

  dropTempView("cars")
})

compare_list <- function(list1, list2) {
  # get testthat to show the diff by first making the 2 lists equal in length
  expect_equal(length(list1), length(list2))
  l <- max(length(list1), length(list2))
  length(list1) <- l
  length(list2) <- l
  expect_equal(sort(list1, na.last = TRUE), sort(list2, na.last = TRUE))
}

# This should always be the **very last test** in this test file.
test_that("No extra files are created in SPARK_HOME by starting session and making calls", {
  # Check that it is not creating any extra file.
  # Does not check the tempdir which would be cleaned up after.
  filesAfter <- list.files(path = sparkRDir, all.files = TRUE)

  expect_true(length(sparkRFilesBefore) > 0)
  # first, ensure derby.log is not there
  expect_false("derby.log" %in% filesAfter)
  # second, ensure only spark-warehouse is created when calling SparkSession, enableHiveSupport = F
  # note: currently all other test files have enableHiveSupport = F, so we capture the list of files
  # before creating a SparkSession with enableHiveSupport = T at the top of this test file
  # (filesBefore). The test here is to compare that (filesBefore) against the list of files before
  # any test is run in run-all.R (sparkRFilesBefore).
  # sparkRWhitelistSQLDirs is also defined in run-all.R, and should contain only 2 whitelisted dirs,
  # here allow the first value, spark-warehouse, in the diff, everything else should be exactly the
  # same as before any test is run.
  compare_list(sparkRFilesBefore, setdiff(filesBefore, sparkRWhitelistSQLDirs[[1]]))
  # third, ensure only spark-warehouse and metastore_db are created when enableHiveSupport = T
  # note: as the note above, after running all tests in this file while enableHiveSupport = T, we
  # check the list of files again. This time we allow both whitelisted dirs to be in the diff.
  compare_list(sparkRFilesBefore, setdiff(filesAfter, sparkRWhitelistSQLDirs))
})

unlink(parquetPath)
unlink(orcPath)
unlink(jsonPath)
unlink(jsonPathNa)
unlink(complexTypeJsonPath)
unlink(mapTypeJsonPath)

sparkR.session.stop()<|MERGE_RESOLUTION|>--- conflicted
+++ resolved
@@ -1558,9 +1558,6 @@
   result <- collect(select(df, flatten(df[[1]])))[[1]]
   expect_equal(result, list(list(1L, 2L, 3L, 4L), list(5L, 6L, 7L, 8L)))
 
-<<<<<<< HEAD
-  # Test map_keys(), map_values() and element_at()
-=======
   # Test map_concat
   df <- createDataFrame(list(list(map1 = as.environment(list(x = 1, y = 2)),
                                   map2 = as.environment(list(a = 3, b = 4)))))
@@ -1569,7 +1566,6 @@
   expect_equal(result, expected_entries)
 
   # Test map_entries(), map_keys(), map_values() and element_at()
->>>>>>> cceb2d6f
   df <- createDataFrame(list(list(map = as.environment(list(x = 1, y = 2)))))
   result <- collect(select(df, map_keys(df$map)))[[1]]
   expect_equal(result, list(list("x", "y")))
