--- conflicted
+++ resolved
@@ -42,8 +42,6 @@
   def getCurrentMetrics(): QueryExecutionMetrics = {
     queryExecutionMeter.getMetrics()
   }
-<<<<<<< HEAD
-=======
 }
 
 class PlanChangeLogger[TreeType <: TreeNode[_]] extends Logging {
@@ -111,7 +109,6 @@
       case _ => logTrace(f)
     }
   }
->>>>>>> a630e8d1
 }
 
 abstract class RuleExecutor[TreeType <: TreeNode[_]] extends Logging {
@@ -279,72 +276,4 @@
 
     curPlan
   }
-<<<<<<< HEAD
-
-  private class PlanChangeLogger {
-
-    private val logLevel = SQLConf.get.optimizerPlanChangeLogLevel
-
-    private val logRules = SQLConf.get.optimizerPlanChangeRules.map(Utils.stringToSeq)
-
-    private val logBatches = SQLConf.get.optimizerPlanChangeBatches.map(Utils.stringToSeq)
-
-    def logRule(ruleName: String, oldPlan: TreeType, newPlan: TreeType): Unit = {
-      if (logRules.isEmpty || logRules.get.contains(ruleName)) {
-        def message(): String = {
-          s"""
-             |=== Applying Rule ${ruleName} ===
-             |${sideBySide(oldPlan.treeString, newPlan.treeString).mkString("\n")}
-           """.stripMargin
-        }
-
-        logBasedOnLevel(message)
-      }
-    }
-
-    def logBatch(batchName: String, oldPlan: TreeType, newPlan: TreeType): Unit = {
-      if (logBatches.isEmpty || logBatches.get.contains(batchName)) {
-        def message(): String = {
-          if (!oldPlan.fastEquals(newPlan)) {
-            s"""
-               |=== Result of Batch ${batchName} ===
-               |${sideBySide(oldPlan.treeString, newPlan.treeString).mkString("\n")}
-            """.stripMargin
-          } else {
-            s"Batch ${batchName} has no effect."
-          }
-        }
-
-        logBasedOnLevel(message)
-      }
-    }
-
-    def logMetrics(metrics: QueryExecutionMetrics): Unit = {
-      val totalTime = metrics.time / NANOS_PER_SECOND.toDouble
-      val totalTimeEffective = metrics.timeEffective / NANOS_PER_SECOND.toDouble
-      val message =
-        s"""
-           |=== Metrics of Executed Rules ===
-           |Total number of runs: ${metrics.numRuns}
-           |Total time: ${totalTime} seconds
-           |Total number of effective runs: ${metrics.numEffectiveRuns}
-           |Total time of effective runs: ${totalTimeEffective} seconds
-        """.stripMargin
-
-      logBasedOnLevel(message)
-    }
-
-    private def logBasedOnLevel(f: => String): Unit = {
-      logLevel match {
-        case "TRACE" => logTrace(f)
-        case "DEBUG" => logDebug(f)
-        case "INFO" => logInfo(f)
-        case "WARN" => logWarning(f)
-        case "ERROR" => logError(f)
-        case _ => logTrace(f)
-      }
-    }
-  }
-=======
->>>>>>> a630e8d1
 }