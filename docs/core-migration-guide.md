--- conflicted
+++ resolved
@@ -40,17 +40,9 @@
 - Deprecated method `AccumulableInfo.apply` have been removed because creating `AccumulableInfo` is disallowed.
 
 - Deprecated accumulator v1 APIs have been removed and please use v2 APIs instead.
-<<<<<<< HEAD
 
 - Event log file will be written as UTF-8 encoding, and Spark History Server will replay event log files as UTF-8 encoding. Previously Spark wrote the event log file as default charset of driver JVM process, so Spark History Server of Spark 2.x is needed to read the old event log files in case of incompatible encoding.
 
 - A new protocol for fetching shuffle blocks is used. It's recommended that external shuffle services be upgraded when running Spark 3.0 apps. You can still use old external shuffle services by setting the configuration `spark.shuffle.useOldFetchProtocol` to `true`. Otherwise, Spark may run into errors with messages like `IllegalArgumentException: Unexpected message type: <number>`.
 
-=======
-
-- Event log file will be written as UTF-8 encoding, and Spark History Server will replay event log files as UTF-8 encoding. Previously Spark wrote the event log file as default charset of driver JVM process, so Spark History Server of Spark 2.x is needed to read the old event log files in case of incompatible encoding.
-
-- A new protocol for fetching shuffle blocks is used. It's recommended that external shuffle services be upgraded when running Spark 3.0 apps. You can still use old external shuffle services by setting the configuration `spark.shuffle.useOldFetchProtocol` to `true`. Otherwise, Spark may run into errors with messages like `IllegalArgumentException: Unexpected message type: <number>`.
-
->>>>>>> a630e8d1
 - `SPARK_WORKER_INSTANCES` is deprecated in Standalone mode. It's recommended to launch multiple executors in one worker and launch one worker per node instead of launching multiple workers per node and launching one executor per worker.