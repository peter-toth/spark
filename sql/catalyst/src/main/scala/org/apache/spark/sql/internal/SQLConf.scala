/*
 * Licensed to the Apache Software Foundation (ASF) under one or more
 * contributor license agreements.  See the NOTICE file distributed with
 * this work for additional information regarding copyright ownership.
 * The ASF licenses this file to You under the Apache License, Version 2.0
 * (the "License"); you may not use this file except in compliance with
 * the License.  You may obtain a copy of the License at
 *
 *    http://www.apache.org/licenses/LICENSE-2.0
 *
 * Unless required by applicable law or agreed to in writing, software
 * distributed under the License is distributed on an "AS IS" BASIS,
 * WITHOUT WARRANTIES OR CONDITIONS OF ANY KIND, either express or implied.
 * See the License for the specific language governing permissions and
 * limitations under the License.
 */

package org.apache.spark.sql.internal

import java.util.{Locale, NoSuchElementException, Properties, TimeZone}
import java.util.concurrent.TimeUnit
import java.util.concurrent.atomic.AtomicReference

import scala.collection.JavaConverters._
import scala.collection.immutable
import scala.util.matching.Regex

import org.apache.hadoop.fs.Path

import org.apache.spark.{SparkContext, SparkEnv}
import org.apache.spark.internal.Logging
import org.apache.spark.internal.config._
import org.apache.spark.network.util.ByteUnit
import org.apache.spark.sql.catalyst.analysis.Resolver
import org.apache.spark.sql.catalyst.expressions.codegen.CodeGenerator
import org.apache.spark.util.Utils

////////////////////////////////////////////////////////////////////////////////////////////////////
// This file defines the configuration options for Spark SQL.
////////////////////////////////////////////////////////////////////////////////////////////////////


object SQLConf {

  private val sqlConfEntries = java.util.Collections.synchronizedMap(
    new java.util.HashMap[String, ConfigEntry[_]]())

  val staticConfKeys: java.util.Set[String] =
    java.util.Collections.synchronizedSet(new java.util.HashSet[String]())

  private def register(entry: ConfigEntry[_]): Unit = sqlConfEntries.synchronized {
    require(!sqlConfEntries.containsKey(entry.key),
      s"Duplicate SQLConfigEntry. ${entry.key} has been registered")
    sqlConfEntries.put(entry.key, entry)
  }

  // For testing only
  private[sql] def unregister(entry: ConfigEntry[_]): Unit = sqlConfEntries.synchronized {
    sqlConfEntries.remove(entry.key)
  }

  def buildConf(key: String): ConfigBuilder = ConfigBuilder(key).onCreate(register)

  def buildStaticConf(key: String): ConfigBuilder = {
    ConfigBuilder(key).onCreate { entry =>
      staticConfKeys.add(entry.key)
      SQLConf.register(entry)
    }
  }

  /**
   * Default config. Only used when there is no active SparkSession for the thread.
   * See [[get]] for more information.
   */
  private lazy val fallbackConf = new ThreadLocal[SQLConf] {
    override def initialValue: SQLConf = new SQLConf
  }

  /** See [[get]] for more information. */
  def getFallbackConf: SQLConf = fallbackConf.get()

  /**
   * Defines a getter that returns the SQLConf within scope.
   * See [[get]] for more information.
   */
  private val confGetter = new AtomicReference[() => SQLConf](() => fallbackConf.get())

  /**
   * Sets the active config object within the current scope.
   * See [[get]] for more information.
   */
  def setSQLConfGetter(getter: () => SQLConf): Unit = {
    confGetter.set(getter)
  }

  /**
   * Returns the active config object within the current scope. If there is an active SparkSession,
   * the proper SQLConf associated with the thread's session is used.
   *
   * The way this works is a little bit convoluted, due to the fact that config was added initially
   * only for physical plans (and as a result not in sql/catalyst module).
   *
   * The first time a SparkSession is instantiated, we set the [[confGetter]] to return the
   * active SparkSession's config. If there is no active SparkSession, it returns using the thread
   * local [[fallbackConf]]. The reason [[fallbackConf]] is a thread local (rather than just a conf)
   * is to support setting different config options for different threads so we can potentially
   * run tests in parallel. At the time this feature was implemented, this was a no-op since we
   * run unit tests (that does not involve SparkSession) in serial order.
   */
  def get: SQLConf = confGetter.get()()

  val OPTIMIZER_MAX_ITERATIONS = buildConf("spark.sql.optimizer.maxIterations")
    .internal()
    .doc("The max number of iterations the optimizer and analyzer runs.")
    .intConf
    .createWithDefault(100)

  val OPTIMIZER_INSET_CONVERSION_THRESHOLD =
    buildConf("spark.sql.optimizer.inSetConversionThreshold")
      .internal()
      .doc("The threshold of set size for InSet conversion.")
      .intConf
      .createWithDefault(10)

  val COMPRESS_CACHED = buildConf("spark.sql.inMemoryColumnarStorage.compressed")
    .internal()
    .doc("When set to true Spark SQL will automatically select a compression codec for each " +
      "column based on statistics of the data.")
    .booleanConf
    .createWithDefault(true)

  val COLUMN_BATCH_SIZE = buildConf("spark.sql.inMemoryColumnarStorage.batchSize")
    .internal()
    .doc("Controls the size of batches for columnar caching.  Larger batch sizes can improve " +
      "memory utilization and compression, but risk OOMs when caching data.")
    .intConf
    .createWithDefault(10000)

  val IN_MEMORY_PARTITION_PRUNING =
    buildConf("spark.sql.inMemoryColumnarStorage.partitionPruning")
      .internal()
      .doc("When true, enable partition pruning for in-memory columnar tables.")
      .booleanConf
      .createWithDefault(true)

  val COLUMN_VECTOR_OFFHEAP_ENABLED =
    buildConf("spark.sql.columnVector.offheap.enabled")
      .internal()
      .doc("When true, use OffHeapColumnVector in ColumnarBatch.")
      .booleanConf
      .createWithDefault(false)

  val PREFER_SORTMERGEJOIN = buildConf("spark.sql.join.preferSortMergeJoin")
    .internal()
    .doc("When true, prefer sort merge join over shuffle hash join.")
    .booleanConf
    .createWithDefault(true)

  val RADIX_SORT_ENABLED = buildConf("spark.sql.sort.enableRadixSort")
    .internal()
    .doc("When true, enable use of radix sort when possible. Radix sort is much faster but " +
      "requires additional memory to be reserved up-front. The memory overhead may be " +
      "significant when sorting very small rows (up to 50% more in this case).")
    .booleanConf
    .createWithDefault(true)

  val AUTO_BROADCASTJOIN_THRESHOLD = buildConf("spark.sql.autoBroadcastJoinThreshold")
    .doc("Configures the maximum size in bytes for a table that will be broadcast to all worker " +
      "nodes when performing a join.  By setting this value to -1 broadcasting can be disabled. " +
      "Note that currently statistics are only supported for Hive Metastore tables where the " +
      "command <code>ANALYZE TABLE &lt;tableName&gt; COMPUTE STATISTICS noscan</code> has been " +
      "run, and file-based data source tables where the statistics are computed directly on " +
      "the files of data.")
    .longConf
    .createWithDefault(10L * 1024 * 1024)

  val LIMIT_SCALE_UP_FACTOR = buildConf("spark.sql.limit.scaleUpFactor")
    .internal()
    .doc("Minimal increase rate in number of partitions between attempts when executing a take " +
      "on a query. Higher values lead to more partitions read. Lower values might lead to " +
      "longer execution times as more jobs will be run")
    .intConf
    .createWithDefault(4)

  val ADVANCED_PARTITION_PREDICATE_PUSHDOWN =
    buildConf("spark.sql.hive.advancedPartitionPredicatePushdown.enabled")
      .internal()
      .doc("When true, advanced partition predicate pushdown into Hive metastore is enabled.")
      .booleanConf
      .createWithDefault(true)

  val ENABLE_FALL_BACK_TO_HDFS_FOR_STATS =
    buildConf("spark.sql.statistics.fallBackToHdfs")
    .doc("If the table statistics are not available from table metadata enable fall back to hdfs." +
      " This is useful in determining if a table is small enough to use auto broadcast joins.")
    .booleanConf
    .createWithDefault(false)

  val DEFAULT_SIZE_IN_BYTES = buildConf("spark.sql.defaultSizeInBytes")
    .internal()
    .doc("The default table size used in query planning. By default, it is set to Long.MaxValue " +
      "which is larger than `spark.sql.autoBroadcastJoinThreshold` to be more conservative. " +
      "That is to say by default the optimizer will not choose to broadcast a table unless it " +
      "knows for sure its size is small enough.")
    .longConf
    .createWithDefault(Long.MaxValue)

  val SHUFFLE_PARTITIONS = buildConf("spark.sql.shuffle.partitions")
    .doc("The default number of partitions to use when shuffling data for joins or aggregations.")
    .intConf
    .createWithDefault(200)

  val SHUFFLE_TARGET_POSTSHUFFLE_INPUT_SIZE =
    buildConf("spark.sql.adaptive.shuffle.targetPostShuffleInputSize")
      .doc("The target post-shuffle input size in bytes of a task.")
      .bytesConf(ByteUnit.BYTE)
      .createWithDefault(64 * 1024 * 1024)

  val ADAPTIVE_EXECUTION_ENABLED = buildConf("spark.sql.adaptive.enabled")
    .doc("When true, enable adaptive query execution.")
    .booleanConf
    .createWithDefault(false)

  val SHUFFLE_MIN_NUM_POSTSHUFFLE_PARTITIONS =
    buildConf("spark.sql.adaptive.minNumPostShufflePartitions")
      .internal()
      .doc("The advisory minimal number of post-shuffle partitions provided to " +
        "ExchangeCoordinator. This setting is used in our test to make sure we " +
        "have enough parallelism to expose issues that will not be exposed with a " +
        "single partition. When the value is a non-positive value, this setting will " +
        "not be provided to ExchangeCoordinator.")
      .intConf
      .createWithDefault(-1)

  val SUBEXPRESSION_ELIMINATION_ENABLED =
    buildConf("spark.sql.subexpressionElimination.enabled")
      .internal()
      .doc("When true, common subexpressions will be eliminated.")
      .booleanConf
      .createWithDefault(true)

  val CASE_SENSITIVE = buildConf("spark.sql.caseSensitive")
    .internal()
    .doc("Whether the query analyzer should be case sensitive or not. " +
      "Default to case insensitive. It is highly discouraged to turn on case sensitive mode.")
    .booleanConf
    .createWithDefault(false)

  val CONSTRAINT_PROPAGATION_ENABLED = buildConf("spark.sql.constraintPropagation.enabled")
    .internal()
    .doc("When true, the query optimizer will infer and propagate data constraints in the query " +
      "plan to optimize them. Constraint propagation can sometimes be computationally expensive " +
      "for certain kinds of query plans (such as those with a large number of predicates and " +
      "aliases) which might negatively impact overall runtime.")
    .booleanConf
    .createWithDefault(true)

  val ESCAPED_STRING_LITERALS = buildConf("spark.sql.parser.escapedStringLiterals")
    .internal()
    .doc("When true, string literals (including regex patterns) remain escaped in our SQL " +
      "parser. The default is false since Spark 2.0. Setting it to true can restore the behavior " +
      "prior to Spark 2.0.")
    .booleanConf
    .createWithDefault(false)

  val FILE_COMRESSION_FACTOR = buildConf("spark.sql.sources.fileCompressionFactor")
    .internal()
    .doc("When estimating the output data size of a table scan, multiply the file size with this " +
      "factor as the estimated data size, in case the data is compressed in the file and lead to" +
      " a heavily underestimated result.")
    .doubleConf
    .checkValue(_ > 0, "the value of fileDataSizeFactor must be larger than 0")
    .createWithDefault(1.0)

  val PARQUET_SCHEMA_MERGING_ENABLED = buildConf("spark.sql.parquet.mergeSchema")
    .doc("When true, the Parquet data source merges schemas collected from all data files, " +
         "otherwise the schema is picked from the summary file or a random data file " +
         "if no summary file is available.")
    .booleanConf
    .createWithDefault(false)

  val PARQUET_SCHEMA_RESPECT_SUMMARIES = buildConf("spark.sql.parquet.respectSummaryFiles")
    .doc("When true, we make assumption that all part-files of Parquet are consistent with " +
         "summary files and we will ignore them when merging schema. Otherwise, if this is " +
         "false, which is the default, we will merge all part-files. This should be considered " +
         "as expert-only option, and shouldn't be enabled before knowing what it means exactly.")
    .booleanConf
    .createWithDefault(false)

  val PARQUET_BINARY_AS_STRING = buildConf("spark.sql.parquet.binaryAsString")
    .doc("Some other Parquet-producing systems, in particular Impala and older versions of " +
      "Spark SQL, do not differentiate between binary data and strings when writing out the " +
      "Parquet schema. This flag tells Spark SQL to interpret binary data as a string to provide " +
      "compatibility with these systems.")
    .booleanConf
    .createWithDefault(false)

  val PARQUET_INT96_AS_TIMESTAMP = buildConf("spark.sql.parquet.int96AsTimestamp")
    .doc("Some Parquet-producing systems, in particular Impala, store Timestamp into INT96. " +
      "Spark would also store Timestamp as INT96 because we need to avoid precision lost of the " +
      "nanoseconds field. This flag tells Spark SQL to interpret INT96 data as a timestamp to " +
      "provide compatibility with these systems.")
    .booleanConf
    .createWithDefault(true)

  val PARQUET_INT96_TIMESTAMP_CONVERSION = buildConf("spark.sql.parquet.int96TimestampConversion")
    .doc("This controls whether timestamp adjustments should be applied to INT96 data when " +
      "converting to timestamps, for data written by Impala.  This is necessary because Impala " +
      "stores INT96 data with a different timezone offset than Hive & Spark.")
    .booleanConf
    .createWithDefault(false)

  object ParquetOutputTimestampType extends Enumeration {
    val INT96, TIMESTAMP_MICROS, TIMESTAMP_MILLIS = Value
  }

  val PARQUET_OUTPUT_TIMESTAMP_TYPE = buildConf("spark.sql.parquet.outputTimestampType")
    .doc("Sets which Parquet timestamp type to use when Spark writes data to Parquet files. " +
      "INT96 is a non-standard but commonly used timestamp type in Parquet. TIMESTAMP_MICROS " +
      "is a standard timestamp type in Parquet, which stores number of microseconds from the " +
      "Unix epoch. TIMESTAMP_MILLIS is also standard, but with millisecond precision, which " +
      "means Spark has to truncate the microsecond portion of its timestamp value.")
    .stringConf
    .transform(_.toUpperCase(Locale.ROOT))
    .checkValues(ParquetOutputTimestampType.values.map(_.toString))
    .createWithDefault(ParquetOutputTimestampType.INT96.toString)

  val PARQUET_INT64_AS_TIMESTAMP_MILLIS = buildConf("spark.sql.parquet.int64AsTimestampMillis")
    .doc(s"(Deprecated since Spark 2.3, please set ${PARQUET_OUTPUT_TIMESTAMP_TYPE.key}.) " +
      "When true, timestamp values will be stored as INT64 with TIMESTAMP_MILLIS as the " +
      "extended type. In this mode, the microsecond portion of the timestamp value will be" +
      "truncated.")
    .booleanConf
    .createWithDefault(false)

  val PARQUET_COMPRESSION = buildConf("spark.sql.parquet.compression.codec")
    .doc("Sets the compression codec used when writing Parquet files. If either `compression` or " +
      "`parquet.compression` is specified in the table-specific options/properties, the " +
      "precedence would be `compression`, `parquet.compression`, " +
      "`spark.sql.parquet.compression.codec`. Acceptable values include: none, uncompressed, " +
      "snappy, gzip, lzo.")
    .stringConf
    .transform(_.toLowerCase(Locale.ROOT))
    .checkValues(Set("none", "uncompressed", "snappy", "gzip", "lzo"))
    .createWithDefault("snappy")

  val PARQUET_FILTER_PUSHDOWN_ENABLED = buildConf("spark.sql.parquet.filterPushdown")
    .doc("Enables Parquet filter push-down optimization when set to true.")
    .booleanConf
    .createWithDefault(true)

  val PARQUET_WRITE_LEGACY_FORMAT = buildConf("spark.sql.parquet.writeLegacyFormat")
    .doc("Whether to be compatible with the legacy Parquet format adopted by Spark 1.4 and prior " +
      "versions, when converting Parquet schema to Spark SQL schema and vice versa.")
    .booleanConf
    .createWithDefault(false)

  val PARQUET_RECORD_FILTER_ENABLED = buildConf("spark.sql.parquet.recordLevelFilter.enabled")
    .doc("If true, enables Parquet's native record-level filtering using the pushed down " +
      "filters. This configuration only has an effect when 'spark.sql.parquet.filterPushdown' " +
      "is enabled.")
    .booleanConf
    .createWithDefault(false)

  val PARQUET_OUTPUT_COMMITTER_CLASS = buildConf("spark.sql.parquet.output.committer.class")
    .doc("The output committer class used by Parquet. The specified class needs to be a " +
      "subclass of org.apache.hadoop.mapreduce.OutputCommitter. Typically, it's also a subclass " +
      "of org.apache.parquet.hadoop.ParquetOutputCommitter. If it is not, then metadata summaries" +
      "will never be created, irrespective of the value of parquet.enable.summary-metadata")
    .internal()
    .stringConf
    .createWithDefault("org.apache.parquet.hadoop.ParquetOutputCommitter")

  val PARQUET_VECTORIZED_READER_ENABLED =
    buildConf("spark.sql.parquet.enableVectorizedReader")
      .doc("Enables vectorized parquet decoding.")
      .booleanConf
      .createWithDefault(true)

  val ORC_COMPRESSION = buildConf("spark.sql.orc.compression.codec")
    .doc("Sets the compression codec used when writing ORC files. If either `compression` or " +
      "`orc.compress` is specified in the table-specific options/properties, the precedence " +
      "would be `compression`, `orc.compress`, `spark.sql.orc.compression.codec`." +
      "Acceptable values include: none, uncompressed, snappy, zlib, lzo.")
    .stringConf
    .transform(_.toLowerCase(Locale.ROOT))
    .checkValues(Set("none", "uncompressed", "snappy", "zlib", "lzo"))
    .createWithDefault("snappy")

  val ORC_IMPLEMENTATION = buildConf("spark.sql.orc.impl")
    .doc("When native, use the native version of ORC support instead of the ORC library in Hive " +
      "1.2.1. It is 'hive' by default prior to Spark 2.3.")
    .internal()
    .stringConf
    .checkValues(Set("hive", "native"))
    .createWithDefault("native")

  val ORC_VECTORIZED_READER_ENABLED = buildConf("spark.sql.orc.enableVectorizedReader")
    .doc("Enables vectorized orc decoding.")
    .booleanConf
    .createWithDefault(true)

  val ORC_COPY_BATCH_TO_SPARK = buildConf("spark.sql.orc.copyBatchToSpark")
    .doc("Whether or not to copy the ORC columnar batch to Spark columnar batch in the " +
      "vectorized ORC reader.")
    .internal()
    .booleanConf
    .createWithDefault(false)

  val ORC_FILTER_PUSHDOWN_ENABLED = buildConf("spark.sql.orc.filterPushdown")
    .doc("When true, enable filter pushdown for ORC files.")
    .booleanConf
    .createWithDefault(true)

  val HIVE_VERIFY_PARTITION_PATH = buildConf("spark.sql.hive.verifyPartitionPath")
    .doc("When true, check all the partition paths under the table\'s root directory " +
         "when reading data stored in HDFS.")
    .booleanConf
    .createWithDefault(false)

  val HIVE_METASTORE_PARTITION_PRUNING =
    buildConf("spark.sql.hive.metastorePartitionPruning")
      .doc("When true, some predicates will be pushed down into the Hive metastore so that " +
           "unmatching partitions can be eliminated earlier. This only affects Hive tables " +
           "not converted to filesource relations (see HiveUtils.CONVERT_METASTORE_PARQUET and " +
           "HiveUtils.CONVERT_METASTORE_ORC for more information).")
      .booleanConf
      .createWithDefault(true)

  val HIVE_MANAGE_FILESOURCE_PARTITIONS =
    buildConf("spark.sql.hive.manageFilesourcePartitions")
      .doc("When true, enable metastore partition management for file source tables as well. " +
           "This includes both datasource and converted Hive tables. When partition management " +
           "is enabled, datasource tables store partition in the Hive metastore, and use the " +
           "metastore to prune partitions during query planning.")
      .booleanConf
      .createWithDefault(true)

  val HIVE_FILESOURCE_PARTITION_FILE_CACHE_SIZE =
    buildConf("spark.sql.hive.filesourcePartitionFileCacheSize")
      .doc("When nonzero, enable caching of partition file metadata in memory. All tables share " +
           "a cache that can use up to specified num bytes for file metadata. This conf only " +
           "has an effect when hive filesource partition management is enabled.")
      .longConf
      .createWithDefault(250 * 1024 * 1024)

  object HiveCaseSensitiveInferenceMode extends Enumeration {
    val INFER_AND_SAVE, INFER_ONLY, NEVER_INFER = Value
  }

  val HIVE_CASE_SENSITIVE_INFERENCE = buildConf("spark.sql.hive.caseSensitiveInferenceMode")
    .doc("Sets the action to take when a case-sensitive schema cannot be read from a Hive " +
      "table's properties. Although Spark SQL itself is not case-sensitive, Hive compatible file " +
      "formats such as Parquet are. Spark SQL must use a case-preserving schema when querying " +
      "any table backed by files containing case-sensitive field names or queries may not return " +
      "accurate results. Valid options include INFER_AND_SAVE (the default mode-- infer the " +
      "case-sensitive schema from the underlying data files and write it back to the table " +
      "properties), INFER_ONLY (infer the schema but don't attempt to write it to the table " +
      "properties) and NEVER_INFER (fallback to using the case-insensitive metastore schema " +
      "instead of inferring).")
    .stringConf
    .transform(_.toUpperCase(Locale.ROOT))
    .checkValues(HiveCaseSensitiveInferenceMode.values.map(_.toString))
    .createWithDefault(HiveCaseSensitiveInferenceMode.INFER_AND_SAVE.toString)

  val OPTIMIZER_METADATA_ONLY = buildConf("spark.sql.optimizer.metadataOnly")
    .doc("When true, enable the metadata-only query optimization that use the table's metadata " +
      "to produce the partition columns instead of table scans. It applies when all the columns " +
      "scanned are partition columns and the query has an aggregate operator that satisfies " +
      "distinct semantics.")
    .booleanConf
    .createWithDefault(true)

  val COLUMN_NAME_OF_CORRUPT_RECORD = buildConf("spark.sql.columnNameOfCorruptRecord")
    .doc("The name of internal column for storing raw/un-parsed JSON and CSV records that fail " +
      "to parse.")
    .stringConf
    .createWithDefault("_corrupt_record")

  val BROADCAST_TIMEOUT = buildConf("spark.sql.broadcastTimeout")
    .doc("Timeout in seconds for the broadcast wait time in broadcast joins.")
    .timeConf(TimeUnit.SECONDS)
    .createWithDefault(5 * 60)

  // This is only used for the thriftserver
  val THRIFTSERVER_POOL = buildConf("spark.sql.thriftserver.scheduler.pool")
    .doc("Set a Fair Scheduler pool for a JDBC client session.")
    .stringConf
    .createOptional

  val THRIFTSERVER_INCREMENTAL_COLLECT =
    buildConf("spark.sql.thriftServer.incrementalCollect")
      .internal()
      .doc("When true, enable incremental collection for execution in Thrift Server.")
      .booleanConf
      .createWithDefault(false)

  val THRIFTSERVER_UI_STATEMENT_LIMIT =
    buildConf("spark.sql.thriftserver.ui.retainedStatements")
      .doc("The number of SQL statements kept in the JDBC/ODBC web UI history.")
      .intConf
      .createWithDefault(200)

  val THRIFTSERVER_UI_SESSION_LIMIT = buildConf("spark.sql.thriftserver.ui.retainedSessions")
    .doc("The number of SQL client sessions kept in the JDBC/ODBC web UI history.")
    .intConf
    .createWithDefault(200)

  // This is used to set the default data source
  val DEFAULT_DATA_SOURCE_NAME = buildConf("spark.sql.sources.default")
    .doc("The default data source to use in input/output.")
    .stringConf
    .createWithDefault("parquet")

  val CONVERT_CTAS = buildConf("spark.sql.hive.convertCTAS")
    .internal()
    .doc("When true, a table created by a Hive CTAS statement (no USING clause) " +
      "without specifying any storage property will be converted to a data source table, " +
      "using the data source set by spark.sql.sources.default.")
    .booleanConf
    .createWithDefault(false)

  val GATHER_FASTSTAT = buildConf("spark.sql.hive.gatherFastStats")
      .internal()
      .doc("When true, fast stats (number of files and total size of all files) will be gathered" +
        " in parallel while repairing table partitions to avoid the sequential listing in Hive" +
        " metastore.")
      .booleanConf
      .createWithDefault(true)

  val PARTITION_COLUMN_TYPE_INFERENCE =
    buildConf("spark.sql.sources.partitionColumnTypeInference.enabled")
      .doc("When true, automatically infer the data types for partitioned columns.")
      .booleanConf
      .createWithDefault(true)

  val BUCKETING_ENABLED = buildConf("spark.sql.sources.bucketing.enabled")
    .doc("When false, we will treat bucketed table as normal table")
    .booleanConf
    .createWithDefault(true)

  val CROSS_JOINS_ENABLED = buildConf("spark.sql.crossJoin.enabled")
    .doc("When false, we will throw an error if a query contains a cartesian product without " +
        "explicit CROSS JOIN syntax.")
    .booleanConf
    .createWithDefault(false)

  val ORDER_BY_ORDINAL = buildConf("spark.sql.orderByOrdinal")
    .doc("When true, the ordinal numbers are treated as the position in the select list. " +
         "When false, the ordinal numbers in order/sort by clause are ignored.")
    .booleanConf
    .createWithDefault(true)

  val GROUP_BY_ORDINAL = buildConf("spark.sql.groupByOrdinal")
    .doc("When true, the ordinal numbers in group by clauses are treated as the position " +
      "in the select list. When false, the ordinal numbers are ignored.")
    .booleanConf
    .createWithDefault(true)

  val GROUP_BY_ALIASES = buildConf("spark.sql.groupByAliases")
    .doc("When true, aliases in a select list can be used in group by clauses. When false, " +
      "an analysis exception is thrown in the case.")
    .booleanConf
    .createWithDefault(true)

  // The output committer class used by data sources. The specified class needs to be a
  // subclass of org.apache.hadoop.mapreduce.OutputCommitter.
  val OUTPUT_COMMITTER_CLASS = buildConf("spark.sql.sources.outputCommitterClass")
    .internal()
    .stringConf
    .createOptional

  val FILE_COMMIT_PROTOCOL_CLASS =
    buildConf("spark.sql.sources.commitProtocolClass")
      .internal()
      .stringConf
      .createWithDefault(
        "org.apache.spark.sql.execution.datasources.SQLHadoopMapReduceCommitProtocol")

  val PARALLEL_PARTITION_DISCOVERY_THRESHOLD =
    buildConf("spark.sql.sources.parallelPartitionDiscovery.threshold")
      .doc("The maximum number of paths allowed for listing files at driver side. If the number " +
        "of detected paths exceeds this value during partition discovery, it tries to list the " +
        "files with another Spark distributed job. This applies to Parquet, ORC, CSV, JSON and " +
        "LibSVM data sources.")
      .intConf
      .checkValue(parallel => parallel >= 0, "The maximum number of paths allowed for listing " +
        "files at driver side must not be negative")
      .createWithDefault(32)

  val PARALLEL_PARTITION_DISCOVERY_PARALLELISM =
    buildConf("spark.sql.sources.parallelPartitionDiscovery.parallelism")
      .doc("The number of parallelism to list a collection of path recursively, Set the " +
        "number to prevent file listing from generating too many tasks.")
      .internal()
      .intConf
      .createWithDefault(10000)

  // Whether to automatically resolve ambiguity in join conditions for self-joins.
  // See SPARK-6231.
  val DATAFRAME_SELF_JOIN_AUTO_RESOLVE_AMBIGUITY =
    buildConf("spark.sql.selfJoinAutoResolveAmbiguity")
      .internal()
      .booleanConf
      .createWithDefault(true)

  // Whether to retain group by columns or not in GroupedData.agg.
  val DATAFRAME_RETAIN_GROUP_COLUMNS = buildConf("spark.sql.retainGroupColumns")
    .internal()
    .booleanConf
    .createWithDefault(true)

  val DATAFRAME_PIVOT_MAX_VALUES = buildConf("spark.sql.pivotMaxValues")
    .doc("When doing a pivot without specifying values for the pivot column this is the maximum " +
      "number of (distinct) values that will be collected without error.")
    .intConf
    .createWithDefault(10000)

  val RUN_SQL_ON_FILES = buildConf("spark.sql.runSQLOnFiles")
    .internal()
    .doc("When true, we could use `datasource`.`path` as table in SQL query.")
    .booleanConf
    .createWithDefault(true)

  val WHOLESTAGE_CODEGEN_ENABLED = buildConf("spark.sql.codegen.wholeStage")
    .internal()
    .doc("When true, the whole stage (of multiple operators) will be compiled into single java" +
      " method.")
    .booleanConf
    .createWithDefault(true)

  val WHOLESTAGE_MAX_NUM_FIELDS = buildConf("spark.sql.codegen.maxFields")
    .internal()
    .doc("The maximum number of fields (including nested fields) that will be supported before" +
      " deactivating whole-stage codegen.")
    .intConf
    .createWithDefault(100)

  val CODEGEN_FALLBACK = buildConf("spark.sql.codegen.fallback")
    .internal()
    .doc("When true, (whole stage) codegen could be temporary disabled for the part of query that" +
      " fail to compile generated code")
    .booleanConf
    .createWithDefault(true)

  val CODEGEN_LOGGING_MAX_LINES = buildConf("spark.sql.codegen.logging.maxLines")
    .internal()
    .doc("The maximum number of codegen lines to log when errors occur. Use -1 for unlimited.")
    .intConf
    .checkValue(maxLines => maxLines >= -1, "The maximum must be a positive integer, 0 to " +
      "disable logging or -1 to apply no limit.")
    .createWithDefault(1000)

  val WHOLESTAGE_HUGE_METHOD_LIMIT = buildConf("spark.sql.codegen.hugeMethodLimit")
    .internal()
    .doc("The maximum bytecode size of a single compiled Java function generated by whole-stage " +
      "codegen. When the compiled function exceeds this threshold, " +
      "the whole-stage codegen is deactivated for this subtree of the current query plan. " +
      s"The default value is ${CodeGenerator.DEFAULT_JVM_HUGE_METHOD_LIMIT} and " +
      "this is a limit in the OpenJDK JVM implementation.")
    .intConf
    .createWithDefault(CodeGenerator.DEFAULT_JVM_HUGE_METHOD_LIMIT)

  val FILES_MAX_PARTITION_BYTES = buildConf("spark.sql.files.maxPartitionBytes")
    .doc("The maximum number of bytes to pack into a single partition when reading files.")
    .longConf
    .createWithDefault(128 * 1024 * 1024) // parquet.block.size

  val FILES_OPEN_COST_IN_BYTES = buildConf("spark.sql.files.openCostInBytes")
    .internal()
    .doc("The estimated cost to open a file, measured by the number of bytes could be scanned in" +
      " the same time. This is used when putting multiple files into a partition. It's better to" +
      " over estimated, then the partitions with small files will be faster than partitions with" +
      " bigger files (which is scheduled first).")
    .longConf
    .createWithDefault(4 * 1024 * 1024)

  val IGNORE_CORRUPT_FILES = buildConf("spark.sql.files.ignoreCorruptFiles")
    .doc("Whether to ignore corrupt files. If true, the Spark jobs will continue to run when " +
      "encountering corrupted files and the contents that have been read will still be returned.")
    .booleanConf
    .createWithDefault(false)

  val IGNORE_MISSING_FILES = buildConf("spark.sql.files.ignoreMissingFiles")
    .doc("Whether to ignore missing files. If true, the Spark jobs will continue to run when " +
      "encountering missing files and the contents that have been read will still be returned.")
    .booleanConf
    .createWithDefault(false)

  val MAX_RECORDS_PER_FILE = buildConf("spark.sql.files.maxRecordsPerFile")
    .doc("Maximum number of records to write out to a single file. " +
      "If this value is zero or negative, there is no limit.")
    .longConf
    .createWithDefault(0)

  val EXCHANGE_REUSE_ENABLED = buildConf("spark.sql.exchange.reuse")
    .internal()
    .doc("When true, the planner will try to find out duplicated exchanges and re-use them.")
    .booleanConf
    .createWithDefault(true)

  val STATE_STORE_PROVIDER_CLASS =
    buildConf("spark.sql.streaming.stateStore.providerClass")
      .internal()
      .doc(
        "The class used to manage state data in stateful streaming queries. This class must " +
          "be a subclass of StateStoreProvider, and must have a zero-arg constructor.")
      .stringConf
      .createWithDefault(
        "org.apache.spark.sql.execution.streaming.state.HDFSBackedStateStoreProvider")

  val STATE_STORE_MIN_DELTAS_FOR_SNAPSHOT =
    buildConf("spark.sql.streaming.stateStore.minDeltasForSnapshot")
      .internal()
      .doc("Minimum number of state store delta files that needs to be generated before they " +
        "consolidated into snapshots.")
      .intConf
      .createWithDefault(10)

  val CHECKPOINT_LOCATION = buildConf("spark.sql.streaming.checkpointLocation")
    .doc("The default location for storing checkpoint data for streaming queries.")
    .stringConf
    .createOptional

  val MIN_BATCHES_TO_RETAIN = buildConf("spark.sql.streaming.minBatchesToRetain")
    .internal()
    .doc("The minimum number of batches that must be retained and made recoverable.")
    .intConf
    .createWithDefault(100)

  val UNSUPPORTED_OPERATION_CHECK_ENABLED =
    buildConf("spark.sql.streaming.unsupportedOperationCheck")
      .internal()
      .doc("When true, the logical plan for streaming query will be checked for unsupported" +
        " operations.")
      .booleanConf
      .createWithDefault(true)

  val VARIABLE_SUBSTITUTE_ENABLED =
    buildConf("spark.sql.variable.substitute")
      .doc("This enables substitution using syntax like ${var} ${system:var} and ${env:var}.")
      .booleanConf
      .createWithDefault(true)

  val VARIABLE_SUBSTITUTE_DEPTH =
    buildConf("spark.sql.variable.substitute.depth")
      .internal()
      .doc("Deprecated: The maximum replacements the substitution engine will do.")
      .intConf
      .createWithDefault(40)

  val ENABLE_TWOLEVEL_AGG_MAP =
    buildConf("spark.sql.codegen.aggregate.map.twolevel.enabled")
      .internal()
      .doc("Enable two-level aggregate hash map. When enabled, records will first be " +
        "inserted/looked-up at a 1st-level, small, fast map, and then fallback to a " +
        "2nd-level, larger, slower map when 1st level is full or keys cannot be found. " +
        "When disabled, records go directly to the 2nd level. Defaults to true.")
      .booleanConf
      .createWithDefault(true)

  val MAX_NESTED_VIEW_DEPTH =
    buildConf("spark.sql.view.maxNestedViewDepth")
      .internal()
      .doc("The maximum depth of a view reference in a nested view. A nested view may reference " +
        "other nested views, the dependencies are organized in a directed acyclic graph (DAG). " +
        "However the DAG depth may become too large and cause unexpected behavior. This " +
        "configuration puts a limit on this: when the depth of a view exceeds this value during " +
        "analysis, we terminate the resolution to avoid potential errors.")
      .intConf
      .checkValue(depth => depth > 0, "The maximum depth of a view reference in a nested view " +
        "must be positive.")
      .createWithDefault(100)

  val STREAMING_FILE_COMMIT_PROTOCOL_CLASS =
    buildConf("spark.sql.streaming.commitProtocolClass")
      .internal()
      .stringConf
      .createWithDefault("org.apache.spark.sql.execution.streaming.ManifestFileCommitProtocol")

  val OBJECT_AGG_SORT_BASED_FALLBACK_THRESHOLD =
    buildConf("spark.sql.objectHashAggregate.sortBased.fallbackThreshold")
      .internal()
      .doc("In the case of ObjectHashAggregateExec, when the size of the in-memory hash map " +
        "grows too large, we will fall back to sort-based aggregation. This option sets a row " +
        "count threshold for the size of the hash map.")
      .intConf
      // We are trying to be conservative and use a relatively small default count threshold here
      // since the state object of some TypedImperativeAggregate function can be quite large (e.g.
      // percentile_approx).
      .createWithDefault(128)

  val USE_OBJECT_HASH_AGG = buildConf("spark.sql.execution.useObjectHashAggregateExec")
    .internal()
    .doc("Decides if we use ObjectHashAggregateExec")
    .booleanConf
    .createWithDefault(true)

  val FILE_SINK_LOG_DELETION = buildConf("spark.sql.streaming.fileSink.log.deletion")
    .internal()
    .doc("Whether to delete the expired log files in file stream sink.")
    .booleanConf
    .createWithDefault(true)

  val FILE_SINK_LOG_COMPACT_INTERVAL =
    buildConf("spark.sql.streaming.fileSink.log.compactInterval")
      .internal()
      .doc("Number of log files after which all the previous files " +
        "are compacted into the next log file.")
      .intConf
      .createWithDefault(10)

  val FILE_SINK_LOG_CLEANUP_DELAY =
    buildConf("spark.sql.streaming.fileSink.log.cleanupDelay")
      .internal()
      .doc("How long that a file is guaranteed to be visible for all readers.")
      .timeConf(TimeUnit.MILLISECONDS)
      .createWithDefault(TimeUnit.MINUTES.toMillis(10)) // 10 minutes

  val FILE_SOURCE_LOG_DELETION = buildConf("spark.sql.streaming.fileSource.log.deletion")
    .internal()
    .doc("Whether to delete the expired log files in file stream source.")
    .booleanConf
    .createWithDefault(true)

  val FILE_SOURCE_LOG_COMPACT_INTERVAL =
    buildConf("spark.sql.streaming.fileSource.log.compactInterval")
      .internal()
      .doc("Number of log files after which all the previous files " +
        "are compacted into the next log file.")
      .intConf
      .createWithDefault(10)

  val FILE_SOURCE_LOG_CLEANUP_DELAY =
    buildConf("spark.sql.streaming.fileSource.log.cleanupDelay")
      .internal()
      .doc("How long in milliseconds a file is guaranteed to be visible for all readers.")
      .timeConf(TimeUnit.MILLISECONDS)
      .createWithDefault(TimeUnit.MINUTES.toMillis(10)) // 10 minutes

  val STREAMING_SCHEMA_INFERENCE =
    buildConf("spark.sql.streaming.schemaInference")
      .internal()
      .doc("Whether file-based streaming sources will infer its own schema")
      .booleanConf
      .createWithDefault(false)

  val STREAMING_POLLING_DELAY =
    buildConf("spark.sql.streaming.pollingDelay")
      .internal()
      .doc("How long to delay polling new data when no data is available")
      .timeConf(TimeUnit.MILLISECONDS)
      .createWithDefault(10L)

  val STREAMING_NO_DATA_PROGRESS_EVENT_INTERVAL =
    buildConf("spark.sql.streaming.noDataProgressEventInterval")
      .internal()
      .doc("How long to wait between two progress events when there is no data")
      .timeConf(TimeUnit.MILLISECONDS)
      .createWithDefault(10000L)

  val STREAMING_METRICS_ENABLED =
    buildConf("spark.sql.streaming.metricsEnabled")
      .doc("Whether Dropwizard/Codahale metrics will be reported for active streaming queries.")
      .booleanConf
      .createWithDefault(false)

  val STREAMING_PROGRESS_RETENTION =
    buildConf("spark.sql.streaming.numRecentProgressUpdates")
      .doc("The number of progress updates to retain for a streaming query")
      .intConf
      .createWithDefault(100)

  val NDV_MAX_ERROR =
    buildConf("spark.sql.statistics.ndv.maxError")
      .internal()
      .doc("The maximum estimation error allowed in HyperLogLog++ algorithm when generating " +
        "column level statistics.")
      .doubleConf
      .createWithDefault(0.05)

  val HISTOGRAM_ENABLED =
    buildConf("spark.sql.statistics.histogram.enabled")
      .doc("Generates histograms when computing column statistics if enabled. Histograms can " +
        "provide better estimation accuracy. Currently, Spark only supports equi-height " +
        "histogram. Note that collecting histograms takes extra cost. For example, collecting " +
        "column statistics usually takes only one table scan, but generating equi-height " +
        "histogram will cause an extra table scan.")
      .booleanConf
      .createWithDefault(false)

  val HISTOGRAM_NUM_BINS =
    buildConf("spark.sql.statistics.histogram.numBins")
      .internal()
      .doc("The number of bins when generating histograms.")
      .intConf
      .checkValue(num => num > 1, "The number of bins must be larger than 1.")
      .createWithDefault(254)

  val PERCENTILE_ACCURACY =
    buildConf("spark.sql.statistics.percentile.accuracy")
      .internal()
      .doc("Accuracy of percentile approximation when generating equi-height histograms. " +
        "Larger value means better accuracy. The relative error can be deduced by " +
        "1.0 / PERCENTILE_ACCURACY.")
      .intConf
      .createWithDefault(10000)

  val AUTO_SIZE_UPDATE_ENABLED =
    buildConf("spark.sql.statistics.size.autoUpdate.enabled")
      .doc("Enables automatic update for table size once table's data is changed. Note that if " +
        "the total number of files of the table is very large, this can be expensive and slow " +
        "down data change commands.")
      .booleanConf
      .createWithDefault(false)

  val CBO_ENABLED =
    buildConf("spark.sql.cbo.enabled")
      .doc("Enables CBO for estimation of plan statistics when set true.")
      .booleanConf
      .createWithDefault(false)

  val JOIN_REORDER_ENABLED =
    buildConf("spark.sql.cbo.joinReorder.enabled")
      .doc("Enables join reorder in CBO.")
      .booleanConf
      .createWithDefault(false)

  val JOIN_REORDER_DP_THRESHOLD =
    buildConf("spark.sql.cbo.joinReorder.dp.threshold")
      .doc("The maximum number of joined nodes allowed in the dynamic programming algorithm.")
      .intConf
      .checkValue(number => number > 0, "The maximum number must be a positive integer.")
      .createWithDefault(12)

  val JOIN_REORDER_CARD_WEIGHT =
    buildConf("spark.sql.cbo.joinReorder.card.weight")
      .internal()
      .doc("The weight of cardinality (number of rows) for plan cost comparison in join reorder: " +
        "rows * weight + size * (1 - weight).")
      .doubleConf
      .checkValue(weight => weight >= 0 && weight <= 1, "The weight value must be in [0, 1].")
      .createWithDefault(0.7)

  val JOIN_REORDER_DP_STAR_FILTER =
    buildConf("spark.sql.cbo.joinReorder.dp.star.filter")
      .doc("Applies star-join filter heuristics to cost based join enumeration.")
      .booleanConf
      .createWithDefault(false)

  val STARSCHEMA_DETECTION = buildConf("spark.sql.cbo.starSchemaDetection")
    .doc("When true, it enables join reordering based on star schema detection. ")
    .booleanConf
    .createWithDefault(false)

  val STARSCHEMA_FACT_TABLE_RATIO = buildConf("spark.sql.cbo.starJoinFTRatio")
    .internal()
    .doc("Specifies the upper limit of the ratio between the largest fact tables" +
      " for a star join to be considered. ")
    .doubleConf
    .createWithDefault(0.9)

  val SESSION_LOCAL_TIMEZONE =
    buildConf("spark.sql.session.timeZone")
      .doc("""The ID of session local timezone, e.g. "GMT", "America/Los_Angeles", etc.""")
      .stringConf
      .createWithDefaultFunction(() => TimeZone.getDefault.getID)

  val WINDOW_EXEC_BUFFER_IN_MEMORY_THRESHOLD =
    buildConf("spark.sql.windowExec.buffer.in.memory.threshold")
      .internal()
      .doc("Threshold for number of rows guaranteed to be held in memory by the window operator")
      .intConf
      .createWithDefault(4096)

  val WINDOW_EXEC_BUFFER_SPILL_THRESHOLD =
    buildConf("spark.sql.windowExec.buffer.spill.threshold")
      .internal()
      .doc("Threshold for number of rows to be spilled by window operator")
      .intConf
      .createWithDefault(SHUFFLE_SPILL_NUM_ELEMENTS_FORCE_SPILL_THRESHOLD.defaultValue.get)

  val SORT_MERGE_JOIN_EXEC_BUFFER_IN_MEMORY_THRESHOLD =
    buildConf("spark.sql.sortMergeJoinExec.buffer.in.memory.threshold")
      .internal()
      .doc("Threshold for number of rows guaranteed to be held in memory by the sort merge " +
        "join operator")
      .intConf
      .createWithDefault(Int.MaxValue)

  val SORT_MERGE_JOIN_EXEC_BUFFER_SPILL_THRESHOLD =
    buildConf("spark.sql.sortMergeJoinExec.buffer.spill.threshold")
      .internal()
      .doc("Threshold for number of rows to be spilled by sort merge join operator")
      .intConf
      .createWithDefault(SHUFFLE_SPILL_NUM_ELEMENTS_FORCE_SPILL_THRESHOLD.defaultValue.get)

  val CARTESIAN_PRODUCT_EXEC_BUFFER_IN_MEMORY_THRESHOLD =
    buildConf("spark.sql.cartesianProductExec.buffer.in.memory.threshold")
      .internal()
      .doc("Threshold for number of rows guaranteed to be held in memory by the cartesian " +
        "product operator")
      .intConf
      .createWithDefault(4096)

  val CARTESIAN_PRODUCT_EXEC_BUFFER_SPILL_THRESHOLD =
    buildConf("spark.sql.cartesianProductExec.buffer.spill.threshold")
      .internal()
      .doc("Threshold for number of rows to be spilled by cartesian product operator")
      .intConf
      .createWithDefault(SHUFFLE_SPILL_NUM_ELEMENTS_FORCE_SPILL_THRESHOLD.defaultValue.get)

  val SUPPORT_QUOTED_REGEX_COLUMN_NAME = buildConf("spark.sql.parser.quotedRegexColumnNames")
    .doc("When true, quoted Identifiers (using backticks) in SELECT statement are interpreted" +
      " as regular expressions.")
    .booleanConf
    .createWithDefault(false)

  val RANGE_EXCHANGE_SAMPLE_SIZE_PER_PARTITION =
    buildConf("spark.sql.execution.rangeExchange.sampleSizePerPartition")
      .internal()
      .doc("Number of points to sample per partition in order to determine the range boundaries" +
          " for range partitioning, typically used in global sorting (without limit).")
      .intConf
      .createWithDefault(100)

  val ARROW_EXECUTION_ENABLE =
    buildConf("spark.sql.execution.arrow.enabled")
      .internal()
      .doc("Make use of Apache Arrow for columnar data transfers. Currently available " +
        "for use with pyspark.sql.DataFrame.toPandas with the following data types: " +
        "StringType, BinaryType, BooleanType, DoubleType, FloatType, ByteType, IntegerType, " +
        "LongType, ShortType")
      .booleanConf
      .createWithDefault(false)

  val ARROW_EXECUTION_MAX_RECORDS_PER_BATCH =
    buildConf("spark.sql.execution.arrow.maxRecordsPerBatch")
      .internal()
      .doc("When using Apache Arrow, limit the maximum number of records that can be written " +
        "to a single ArrowRecordBatch in memory. If set to zero or negative there is no limit.")
      .intConf
      .createWithDefault(10000)

  val PANDAS_RESPECT_SESSION_LOCAL_TIMEZONE =
    buildConf("spark.sql.execution.pandas.respectSessionTimeZone")
      .internal()
      .doc("When true, make Pandas DataFrame with timestamp type respecting session local " +
        "timezone when converting to/from Pandas DataFrame. This configuration will be " +
        "deprecated in the future releases.")
      .booleanConf
      .createWithDefault(true)

  val REPLACE_EXCEPT_WITH_FILTER = buildConf("spark.sql.optimizer.replaceExceptWithFilter")
    .internal()
    .doc("When true, the apply function of the rule verifies whether the right node of the" +
      " except operation is of type Filter or Project followed by Filter. If yes, the rule" +
      " further verifies 1) Excluding the filter operations from the right (as well as the" +
      " left node, if any) on the top, whether both the nodes evaluates to a same result." +
      " 2) The left and right nodes don't contain any SubqueryExpressions. 3) The output" +
      " column names of the left node are distinct. If all the conditions are met, the" +
      " rule will replace the except operation with a Filter by flipping the filter" +
      " condition(s) of the right node.")
    .booleanConf
    .createWithDefault(true)

<<<<<<< HEAD
  // ------------------------------------------------------
  //  Configuration for HDP Ranger with LLAP
  // ------------------------------------------------------
  val HIVESERVER2_JDBC_URL =
  buildConf("spark.sql.hive.hiveserver2.jdbc.url")
    .doc("HiveServer2 JDBC URL.")
    .stringConf
    .createWithDefault("")

  val HIVESERVER2_JDBC_URL_PRINCIPAL =
    buildConf("spark.sql.hive.hiveserver2.jdbc.url.principal")
      .doc("HiveServer2 JDBC Principal.")
      .stringConf
      .createWithDefault("")

  val HIVESERVER2_CREDENTIAL_ENABLED =
    buildConf("spark.yarn.security.credentials.hiveserver2.enabled")
      .doc("When true, HiveServer2 credential provider is enabled.")
      .booleanConf
      .createWithDefault(false)
=======
  val DECIMAL_OPERATIONS_ALLOW_PREC_LOSS =
    buildConf("spark.sql.decimalOperations.allowPrecisionLoss")
      .internal()
      .doc("When true (default), establishing the result type of an arithmetic operation " +
        "happens according to Hive behavior and SQL ANSI 2011 specification, ie. rounding the " +
        "decimal part of the result if an exact representation is not possible. Otherwise, NULL " +
        "is returned in those cases, as previously.")
      .booleanConf
      .createWithDefault(true)
>>>>>>> 566ef93a

  val SQL_STRING_REDACTION_PATTERN =
    ConfigBuilder("spark.sql.redaction.string.regex")
      .doc("Regex to decide which parts of strings produced by Spark contain sensitive " +
        "information. When this regex matches a string part, that string part is replaced by a " +
        "dummy value. This is currently used to redact the output of SQL explain commands. " +
        "When this conf is not set, the value from `spark.redaction.string.regex` is used.")
      .fallbackConf(org.apache.spark.internal.config.STRING_REDACTION_PATTERN)

  val CONCAT_BINARY_AS_STRING = buildConf("spark.sql.function.concatBinaryAsString")
    .doc("When this option is set to false and all inputs are binary, `functions.concat` returns " +
      "an output as binary. Otherwise, it returns as a string. ")
    .booleanConf
    .createWithDefault(false)

  val ELT_OUTPUT_AS_STRING = buildConf("spark.sql.function.eltOutputAsString")
    .doc("When this option is set to false and all inputs are binary, `elt` returns " +
      "an output as binary. Otherwise, it returns as a string. ")
    .booleanConf
    .createWithDefault(false)

  val CONTINUOUS_STREAMING_EXECUTOR_QUEUE_SIZE =
    buildConf("spark.sql.streaming.continuous.executorQueueSize")
    .internal()
    .doc("The size (measured in number of rows) of the queue used in continuous execution to" +
      " buffer the results of a ContinuousDataReader.")
    .intConf
    .createWithDefault(1024)

  val CONTINUOUS_STREAMING_EXECUTOR_POLL_INTERVAL_MS =
    buildConf("spark.sql.streaming.continuous.executorPollIntervalMs")
      .internal()
      .doc("The interval at which continuous execution readers will poll to check whether" +
        " the epoch has advanced on the driver.")
      .timeConf(TimeUnit.MILLISECONDS)
      .createWithDefault(100)

  object PartitionOverwriteMode extends Enumeration {
    val STATIC, DYNAMIC = Value
  }

  val PARTITION_OVERWRITE_MODE =
    buildConf("spark.sql.sources.partitionOverwriteMode")
      .doc("When INSERT OVERWRITE a partitioned data source table, we currently support 2 modes: " +
        "static and dynamic. In static mode, Spark deletes all the partitions that match the " +
        "partition specification(e.g. PARTITION(a=1,b)) in the INSERT statement, before " +
        "overwriting. In dynamic mode, Spark doesn't delete partitions ahead, and only overwrite " +
        "those partitions that have data written into it at runtime. By default we use static " +
        "mode to keep the same behavior of Spark prior to 2.3. Note that this config doesn't " +
        "affect Hive serde tables, as they are always overwritten with dynamic mode.")
      .stringConf
      .transform(_.toUpperCase(Locale.ROOT))
      .checkValues(PartitionOverwriteMode.values.map(_.toString))
      .createWithDefault(PartitionOverwriteMode.STATIC.toString)

  object Deprecated {
    val MAPRED_REDUCE_TASKS = "mapred.reduce.tasks"
  }

  object Replaced {
    val MAPREDUCE_JOB_REDUCES = "mapreduce.job.reduces"
  }
}

/**
 * A class that enables the setting and getting of mutable config parameters/hints.
 *
 * In the presence of a SQLContext, these can be set and queried by passing SET commands
 * into Spark SQL's query functions (i.e. sql()). Otherwise, users of this class can
 * modify the hints by programmatically calling the setters and getters of this class.
 *
 * SQLConf is thread-safe (internally synchronized, so safe to be used in multiple threads).
 */
class SQLConf extends Serializable with Logging {
  import SQLConf._

  if (Utils.isTesting && SparkEnv.get != null) {
    // assert that we're only accessing it on the driver.
    assert(SparkEnv.get.executorId == SparkContext.DRIVER_IDENTIFIER,
      "SQLConf should only be created and accessed on the driver.")
  }

  /** Only low degree of contention is expected for conf, thus NOT using ConcurrentHashMap. */
  @transient protected[spark] val settings = java.util.Collections.synchronizedMap(
    new java.util.HashMap[String, String]())

  @transient private val reader = new ConfigReader(settings)

  /** ************************ Spark SQL Params/Hints ******************* */

  def optimizerMaxIterations: Int = getConf(OPTIMIZER_MAX_ITERATIONS)

  def optimizerInSetConversionThreshold: Int = getConf(OPTIMIZER_INSET_CONVERSION_THRESHOLD)

  def stateStoreProviderClass: String = getConf(STATE_STORE_PROVIDER_CLASS)

  def stateStoreMinDeltasForSnapshot: Int = getConf(STATE_STORE_MIN_DELTAS_FOR_SNAPSHOT)

  def checkpointLocation: Option[String] = getConf(CHECKPOINT_LOCATION)

  def isUnsupportedOperationCheckEnabled: Boolean = getConf(UNSUPPORTED_OPERATION_CHECK_ENABLED)

  def streamingFileCommitProtocolClass: String = getConf(STREAMING_FILE_COMMIT_PROTOCOL_CLASS)

  def fileSinkLogDeletion: Boolean = getConf(FILE_SINK_LOG_DELETION)

  def fileSinkLogCompactInterval: Int = getConf(FILE_SINK_LOG_COMPACT_INTERVAL)

  def fileSinkLogCleanupDelay: Long = getConf(FILE_SINK_LOG_CLEANUP_DELAY)

  def fileSourceLogDeletion: Boolean = getConf(FILE_SOURCE_LOG_DELETION)

  def fileSourceLogCompactInterval: Int = getConf(FILE_SOURCE_LOG_COMPACT_INTERVAL)

  def fileSourceLogCleanupDelay: Long = getConf(FILE_SOURCE_LOG_CLEANUP_DELAY)

  def streamingSchemaInference: Boolean = getConf(STREAMING_SCHEMA_INFERENCE)

  def streamingPollingDelay: Long = getConf(STREAMING_POLLING_DELAY)

  def streamingNoDataProgressEventInterval: Long =
    getConf(STREAMING_NO_DATA_PROGRESS_EVENT_INTERVAL)

  def streamingMetricsEnabled: Boolean = getConf(STREAMING_METRICS_ENABLED)

  def streamingProgressRetention: Int = getConf(STREAMING_PROGRESS_RETENTION)

  def filesMaxPartitionBytes: Long = getConf(FILES_MAX_PARTITION_BYTES)

  def filesOpenCostInBytes: Long = getConf(FILES_OPEN_COST_IN_BYTES)

  def ignoreCorruptFiles: Boolean = getConf(IGNORE_CORRUPT_FILES)

  def ignoreMissingFiles: Boolean = getConf(IGNORE_MISSING_FILES)

  def maxRecordsPerFile: Long = getConf(MAX_RECORDS_PER_FILE)

  def useCompression: Boolean = getConf(COMPRESS_CACHED)

  def orcCompressionCodec: String = getConf(ORC_COMPRESSION)

  def orcVectorizedReaderEnabled: Boolean = getConf(ORC_VECTORIZED_READER_ENABLED)

  def parquetCompressionCodec: String = getConf(PARQUET_COMPRESSION)

  def parquetVectorizedReaderEnabled: Boolean = getConf(PARQUET_VECTORIZED_READER_ENABLED)

  def columnBatchSize: Int = getConf(COLUMN_BATCH_SIZE)

  def numShufflePartitions: Int = getConf(SHUFFLE_PARTITIONS)

  def targetPostShuffleInputSize: Long =
    getConf(SHUFFLE_TARGET_POSTSHUFFLE_INPUT_SIZE)

  def adaptiveExecutionEnabled: Boolean = getConf(ADAPTIVE_EXECUTION_ENABLED)

  def minNumPostShufflePartitions: Int =
    getConf(SHUFFLE_MIN_NUM_POSTSHUFFLE_PARTITIONS)

  def minBatchesToRetain: Int = getConf(MIN_BATCHES_TO_RETAIN)

  def parquetFilterPushDown: Boolean = getConf(PARQUET_FILTER_PUSHDOWN_ENABLED)

  def orcFilterPushDown: Boolean = getConf(ORC_FILTER_PUSHDOWN_ENABLED)

  def verifyPartitionPath: Boolean = getConf(HIVE_VERIFY_PARTITION_PATH)

  def metastorePartitionPruning: Boolean = getConf(HIVE_METASTORE_PARTITION_PRUNING)

  def manageFilesourcePartitions: Boolean = getConf(HIVE_MANAGE_FILESOURCE_PARTITIONS)

  def filesourcePartitionFileCacheSize: Long = getConf(HIVE_FILESOURCE_PARTITION_FILE_CACHE_SIZE)

  def caseSensitiveInferenceMode: HiveCaseSensitiveInferenceMode.Value =
    HiveCaseSensitiveInferenceMode.withName(getConf(HIVE_CASE_SENSITIVE_INFERENCE))

  def gatherFastStats: Boolean = getConf(GATHER_FASTSTAT)

  def optimizerMetadataOnly: Boolean = getConf(OPTIMIZER_METADATA_ONLY)

  def wholeStageEnabled: Boolean = getConf(WHOLESTAGE_CODEGEN_ENABLED)

  def wholeStageMaxNumFields: Int = getConf(WHOLESTAGE_MAX_NUM_FIELDS)

  def codegenFallback: Boolean = getConf(CODEGEN_FALLBACK)

  def loggingMaxLinesForCodegen: Int = getConf(CODEGEN_LOGGING_MAX_LINES)

  def hugeMethodLimit: Int = getConf(WHOLESTAGE_HUGE_METHOD_LIMIT)

  def tableRelationCacheSize: Int =
    getConf(StaticSQLConf.FILESOURCE_TABLE_RELATION_CACHE_SIZE)

  def exchangeReuseEnabled: Boolean = getConf(EXCHANGE_REUSE_ENABLED)

  def caseSensitiveAnalysis: Boolean = getConf(SQLConf.CASE_SENSITIVE)

  def constraintPropagationEnabled: Boolean = getConf(CONSTRAINT_PROPAGATION_ENABLED)

  def escapedStringLiterals: Boolean = getConf(ESCAPED_STRING_LITERALS)

  def fileCompressionFactor: Double = getConf(FILE_COMRESSION_FACTOR)

  def stringRedationPattern: Option[Regex] = SQL_STRING_REDACTION_PATTERN.readFrom(reader)

  /**
   * Returns the [[Resolver]] for the current configuration, which can be used to determine if two
   * identifiers are equal.
   */
  def resolver: Resolver = {
    if (caseSensitiveAnalysis) {
      org.apache.spark.sql.catalyst.analysis.caseSensitiveResolution
    } else {
      org.apache.spark.sql.catalyst.analysis.caseInsensitiveResolution
    }
  }

  def subexpressionEliminationEnabled: Boolean =
    getConf(SUBEXPRESSION_ELIMINATION_ENABLED)

  def autoBroadcastJoinThreshold: Long = getConf(AUTO_BROADCASTJOIN_THRESHOLD)

  def limitScaleUpFactor: Int = getConf(LIMIT_SCALE_UP_FACTOR)

  def advancedPartitionPredicatePushdownEnabled: Boolean =
    getConf(ADVANCED_PARTITION_PREDICATE_PUSHDOWN)

  def fallBackToHdfsForStatsEnabled: Boolean = getConf(ENABLE_FALL_BACK_TO_HDFS_FOR_STATS)

  def preferSortMergeJoin: Boolean = getConf(PREFER_SORTMERGEJOIN)

  def enableRadixSort: Boolean = getConf(RADIX_SORT_ENABLED)

  def defaultSizeInBytes: Long = getConf(DEFAULT_SIZE_IN_BYTES)

  def isParquetSchemaMergingEnabled: Boolean = getConf(PARQUET_SCHEMA_MERGING_ENABLED)

  def isParquetSchemaRespectSummaries: Boolean = getConf(PARQUET_SCHEMA_RESPECT_SUMMARIES)

  def parquetOutputCommitterClass: String = getConf(PARQUET_OUTPUT_COMMITTER_CLASS)

  def isParquetBinaryAsString: Boolean = getConf(PARQUET_BINARY_AS_STRING)

  def isParquetINT96AsTimestamp: Boolean = getConf(PARQUET_INT96_AS_TIMESTAMP)

  def isParquetINT96TimestampConversion: Boolean = getConf(PARQUET_INT96_TIMESTAMP_CONVERSION)

  def isParquetINT64AsTimestampMillis: Boolean = getConf(PARQUET_INT64_AS_TIMESTAMP_MILLIS)

  def parquetOutputTimestampType: ParquetOutputTimestampType.Value = {
    val isOutputTimestampTypeSet = settings.containsKey(PARQUET_OUTPUT_TIMESTAMP_TYPE.key)
    if (!isOutputTimestampTypeSet && isParquetINT64AsTimestampMillis) {
      // If PARQUET_OUTPUT_TIMESTAMP_TYPE is not set and PARQUET_INT64_AS_TIMESTAMP_MILLIS is set,
      // respect PARQUET_INT64_AS_TIMESTAMP_MILLIS and use TIMESTAMP_MILLIS. Otherwise,
      // PARQUET_OUTPUT_TIMESTAMP_TYPE has higher priority.
      ParquetOutputTimestampType.TIMESTAMP_MILLIS
    } else {
      ParquetOutputTimestampType.withName(getConf(PARQUET_OUTPUT_TIMESTAMP_TYPE))
    }
  }

  def writeLegacyParquetFormat: Boolean = getConf(PARQUET_WRITE_LEGACY_FORMAT)

  def parquetRecordFilterEnabled: Boolean = getConf(PARQUET_RECORD_FILTER_ENABLED)

  def inMemoryPartitionPruning: Boolean = getConf(IN_MEMORY_PARTITION_PRUNING)

  def offHeapColumnVectorEnabled: Boolean = getConf(COLUMN_VECTOR_OFFHEAP_ENABLED)

  def columnNameOfCorruptRecord: String = getConf(COLUMN_NAME_OF_CORRUPT_RECORD)

  def broadcastTimeout: Long = getConf(BROADCAST_TIMEOUT)

  def defaultDataSourceName: String = getConf(DEFAULT_DATA_SOURCE_NAME)

  def convertCTAS: Boolean = getConf(CONVERT_CTAS)

  def partitionColumnTypeInferenceEnabled: Boolean =
    getConf(SQLConf.PARTITION_COLUMN_TYPE_INFERENCE)

  def fileCommitProtocolClass: String = getConf(SQLConf.FILE_COMMIT_PROTOCOL_CLASS)

  def parallelPartitionDiscoveryThreshold: Int =
    getConf(SQLConf.PARALLEL_PARTITION_DISCOVERY_THRESHOLD)

  def parallelPartitionDiscoveryParallelism: Int =
    getConf(SQLConf.PARALLEL_PARTITION_DISCOVERY_PARALLELISM)

  def bucketingEnabled: Boolean = getConf(SQLConf.BUCKETING_ENABLED)

  def dataFrameSelfJoinAutoResolveAmbiguity: Boolean =
    getConf(DATAFRAME_SELF_JOIN_AUTO_RESOLVE_AMBIGUITY)

  def dataFrameRetainGroupColumns: Boolean = getConf(DATAFRAME_RETAIN_GROUP_COLUMNS)

  def dataFramePivotMaxValues: Int = getConf(DATAFRAME_PIVOT_MAX_VALUES)

  def runSQLonFile: Boolean = getConf(RUN_SQL_ON_FILES)

  def enableTwoLevelAggMap: Boolean = getConf(ENABLE_TWOLEVEL_AGG_MAP)

  def useObjectHashAggregation: Boolean = getConf(USE_OBJECT_HASH_AGG)

  def objectAggSortBasedFallbackThreshold: Int = getConf(OBJECT_AGG_SORT_BASED_FALLBACK_THRESHOLD)

  def variableSubstituteEnabled: Boolean = getConf(VARIABLE_SUBSTITUTE_ENABLED)

  def variableSubstituteDepth: Int = getConf(VARIABLE_SUBSTITUTE_DEPTH)

  def warehousePath: String = new Path(getConf(StaticSQLConf.WAREHOUSE_PATH)).toString

  def hiveThriftServerSingleSession: Boolean =
    getConf(StaticSQLConf.HIVE_THRIFT_SERVER_SINGLESESSION)

  def orderByOrdinal: Boolean = getConf(ORDER_BY_ORDINAL)

  def groupByOrdinal: Boolean = getConf(GROUP_BY_ORDINAL)

  def groupByAliases: Boolean = getConf(GROUP_BY_ALIASES)

  def crossJoinEnabled: Boolean = getConf(SQLConf.CROSS_JOINS_ENABLED)

  def sessionLocalTimeZone: String = getConf(SQLConf.SESSION_LOCAL_TIMEZONE)

  def ndvMaxError: Double = getConf(NDV_MAX_ERROR)

  def histogramEnabled: Boolean = getConf(HISTOGRAM_ENABLED)

  def histogramNumBins: Int = getConf(HISTOGRAM_NUM_BINS)

  def percentileAccuracy: Int = getConf(PERCENTILE_ACCURACY)

  def cboEnabled: Boolean = getConf(SQLConf.CBO_ENABLED)

  def autoSizeUpdateEnabled: Boolean = getConf(SQLConf.AUTO_SIZE_UPDATE_ENABLED)

  def joinReorderEnabled: Boolean = getConf(SQLConf.JOIN_REORDER_ENABLED)

  def joinReorderDPThreshold: Int = getConf(SQLConf.JOIN_REORDER_DP_THRESHOLD)

  def joinReorderCardWeight: Double = getConf(SQLConf.JOIN_REORDER_CARD_WEIGHT)

  def joinReorderDPStarFilter: Boolean = getConf(SQLConf.JOIN_REORDER_DP_STAR_FILTER)

  def windowExecBufferInMemoryThreshold: Int = getConf(WINDOW_EXEC_BUFFER_IN_MEMORY_THRESHOLD)

  def windowExecBufferSpillThreshold: Int = getConf(WINDOW_EXEC_BUFFER_SPILL_THRESHOLD)

  def sortMergeJoinExecBufferInMemoryThreshold: Int =
    getConf(SORT_MERGE_JOIN_EXEC_BUFFER_IN_MEMORY_THRESHOLD)

  def sortMergeJoinExecBufferSpillThreshold: Int =
    getConf(SORT_MERGE_JOIN_EXEC_BUFFER_SPILL_THRESHOLD)

  def cartesianProductExecBufferInMemoryThreshold: Int =
    getConf(CARTESIAN_PRODUCT_EXEC_BUFFER_IN_MEMORY_THRESHOLD)

  def cartesianProductExecBufferSpillThreshold: Int =
    getConf(CARTESIAN_PRODUCT_EXEC_BUFFER_SPILL_THRESHOLD)

  def maxNestedViewDepth: Int = getConf(SQLConf.MAX_NESTED_VIEW_DEPTH)

  def starSchemaDetection: Boolean = getConf(STARSCHEMA_DETECTION)

  def starSchemaFTRatio: Double = getConf(STARSCHEMA_FACT_TABLE_RATIO)

  def supportQuotedRegexColumnName: Boolean = getConf(SUPPORT_QUOTED_REGEX_COLUMN_NAME)

  def rangeExchangeSampleSizePerPartition: Int = getConf(RANGE_EXCHANGE_SAMPLE_SIZE_PER_PARTITION)

  def arrowEnable: Boolean = getConf(ARROW_EXECUTION_ENABLE)

  def arrowMaxRecordsPerBatch: Int = getConf(ARROW_EXECUTION_MAX_RECORDS_PER_BATCH)

  def pandasRespectSessionTimeZone: Boolean = getConf(PANDAS_RESPECT_SESSION_LOCAL_TIMEZONE)

  def replaceExceptWithFilter: Boolean = getConf(REPLACE_EXCEPT_WITH_FILTER)

  def decimalOperationsAllowPrecisionLoss: Boolean = getConf(DECIMAL_OPERATIONS_ALLOW_PREC_LOSS)

  def continuousStreamingExecutorQueueSize: Int = getConf(CONTINUOUS_STREAMING_EXECUTOR_QUEUE_SIZE)

  def continuousStreamingExecutorPollIntervalMs: Long =
    getConf(CONTINUOUS_STREAMING_EXECUTOR_POLL_INTERVAL_MS)

  def concatBinaryAsString: Boolean = getConf(CONCAT_BINARY_AS_STRING)

  def eltOutputAsString: Boolean = getConf(ELT_OUTPUT_AS_STRING)

  def partitionOverwriteMode: PartitionOverwriteMode.Value =
    PartitionOverwriteMode.withName(getConf(PARTITION_OVERWRITE_MODE))

  /** ********************** SQLConf functionality methods ************ */

  /** Set Spark SQL configuration properties. */
  def setConf(props: Properties): Unit = settings.synchronized {
    props.asScala.foreach { case (k, v) => setConfString(k, v) }
  }

  /** Set the given Spark SQL configuration property using a `string` value. */
  def setConfString(key: String, value: String): Unit = {
    require(key != null, "key cannot be null")
    require(value != null, s"value cannot be null for key: $key")
    val entry = sqlConfEntries.get(key)
    if (entry != null) {
      // Only verify configs in the SQLConf object
      entry.valueConverter(value)
    }
    setConfWithCheck(key, value)
  }

  /** Set the given Spark SQL configuration property. */
  def setConf[T](entry: ConfigEntry[T], value: T): Unit = {
    require(entry != null, "entry cannot be null")
    require(value != null, s"value cannot be null for key: ${entry.key}")
    require(sqlConfEntries.get(entry.key) == entry, s"$entry is not registered")
    setConfWithCheck(entry.key, entry.stringConverter(value))
  }

  /** Return the value of Spark SQL configuration property for the given key. */
  @throws[NoSuchElementException]("if key is not set")
  def getConfString(key: String): String = {
    Option(settings.get(key)).
      orElse {
        // Try to use the default value
        Option(sqlConfEntries.get(key)).map { e => e.stringConverter(e.readFrom(reader)) }
      }.
      getOrElse(throw new NoSuchElementException(key))
  }

  /**
   * Return the value of Spark SQL configuration property for the given key. If the key is not set
   * yet, return `defaultValue`. This is useful when `defaultValue` in ConfigEntry is not the
   * desired one.
   */
  def getConf[T](entry: ConfigEntry[T], defaultValue: T): T = {
    require(sqlConfEntries.get(entry.key) == entry, s"$entry is not registered")
    Option(settings.get(entry.key)).map(entry.valueConverter).getOrElse(defaultValue)
  }

  /**
   * Return the value of Spark SQL configuration property for the given key. If the key is not set
   * yet, return `defaultValue` in [[ConfigEntry]].
   */
  def getConf[T](entry: ConfigEntry[T]): T = {
    require(sqlConfEntries.get(entry.key) == entry, s"$entry is not registered")
    entry.readFrom(reader)
  }

  /**
   * Return the value of an optional Spark SQL configuration property for the given key. If the key
   * is not set yet, returns None.
   */
  def getConf[T](entry: OptionalConfigEntry[T]): Option[T] = {
    require(sqlConfEntries.get(entry.key) == entry, s"$entry is not registered")
    entry.readFrom(reader)
  }

  /**
   * Return the `string` value of Spark SQL configuration property for the given key. If the key is
   * not set yet, return `defaultValue`.
   */
  def getConfString(key: String, defaultValue: String): String = {
    if (defaultValue != null && defaultValue != ConfigEntry.UNDEFINED) {
      val entry = sqlConfEntries.get(key)
      if (entry != null) {
        // Only verify configs in the SQLConf object
        entry.valueConverter(defaultValue)
      }
    }
    Option(settings.get(key)).getOrElse {
      // If the key is not set, need to check whether the config entry is registered and is
      // a fallback conf, so that we can check its parent.
      sqlConfEntries.get(key) match {
        case e: FallbackConfigEntry[_] => getConfString(e.fallback.key, defaultValue)
        case _ => defaultValue
      }
    }
  }

  /**
   * Return all the configuration properties that have been set (i.e. not the default).
   * This creates a new copy of the config properties in the form of a Map.
   */
  def getAllConfs: immutable.Map[String, String] =
    settings.synchronized { settings.asScala.toMap }

  /**
   * Return all the configuration definitions that have been defined in [[SQLConf]]. Each
   * definition contains key, defaultValue and doc.
   */
  def getAllDefinedConfs: Seq[(String, String, String)] = sqlConfEntries.synchronized {
    sqlConfEntries.values.asScala.filter(_.isPublic).map { entry =>
      val displayValue = Option(getConfString(entry.key, null)).getOrElse(entry.defaultValueString)
      (entry.key, displayValue, entry.doc)
    }.toSeq
  }

  /**
   * Return whether a given key is set in this [[SQLConf]].
   */
  def contains(key: String): Boolean = {
    settings.containsKey(key)
  }

  private def setConfWithCheck(key: String, value: String): Unit = {
    settings.put(key, value)
  }

  def unsetConf(key: String): Unit = {
    settings.remove(key)
  }

  def unsetConf(entry: ConfigEntry[_]): Unit = {
    settings.remove(entry.key)
  }

  def clear(): Unit = {
    settings.clear()
  }

  override def clone(): SQLConf = {
    val result = new SQLConf
    getAllConfs.foreach {
      case(k, v) => if (v ne null) result.setConfString(k, v)
    }
    result
  }

  // For test only
  def copy(entries: (ConfigEntry[_], Any)*): SQLConf = {
    val cloned = clone()
    entries.foreach {
      case (entry, value) => cloned.setConfString(entry.key, value.toString)
    }
    cloned
  }
}<|MERGE_RESOLUTION|>--- conflicted
+++ resolved
@@ -1064,7 +1064,6 @@
     .booleanConf
     .createWithDefault(true)
 
-<<<<<<< HEAD
   // ------------------------------------------------------
   //  Configuration for HDP Ranger with LLAP
   // ------------------------------------------------------
@@ -1085,7 +1084,7 @@
       .doc("When true, HiveServer2 credential provider is enabled.")
       .booleanConf
       .createWithDefault(false)
-=======
+
   val DECIMAL_OPERATIONS_ALLOW_PREC_LOSS =
     buildConf("spark.sql.decimalOperations.allowPrecisionLoss")
       .internal()
@@ -1095,7 +1094,6 @@
         "is returned in those cases, as previously.")
       .booleanConf
       .createWithDefault(true)
->>>>>>> 566ef93a
 
   val SQL_STRING_REDACTION_PATTERN =
     ConfigBuilder("spark.sql.redaction.string.regex")
