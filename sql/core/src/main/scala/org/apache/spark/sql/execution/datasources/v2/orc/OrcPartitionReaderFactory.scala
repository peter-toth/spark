/*
 * Licensed to the Apache Software Foundation (ASF) under one or more
 * contributor license agreements.  See the NOTICE file distributed with
 * this work for additional information regarding copyright ownership.
 * The ASF licenses this file to You under the Apache License, Version 2.0
 * (the "License"); you may not use this file except in compliance with
 * the License.  You may obtain a copy of the License at
 *
 *    http://www.apache.org/licenses/LICENSE-2.0
 *
 * Unless required by applicable law or agreed to in writing, software
 * distributed under the License is distributed on an "AS IS" BASIS,
 * WITHOUT WARRANTIES OR CONDITIONS OF ANY KIND, either express or implied.
 * See the License for the specific language governing permissions and
 * limitations under the License.
 */
package org.apache.spark.sql.execution.datasources.v2.orc

import java.net.URI

import org.apache.hadoop.conf.Configuration
import org.apache.hadoop.fs.Path
import org.apache.hadoop.mapreduce.{JobID, TaskAttemptID, TaskID, TaskType}
import org.apache.hadoop.mapreduce.lib.input.FileSplit
import org.apache.hadoop.mapreduce.task.TaskAttemptContextImpl
import org.apache.orc.{OrcConf, OrcFile, TypeDescription}
import org.apache.orc.mapred.OrcStruct
import org.apache.orc.mapreduce.OrcInputFormat

import org.apache.spark.broadcast.Broadcast
import org.apache.spark.sql.catalyst.InternalRow
import org.apache.spark.sql.connector.read.{InputPartition, PartitionReader}
import org.apache.spark.sql.execution.datasources.PartitionedFile
import org.apache.spark.sql.execution.datasources.orc.{OrcColumnarBatchReader, OrcDeserializer, OrcUtils}
import org.apache.spark.sql.execution.datasources.v2._
import org.apache.spark.sql.internal.SQLConf
import org.apache.spark.sql.types.{AtomicType, StructType}
import org.apache.spark.sql.vectorized.ColumnarBatch
import org.apache.spark.util.{SerializableConfiguration, Utils}

/**
 * A factory used to create Orc readers.
 *
 * @param sqlConf SQL configuration.
 * @param broadcastedConf Broadcast serializable Hadoop Configuration.
 * @param dataSchema Schema of orc files.
 * @param readDataSchema Required data schema in the batch scan.
 * @param partitionSchema Schema of partitions.
 */
case class OrcPartitionReaderFactory(
    sqlConf: SQLConf,
    broadcastedConf: Broadcast[SerializableConfiguration],
    dataSchema: StructType,
    readDataSchema: StructType,
    partitionSchema: StructType) extends FilePartitionReaderFactory {
  private val resultSchema = StructType(readDataSchema.fields ++ partitionSchema.fields)
  private val isCaseSensitive = sqlConf.caseSensitiveAnalysis
  private val capacity = sqlConf.orcVectorizedReaderBatchSize

  override def supportColumnarReads(partition: InputPartition): Boolean = {
    sqlConf.orcVectorizedReaderEnabled && sqlConf.wholeStageEnabled &&
      resultSchema.length <= sqlConf.wholeStageMaxNumFields &&
      resultSchema.forall(_.dataType.isInstanceOf[AtomicType])
  }

  override def buildReader(file: PartitionedFile): PartitionReader[InternalRow] = {
    val conf = broadcastedConf.value.value

    OrcConf.IS_SCHEMA_EVOLUTION_CASE_SENSITIVE.setBoolean(conf, isCaseSensitive)

    val filePath = new Path(new URI(file.filePath))

    val fs = filePath.getFileSystem(conf)
    val readerOptions = OrcFile.readerOptions(conf).filesystem(fs)
<<<<<<< HEAD
    val reader = OrcFile.createReader(filePath, readerOptions)
    val requestedColIdsOrEmptyFile = OrcUtils.requestedColumnIds(
      isCaseSensitive, dataSchema, readDataSchema, reader, conf)
=======
    val resultedColPruneInfo =
      Utils.tryWithResource(OrcFile.createReader(filePath, readerOptions)) { reader =>
        OrcUtils.requestedColumnIds(
          isCaseSensitive, dataSchema, readDataSchema, reader, conf)
      }
>>>>>>> 97291448

    if (resultedColPruneInfo.isEmpty) {
      new EmptyPartitionReader[InternalRow]
    } else {
      val (requestedColIds, canPruneCols) = resultedColPruneInfo.get
      val resultSchemaString = OrcUtils.orcResultSchemaString(canPruneCols,
        dataSchema, resultSchema, partitionSchema, conf)
      assert(requestedColIds.length == readDataSchema.length,
        "[BUG] requested column IDs do not match required schema")

      val taskConf = new Configuration(conf)

      val fileSplit = new FileSplit(filePath, file.start, file.length, Array.empty)
      val attemptId = new TaskAttemptID(new TaskID(new JobID(), TaskType.MAP, 0), 0)
      val taskAttemptContext = new TaskAttemptContextImpl(taskConf, attemptId)

      val orcRecordReader = new OrcInputFormat[OrcStruct]
        .createRecordReader(fileSplit, taskAttemptContext)
      val deserializer = new OrcDeserializer(dataSchema, readDataSchema, requestedColIds)
      val fileReader = new PartitionReader[InternalRow] {
        override def next(): Boolean = orcRecordReader.nextKeyValue()

        override def get(): InternalRow = deserializer.deserialize(orcRecordReader.getCurrentValue)

        override def close(): Unit = orcRecordReader.close()
      }

      new PartitionReaderWithPartitionValues(fileReader, readDataSchema,
        partitionSchema, file.partitionValues)
    }
  }

  override def buildColumnarReader(file: PartitionedFile): PartitionReader[ColumnarBatch] = {
    val conf = broadcastedConf.value.value

    OrcConf.IS_SCHEMA_EVOLUTION_CASE_SENSITIVE.setBoolean(conf, isCaseSensitive)

    val filePath = new Path(new URI(file.filePath))

    val fs = filePath.getFileSystem(conf)
    val readerOptions = OrcFile.readerOptions(conf).filesystem(fs)
<<<<<<< HEAD
    val reader = OrcFile.createReader(filePath, readerOptions)
    val requestedColIdsOrEmptyFile = OrcUtils.requestedColumnIds(
=======
    val resultedColPruneInfo =
      Utils.tryWithResource(OrcFile.createReader(filePath, readerOptions)) { reader =>
        OrcUtils.requestedColumnIds(
>>>>>>> 97291448
          isCaseSensitive, dataSchema, readDataSchema, reader, conf)

    if (resultedColPruneInfo.isEmpty) {
      new EmptyPartitionReader
    } else {
      val (requestedDataColIds, canPruneCols) = resultedColPruneInfo.get
      val resultSchemaString = OrcUtils.orcResultSchemaString(canPruneCols,
        dataSchema, resultSchema, partitionSchema, conf)
      val requestedColIds = requestedDataColIds ++ Array.fill(partitionSchema.length)(-1)
      assert(requestedColIds.length == resultSchema.length,
        "[BUG] requested column IDs do not match required schema")
      val taskConf = new Configuration(conf)

      val fileSplit = new FileSplit(filePath, file.start, file.length, Array.empty)
      val attemptId = new TaskAttemptID(new TaskID(new JobID(), TaskType.MAP, 0), 0)
      val taskAttemptContext = new TaskAttemptContextImpl(taskConf, attemptId)

      val batchReader = new OrcColumnarBatchReader(capacity)
      batchReader.initialize(fileSplit, taskAttemptContext)
      val requestedPartitionColIds =
        Array.fill(readDataSchema.length)(-1) ++ Range(0, partitionSchema.length)

      batchReader.initBatch(
        TypeDescription.fromString(resultSchemaString),
        resultSchema.fields,
        requestedColIds,
        requestedPartitionColIds,
        file.partitionValues)
      new PartitionRecordReader(batchReader)
    }
  }

}<|MERGE_RESOLUTION|>--- conflicted
+++ resolved
@@ -72,17 +72,11 @@
 
     val fs = filePath.getFileSystem(conf)
     val readerOptions = OrcFile.readerOptions(conf).filesystem(fs)
-<<<<<<< HEAD
-    val reader = OrcFile.createReader(filePath, readerOptions)
-    val requestedColIdsOrEmptyFile = OrcUtils.requestedColumnIds(
-      isCaseSensitive, dataSchema, readDataSchema, reader, conf)
-=======
-    val resultedColPruneInfo =
-      Utils.tryWithResource(OrcFile.createReader(filePath, readerOptions)) { reader =>
-        OrcUtils.requestedColumnIds(
-          isCaseSensitive, dataSchema, readDataSchema, reader, conf)
-      }
->>>>>>> 97291448
+    // CDPD-15357: Revert changes due to old ORC 1.5.1 in CDP stack when ORC is upgraded to newer
+    val resultedColPruneInfo = {
+      val reader = OrcFile.createReader(filePath, readerOptions)
+      OrcUtils.requestedColumnIds(isCaseSensitive, dataSchema, readDataSchema, reader, conf)
+    }
 
     if (resultedColPruneInfo.isEmpty) {
       new EmptyPartitionReader[InternalRow]
@@ -124,15 +118,11 @@
 
     val fs = filePath.getFileSystem(conf)
     val readerOptions = OrcFile.readerOptions(conf).filesystem(fs)
-<<<<<<< HEAD
-    val reader = OrcFile.createReader(filePath, readerOptions)
-    val requestedColIdsOrEmptyFile = OrcUtils.requestedColumnIds(
-=======
-    val resultedColPruneInfo =
-      Utils.tryWithResource(OrcFile.createReader(filePath, readerOptions)) { reader =>
-        OrcUtils.requestedColumnIds(
->>>>>>> 97291448
-          isCaseSensitive, dataSchema, readDataSchema, reader, conf)
+    // CDPD-15357: Revert changes due to old ORC 1.5.1 in CDP stack when ORC is upgraded to newer
+    val resultedColPruneInfo = {
+      val reader = OrcFile.createReader(filePath, readerOptions)
+       OrcUtils.requestedColumnIds(isCaseSensitive, dataSchema, readDataSchema, reader, conf)
+    }
 
     if (resultedColPruneInfo.isEmpty) {
       new EmptyPartitionReader
