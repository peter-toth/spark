/*
 * Licensed to the Apache Software Foundation (ASF) under one or more
 * contributor license agreements.  See the NOTICE file distributed with
 * this work for additional information regarding copyright ownership.
 * The ASF licenses this file to You under the Apache License, Version 2.0
 * (the "License"); you may not use this file except in compliance with
 * the License.  You may obtain a copy of the License at
 *
 *    http://www.apache.org/licenses/LICENSE-2.0
 *
 * Unless required by applicable law or agreed to in writing, software
 * distributed under the License is distributed on an "AS IS" BASIS,
 * WITHOUT WARRANTIES OR CONDITIONS OF ANY KIND, either express or implied.
 * See the License for the specific language governing permissions and
 * limitations under the License.
 */

package org.apache.spark.storage

import java.io.File
import java.nio.ByteBuffer

import scala.collection.JavaConverters._
import scala.collection.mutable.ArrayBuffer
import scala.concurrent.Future
import scala.concurrent.duration._
import scala.language.implicitConversions
import scala.reflect.ClassTag

import org.apache.commons.lang3.RandomUtils
<<<<<<< HEAD
import org.mockito.{ArgumentMatchers => mc}
import org.mockito.Mockito.{mock, times, verify, when}
=======
import org.mockito.{ArgumentCaptor, ArgumentMatchers => mc}
import org.mockito.Mockito.{doAnswer, mock, never, spy, times, verify, when}
>>>>>>> cceb2d6f
import org.scalatest._
import org.scalatest.concurrent.{Signaler, ThreadSignaler, TimeLimits}
import org.scalatest.concurrent.Eventually._

import org.apache.spark._
import org.apache.spark.broadcast.BroadcastManager
import org.apache.spark.executor.DataReadMethod
import org.apache.spark.internal.config
import org.apache.spark.internal.config._
import org.apache.spark.internal.config.Tests._
import org.apache.spark.memory.UnifiedMemoryManager
import org.apache.spark.network.{BlockDataManager, BlockTransferService, TransportContext}
import org.apache.spark.network.buffer.{FileSegmentManagedBuffer, ManagedBuffer, NioManagedBuffer}
import org.apache.spark.network.client.{RpcResponseCallback, TransportClient}
import org.apache.spark.network.netty.{NettyBlockTransferService, SparkTransportConf}
import org.apache.spark.network.server.{NoOpRpcHandler, TransportServer, TransportServerBootstrap}
<<<<<<< HEAD
import org.apache.spark.network.shuffle.{BlockFetchingListener, DownloadFileManager}
=======
import org.apache.spark.network.shuffle.{BlockFetchingListener, DownloadFileManager, ExecutorDiskUtils, ExternalBlockStoreClient}
>>>>>>> cceb2d6f
import org.apache.spark.network.shuffle.protocol.{BlockTransferMessage, RegisterExecutor}
import org.apache.spark.rpc.RpcEnv
import org.apache.spark.scheduler.LiveListenerBus
import org.apache.spark.security.{CryptoStreamUtils, EncryptionFunSuite}
import org.apache.spark.serializer.{JavaSerializer, KryoSerializer, SerializerManager}
import org.apache.spark.shuffle.sort.SortShuffleManager
import org.apache.spark.storage.BlockManagerMessages._
import org.apache.spark.util._
import org.apache.spark.util.io.ChunkedByteBuffer

class BlockManagerSuite extends SparkFunSuite with Matchers with BeforeAndAfterEach
  with PrivateMethodTester with LocalSparkContext with ResetSystemProperties
  with EncryptionFunSuite with TimeLimits {

  import BlockManagerSuite._

  // Necessary to make ScalaTest 3.x interrupt a thread on the JVM like ScalaTest 2.2.x
  implicit val defaultSignaler: Signaler = ThreadSignaler

  var conf: SparkConf = null
  val allStores = ArrayBuffer[BlockManager]()
  var rpcEnv: RpcEnv = null
  var master: BlockManagerMaster = null
  val securityMgr = new SecurityManager(new SparkConf(false))
  val bcastManager = new BroadcastManager(true, new SparkConf(false), securityMgr)
  val mapOutputTracker = new MapOutputTrackerMaster(new SparkConf(false), bcastManager, true)
  val shuffleManager = new SortShuffleManager(new SparkConf(false))

  // Reuse a serializer across tests to avoid creating a new thread-local buffer on each test
  val serializer = new KryoSerializer(
    new SparkConf(false).set(Kryo.KRYO_SERIALIZER_BUFFER_SIZE.key, "1m"))

  // Implicitly convert strings to BlockIds for test clarity.
  implicit def StringToBlockId(value: String): BlockId = new TestBlockId(value)
  def rdd(rddId: Int, splitId: Int): RDDBlockId = RDDBlockId(rddId, splitId)

  private def init(sparkConf: SparkConf): Unit = {
    sparkConf
      .set("spark.app.id", "test")
      .set(IS_TESTING, true)
      .set(MEMORY_FRACTION, 1.0)
      .set(MEMORY_STORAGE_FRACTION, 0.999)
      .set(Kryo.KRYO_SERIALIZER_BUFFER_SIZE.key, "1m")
      .set(STORAGE_UNROLL_MEMORY_THRESHOLD, 512L)
  }

  private def makeBlockManager(
      maxMem: Long,
      name: String = SparkContext.DRIVER_IDENTIFIER,
      master: BlockManagerMaster = this.master,
      transferService: Option[BlockTransferService] = Option.empty,
      testConf: Option[SparkConf] = None): BlockManager = {
    val bmConf = testConf.map(_.setAll(conf.getAll)).getOrElse(conf)
    bmConf.set(TEST_MEMORY, maxMem)
    bmConf.set(MEMORY_OFFHEAP_SIZE, maxMem)
    val serializer = new KryoSerializer(bmConf)
    val encryptionKey = if (bmConf.get(IO_ENCRYPTION_ENABLED)) {
      Some(CryptoStreamUtils.createKey(bmConf))
    } else {
      None
    }
    val bmSecurityMgr = new SecurityManager(bmConf, encryptionKey)
    val transfer = transferService
      .getOrElse(new NettyBlockTransferService(conf, securityMgr, "localhost", "localhost", 0, 1))
    val memManager = UnifiedMemoryManager(bmConf, numCores = 1)
    val serializerManager = new SerializerManager(serializer, bmConf)
    val externalShuffleClient = if (conf.get(config.SHUFFLE_SERVICE_ENABLED)) {
      val transConf = SparkTransportConf.fromSparkConf(conf, "shuffle", 0)
      Some(new ExternalBlockStoreClient(transConf, bmSecurityMgr,
        bmSecurityMgr.isAuthenticationEnabled(), conf.get(config.SHUFFLE_REGISTRATION_TIMEOUT)))
    } else {
      None
    }
    val blockManager = new BlockManager(name, rpcEnv, master, serializerManager, bmConf,
      memManager, mapOutputTracker, shuffleManager, transfer, bmSecurityMgr, externalShuffleClient)
    memManager.setMemoryStore(blockManager.memoryStore)
    allStores += blockManager
    blockManager.initialize("app-id")
    blockManager
  }

  override def beforeEach(): Unit = {
    super.beforeEach()
    // Set the arch to 64-bit and compressedOops to true to get a deterministic test-case
    System.setProperty("os.arch", "amd64")
    conf = new SparkConf(false)
    init(conf)

    rpcEnv = RpcEnv.create("test", "localhost", 0, conf, securityMgr)
    conf.set(DRIVER_PORT, rpcEnv.address.port)

    // Mock SparkContext to reduce the memory usage of tests. It's fine since the only reason we
    // need to create a SparkContext is to initialize LiveListenerBus.
    sc = mock(classOf[SparkContext])
    when(sc.conf).thenReturn(conf)
    master = spy(new BlockManagerMaster(
      rpcEnv.setupEndpoint("blockmanager",
        new BlockManagerMasterEndpoint(rpcEnv, true, conf,
          new LiveListenerBus(conf), None)), conf, true))

    val initialize = PrivateMethod[Unit](Symbol("initialize"))
    SizeEstimator invokePrivate initialize()
  }

  override def afterEach(): Unit = {
    try {
      conf = null
      allStores.foreach(_.stop())
      allStores.clear()
      rpcEnv.shutdown()
      rpcEnv.awaitTermination()
      rpcEnv = null
      master = null
    } finally {
      super.afterEach()
    }
  }

  private def stopBlockManager(blockManager: BlockManager): Unit = {
    allStores -= blockManager
    blockManager.stop()
  }

  test("StorageLevel object caching") {
    val level1 = StorageLevel(false, false, false, 3)
    // this should return the same object as level1
    val level2 = StorageLevel(false, false, false, 3)
    // this should return a different object
    val level3 = StorageLevel(false, false, false, 2)
    assert(level2 === level1, "level2 is not same as level1")
    assert(level2.eq(level1), "level2 is not the same object as level1")
    assert(level3 != level1, "level3 is same as level1")
    val bytes1 = Utils.serialize(level1)
    val level1_ = Utils.deserialize[StorageLevel](bytes1)
    val bytes2 = Utils.serialize(level2)
    val level2_ = Utils.deserialize[StorageLevel](bytes2)
    assert(level1_ === level1, "Deserialized level1 not same as original level1")
    assert(level1_.eq(level1), "Deserialized level1 not the same object as original level2")
    assert(level2_ === level2, "Deserialized level2 not same as original level2")
    assert(level2_.eq(level1), "Deserialized level2 not the same object as original level1")
  }

  test("BlockManagerId object caching") {
    val id1 = BlockManagerId("e1", "XXX", 1)
    val id2 = BlockManagerId("e1", "XXX", 1) // this should return the same object as id1
    val id3 = BlockManagerId("e1", "XXX", 2) // this should return a different object
    assert(id2 === id1, "id2 is not same as id1")
    assert(id2.eq(id1), "id2 is not the same object as id1")
    assert(id3 != id1, "id3 is same as id1")
    val bytes1 = Utils.serialize(id1)
    val id1_ = Utils.deserialize[BlockManagerId](bytes1)
    val bytes2 = Utils.serialize(id2)
    val id2_ = Utils.deserialize[BlockManagerId](bytes2)
    assert(id1_ === id1, "Deserialized id1 is not same as original id1")
    assert(id1_.eq(id1), "Deserialized id1 is not the same object as original id1")
    assert(id2_ === id2, "Deserialized id2 is not same as original id2")
    assert(id2_.eq(id1), "Deserialized id2 is not the same object as original id1")
  }

  test("BlockManagerId.isDriver() with DRIVER_IDENTIFIER (SPARK-27090)") {
    assert(BlockManagerId(SparkContext.DRIVER_IDENTIFIER, "XXX", 1).isDriver)
    assert(!BlockManagerId("notADriverIdentifier", "XXX", 1).isDriver)
  }

  test("master + 1 manager interaction") {
    val store = makeBlockManager(20000)
    val a1 = new Array[Byte](4000)
    val a2 = new Array[Byte](4000)
    val a3 = new Array[Byte](4000)

    // Putting a1, a2  and a3 in memory and telling master only about a1 and a2
    store.putSingle("a1", a1, StorageLevel.MEMORY_ONLY)
    store.putSingle("a2", a2, StorageLevel.MEMORY_ONLY)
    store.putSingle("a3", a3, StorageLevel.MEMORY_ONLY, tellMaster = false)

    // Checking whether blocks are in memory
    assert(store.getSingleAndReleaseLock("a1").isDefined, "a1 was not in store")
    assert(store.getSingleAndReleaseLock("a2").isDefined, "a2 was not in store")
    assert(store.getSingleAndReleaseLock("a3").isDefined, "a3 was not in store")

    // Checking whether master knows about the blocks or not
    assert(master.getLocations("a1").size > 0, "master was not told about a1")
    assert(master.getLocations("a2").size > 0, "master was not told about a2")
    assert(master.getLocations("a3").size === 0, "master was told about a3")

    // Drop a1 and a2 from memory; this should be reported back to the master
    store.dropFromMemoryIfExists("a1", () => null: Either[Array[Any], ChunkedByteBuffer])
    store.dropFromMemoryIfExists("a2", () => null: Either[Array[Any], ChunkedByteBuffer])
    assert(store.getSingleAndReleaseLock("a1") === None, "a1 not removed from store")
    assert(store.getSingleAndReleaseLock("a2") === None, "a2 not removed from store")
    assert(master.getLocations("a1").size === 0, "master did not remove a1")
    assert(master.getLocations("a2").size === 0, "master did not remove a2")
  }

  test("master + 2 managers interaction") {
    val store = makeBlockManager(2000, "exec1")
    val store2 = makeBlockManager(2000, "exec2")

    val peers = master.getPeers(store.blockManagerId)
    assert(peers.size === 1, "master did not return the other manager as a peer")
    assert(peers.head === store2.blockManagerId, "peer returned by master is not the other manager")

    val a1 = new Array[Byte](400)
    val a2 = new Array[Byte](400)
    store.putSingle("a1", a1, StorageLevel.MEMORY_ONLY_2)
    store2.putSingle("a2", a2, StorageLevel.MEMORY_ONLY_2)
    assert(master.getLocations("a1").size === 2, "master did not report 2 locations for a1")
    assert(master.getLocations("a2").size === 2, "master did not report 2 locations for a2")
  }

  test("removing block") {
    val store = makeBlockManager(20000)
    val a1 = new Array[Byte](4000)
    val a2 = new Array[Byte](4000)
    val a3 = new Array[Byte](4000)

    // Putting a1, a2 and a3 in memory and telling master only about a1 and a2
    store.putSingle("a1-to-remove", a1, StorageLevel.MEMORY_ONLY)
    store.putSingle("a2-to-remove", a2, StorageLevel.MEMORY_ONLY)
    store.putSingle("a3-to-remove", a3, StorageLevel.MEMORY_ONLY, tellMaster = false)

    // Checking whether blocks are in memory and memory size
    val memStatus = master.getMemoryStatus.head._2
    assert(memStatus._1 == 40000L, "total memory " + memStatus._1 + " should equal 40000")
    assert(memStatus._2 <= 32000L, "remaining memory " + memStatus._2 + " should <= 12000")
    assert(store.getSingleAndReleaseLock("a1-to-remove").isDefined, "a1 was not in store")
    assert(store.getSingleAndReleaseLock("a2-to-remove").isDefined, "a2 was not in store")
    assert(store.getSingleAndReleaseLock("a3-to-remove").isDefined, "a3 was not in store")

    // Checking whether master knows about the blocks or not
    assert(master.getLocations("a1-to-remove").size > 0, "master was not told about a1")
    assert(master.getLocations("a2-to-remove").size > 0, "master was not told about a2")
    assert(master.getLocations("a3-to-remove").size === 0, "master was told about a3")

    // Remove a1 and a2 and a3. Should be no-op for a3.
    master.removeBlock("a1-to-remove")
    master.removeBlock("a2-to-remove")
    master.removeBlock("a3-to-remove")

    eventually(timeout(1.second), interval(10.milliseconds)) {
      assert(!store.hasLocalBlock("a1-to-remove"))
      master.getLocations("a1-to-remove") should have size 0
      assertUpdateBlockInfoReportedForRemovingBlock(store, "a1-to-remove",
        removedFromMemory = true, removedFromDisk = false)
    }
    eventually(timeout(1.second), interval(10.milliseconds)) {
      assert(!store.hasLocalBlock("a2-to-remove"))
      master.getLocations("a2-to-remove") should have size 0
      assertUpdateBlockInfoReportedForRemovingBlock(store, "a2-to-remove",
        removedFromMemory = true, removedFromDisk = false)
    }
    eventually(timeout(1.second), interval(10.milliseconds)) {
      assert(store.hasLocalBlock("a3-to-remove"))
      master.getLocations("a3-to-remove") should have size 0
      assertUpdateBlockInfoNotReported(store, "a3-to-remove")
    }
    eventually(timeout(1.second), interval(10.milliseconds)) {
      val memStatus = master.getMemoryStatus.head._2
      memStatus._1 should equal (40000L)
      memStatus._2 should equal (40000L)
    }
  }

  test("removing rdd") {
    val store = makeBlockManager(20000)
    val a1 = new Array[Byte](4000)
    val a2 = new Array[Byte](4000)
    val a3 = new Array[Byte](4000)
    // Putting a1, a2 and a3 in memory.
    store.putSingle(rdd(0, 0), a1, StorageLevel.MEMORY_ONLY)
    store.putSingle(rdd(0, 1), a2, StorageLevel.MEMORY_ONLY)
    store.putSingle("nonrddblock", a3, StorageLevel.MEMORY_ONLY)
    master.removeRdd(0, blocking = false)

    eventually(timeout(1.second), interval(10.milliseconds)) {
      store.getSingleAndReleaseLock(rdd(0, 0)) should be (None)
      master.getLocations(rdd(0, 0)) should have size 0
    }
    eventually(timeout(1.second), interval(10.milliseconds)) {
      store.getSingleAndReleaseLock(rdd(0, 1)) should be (None)
      master.getLocations(rdd(0, 1)) should have size 0
    }
    eventually(timeout(1.second), interval(10.milliseconds)) {
      store.getSingleAndReleaseLock("nonrddblock") should not be (None)
      master.getLocations("nonrddblock") should have size (1)
    }

    store.putSingle(rdd(0, 0), a1, StorageLevel.MEMORY_ONLY)
    store.putSingle(rdd(0, 1), a2, StorageLevel.MEMORY_ONLY)
    master.removeRdd(0, blocking = true)
    store.getSingleAndReleaseLock(rdd(0, 0)) should be (None)
    master.getLocations(rdd(0, 0)) should have size 0
    store.getSingleAndReleaseLock(rdd(0, 1)) should be (None)
    master.getLocations(rdd(0, 1)) should have size 0
  }

  test("removing broadcast") {
    val store = makeBlockManager(2000)
    val driverStore = store
    val executorStore = makeBlockManager(2000, "executor")
    val a1 = new Array[Byte](400)
    val a2 = new Array[Byte](400)
    val a3 = new Array[Byte](400)
    val a4 = new Array[Byte](400)

    val broadcast0BlockId = BroadcastBlockId(0)
    val broadcast1BlockId = BroadcastBlockId(1)
    val broadcast2BlockId = BroadcastBlockId(2)
    val broadcast2BlockId2 = BroadcastBlockId(2, "_")

    // insert broadcast blocks in both the stores
    Seq(driverStore, executorStore).foreach { case s =>
      s.putSingle(broadcast0BlockId, a1, StorageLevel.DISK_ONLY)
      s.putSingle(broadcast1BlockId, a2, StorageLevel.DISK_ONLY)
      s.putSingle(broadcast2BlockId, a3, StorageLevel.DISK_ONLY)
      s.putSingle(broadcast2BlockId2, a4, StorageLevel.DISK_ONLY)
    }

    // verify whether the blocks exist in both the stores
    Seq(driverStore, executorStore).foreach { case s =>
      assert(s.hasLocalBlock(broadcast0BlockId))
      assert(s.hasLocalBlock(broadcast1BlockId))
      assert(s.hasLocalBlock(broadcast2BlockId))
      assert(s.hasLocalBlock(broadcast2BlockId2))
    }

    // remove broadcast 0 block only from executors
    master.removeBroadcast(0, removeFromMaster = false, blocking = true)

    // only broadcast 0 block should be removed from the executor store
    assert(!executorStore.hasLocalBlock(broadcast0BlockId))
    assert(executorStore.hasLocalBlock(broadcast1BlockId))
    assert(executorStore.hasLocalBlock(broadcast2BlockId))
    assertUpdateBlockInfoReportedForRemovingBlock(executorStore, broadcast0BlockId,
      removedFromMemory = false, removedFromDisk = true)

    // nothing should be removed from the driver store
    assert(driverStore.hasLocalBlock(broadcast0BlockId))
    assert(driverStore.hasLocalBlock(broadcast1BlockId))
    assert(driverStore.hasLocalBlock(broadcast2BlockId))
    assertUpdateBlockInfoNotReported(driverStore, broadcast0BlockId)

    // remove broadcast 0 block from the driver as well
    master.removeBroadcast(0, removeFromMaster = true, blocking = true)
    assert(!driverStore.hasLocalBlock(broadcast0BlockId))
    assert(driverStore.hasLocalBlock(broadcast1BlockId))
    assertUpdateBlockInfoReportedForRemovingBlock(driverStore, broadcast0BlockId,
      removedFromMemory = false, removedFromDisk = true)

    // remove broadcast 1 block from both the stores asynchronously
    // and verify all broadcast 1 blocks have been removed
    master.removeBroadcast(1, removeFromMaster = true, blocking = false)
    eventually(timeout(1.second), interval(10.milliseconds)) {
      assert(!driverStore.hasLocalBlock(broadcast1BlockId))
      assert(!executorStore.hasLocalBlock(broadcast1BlockId))
      assertUpdateBlockInfoReportedForRemovingBlock(driverStore, broadcast1BlockId,
        removedFromMemory = false, removedFromDisk = true)
      assertUpdateBlockInfoReportedForRemovingBlock(executorStore, broadcast1BlockId,
        removedFromMemory = false, removedFromDisk = true)
    }

    // remove broadcast 2 from both the stores asynchronously
    // and verify all broadcast 2 blocks have been removed
    master.removeBroadcast(2, removeFromMaster = true, blocking = false)
    eventually(timeout(1.second), interval(10.milliseconds)) {
      assert(!driverStore.hasLocalBlock(broadcast2BlockId))
      assert(!driverStore.hasLocalBlock(broadcast2BlockId2))
      assert(!executorStore.hasLocalBlock(broadcast2BlockId))
      assert(!executorStore.hasLocalBlock(broadcast2BlockId2))
      assertUpdateBlockInfoReportedForRemovingBlock(driverStore, broadcast2BlockId,
        removedFromMemory = false, removedFromDisk = true)
      assertUpdateBlockInfoReportedForRemovingBlock(driverStore, broadcast2BlockId2,
        removedFromMemory = false, removedFromDisk = true)
      assertUpdateBlockInfoReportedForRemovingBlock(executorStore, broadcast2BlockId,
        removedFromMemory = false, removedFromDisk = true)
      assertUpdateBlockInfoReportedForRemovingBlock(executorStore, broadcast2BlockId2,
        removedFromMemory = false, removedFromDisk = true)
    }
    executorStore.stop()
    driverStore.stop()
<<<<<<< HEAD
=======
  }

  private def assertUpdateBlockInfoReportedForRemovingBlock(
      store: BlockManager,
      blockId: BlockId,
      removedFromMemory: Boolean,
      removedFromDisk: Boolean): Unit = {
    def assertSizeReported(captor: ArgumentCaptor[Long], expectRemoved: Boolean): Unit = {
      assert(captor.getAllValues().size() === 1)
      if (expectRemoved) {
        assert(captor.getValue() > 0)
      } else {
        assert(captor.getValue() === 0)
      }
    }

    val memSizeCaptor = ArgumentCaptor.forClass(classOf[Long]).asInstanceOf[ArgumentCaptor[Long]]
    val diskSizeCaptor = ArgumentCaptor.forClass(classOf[Long]).asInstanceOf[ArgumentCaptor[Long]]
    verify(master).updateBlockInfo(mc.eq(store.blockManagerId), mc.eq(blockId),
      mc.eq(StorageLevel.NONE), memSizeCaptor.capture(), diskSizeCaptor.capture())
    assertSizeReported(memSizeCaptor, removedFromMemory)
    assertSizeReported(diskSizeCaptor, removedFromDisk)
  }

  private def assertUpdateBlockInfoNotReported(store: BlockManager, blockId: BlockId): Unit = {
    verify(master, never()).updateBlockInfo(mc.eq(store.blockManagerId), mc.eq(blockId),
      mc.eq(StorageLevel.NONE), mc.anyInt(), mc.anyInt())
>>>>>>> cceb2d6f
  }

  test("reregistration on heart beat") {
    val store = makeBlockManager(2000)
    val a1 = new Array[Byte](400)

    store.putSingle("a1", a1, StorageLevel.MEMORY_ONLY)

    assert(store.getSingleAndReleaseLock("a1").isDefined, "a1 was not in store")
    assert(master.getLocations("a1").size > 0, "master was not told about a1")

    master.removeExecutor(store.blockManagerId.executorId)
    assert(master.getLocations("a1").size == 0, "a1 was not removed from master")

    val reregister = !master.driverEndpoint.askSync[Boolean](
      BlockManagerHeartbeat(store.blockManagerId))
    assert(reregister)
  }

  test("reregistration on block update") {
    val store = makeBlockManager(2000)
    val a1 = new Array[Byte](400)
    val a2 = new Array[Byte](400)

    store.putSingle("a1", a1, StorageLevel.MEMORY_ONLY)
    assert(master.getLocations("a1").size > 0, "master was not told about a1")

    master.removeExecutor(store.blockManagerId.executorId)
    assert(master.getLocations("a1").size == 0, "a1 was not removed from master")

    store.putSingle("a2", a2, StorageLevel.MEMORY_ONLY)
    store.waitForAsyncReregister()

    assert(master.getLocations("a1").size > 0, "a1 was not reregistered with master")
    assert(master.getLocations("a2").size > 0, "master was not told about a2")
  }

  test("reregistration doesn't dead lock") {
    val store = makeBlockManager(2000)
    val a1 = new Array[Byte](400)
    val a2 = List(new Array[Byte](400))

    // try many times to trigger any deadlocks
    for (i <- 1 to 100) {
      master.removeExecutor(store.blockManagerId.executorId)
      val t1 = new Thread {
        override def run(): Unit = {
          store.putIterator(
            "a2", a2.iterator, StorageLevel.MEMORY_ONLY, tellMaster = true)
        }
      }
      val t2 = new Thread {
        override def run(): Unit = {
          store.putSingle("a1", a1, StorageLevel.MEMORY_ONLY)
        }
      }
      val t3 = new Thread {
        override def run(): Unit = {
          store.reregister()
        }
      }

      t1.start()
      t2.start()
      t3.start()
      t1.join()
      t2.join()
      t3.join()

      store.dropFromMemoryIfExists("a1", () => null: Either[Array[Any], ChunkedByteBuffer])
      store.dropFromMemoryIfExists("a2", () => null: Either[Array[Any], ChunkedByteBuffer])
      store.waitForAsyncReregister()
    }
  }

  test("correct BlockResult returned from get() calls") {
    val store = makeBlockManager(12000)
    val list1 = List(new Array[Byte](2000), new Array[Byte](2000))
    val list2 = List(new Array[Byte](500), new Array[Byte](1000), new Array[Byte](1500))
    val list1SizeEstimate = SizeEstimator.estimate(list1.iterator.toArray)
    val list2SizeEstimate = SizeEstimator.estimate(list2.iterator.toArray)
    store.putIterator(
      "list1", list1.iterator, StorageLevel.MEMORY_ONLY, tellMaster = true)
    store.putIterator(
      "list2memory", list2.iterator, StorageLevel.MEMORY_ONLY, tellMaster = true)
    store.putIterator(
      "list2disk", list2.iterator, StorageLevel.DISK_ONLY, tellMaster = true)
    val list1Get = store.get("list1")
    assert(list1Get.isDefined, "list1 expected to be in store")
    assert(list1Get.get.data.size === 2)
    assert(list1Get.get.bytes === list1SizeEstimate)
    assert(list1Get.get.readMethod === DataReadMethod.Memory)
    val list2MemoryGet = store.get("list2memory")
    assert(list2MemoryGet.isDefined, "list2memory expected to be in store")
    assert(list2MemoryGet.get.data.size === 3)
    assert(list2MemoryGet.get.bytes === list2SizeEstimate)
    assert(list2MemoryGet.get.readMethod === DataReadMethod.Memory)
    val list2DiskGet = store.get("list2disk")
    assert(list2DiskGet.isDefined, "list2memory expected to be in store")
    assert(list2DiskGet.get.data.size === 3)
    // We don't know the exact size of the data on disk, but it should certainly be > 0.
    assert(list2DiskGet.get.bytes > 0)
    assert(list2DiskGet.get.readMethod === DataReadMethod.Disk)
  }

  test("optimize a location order of blocks without topology information") {
    val localHost = "localhost"
    val otherHost = "otherHost"
    val bmMaster = mock(classOf[BlockManagerMaster])
    val bmId1 = BlockManagerId("id1", localHost, 1)
    val bmId2 = BlockManagerId("id2", localHost, 2)
    val bmId3 = BlockManagerId("id3", otherHost, 3)
    when(bmMaster.getLocations(mc.any[BlockId])).thenReturn(Seq(bmId1, bmId2, bmId3))

    val blockManager = makeBlockManager(128, "exec", bmMaster)
    val sortLocations = PrivateMethod[Seq[BlockManagerId]](Symbol("sortLocations"))
    val locations = blockManager invokePrivate sortLocations(bmMaster.getLocations("test"))
    assert(locations.map(_.host) === Seq(localHost, localHost, otherHost))
  }

  test("optimize a location order of blocks with topology information") {
    val localHost = "localhost"
    val otherHost = "otherHost"
    val localRack = "localRack"
    val otherRack = "otherRack"

    val bmMaster = mock(classOf[BlockManagerMaster])
    val bmId1 = BlockManagerId("id1", localHost, 1, Some(localRack))
    val bmId2 = BlockManagerId("id2", localHost, 2, Some(localRack))
    val bmId3 = BlockManagerId("id3", otherHost, 3, Some(otherRack))
    val bmId4 = BlockManagerId("id4", otherHost, 4, Some(otherRack))
    val bmId5 = BlockManagerId("id5", otherHost, 5, Some(localRack))
    when(bmMaster.getLocations(mc.any[BlockId]))
      .thenReturn(Seq(bmId1, bmId2, bmId5, bmId3, bmId4))

    val blockManager = makeBlockManager(128, "exec", bmMaster)
    blockManager.blockManagerId =
      BlockManagerId(SparkContext.DRIVER_IDENTIFIER, localHost, 1, Some(localRack))
    val sortLocations = PrivateMethod[Seq[BlockManagerId]](Symbol("sortLocations"))
    val locations = blockManager invokePrivate sortLocations(bmMaster.getLocations("test"))
    assert(locations.map(_.host) === Seq(localHost, localHost, otherHost, otherHost, otherHost))
    assert(locations.flatMap(_.topologyInfo)
      === Seq(localRack, localRack, localRack, otherRack, otherRack))
  }

  test("SPARK-9591: getRemoteBytes from another location when Exception throw") {
    conf.set("spark.shuffle.io.maxRetries", "0")
    val store = makeBlockManager(8000, "executor1")
    val store2 = makeBlockManager(8000, "executor2")
    val store3 = makeBlockManager(8000, "executor3")
    val list1 = List(new Array[Byte](4000))
    store2.putIterator(
      "list1", list1.iterator, StorageLevel.MEMORY_ONLY, tellMaster = true)
    store3.putIterator(
      "list1", list1.iterator, StorageLevel.MEMORY_ONLY, tellMaster = true)
    assert(store.getRemoteBytes("list1").isDefined, "list1Get expected to be fetched")
    stopBlockManager(store2)
    assert(store.getRemoteBytes("list1").isDefined, "list1Get expected to be fetched")
    stopBlockManager(store3)
    // Should return None instead of throwing an exception:
    assert(store.getRemoteBytes("list1").isEmpty)
  }

  Seq(
    StorageLevel(useDisk = true, useMemory = false, deserialized = false),
    StorageLevel(useDisk = true, useMemory = false, deserialized = true),
    StorageLevel(useDisk = true, useMemory = false, deserialized = true, replication = 2)
  ).foreach { storageLevel =>
    test(s"SPARK-27622: avoid the network when block requested from same host, $storageLevel") {
      conf.set("spark.shuffle.io.maxRetries", "0")
      val sameHostBm = makeBlockManager(8000, "sameHost", master)

      val otherHostTransferSrv = spy(sameHostBm.blockTransferService)
      doAnswer { _ =>
         "otherHost"
      }.when(otherHostTransferSrv).hostName
      val otherHostBm = makeBlockManager(8000, "otherHost", master, Some(otherHostTransferSrv))

      // This test always uses the cleanBm to get the block. In case of replication
      // the block can be added to the otherHostBm as direct disk read will use
      // the local disk of sameHostBm where the block is replicated to.
      // When there is no replication then block must be added via sameHostBm directly.
      val bmToPutBlock = if (storageLevel.replication > 1) otherHostBm else sameHostBm
      val array = Array.fill(16)(Byte.MinValue to Byte.MaxValue).flatten
      val blockId = "list"
      bmToPutBlock.putIterator(blockId, List(array).iterator, storageLevel, tellMaster = true)

      val sameHostTransferSrv = spy(sameHostBm.blockTransferService)
      doAnswer { _ =>
         fail("Fetching over network is not expected when the block is requested from same host")
      }.when(sameHostTransferSrv).fetchBlockSync(mc.any(), mc.any(), mc.any(), mc.any(), mc.any())
      val cleanBm = makeBlockManager(8000, "clean", master, Some(sameHostTransferSrv))

      // check getRemoteBytes
      val bytesViaStore1 = cleanBm.getRemoteBytes(blockId)
      assert(bytesViaStore1.isDefined)
      val expectedContent = sameHostBm.getBlockData(blockId).nioByteBuffer().array()
      assert(bytesViaStore1.get.toArray === expectedContent)

      // check getRemoteValues
      val valueViaStore1 = cleanBm.getRemoteValues[List.type](blockId)
      assert(valueViaStore1.isDefined)
      assert(valueViaStore1.get.data.toList.head === array)
    }
  }

  private def testWithFileDelAfterLocalDiskRead(level: StorageLevel, getValueOrBytes: Boolean) = {
    val testedFunc = if (getValueOrBytes) "getRemoteValue()" else "getRemoteBytes()"
    val testNameSuffix = s"$level, $testedFunc"
    test(s"SPARK-27622: as file is removed fall back to network fetch, $testNameSuffix") {
      conf.set("spark.shuffle.io.maxRetries", "0")
      // variable to check the usage of the local disk of the remote executor on the same host
      var sameHostExecutorTried: Boolean = false
      val store2 = makeBlockManager(8000, "executor2", this.master,
        Some(new MockBlockTransferService(0)))
      val blockId = "list"
      val array = Array.fill(16)(Byte.MinValue to Byte.MaxValue).flatten
      store2.putIterator(blockId, List(array).iterator, level, true)
      val expectedBlockData = store2.getLocalBytes(blockId)
      assert(expectedBlockData.isDefined)
      val expectedByteBuffer = expectedBlockData.get.toByteBuffer()
      val mockTransferService = new MockBlockTransferService(0) {
        override def fetchBlockSync(
            host: String,
            port: Int,
            execId: String,
            blockId: String,
            tempFileManager: DownloadFileManager): ManagedBuffer = {
          assert(sameHostExecutorTried, "before using the network local disk of the remote " +
            "executor (running on the same host) is expected to be tried")
          new NioManagedBuffer(expectedByteBuffer)
        }
      }
      val store1 = makeBlockManager(8000, "executor1", this.master, Some(mockTransferService))
      val spiedStore1 = spy(store1)
      doAnswer { inv =>
        val blockId = inv.getArguments()(0).asInstanceOf[BlockId]
        val localDirs = inv.getArguments()(1).asInstanceOf[Array[String]]
        val blockSize = inv.getArguments()(2).asInstanceOf[Long]
        val res = store1.readDiskBlockFromSameHostExecutor(blockId, localDirs, blockSize)
        assert(res.isDefined)
        val file = ExecutorDiskUtils.getFile(localDirs, store1.subDirsPerLocalDir, blockId.name)
        // delete the file behind the blockId
        assert(file.delete())
        sameHostExecutorTried = true
        res
      }.when(spiedStore1).readDiskBlockFromSameHostExecutor(mc.any(), mc.any(), mc.any())

      if (getValueOrBytes) {
        val valuesViaStore1 = spiedStore1.getRemoteValues(blockId)
        assert(sameHostExecutorTried)
        assert(valuesViaStore1.isDefined)
        assert(valuesViaStore1.get.data.toList.head === array)
      } else {
        val bytesViaStore1 = spiedStore1.getRemoteBytes(blockId)
        assert(sameHostExecutorTried)
        assert(bytesViaStore1.isDefined)
        assert(bytesViaStore1.get.toByteBuffer === expectedByteBuffer)
      }
    }
  }

  Seq(
    StorageLevel(useDisk = true, useMemory = false, deserialized = false),
    StorageLevel(useDisk = true, useMemory = false, deserialized = true)
  ).foreach { storageLevel =>
    Seq(true, false).foreach { valueOrBytes =>
      testWithFileDelAfterLocalDiskRead(storageLevel, valueOrBytes)
    }
  }

  test("SPARK-14252: getOrElseUpdate should still read from remote storage") {
    val store = makeBlockManager(8000, "executor1")
    val store2 = makeBlockManager(8000, "executor2")
    val list1 = List(new Array[Byte](4000))
    store2.putIterator(
      "list1", list1.iterator, StorageLevel.MEMORY_ONLY, tellMaster = true)
    assert(store.getOrElseUpdate(
      "list1",
      StorageLevel.MEMORY_ONLY,
      ClassTag.Any,
      () => fail("attempted to compute locally")).isLeft)
  }

  test("in-memory LRU storage") {
    testInMemoryLRUStorage(StorageLevel.MEMORY_ONLY)
  }

  test("in-memory LRU storage with serialization") {
    testInMemoryLRUStorage(StorageLevel.MEMORY_ONLY_SER)
  }

  test("in-memory LRU storage with off-heap") {
    testInMemoryLRUStorage(StorageLevel(
      useDisk = false,
      useMemory = true,
      useOffHeap = true,
      deserialized = false, replication = 1))
  }

  private def testInMemoryLRUStorage(storageLevel: StorageLevel): Unit = {
    val store = makeBlockManager(12000)
    val a1 = new Array[Byte](4000)
    val a2 = new Array[Byte](4000)
    val a3 = new Array[Byte](4000)
    store.putSingle("a1", a1, storageLevel)
    store.putSingle("a2", a2, storageLevel)
    store.putSingle("a3", a3, storageLevel)
    assert(store.getSingleAndReleaseLock("a2").isDefined, "a2 was not in store")
    assert(store.getSingleAndReleaseLock("a3").isDefined, "a3 was not in store")
    assert(store.getSingleAndReleaseLock("a1") === None, "a1 was in store")
    assert(store.getSingleAndReleaseLock("a2").isDefined, "a2 was not in store")
    // At this point a2 was gotten last, so LRU will getSingle rid of a3
    store.putSingle("a1", a1, storageLevel)
    assert(store.getSingleAndReleaseLock("a1").isDefined, "a1 was not in store")
    assert(store.getSingleAndReleaseLock("a2").isDefined, "a2 was not in store")
    assert(store.getSingleAndReleaseLock("a3") === None, "a3 was in store")
  }

  test("in-memory LRU for partitions of same RDD") {
    val store = makeBlockManager(12000)
    val a1 = new Array[Byte](4000)
    val a2 = new Array[Byte](4000)
    val a3 = new Array[Byte](4000)
    store.putSingle(rdd(0, 1), a1, StorageLevel.MEMORY_ONLY)
    store.putSingle(rdd(0, 2), a2, StorageLevel.MEMORY_ONLY)
    store.putSingle(rdd(0, 3), a3, StorageLevel.MEMORY_ONLY)
    // Even though we accessed rdd_0_3 last, it should not have replaced partitions 1 and 2
    // from the same RDD
    assert(store.getSingleAndReleaseLock(rdd(0, 3)) === None, "rdd_0_3 was in store")
    assert(store.getSingleAndReleaseLock(rdd(0, 2)).isDefined, "rdd_0_2 was not in store")
    assert(store.getSingleAndReleaseLock(rdd(0, 1)).isDefined, "rdd_0_1 was not in store")
    // Check that rdd_0_3 doesn't replace them even after further accesses
    assert(store.getSingleAndReleaseLock(rdd(0, 3)) === None, "rdd_0_3 was in store")
    assert(store.getSingleAndReleaseLock(rdd(0, 3)) === None, "rdd_0_3 was in store")
    assert(store.getSingleAndReleaseLock(rdd(0, 3)) === None, "rdd_0_3 was in store")
  }

  test("in-memory LRU for partitions of multiple RDDs") {
    val store = makeBlockManager(12000)
    store.putSingle(rdd(0, 1), new Array[Byte](4000), StorageLevel.MEMORY_ONLY)
    store.putSingle(rdd(0, 2), new Array[Byte](4000), StorageLevel.MEMORY_ONLY)
    store.putSingle(rdd(1, 1), new Array[Byte](4000), StorageLevel.MEMORY_ONLY)
    // At this point rdd_1_1 should've replaced rdd_0_1
    assert(store.memoryStore.contains(rdd(1, 1)), "rdd_1_1 was not in store")
    assert(!store.memoryStore.contains(rdd(0, 1)), "rdd_0_1 was in store")
    assert(store.memoryStore.contains(rdd(0, 2)), "rdd_0_2 was not in store")
    // Do a get() on rdd_0_2 so that it is the most recently used item
    assert(store.getSingleAndReleaseLock(rdd(0, 2)).isDefined, "rdd_0_2 was not in store")
    // Put in more partitions from RDD 0; they should replace rdd_1_1
    store.putSingle(rdd(0, 3), new Array[Byte](4000), StorageLevel.MEMORY_ONLY)
    store.putSingle(rdd(0, 4), new Array[Byte](4000), StorageLevel.MEMORY_ONLY)
    // Now rdd_1_1 should be dropped to add rdd_0_3, but then rdd_0_2 should *not* be dropped
    // when we try to add rdd_0_4.
    assert(!store.memoryStore.contains(rdd(1, 1)), "rdd_1_1 was in store")
    assert(!store.memoryStore.contains(rdd(0, 1)), "rdd_0_1 was in store")
    assert(!store.memoryStore.contains(rdd(0, 4)), "rdd_0_4 was in store")
    assert(store.memoryStore.contains(rdd(0, 2)), "rdd_0_2 was not in store")
    assert(store.memoryStore.contains(rdd(0, 3)), "rdd_0_3 was not in store")
  }

  encryptionTest("on-disk storage") { _conf =>
    val store = makeBlockManager(1200, testConf = Some(_conf))
    val a1 = new Array[Byte](400)
    val a2 = new Array[Byte](400)
    val a3 = new Array[Byte](400)
    store.putSingle("a1", a1, StorageLevel.DISK_ONLY)
    store.putSingle("a2", a2, StorageLevel.DISK_ONLY)
    store.putSingle("a3", a3, StorageLevel.DISK_ONLY)
    assert(store.getSingleAndReleaseLock("a2").isDefined, "a2 was in store")
    assert(store.getSingleAndReleaseLock("a3").isDefined, "a3 was in store")
    assert(store.getSingleAndReleaseLock("a1").isDefined, "a1 was in store")
  }

  encryptionTest("disk and memory storage") { _conf =>
    testDiskAndMemoryStorage(StorageLevel.MEMORY_AND_DISK, getAsBytes = false, testConf = conf)
  }

  encryptionTest("disk and memory storage with getLocalBytes") { _conf =>
    testDiskAndMemoryStorage(StorageLevel.MEMORY_AND_DISK, getAsBytes = true, testConf = conf)
  }

  encryptionTest("disk and memory storage with serialization") { _conf =>
    testDiskAndMemoryStorage(StorageLevel.MEMORY_AND_DISK_SER, getAsBytes = false, testConf = conf)
  }

  encryptionTest("disk and memory storage with serialization and getLocalBytes") { _conf =>
    testDiskAndMemoryStorage(StorageLevel.MEMORY_AND_DISK_SER, getAsBytes = true, testConf = conf)
  }

  encryptionTest("disk and off-heap memory storage") { _conf =>
    testDiskAndMemoryStorage(StorageLevel.OFF_HEAP, getAsBytes = false, testConf = conf)
  }

  encryptionTest("disk and off-heap memory storage with getLocalBytes") { _conf =>
    testDiskAndMemoryStorage(StorageLevel.OFF_HEAP, getAsBytes = true, testConf = conf)
  }

  def testDiskAndMemoryStorage(
      storageLevel: StorageLevel,
      getAsBytes: Boolean,
      testConf: SparkConf): Unit = {
    val store = makeBlockManager(12000, testConf = Some(testConf))
    val accessMethod =
      if (getAsBytes) store.getLocalBytesAndReleaseLock else store.getSingleAndReleaseLock
    val a1 = new Array[Byte](4000)
    val a2 = new Array[Byte](4000)
    val a3 = new Array[Byte](4000)
    store.putSingle("a1", a1, storageLevel)
    store.putSingle("a2", a2, storageLevel)
    store.putSingle("a3", a3, storageLevel)
    assert(accessMethod("a2").isDefined, "a2 was not in store")
    assert(accessMethod("a3").isDefined, "a3 was not in store")
    assert(accessMethod("a1").isDefined, "a1 was not in store")
    val dataShouldHaveBeenCachedBackIntoMemory = {
      if (storageLevel.deserialized) {
        !getAsBytes
      } else {
        // If the block's storage level is serialized, then always cache the bytes in memory, even
        // if the caller requested values.
        true
      }
    }
    if (dataShouldHaveBeenCachedBackIntoMemory) {
      assert(store.memoryStore.contains("a1"), "a1 was not in memory store")
    } else {
      assert(!store.memoryStore.contains("a1"), "a1 was in memory store")
    }
  }

  encryptionTest("LRU with mixed storage levels") { _conf =>
    val store = makeBlockManager(12000, testConf = Some(_conf))
    val a1 = new Array[Byte](4000)
    val a2 = new Array[Byte](4000)
    val a3 = new Array[Byte](4000)
    val a4 = new Array[Byte](4000)
    // First store a1 and a2, both in memory, and a3, on disk only
    store.putSingle("a1", a1, StorageLevel.MEMORY_ONLY_SER)
    store.putSingle("a2", a2, StorageLevel.MEMORY_ONLY_SER)
    store.putSingle("a3", a3, StorageLevel.DISK_ONLY)
    // At this point LRU should not kick in because a3 is only on disk
    assert(store.getSingleAndReleaseLock("a1").isDefined, "a1 was not in store")
    assert(store.getSingleAndReleaseLock("a2").isDefined, "a2 was not in store")
    assert(store.getSingleAndReleaseLock("a3").isDefined, "a3 was not in store")
    // Now let's add in a4, which uses both disk and memory; a1 should drop out
    store.putSingle("a4", a4, StorageLevel.MEMORY_AND_DISK_SER)
    assert(store.getSingleAndReleaseLock("a1") == None, "a1 was in store")
    assert(store.getSingleAndReleaseLock("a2").isDefined, "a2 was not in store")
    assert(store.getSingleAndReleaseLock("a3").isDefined, "a3 was not in store")
    assert(store.getSingleAndReleaseLock("a4").isDefined, "a4 was not in store")
  }

  encryptionTest("in-memory LRU with streams") { _conf =>
    val store = makeBlockManager(12000, testConf = Some(_conf))
    val list1 = List(new Array[Byte](2000), new Array[Byte](2000))
    val list2 = List(new Array[Byte](2000), new Array[Byte](2000))
    val list3 = List(new Array[Byte](2000), new Array[Byte](2000))
    store.putIterator(
      "list1", list1.iterator, StorageLevel.MEMORY_ONLY, tellMaster = true)
    store.putIterator(
      "list2", list2.iterator, StorageLevel.MEMORY_ONLY, tellMaster = true)
    store.putIterator(
      "list3", list3.iterator, StorageLevel.MEMORY_ONLY, tellMaster = true)
    assert(store.getAndReleaseLock("list2").isDefined, "list2 was not in store")
    assert(store.get("list2").get.data.size === 2)
    assert(store.getAndReleaseLock("list3").isDefined, "list3 was not in store")
    assert(store.get("list3").get.data.size === 2)
    assert(store.getAndReleaseLock("list1") === None, "list1 was in store")
    assert(store.getAndReleaseLock("list2").isDefined, "list2 was not in store")
    assert(store.get("list2").get.data.size === 2)
    // At this point list2 was gotten last, so LRU will getSingle rid of list3
    store.putIterator(
      "list1", list1.iterator, StorageLevel.MEMORY_ONLY, tellMaster = true)
    assert(store.getAndReleaseLock("list1").isDefined, "list1 was not in store")
    assert(store.get("list1").get.data.size === 2)
    assert(store.getAndReleaseLock("list2").isDefined, "list2 was not in store")
    assert(store.get("list2").get.data.size === 2)
    assert(store.getAndReleaseLock("list3") === None, "list1 was in store")
  }

  encryptionTest("LRU with mixed storage levels and streams") { _conf =>
    val store = makeBlockManager(12000, testConf = Some(_conf))
    val list1 = List(new Array[Byte](2000), new Array[Byte](2000))
    val list2 = List(new Array[Byte](2000), new Array[Byte](2000))
    val list3 = List(new Array[Byte](2000), new Array[Byte](2000))
    val list4 = List(new Array[Byte](2000), new Array[Byte](2000))
    // First store list1 and list2, both in memory, and list3, on disk only
    store.putIterator(
      "list1", list1.iterator, StorageLevel.MEMORY_ONLY_SER, tellMaster = true)
    store.putIterator(
      "list2", list2.iterator, StorageLevel.MEMORY_ONLY_SER, tellMaster = true)
    store.putIterator(
      "list3", list3.iterator, StorageLevel.DISK_ONLY, tellMaster = true)
    val listForSizeEstimate = new ArrayBuffer[Any]
    listForSizeEstimate ++= list1.iterator
    val listSize = SizeEstimator.estimate(listForSizeEstimate)
    // At this point LRU should not kick in because list3 is only on disk
    assert(store.getAndReleaseLock("list1").isDefined, "list1 was not in store")
    assert(store.get("list1").get.data.size === 2)
    assert(store.getAndReleaseLock("list2").isDefined, "list2 was not in store")
    assert(store.get("list2").get.data.size === 2)
    assert(store.getAndReleaseLock("list3").isDefined, "list3 was not in store")
    assert(store.get("list3").get.data.size === 2)
    assert(store.getAndReleaseLock("list1").isDefined, "list1 was not in store")
    assert(store.get("list1").get.data.size === 2)
    assert(store.getAndReleaseLock("list2").isDefined, "list2 was not in store")
    assert(store.get("list2").get.data.size === 2)
    assert(store.getAndReleaseLock("list3").isDefined, "list3 was not in store")
    assert(store.get("list3").get.data.size === 2)
    // Now let's add in list4, which uses both disk and memory; list1 should drop out
    store.putIterator(
      "list4", list4.iterator, StorageLevel.MEMORY_AND_DISK_SER, tellMaster = true)
    assert(store.getAndReleaseLock("list1") === None, "list1 was in store")
    assert(store.getAndReleaseLock("list2").isDefined, "list2 was not in store")
    assert(store.get("list2").get.data.size === 2)
    assert(store.getAndReleaseLock("list3").isDefined, "list3 was not in store")
    assert(store.get("list3").get.data.size === 2)
    assert(store.getAndReleaseLock("list4").isDefined, "list4 was not in store")
    assert(store.get("list4").get.data.size === 2)
  }

  test("negative byte values in ByteBufferInputStream") {
    val buffer = ByteBuffer.wrap(Array[Int](254, 255, 0, 1, 2).map(_.toByte).toArray)
    val stream = new ByteBufferInputStream(buffer)
    val temp = new Array[Byte](10)
    assert(stream.read() === 254, "unexpected byte read")
    assert(stream.read() === 255, "unexpected byte read")
    assert(stream.read() === 0, "unexpected byte read")
    assert(stream.read(temp, 0, temp.length) === 2, "unexpected number of bytes read")
    assert(stream.read() === -1, "end of stream not signalled")
    assert(stream.read(temp, 0, temp.length) === -1, "end of stream not signalled")
  }

  test("overly large block") {
    val store = makeBlockManager(5000)
    store.putSingle("a1", new Array[Byte](10000), StorageLevel.MEMORY_ONLY)
    assert(store.getSingleAndReleaseLock("a1") === None, "a1 was in store")
    store.putSingle("a2", new Array[Byte](10000), StorageLevel.MEMORY_AND_DISK)
    assert(!store.memoryStore.contains("a2"), "a2 was in memory store")
    assert(store.getSingleAndReleaseLock("a2").isDefined, "a2 was not in store")
  }

  test("block compression") {
    try {
<<<<<<< HEAD
      conf.set("spark.shuffle.compress", "true")
=======
      conf.set(SHUFFLE_COMPRESS, true)
>>>>>>> cceb2d6f
      var store = makeBlockManager(20000, "exec1")
      store.putSingle(
        ShuffleBlockId(0, 0, 0), new Array[Byte](1000), StorageLevel.MEMORY_ONLY_SER)
      assert(store.memoryStore.getSize(ShuffleBlockId(0, 0, 0)) <= 100,
        "shuffle_0_0_0 was not compressed")
      stopBlockManager(store)

      conf.set(SHUFFLE_COMPRESS, false)
      store = makeBlockManager(20000, "exec2")
      store.putSingle(
        ShuffleBlockId(0, 0, 0), new Array[Byte](10000), StorageLevel.MEMORY_ONLY_SER)
      assert(store.memoryStore.getSize(ShuffleBlockId(0, 0, 0)) >= 10000,
        "shuffle_0_0_0 was compressed")
      stopBlockManager(store)

      conf.set(BROADCAST_COMPRESS, true)
      store = makeBlockManager(20000, "exec3")
      store.putSingle(
        BroadcastBlockId(0), new Array[Byte](10000), StorageLevel.MEMORY_ONLY_SER)
      assert(store.memoryStore.getSize(BroadcastBlockId(0)) <= 1000,
        "broadcast_0 was not compressed")
      stopBlockManager(store)

      conf.set(BROADCAST_COMPRESS, false)
      store = makeBlockManager(20000, "exec4")
      store.putSingle(
        BroadcastBlockId(0), new Array[Byte](10000), StorageLevel.MEMORY_ONLY_SER)
      assert(store.memoryStore.getSize(BroadcastBlockId(0)) >= 10000, "broadcast_0 was compressed")
      stopBlockManager(store)

      conf.set(RDD_COMPRESS, true)
      store = makeBlockManager(20000, "exec5")
      store.putSingle(rdd(0, 0), new Array[Byte](10000), StorageLevel.MEMORY_ONLY_SER)
      assert(store.memoryStore.getSize(rdd(0, 0)) <= 1000, "rdd_0_0 was not compressed")
      stopBlockManager(store)

      conf.set(RDD_COMPRESS, false)
      store = makeBlockManager(20000, "exec6")
      store.putSingle(rdd(0, 0), new Array[Byte](10000), StorageLevel.MEMORY_ONLY_SER)
      assert(store.memoryStore.getSize(rdd(0, 0)) >= 10000, "rdd_0_0 was compressed")
      stopBlockManager(store)

      // Check that any other block types are also kept uncompressed
      store = makeBlockManager(20000, "exec7")
      store.putSingle("other_block", new Array[Byte](10000), StorageLevel.MEMORY_ONLY)
      assert(store.memoryStore.getSize("other_block") >= 10000, "other_block was compressed")
      stopBlockManager(store)
    } finally {
      System.clearProperty(SHUFFLE_COMPRESS.key)
      System.clearProperty(BROADCAST_COMPRESS.key)
      System.clearProperty(RDD_COMPRESS.key)
    }
  }

  test("block store put failure") {
    // Use Java serializer so we can create an unserializable error.
    conf.set(TEST_MEMORY, 1200L)
    val transfer = new NettyBlockTransferService(conf, securityMgr, "localhost", "localhost", 0, 1)
    val memoryManager = UnifiedMemoryManager(conf, numCores = 1)
    val serializerManager = new SerializerManager(new JavaSerializer(conf), conf)
    val store = new BlockManager(SparkContext.DRIVER_IDENTIFIER, rpcEnv, master,
      serializerManager, conf, memoryManager, mapOutputTracker,
      shuffleManager, transfer, securityMgr, None)
    allStores += store
    store.initialize("app-id")

    // The put should fail since a1 is not serializable.
    class UnserializableClass
    val a1 = new UnserializableClass
    intercept[java.io.NotSerializableException] {
      store.putSingle("a1", a1, StorageLevel.DISK_ONLY)
    }

    // Make sure get a1 doesn't hang and returns None.
    failAfter(1.second) {
      assert(store.getSingleAndReleaseLock("a1").isEmpty, "a1 should not be in store")
    }
  }

  def testPutBlockDataAsStream(blockManager: BlockManager, storageLevel: StorageLevel): Unit = {
    val message = "message"
    val ser = serializer.newInstance().serialize(message).array()
    val blockId = new RDDBlockId(0, 0)
    val streamCallbackWithId =
      blockManager.putBlockDataAsStream(blockId, storageLevel, ClassTag(message.getClass))
    streamCallbackWithId.onData("0", ByteBuffer.wrap(ser))
    streamCallbackWithId.onComplete("0")
    val blockStatusOption = blockManager.getStatus(blockId)
    assert(!blockStatusOption.isEmpty)
    val blockStatus = blockStatusOption.get
    assert((blockStatus.diskSize > 0) === !storageLevel.useMemory)
    assert((blockStatus.memSize > 0) === storageLevel.useMemory)
    assert(blockManager.getBlockData(blockId).nioByteBuffer().array() === ser)
  }

  Seq(
    "caching" -> StorageLevel.MEMORY_ONLY,
    "caching, serialized" -> StorageLevel.MEMORY_ONLY_SER,
    "caching on disk" -> StorageLevel.DISK_ONLY
  ).foreach { case (name, storageLevel) =>
    encryptionTest(s"test putBlockDataAsStream with $name") { conf =>
      init(conf)
      val ioEncryptionKey =
        if (conf.get(IO_ENCRYPTION_ENABLED)) Some(CryptoStreamUtils.createKey(conf)) else None
      val securityMgr = new SecurityManager(conf, ioEncryptionKey)
      val serializerManager = new SerializerManager(serializer, conf, ioEncryptionKey)
      val transfer =
        new NettyBlockTransferService(conf, securityMgr, "localhost", "localhost", 0, 1)
      val memoryManager = UnifiedMemoryManager(conf, numCores = 1)
      val blockManager = new BlockManager(SparkContext.DRIVER_IDENTIFIER, rpcEnv, master,
        serializerManager, conf, memoryManager, mapOutputTracker,
        shuffleManager, transfer, securityMgr, None)
      try {
        blockManager.initialize("app-id")
        testPutBlockDataAsStream(blockManager, storageLevel)
      } finally {
        blockManager.stop()
      }
    }
  }

  test("turn off updated block statuses") {
    val conf = new SparkConf()
    conf.set(TASK_METRICS_TRACK_UPDATED_BLOCK_STATUSES, false)
    val store = makeBlockManager(12000, testConf = Some(conf))

    store.registerTask(0)
    val list = List.fill(2)(new Array[Byte](2000))

    def getUpdatedBlocks(task: => Unit): Seq[(BlockId, BlockStatus)] = {
      val context = TaskContext.empty()
      try {
        TaskContext.setTaskContext(context)
        task
      } finally {
        TaskContext.unset()
      }
      context.taskMetrics.updatedBlockStatuses
    }

    // 1 updated block (i.e. list1)
    val updatedBlocks1 = getUpdatedBlocks {
      store.putIterator(
        "list1", list.iterator, StorageLevel.MEMORY_ONLY, tellMaster = true)
    }
    assert(updatedBlocks1.size === 0)
  }


  test("updated block statuses") {
    val conf = new SparkConf()
    conf.set(TASK_METRICS_TRACK_UPDATED_BLOCK_STATUSES, true)
    val store = makeBlockManager(12000, testConf = Some(conf))
    store.registerTask(0)
    val list = List.fill(2)(new Array[Byte](2000))
    val bigList = List.fill(8)(new Array[Byte](2000))

    def getUpdatedBlocks(task: => Unit): Seq[(BlockId, BlockStatus)] = {
      val context = TaskContext.empty()
      try {
        TaskContext.setTaskContext(context)
        task
      } finally {
        TaskContext.unset()
      }
      context.taskMetrics.updatedBlockStatuses
    }

    // 1 updated block (i.e. list1)
    val updatedBlocks1 = getUpdatedBlocks {
      store.putIterator(
        "list1", list.iterator, StorageLevel.MEMORY_ONLY, tellMaster = true)
    }
    assert(updatedBlocks1.size === 1)
    assert(updatedBlocks1.head._1 === TestBlockId("list1"))
    assert(updatedBlocks1.head._2.storageLevel === StorageLevel.MEMORY_ONLY)

    // 1 updated block (i.e. list2)
    val updatedBlocks2 = getUpdatedBlocks {
      store.putIterator(
        "list2", list.iterator, StorageLevel.MEMORY_AND_DISK, tellMaster = true)
    }
    assert(updatedBlocks2.size === 1)
    assert(updatedBlocks2.head._1 === TestBlockId("list2"))
    assert(updatedBlocks2.head._2.storageLevel === StorageLevel.MEMORY_ONLY)

    // 2 updated blocks - list1 is kicked out of memory while list3 is added
    val updatedBlocks3 = getUpdatedBlocks {
      store.putIterator(
        "list3", list.iterator, StorageLevel.MEMORY_ONLY, tellMaster = true)
    }
    assert(updatedBlocks3.size === 2)
    updatedBlocks3.foreach { case (id, status) =>
      id match {
        case TestBlockId("list1") => assert(status.storageLevel === StorageLevel.NONE)
        case TestBlockId("list3") => assert(status.storageLevel === StorageLevel.MEMORY_ONLY)
        case _ => fail("Updated block is neither list1 nor list3")
      }
    }
    assert(store.memoryStore.contains("list3"), "list3 was not in memory store")

    // 2 updated blocks - list2 is kicked out of memory (but put on disk) while list4 is added
    val updatedBlocks4 = getUpdatedBlocks {
      store.putIterator(
        "list4", list.iterator, StorageLevel.MEMORY_ONLY, tellMaster = true)
    }
    assert(updatedBlocks4.size === 2)
    updatedBlocks4.foreach { case (id, status) =>
      id match {
        case TestBlockId("list2") => assert(status.storageLevel === StorageLevel.DISK_ONLY)
        case TestBlockId("list4") => assert(status.storageLevel === StorageLevel.MEMORY_ONLY)
        case _ => fail("Updated block is neither list2 nor list4")
      }
    }
    assert(store.diskStore.contains("list2"), "list2 was not in disk store")
    assert(store.memoryStore.contains("list4"), "list4 was not in memory store")

    // No updated blocks - list5 is too big to fit in store and nothing is kicked out
    val updatedBlocks5 = getUpdatedBlocks {
      store.putIterator(
        "list5", bigList.iterator, StorageLevel.MEMORY_ONLY, tellMaster = true)
    }
    assert(updatedBlocks5.size === 0)

    // memory store contains only list3 and list4
    assert(!store.memoryStore.contains("list1"), "list1 was in memory store")
    assert(!store.memoryStore.contains("list2"), "list2 was in memory store")
    assert(store.memoryStore.contains("list3"), "list3 was not in memory store")
    assert(store.memoryStore.contains("list4"), "list4 was not in memory store")
    assert(!store.memoryStore.contains("list5"), "list5 was in memory store")

    // disk store contains only list2
    assert(!store.diskStore.contains("list1"), "list1 was in disk store")
    assert(store.diskStore.contains("list2"), "list2 was not in disk store")
    assert(!store.diskStore.contains("list3"), "list3 was in disk store")
    assert(!store.diskStore.contains("list4"), "list4 was in disk store")
    assert(!store.diskStore.contains("list5"), "list5 was in disk store")

    // remove block - list2 should be removed from disk
    val updatedBlocks6 = getUpdatedBlocks {
      store.removeBlock(
        "list2", tellMaster = true)
    }
    assert(updatedBlocks6.size === 1)
    assert(updatedBlocks6.head._1 === TestBlockId("list2"))
    assert(updatedBlocks6.head._2.storageLevel == StorageLevel.NONE)
    assert(!store.diskStore.contains("list2"), "list2 was in disk store")
  }

  test("query block statuses") {
    val store = makeBlockManager(12000)
    val list = List.fill(2)(new Array[Byte](2000))

    // Tell master. By LRU, only list2 and list3 remains.
    store.putIterator(
      "list1", list.iterator, StorageLevel.MEMORY_ONLY, tellMaster = true)
    store.putIterator(
      "list2", list.iterator, StorageLevel.MEMORY_AND_DISK, tellMaster = true)
    store.putIterator(
      "list3", list.iterator, StorageLevel.MEMORY_ONLY, tellMaster = true)

    // getLocations and getBlockStatus should yield the same locations
    assert(store.master.getLocations("list1").size === 0)
    assert(store.master.getLocations("list2").size === 1)
    assert(store.master.getLocations("list3").size === 1)
    assert(store.master.getBlockStatus("list1", askSlaves = false).size === 0)
    assert(store.master.getBlockStatus("list2", askSlaves = false).size === 1)
    assert(store.master.getBlockStatus("list3", askSlaves = false).size === 1)
    assert(store.master.getBlockStatus("list1", askSlaves = true).size === 0)
    assert(store.master.getBlockStatus("list2", askSlaves = true).size === 1)
    assert(store.master.getBlockStatus("list3", askSlaves = true).size === 1)

    // This time don't tell master and see what happens. By LRU, only list5 and list6 remains.
    store.putIterator(
      "list4", list.iterator, StorageLevel.MEMORY_ONLY, tellMaster = false)
    store.putIterator(
      "list5", list.iterator, StorageLevel.MEMORY_AND_DISK, tellMaster = false)
    store.putIterator(
      "list6", list.iterator, StorageLevel.MEMORY_ONLY, tellMaster = false)

    // getLocations should return nothing because the master is not informed
    // getBlockStatus without asking slaves should have the same result
    // getBlockStatus with asking slaves, however, should return the actual block statuses
    assert(store.master.getLocations("list4").size === 0)
    assert(store.master.getLocations("list5").size === 0)
    assert(store.master.getLocations("list6").size === 0)
    assert(store.master.getBlockStatus("list4", askSlaves = false).size === 0)
    assert(store.master.getBlockStatus("list5", askSlaves = false).size === 0)
    assert(store.master.getBlockStatus("list6", askSlaves = false).size === 0)
    assert(store.master.getBlockStatus("list4", askSlaves = true).size === 0)
    assert(store.master.getBlockStatus("list5", askSlaves = true).size === 1)
    assert(store.master.getBlockStatus("list6", askSlaves = true).size === 1)
  }

  test("get matching blocks") {
    val store = makeBlockManager(12000)
    val list = List.fill(2)(new Array[Byte](100))

    // insert some blocks
    store.putIterator(
      "list1", list.iterator, StorageLevel.MEMORY_AND_DISK, tellMaster = true)
    store.putIterator(
      "list2", list.iterator, StorageLevel.MEMORY_AND_DISK, tellMaster = true)
    store.putIterator(
      "list3", list.iterator, StorageLevel.MEMORY_AND_DISK, tellMaster = true)

    // getLocations and getBlockStatus should yield the same locations
    assert(store.master.getMatchingBlockIds(_.toString.contains("list"), askSlaves = false).size
      === 3)
    assert(store.master.getMatchingBlockIds(_.toString.contains("list1"), askSlaves = false).size
      === 1)

    // insert some more blocks
    store.putIterator(
      "newlist1", list.iterator, StorageLevel.MEMORY_AND_DISK, tellMaster = true)
    store.putIterator(
      "newlist2", list.iterator, StorageLevel.MEMORY_AND_DISK, tellMaster = false)
    store.putIterator(
      "newlist3", list.iterator, StorageLevel.MEMORY_AND_DISK, tellMaster = false)

    // getLocations and getBlockStatus should yield the same locations
    assert(store.master.getMatchingBlockIds(_.toString.contains("newlist"), askSlaves = false).size
      === 1)
    assert(store.master.getMatchingBlockIds(_.toString.contains("newlist"), askSlaves = true).size
      === 3)

    val blockIds = Seq(RDDBlockId(1, 0), RDDBlockId(1, 1), RDDBlockId(2, 0))
    blockIds.foreach { blockId =>
      store.putIterator(
        blockId, list.iterator, StorageLevel.MEMORY_ONLY, tellMaster = true)
    }
    val matchedBlockIds = store.master.getMatchingBlockIds(_ match {
      case RDDBlockId(1, _) => true
      case _ => false
    }, askSlaves = true)
    assert(matchedBlockIds.toSet === Set(RDDBlockId(1, 0), RDDBlockId(1, 1)))
  }

  test("SPARK-1194 regression: fix the same-RDD rule for cache replacement") {
    val store = makeBlockManager(12000)
    store.putSingle(rdd(0, 0), new Array[Byte](4000), StorageLevel.MEMORY_ONLY)
    store.putSingle(rdd(1, 0), new Array[Byte](4000), StorageLevel.MEMORY_ONLY)
    // Access rdd_1_0 to ensure it's not least recently used.
    assert(store.getSingleAndReleaseLock(rdd(1, 0)).isDefined, "rdd_1_0 was not in store")
    // According to the same-RDD rule, rdd_1_0 should be replaced here.
    store.putSingle(rdd(0, 1), new Array[Byte](4000), StorageLevel.MEMORY_ONLY)
    // rdd_1_0 should have been replaced, even it's not least recently used.
    assert(store.memoryStore.contains(rdd(0, 0)), "rdd_0_0 was not in store")
    assert(store.memoryStore.contains(rdd(0, 1)), "rdd_0_1 was not in store")
    assert(!store.memoryStore.contains(rdd(1, 0)), "rdd_1_0 was in store")
  }

  test("safely unroll blocks through putIterator (disk)") {
    val store = makeBlockManager(12000)
    val memoryStore = store.memoryStore
    val diskStore = store.diskStore
    val smallList = List.fill(40)(new Array[Byte](100))
    val bigList = List.fill(40)(new Array[Byte](1000))
    def smallIterator: Iterator[Any] = smallList.iterator.asInstanceOf[Iterator[Any]]
    def bigIterator: Iterator[Any] = bigList.iterator.asInstanceOf[Iterator[Any]]
    assert(memoryStore.currentUnrollMemoryForThisTask === 0)

    store.putIterator("b1", smallIterator, StorageLevel.MEMORY_AND_DISK)
    store.putIterator("b2", smallIterator, StorageLevel.MEMORY_AND_DISK)

    // Unroll with not enough space. This should succeed but kick out b1 in the process.
    // Memory store should contain b2 and b3, while disk store should contain only b1
    val result3 = memoryStore.putIteratorAsValues("b3", smallIterator, ClassTag.Any)
    assert(result3.isRight)
    assert(!memoryStore.contains("b1"))
    assert(memoryStore.contains("b2"))
    assert(memoryStore.contains("b3"))
    assert(diskStore.contains("b1"))
    assert(!diskStore.contains("b2"))
    assert(!diskStore.contains("b3"))
    memoryStore.remove("b3")
    store.putIterator("b3", smallIterator, StorageLevel.MEMORY_ONLY)
    assert(memoryStore.currentUnrollMemoryForThisTask === 0)

    // Unroll huge block with not enough space. This should fail and return an iterator so that
    // the block may be stored to disk. During the unrolling process, block "b2" should be kicked
    // out, so the memory store should contain only b3, while the disk store should contain
    // b1, b2 and b4.
    val result4 = memoryStore.putIteratorAsValues("b4", bigIterator, ClassTag.Any)
    assert(result4.isLeft)
    assert(!memoryStore.contains("b1"))
    assert(!memoryStore.contains("b2"))
    assert(memoryStore.contains("b3"))
    assert(!memoryStore.contains("b4"))
  }

  test("read-locked blocks cannot be evicted from memory") {
    val store = makeBlockManager(12000)
    val arr = new Array[Byte](4000)
    // First store a1 and a2, both in memory, and a3, on disk only
    store.putSingle("a1", arr, StorageLevel.MEMORY_ONLY_SER)
    store.putSingle("a2", arr, StorageLevel.MEMORY_ONLY_SER)
    assert(store.getSingle("a1").isDefined, "a1 was not in store")
    assert(store.getSingle("a2").isDefined, "a2 was not in store")
    // This put should fail because both a1 and a2 should be read-locked:
    store.putSingle("a3", arr, StorageLevel.MEMORY_ONLY_SER)
    assert(store.getSingle("a3").isEmpty, "a3 was in store")
    assert(store.getSingle("a1").isDefined, "a1 was not in store")
    assert(store.getSingle("a2").isDefined, "a2 was not in store")
    // Release both pins of block a2:
    store.releaseLock("a2")
    store.releaseLock("a2")
    // Block a1 is the least-recently accessed, so an LRU eviction policy would evict it before
    // block a2. However, a1 is still pinned so this put of a3 should evict a2 instead:
    store.putSingle("a3", arr, StorageLevel.MEMORY_ONLY_SER)
    assert(store.getSingle("a2").isEmpty, "a2 was in store")
    assert(store.getSingle("a1").isDefined, "a1 was not in store")
    assert(store.getSingle("a3").isDefined, "a3 was not in store")
  }

  private def testReadWithLossOfOnDiskFiles(
      storageLevel: StorageLevel,
      readMethod: BlockManager => Option[_]): Unit = {
    val store = makeBlockManager(12000)
    assert(store.putSingle("blockId", new Array[Byte](4000), storageLevel))
    assert(store.getStatus("blockId").isDefined)
    // Directly delete all files from the disk store, triggering failures when reading blocks:
    store.diskBlockManager.getAllFiles().foreach(_.delete())
    // The BlockManager still thinks that these blocks exist:
    assert(store.getStatus("blockId").isDefined)
    // Because the BlockManager's metadata claims that the block exists (i.e. that it's present
    // in at least one store), the read attempts to read it and fails when the on-disk file is
    // missing.
    intercept[SparkException] {
      readMethod(store)
    }
    // Subsequent read attempts will succeed; the block isn't present but we return an expected
    // "block not found" response rather than a fatal error:
    assert(readMethod(store).isEmpty)
    // The reason why this second read succeeded is because the metadata entry for the missing
    // block was removed as a result of the read failure:
    assert(store.getStatus("blockId").isEmpty)
  }

  test("remove block if a read fails due to missing DiskStore files (SPARK-15736)") {
    val storageLevels = Seq(
      StorageLevel(useDisk = true, useMemory = false, deserialized = false),
      StorageLevel(useDisk = true, useMemory = false, deserialized = true))
    val readMethods = Map[String, BlockManager => Option[_]](
      "getLocalBytes" -> ((m: BlockManager) => m.getLocalBytes("blockId")),
      "getLocalValues" -> ((m: BlockManager) => m.getLocalValues("blockId"))
    )
    testReadWithLossOfOnDiskFiles(StorageLevel.DISK_ONLY, _.getLocalBytes("blockId"))
    for ((readMethodName, readMethod) <- readMethods; storageLevel <- storageLevels) {
      withClue(s"$readMethodName $storageLevel") {
        testReadWithLossOfOnDiskFiles(storageLevel, readMethod)
      }
    }
  }

  test("SPARK-13328: refresh block locations (fetch should fail after hitting a threshold)") {
    val mockBlockTransferService =
<<<<<<< HEAD
      new MockBlockTransferService(conf.getInt("spark.block.failures.beforeLocationRefresh", 5))
=======
      new MockBlockTransferService(conf.get(BLOCK_FAILURES_BEFORE_LOCATION_REFRESH))
>>>>>>> cceb2d6f
    val store =
      makeBlockManager(8000, "executor1", transferService = Option(mockBlockTransferService))
    store.putSingle("item", 999L, StorageLevel.MEMORY_ONLY, tellMaster = true)
    assert(store.getRemoteBytes("item").isEmpty)
  }

  test("SPARK-13328: refresh block locations (fetch should succeed after location refresh)") {
    val maxFailuresBeforeLocationRefresh =
      conf.get(BLOCK_FAILURES_BEFORE_LOCATION_REFRESH)
    val mockBlockManagerMaster = mock(classOf[BlockManagerMaster])
    val mockBlockTransferService =
      new MockBlockTransferService(maxFailuresBeforeLocationRefresh)
    // make sure we have more than maxFailuresBeforeLocationRefresh locations
    // so that we have a chance to do location refresh
    val blockManagerIds = (0 to maxFailuresBeforeLocationRefresh)
      .map { i => BlockManagerId(s"id-$i", s"host-$i", i + 1) }
    when(mockBlockManagerMaster.getLocationsAndStatus(mc.any[BlockId], mc.any[String])).thenReturn(
      Option(BlockLocationsAndStatus(blockManagerIds, BlockStatus.empty, None)))
    when(mockBlockManagerMaster.getLocations(mc.any[BlockId])).thenReturn(
      blockManagerIds)

    val store = makeBlockManager(8000, "executor1", mockBlockManagerMaster,
      transferService = Option(mockBlockTransferService))
    val block = store.getRemoteBytes("item")
      .asInstanceOf[Option[ByteBuffer]]
    assert(block.isDefined)
    verify(mockBlockManagerMaster, times(1))
      .getLocationsAndStatus("item", "MockBlockTransferServiceHost")
    verify(mockBlockManagerMaster, times(1)).getLocations("item")
  }

  test("SPARK-17484: block status is properly updated following an exception in put()") {
    val mockBlockTransferService = new MockBlockTransferService(maxFailures = 10) {
      override def uploadBlock(
          hostname: String,
          port: Int, execId: String,
          blockId: BlockId,
          blockData: ManagedBuffer,
          level: StorageLevel,
          classTag: ClassTag[_]): Future[Unit] = {
        throw new InterruptedException("Intentional interrupt")
      }
    }
    val store =
      makeBlockManager(8000, "executor1", transferService = Option(mockBlockTransferService))
    val store2 =
      makeBlockManager(8000, "executor2", transferService = Option(mockBlockTransferService))
    intercept[InterruptedException] {
      store.putSingle("item", "value", StorageLevel.MEMORY_ONLY_2, tellMaster = true)
    }
    assert(store.getLocalBytes("item").isEmpty)
    assert(master.getLocations("item").isEmpty)
    assert(store2.getRemoteBytes("item").isEmpty)
  }

  test("SPARK-17484: master block locations are updated following an invalid remote block fetch") {
    val store = makeBlockManager(8000, "executor1")
    val store2 = makeBlockManager(8000, "executor2")
    store.putSingle("item", "value", StorageLevel.MEMORY_ONLY, tellMaster = true)
    assert(master.getLocations("item").nonEmpty)
    store.removeBlock("item", tellMaster = false)
    assert(master.getLocations("item").nonEmpty)
    assert(store2.getRemoteBytes("item").isEmpty)
    assert(master.getLocations("item").isEmpty)
  }

  test("SPARK-25888: serving of removed file not detected by shuffle service") {
    // although the existence of the file is checked before serving it but a delete can happen
    // somewhere after that check
    val store = makeBlockManager(8000, "executor1")
    val emptyBlockFetcher = new MockBlockTransferService(0) {
      override def fetchBlockSync(
        host: String,
        port: Int,
        execId: String,
        blockId: String,
        tempFileManager: DownloadFileManager): ManagedBuffer = {
        val transConf = SparkTransportConf.fromSparkConf(conf, "shuffle", numUsableCores = 1)
        // empty ManagedBuffer
        new FileSegmentManagedBuffer(transConf, new File("missing.file"), 0, 0)
      }
    }
    val store2 = makeBlockManager(8000, "executor2", this.master, Some(emptyBlockFetcher))
    store.putSingle("item", "value", StorageLevel.DISK_ONLY, tellMaster = true)
    assert(master.getLocations("item").nonEmpty)
    assert(store2.getRemoteBytes("item").isEmpty)
  }

  test("test sorting of block locations") {
    val localHost = "localhost"
    val otherHost = "otherHost"
    val store = makeBlockManager(8000, "executor1")
    val externalShuffleServicePort = StorageUtils.externalShuffleServicePort(conf)
    val port = store.blockTransferService.port
    val rack = Some("rack")
    val blockManagerWithTopolgyInfo = BlockManagerId(
      store.blockManagerId.executorId,
      store.blockManagerId.host,
      store.blockManagerId.port,
      rack)
    store.blockManagerId = blockManagerWithTopolgyInfo
    val locations = Seq(
      BlockManagerId("executor4", otherHost, externalShuffleServicePort, rack),
      BlockManagerId("executor3", otherHost, port, rack),
      BlockManagerId("executor6", otherHost, externalShuffleServicePort),
      BlockManagerId("executor5", otherHost, port),
      BlockManagerId("executor2", localHost, externalShuffleServicePort),
      BlockManagerId("executor1", localHost, port))
    val sortedLocations = Seq(
      BlockManagerId("executor1", localHost, port),
      BlockManagerId("executor2", localHost, externalShuffleServicePort),
      BlockManagerId("executor3", otherHost, port, rack),
      BlockManagerId("executor4", otherHost, externalShuffleServicePort, rack),
      BlockManagerId("executor5", otherHost, port),
      BlockManagerId("executor6", otherHost, externalShuffleServicePort))
    assert(store.sortLocations(locations) === sortedLocations)
  }

  test("SPARK-20640: Shuffle registration timeout and maxAttempts conf are working") {
    val tryAgainMsg = "test_spark_20640_try_again"
    val timingoutExecutor = "timingoutExecutor"
    val tryAgainExecutor = "tryAgainExecutor"
    val succeedingExecutor = "succeedingExecutor"

    val failure = new Exception(tryAgainMsg)
    val success = ByteBuffer.wrap(new Array[Byte](0))

    var secondExecutorFailedOnce = false
    var thirdExecutorFailedOnce = false

    val handler = new NoOpRpcHandler {
      override def receive(
          client: TransportClient,
          message: ByteBuffer,
          callback: RpcResponseCallback): Unit = {
        val msgObj = BlockTransferMessage.Decoder.fromByteBuffer(message)
        msgObj match {

          case exec: RegisterExecutor if exec.execId == timingoutExecutor =>
            () // No reply to generate client-side timeout

          case exec: RegisterExecutor
            if exec.execId == tryAgainExecutor && !secondExecutorFailedOnce =>
            secondExecutorFailedOnce = true
            callback.onFailure(failure)

          case exec: RegisterExecutor if exec.execId == tryAgainExecutor =>
            callback.onSuccess(success)

          case exec: RegisterExecutor
            if exec.execId == succeedingExecutor && !thirdExecutorFailedOnce =>
            thirdExecutorFailedOnce = true
            callback.onFailure(failure)

          case exec: RegisterExecutor if exec.execId == succeedingExecutor =>
            callback.onSuccess(success)

        }
      }
    }

    val transConf = SparkTransportConf.fromSparkConf(conf, "shuffle", numUsableCores = 0)

    Utils.tryWithResource(new TransportContext(transConf, handler, true)) { transCtx =>
      // a server which delays response 50ms and must try twice for success.
      def newShuffleServer(port: Int): (TransportServer, Int) = {
        (transCtx.createServer(port, Seq.empty[TransportServerBootstrap].asJava), port)
      }

      val candidatePort = RandomUtils.nextInt(1024, 65536)
      val (server, shufflePort) = Utils.startServiceOnPort(candidatePort,
        newShuffleServer, conf, "ShuffleServer")

      conf.set(SHUFFLE_SERVICE_ENABLED.key, "true")
      conf.set(SHUFFLE_SERVICE_PORT.key, shufflePort.toString)
      conf.set(SHUFFLE_REGISTRATION_TIMEOUT.key, "40")
      conf.set(SHUFFLE_REGISTRATION_MAX_ATTEMPTS.key, "1")
      var e = intercept[SparkException] {
        makeBlockManager(8000, timingoutExecutor)
      }.getMessage
      assert(e.contains("TimeoutException"))

      conf.set(SHUFFLE_REGISTRATION_TIMEOUT.key, "1000")
      conf.set(SHUFFLE_REGISTRATION_MAX_ATTEMPTS.key, "1")
      e = intercept[SparkException] {
        makeBlockManager(8000, tryAgainExecutor)
      }.getMessage
      assert(e.contains(tryAgainMsg))

      conf.set(SHUFFLE_REGISTRATION_TIMEOUT.key, "1000")
      conf.set(SHUFFLE_REGISTRATION_MAX_ATTEMPTS.key, "2")
      makeBlockManager(8000, succeedingExecutor)
      server.close()
    }
  }

  test("fetch remote block to local disk if block size is larger than threshold") {
    conf.set(MAX_REMOTE_BLOCK_SIZE_FETCH_TO_MEM, 1000L)

    val mockBlockManagerMaster = mock(classOf[BlockManagerMaster])
    val mockBlockTransferService = new MockBlockTransferService(0)
    val blockLocations = Seq(BlockManagerId("id-0", "host-0", 1))
    val blockStatus = BlockStatus(StorageLevel.DISK_ONLY, 0L, 2000L)

    when(mockBlockManagerMaster.getLocationsAndStatus(mc.any[BlockId], mc.any[String])).thenReturn(
      Option(BlockLocationsAndStatus(blockLocations, blockStatus, None)))
    when(mockBlockManagerMaster.getLocations(mc.any[BlockId])).thenReturn(blockLocations)

    val store = makeBlockManager(8000, "executor1", mockBlockManagerMaster,
      transferService = Option(mockBlockTransferService))
    val block = store.getRemoteBytes("item")
      .asInstanceOf[Option[ByteBuffer]]

    assert(block.isDefined)
    assert(mockBlockTransferService.numCalls === 1)
    // assert FileManager is not null if the block size is larger than threshold.
    assert(mockBlockTransferService.tempFileManager === store.remoteBlockTempFileManager)
  }

  test("query locations of blockIds") {
    val mockBlockManagerMaster = mock(classOf[BlockManagerMaster])
    val blockLocations = Seq(BlockManagerId("1", "host1", 100), BlockManagerId("2", "host2", 200))
    when(mockBlockManagerMaster.getLocations(mc.any[Array[BlockId]]))
      .thenReturn(Array(blockLocations))
    val env = mock(classOf[SparkEnv])

    val blockIds: Array[BlockId] = Array(StreamBlockId(1, 2))
    val locs = BlockManager.blockIdsToLocations(blockIds, env, mockBlockManagerMaster)
    val expectedLocs = Seq("executor_host1_1", "executor_host2_2")
    assert(locs(blockIds(0)) == expectedLocs)
  }

  class MockBlockTransferService(val maxFailures: Int) extends BlockTransferService {
    var numCalls = 0
    var tempFileManager: DownloadFileManager = null

    override def init(blockDataManager: BlockDataManager): Unit = {}

    override def fetchBlocks(
        host: String,
        port: Int,
        execId: String,
        blockIds: Array[String],
        listener: BlockFetchingListener,
        tempFileManager: DownloadFileManager): Unit = {
      listener.onBlockFetchSuccess("mockBlockId", new NioManagedBuffer(ByteBuffer.allocate(1)))
    }

    override def close(): Unit = {}

    override def hostName: String = { "MockBlockTransferServiceHost" }

    override def port: Int = { 63332 }

    override def uploadBlock(
        hostname: String,
        port: Int,
        execId: String,
        blockId: BlockId,
        blockData: ManagedBuffer,
        level: StorageLevel,
        classTag: ClassTag[_]): Future[Unit] = {
      import scala.concurrent.ExecutionContext.Implicits.global
      Future {}
    }

    override def fetchBlockSync(
        host: String,
        port: Int,
        execId: String,
        blockId: String,
        tempFileManager: DownloadFileManager): ManagedBuffer = {
      numCalls += 1
      this.tempFileManager = tempFileManager
      if (numCalls <= maxFailures) {
        throw new RuntimeException("Failing block fetch in the mock block transfer service")
      }
      super.fetchBlockSync(host, port, execId, blockId, tempFileManager)
    }
  }
}

private object BlockManagerSuite {

  // Necessary to make ScalaTest 3.x interrupt a thread on the JVM like ScalaTest 2.2.x
  implicit val defaultSignaler: Signaler = ThreadSignaler

  private implicit class BlockManagerTestUtils(store: BlockManager) {

    def dropFromMemoryIfExists(
        blockId: BlockId,
        data: () => Either[Array[Any], ChunkedByteBuffer]): Unit = {
      store.blockInfoManager.lockForWriting(blockId).foreach { info =>
        val newEffectiveStorageLevel = store.dropFromMemory(blockId, data)
        if (newEffectiveStorageLevel.isValid) {
          // The block is still present in at least one store, so release the lock
          // but don't delete the block info
          store.releaseLock(blockId)
        } else {
          // The block isn't present in any store, so delete the block info so that the
          // block can be stored again
          store.blockInfoManager.removeBlock(blockId)
        }
      }
    }

    private def wrapGet[T](f: BlockId => Option[T]): BlockId => Option[T] = (blockId: BlockId) => {
      val result = f(blockId)
      if (result.isDefined) {
        store.releaseLock(blockId)
      }
      result
    }

    def hasLocalBlock(blockId: BlockId): Boolean = {
      getLocalAndReleaseLock(blockId).isDefined
    }

    val getLocalAndReleaseLock: (BlockId) => Option[BlockResult] = wrapGet(store.getLocalValues)
    val getAndReleaseLock: (BlockId) => Option[BlockResult] = wrapGet(store.get)
    val getSingleAndReleaseLock: (BlockId) => Option[Any] = wrapGet(store.getSingle)
    val getLocalBytesAndReleaseLock: (BlockId) => Option[ChunkedByteBuffer] = {
      val allocator = ByteBuffer.allocate _
      wrapGet { bid => store.getLocalBytes(bid).map(_.toChunkedByteBuffer(allocator)) }
    }
  }

}<|MERGE_RESOLUTION|>--- conflicted
+++ resolved
@@ -28,13 +28,8 @@
 import scala.reflect.ClassTag
 
 import org.apache.commons.lang3.RandomUtils
-<<<<<<< HEAD
-import org.mockito.{ArgumentMatchers => mc}
-import org.mockito.Mockito.{mock, times, verify, when}
-=======
 import org.mockito.{ArgumentCaptor, ArgumentMatchers => mc}
 import org.mockito.Mockito.{doAnswer, mock, never, spy, times, verify, when}
->>>>>>> cceb2d6f
 import org.scalatest._
 import org.scalatest.concurrent.{Signaler, ThreadSignaler, TimeLimits}
 import org.scalatest.concurrent.Eventually._
@@ -51,11 +46,7 @@
 import org.apache.spark.network.client.{RpcResponseCallback, TransportClient}
 import org.apache.spark.network.netty.{NettyBlockTransferService, SparkTransportConf}
 import org.apache.spark.network.server.{NoOpRpcHandler, TransportServer, TransportServerBootstrap}
-<<<<<<< HEAD
-import org.apache.spark.network.shuffle.{BlockFetchingListener, DownloadFileManager}
-=======
 import org.apache.spark.network.shuffle.{BlockFetchingListener, DownloadFileManager, ExecutorDiskUtils, ExternalBlockStoreClient}
->>>>>>> cceb2d6f
 import org.apache.spark.network.shuffle.protocol.{BlockTransferMessage, RegisterExecutor}
 import org.apache.spark.rpc.RpcEnv
 import org.apache.spark.scheduler.LiveListenerBus
@@ -436,8 +427,6 @@
     }
     executorStore.stop()
     driverStore.stop()
-<<<<<<< HEAD
-=======
   }
 
   private def assertUpdateBlockInfoReportedForRemovingBlock(
@@ -465,7 +454,6 @@
   private def assertUpdateBlockInfoNotReported(store: BlockManager, blockId: BlockId): Unit = {
     verify(master, never()).updateBlockInfo(mc.eq(store.blockManagerId), mc.eq(blockId),
       mc.eq(StorageLevel.NONE), mc.anyInt(), mc.anyInt())
->>>>>>> cceb2d6f
   }
 
   test("reregistration on heart beat") {
@@ -1010,11 +998,7 @@
 
   test("block compression") {
     try {
-<<<<<<< HEAD
-      conf.set("spark.shuffle.compress", "true")
-=======
       conf.set(SHUFFLE_COMPRESS, true)
->>>>>>> cceb2d6f
       var store = makeBlockManager(20000, "exec1")
       store.putSingle(
         ShuffleBlockId(0, 0, 0), new Array[Byte](1000), StorageLevel.MEMORY_ONLY_SER)
@@ -1472,11 +1456,7 @@
 
   test("SPARK-13328: refresh block locations (fetch should fail after hitting a threshold)") {
     val mockBlockTransferService =
-<<<<<<< HEAD
-      new MockBlockTransferService(conf.getInt("spark.block.failures.beforeLocationRefresh", 5))
-=======
       new MockBlockTransferService(conf.get(BLOCK_FAILURES_BEFORE_LOCATION_REFRESH))
->>>>>>> cceb2d6f
     val store =
       makeBlockManager(8000, "executor1", transferService = Option(mockBlockTransferService))
     store.putSingle("item", 999L, StorageLevel.MEMORY_ONLY, tellMaster = true)
