--- conflicted
+++ resolved
@@ -2481,8 +2481,6 @@
       |  "hostId" : "node1"
       |}
     """.stripMargin
-<<<<<<< HEAD
-=======
   private val nodeUnexcludedJsonString =
     s"""
        |{
@@ -2523,7 +2521,6 @@
       |}
     """.stripMargin
 
->>>>>>> a630e8d1
 }
 
 case class TestListenerEvent(foo: String, bar: Int) extends SparkListenerEvent