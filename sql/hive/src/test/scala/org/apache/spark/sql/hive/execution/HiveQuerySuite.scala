/*
 * Licensed to the Apache Software Foundation (ASF) under one or more
 * contributor license agreements.  See the NOTICE file distributed with
 * this work for additional information regarding copyright ownership.
 * The ASF licenses this file to You under the Apache License, Version 2.0
 * (the "License"); you may not use this file except in compliance with
 * the License.  You may obtain a copy of the License at
 *
 *    http://www.apache.org/licenses/LICENSE-2.0
 *
 * Unless required by applicable law or agreed to in writing, software
 * distributed under the License is distributed on an "AS IS" BASIS,
 * WITHOUT WARRANTIES OR CONDITIONS OF ANY KIND, either express or implied.
 * See the License for the specific language governing permissions and
 * limitations under the License.
 */

package org.apache.spark.sql.hive.execution

import java.io.File
import java.net.URI
import java.sql.Timestamp
import java.util.{Locale, TimeZone}

import scala.util.Try

import org.apache.commons.lang3.{JavaVersion, SystemUtils}
import org.apache.hadoop.hive.conf.HiveConf.ConfVars
import org.scalatest.BeforeAndAfter

import org.apache.spark.{SparkFiles, TestUtils}
import org.apache.spark.sql.{AnalysisException, DataFrame, Row, SparkSession}
import org.apache.spark.sql.catalyst.expressions.Cast
import org.apache.spark.sql.catalyst.parser.ParseException
import org.apache.spark.sql.catalyst.plans.logical.Project
import org.apache.spark.sql.execution.joins.BroadcastNestedLoopJoinExec
import org.apache.spark.sql.hive._
import org.apache.spark.sql.hive.test.{HiveTestJars, TestHive}
import org.apache.spark.sql.hive.test.TestHive._
import org.apache.spark.sql.internal.SQLConf
import org.apache.spark.sql.test.SQLTestUtils

case class TestData(a: Int, b: String)

/**
 * A set of test cases expressed in Hive QL that are not covered by the tests
 * included in the hive distribution.
 */
class HiveQuerySuite extends HiveComparisonTest with SQLTestUtils with BeforeAndAfter {
  private val originalTimeZone = TimeZone.getDefault
  private val originalLocale = Locale.getDefault

  import org.apache.spark.sql.hive.test.TestHive.implicits._

  private val originalCrossJoinEnabled = TestHive.conf.crossJoinEnabled

  def spark: SparkSession = sparkSession

  override def beforeAll(): Unit = {
    super.beforeAll()
    TestHive.setCacheTables(true)
    // Timezone is fixed to America/Los_Angeles for those timezone sensitive tests (timestamp_*)
    TimeZone.setDefault(TimeZone.getTimeZone("America/Los_Angeles"))
    // Add Locale setting
    Locale.setDefault(Locale.US)
    // Ensures that cross joins are enabled so that we can test them
    TestHive.setConf(SQLConf.CROSS_JOINS_ENABLED, true)
  }

  override def afterAll(): Unit = {
    try {
      TestHive.setCacheTables(false)
      TimeZone.setDefault(originalTimeZone)
      Locale.setDefault(originalLocale)
      sql("DROP TEMPORARY FUNCTION IF EXISTS udtf_count2")
      TestHive.setConf(SQLConf.CROSS_JOINS_ENABLED, originalCrossJoinEnabled)
    } finally {
      super.afterAll()
    }
  }

  private def assertUnsupportedFeature(body: => Unit): Unit = {
    val e = intercept[ParseException] { body }
    assert(e.getMessage.toLowerCase(Locale.ROOT).contains("operation not allowed"))
  }

  // Testing the Broadcast based join for cartesian join (cross join)
  // We assume that the Broadcast Join Threshold will work since the src is a small table
  private val spark_10484_1 = """
                                | SELECT a.key, b.key
                                | FROM src a LEFT JOIN src b WHERE a.key > b.key + 300
                                | ORDER BY b.key, a.key
                                | LIMIT 20
                              """.stripMargin
  private val spark_10484_2 = """
                                | SELECT a.key, b.key
                                | FROM src a RIGHT JOIN src b WHERE a.key > b.key + 300
                                | ORDER BY a.key, b.key
                                | LIMIT 20
                              """.stripMargin
  private val spark_10484_3 = """
                                | SELECT a.key, b.key
                                | FROM src a FULL OUTER JOIN src b WHERE a.key > b.key + 300
                                | ORDER BY a.key, b.key
                                | LIMIT 20
                              """.stripMargin
  private val spark_10484_4 = """
                                | SELECT a.key, b.key
                                | FROM src a JOIN src b WHERE a.key > b.key + 300
                                | ORDER BY a.key, b.key
                                | LIMIT 20
                              """.stripMargin

  createQueryTest("SPARK-10484 Optimize the Cartesian (Cross) Join with broadcast based JOIN #1",
    spark_10484_1)

  createQueryTest("SPARK-10484 Optimize the Cartesian (Cross) Join with broadcast based JOIN #2",
    spark_10484_2)

  createQueryTest("SPARK-10484 Optimize the Cartesian (Cross) Join with broadcast based JOIN #3",
    spark_10484_3)

  createQueryTest("SPARK-10484 Optimize the Cartesian (Cross) Join with broadcast based JOIN #4",
    spark_10484_4)

  test("SPARK-10484 Optimize the Cartesian (Cross) Join with broadcast based JOIN") {
    def assertBroadcastNestedLoopJoin(sqlText: String): Unit = {
      assert(sql(sqlText).queryExecution.sparkPlan.collect {
        case _: BroadcastNestedLoopJoinExec => 1
      }.nonEmpty)
    }

    assertBroadcastNestedLoopJoin(spark_10484_1)
    assertBroadcastNestedLoopJoin(spark_10484_2)
    assertBroadcastNestedLoopJoin(spark_10484_3)
    assertBroadcastNestedLoopJoin(spark_10484_4)
  }

  createQueryTest("insert table with generator with column name",
    """
      |  CREATE TABLE gen_tmp (key Int);
      |  INSERT OVERWRITE TABLE gen_tmp
      |    SELECT explode(array(1,2,3)) AS val FROM src LIMIT 3;
      |  SELECT key FROM gen_tmp ORDER BY key ASC;
    """.stripMargin)

  createQueryTest("insert table with generator with multiple column names",
    """
      |  CREATE TABLE gen_tmp (key Int, value String);
      |  INSERT OVERWRITE TABLE gen_tmp
      |    SELECT explode(map(key, value)) as (k1, k2) FROM src LIMIT 3;
      |  SELECT key, value FROM gen_tmp ORDER BY key, value ASC;
    """.stripMargin)

  createQueryTest("insert table with generator without column name",
    """
      |  CREATE TABLE gen_tmp (key Int);
      |  INSERT OVERWRITE TABLE gen_tmp
      |    SELECT explode(array(1,2,3)) FROM src LIMIT 3;
      |  SELECT key FROM gen_tmp ORDER BY key ASC;
    """.stripMargin)

  test("multiple generators in projection") {
    intercept[AnalysisException] {
      sql("SELECT explode(array(key, key)), explode(array(key, key)) FROM src").collect()
    }

    intercept[AnalysisException] {
      sql("SELECT explode(array(key, key)) as k1, explode(array(key, key)) FROM src").collect()
    }
  }

  createQueryTest("! operator",
    """
      |SELECT a FROM (
      |  SELECT 1 AS a UNION ALL SELECT 2 AS a) t
      |WHERE !(a>1)
    """.stripMargin)

  createQueryTest("constant object inspector for generic udf",
    """SELECT named_struct(
      lower("AA"), "10",
      repeat(lower("AA"), 3), "11",
      lower(repeat("AA", 3)), "12",
      printf("bb%d", 12), "13",
      repeat(printf("s%d", 14), 2), "14") FROM src LIMIT 1""")

  createQueryTest("NaN to Decimal",
    "SELECT CAST(CAST('NaN' AS DOUBLE) AS DECIMAL(1,1)) FROM src LIMIT 1")

  createQueryTest("constant null testing",
    """SELECT
      |IF(FALSE, CAST(NULL AS STRING), CAST(1 AS STRING)) AS COL1,
      |IF(TRUE, CAST(NULL AS STRING), CAST(1 AS STRING)) AS COL2,
      |IF(FALSE, CAST(NULL AS INT), CAST(1 AS INT)) AS COL3,
      |IF(TRUE, CAST(NULL AS INT), CAST(1 AS INT)) AS COL4,
      |IF(FALSE, CAST(NULL AS DOUBLE), CAST(1 AS DOUBLE)) AS COL5,
      |IF(TRUE, CAST(NULL AS DOUBLE), CAST(1 AS DOUBLE)) AS COL6,
      |IF(FALSE, CAST(NULL AS BOOLEAN), CAST(1 AS BOOLEAN)) AS COL7,
      |IF(TRUE, CAST(NULL AS BOOLEAN), CAST(1 AS BOOLEAN)) AS COL8,
      |IF(FALSE, CAST(NULL AS BIGINT), CAST(1 AS BIGINT)) AS COL9,
      |IF(TRUE, CAST(NULL AS BIGINT), CAST(1 AS BIGINT)) AS COL10,
      |IF(FALSE, CAST(NULL AS FLOAT), CAST(1 AS FLOAT)) AS COL11,
      |IF(TRUE, CAST(NULL AS FLOAT), CAST(1 AS FLOAT)) AS COL12,
      |IF(FALSE, CAST(NULL AS SMALLINT), CAST(1 AS SMALLINT)) AS COL13,
      |IF(TRUE, CAST(NULL AS SMALLINT), CAST(1 AS SMALLINT)) AS COL14,
      |IF(FALSE, CAST(NULL AS TINYINT), CAST(1 AS TINYINT)) AS COL15,
      |IF(TRUE, CAST(NULL AS TINYINT), CAST(1 AS TINYINT)) AS COL16,
      |IF(FALSE, CAST(NULL AS BINARY), CAST("1" AS BINARY)) AS COL17,
      |IF(TRUE, CAST(NULL AS BINARY), CAST("1" AS BINARY)) AS COL18,
      |IF(FALSE, CAST(NULL AS DATE), CAST("1970-01-01" AS DATE)) AS COL19,
      |IF(TRUE, CAST(NULL AS DATE), CAST("1970-01-01" AS DATE)) AS COL20,
      |IF(TRUE, CAST(NULL AS TIMESTAMP), CAST(1 AS TIMESTAMP)) AS COL21,
      |IF(FALSE, CAST(NULL AS DECIMAL), CAST(1 AS DECIMAL)) AS COL22,
      |IF(TRUE, CAST(NULL AS DECIMAL), CAST(1 AS DECIMAL)) AS COL23
      |FROM src LIMIT 1""".stripMargin)

  test("constant null testing timestamp") {
    val r1 = sql("SELECT IF(FALSE, CAST(NULL AS TIMESTAMP), CAST(1 AS TIMESTAMP)) AS COL20")
      .collect().head
    assert(new Timestamp(1000) == r1.getTimestamp(0))
  }

  createQueryTest("null case",
    "SELECT case when(true) then 1 else null end FROM src LIMIT 1")

  createQueryTest("single case",
    """SELECT case when true then 1 else 2 end FROM src LIMIT 1""")

  createQueryTest("double case",
    """SELECT case when 1 = 2 then 1 when 2 = 2 then 3 else 2 end FROM src LIMIT 1""")

  createQueryTest("case else null",
    """SELECT case when 1 = 2 then 1 when 2 = 2 then 3 else null end FROM src LIMIT 1""")

  createQueryTest("having no references",
    "SELECT key FROM src GROUP BY key HAVING COUNT(*) > 1")

  createQueryTest("no from clause",
    "SELECT 1, +1, -1")

  createQueryTest("boolean = number",
    """
      |SELECT
      |  1 = true, 1L = true, 1Y = true, true = 1, true = 1L, true = 1Y,
      |  0 = true, 0L = true, 0Y = true, true = 0, true = 0L, true = 0Y,
      |  1 = false, 1L = false, 1Y = false, false = 1, false = 1L, false = 1Y,
      |  0 = false, 0L = false, 0Y = false, false = 0, false = 0L, false = 0Y,
      |  2 = true, 2L = true, 2Y = true, true = 2, true = 2L, true = 2Y,
      |  2 = false, 2L = false, 2Y = false, false = 2, false = 2L, false = 2Y
      |FROM src LIMIT 1
    """.stripMargin)

  test("CREATE TABLE AS runs once") {
    sql("CREATE TABLE foo AS SELECT 1 FROM src LIMIT 1").collect()
    assert(sql("SELECT COUNT(*) FROM foo").collect().head.getLong(0) === 1,
      "Incorrect number of rows in created table")
  }

  createQueryTest("between",
    "SELECT * FROM src WHERE key Between 1 and 2")

  createQueryTest("div",
    "SELECT 1 DIV 2, 1 div 2, 1 dIv 2, 100 DIV 51, 100 DIV 49 FROM src LIMIT 1")

  // Jdk version leads to different query output for double, so not use createQueryTest here
  test("division") {
    val res = sql("SELECT 2 / 1, 1 / 2, 1 / 3, 1 / COUNT(*) FROM src LIMIT 1").collect().head
    Seq(2.0, 0.5, 0.3333333333333333, 0.002).zip(res.toSeq).foreach( x =>
      assert(x._1 == x._2.asInstanceOf[Double]))
  }

  createQueryTest("modulus",
    "SELECT 11 % 10, IF((101.1 % 100.0) BETWEEN 1.01 AND 1.11, \"true\", \"false\"), " +
      "(101 / 2) % 10 FROM src LIMIT 1")

  test("Query expressed in HiveQL") {
    sql("FROM src SELECT key").collect()
  }

  test("Query with constant folding the CAST") {
    sql("SELECT CAST(CAST('123' AS binary) AS binary) FROM src LIMIT 1").collect()
  }

  createQueryTest("Constant Folding Optimization for AVG_SUM_COUNT",
    "SELECT AVG(0), SUM(0), COUNT(null), COUNT(value) FROM src GROUP BY key")

  createQueryTest("Cast Timestamp to Timestamp in UDF",
    """
      | SELECT DATEDIFF(CAST(value AS timestamp), CAST('2002-03-21 00:00:00' AS timestamp))
      | FROM src LIMIT 1
    """.stripMargin)

  createQueryTest("Date comparison test 1",
    """
      | SELECT
      | CAST(CAST('1970-01-01 22:00:00' AS timestamp) AS date) ==
      | CAST(CAST('1970-01-01 23:00:00' AS timestamp) AS date)
      | FROM src LIMIT 1
    """.stripMargin)

  createQueryTest("Simple Average",
    "SELECT AVG(key) FROM src")

  createQueryTest("Simple Average + 1",
    "SELECT AVG(key) + 1.0 FROM src")

  createQueryTest("Simple Average + 1 with group",
    "SELECT AVG(key) + 1.0, value FROM src group by value")

  createQueryTest("string literal",
    "SELECT 'test' FROM src")

  createQueryTest("Escape sequences",
    """SELECT key, '\\\t\\' FROM src WHERE key = 86""")

  createQueryTest("IgnoreExplain",
    """EXPLAIN SELECT key FROM src""")

  createQueryTest("trivial join where clause",
    "SELECT * FROM src a JOIN src b WHERE a.key = b.key")

  createQueryTest("trivial join ON clause",
    "SELECT * FROM src a JOIN src b ON a.key = b.key")

  createQueryTest("length.udf",
    "SELECT length(\"test\") FROM src LIMIT 1")

  createQueryTest("partitioned table scan",
    "SELECT ds, hr, key, value FROM srcpart")

  createQueryTest("create table as",
    """
      |CREATE TABLE createdtable AS SELECT * FROM src;
      |SELECT * FROM createdtable
    """.stripMargin)

  createQueryTest("create table as with db name",
    """
      |CREATE DATABASE IF NOT EXISTS testdb;
      |CREATE TABLE testdb.createdtable AS SELECT * FROM default.src;
      |SELECT * FROM testdb.createdtable;
      |DROP DATABASE IF EXISTS testdb CASCADE
    """.stripMargin)

  createQueryTest("create table as with db name within backticks",
    """
      |CREATE DATABASE IF NOT EXISTS testdb;
      |CREATE TABLE `testdb`.`createdtable` AS SELECT * FROM default.src;
      |SELECT * FROM testdb.createdtable;
      |DROP DATABASE IF EXISTS testdb CASCADE
    """.stripMargin)

  createQueryTest("insert table with db name",
    """
      |CREATE DATABASE IF NOT EXISTS testdb;
      |CREATE TABLE testdb.createdtable like default.src;
      |INSERT INTO TABLE testdb.createdtable SELECT * FROM default.src;
      |SELECT * FROM testdb.createdtable;
      |DROP DATABASE IF EXISTS testdb CASCADE
    """.stripMargin)

  createQueryTest("insert into and insert overwrite",
    """
      |CREATE TABLE createdtable like src;
      |INSERT INTO TABLE createdtable SELECT * FROM src;
      |INSERT INTO TABLE createdtable SELECT * FROM src1;
      |SELECT * FROM createdtable;
      |INSERT OVERWRITE TABLE createdtable SELECT * FROM src WHERE key = 86;
      |SELECT * FROM createdtable;
    """.stripMargin)

  test("SPARK-7270: consider dynamic partition when comparing table output") {
    withTable("test_partition", "ptest") {
      sql(s"CREATE TABLE test_partition (a STRING) PARTITIONED BY (b BIGINT, c STRING)")
      sql(s"CREATE TABLE ptest (a STRING, b BIGINT, c STRING)")

      val analyzedPlan = sql(
        """
        |INSERT OVERWRITE table test_partition PARTITION (b=1, c)
        |SELECT 'a', 'c' from ptest
      """.stripMargin).queryExecution.analyzed

      assertResult(false, "Incorrect cast detected\n" + analyzedPlan) {
      var hasCast = false
        analyzedPlan.collect {
          case p: Project => p.transformExpressionsUp { case c: Cast => hasCast = true; c }
        }
        hasCast
      }
    }
  }

  // Some tests suing script transformation are skipped as it requires `/bin/bash` which
  // can be missing or differently located.
  createQueryTest("transform",
    "SELECT TRANSFORM (key) USING 'cat' AS (tKey) FROM src",
    skip = !TestUtils.testCommandAvailable("/bin/bash"))

  createQueryTest("schema-less transform",
    """
      |SELECT TRANSFORM (key, value) USING 'cat' FROM src;
      |SELECT TRANSFORM (*) USING 'cat' FROM src;
    """.stripMargin,
    skip = !TestUtils.testCommandAvailable("/bin/bash"))

  val delimiter = "'\t'"

  createQueryTest("transform with custom field delimiter",
    s"""
      |SELECT TRANSFORM (key) ROW FORMAT DELIMITED FIELDS TERMINATED BY ${delimiter}
      |USING 'cat' AS (tKey) ROW FORMAT DELIMITED FIELDS TERMINATED BY ${delimiter} FROM src;
    """.stripMargin.replaceAll("\n", " "),
    skip = !TestUtils.testCommandAvailable("/bin/bash"))

  createQueryTest("transform with custom field delimiter2",
    s"""
      |SELECT TRANSFORM (key, value) ROW FORMAT DELIMITED FIELDS TERMINATED BY ${delimiter}
      |USING 'cat' ROW FORMAT DELIMITED FIELDS TERMINATED BY ${delimiter} FROM src;
    """.stripMargin.replaceAll("\n", " "),
    skip = !TestUtils.testCommandAvailable("/bin/bash"))

  createQueryTest("transform with custom field delimiter3",
    s"""
      |SELECT TRANSFORM (*) ROW FORMAT DELIMITED FIELDS TERMINATED BY ${delimiter}
      |USING 'cat' ROW FORMAT DELIMITED FIELDS TERMINATED BY ${delimiter} FROM src;
    """.stripMargin.replaceAll("\n", " "),
    skip = !TestUtils.testCommandAvailable("/bin/bash"))

  createQueryTest("transform with SerDe",
    """
      |SELECT TRANSFORM (key, value) ROW FORMAT SERDE
      |'org.apache.hadoop.hive.serde2.lazy.LazySimpleSerDe'
      |USING 'cat' AS (tKey, tValue) ROW FORMAT SERDE
      |'org.apache.hadoop.hive.serde2.lazy.LazySimpleSerDe' FROM src;
    """.stripMargin.replaceAll(System.lineSeparator(), " "),
    skip = !TestUtils.testCommandAvailable("/bin/bash"))

  test("transform with SerDe2") {
    assume(TestUtils.testCommandAvailable("/bin/bash"))
    withTable("small_src") {
      sql("CREATE TABLE small_src(key INT, value STRING)")
      sql("INSERT OVERWRITE TABLE small_src SELECT key, value FROM src LIMIT 10")

      val expected = sql("SELECT key FROM small_src").collect().head
      val res = sql(
        """
        |SELECT TRANSFORM (key) ROW FORMAT SERDE
        |'org.apache.hadoop.hive.serde2.avro.AvroSerDe'
        |WITH SERDEPROPERTIES ('avro.schema.literal'='{"namespace":
        |"testing.hive.avro.serde","name": "src","type": "record","fields":
        |[{"name":"key","type":"int"}]}') USING 'cat' AS (tKey INT) ROW FORMAT SERDE
        |'org.apache.hadoop.hive.serde2.avro.AvroSerDe' WITH SERDEPROPERTIES
        |('avro.schema.literal'='{"namespace": "testing.hive.avro.serde","name":
        |"src","type": "record","fields": [{"name":"key","type":"int"}]}')
        |FROM small_src
      """.stripMargin.replaceAll(System.lineSeparator(), " ")).collect().head

      assert(expected(0) === res(0))
    }
  }

  createQueryTest("transform with SerDe3",
    """
      |SELECT TRANSFORM (*) ROW FORMAT SERDE
      |'org.apache.hadoop.hive.serde2.lazy.LazySimpleSerDe' WITH SERDEPROPERTIES
      |('serialization.last.column.takes.rest'='true') USING 'cat' AS (tKey, tValue)
      |ROW FORMAT SERDE 'org.apache.hadoop.hive.serde2.lazy.LazySimpleSerDe'
      |WITH SERDEPROPERTIES ('serialization.last.column.takes.rest'='true') FROM src;
    """.stripMargin.replaceAll(System.lineSeparator(), " "),
    skip = !TestUtils.testCommandAvailable("/bin/bash"))

  createQueryTest("transform with SerDe4",
    """
      |SELECT TRANSFORM (*) ROW FORMAT SERDE
      |'org.apache.hadoop.hive.serde2.lazy.LazySimpleSerDe' WITH SERDEPROPERTIES
      |('serialization.last.column.takes.rest'='true') USING 'cat' ROW FORMAT SERDE
      |'org.apache.hadoop.hive.serde2.lazy.LazySimpleSerDe' WITH SERDEPROPERTIES
      |('serialization.last.column.takes.rest'='true') FROM src;
    """.stripMargin.replaceAll(System.lineSeparator(), " "),
    skip = !TestUtils.testCommandAvailable("/bin/bash"))

  createQueryTest("LIKE",
    "SELECT * FROM src WHERE value LIKE '%1%'")

  createQueryTest("DISTINCT",
    "SELECT DISTINCT key, value FROM src")

  createQueryTest("empty aggregate input",
    "SELECT SUM(key) FROM (SELECT * FROM src LIMIT 0) a")

  createQueryTest("lateral view1",
    "SELECT tbl.* FROM src LATERAL VIEW explode(array(1,2)) tbl as a")

  createQueryTest("lateral view2",
    "SELECT * FROM src LATERAL VIEW explode(array(1,2)) tbl")

  createQueryTest("lateral view3",
    "FROM src SELECT key, D.* lateral view explode(array(key+3, key+4)) D as CX")

  // scalastyle:off
  createQueryTest("lateral view4",
    """
      |create table src_lv1 (key string, value string);
      |create table src_lv2 (key string, value string);
      |
      |FROM src
      |insert overwrite table src_lv1 SELECT key, D.* lateral view explode(array(key+3, key+4)) D as CX
      |insert overwrite table src_lv2 SELECT key, D.* lateral view explode(array(key+3, key+4)) D as CX
    """.stripMargin)
  // scalastyle:on

  createQueryTest("lateral view5",
    "FROM src SELECT explode(array(key+3, key+4))")

  createQueryTest("lateral view6",
    "SELECT * FROM src LATERAL VIEW explode(map(key+3,key+4)) D as k, v")

  createQueryTest("Specify the udtf output",
    "SELECT d FROM (SELECT explode(array(1,1)) d FROM src LIMIT 1) t")

  createQueryTest("SPARK-9034 Reflect field names defined in GenericUDTF #1",
    "SELECT col FROM (SELECT explode(array(key,value)) FROM src LIMIT 1) t")

  createQueryTest("SPARK-9034 Reflect field names defined in GenericUDTF #2",
    "SELECT key,value FROM (SELECT explode(map(key,value)) FROM src LIMIT 1) t")

  test("sampling") {
    sql("SELECT * FROM src TABLESAMPLE(0.1 PERCENT) s")
    sql("SELECT * FROM src TABLESAMPLE(100 PERCENT) s")
  }

  test("DataFrame toString") {
    sql("SHOW TABLES").toString
    sql("SELECT * FROM src").toString
  }

  createQueryTest("case statements with key #1",
    "SELECT (CASE 1 WHEN 2 THEN 3 END) FROM src where key < 15")

  createQueryTest("case statements with key #2",
    "SELECT (CASE key WHEN 2 THEN 3 ELSE 0 END) FROM src WHERE key < 15")

  createQueryTest("case statements with key #3",
    "SELECT (CASE key WHEN 2 THEN 3 WHEN NULL THEN 4 END) FROM src WHERE key < 15")

  createQueryTest("case statements with key #4",
    "SELECT (CASE key WHEN 2 THEN 3 WHEN NULL THEN 4 ELSE 0 END) FROM src WHERE key < 15")

  createQueryTest("case statements WITHOUT key #1",
    "SELECT (CASE WHEN key > 2 THEN 3 END) FROM src WHERE key < 15")

  createQueryTest("case statements WITHOUT key #2",
    "SELECT (CASE WHEN key > 2 THEN 3 ELSE 4 END) FROM src WHERE key < 15")

  createQueryTest("case statements WITHOUT key #3",
    "SELECT (CASE WHEN key > 2 THEN 3 WHEN 2 > key THEN 2 END) FROM src WHERE key < 15")

  createQueryTest("case statements WITHOUT key #4",
    "SELECT (CASE WHEN key > 2 THEN 3 WHEN 2 > key THEN 2 ELSE 0 END) FROM src WHERE key < 15")

  // Jdk version leads to different query output for double, so not use createQueryTest here
  test("timestamp cast #1") {
    val res = sql("SELECT CAST(CAST(1 AS TIMESTAMP) AS DOUBLE) FROM src LIMIT 1").collect().head
    assert(1 == res.getDouble(0))
  }

  createQueryTest("timestamp cast #2",
    "SELECT CAST(CAST(1.2 AS TIMESTAMP) AS DOUBLE) FROM src LIMIT 1")

  test("timestamp cast #3") {
    val res = sql("SELECT CAST(CAST(1200 AS TIMESTAMP) AS INT) FROM src LIMIT 1").collect().head
    assert(1200 == res.getInt(0))
  }

  createQueryTest("timestamp cast #4",
    "SELECT CAST(CAST(1.2 AS TIMESTAMP) AS DOUBLE) FROM src LIMIT 1")

  test("timestamp cast #5") {
    val res = sql("SELECT CAST(CAST(-1 AS TIMESTAMP) AS DOUBLE) FROM src LIMIT 1").collect().head
    assert(-1 == res.get(0))
  }

  createQueryTest("timestamp cast #6",
    "SELECT CAST(CAST(-1.2 AS TIMESTAMP) AS DOUBLE) FROM src LIMIT 1")

  test("timestamp cast #7") {
    val res = sql("SELECT CAST(CAST(-1200 AS TIMESTAMP) AS INT) FROM src LIMIT 1").collect().head
    assert(-1200 == res.getInt(0))
  }

  createQueryTest("timestamp cast #8",
    "SELECT CAST(CAST(-1.2 AS TIMESTAMP) AS DOUBLE) FROM src LIMIT 1")

  createQueryTest("select null from table",
    "SELECT null FROM src LIMIT 1")

  createQueryTest("CTE feature #1",
    "with q1 as (select key from src) select * from q1 where key = 5")

  createQueryTest("CTE feature #2",
    """with q1 as (select * from src where key= 5),
      |q2 as (select * from src s2 where key = 4)
      |select value from q1 union all select value from q2
    """.stripMargin)

  createQueryTest("CTE feature #3",
    """with q1 as (select key from src)
      |from q1
      |select * where key = 4
    """.stripMargin)

  // test get_json_object again Hive, because the HiveCompatibilitySuite cannot handle result
  // with newline in it.
  createQueryTest("get_json_object #1",
    "SELECT get_json_object(src_json.json, '$') FROM src_json")

  createQueryTest("get_json_object #2",
    "SELECT get_json_object(src_json.json, '$.owner'), get_json_object(src_json.json, '$.store')" +
      " FROM src_json")

  createQueryTest("get_json_object #3",
    "SELECT get_json_object(src_json.json, '$.store.bicycle'), " +
      "get_json_object(src_json.json, '$.store.book') FROM src_json")

  createQueryTest("get_json_object #4",
    "SELECT get_json_object(src_json.json, '$.store.book[0]'), " +
      "get_json_object(src_json.json, '$.store.book[*]') FROM src_json")

  createQueryTest("get_json_object #5",
    "SELECT get_json_object(src_json.json, '$.store.book[0].category'), " +
      "get_json_object(src_json.json, '$.store.book[*].category'), " +
      "get_json_object(src_json.json, '$.store.book[*].isbn'), " +
      "get_json_object(src_json.json, '$.store.book[*].reader') FROM src_json")

  createQueryTest("get_json_object #6",
    "SELECT get_json_object(src_json.json, '$.store.book[*].reader[0].age'), " +
      "get_json_object(src_json.json, '$.store.book[*].reader[*].age') FROM src_json")

  createQueryTest("get_json_object #7",
    "SELECT get_json_object(src_json.json, '$.store.basket[0][1]'), " +
      "get_json_object(src_json.json, '$.store.basket[*]'), " +
      // Hive returns wrong result with [*][0], so this expression is change to make test pass
      "get_json_object(src_json.json, '$.store.basket[0][0]'), " +
      "get_json_object(src_json.json, '$.store.basket[0][*]'), " +
      "get_json_object(src_json.json, '$.store.basket[*][*]'), " +
      "get_json_object(src_json.json, '$.store.basket[0][2].b'), " +
      "get_json_object(src_json.json, '$.store.basket[0][*].b') FROM src_json")

  createQueryTest("get_json_object #8",
    "SELECT get_json_object(src_json.json, '$.non_exist_key'), " +
      "get_json_object(src_json.json, '$..no_recursive'), " +
      "get_json_object(src_json.json, '$.store.book[10]'), " +
      "get_json_object(src_json.json, '$.store.book[0].non_exist_key'), " +
      "get_json_object(src_json.json, '$.store.basket[*].non_exist_key'), " +
      "get_json_object(src_json.json, '$.store.basket[0][*].non_exist_key') FROM src_json")

  createQueryTest("get_json_object #9",
    "SELECT get_json_object(src_json.json, '$.zip code') FROM src_json")

  createQueryTest("get_json_object #10",
    "SELECT get_json_object(src_json.json, '$.fb:testid') FROM src_json")

  test("predicates contains an empty AttributeSet() references") {
    sql(
      """
        |SELECT a FROM (
        |  SELECT 1 AS a FROM src LIMIT 1 ) t
        |WHERE abs(20141202) is not null
      """.stripMargin).collect()
  }

  test("implement identity function using case statement") {
    val actual = sql("SELECT (CASE key WHEN key THEN key END) FROM src")
      .rdd
      .map { case Row(i: Int) => i }
      .collect()
      .toSet

    val expected = sql("SELECT key FROM src")
      .rdd
      .map { case Row(i: Int) => i }
      .collect()
      .toSet

    assert(actual === expected)
  }

  // TODO: adopt this test when Spark SQL has the functionality / framework to report errors.
  // See https://github.com/apache/spark/pull/1055#issuecomment-45820167 for a discussion.
  ignore("non-boolean conditions in a CaseWhen are illegal") {
    intercept[Exception] {
      sql("SELECT (CASE WHEN key > 2 THEN 3 WHEN 1 THEN 2 ELSE 0 END) FROM src").collect()
    }
  }

  createQueryTest("case sensitivity when query Hive table",
    "SELECT srcalias.KEY, SRCALIAS.value FROM sRc SrCAlias WHERE SrCAlias.kEy < 15")

  test("case sensitivity: created temporary view") {
    val testData =
      TestHive.sparkContext.parallelize(
        TestData(1, "str1") ::
        TestData(2, "str2") :: Nil)
    testData.toDF().createOrReplaceTempView("REGisteredTABle")

    assertResult(Array(Row(2, "str2"))) {
      sql("SELECT tablealias.A, TABLEALIAS.b FROM reGisteredTABle TableAlias " +
        "WHERE TableAliaS.a > 1").collect()
    }
  }

  def isExplanation(result: DataFrame): Boolean = {
    val explanation = result.select('plan).collect().map { case Row(plan: String) => plan }
    explanation.head.startsWith("== Physical Plan ==")
  }

  test("SPARK-1704: Explain commands as a DataFrame") {
    sql("CREATE TABLE IF NOT EXISTS src (key INT, value STRING)")

    val df = sql("explain select key, count(value) from src group by key")
    assert(isExplanation(df))

    TestHive.reset()
  }

  test("SPARK-2180: HAVING support in GROUP BY clauses (positive)") {
    val fixture = List(("foo", 2), ("bar", 1), ("foo", 4), ("bar", 3))
      .zipWithIndex.map {case ((value, attr), key) => HavingRow(key, value, attr)}
    TestHive.sparkContext.parallelize(fixture).toDF().createOrReplaceTempView("having_test")
    val results =
      sql("SELECT value, max(attr) AS attr FROM having_test GROUP BY value HAVING attr > 3")
      .collect()
      .map(x => (x.getString(0), x.getInt(1)))

    assert(results === Array(("foo", 4)))
    TestHive.reset()
  }

  test("SPARK-2180: HAVING with non-boolean clause raises no exceptions") {
    sql("select key, count(*) c from src group by key having c").collect()
  }

  test("union/except/intersect") {
    assertResult(Array(Row(1), Row(1))) {
      sql("select 1 as a union all select 1 as a").collect()
    }
    assertResult(Array(Row(1))) {
      sql("select 1 as a union distinct select 1 as a").collect()
    }
    assertResult(Array(Row(1))) {
      sql("select 1 as a union select 1 as a").collect()
    }
    assertResult(Array()) {
      sql("select 1 as a except select 1 as a").collect()
    }
    assertResult(Array(Row(1))) {
      sql("select 1 as a intersect select 1 as a").collect()
    }
  }

  test("SPARK-5383 alias for udfs with multi output columns") {
    assert(
      sql("select stack(2, key, value, key, value) as (a, b) from src limit 5")
        .collect()
        .size == 5)

    assert(
      sql("select a, b from (select stack(2, key, value, key, value) as (a, b) from src) t limit 5")
        .collect()
        .size == 5)
  }

  test("SPARK-5367: resolve star expression in udf") {
    assert(sql("select concat(*) from src limit 5").collect().size == 5)
    assert(sql("select array(*) from src limit 5").collect().size == 5)
    assert(sql("select concat(key, *) from src limit 5").collect().size == 5)
    assert(sql("select array(key, *) from src limit 5").collect().size == 5)
  }

  test("Exactly once semantics for DDL and command statements") {
    val tableName = "test_exactly_once"
    withTable(tableName) {
      val q0 = sql(s"CREATE TABLE $tableName(key INT, value STRING)")

      // If the table was not created, the following assertion would fail
      assert(Try(table(tableName)).isSuccess)

      // If the CREATE TABLE command got executed again, the following assertion would fail
      assert(Try(q0.count()).isSuccess)
    }
  }

  test("SPARK-2263: Insert Map<K, V> values") {
    withTable("m") {
      sql("CREATE TABLE m(value MAP<INT, STRING>)")
      sql("INSERT OVERWRITE TABLE m SELECT MAP(key, value) FROM src LIMIT 10")
      sql("SELECT * FROM m").collect().zip(sql("SELECT * FROM src LIMIT 10").collect()).foreach {
        case (Row(map: Map[_, _]), Row(key: Int, value: String)) =>
          assert(map.size === 1)
          assert(map.head === ((key, value)))
      }
    }
  }

  test("ADD JAR command") {
    val testJar = TestHive.getHiveFile("data/files/TestSerDe.jar").getCanonicalPath
    sql("CREATE TABLE alter1(a INT, b INT)")
    intercept[Exception] {
      sql(
        """ALTER TABLE alter1 SET SERDE 'org.apache.hadoop.hive.serde2.TestSerDe'
          |WITH serdeproperties('s1'='9')
        """.stripMargin)
    }
    sql("DROP TABLE alter1")
  }

  test("ADD JAR command 2") {
    // CDPD-4216: this test seems to need some different jars which are currently not available
    // to the tests; this seems to have been fixed by SPARK-27831 upstream, so should be fixed
    // when CDPD-3881 is finished.
    assume(!SystemUtils.isJavaVersionAtLeast(JavaVersion.JAVA_9))

    // this is a test case from mapjoin_addjar.q
    val testJar = HiveTestJars.getHiveHcatalogCoreJar().toURI
    val testData = TestHive.getHiveFile("data/files/sample.json").toURI
    sql(s"ADD JAR $testJar")
    sql(
      """CREATE TABLE t1(a string, b string)
      |ROW FORMAT SERDE 'org.apache.hive.hcatalog.data.JsonSerDe'""".stripMargin)
    sql(s"""LOAD DATA LOCAL INPATH "$testData" INTO TABLE t1""")
    sql("select * from src join t1 on src.key = t1.a")
    sql("DROP TABLE t1")
    assert(sql("list jars").
      filter(_.getString(0).contains(HiveTestJars.getHiveHcatalogCoreJar().getName)).count() > 0)
    assert(sql("list jar").
      filter(_.getString(0).contains(HiveTestJars.getHiveHcatalogCoreJar().getName)).count() > 0)
    val testJar2 = TestHive.getHiveFile("TestUDTF.jar").getCanonicalPath
    sql(s"ADD JAR $testJar2")
    assert(sql(s"list jar $testJar").count() == 1)
  }

  test("CREATE TEMPORARY FUNCTION") {
    val funcJar = TestHive.getHiveFile("TestUDTF.jar")
    val jarURL = funcJar.toURI.toURL
    sql(s"ADD JAR $jarURL")
    sql(
      """CREATE TEMPORARY FUNCTION udtf_count2 AS
        |'org.apache.spark.sql.hive.execution.GenericUDTFCount2'
      """.stripMargin)
    assert(sql("DESCRIBE FUNCTION udtf_count2").count > 1)
    sql("DROP TEMPORARY FUNCTION udtf_count2")
  }

  test("ADD FILE command") {
    val testFile = TestHive.getHiveFile("data/files/v1.txt").toURI
    sql(s"ADD FILE $testFile")

    val checkAddFileRDD = sparkContext.parallelize(1 to 2, 1).mapPartitions { _ =>
      Iterator.single(new File(SparkFiles.get("v1.txt")).canRead)
    }

    assert(checkAddFileRDD.first())
    assert(sql("list files").
      filter(_.getString(0).contains("data/files/v1.txt")).count() > 0)
    assert(sql("list file").
      filter(_.getString(0).contains("data/files/v1.txt")).count() > 0)
    assert(sql(s"list file $testFile").count() == 1)
  }

  createQueryTest("dynamic_partition",
    """
      |DROP TABLE IF EXISTS dynamic_part_table;
      |CREATE TABLE dynamic_part_table(intcol INT) PARTITIONED BY (partcol1 INT, partcol2 INT);
      |
      |SET hive.exec.dynamic.partition.mode=nonstrict;
      |
      |INSERT INTO TABLE dynamic_part_table PARTITION(partcol1, partcol2)
      |SELECT 1, 1, 1 FROM src WHERE key=150;
      |
      |INSERT INTO TABLE dynamic_part_table PARTITION(partcol1, partcol2)
      |SELECT 1, NULL, 1 FROM src WHERE key=150;
      |
      |INSERT INTO TABLE dynamic_part_table PARTITION(partcol1, partcol2)
      |SELECT 1, 1, NULL FROM src WHERE key=150;
      |
      |INSERT INTO TABLe dynamic_part_table PARTITION(partcol1, partcol2)
      |SELECT 1, NULL, NULL FROM src WHERE key=150;
      |
      |DROP TABLE IF EXISTS dynamic_part_table;
    """.stripMargin)

  ignore("Dynamic partition folder layout") {
    sql("DROP TABLE IF EXISTS dynamic_part_table")
    sql("CREATE TABLE dynamic_part_table(intcol INT) PARTITIONED BY (partcol1 INT, partcol2 INT)")
    sql("SET hive.exec.dynamic.partition.mode=nonstrict")

    val data = Map(
      Seq("1", "1") -> 1,
      Seq("1", "NULL") -> 2,
      Seq("NULL", "1") -> 3,
      Seq("NULL", "NULL") -> 4)

    data.foreach { case (parts, value) =>
      sql(
        s"""INSERT INTO TABLE dynamic_part_table PARTITION(partcol1, partcol2)
           |SELECT $value, ${parts.mkString(", ")} FROM src WHERE key=150
         """.stripMargin)

      val partFolder = Seq("partcol1", "partcol2")
        .zip(parts)
        .map { case (k, v) =>
          if (v == "NULL") {
            s"$k=${ConfVars.DEFAULTPARTITIONNAME.defaultStrVal}"
          } else {
            s"$k=$v"
          }
        }
        .mkString("/")

      // Loads partition data to a temporary table to verify contents
      val warehousePathFile = new URI(sparkSession.getWarehousePath()).getPath
      val path = s"$warehousePathFile/dynamic_part_table/$partFolder/part-00000"

      sql("DROP TABLE IF EXISTS dp_verify")
      sql("CREATE TABLE dp_verify(intcol INT)")
      sql(s"LOAD DATA LOCAL INPATH '$path' INTO TABLE dp_verify")

      assert(sql("SELECT * FROM dp_verify").collect() === Array(Row(value)))
    }
  }

  test("SPARK-5592: get java.net.URISyntaxException when dynamic partitioning") {
    sql("""
      |create table sc as select *
      |from (select '2011-01-11', '2011-01-11+14:18:26' from src tablesample (1 rows)
      |union all
      |select '2011-01-11', '2011-01-11+15:18:26' from src tablesample (1 rows)
      |union all
      |select '2011-01-11', '2011-01-11+16:18:26' from src tablesample (1 rows) ) s
    """.stripMargin)
    sql("create table sc_part (key string) partitioned by (ts string) stored as rcfile")
    sql("set hive.exec.dynamic.partition=true")
    sql("set hive.exec.dynamic.partition.mode=nonstrict")
    sql("insert overwrite table sc_part partition(ts) select * from sc")
    sql("drop table sc_part")
  }

  test("Partition spec validation") {
    sql("DROP TABLE IF EXISTS dp_test")
    sql("CREATE TABLE dp_test(key INT, value STRING) PARTITIONED BY (dp INT, sp INT)")
    sql("SET hive.exec.dynamic.partition.mode=strict")

    // Should throw when using strict dynamic partition mode without any static partition
    intercept[AnalysisException] {
      sql(
        """INSERT INTO TABLE dp_test PARTITION(dp)
          |SELECT key, value, key % 5 FROM src
        """.stripMargin)
    }

    sql("SET hive.exec.dynamic.partition.mode=nonstrict")

    // Should throw when a static partition appears after a dynamic partition
    intercept[AnalysisException] {
      sql(
        """INSERT INTO TABLE dp_test PARTITION(dp, sp = 1)
          |SELECT key, value, key % 5 FROM src
        """.stripMargin)
    }
  }

  test("SPARK-3414 regression: should store analyzed logical plan when creating a temporary view") {
    sparkContext.makeRDD(Seq.empty[LogEntry]).toDF().createOrReplaceTempView("rawLogs")
    sparkContext.makeRDD(Seq.empty[LogFile]).toDF().createOrReplaceTempView("logFiles")

    sql(
      """
      SELECT name, message
      FROM rawLogs
      JOIN (
        SELECT name
        FROM logFiles
      ) files
      ON rawLogs.filename = files.name
      """).createOrReplaceTempView("boom")

    // This should be successfully analyzed
    sql("SELECT * FROM boom").queryExecution.analyzed
  }

  test("SPARK-3810: PreprocessTableInsertion static partitioning support") {
    val analyzedPlan = {
      loadTestTable("srcpart")
      sql("DROP TABLE IF EXISTS withparts")
      sql("CREATE TABLE withparts LIKE srcpart")
      sql("INSERT INTO TABLE withparts PARTITION(ds='1', hr='2') SELECT key, value FROM src")
        .queryExecution.analyzed
      }

    assertResult(1, "Duplicated project detected\n" + analyzedPlan) {
      analyzedPlan.collect {
        case i: InsertIntoHiveTable => i.query.collect { case p: Project => () }.size
      }.sum
    }
  }

  test("SPARK-3810: PreprocessTableInsertion dynamic partitioning support") {
    val analyzedPlan = {
      loadTestTable("srcpart")
      sql("DROP TABLE IF EXISTS withparts")
      sql("CREATE TABLE withparts LIKE srcpart")
      sql("SET hive.exec.dynamic.partition.mode=nonstrict")

      sql("CREATE TABLE IF NOT EXISTS withparts LIKE srcpart")
      sql("INSERT INTO TABLE withparts PARTITION(ds, hr) SELECT key, value, '1', '2' FROM src")
        .queryExecution.analyzed
    }

    assertResult(2, "Duplicated project detected\n" + analyzedPlan) {
      analyzedPlan.collect {
        case i: InsertIntoHiveTable => i.query.collect { case p: Project => () }.size
      }.sum
    }
  }

  test("parse HQL set commands") {
    // Adapted from its SQL counterpart.
    val testKey = "spark.sql.key.usedfortestonly"
    val testVal = "val0,val_1,val2.3,my_table"

    sql(s"set $testKey=$testVal")
    assert(getConf(testKey, testVal + "_") == testVal)

    sql("set some.property=20")
    assert(getConf("some.property", "0") == "20")
    sql("set some.property = 40")
    assert(getConf("some.property", "0") == "40")

    sql(s"set $testKey=$testVal")
    assert(getConf(testKey, "0") == testVal)

    sql(s"set $testKey=")
    assert(getConf(testKey, "0") == "")
  }

  test("current_database with multiple sessions") {
    sql("create database a")
    sql("use a")
    val s2 = newSession()
    s2.sql("create database b")
    s2.sql("use b")

    assert(sql("select current_database()").first() === Row("a"))
    assert(s2.sql("select current_database()").first() === Row("b"))

    try {
      sql("create table test_a(key INT, value STRING)")
      s2.sql("create table test_b(key INT, value STRING)")

      sql("select * from test_a")
      intercept[AnalysisException] {
        sql("select * from test_b")
      }
      sql("select * from b.test_b")

      s2.sql("select * from test_b")
      intercept[AnalysisException] {
        s2.sql("select * from test_a")
      }
      s2.sql("select * from a.test_a")
    } finally {
      sql("DROP TABLE IF EXISTS test_a")
      s2.sql("DROP TABLE IF EXISTS test_b")
    }

  }

  test("use database") {
    val currentDatabase = sql("select current_database()").first().getString(0)

    sql("CREATE DATABASE hive_test_db")
    sql("USE hive_test_db")
    assert("hive_test_db" == sql("select current_database()").first().getString(0))

    intercept[AnalysisException] {
      sql("USE not_existing_db")
    }

    sql(s"USE $currentDatabase")
    assert(currentDatabase == sql("select current_database()").first().getString(0))
  }

  test("lookup hive UDF in another thread") {
    val e = intercept[AnalysisException] {
      range(1).selectExpr("not_a_udf()")
    }
    assert(e.getMessage.contains("Undefined function"))
    assert(e.getMessage.contains("not_a_udf"))
    var success = false
    val t = new Thread("test") {
      override def run(): Unit = {
        val e = intercept[AnalysisException] {
          range(1).selectExpr("not_a_udf()")
        }
        assert(e.getMessage.contains("Undefined function"))
        assert(e.getMessage.contains("not_a_udf"))
        success = true
      }
    }
    t.start()
    t.join()
    assert(success)
  }

  createQueryTest("select from thrift based table",
    "SELECT * from src_thrift")

  // Put tests that depend on specific Hive settings before these last two test,
  // since they modify /clear stuff.

  test("role management commands are not supported") {
    assertUnsupportedFeature { sql("CREATE ROLE my_role") }
    assertUnsupportedFeature { sql("DROP ROLE my_role") }
    assertUnsupportedFeature { sql("SHOW CURRENT ROLES") }
    assertUnsupportedFeature { sql("SHOW ROLES") }
    assertUnsupportedFeature { sql("SHOW GRANT") }
    assertUnsupportedFeature { sql("SHOW ROLE GRANT USER my_principal") }
    assertUnsupportedFeature { sql("SHOW PRINCIPALS my_role") }
    assertUnsupportedFeature { sql("SET ROLE my_role") }
    assertUnsupportedFeature { sql("GRANT my_role TO USER my_user") }
    assertUnsupportedFeature { sql("GRANT ALL ON my_table TO USER my_user") }
    assertUnsupportedFeature { sql("REVOKE my_role FROM USER my_user") }
    assertUnsupportedFeature { sql("REVOKE ALL ON my_table FROM USER my_user") }
  }

  test("import/export commands are not supported") {
    assertUnsupportedFeature { sql("IMPORT TABLE my_table FROM 'my_path'") }
    assertUnsupportedFeature { sql("EXPORT TABLE my_table TO 'my_path'") }
  }

  test("some show commands are not supported") {
    assertUnsupportedFeature { sql("SHOW COMPACTIONS") }
    assertUnsupportedFeature { sql("SHOW TRANSACTIONS") }
    assertUnsupportedFeature { sql("SHOW INDEXES ON my_table") }
    assertUnsupportedFeature { sql("SHOW LOCKS my_table") }
  }

  test("lock/unlock table and database commands are not supported") {
    assertUnsupportedFeature { sql("LOCK TABLE my_table SHARED") }
    assertUnsupportedFeature { sql("UNLOCK TABLE my_table") }
    assertUnsupportedFeature { sql("LOCK DATABASE my_db SHARED") }
    assertUnsupportedFeature { sql("UNLOCK DATABASE my_db") }
  }

  test("create/drop/alter index commands are not supported") {
    assertUnsupportedFeature {
      sql("CREATE INDEX my_index ON TABLE my_table(a) as 'COMPACT' WITH DEFERRED REBUILD")}
    assertUnsupportedFeature { sql("DROP INDEX my_index ON my_table") }
    assertUnsupportedFeature { sql("ALTER INDEX my_index ON my_table REBUILD")}
    assertUnsupportedFeature {
      sql("ALTER INDEX my_index ON my_table set IDXPROPERTIES (\"prop1\"=\"val1_new\")")}
  }

  test("create/drop macro commands are not supported") {
    assertUnsupportedFeature {
      sql("CREATE TEMPORARY MACRO SIGMOID (x DOUBLE) 1.0 / (1.0 + EXP(-x))")
    }
    assertUnsupportedFeature { sql("DROP TEMPORARY MACRO SIGMOID") }
  }

  test("dynamic partitioning is allowed when hive.exec.dynamic.partition.mode is nonstrict") {
    val modeConfKey = "hive.exec.dynamic.partition.mode"
    withTable("with_parts") {
      sql("CREATE TABLE with_parts(key INT) PARTITIONED BY (p INT)")

      withSQLConf(modeConfKey -> "nonstrict") {
        sql("INSERT OVERWRITE TABLE with_parts partition(p) select 1, 2")
        assert(spark.table("with_parts").filter($"p" === 2).collect().head == Row(1, 2))
      }

      // Turn off style check since the following test is to modify hadoop configuration on purpose.
      // scalastyle:off hadoopconfiguration
      val hadoopConf = spark.sparkContext.hadoopConfiguration
      // scalastyle:on hadoopconfiguration

      val originalValue = hadoopConf.get(modeConfKey, "nonstrict")
      try {
        hadoopConf.set(modeConfKey, "nonstrict")
        sql("INSERT OVERWRITE TABLE with_parts partition(p) select 3, 4")
        assert(spark.table("with_parts").filter($"p" === 4).collect().head == Row(3, 4))
      } finally {
        hadoopConf.set(modeConfKey, originalValue)
      }
    }
  }

<<<<<<< HEAD
=======
  test("SPARK-28054: Unable to insert partitioned table when partition name is upper case") {
    withSQLConf("hive.exec.dynamic.partition.mode" -> "nonstrict") {
      withTable("spark_28054_test") {
        sql("CREATE TABLE spark_28054_test (KEY STRING, VALUE STRING) PARTITIONED BY (DS STRING)")

        sql("INSERT INTO TABLE spark_28054_test PARTITION(DS) SELECT 'k' KEY, 'v' VALUE, '1' DS")

        assertResult(Array(Row("k", "v", "1"))) {
          sql("SELECT * from spark_28054_test").collect()
        }

        sql("INSERT INTO TABLE spark_28054_test PARTITION(ds) SELECT 'k' key, 'v' value, '2' ds")
        assertResult(Array(Row("k", "v", "1"), Row("k", "v", "2"))) {
          sql("SELECT * from spark_28054_test").collect()
        }
      }
    }
  }

>>>>>>> cceb2d6f
  // This test case is moved from HiveCompatibilitySuite to make it easy to test with JDK 11.
  test("udf_radians") {
    withSQLConf("hive.fetch.task.conversion" -> "more") {
      val result = sql("select radians(57.2958) FROM src tablesample (1 rows)").collect()
      if (SystemUtils.isJavaVersionAtLeast(JavaVersion.JAVA_9)) {
        assertResult(Array(Row(1.0000003575641672))) (result)
      } else {
        assertResult(Array(Row(1.000000357564167))) (result)
      }

      assertResult(Array(Row(2.4999991485811655))) {
        sql("select radians(143.2394) FROM src tablesample (1 rows)").collect()
      }
    }
  }
}

// for SPARK-2180 test
case class HavingRow(key: Int, value: String, attr: Int)

case class LogEntry(filename: String, message: String)
case class LogFile(name: String)<|MERGE_RESOLUTION|>--- conflicted
+++ resolved
@@ -816,11 +816,6 @@
   }
 
   test("ADD JAR command 2") {
-    // CDPD-4216: this test seems to need some different jars which are currently not available
-    // to the tests; this seems to have been fixed by SPARK-27831 upstream, so should be fixed
-    // when CDPD-3881 is finished.
-    assume(!SystemUtils.isJavaVersionAtLeast(JavaVersion.JAVA_9))
-
     // this is a test case from mapjoin_addjar.q
     val testJar = HiveTestJars.getHiveHcatalogCoreJar().toURI
     val testData = TestHive.getHiveFile("data/files/sample.json").toURI
@@ -1195,8 +1190,6 @@
     }
   }
 
-<<<<<<< HEAD
-=======
   test("SPARK-28054: Unable to insert partitioned table when partition name is upper case") {
     withSQLConf("hive.exec.dynamic.partition.mode" -> "nonstrict") {
       withTable("spark_28054_test") {
@@ -1216,7 +1209,6 @@
     }
   }
 
->>>>>>> cceb2d6f
   // This test case is moved from HiveCompatibilitySuite to make it easy to test with JDK 11.
   test("udf_radians") {
     withSQLConf("hive.fetch.task.conversion" -> "more") {
