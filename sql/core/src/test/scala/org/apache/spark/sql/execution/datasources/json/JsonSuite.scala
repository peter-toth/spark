/*
 * Licensed to the Apache Software Foundation (ASF) under one or more
 * contributor license agreements.  See the NOTICE file distributed with
 * this work for additional information regarding copyright ownership.
 * The ASF licenses this file to You under the Apache License, Version 2.0
 * (the "License"); you may not use this file except in compliance with
 * the License.  You may obtain a copy of the License at
 *
 *    http://www.apache.org/licenses/LICENSE-2.0
 *
 * Unless required by applicable law or agreed to in writing, software
 * distributed under the License is distributed on an "AS IS" BASIS,
 * WITHOUT WARRANTIES OR CONDITIONS OF ANY KIND, either express or implied.
 * See the License for the specific language governing permissions and
 * limitations under the License.
 */

package org.apache.spark.sql.execution.datasources.json

import java.io._
import java.nio.charset.{Charset, StandardCharsets, UnsupportedCharsetException}
import java.nio.file.Files
import java.sql.{Date, Timestamp}
import java.util.Locale

import com.fasterxml.jackson.core.JsonFactory
import org.apache.hadoop.fs.{Path, PathFilter}
import org.apache.hadoop.io.SequenceFile.CompressionType
import org.apache.hadoop.io.compress.GzipCodec

import org.apache.spark.{SparkException, TestUtils}
import org.apache.spark.rdd.RDD
import org.apache.spark.sql.{functions => F, _}
import org.apache.spark.sql.catalyst.json._
import org.apache.spark.sql.catalyst.util.DateTimeUtils
import org.apache.spark.sql.execution.ExternalRDD
import org.apache.spark.sql.execution.datasources.DataSource
import org.apache.spark.sql.internal.SQLConf
import org.apache.spark.sql.test.SharedSparkSession
import org.apache.spark.sql.types._
import org.apache.spark.sql.types.StructType.fromDDL
import org.apache.spark.util.Utils

class TestFileFilter extends PathFilter {
  override def accept(path: Path): Boolean = path.getParent.getName != "p=2"
}

class JsonSuite extends QueryTest with SharedSparkSession with TestJsonData {
  import testImplicits._

  test("Type promotion") {
    def checkTypePromotion(expected: Any, actual: Any): Unit = {
      assert(expected.getClass == actual.getClass,
        s"Failed to promote ${actual.getClass} to ${expected.getClass}.")
      assert(expected == actual,
        s"Promoted value ${actual}(${actual.getClass}) does not equal the expected value " +
          s"${expected}(${expected.getClass}).")
    }

    val factory = new JsonFactory()
    def enforceCorrectType(
        value: Any,
        dataType: DataType,
        options: Map[String, String] = Map.empty): Any = {
      val writer = new StringWriter()
      Utils.tryWithResource(factory.createGenerator(writer)) { generator =>
        generator.writeObject(value)
        generator.flush()
      }

      val dummyOption = new JSONOptions(options, SQLConf.get.sessionLocalTimeZone)
      val dummySchema = StructType(Seq.empty)
      val parser = new JacksonParser(dummySchema, dummyOption, allowArrayAsStructs = true)

      Utils.tryWithResource(factory.createParser(writer.toString)) { jsonParser =>
        jsonParser.nextToken()
        val converter = parser.makeConverter(dataType)
        converter.apply(jsonParser)
      }
    }

    val intNumber: Int = 2147483647
    checkTypePromotion(intNumber, enforceCorrectType(intNumber, IntegerType))
    checkTypePromotion(intNumber.toLong, enforceCorrectType(intNumber, LongType))
    checkTypePromotion(intNumber.toDouble, enforceCorrectType(intNumber, DoubleType))
    checkTypePromotion(
      Decimal(intNumber), enforceCorrectType(intNumber, DecimalType.SYSTEM_DEFAULT))

    val longNumber: Long = 9223372036854775807L
    checkTypePromotion(longNumber, enforceCorrectType(longNumber, LongType))
    checkTypePromotion(longNumber.toDouble, enforceCorrectType(longNumber, DoubleType))
    checkTypePromotion(
      Decimal(longNumber), enforceCorrectType(longNumber, DecimalType.SYSTEM_DEFAULT))

    val doubleNumber: Double = 1.7976931348623157E308d
    checkTypePromotion(doubleNumber.toDouble, enforceCorrectType(doubleNumber, DoubleType))

    checkTypePromotion(DateTimeUtils.fromJavaTimestamp(new Timestamp(intNumber * 1000L)),
        enforceCorrectType(intNumber, TimestampType))
    checkTypePromotion(DateTimeUtils.fromJavaTimestamp(new Timestamp(intNumber.toLong * 1000L)),
        enforceCorrectType(intNumber.toLong, TimestampType))
    val strTime = "2014-09-30 12:34:56"
    checkTypePromotion(
      expected = DateTimeUtils.fromJavaTimestamp(Timestamp.valueOf(strTime)),
      enforceCorrectType(strTime, TimestampType,
        Map("timestampFormat" -> "yyyy-MM-dd HH:mm:ss")))

    val strDate = "2014-10-15"
    checkTypePromotion(
      DateTimeUtils.fromJavaDate(Date.valueOf(strDate)), enforceCorrectType(strDate, DateType))

    val ISO8601Time1 = "1970-01-01T01:00:01.0Z"
    checkTypePromotion(DateTimeUtils.fromJavaTimestamp(new Timestamp(3601000)),
        enforceCorrectType(
          ISO8601Time1,
          TimestampType,
          Map("timestampFormat" -> "yyyy-MM-dd'T'HH:mm:ss.SX")))
    val ISO8601Time2 = "1970-01-01T02:00:01-01:00"
    checkTypePromotion(DateTimeUtils.fromJavaTimestamp(new Timestamp(10801000)),
        enforceCorrectType(
          ISO8601Time2,
          TimestampType,
          Map("timestampFormat" -> "yyyy-MM-dd'T'HH:mm:ssXXX")))

    val ISO8601Date = "1970-01-01"
    checkTypePromotion(DateTimeUtils.millisToDays(32400000),
      enforceCorrectType(ISO8601Date, DateType))
  }

  test("Get compatible type") {
    def checkDataType(t1: DataType, t2: DataType, expected: DataType): Unit = {
      var actual = JsonInferSchema.compatibleType(t1, t2)
      assert(actual == expected,
        s"Expected $expected as the most general data type for $t1 and $t2, found $actual")
      actual = JsonInferSchema.compatibleType(t2, t1)
      assert(actual == expected,
        s"Expected $expected as the most general data type for $t1 and $t2, found $actual")
    }

    // NullType
    checkDataType(NullType, BooleanType, BooleanType)
    checkDataType(NullType, IntegerType, IntegerType)
    checkDataType(NullType, LongType, LongType)
    checkDataType(NullType, DoubleType, DoubleType)
    checkDataType(NullType, DecimalType.SYSTEM_DEFAULT, DecimalType.SYSTEM_DEFAULT)
    checkDataType(NullType, StringType, StringType)
    checkDataType(NullType, ArrayType(IntegerType), ArrayType(IntegerType))
    checkDataType(NullType, StructType(Nil), StructType(Nil))
    checkDataType(NullType, NullType, NullType)

    // BooleanType
    checkDataType(BooleanType, BooleanType, BooleanType)
    checkDataType(BooleanType, IntegerType, StringType)
    checkDataType(BooleanType, LongType, StringType)
    checkDataType(BooleanType, DoubleType, StringType)
    checkDataType(BooleanType, DecimalType.SYSTEM_DEFAULT, StringType)
    checkDataType(BooleanType, StringType, StringType)
    checkDataType(BooleanType, ArrayType(IntegerType), StringType)
    checkDataType(BooleanType, StructType(Nil), StringType)

    // IntegerType
    checkDataType(IntegerType, IntegerType, IntegerType)
    checkDataType(IntegerType, LongType, LongType)
    checkDataType(IntegerType, DoubleType, DoubleType)
    checkDataType(IntegerType, DecimalType.SYSTEM_DEFAULT, DecimalType.SYSTEM_DEFAULT)
    checkDataType(IntegerType, StringType, StringType)
    checkDataType(IntegerType, ArrayType(IntegerType), StringType)
    checkDataType(IntegerType, StructType(Nil), StringType)

    // LongType
    checkDataType(LongType, LongType, LongType)
    checkDataType(LongType, DoubleType, DoubleType)
    checkDataType(LongType, DecimalType.SYSTEM_DEFAULT, DecimalType.SYSTEM_DEFAULT)
    checkDataType(LongType, StringType, StringType)
    checkDataType(LongType, ArrayType(IntegerType), StringType)
    checkDataType(LongType, StructType(Nil), StringType)

    // DoubleType
    checkDataType(DoubleType, DoubleType, DoubleType)
    checkDataType(DoubleType, DecimalType.SYSTEM_DEFAULT, DoubleType)
    checkDataType(DoubleType, StringType, StringType)
    checkDataType(DoubleType, ArrayType(IntegerType), StringType)
    checkDataType(DoubleType, StructType(Nil), StringType)

    // DecimalType
    checkDataType(DecimalType.SYSTEM_DEFAULT, DecimalType.SYSTEM_DEFAULT,
      DecimalType.SYSTEM_DEFAULT)
    checkDataType(DecimalType.SYSTEM_DEFAULT, StringType, StringType)
    checkDataType(DecimalType.SYSTEM_DEFAULT, ArrayType(IntegerType), StringType)
    checkDataType(DecimalType.SYSTEM_DEFAULT, StructType(Nil), StringType)

    // StringType
    checkDataType(StringType, StringType, StringType)
    checkDataType(StringType, ArrayType(IntegerType), StringType)
    checkDataType(StringType, StructType(Nil), StringType)

    // ArrayType
    checkDataType(ArrayType(IntegerType), ArrayType(IntegerType), ArrayType(IntegerType))
    checkDataType(ArrayType(IntegerType), ArrayType(LongType), ArrayType(LongType))
    checkDataType(ArrayType(IntegerType), ArrayType(StringType), ArrayType(StringType))
    checkDataType(ArrayType(IntegerType), StructType(Nil), StringType)
    checkDataType(
      ArrayType(IntegerType, true), ArrayType(IntegerType), ArrayType(IntegerType, true))
    checkDataType(
      ArrayType(IntegerType, true), ArrayType(IntegerType, false), ArrayType(IntegerType, true))
    checkDataType(
      ArrayType(IntegerType, true), ArrayType(IntegerType, true), ArrayType(IntegerType, true))
    checkDataType(
      ArrayType(IntegerType, false), ArrayType(IntegerType), ArrayType(IntegerType, true))
    checkDataType(
      ArrayType(IntegerType, false), ArrayType(IntegerType, false), ArrayType(IntegerType, false))
    checkDataType(
      ArrayType(IntegerType, false), ArrayType(IntegerType, true), ArrayType(IntegerType, true))

    // StructType
    checkDataType(StructType(Nil), StructType(Nil), StructType(Nil))
    checkDataType(
      StructType(StructField("f1", IntegerType, true) :: Nil),
      StructType(StructField("f1", IntegerType, true) :: Nil),
      StructType(StructField("f1", IntegerType, true) :: Nil))
    checkDataType(
      StructType(StructField("f1", IntegerType, true) :: Nil),
      StructType(Nil),
      StructType(StructField("f1", IntegerType, true) :: Nil))
    checkDataType(
      StructType(
        StructField("f1", IntegerType, true) ::
        StructField("f2", IntegerType, true) :: Nil),
      StructType(StructField("f1", LongType, true) :: Nil),
      StructType(
        StructField("f1", LongType, true) ::
        StructField("f2", IntegerType, true) :: Nil))
    checkDataType(
      StructType(
        StructField("f1", IntegerType, true) :: Nil),
      StructType(
        StructField("f2", IntegerType, true) :: Nil),
      StructType(
        StructField("f1", IntegerType, true) ::
        StructField("f2", IntegerType, true) :: Nil))
    checkDataType(
      StructType(
        StructField("f1", IntegerType, true) :: Nil),
      DecimalType.SYSTEM_DEFAULT,
      StringType)
  }

  test("Complex field and type inferring with null in sampling") {
    val jsonDF = spark.read.json(jsonNullStruct)
    val expectedSchema = StructType(
      StructField("headers", StructType(
        StructField("Charset", StringType, true) ::
          StructField("Host", StringType, true) :: Nil)
        , true) ::
        StructField("ip", StringType, true) ::
        StructField("nullstr", StringType, true):: Nil)

    assert(expectedSchema === jsonDF.schema)
    jsonDF.createOrReplaceTempView("jsonTable")

    checkAnswer(
      sql("select nullstr, headers.Host from jsonTable"),
      Seq(Row("", "1.abc.com"), Row("", null), Row("", null), Row(null, null))
    )
  }

  test("Primitive field and type inferring") {
    val jsonDF = spark.read.json(primitiveFieldAndType)

    val expectedSchema = StructType(
      StructField("bigInteger", DecimalType(20, 0), true) ::
      StructField("boolean", BooleanType, true) ::
      StructField("double", DoubleType, true) ::
      StructField("integer", LongType, true) ::
      StructField("long", LongType, true) ::
      StructField("null", StringType, true) ::
      StructField("string", StringType, true) :: Nil)

    assert(expectedSchema === jsonDF.schema)

    jsonDF.createOrReplaceTempView("jsonTable")

    checkAnswer(
      sql("select * from jsonTable"),
      Row(new java.math.BigDecimal("92233720368547758070"),
        true,
        1.7976931348623157E308,
        10,
        21474836470L,
        null,
        "this is a simple string.")
    )
  }

  test("Complex field and type inferring") {
    val jsonDF = spark.read.json(complexFieldAndType1)

    val expectedSchema = StructType(
      StructField("arrayOfArray1", ArrayType(ArrayType(StringType, true), true), true) ::
      StructField("arrayOfArray2", ArrayType(ArrayType(DoubleType, true), true), true) ::
      StructField("arrayOfBigInteger", ArrayType(DecimalType(21, 0), true), true) ::
      StructField("arrayOfBoolean", ArrayType(BooleanType, true), true) ::
      StructField("arrayOfDouble", ArrayType(DoubleType, true), true) ::
      StructField("arrayOfInteger", ArrayType(LongType, true), true) ::
      StructField("arrayOfLong", ArrayType(LongType, true), true) ::
      StructField("arrayOfNull", ArrayType(StringType, true), true) ::
      StructField("arrayOfString", ArrayType(StringType, true), true) ::
      StructField("arrayOfStruct", ArrayType(
        StructType(
          StructField("field1", BooleanType, true) ::
          StructField("field2", StringType, true) ::
          StructField("field3", StringType, true) :: Nil), true), true) ::
      StructField("struct", StructType(
        StructField("field1", BooleanType, true) ::
        StructField("field2", DecimalType(20, 0), true) :: Nil), true) ::
      StructField("structWithArrayFields", StructType(
        StructField("field1", ArrayType(LongType, true), true) ::
        StructField("field2", ArrayType(StringType, true), true) :: Nil), true) :: Nil)

    assert(expectedSchema === jsonDF.schema)

    jsonDF.createOrReplaceTempView("jsonTable")

    // Access elements of a primitive array.
    checkAnswer(
      sql("select arrayOfString[0], arrayOfString[1], arrayOfString[2] from jsonTable"),
      Row("str1", "str2", null)
    )

    // Access an array of null values.
    checkAnswer(
      sql("select arrayOfNull from jsonTable"),
      Row(Seq(null, null, null, null))
    )

    // Access elements of a BigInteger array (we use DecimalType internally).
    checkAnswer(
      sql("select arrayOfBigInteger[0], arrayOfBigInteger[1], arrayOfBigInteger[2] from jsonTable"),
      Row(new java.math.BigDecimal("922337203685477580700"),
        new java.math.BigDecimal("-922337203685477580800"), null)
    )

    // Access elements of an array of arrays.
    checkAnswer(
      sql("select arrayOfArray1[0], arrayOfArray1[1] from jsonTable"),
      Row(Seq("1", "2", "3"), Seq("str1", "str2"))
    )

    // Access elements of an array of arrays.
    checkAnswer(
      sql("select arrayOfArray2[0], arrayOfArray2[1] from jsonTable"),
      Row(Seq(1.0, 2.0, 3.0), Seq(1.1, 2.1, 3.1))
    )

    // Access elements of an array inside a filed with the type of ArrayType(ArrayType).
    checkAnswer(
      sql("select arrayOfArray1[1][1], arrayOfArray2[1][1] from jsonTable"),
      Row("str2", 2.1)
    )

    // Access elements of an array of structs.
    checkAnswer(
      sql("select arrayOfStruct[0], arrayOfStruct[1], arrayOfStruct[2], arrayOfStruct[3] " +
        "from jsonTable"),
      Row(
        Row(true, "str1", null),
        Row(false, null, null),
        Row(null, null, null),
        null)
    )

    // Access a struct and fields inside of it.
    checkAnswer(
      sql("select struct, struct.field1, struct.field2 from jsonTable"),
      Row(
        Row(true, new java.math.BigDecimal("92233720368547758070")),
        true,
        new java.math.BigDecimal("92233720368547758070")) :: Nil
    )

    // Access an array field of a struct.
    checkAnswer(
      sql("select structWithArrayFields.field1, structWithArrayFields.field2 from jsonTable"),
      Row(Seq(4, 5, 6), Seq("str1", "str2"))
    )

    // Access elements of an array field of a struct.
    checkAnswer(
      sql("select structWithArrayFields.field1[1], structWithArrayFields.field2[3] from jsonTable"),
      Row(5, null)
    )
  }

  test("GetField operation on complex data type") {
    val jsonDF = spark.read.json(complexFieldAndType1)
    jsonDF.createOrReplaceTempView("jsonTable")

    checkAnswer(
      sql("select arrayOfStruct[0].field1, arrayOfStruct[0].field2 from jsonTable"),
      Row(true, "str1")
    )

    // Getting all values of a specific field from an array of structs.
    checkAnswer(
      sql("select arrayOfStruct.field1, arrayOfStruct.field2 from jsonTable"),
      Row(Seq(true, false, null), Seq("str1", null, null))
    )
  }

  test("Type conflict in primitive field values") {
    val jsonDF = spark.read.json(primitiveFieldValueTypeConflict)

    val expectedSchema = StructType(
      StructField("num_bool", StringType, true) ::
      StructField("num_num_1", LongType, true) ::
      StructField("num_num_2", DoubleType, true) ::
      StructField("num_num_3", DoubleType, true) ::
      StructField("num_str", StringType, true) ::
      StructField("str_bool", StringType, true) :: Nil)

    assert(expectedSchema === jsonDF.schema)

    jsonDF.createOrReplaceTempView("jsonTable")

    checkAnswer(
      sql("select * from jsonTable"),
      Row("true", 11L, null, 1.1, "13.1", "str1") ::
        Row("12", null, 21474836470.9, null, null, "true") ::
        Row("false", 21474836470L, 92233720368547758070d, 100, "str1", "false") ::
        Row(null, 21474836570L, 1.1, 21474836470L, "92233720368547758070", null) :: Nil
    )

    // Number and Boolean conflict: resolve the type as number in this query.
    checkAnswer(
      sql("select num_bool - 10 from jsonTable where num_bool > 11"),
      Row(2)
    )

    // Widening to LongType
    checkAnswer(
      sql("select num_num_1 - 100 from jsonTable where num_num_1 > 11"),
      Row(21474836370L) :: Row(21474836470L) :: Nil
    )

    checkAnswer(
      sql("select num_num_1 - 100 from jsonTable where num_num_1 > 10"),
      Row(-89) :: Row(21474836370L) :: Row(21474836470L) :: Nil
    )

    // Widening to DecimalType
    checkAnswer(
      sql("select num_num_2 + 1.3 from jsonTable where num_num_2 > 1.1"),
      Row(21474836472.2) ::
        Row(92233720368547758071.3) :: Nil
    )

    // Widening to Double
    checkAnswer(
      sql("select num_num_3 + 1.2 from jsonTable where num_num_3 > 1.1"),
      Row(101.2) :: Row(21474836471.2) :: Nil
    )

    // Number and String conflict: resolve the type as number in this query.
    checkAnswer(
      sql("select num_str + 1.2 from jsonTable where num_str > 14d"),
      Row(92233720368547758071.2)
    )

    // Number and String conflict: resolve the type as number in this query.
    checkAnswer(
      sql("select num_str + 1.2 from jsonTable where num_str >= 92233720368547758060"),
      Row(new java.math.BigDecimal("92233720368547758071.2").doubleValue)
    )

    // String and Boolean conflict: resolve the type as string.
    checkAnswer(
      sql("select * from jsonTable where str_bool = 'str1'"),
      Row("true", 11L, null, 1.1, "13.1", "str1")
    )
  }

  ignore("Type conflict in primitive field values (Ignored)") {
    val jsonDF = spark.read.json(primitiveFieldValueTypeConflict)
    jsonDF.createOrReplaceTempView("jsonTable")

    // Right now, the analyzer does not promote strings in a boolean expression.
    // Number and Boolean conflict: resolve the type as boolean in this query.
    checkAnswer(
      sql("select num_bool from jsonTable where NOT num_bool"),
      Row(false)
    )

    checkAnswer(
      sql("select str_bool from jsonTable where NOT str_bool"),
      Row(false)
    )

    // Right now, the analyzer does not know that num_bool should be treated as a boolean.
    // Number and Boolean conflict: resolve the type as boolean in this query.
    checkAnswer(
      sql("select num_bool from jsonTable where num_bool"),
      Row(true)
    )

    checkAnswer(
      sql("select str_bool from jsonTable where str_bool"),
      Row(false)
    )

    // The plan of the following DSL is
    // Project [(CAST(num_str#65:4, DoubleType) + 1.2) AS num#78]
    //  Filter (CAST(CAST(num_str#65:4, DoubleType), DecimalType) > 92233720368547758060)
    //    ExistingRdd [num_bool#61,num_num_1#62L,num_num_2#63,num_num_3#64,num_str#65,str_bool#66]
    // We should directly cast num_str to DecimalType and also need to do the right type promotion
    // in the Project.
    checkAnswer(
      jsonDF.
        where('num_str >= BigDecimal("92233720368547758060")).
        select(('num_str + 1.2).as("num")),
      Row(new java.math.BigDecimal("92233720368547758071.2").doubleValue())
    )

    // The following test will fail. The type of num_str is StringType.
    // So, to evaluate num_str + 1.2, we first need to use Cast to convert the type.
    // In our test data, one value of num_str is 13.1.
    // The result of (CAST(num_str#65:4, DoubleType) + 1.2) for this value is 14.299999999999999,
    // which is not 14.3.
    // Number and String conflict: resolve the type as number in this query.
    checkAnswer(
      sql("select num_str + 1.2 from jsonTable where num_str > 13"),
      Row(BigDecimal("14.3")) :: Row(BigDecimal("92233720368547758071.2")) :: Nil
    )
  }

  test("Type conflict in complex field values") {
    val jsonDF = spark.read.json(complexFieldValueTypeConflict)

    val expectedSchema = StructType(
      StructField("array", ArrayType(LongType, true), true) ::
      StructField("num_struct", StringType, true) ::
      StructField("str_array", StringType, true) ::
      StructField("struct", StructType(
        StructField("field", StringType, true) :: Nil), true) ::
      StructField("struct_array", StringType, true) :: Nil)

    assert(expectedSchema === jsonDF.schema)

    jsonDF.createOrReplaceTempView("jsonTable")

    checkAnswer(
      sql("select * from jsonTable"),
      Row(Seq(), "11", "[1,2,3]", Row(null), "[]") ::
        Row(null, """{"field":false}""", null, null, "{}") ::
        Row(Seq(4, 5, 6), null, "str", Row(null), "[7,8,9]") ::
        Row(Seq(7), "{}", """["str1","str2",33]""", Row("str"), """{"field":true}""") :: Nil
    )
  }

  test("Type conflict in array elements") {
    val jsonDF = spark.read.json(arrayElementTypeConflict)

    val expectedSchema = StructType(
      StructField("array1", ArrayType(StringType, true), true) ::
      StructField("array2", ArrayType(StructType(
        StructField("field", LongType, true) :: Nil), true), true) ::
      StructField("array3", ArrayType(StringType, true), true) :: Nil)

    assert(expectedSchema === jsonDF.schema)

    jsonDF.createOrReplaceTempView("jsonTable")

    checkAnswer(
      sql("select * from jsonTable"),
      Row(Seq("1", "1.1", "true", null, "[]", "{}", "[2,3,4]",
        """{"field":"str"}"""), Seq(Row(214748364700L), Row(1)), null) ::
      Row(null, null, Seq("""{"field":"str"}""", """{"field":1}""")) ::
      Row(null, null, Seq("1", "2", "3")) :: Nil
    )

    // Treat an element as a number.
    checkAnswer(
      sql("select array1[0] + 1 from jsonTable where array1 is not null"),
      Row(2)
    )
  }

  test("Handling missing fields") {
    val jsonDF = spark.read.json(missingFields)

    val expectedSchema = StructType(
      StructField("a", BooleanType, true) ::
      StructField("b", LongType, true) ::
      StructField("c", ArrayType(LongType, true), true) ::
      StructField("d", StructType(
        StructField("field", BooleanType, true) :: Nil), true) ::
      StructField("e", StringType, true) :: Nil)

    assert(expectedSchema === jsonDF.schema)

    jsonDF.createOrReplaceTempView("jsonTable")
  }

  test("Loading a JSON dataset from a text file") {
    val dir = Utils.createTempDir()
    dir.delete()
    val path = dir.getCanonicalPath
    primitiveFieldAndType.map(record => record.replaceAll("\n", " ")).write.text(path)
    val jsonDF = spark.read.json(path)

    val expectedSchema = StructType(
      StructField("bigInteger", DecimalType(20, 0), true) ::
      StructField("boolean", BooleanType, true) ::
      StructField("double", DoubleType, true) ::
      StructField("integer", LongType, true) ::
      StructField("long", LongType, true) ::
      StructField("null", StringType, true) ::
      StructField("string", StringType, true) :: Nil)

    assert(expectedSchema === jsonDF.schema)

    jsonDF.createOrReplaceTempView("jsonTable")

    checkAnswer(
      sql("select * from jsonTable"),
      Row(new java.math.BigDecimal("92233720368547758070"),
      true,
      1.7976931348623157E308,
      10,
      21474836470L,
      null,
      "this is a simple string.")
    )
  }

  test("Loading a JSON dataset primitivesAsString returns schema with primitive types as strings") {
    val dir = Utils.createTempDir()
    dir.delete()
    val path = dir.getCanonicalPath
    primitiveFieldAndType.map(record => record.replaceAll("\n", " ")).write.text(path)
    val jsonDF = spark.read.option("primitivesAsString", "true").json(path)

    val expectedSchema = StructType(
      StructField("bigInteger", StringType, true) ::
      StructField("boolean", StringType, true) ::
      StructField("double", StringType, true) ::
      StructField("integer", StringType, true) ::
      StructField("long", StringType, true) ::
      StructField("null", StringType, true) ::
      StructField("string", StringType, true) :: Nil)

    assert(expectedSchema === jsonDF.schema)

    jsonDF.createOrReplaceTempView("jsonTable")

    checkAnswer(
      sql("select * from jsonTable"),
      Row("92233720368547758070",
      "true",
      "1.7976931348623157E308",
      "10",
      "21474836470",
      null,
      "this is a simple string.")
    )
  }

  test("Loading a JSON dataset primitivesAsString returns complex fields as strings") {
    val jsonDF = spark.read.option("primitivesAsString", "true").json(complexFieldAndType1)

    val expectedSchema = StructType(
      StructField("arrayOfArray1", ArrayType(ArrayType(StringType, true), true), true) ::
      StructField("arrayOfArray2", ArrayType(ArrayType(StringType, true), true), true) ::
      StructField("arrayOfBigInteger", ArrayType(StringType, true), true) ::
      StructField("arrayOfBoolean", ArrayType(StringType, true), true) ::
      StructField("arrayOfDouble", ArrayType(StringType, true), true) ::
      StructField("arrayOfInteger", ArrayType(StringType, true), true) ::
      StructField("arrayOfLong", ArrayType(StringType, true), true) ::
      StructField("arrayOfNull", ArrayType(StringType, true), true) ::
      StructField("arrayOfString", ArrayType(StringType, true), true) ::
      StructField("arrayOfStruct", ArrayType(
        StructType(
          StructField("field1", StringType, true) ::
          StructField("field2", StringType, true) ::
          StructField("field3", StringType, true) :: Nil), true), true) ::
      StructField("struct", StructType(
        StructField("field1", StringType, true) ::
        StructField("field2", StringType, true) :: Nil), true) ::
      StructField("structWithArrayFields", StructType(
        StructField("field1", ArrayType(StringType, true), true) ::
        StructField("field2", ArrayType(StringType, true), true) :: Nil), true) :: Nil)

    assert(expectedSchema === jsonDF.schema)

    jsonDF.createOrReplaceTempView("jsonTable")

    // Access elements of a primitive array.
    checkAnswer(
      sql("select arrayOfString[0], arrayOfString[1], arrayOfString[2] from jsonTable"),
      Row("str1", "str2", null)
    )

    // Access an array of null values.
    checkAnswer(
      sql("select arrayOfNull from jsonTable"),
      Row(Seq(null, null, null, null))
    )

    // Access elements of a BigInteger array (we use DecimalType internally).
    checkAnswer(
      sql("select arrayOfBigInteger[0], arrayOfBigInteger[1], arrayOfBigInteger[2] from jsonTable"),
      Row("922337203685477580700", "-922337203685477580800", null)
    )

    // Access elements of an array of arrays.
    checkAnswer(
      sql("select arrayOfArray1[0], arrayOfArray1[1] from jsonTable"),
      Row(Seq("1", "2", "3"), Seq("str1", "str2"))
    )

    // Access elements of an array of arrays.
    checkAnswer(
      sql("select arrayOfArray2[0], arrayOfArray2[1] from jsonTable"),
      Row(Seq("1", "2", "3"), Seq("1.1", "2.1", "3.1"))
    )

    // Access elements of an array inside a filed with the type of ArrayType(ArrayType).
    checkAnswer(
      sql("select arrayOfArray1[1][1], arrayOfArray2[1][1] from jsonTable"),
      Row("str2", "2.1")
    )

    // Access elements of an array of structs.
    checkAnswer(
      sql("select arrayOfStruct[0], arrayOfStruct[1], arrayOfStruct[2], arrayOfStruct[3] " +
        "from jsonTable"),
      Row(
        Row("true", "str1", null),
        Row("false", null, null),
        Row(null, null, null),
        null)
    )

    // Access a struct and fields inside of it.
    checkAnswer(
      sql("select struct, struct.field1, struct.field2 from jsonTable"),
      Row(
        Row("true", "92233720368547758070"),
        "true",
        "92233720368547758070") :: Nil
    )

    // Access an array field of a struct.
    checkAnswer(
      sql("select structWithArrayFields.field1, structWithArrayFields.field2 from jsonTable"),
      Row(Seq("4", "5", "6"), Seq("str1", "str2"))
    )

    // Access elements of an array field of a struct.
    checkAnswer(
      sql("select structWithArrayFields.field1[1], structWithArrayFields.field2[3] from jsonTable"),
      Row("5", null)
    )
  }

  test("Loading a JSON dataset prefersDecimal returns schema with float types as BigDecimal") {
    val jsonDF = spark.read.option("prefersDecimal", "true").json(primitiveFieldAndType)

    val expectedSchema = StructType(
      StructField("bigInteger", DecimalType(20, 0), true) ::
        StructField("boolean", BooleanType, true) ::
        StructField("double", DecimalType(17, -292), true) ::
        StructField("integer", LongType, true) ::
        StructField("long", LongType, true) ::
        StructField("null", StringType, true) ::
        StructField("string", StringType, true) :: Nil)

    assert(expectedSchema === jsonDF.schema)

    jsonDF.createOrReplaceTempView("jsonTable")

    checkAnswer(
      sql("select * from jsonTable"),
      Row(BigDecimal("92233720368547758070"),
        true,
        BigDecimal("1.7976931348623157E308"),
        10,
        21474836470L,
        null,
        "this is a simple string.")
    )
  }

  test("Find compatible types even if inferred DecimalType is not capable of other IntegralType") {
    val mixedIntegerAndDoubleRecords = Seq(
      """{"a": 3, "b": 1.1}""",
      s"""{"a": 3.1, "b": 0.${"0" * 38}1}""").toDS()
    val jsonDF = spark.read
      .option("prefersDecimal", "true")
      .json(mixedIntegerAndDoubleRecords)

    // The values in `a` field will be decimals as they fit in decimal. For `b` field,
    // they will be doubles as `1.0E-39D` does not fit.
    val expectedSchema = StructType(
      StructField("a", DecimalType(21, 1), true) ::
      StructField("b", DoubleType, true) :: Nil)

    assert(expectedSchema === jsonDF.schema)
    checkAnswer(
      jsonDF,
      Row(BigDecimal("3"), 1.1D) ::
      Row(BigDecimal("3.1"), 1.0E-39D) :: Nil
    )
  }

  test("Infer big integers correctly even when it does not fit in decimal") {
    val jsonDF = spark.read
      .json(bigIntegerRecords)

    // The value in `a` field will be a double as it does not fit in decimal. For `b` field,
    // it will be a decimal as `92233720368547758070`.
    val expectedSchema = StructType(
      StructField("a", DoubleType, true) ::
      StructField("b", DecimalType(20, 0), true) :: Nil)

    assert(expectedSchema === jsonDF.schema)
    checkAnswer(jsonDF, Row(1.0E38D, BigDecimal("92233720368547758070")))
  }

  test("Infer floating-point values correctly even when it does not fit in decimal") {
    val jsonDF = spark.read
      .option("prefersDecimal", "true")
      .json(floatingValueRecords)

    // The value in `a` field will be a double as it does not fit in decimal. For `b` field,
    // it will be a decimal as `0.01` by having a precision equal to the scale.
    val expectedSchema = StructType(
      StructField("a", DoubleType, true) ::
      StructField("b", DecimalType(2, 2), true):: Nil)

    assert(expectedSchema === jsonDF.schema)
    checkAnswer(jsonDF, Row(1.0E-39D, BigDecimal("0.01")))

    val mergedJsonDF = spark.read
      .option("prefersDecimal", "true")
      .json(floatingValueRecords.union(bigIntegerRecords))

    val expectedMergedSchema = StructType(
      StructField("a", DoubleType, true) ::
      StructField("b", DecimalType(22, 2), true):: Nil)

    assert(expectedMergedSchema === mergedJsonDF.schema)
    checkAnswer(
      mergedJsonDF,
      Row(1.0E-39D, BigDecimal("0.01")) ::
      Row(1.0E38D, BigDecimal("92233720368547758070")) :: Nil
    )
  }

  test("Loading a JSON dataset from a text file with SQL") {
    val dir = Utils.createTempDir()
    dir.delete()
    val path = dir.toURI.toString
    primitiveFieldAndType.map(record => record.replaceAll("\n", " ")).write.text(path)

    sql(
      s"""
        |CREATE TEMPORARY VIEW jsonTableSQL
        |USING org.apache.spark.sql.json
        |OPTIONS (
        |  path '$path'
        |)
      """.stripMargin)

    checkAnswer(
      sql("select * from jsonTableSQL"),
      Row(new java.math.BigDecimal("92233720368547758070"),
        true,
        1.7976931348623157E308,
        10,
        21474836470L,
        null,
        "this is a simple string.")
    )
  }

  test("Applying schemas") {
    val dir = Utils.createTempDir()
    dir.delete()
    val path = dir.getCanonicalPath
    primitiveFieldAndType.map(record => record.replaceAll("\n", " ")).write.text(path)

    val schema = StructType(
      StructField("bigInteger", DecimalType.SYSTEM_DEFAULT, true) ::
      StructField("boolean", BooleanType, true) ::
      StructField("double", DoubleType, true) ::
      StructField("integer", IntegerType, true) ::
      StructField("long", LongType, true) ::
      StructField("null", StringType, true) ::
      StructField("string", StringType, true) :: Nil)

    val jsonDF1 = spark.read.schema(schema).json(path)

    assert(schema === jsonDF1.schema)

    jsonDF1.createOrReplaceTempView("jsonTable1")

    checkAnswer(
      sql("select * from jsonTable1"),
      Row(new java.math.BigDecimal("92233720368547758070"),
      true,
      1.7976931348623157E308,
      10,
      21474836470L,
      null,
      "this is a simple string.")
    )

    val jsonDF2 = spark.read.schema(schema).json(primitiveFieldAndType)

    assert(schema === jsonDF2.schema)

    jsonDF2.createOrReplaceTempView("jsonTable2")

    checkAnswer(
      sql("select * from jsonTable2"),
      Row(new java.math.BigDecimal("92233720368547758070"),
      true,
      1.7976931348623157E308,
      10,
      21474836470L,
      null,
      "this is a simple string.")
    )
  }

  test("Applying schemas with MapType") {
    val schemaWithSimpleMap = StructType(
      StructField("map", MapType(StringType, IntegerType, true), false) :: Nil)
    val jsonWithSimpleMap = spark.read.schema(schemaWithSimpleMap).json(mapType1)

    jsonWithSimpleMap.createOrReplaceTempView("jsonWithSimpleMap")

    checkAnswer(
      sql("select `map` from jsonWithSimpleMap"),
      Row(Map("a" -> 1)) ::
      Row(Map("b" -> 2)) ::
      Row(Map("c" -> 3)) ::
      Row(Map("c" -> 1, "d" -> 4)) ::
      Row(Map("e" -> null)) :: Nil
    )

    withSQLConf(SQLConf.SUPPORT_QUOTED_REGEX_COLUMN_NAME.key -> "false") {
      checkAnswer(
        sql("select `map`['c'] from jsonWithSimpleMap"),
        Row(null) ::
        Row(null) ::
        Row(3) ::
        Row(1) ::
        Row(null) :: Nil
      )
    }

    val innerStruct = StructType(
      StructField("field1", ArrayType(IntegerType, true), true) ::
      StructField("field2", IntegerType, true) :: Nil)
    val schemaWithComplexMap = StructType(
      StructField("map", MapType(StringType, innerStruct, true), false) :: Nil)

    val jsonWithComplexMap = spark.read.schema(schemaWithComplexMap).json(mapType2)

    jsonWithComplexMap.createOrReplaceTempView("jsonWithComplexMap")

    checkAnswer(
      sql("select `map` from jsonWithComplexMap"),
      Row(Map("a" -> Row(Seq(1, 2, 3, null), null))) ::
      Row(Map("b" -> Row(null, 2))) ::
      Row(Map("c" -> Row(Seq(), 4))) ::
      Row(Map("c" -> Row(null, 3), "d" -> Row(Seq(null), null))) ::
      Row(Map("e" -> null)) ::
      Row(Map("f" -> Row(null, null))) :: Nil
    )

    withSQLConf(SQLConf.SUPPORT_QUOTED_REGEX_COLUMN_NAME.key -> "false") {
      checkAnswer(
        sql("select `map`['a'].field1, `map`['c'].field2 from jsonWithComplexMap"),
        Row(Seq(1, 2, 3, null), null) ::
        Row(null, null) ::
        Row(null, 4) ::
        Row(null, 3) ::
        Row(null, null) ::
        Row(null, null) :: Nil
      )
    }
  }

  test("SPARK-2096 Correctly parse dot notations") {
    val jsonDF = spark.read.json(complexFieldAndType2)
    jsonDF.createOrReplaceTempView("jsonTable")

    checkAnswer(
      sql("select arrayOfStruct[0].field1, arrayOfStruct[0].field2 from jsonTable"),
      Row(true, "str1")
    )
    checkAnswer(
      sql(
        """
          |select complexArrayOfStruct[0].field1[1].inner2[0], complexArrayOfStruct[1].field2[0][1]
          |from jsonTable
        """.stripMargin),
      Row("str2", 6)
    )
  }

  test("SPARK-3390 Complex arrays") {
    val jsonDF = spark.read.json(complexFieldAndType2)
    jsonDF.createOrReplaceTempView("jsonTable")

    checkAnswer(
      sql(
        """
          |select arrayOfArray1[0][0][0], arrayOfArray1[1][0][1], arrayOfArray1[1][1][0]
          |from jsonTable
        """.stripMargin),
      Row(5, 7, 8)
    )
    checkAnswer(
      sql(
        """
          |select arrayOfArray2[0][0][0].inner1, arrayOfArray2[1][0],
          |arrayOfArray2[1][1][1].inner2[0], arrayOfArray2[2][0][0].inner3[0][0].inner4
          |from jsonTable
        """.stripMargin),
      Row("str1", Nil, "str4", 2)
    )
  }

  test("SPARK-3308 Read top level JSON arrays") {
    val jsonDF = spark.read.json(jsonArray)
    jsonDF.createOrReplaceTempView("jsonTable")

    checkAnswer(
      sql(
        """
          |select a, b, c
          |from jsonTable
        """.stripMargin),
      Row("str_a_1", null, null) ::
        Row("str_a_2", null, null) ::
        Row(null, "str_b_3", null) ::
        Row("str_a_4", "str_b_4", "str_c_4") :: Nil
    )
  }

  test("Corrupt records: FAILFAST mode") {
    // `FAILFAST` mode should throw an exception for corrupt records.
    val exceptionOne = intercept[SparkException] {
      spark.read
        .option("mode", "FAILFAST")
        .json(corruptRecords)
    }.getMessage
    assert(exceptionOne.contains(
      "Malformed records are detected in schema inference. Parse Mode: FAILFAST."))

    val exceptionTwo = intercept[SparkException] {
      spark.read
        .option("mode", "FAILFAST")
        .schema("a string")
        .json(corruptRecords)
        .collect()
    }.getMessage
    assert(exceptionTwo.contains(
      "Malformed records are detected in record parsing. Parse Mode: FAILFAST."))
  }

  test("Corrupt records: DROPMALFORMED mode") {
    val schemaOne = StructType(
      StructField("a", StringType, true) ::
        StructField("b", StringType, true) ::
        StructField("c", StringType, true) :: Nil)
    val schemaTwo = StructType(
      StructField("a", StringType, true) :: Nil)
    // `DROPMALFORMED` mode should skip corrupt records
    val jsonDFOne = spark.read
      .option("mode", "DROPMALFORMED")
      .json(corruptRecords)
    checkAnswer(
      jsonDFOne,
      Row("str_a_4", "str_b_4", "str_c_4") :: Nil
    )
    assert(jsonDFOne.schema === schemaOne)

    val jsonDFTwo = spark.read
      .option("mode", "DROPMALFORMED")
      .schema(schemaTwo)
      .json(corruptRecords)
    checkAnswer(
      jsonDFTwo,
      Row("str_a_4") :: Nil)
    assert(jsonDFTwo.schema === schemaTwo)
  }

  test("SPARK-19641: Additional corrupt records: DROPMALFORMED mode") {
    val schema = new StructType().add("dummy", StringType)
    // `DROPMALFORMED` mode should skip corrupt records
    val jsonDF = spark.read
      .option("mode", "DROPMALFORMED")
      .json(additionalCorruptRecords)
    checkAnswer(
      jsonDF,
      Row("test"))
    assert(jsonDF.schema === schema)
  }

  test("Corrupt records: PERMISSIVE mode, without designated column for malformed records") {
    val schema = StructType(
      StructField("a", StringType, true) ::
        StructField("b", StringType, true) ::
        StructField("c", StringType, true) :: Nil)

    val jsonDF = spark.read.schema(schema).json(corruptRecords)

    checkAnswer(
      jsonDF.select($"a", $"b", $"c"),
      Seq(
        // Corrupted records are replaced with null
        Row(null, null, null),
        Row(null, null, null),
        Row(null, null, null),
        Row("str_a_4", "str_b_4", "str_c_4"),
        Row(null, null, null))
    )
  }

  test("Corrupt records: PERMISSIVE mode, with designated column for malformed records") {
    // Test if we can query corrupt records.
    withSQLConf(SQLConf.COLUMN_NAME_OF_CORRUPT_RECORD.key -> "_unparsed") {
      val jsonDF = spark.read.json(corruptRecords)
      val schema = StructType(
        StructField("_unparsed", StringType, true) ::
          StructField("a", StringType, true) ::
          StructField("b", StringType, true) ::
          StructField("c", StringType, true) :: Nil)

      assert(schema === jsonDF.schema)

      // In HiveContext, backticks should be used to access columns starting with a underscore.
      checkAnswer(
        jsonDF.select($"a", $"b", $"c", $"_unparsed"),
        Row(null, null, null, "{") ::
          Row(null, null, null, """{"a":1, b:2}""") ::
          Row(null, null, null, """{"a":{, b:3}""") ::
          Row("str_a_4", "str_b_4", "str_c_4", null) ::
          Row(null, null, null, "]") :: Nil
      )

      checkAnswer(
        jsonDF.filter($"_unparsed".isNull).select($"a", $"b", $"c"),
        Row("str_a_4", "str_b_4", "str_c_4")
      )

      checkAnswer(
        jsonDF.filter($"_unparsed".isNotNull).select($"_unparsed"),
        Row("{") ::
          Row("""{"a":1, b:2}""") ::
          Row("""{"a":{, b:3}""") ::
          Row("]") :: Nil
      )
    }
  }

  test("SPARK-13953 Rename the corrupt record field via option") {
    val jsonDF = spark.read
      .option("columnNameOfCorruptRecord", "_malformed")
      .json(corruptRecords)
    val schema = StructType(
      StructField("_malformed", StringType, true) ::
        StructField("a", StringType, true) ::
        StructField("b", StringType, true) ::
        StructField("c", StringType, true) :: Nil)

    assert(schema === jsonDF.schema)
    checkAnswer(
      jsonDF.selectExpr("a", "b", "c", "_malformed"),
      Row(null, null, null, "{") ::
        Row(null, null, null, """{"a":1, b:2}""") ::
        Row(null, null, null, """{"a":{, b:3}""") ::
        Row("str_a_4", "str_b_4", "str_c_4", null) ::
        Row(null, null, null, "]") :: Nil
    )
  }

  test("SPARK-4068: nulls in arrays") {
    val jsonDF = spark.read.json(nullsInArrays)
    jsonDF.createOrReplaceTempView("jsonTable")

    val schema = StructType(
      StructField("field1",
        ArrayType(ArrayType(ArrayType(ArrayType(StringType, true), true), true), true), true) ::
      StructField("field2",
        ArrayType(ArrayType(
          StructType(StructField("Test", LongType, true) :: Nil), true), true), true) ::
      StructField("field3",
        ArrayType(ArrayType(
          StructType(StructField("Test", StringType, true) :: Nil), true), true), true) ::
      StructField("field4",
        ArrayType(ArrayType(ArrayType(LongType, true), true), true), true) :: Nil)

    assert(schema === jsonDF.schema)

    checkAnswer(
      sql(
        """
          |SELECT field1, field2, field3, field4
          |FROM jsonTable
        """.stripMargin),
      Row(Seq(Seq(null), Seq(Seq(Seq("Test")))), null, null, null) ::
        Row(null, Seq(null, Seq(Row(1))), null, null) ::
        Row(null, null, Seq(Seq(null), Seq(Row("2"))), null) ::
        Row(null, null, null, Seq(Seq(null, Seq(1, 2, 3)))) :: Nil
    )
  }

  test("SPARK-4228 DataFrame to JSON") {
    val schema1 = StructType(
      StructField("f1", IntegerType, false) ::
      StructField("f2", StringType, false) ::
      StructField("f3", BooleanType, false) ::
      StructField("f4", ArrayType(StringType), nullable = true) ::
      StructField("f5", IntegerType, true) :: Nil)

    val rowRDD1 = unparsedStrings.map { r =>
      val values = r.split(",").map(_.trim)
      val v5 = try values(3).toInt catch {
        case _: NumberFormatException => null
      }
      Row(values(0).toInt, values(1), values(2).toBoolean, r.split(",").toList, v5)
    }

    val df1 = spark.createDataFrame(rowRDD1, schema1)
    df1.createOrReplaceTempView("applySchema1")
    val df2 = df1.toDF
    val result = df2.toJSON.collect()
    // scalastyle:off
    assert(result(0) === "{\"f1\":1,\"f2\":\"A1\",\"f3\":true,\"f4\":[\"1\",\" A1\",\" true\",\" null\"]}")
    assert(result(3) === "{\"f1\":4,\"f2\":\"D4\",\"f3\":true,\"f4\":[\"4\",\" D4\",\" true\",\" 2147483644\"],\"f5\":2147483644}")
    // scalastyle:on

    val schema2 = StructType(
      StructField("f1", StructType(
        StructField("f11", IntegerType, false) ::
        StructField("f12", BooleanType, false) :: Nil), false) ::
      StructField("f2", MapType(StringType, IntegerType, true), false) :: Nil)

    val rowRDD2 = unparsedStrings.map { r =>
      val values = r.split(",").map(_.trim)
      val v4 = try values(3).toInt catch {
        case _: NumberFormatException => null
      }
      Row(Row(values(0).toInt, values(2).toBoolean), Map(values(1) -> v4))
    }

    val df3 = spark.createDataFrame(rowRDD2, schema2)
    df3.createOrReplaceTempView("applySchema2")
    val df4 = df3.toDF
    val result2 = df4.toJSON.collect()

    assert(result2(1) === "{\"f1\":{\"f11\":2,\"f12\":false},\"f2\":{\"B2\":null}}")
    assert(result2(3) === "{\"f1\":{\"f11\":4,\"f12\":true},\"f2\":{\"D4\":2147483644}}")

    val jsonDF = spark.read.json(primitiveFieldAndType)
    val primTable = spark.read.json(jsonDF.toJSON)
    primTable.createOrReplaceTempView("primitiveTable")
    checkAnswer(
        sql("select * from primitiveTable"),
      Row(new java.math.BigDecimal("92233720368547758070"),
        true,
        1.7976931348623157E308,
        10,
        21474836470L,
        "this is a simple string.")
      )

    val complexJsonDF = spark.read.json(complexFieldAndType1)
    val compTable = spark.read.json(complexJsonDF.toJSON)
    compTable.createOrReplaceTempView("complexTable")
    // Access elements of a primitive array.
    checkAnswer(
      sql("select arrayOfString[0], arrayOfString[1], arrayOfString[2] from complexTable"),
      Row("str1", "str2", null)
    )

    // Access an array of null values.
    checkAnswer(
      sql("select arrayOfNull from complexTable"),
      Row(Seq(null, null, null, null))
    )

    // Access elements of a BigInteger array (we use DecimalType internally).
    checkAnswer(
      sql("select arrayOfBigInteger[0], arrayOfBigInteger[1], arrayOfBigInteger[2] " +
        " from complexTable"),
      Row(new java.math.BigDecimal("922337203685477580700"),
        new java.math.BigDecimal("-922337203685477580800"), null)
    )

    // Access elements of an array of arrays.
    checkAnswer(
      sql("select arrayOfArray1[0], arrayOfArray1[1] from complexTable"),
      Row(Seq("1", "2", "3"), Seq("str1", "str2"))
    )

    // Access elements of an array of arrays.
    checkAnswer(
      sql("select arrayOfArray2[0], arrayOfArray2[1] from complexTable"),
      Row(Seq(1.0, 2.0, 3.0), Seq(1.1, 2.1, 3.1))
    )

    // Access elements of an array inside a filed with the type of ArrayType(ArrayType).
    checkAnswer(
      sql("select arrayOfArray1[1][1], arrayOfArray2[1][1] from complexTable"),
      Row("str2", 2.1)
    )

    // Access a struct and fields inside of it.
    checkAnswer(
      sql("select struct, struct.field1, struct.field2 from complexTable"),
      Row(
        Row(true, new java.math.BigDecimal("92233720368547758070")),
        true,
        new java.math.BigDecimal("92233720368547758070")) :: Nil
    )

    // Access an array field of a struct.
    checkAnswer(
      sql("select structWithArrayFields.field1, structWithArrayFields.field2 from complexTable"),
      Row(Seq(4, 5, 6), Seq("str1", "str2"))
    )

    // Access elements of an array field of a struct.
    checkAnswer(
      sql("select structWithArrayFields.field1[1], structWithArrayFields.field2[3] " +
        "from complexTable"),
      Row(5, null)
    )
  }

  test("Dataset toJSON doesn't construct rdd") {
    val containsRDD = spark.emptyDataFrame.toJSON.queryExecution.logical.find {
      case ExternalRDD(_, _) => true
      case _ => false
    }

    assert(containsRDD.isEmpty, "Expected logical plan of toJSON to not contain an RDD")
  }

  test("JSONRelation equality test") {
    withTempPath(dir => {
      val path = dir.getCanonicalFile.toURI.toString
      sparkContext.parallelize(1 to 100)
        .map(i => s"""{"a": 1, "b": "str$i"}""").saveAsTextFile(path)

      val d1 = DataSource(
        spark,
        userSpecifiedSchema = None,
        partitionColumns = Array.empty[String],
        bucketSpec = None,
        className = classOf[JsonFileFormat].getCanonicalName,
        options = Map("path" -> path)).resolveRelation()

      val d2 = DataSource(
        spark,
        userSpecifiedSchema = None,
        partitionColumns = Array.empty[String],
        bucketSpec = None,
        className = classOf[JsonFileFormat].getCanonicalName,
        options = Map("path" -> path)).resolveRelation()
      assert(d1 === d2)
    })
  }

  test("SPARK-6245 JsonInferSchema.infer on empty RDD") {
    // This is really a test that it doesn't throw an exception
    val options = new JSONOptions(Map.empty[String, String], "GMT")
    val emptySchema = new JsonInferSchema(options).infer(
      empty.rdd,
      CreateJacksonParser.string)
    assert(StructType(Seq()) === emptySchema)
  }

  test("SPARK-7565 MapType in JsonRDD") {
    withSQLConf(SQLConf.COLUMN_NAME_OF_CORRUPT_RECORD.key -> "_unparsed") {
      withTempDir { dir =>
        val schemaWithSimpleMap = StructType(
          StructField("map", MapType(StringType, IntegerType, true), false) :: Nil)
        val df = spark.read.schema(schemaWithSimpleMap).json(mapType1)

        val path = dir.getAbsolutePath
        df.write.mode("overwrite").parquet(path)
        // order of MapType is not defined
        assert(spark.read.parquet(path).count() == 5)

        val df2 = spark.read.json(corruptRecords)
        df2.write.mode("overwrite").parquet(path)
        checkAnswer(spark.read.parquet(path), df2.collect())
      }
    }
  }

  test("SPARK-8093 Erase empty structs") {
    val options = new JSONOptions(Map.empty[String, String], "GMT")
    val emptySchema = new JsonInferSchema(options).infer(
      emptyRecords.rdd,
      CreateJacksonParser.string)
    assert(StructType(Seq()) === emptySchema)
  }

  test("JSON with Partition") {
    def makePartition(rdd: RDD[String], parent: File, partName: String, partValue: Any): File = {
      val p = new File(parent, s"$partName=${partValue.toString}")
      rdd.saveAsTextFile(p.getCanonicalPath)
      p
    }

    withTempPath(root => {
      val d1 = new File(root, "d1=1")
      // root/dt=1/col1=abc
      val p1_col1 = makePartition(
        sparkContext.parallelize(2 to 5).map(i => s"""{"a": 1, "b": "str$i"}"""),
        d1,
        "col1",
        "abc")

      // root/dt=1/col1=abd
      val p2 = makePartition(
        sparkContext.parallelize(6 to 10).map(i => s"""{"a": 1, "b": "str$i"}"""),
        d1,
        "col1",
        "abd")

        spark.read.json(root.getAbsolutePath).createOrReplaceTempView("test_myjson_with_part")
        checkAnswer(sql(
          "SELECT count(a) FROM test_myjson_with_part where d1 = 1 and col1='abc'"), Row(4))
        checkAnswer(sql(
          "SELECT count(a) FROM test_myjson_with_part where d1 = 1 and col1='abd'"), Row(5))
        checkAnswer(sql(
          "SELECT count(a) FROM test_myjson_with_part where d1 = 1"), Row(9))
    })
  }

  test("SPARK-11544 test pathfilter") {
    withTempPath { dir =>
      val path = dir.getCanonicalPath

      val df = spark.range(2)
      df.write.json(path + "/p=1")
      df.write.json(path + "/p=2")
      assert(spark.read.json(path).count() === 4)

      val extraOptions = Map(
        "mapred.input.pathFilter.class" -> classOf[TestFileFilter].getName,
        "mapreduce.input.pathFilter.class" -> classOf[TestFileFilter].getName
      )
      assert(spark.read.options(extraOptions).json(path).count() === 2)
    }
  }

  test("SPARK-12057 additional corrupt records do not throw exceptions") {
    // Test if we can query corrupt records.
    withSQLConf(SQLConf.COLUMN_NAME_OF_CORRUPT_RECORD.key -> "_unparsed") {
      withTempView("jsonTable") {
        val schema = StructType(
          StructField("_unparsed", StringType, true) ::
            StructField("dummy", StringType, true) :: Nil)

        {
          // We need to make sure we can infer the schema.
          val jsonDF = spark.read.json(additionalCorruptRecords)
          assert(jsonDF.schema === schema)
        }

        {
          val jsonDF = spark.read.schema(schema).json(additionalCorruptRecords)
          jsonDF.createOrReplaceTempView("jsonTable")

          // In HiveContext, backticks should be used to access columns starting with a underscore.
          checkAnswer(
            sql(
              """
                |SELECT dummy, _unparsed
                |FROM jsonTable
              """.stripMargin),
            Row("test", null) ::
              Row(null, """[1,2,3]""") ::
              Row(null, """":"test", "a":1}""") ::
              Row(null, """42""") ::
              Row(null, """     ","ian":"test"}""") :: Nil
          )
        }
      }
    }
  }

  test("Parse JSON rows having an array type and a struct type in the same field.") {
    withTempDir { dir =>
      val dir = Utils.createTempDir()
      dir.delete()
      val path = dir.getCanonicalPath
      arrayAndStructRecords.map(record => record.replaceAll("\n", " ")).write.text(path)

      val schema =
        StructType(
          StructField("a", StructType(
            StructField("b", StringType) :: Nil
          )) :: Nil)
      val jsonDF = spark.read.schema(schema).json(path)
      assert(jsonDF.count() == 2)
    }
  }

  test("SPARK-12872 Support to specify the option for compression codec") {
    withTempDir { dir =>
      val dir = Utils.createTempDir()
      dir.delete()
      val path = dir.getCanonicalPath
      primitiveFieldAndType.map(record => record.replaceAll("\n", " ")).write.text(path)

      val jsonDF = spark.read.json(path)
      val jsonDir = new File(dir, "json").getCanonicalPath
      jsonDF.coalesce(1).write
        .format("json")
        .option("compression", "gZiP")
        .save(jsonDir)

      val compressedFiles = new File(jsonDir).listFiles()
      assert(compressedFiles.exists(_.getName.endsWith(".json.gz")))

      val jsonCopy = spark.read
        .format("json")
        .load(jsonDir)

      assert(jsonCopy.count == jsonDF.count)
      val jsonCopySome = jsonCopy.selectExpr("string", "long", "boolean")
      val jsonDFSome = jsonDF.selectExpr("string", "long", "boolean")
      checkAnswer(jsonCopySome, jsonDFSome)
    }
  }

  test("SPARK-13543 Write the output as uncompressed via option()") {
    val extraOptions = Map[String, String](
      "mapreduce.output.fileoutputformat.compress" -> "true",
      "mapreduce.output.fileoutputformat.compress.type" -> CompressionType.BLOCK.toString,
      "mapreduce.output.fileoutputformat.compress.codec" -> classOf[GzipCodec].getName,
      "mapreduce.map.output.compress" -> "true",
      "mapreduce.map.output.compress.codec" -> classOf[GzipCodec].getName
    )
    withTempDir { dir =>
      val dir = Utils.createTempDir()
      dir.delete()

      val path = dir.getCanonicalPath
      primitiveFieldAndType.map(record => record.replaceAll("\n", " ")).write.text(path)

      val jsonDF = spark.read.json(path)
      val jsonDir = new File(dir, "json").getCanonicalPath
      jsonDF.coalesce(1).write
        .format("json")
        .option("compression", "none")
        .options(extraOptions)
        .save(jsonDir)

      val compressedFiles = new File(jsonDir).listFiles()
      assert(compressedFiles.exists(!_.getName.endsWith(".json.gz")))

      val jsonCopy = spark.read
        .format("json")
        .options(extraOptions)
        .load(jsonDir)

      assert(jsonCopy.count == jsonDF.count)
      val jsonCopySome = jsonCopy.selectExpr("string", "long", "boolean")
      val jsonDFSome = jsonDF.selectExpr("string", "long", "boolean")
      checkAnswer(jsonCopySome, jsonDFSome)
    }
  }

  test("Casting long as timestamp") {
    withTempView("jsonTable") {
      val schema = (new StructType).add("ts", TimestampType)
      val jsonDF = spark.read.schema(schema).json(timestampAsLong)

      jsonDF.createOrReplaceTempView("jsonTable")

      checkAnswer(
        sql("select ts from jsonTable"),
        Row(java.sql.Timestamp.valueOf("2016-01-02 03:04:05"))
      )
    }
  }

  test("wide nested json table") {
    val nested = (1 to 100).map { i =>
      s"""
         |"c$i": $i
       """.stripMargin
    }.mkString(", ")
    val json = s"""
       |{"a": [{$nested}], "b": [{$nested}]}
     """.stripMargin
    val df = spark.read.json(Seq(json).toDS())
    assert(df.schema.size === 2)
    df.collect()
  }

  test("Write dates correctly with dateFormat option") {
    val customSchema = new StructType(Array(StructField("date", DateType, true)))
    withTempDir { dir =>
      // With dateFormat option.
      val datesWithFormatPath = s"${dir.getCanonicalPath}/datesWithFormat.json"
      val datesWithFormat = spark.read
        .schema(customSchema)
        .option("dateFormat", "dd/MM/yyyy HH:mm")
        .json(datesRecords)

      datesWithFormat.write
        .format("json")
        .option("dateFormat", "yyyy/MM/dd")
        .save(datesWithFormatPath)

      // This will load back the dates as string.
      val stringSchema = StructType(StructField("date", StringType, true) :: Nil)
      val stringDatesWithFormat = spark.read
        .schema(stringSchema)
        .json(datesWithFormatPath)
      val expectedStringDatesWithFormat = Seq(
        Row("2015/08/26"),
        Row("2014/10/27"),
        Row("2016/01/28"))

      checkAnswer(stringDatesWithFormat, expectedStringDatesWithFormat)
    }
  }

  test("Write timestamps correctly with timestampFormat option") {
    val customSchema = new StructType(Array(StructField("date", TimestampType, true)))
    withTempDir { dir =>
      // With dateFormat option.
      val timestampsWithFormatPath = s"${dir.getCanonicalPath}/timestampsWithFormat.json"
      val timestampsWithFormat = spark.read
        .schema(customSchema)
        .option("timestampFormat", "dd/MM/yyyy HH:mm")
        .json(datesRecords)
      timestampsWithFormat.write
        .format("json")
        .option("timestampFormat", "yyyy/MM/dd HH:mm")
        .save(timestampsWithFormatPath)

      // This will load back the timestamps as string.
      val stringSchema = StructType(StructField("date", StringType, true) :: Nil)
      val stringTimestampsWithFormat = spark.read
        .schema(stringSchema)
        .json(timestampsWithFormatPath)
      val expectedStringDatesWithFormat = Seq(
        Row("2015/08/26 18:00"),
        Row("2014/10/27 18:30"),
        Row("2016/01/28 20:00"))

      checkAnswer(stringTimestampsWithFormat, expectedStringDatesWithFormat)
    }
  }

  test("Write timestamps correctly with timestampFormat option and timeZone option") {
    val customSchema = new StructType(Array(StructField("date", TimestampType, true)))
    withTempDir { dir =>
      // With dateFormat option and timeZone option.
      val timestampsWithFormatPath = s"${dir.getCanonicalPath}/timestampsWithFormat.json"
      val timestampsWithFormat = spark.read
        .schema(customSchema)
        .option("timestampFormat", "dd/MM/yyyy HH:mm")
        .json(datesRecords)
      timestampsWithFormat.write
        .format("json")
        .option("timestampFormat", "yyyy/MM/dd HH:mm")
        .option(DateTimeUtils.TIMEZONE_OPTION, "GMT")
        .save(timestampsWithFormatPath)

      // This will load back the timestamps as string.
      val stringSchema = StructType(StructField("date", StringType, true) :: Nil)
      val stringTimestampsWithFormat = spark.read
        .schema(stringSchema)
        .json(timestampsWithFormatPath)
      val expectedStringDatesWithFormat = Seq(
        Row("2015/08/27 01:00"),
        Row("2014/10/28 01:30"),
        Row("2016/01/29 04:00"))

      checkAnswer(stringTimestampsWithFormat, expectedStringDatesWithFormat)

      val readBack = spark.read
        .schema(customSchema)
        .option("timestampFormat", "yyyy/MM/dd HH:mm")
        .option(DateTimeUtils.TIMEZONE_OPTION, "GMT")
        .json(timestampsWithFormatPath)

      checkAnswer(readBack, timestampsWithFormat)
    }
  }

  test("SPARK-18433: Improve DataSource option keys to be more case-insensitive") {
    val records = Seq("""{"a": 3, "b": 1.1}""", """{"a": 3.1, "b": 0.000001}""").toDS()

    val schema = StructType(
      StructField("a", DecimalType(21, 1), true) ::
      StructField("b", DecimalType(7, 6), true) :: Nil)

    val df1 = spark.read.option("prefersDecimal", "true").json(records)
    assert(df1.schema == schema)
    val df2 = spark.read.option("PREfersdecimaL", "true").json(records)
    assert(df2.schema == schema)
  }

  test("SPARK-18352: Parse normal multi-line JSON files (compressed)") {
    withTempPath { dir =>
      val path = dir.getCanonicalPath
      primitiveFieldAndType
        .toDF("value")
        .write
        .option("compression", "GzIp")
        .text(path)

      assert(new File(path).listFiles().exists(_.getName.endsWith(".gz")))

      val jsonDF = spark.read.option("multiLine", true).json(path)
      val jsonDir = new File(dir, "json").getCanonicalPath
      jsonDF.coalesce(1).write
        .option("compression", "gZiP")
        .json(jsonDir)

      assert(new File(jsonDir).listFiles().exists(_.getName.endsWith(".json.gz")))

      val originalData = spark.read.json(primitiveFieldAndType)
      checkAnswer(jsonDF, originalData)
      checkAnswer(spark.read.schema(originalData.schema).json(jsonDir), originalData)
    }
  }

  test("SPARK-18352: Parse normal multi-line JSON files (uncompressed)") {
    withTempPath { dir =>
      val path = dir.getCanonicalPath
      primitiveFieldAndType
        .toDF("value")
        .write
        .text(path)

      val jsonDF = spark.read.option("multiLine", true).json(path)
      val jsonDir = new File(dir, "json").getCanonicalPath
      jsonDF.coalesce(1).write.json(jsonDir)

      val compressedFiles = new File(jsonDir).listFiles()
      assert(compressedFiles.exists(_.getName.endsWith(".json")))

      val originalData = spark.read.json(primitiveFieldAndType)
      checkAnswer(jsonDF, originalData)
      checkAnswer(spark.read.schema(originalData.schema).json(jsonDir), originalData)
    }
  }

  test("SPARK-18352: Expect one JSON document per file") {
    // the json parser terminates as soon as it sees a matching END_OBJECT or END_ARRAY token.
    // this might not be the optimal behavior but this test verifies that only the first value
    // is parsed and the rest are discarded.

    // alternatively the parser could continue parsing following objects, which may further reduce
    // allocations by skipping the line reader entirely

    withTempPath { dir =>
      val path = dir.getCanonicalPath
      spark
        .createDataFrame(Seq(Tuple1("{}{invalid}")))
        .coalesce(1)
        .write
        .text(path)

      val jsonDF = spark.read.option("multiLine", true).json(path)
      // no corrupt record column should be created
      assert(jsonDF.schema === StructType(Seq()))
      // only the first object should be read
      assert(jsonDF.count() === 1)
    }
  }

  test("SPARK-18352: Handle multi-line corrupt documents (PERMISSIVE)") {
    withTempPath { dir =>
      val path = dir.getCanonicalPath
      val corruptRecordCount = additionalCorruptRecords.count().toInt
      assert(corruptRecordCount === 5)

      additionalCorruptRecords
        .toDF("value")
        // this is the minimum partition count that avoids hash collisions
        .repartition(corruptRecordCount * 4, F.hash($"value"))
        .write
        .text(path)

      val jsonDF = spark.read.option("multiLine", true).option("mode", "PERMISSIVE").json(path)
      assert(jsonDF.count() === corruptRecordCount)
      assert(jsonDF.schema === new StructType()
        .add("_corrupt_record", StringType)
        .add("dummy", StringType))
      val counts = jsonDF
        .join(
          additionalCorruptRecords.toDF("value"),
          F.regexp_replace($"_corrupt_record", "(^\\s+|\\s+$)", "") === F.trim($"value"),
          "outer")
        .agg(
          F.count($"dummy").as("valid"),
          F.count($"_corrupt_record").as("corrupt"),
          F.count("*").as("count"))
      checkAnswer(counts, Row(1, 4, 6))
    }
  }

  test("SPARK-19641: Handle multi-line corrupt documents (DROPMALFORMED)") {
    withTempPath { dir =>
      val path = dir.getCanonicalPath
      val corruptRecordCount = additionalCorruptRecords.count().toInt
      assert(corruptRecordCount === 5)

      additionalCorruptRecords
        .toDF("value")
        // this is the minimum partition count that avoids hash collisions
        .repartition(corruptRecordCount * 4, F.hash($"value"))
        .write
        .text(path)

      val jsonDF = spark.read.option("multiLine", true).option("mode", "DROPMALFORMED").json(path)
      checkAnswer(jsonDF, Seq(Row("test")))
    }
  }

  test("SPARK-18352: Handle multi-line corrupt documents (FAILFAST)") {
    withTempPath { dir =>
      val path = dir.getCanonicalPath
      val corruptRecordCount = additionalCorruptRecords.count().toInt
      assert(corruptRecordCount === 5)

      additionalCorruptRecords
        .toDF("value")
        // this is the minimum partition count that avoids hash collisions
        .repartition(corruptRecordCount * 4, F.hash($"value"))
        .write
        .text(path)

      val schema = new StructType().add("dummy", StringType)

      // `FAILFAST` mode should throw an exception for corrupt records.
      val exceptionOne = intercept[SparkException] {
        spark.read
          .option("multiLine", true)
          .option("mode", "FAILFAST")
          .json(path)
      }
      assert(exceptionOne.getMessage.contains("Malformed records are detected in schema " +
        "inference. Parse Mode: FAILFAST."))

      val exceptionTwo = intercept[SparkException] {
        spark.read
          .option("multiLine", true)
          .option("mode", "FAILFAST")
          .schema(schema)
          .json(path)
          .collect()
      }
      assert(exceptionTwo.getMessage.contains("Malformed records are detected in record " +
        "parsing. Parse Mode: FAILFAST."))
    }
  }

  test("Throw an exception if a `columnNameOfCorruptRecord` field violates requirements") {
    val columnNameOfCorruptRecord = "_unparsed"
    val schema = StructType(
      StructField(columnNameOfCorruptRecord, IntegerType, true) ::
        StructField("a", StringType, true) ::
        StructField("b", StringType, true) ::
        StructField("c", StringType, true) :: Nil)
    val errMsg = intercept[AnalysisException] {
      spark.read
        .option("mode", "Permissive")
        .option("columnNameOfCorruptRecord", columnNameOfCorruptRecord)
        .schema(schema)
        .json(corruptRecords)
    }.getMessage
    assert(errMsg.startsWith("The field for corrupt records must be string type and nullable"))

    // We use `PERMISSIVE` mode by default if invalid string is given.
    withTempPath { dir =>
      val path = dir.getCanonicalPath
      corruptRecords.toDF("value").write.text(path)
      val errMsg = intercept[AnalysisException] {
        spark.read
          .option("mode", "permm")
          .option("columnNameOfCorruptRecord", columnNameOfCorruptRecord)
          .schema(schema)
          .json(path)
          .collect
      }.getMessage
      assert(errMsg.startsWith("The field for corrupt records must be string type and nullable"))
    }
  }

  test("SPARK-18772: Parse special floats correctly") {
    val jsons = Seq(
      """{"a": "NaN"}""",
      """{"a": "Infinity"}""",
      """{"a": "-Infinity"}""")

    // positive cases
    val checks: Seq[Double => Boolean] = Seq(
      _.isNaN,
      _.isPosInfinity,
      _.isNegInfinity)

    Seq(FloatType, DoubleType).foreach { dt =>
      jsons.zip(checks).foreach { case (json, check) =>
        val ds = spark.read
          .schema(StructType(Seq(StructField("a", dt))))
          .json(Seq(json).toDS())
          .select($"a".cast(DoubleType)).as[Double]
        assert(check(ds.first()))
      }
    }

    // negative cases
    Seq(FloatType, DoubleType).foreach { dt =>
      val lowerCasedJsons = jsons.map(_.toLowerCase(Locale.ROOT))
      // The special floats are case-sensitive so these cases below throw exceptions.
      lowerCasedJsons.foreach { lowerCasedJson =>
        val e = intercept[SparkException] {
          spark.read
            .option("mode", "FAILFAST")
            .schema(StructType(Seq(StructField("a", dt))))
            .json(Seq(lowerCasedJson).toDS())
            .collect()
        }
        assert(e.getMessage.contains("Cannot parse"))
      }
    }
  }

  test("SPARK-21610: Corrupt records are not handled properly when creating a dataframe " +
    "from a file") {
    withTempPath { dir =>
      val path = dir.getCanonicalPath
      val data =
        """{"field": 1}
          |{"field": 2}
          |{"field": "3"}""".stripMargin
      Seq(data).toDF().repartition(1).write.text(path)
      val schema = new StructType().add("field", ByteType).add("_corrupt_record", StringType)
      // negative cases
      val msg = intercept[AnalysisException] {
        spark.read.schema(schema).json(path).select("_corrupt_record").collect()
      }.getMessage
      assert(msg.contains("only include the internal corrupt record column"))

      // workaround
      val df = spark.read.schema(schema).json(path).cache()
      assert(df.filter($"_corrupt_record".isNotNull).count() == 1)
      assert(df.filter($"_corrupt_record".isNull).count() == 2)
      checkAnswer(
        df.select("_corrupt_record"),
        Row(null) :: Row(null) :: Row("{\"field\": \"3\"}") :: Nil
      )
    }
  }

  def testLineSeparator(lineSep: String): Unit = {
    test(s"SPARK-21289: Support line separator - lineSep: '$lineSep'") {
      // Read
      val data =
        s"""
          |  {"f":
          |"a", "f0": 1}$lineSep{"f":
          |
          |"c",  "f0": 2}$lineSep{"f": "d",  "f0": 3}
        """.stripMargin
      val dataWithTrailingLineSep = s"$data$lineSep"

      Seq(data, dataWithTrailingLineSep).foreach { lines =>
        withTempPath { path =>
          Files.write(path.toPath, lines.getBytes(StandardCharsets.UTF_8))
          val df = spark.read.option("lineSep", lineSep).json(path.getAbsolutePath)
          val expectedSchema =
            StructType(StructField("f", StringType) :: StructField("f0", LongType) :: Nil)
          checkAnswer(df, Seq(("a", 1), ("c", 2), ("d", 3)).toDF())
          assert(df.schema === expectedSchema)
        }
      }

      // Write
      withTempPath { path =>
        Seq("a", "b", "c").toDF("value").coalesce(1)
          .write.option("lineSep", lineSep).json(path.getAbsolutePath)
        val partFile = TestUtils.recursiveList(path).filter(f => f.getName.startsWith("part-")).head
        val readBack = new String(Files.readAllBytes(partFile.toPath), StandardCharsets.UTF_8)
        assert(
          readBack === s"""{"value":"a"}$lineSep{"value":"b"}$lineSep{"value":"c"}$lineSep""")
      }

      // Roundtrip
      withTempPath { path =>
        val df = Seq("a", "b", "c").toDF()
        df.write.option("lineSep", lineSep).json(path.getAbsolutePath)
        val readBack = spark.read.option("lineSep", lineSep).json(path.getAbsolutePath)
        checkAnswer(df, readBack)
      }
    }
  }

  // scalastyle:off nonascii
  Seq("|", "^", "::", "!!!@3", 0x1E.toChar.toString, "아").foreach { lineSep =>
    testLineSeparator(lineSep)
  }
  // scalastyle:on nonascii

  test("""SPARK-21289: Support line separator - default value \r, \r\n and \n""") {
    val data =
      "{\"f\": \"a\", \"f0\": 1}\r{\"f\": \"c\",  \"f0\": 2}\r\n{\"f\": \"d\",  \"f0\": 3}\n"

    withTempPath { path =>
      Files.write(path.toPath, data.getBytes(StandardCharsets.UTF_8))
      val df = spark.read.json(path.getAbsolutePath)
      val expectedSchema =
        StructType(StructField("f", StringType) :: StructField("f0", LongType) :: Nil)
      checkAnswer(df, Seq(("a", 1), ("c", 2), ("d", 3)).toDF())
      assert(df.schema === expectedSchema)
    }
  }

  test("SPARK-23849: schema inferring touches less data if samplingRatio < 1.0") {
    // Set default values for the DataSource parameters to make sure
    // that whole test file is mapped to only one partition. This will guarantee
    // reliable sampling of the input file.
    withSQLConf(
      SQLConf.FILES_MAX_PARTITION_BYTES.key -> (128 * 1024 * 1024).toString,
      SQLConf.FILES_OPEN_COST_IN_BYTES.key -> (4 * 1024 * 1024).toString
    )(withTempPath { path =>
      val ds = sampledTestData.coalesce(1)
      ds.write.text(path.getAbsolutePath)
      val readback = spark.read.option("samplingRatio", 0.1).json(path.getCanonicalPath)

      assert(readback.schema == new StructType().add("f1", LongType))
    })
  }

  test("SPARK-23849: usage of samplingRatio while parsing a dataset of strings") {
    val ds = sampledTestData.coalesce(1)
    val readback = spark.read.option("samplingRatio", 0.1).json(ds)

    assert(readback.schema == new StructType().add("f1", LongType))
  }

  test("SPARK-23849: samplingRatio is out of the range (0, 1.0]") {
    val ds = spark.range(0, 100, 1, 1).map(_.toString)

    val errorMsg0 = intercept[IllegalArgumentException] {
      spark.read.option("samplingRatio", -1).json(ds)
    }.getMessage
    assert(errorMsg0.contains("samplingRatio (-1.0) should be greater than 0"))

    val errorMsg1 = intercept[IllegalArgumentException] {
      spark.read.option("samplingRatio", 0).json(ds)
    }.getMessage
    assert(errorMsg1.contains("samplingRatio (0.0) should be greater than 0"))

    val sampled = spark.read.option("samplingRatio", 1.0).json(ds)
    assert(sampled.count() == ds.count())
  }

  test("SPARK-23723: json in UTF-16 with BOM") {
    val fileName = "test-data/utf16WithBOM.json"
    val schema = new StructType().add("firstName", StringType).add("lastName", StringType)
    val jsonDF = spark.read.schema(schema)
      .option("multiline", "true")
      .option("encoding", "UTF-16")
      .json(testFile(fileName))

    checkAnswer(jsonDF, Seq(Row("Chris", "Baird"), Row("Doug", "Rood")))
  }

  test("SPARK-23723: multi-line json in UTF-32BE with BOM") {
    val fileName = "test-data/utf32BEWithBOM.json"
    val schema = new StructType().add("firstName", StringType).add("lastName", StringType)
    val jsonDF = spark.read.schema(schema)
      .option("multiline", "true")
      .json(testFile(fileName))

    checkAnswer(jsonDF, Seq(Row("Chris", "Baird")))
  }

  test("SPARK-23723: Use user's encoding in reading of multi-line json in UTF-16LE") {
    val fileName = "test-data/utf16LE.json"
    val schema = new StructType().add("firstName", StringType).add("lastName", StringType)
    val jsonDF = spark.read.schema(schema)
      .option("multiline", "true")
      .options(Map("encoding" -> "UTF-16LE"))
      .json(testFile(fileName))

    checkAnswer(jsonDF, Seq(Row("Chris", "Baird")))
  }

  test("SPARK-23723: Unsupported encoding name") {
    val invalidCharset = "UTF-128"
    val exception = intercept[UnsupportedCharsetException] {
      spark.read
        .options(Map("encoding" -> invalidCharset, "lineSep" -> "\n"))
        .json(testFile("test-data/utf16LE.json"))
        .count()
    }

    assert(exception.getMessage.contains(invalidCharset))
  }

  test("SPARK-23723: checking that the encoding option is case agnostic") {
    val fileName = "test-data/utf16LE.json"
    val schema = new StructType().add("firstName", StringType).add("lastName", StringType)
    val jsonDF = spark.read.schema(schema)
      .option("multiline", "true")
      .options(Map("encoding" -> "uTf-16lE"))
      .json(testFile(fileName))

    checkAnswer(jsonDF, Seq(Row("Chris", "Baird")))
  }

  test("SPARK-23723: specified encoding is not matched to actual encoding") {
    val fileName = "test-data/utf16LE.json"
    val schema = new StructType().add("firstName", StringType).add("lastName", StringType)
    val exception = intercept[SparkException] {
      spark.read.schema(schema)
        .option("mode", "FAILFAST")
        .option("multiline", "true")
        .options(Map("encoding" -> "UTF-16BE"))
        .json(testFile(fileName))
        .count()
    }
    val errMsg = exception.getMessage

    assert(errMsg.contains("Malformed records are detected in record parsing"))
  }

  def checkEncoding(expectedEncoding: String, pathToJsonFiles: String,
      expectedContent: String): Unit = {
    val jsonFiles = new File(pathToJsonFiles)
      .listFiles()
      .filter(_.isFile)
      .filter(_.getName.endsWith("json"))
    val actualContent = jsonFiles.map { file =>
      new String(Files.readAllBytes(file.toPath), expectedEncoding)
    }.mkString.trim

    assert(actualContent == expectedContent)
  }

  test("SPARK-23723: save json in UTF-32BE") {
    val encoding = "UTF-32BE"
    withTempPath { path =>
      val df = spark.createDataset(Seq(("Dog", 42)))
      df.write
        .options(Map("encoding" -> encoding))
        .json(path.getCanonicalPath)

      checkEncoding(
        expectedEncoding = encoding,
        pathToJsonFiles = path.getCanonicalPath,
        expectedContent = """{"_1":"Dog","_2":42}""")
    }
  }

  test("SPARK-23723: save json in default encoding - UTF-8") {
    withTempPath { path =>
      val df = spark.createDataset(Seq(("Dog", 42)))
      df.write.json(path.getCanonicalPath)

      checkEncoding(
        expectedEncoding = "UTF-8",
        pathToJsonFiles = path.getCanonicalPath,
        expectedContent = """{"_1":"Dog","_2":42}""")
    }
  }

  test("SPARK-23723: wrong output encoding") {
    val encoding = "UTF-128"
    val exception = intercept[SparkException] {
      withTempPath { path =>
        val df = spark.createDataset(Seq((0)))
        df.write
          .options(Map("encoding" -> encoding))
          .json(path.getCanonicalPath)
      }
    }

    val baos = new ByteArrayOutputStream()
    val ps = new PrintStream(baos, true, StandardCharsets.UTF_8.name())
    exception.printStackTrace(ps)
    ps.flush()

    assert(baos.toString.contains(
      "java.nio.charset.UnsupportedCharsetException: UTF-128"))
  }

  test("SPARK-23723: read back json in UTF-16LE") {
    val options = Map("encoding" -> "UTF-16LE", "lineSep" -> "\n")
    withTempPath { path =>
      val ds = spark.createDataset(Seq(("a", 1), ("b", 2), ("c", 3))).repartition(2)
      ds.write.options(options).json(path.getCanonicalPath)

      val readBack = spark
        .read
        .options(options)
        .json(path.getCanonicalPath)

      checkAnswer(readBack.toDF(), ds.toDF())
    }
  }

  test("SPARK-23723: write json in UTF-16/32 with multiline off") {
    Seq("UTF-16", "UTF-32").foreach { encoding =>
      withTempPath { path =>
        val ds = spark.createDataset(Seq(("a", 1))).repartition(1)
        ds.write
          .option("encoding", encoding)
          .option("multiline", false)
          .json(path.getCanonicalPath)
        val jsonFiles = path.listFiles().filter(_.getName.endsWith("json"))
        jsonFiles.foreach { jsonFile =>
          val readback = Files.readAllBytes(jsonFile.toPath)
          val expected = ("""{"_1":"a","_2":1}""" + "\n").getBytes(Charset.forName(encoding))
          assert(readback === expected)
        }
      }
    }
  }

  def checkReadJson(lineSep: String, encoding: String, inferSchema: Boolean, id: Int): Unit = {
    test(s"SPARK-23724: checks reading json in ${encoding} #${id}") {
      val schema = new StructType().add("f1", StringType).add("f2", IntegerType)
      withTempPath { path =>
        val records = List(("a", 1), ("b", 2))
        val data = records
          .map(rec => s"""{"f1":"${rec._1}", "f2":${rec._2}}""".getBytes(encoding))
          .reduce((a1, a2) => a1 ++ lineSep.getBytes(encoding) ++ a2)
        val os = new FileOutputStream(path)
        os.write(data)
        os.close()
        val reader = if (inferSchema) {
          spark.read
        } else {
          spark.read.schema(schema)
        }
        val readBack = reader
          .option("encoding", encoding)
          .option("lineSep", lineSep)
          .json(path.getCanonicalPath)
        checkAnswer(readBack, records.map(rec => Row(rec._1, rec._2)))
      }
    }
  }

  // scalastyle:off nonascii
  List(
    (0, "|", "UTF-8", false),
    (1, "^", "UTF-16BE", true),
    (2, "::", "ISO-8859-1", true),
    (3, "!!!@3", "UTF-32LE", false),
    (4, 0x1E.toChar.toString, "UTF-8", true),
    (5, "아", "UTF-32BE", false),
    (6, "куку", "CP1251", true),
    (7, "sep", "utf-8", false),
    (8, "\r\n", "UTF-16LE", false),
    (9, "\r\n", "utf-16be", true),
    (10, "\u000d\u000a", "UTF-32BE", false),
    (11, "\u000a\u000d", "UTF-8", true),
    (12, "===", "US-ASCII", false),
    (13, "$^+", "utf-32le", true)
  ).foreach {
    case (testNum, sep, encoding, inferSchema) => checkReadJson(sep, encoding, inferSchema, testNum)
  }
  // scalastyle:on nonascii

  test("SPARK-23724: lineSep should be set if encoding if different from UTF-8") {
    val encoding = "UTF-16LE"
    val exception = intercept[IllegalArgumentException] {
      spark.read
        .options(Map("encoding" -> encoding))
        .json(testFile("test-data/utf16LE.json"))
        .count()
    }

    assert(exception.getMessage.contains(
      s"""The lineSep option must be specified for the $encoding encoding"""))
  }

  private val badJson = "\u0000\u0000\u0000A\u0001AAA"

  test("SPARK-23094: permissively read JSON file with leading nulls when multiLine is enabled") {
    withTempPath { tempDir =>
      val path = tempDir.getAbsolutePath
      Seq(badJson + """{"a":1}""").toDS().write.text(path)
      val expected = s"""${badJson}{"a":1}\n"""
      val schema = new StructType().add("a", IntegerType).add("_corrupt_record", StringType)
      val df = spark.read.format("json")
        .option("mode", "PERMISSIVE")
        .option("multiLine", true)
        .option("encoding", "UTF-8")
        .schema(schema).load(path)
      checkAnswer(df, Row(null, expected))
    }
  }

  test("SPARK-23094: permissively read JSON file with leading nulls when multiLine is disabled") {
    withTempPath { tempDir =>
      val path = tempDir.getAbsolutePath
      Seq(badJson, """{"a":1}""").toDS().write.text(path)
      val schema = new StructType().add("a", IntegerType).add("_corrupt_record", StringType)
      val df = spark.read.format("json")
        .option("mode", "PERMISSIVE")
        .option("multiLine", false)
        .option("encoding", "UTF-8")
        .schema(schema).load(path)
      checkAnswer(df, Seq(Row(1, null), Row(null, badJson)))
    }
  }

  test("SPARK-23094: permissively parse a dataset contains JSON with leading nulls") {
    checkAnswer(
      spark.read.option("mode", "PERMISSIVE").option("encoding", "UTF-8").json(Seq(badJson).toDS()),
      Row(badJson))
  }

  test("SPARK-23772 ignore column of all null values or empty array during schema inference") {
     withTempPath { tempDir =>
      val path = tempDir.getAbsolutePath

      // primitive types
      Seq(
        """{"a":null, "b":1, "c":3.0}""",
        """{"a":null, "b":null, "c":"string"}""",
        """{"a":null, "b":null, "c":null}""")
        .toDS().write.text(path)
      var df = spark.read.format("json")
        .option("dropFieldIfAllNull", true)
        .load(path)
      var expectedSchema = new StructType()
        .add("b", LongType).add("c", StringType)
      assert(df.schema === expectedSchema)
      checkAnswer(df, Row(1, "3.0") :: Row(null, "string") :: Row(null, null) :: Nil)

      // arrays
      Seq(
        """{"a":[2, 1], "b":[null, null], "c":null, "d":[[], [null]], "e":[[], null, [[]]]}""",
        """{"a":[null], "b":[null], "c":[], "d":[null, []], "e":null}""",
        """{"a":null, "b":null, "c":[], "d":null, "e":[null, [], null]}""")
        .toDS().write.mode("overwrite").text(path)
      df = spark.read.format("json")
        .option("dropFieldIfAllNull", true)
        .load(path)
      expectedSchema = new StructType()
        .add("a", ArrayType(LongType))
      assert(df.schema === expectedSchema)
      checkAnswer(df, Row(Array(2, 1)) :: Row(Array(null)) ::  Row(null) :: Nil)

      // structs
      Seq(
        """{"a":{"a1": 1, "a2":"string"}, "b":{}}""",
        """{"a":{"a1": 2, "a2":null}, "b":{"b1":[null]}}""",
        """{"a":null, "b":null}""")
        .toDS().write.mode("overwrite").text(path)
      df = spark.read.format("json")
        .option("dropFieldIfAllNull", true)
        .load(path)
      expectedSchema = new StructType()
        .add("a", StructType(StructField("a1", LongType) :: StructField("a2", StringType)
          :: Nil))
      assert(df.schema === expectedSchema)
      checkAnswer(df, Row(Row(1, "string")) :: Row(Row(2, null)) :: Row(null) :: Nil)
    }
  }

  test("SPARK-24190: restrictions for JSONOptions in read") {
    for (encoding <- Set("UTF-16", "UTF-32")) {
      val exception = intercept[IllegalArgumentException] {
        spark.read
          .option("encoding", encoding)
          .option("multiLine", false)
          .json(testFile("test-data/utf16LE.json"))
          .count()
      }
      assert(exception.getMessage.contains("encoding must not be included in the blacklist"))
    }
  }

  test("count() for malformed input") {
    def countForMalformedJSON(expected: Long, input: Seq[String]): Unit = {
      val schema = new StructType().add("a", StringType)
      val strings = spark.createDataset(input)
      val df = spark.read.schema(schema).json(strings)

      assert(df.count() == expected)
    }
    def checkCount(expected: Long): Unit = {
      val validRec = """{"a":"b"}"""
      val inputs = Seq(
        Seq("{-}", validRec),
        Seq(validRec, "?"),
        Seq("}", validRec),
        Seq(validRec, """{"a": [1, 2, 3]}"""),
        Seq("""{"a": {"a": "b"}}""", validRec)
      )
      inputs.foreach { input =>
        countForMalformedJSON(expected, input)
      }
    }

    checkCount(2)
    countForMalformedJSON(0, Seq(""))
  }

  test("SPARK-26745: count() for non-multiline input with empty lines") {
    withTempPath { tempPath =>
      val path = tempPath.getCanonicalPath
      Seq("""{ "a" : 1 }""", "", """     { "a" : 2 }""", " \t ")
        .toDS()
        .repartition(1)
        .write
        .text(path)
      assert(spark.read.json(path).count() === 2)
    }
  }
<<<<<<< HEAD
=======

  test("SPARK-25040: empty strings should be disallowed") {
    def failedOnEmptyString(dataType: DataType): Unit = {
       val df = spark.read.schema(s"a ${dataType.catalogString}")
        .option("mode", "FAILFAST").json(Seq("""{"a":""}""").toDS)
      val errMessage = intercept[SparkException] {
        df.collect()
      }.getMessage
      assert(errMessage.contains(
        s"Failed to parse an empty string for data type ${dataType.catalogString}"))
    }

    def emptyString(dataType: DataType, expected: Any): Unit = {
      val df = spark.read.schema(s"a ${dataType.catalogString}")
        .option("mode", "FAILFAST").json(Seq("""{"a":""}""").toDS)
      checkAnswer(df, Row(expected) :: Nil)
    }

    failedOnEmptyString(BooleanType)
    failedOnEmptyString(ByteType)
    failedOnEmptyString(ShortType)
    failedOnEmptyString(IntegerType)
    failedOnEmptyString(LongType)
    failedOnEmptyString(FloatType)
    failedOnEmptyString(DoubleType)
    failedOnEmptyString(DecimalType.SYSTEM_DEFAULT)
    failedOnEmptyString(TimestampType)
    failedOnEmptyString(DateType)
    failedOnEmptyString(ArrayType(IntegerType))
    failedOnEmptyString(MapType(StringType, IntegerType, true))
    failedOnEmptyString(StructType(StructField("f1", IntegerType, true) :: Nil))

    emptyString(StringType, "")
    emptyString(BinaryType, "".getBytes(StandardCharsets.UTF_8))
  }

  test("do not produce empty files for empty partitions") {
    withTempPath { dir =>
      val path = dir.getCanonicalPath
      spark.emptyDataset[String].write.json(path)
      val files = new File(path).listFiles()
      assert(!files.exists(_.getName.endsWith("json")))
    }
  }

  test("return partial result for bad records") {
    val schema = "a double, b array<int>, c string, _corrupt_record string"
    val badRecords = Seq(
      """{"a":"-","b":[0, 1, 2],"c":"abc"}""",
      """{"a":0.1,"b":{},"c":"def"}""").toDS()
    val df = spark.read.schema(schema).json(badRecords)

    checkAnswer(
      df,
      Row(null, Array(0, 1, 2), "abc", """{"a":"-","b":[0, 1, 2],"c":"abc"}""") ::
      Row(0.1, null, "def", """{"a":0.1,"b":{},"c":"def"}""") :: Nil)
  }

  test("inferring timestamp type") {
    def schemaOf(jsons: String*): StructType = spark.read.json(jsons.toDS).schema

    assert(schemaOf(
      """{"a":"2018-12-17T10:11:12.123-01:00"}""",
      """{"a":"2018-12-16T22:23:24.123-02:00"}""") === fromDDL("a timestamp"))

    assert(schemaOf("""{"a":"2018-12-17T10:11:12.123-01:00"}""", """{"a":1}""")
      === fromDDL("a string"))
    assert(schemaOf("""{"a":"2018-12-17T10:11:12.123-01:00"}""", """{"a":"123"}""")
      === fromDDL("a string"))

    assert(schemaOf("""{"a":"2018-12-17T10:11:12.123-01:00"}""", """{"a":null}""")
      === fromDDL("a timestamp"))
    assert(schemaOf("""{"a":null}""", """{"a":"2018-12-17T10:11:12.123-01:00"}""")
      === fromDDL("a timestamp"))
  }

  test("roundtrip for timestamp type inferring") {
    val customSchema = new StructType().add("date", TimestampType)
    withTempDir { dir =>
      val timestampsWithFormatPath = s"${dir.getCanonicalPath}/timestampsWithFormat.json"
      val timestampsWithFormat = spark.read
        .option("timestampFormat", "dd/MM/yyyy HH:mm")
        .json(datesRecords)
      assert(timestampsWithFormat.schema === customSchema)

      timestampsWithFormat.write
        .format("json")
        .option("timestampFormat", "yyyy-MM-dd HH:mm:ss")
        .option(DateTimeUtils.TIMEZONE_OPTION, "UTC")
        .save(timestampsWithFormatPath)

      val readBack = spark.read
        .option("timestampFormat", "yyyy-MM-dd HH:mm:ss")
        .option(DateTimeUtils.TIMEZONE_OPTION, "UTC")
        .json(timestampsWithFormatPath)

      assert(readBack.schema === customSchema)
      checkAnswer(readBack, timestampsWithFormat)
    }
  }
>>>>>>> cceb2d6f
}<|MERGE_RESOLUTION|>--- conflicted
+++ resolved
@@ -2435,8 +2435,6 @@
       assert(spark.read.json(path).count() === 2)
     }
   }
-<<<<<<< HEAD
-=======
 
   test("SPARK-25040: empty strings should be disallowed") {
     def failedOnEmptyString(dataType: DataType): Unit = {
@@ -2537,5 +2535,4 @@
       checkAnswer(readBack, timestampsWithFormat)
     }
   }
->>>>>>> cceb2d6f
 }