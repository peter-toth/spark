---
layout: global
title: Spark on Kubernetes Integration Tests
---

# Running the Kubernetes Integration Tests

Note that the integration test framework is currently being heavily revised and
is subject to change. Note that currently the integration tests only run with Java 8.

The simplest way to run the integration tests is to install and run Minikube, then run the following from this
directory:

    ./dev/dev-run-integration-tests.sh

The minimum tested version of Minikube is 0.23.0. The kube-dns addon must be enabled. Minikube should
run with a minimum of 4 CPUs and 6G of memory:

    minikube start --cpus 4 --memory 6144

You can download Minikube [here](https://github.com/kubernetes/minikube/releases).

# Integration test customization

Configuration of the integration test runtime is done through passing different arguments to the test script. 
The main useful options are outlined below.

## Using a different backend

The integration test backend i.e. the K8S cluster used for testing is controlled by the `--deploy-mode` option.  By 
<<<<<<< HEAD
default this is set to `minikube`, the available backends are their perequisites are as follows.  
=======
default this is set to `minikube`, the available backends are their prerequisites are as follows.  
>>>>>>> cceb2d6f

### `minikube`

Uses the local `minikube` cluster, this requires that `minikube` 0.23.0 or greater be installed and that it be allocated 
at least 4 CPUs and 6GB memory (some users have reported success with as few as 3 CPUs and 4GB memory).  The tests will 
check if `minikube` is started and abort early if it isn't currently running.

### `docker-for-desktop`

Since July 2018 Docker for Desktop provide an optional Kubernetes cluster that can be enabled as described in this 
[blog post](https://blog.docker.com/2018/07/kubernetes-is-now-available-in-docker-desktop-stable-channel/).  Assuming 
this is enabled using this backend will auto-configure itself from the `docker-for-desktop` context that Docker creates 
in your `~/.kube/config` file. If your config file is in a different location you should set the `KUBECONFIG` 
environment variable appropriately.

### `cloud` 

<<<<<<< HEAD
These cloud backend configures the tests to use an arbitrary Kubernetes cluster running in the cloud or otherwise.
=======
The cloud backend configures the tests to use an arbitrary Kubernetes cluster running in the cloud or otherwise.
>>>>>>> cceb2d6f

The `cloud` backend auto-configures the cluster to use from your K8S config file, this is assumed to be `~/.kube/config`
unless the `KUBECONFIG` environment variable is set to override this location.  By default this will use whatever your 
current context is in the config file, to use an alternative context from your config file you can specify the 
`--context <context>` flag with the desired context.

You can optionally use a different K8S master URL than the one your K8S config file specified, this should be supplied 
via the `--spark-master <master-url>` flag.

## Re-using Docker Images

By default, the test framework will build new Docker images on every test execution. A unique image tag is generated,
and it is written to file at `target/imageTag.txt`. To reuse the images built in a previous run, or to use a Docker 
image tag that you have built by other means already, pass the tag to the test script:

    ./dev/dev-run-integration-tests.sh --image-tag <tag>

where if you still want to use images that were built before by the test framework:

    ./dev/dev-run-integration-tests.sh --image-tag $(cat target/imageTag.txt)
    
### Customising the Image Names

If your image names do not follow the standard Spark naming convention - `spark`, `spark-py` and `spark-r` - then you can customise the names using several options.

If you use the same basic pattern but a different prefix for the name e.g. `apache-spark` you can just set `--base-image-name <base-name>` e.g.

    ./dev/dev-run-integration-tests.sh --base-image-name apache-spark
    
Alternatively if you use completely custom names then you can set each individually via the `--jvm-image-name <name>`, `--python-image-name <name>` and `--r-image-name <name>` arguments e.g.

    ./dev/dev-run-integration-tests.sh --jvm-image-name jvm-spark --python-image-name pyspark --r-image-name sparkr

## Spark Distribution Under Test

The Spark code to test is handed to the integration test system via a tarball. Here is the option that is used to 
specify the tarball:

* `--spark-tgz <path-to-tgz>` - set `<path-to-tgz>` to point to a tarball containing the Spark distribution to test.

This Tarball should be created by first running `dev/make-distribution.sh` passing the `--tgz` flag and `-Pkubernetes` 
as one of the options to ensure that Kubernetes support is included in the distribution.  For more details on building a
runnable distribution please see the 
[Building Spark](https://spark.apache.org/docs/latest/building-spark.html#building-a-runnable-distribution) 
documentation.

**TODO:** Don't require the packaging of the built Spark artifacts into this tarball, just read them out of the current 
tree.

## Customizing the Namespace and Service Account

If no namespace is specified then a temporary namespace will be created and deleted during the test run.  Similarly if 
no service account is specified then the `default` service account for the namespace will be used.

Using the `--namespace <namespace>` flag sets `<namespace>` to the namespace in which the tests should be run.  If this 
is supplied then the tests assume this namespace exists in the K8S cluster and will not attempt to create it.  
Additionally this namespace must have an appropriately authorized service account which can be customised via the 
`--service-account` flag.

The `--service-account <service account name>` flag sets `<service account name>` to the name of the Kubernetes service 
account to use in the namespace specified by the `--namespace` flag. The service account is expected to have permissions
to get, list, watch, and create pods. For clusters with RBAC turned on, it's important that the right permissions are 
granted to the service account in the namespace through an appropriate role and role binding. A reference RBAC 
configuration is provided in `dev/spark-rbac.yaml`.

# Running the Test Directly

If you prefer to run just the integration tests directly, then you can customise the behaviour via passing system 
properties to Maven.  For example:

<<<<<<< HEAD
    mvn integration-test -am -pl :spark-kubernetes-integration-tests_2.11 \
                            -Pkubernetes -Pkubernetes-integration-tests \ 
                            -Phadoop-2.7 -Dhadoop.version=2.7.3 \
=======
    mvn integration-test -am -pl :spark-kubernetes-integration-tests_2.12 \
                            -Pkubernetes -Pkubernetes-integration-tests \ 
                            -Phadoop-2.7 -Dhadoop.version=2.7.4 \
>>>>>>> cceb2d6f
                            -Dspark.kubernetes.test.sparkTgz=spark-3.0.0-SNAPSHOT-bin-example.tgz \
                            -Dspark.kubernetes.test.imageTag=sometag \
                            -Dspark.kubernetes.test.imageRepo=docker.io/somerepo \
                            -Dspark.kubernetes.test.namespace=spark-int-tests \
                            -Dspark.kubernetes.test.deployMode=docker-for-desktop \
                            -Dtest.include.tags=k8s
                            
                            
## Available Maven Properties

The following are the available Maven properties that can be passed.  For the most part these correspond to flags passed 
to the wrapper scripts and using the wrapper scripts will simply set these appropriately behind the scenes.

<table>
  <tr>
    <th>Property</th>
    <th>Description</th>
    <th>Default</th>
  </tr>
  <tr>
    <td><code>spark.kubernetes.test.sparkTgz</code></td>
    <td>
      A runnable Spark distribution to test.
    </td>
    <td></td>
  </tr>
  <tr>
    <td><code>spark.kubernetes.test.unpackSparkDir</code></td>
    <td>
      The directory where the runnable Spark distribution will be unpacked.
    </td>
    <td><code>${project.build.directory}/spark-dist-unpacked</code></td>
  </tr>
  <tr>
    <td><code>spark.kubernetes.test.deployMode</code></td>
    <td>
      The integration test backend to use.  Acceptable values are <code>minikube</code>, 
      <code>docker-for-desktop</code> and <code>cloud</code>.
    <td><code>minikube</code></td>
  </tr>
  <tr>
    <td><code>spark.kubernetes.test.kubeConfigContext</code></td>
    <td>
      When using the <code>cloud</code> backend specifies the context from the users K8S config file that should be used
      as the target cluster for integration testing.  If not set and using the <code>cloud</code> backend then your 
      current context will be used.
    </td>
    <td></td>
  </tr>
  <tr>
    <td><code>spark.kubernetes.test.master</code></td>
    <td>
      When using the <code>cloud-url</code> backend must be specified to indicate the K8S master URL to communicate 
      with.
    </td>
    <td></td>
  </tr>
  <tr>
    <td><code>spark.kubernetes.test.imageTag</code></td>
    <td>
      A specific image tag to use, when set assumes images with those tags are already built and available in the 
      specified image repository.  When set to <code>N/A</code> (the default) fresh images will be built.
    </td>
    <td><code>N/A</code>
  </tr>
  <tr>
    <td><code>spark.kubernetes.test.imageTagFile</code></td>
    <td>
      A file containing the image tag to use, if no specific image tag is set then fresh images will be built with a 
      generated tag and that tag written to this file.
    </td>
    <td><code>${project.build.directory}/imageTag.txt</code></td>
  </tr>
  <tr>
    <td><code>spark.kubernetes.test.imageRepo</code></td>
    <td>
      The Docker image repository that contains the images to be used if a specific image tag is set or to which the 
      images will be pushed to if fresh images are being built.
    </td>
    <td><code>docker.io/kubespark</code></td>
  </tr>
  <tr>
<<<<<<< HEAD
=======
    <td><code>spark.kubernetes.test.jvmImage</code></td>
    <td>
      The image name for the JVM based Spark image to test
    </td>
    <td><code>spark</code></td>
  </tr>
  <tr>
    <td><code>spark.kubernetes.test.pythonImage</code></td>
    <td>
      The image name for the Python based Spark image to test
    </td>
    <td><code>spark-py</code></td>
  </tr>
  <tr>
    <td><code>spark.kubernetes.test.rImage</code></td>
    <td>
      The image name for the R based Spark image to test
    </td>
    <td><code>spark-r</code></td>
  </tr>
  <tr>
>>>>>>> cceb2d6f
    <td><code>spark.kubernetes.test.namespace</code></td>
    <td>
      A specific Kubernetes namespace to run the tests in.  If specified then the tests assume that this namespace 
      already exists. When not specified a temporary namespace for the tests will be created and deleted as part of the
      test run.
    </td>
    <td></td>
  </tr>
  <tr>
    <td><code>spark.kubernetes.test.serviceAccountName</code></td>
    <td>
      A specific Kubernetes service account to use for running the tests.  If not specified then the namespaces default
      service account will be used and that must have sufficient permissions or the tests will fail.
    </td>
    <td></td>
  </tr>
</table><|MERGE_RESOLUTION|>--- conflicted
+++ resolved
@@ -28,11 +28,7 @@
 ## Using a different backend
 
 The integration test backend i.e. the K8S cluster used for testing is controlled by the `--deploy-mode` option.  By 
-<<<<<<< HEAD
-default this is set to `minikube`, the available backends are their perequisites are as follows.  
-=======
 default this is set to `minikube`, the available backends are their prerequisites are as follows.  
->>>>>>> cceb2d6f
 
 ### `minikube`
 
@@ -50,11 +46,7 @@
 
 ### `cloud` 
 
-<<<<<<< HEAD
-These cloud backend configures the tests to use an arbitrary Kubernetes cluster running in the cloud or otherwise.
-=======
 The cloud backend configures the tests to use an arbitrary Kubernetes cluster running in the cloud or otherwise.
->>>>>>> cceb2d6f
 
 The `cloud` backend auto-configures the cluster to use from your K8S config file, this is assumed to be `~/.kube/config`
 unless the `KUBECONFIG` environment variable is set to override this location.  By default this will use whatever your 
@@ -125,15 +117,9 @@
 If you prefer to run just the integration tests directly, then you can customise the behaviour via passing system 
 properties to Maven.  For example:
 
-<<<<<<< HEAD
-    mvn integration-test -am -pl :spark-kubernetes-integration-tests_2.11 \
-                            -Pkubernetes -Pkubernetes-integration-tests \ 
-                            -Phadoop-2.7 -Dhadoop.version=2.7.3 \
-=======
     mvn integration-test -am -pl :spark-kubernetes-integration-tests_2.12 \
                             -Pkubernetes -Pkubernetes-integration-tests \ 
                             -Phadoop-2.7 -Dhadoop.version=2.7.4 \
->>>>>>> cceb2d6f
                             -Dspark.kubernetes.test.sparkTgz=spark-3.0.0-SNAPSHOT-bin-example.tgz \
                             -Dspark.kubernetes.test.imageTag=sometag \
                             -Dspark.kubernetes.test.imageRepo=docker.io/somerepo \
@@ -216,8 +202,6 @@
     <td><code>docker.io/kubespark</code></td>
   </tr>
   <tr>
-<<<<<<< HEAD
-=======
     <td><code>spark.kubernetes.test.jvmImage</code></td>
     <td>
       The image name for the JVM based Spark image to test
@@ -239,7 +223,6 @@
     <td><code>spark-r</code></td>
   </tr>
   <tr>
->>>>>>> cceb2d6f
     <td><code>spark.kubernetes.test.namespace</code></td>
     <td>
       A specific Kubernetes namespace to run the tests in.  If specified then the tests assume that this namespace 
