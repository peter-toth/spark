#!/usr/bin/env python

#
# Licensed to the Apache Software Foundation (ASF) under one or more
# contributor license agreements.  See the NOTICE file distributed with
# this work for additional information regarding copyright ownership.
# The ASF licenses this file to You under the Apache License, Version 2.0
# (the "License"); you may not use this file except in compliance with
# the License.  You may obtain a copy of the License at
#
#    http://www.apache.org/licenses/LICENSE-2.0
#
# Unless required by applicable law or agreed to in writing, software
# distributed under the License is distributed on an "AS IS" BASIS,
# WITHOUT WARRANTIES OR CONDITIONS OF ANY KIND, either express or implied.
# See the License for the specific language governing permissions and
# limitations under the License.
#

from __future__ import print_function
import itertools
from argparse import ArgumentParser
import os
import random
import re
import sys
import subprocess
import glob
import shutil
from collections import namedtuple

from sparktestsupport import SPARK_HOME, USER_HOME, ERROR_CODES
from sparktestsupport.shellutils import exit_from_command_with_retcode, run_cmd, rm_r, which
from sparktestsupport.toposort import toposort_flatten
import sparktestsupport.modules as modules


# -------------------------------------------------------------------------------------------------
# Functions for traversing module dependency graph
# -------------------------------------------------------------------------------------------------


def determine_modules_for_files(filenames):
    """
    Given a list of filenames, return the set of modules that contain those files.
    If a file is not associated with a more specific submodule, then this method will consider that
    file to belong to the 'root' module.

    >>> sorted(x.name for x in determine_modules_for_files(["python/pyspark/a.py", "sql/core/foo"]))
    ['pyspark-core', 'sql']
    >>> [x.name for x in determine_modules_for_files(["file_not_matched_by_any_subproject"])]
    ['root']
    """
    changed_modules = set()
    for filename in filenames:
        matched_at_least_one_module = False
        for module in modules.all_modules:
            if module.contains_file(filename):
                changed_modules.add(module)
                matched_at_least_one_module = True
        if not matched_at_least_one_module:
            changed_modules.add(modules.root)
    return changed_modules


def identify_changed_files_from_git_commits(patch_sha, target_branch=None, target_ref=None):
    """
    Given a git commit and target ref, use the set of files changed in the diff in order to
    determine which modules' tests should be run.

    >>> [x.name for x in determine_modules_for_files( \
            identify_changed_files_from_git_commits("fc0a1475ef", target_ref="5da21f07"))]
    ['graphx']
    >>> 'root' in [x.name for x in determine_modules_for_files( \
         identify_changed_files_from_git_commits("50a0496a43", target_ref="6765ef9"))]
    True
    """
    if target_branch is None and target_ref is None:
        raise AttributeError("must specify either target_branch or target_ref")
    elif target_branch is not None and target_ref is not None:
        raise AttributeError("must specify either target_branch or target_ref, not both")
    if target_branch is not None:
        diff_target = target_branch
        run_cmd(['git', 'fetch', 'origin', str(target_branch+':'+target_branch)])
    else:
        diff_target = target_ref
    raw_output = subprocess.check_output(['git', 'diff', '--name-only', patch_sha, diff_target],
                                         universal_newlines=True)
    # Remove any empty strings
    return [f for f in raw_output.split('\n') if f]


def setup_test_environ(environ):
    print("[info] Setup the following environment variables for tests: ")
    for (k, v) in environ.items():
        print("%s=%s" % (k, v))
        os.environ[k] = v


def determine_modules_to_test(changed_modules):
    """
    Given a set of modules that have changed, compute the transitive closure of those modules'
    dependent modules in order to determine the set of modules that should be tested.

    Returns a topologically-sorted list of modules (ties are broken by sorting on module names).

    >>> [x.name for x in determine_modules_to_test([modules.root])]
    ['root']
    >>> [x.name for x in determine_modules_to_test([modules.build])]
    ['root']
    >>> [x.name for x in determine_modules_to_test([modules.graphx])]
    ['graphx', 'examples']
    >>> x = [x.name for x in determine_modules_to_test([modules.sql])]
    >>> x # doctest: +NORMALIZE_WHITESPACE
    ['sql', 'avro', 'hive', 'mllib', 'sql-kafka-0-10', 'examples', 'hive-thriftserver',
     'pyspark-sql', 'repl', 'sparkr', 'pyspark-mllib', 'pyspark-ml']
    """
    modules_to_test = set()
    for module in changed_modules:
        modules_to_test = modules_to_test.union(determine_modules_to_test(module.dependent_modules))
    modules_to_test = modules_to_test.union(set(changed_modules))
    # If we need to run all of the tests, then we should short-circuit and return 'root'
    if modules.root in modules_to_test:
        return [modules.root]
    return toposort_flatten(
        {m: set(m.dependencies).intersection(modules_to_test) for m in modules_to_test}, sort=True)


def determine_tags_to_exclude(changed_modules):
    tags = []
    for m in modules.all_modules:
        if m not in changed_modules:
            tags += m.test_tags
    return tags


# -------------------------------------------------------------------------------------------------
# Functions for working with subprocesses and shell tools
# -------------------------------------------------------------------------------------------------


def determine_java_executable():
    """Will return the path of the java executable that will be used by Spark's
    tests or `None`"""

    # Any changes in the way that Spark's build detects java must be reflected
    # here. Currently the build looks for $JAVA_HOME/bin/java then falls back to
    # the `java` executable on the path

    java_home = os.environ.get("JAVA_HOME")

    # check if there is an executable at $JAVA_HOME/bin/java
    java_exe = which(os.path.join(java_home, "bin", "java")) if java_home else None
    # if the java_exe wasn't set, check for a `java` version on the $PATH
    return java_exe if java_exe else which("java")


<<<<<<< HEAD
JavaVersion = namedtuple('JavaVersion', ['major', 'minor', 'patch'])


def determine_java_version(java_exe):
    """Given a valid java executable will return its version in named tuple format
    with accessors '.major', '.minor', '.patch', '.update'"""

    raw_output = subprocess.check_output([java_exe, "-version"],
                                         stderr=subprocess.STDOUT,
                                         universal_newlines=True)

    raw_output_lines = raw_output.split('\n')

    # find raw version string, eg 'java version "1.8.0_25"'
    raw_version_str = next(x for x in raw_output_lines if " version " in x)

    match = re.search(r'(\d+)\.(\d+)\.(\d+)', raw_version_str)

    major = int(match.group(1))
    minor = int(match.group(2))
    patch = int(match.group(3))

    return JavaVersion(major, minor, patch)

=======
>>>>>>> cceb2d6f
# -------------------------------------------------------------------------------------------------
# Functions for running the other build and test scripts
# -------------------------------------------------------------------------------------------------


def set_title_and_block(title, err_block):
    os.environ["CURRENT_BLOCK"] = str(ERROR_CODES[err_block])
    line_str = '=' * 72

    print('')
    print(line_str)
    print(title)
    print(line_str)


def run_apache_rat_checks():
    set_title_and_block("Running Apache RAT checks", "BLOCK_RAT")
    run_cmd([os.path.join(SPARK_HOME, "dev", "check-license")])


def run_scala_style_checks(build_profiles):
    set_title_and_block("Running Scala style checks", "BLOCK_SCALA_STYLE")
    profiles = " ".join(build_profiles)
    print("[info] Checking Scala style using SBT with these profiles: ", profiles)
    run_cmd([os.path.join(SPARK_HOME, "dev", "lint-scala"), profiles])


def run_java_style_checks(build_profiles):
    set_title_and_block("Running Java style checks", "BLOCK_JAVA_STYLE")
    # The same profiles used for building are used to run Checkstyle by SBT as well because
    # the previous build looks reused for Checkstyle and affecting Checkstyle. See SPARK-27130.
    profiles = " ".join(build_profiles)
    print("[info] Checking Java style using SBT with these profiles: ", profiles)
    run_cmd([os.path.join(SPARK_HOME, "dev", "sbt-checkstyle"), profiles])


def run_python_style_checks():
    set_title_and_block("Running Python style checks", "BLOCK_PYTHON_STYLE")
    run_cmd([os.path.join(SPARK_HOME, "dev", "lint-python")])


def run_sparkr_style_checks():
    set_title_and_block("Running R style checks", "BLOCK_R_STYLE")

    if which("R"):
        # R style check should be executed after `install-dev.sh`.
        # Since warnings about `no visible global function definition` appear
        # without the installation. SEE ALSO: SPARK-9121.
        run_cmd([os.path.join(SPARK_HOME, "dev", "lint-r")])
    else:
        print("Ignoring SparkR style check as R was not found in PATH")


def build_spark_documentation():
    set_title_and_block("Building Spark Documentation", "BLOCK_DOCUMENTATION")
    os.environ["PRODUCTION"] = "1 jekyll build"

    os.chdir(os.path.join(SPARK_HOME, "docs"))

    jekyll_bin = which("jekyll")

    if not jekyll_bin:
        print("[error] Cannot find a version of `jekyll` on the system; please",
              " install one and retry to build documentation.")
        sys.exit(int(os.environ.get("CURRENT_BLOCK", 255)))
    else:
        run_cmd([jekyll_bin, "build"])

    os.chdir(SPARK_HOME)


def get_zinc_port():
    """
    Get a randomized port on which to start Zinc
    """
    return random.randrange(3030, 4030)


def exec_maven(mvn_args=()):
    """Will call Maven in the current directory with the list of mvn_args passed
    in and returns the subprocess for any further processing"""

    zinc_port = get_zinc_port()
    os.environ["ZINC_PORT"] = "%s" % zinc_port
    zinc_flag = "-DzincPort=%s" % zinc_port
    flags = [os.path.join(SPARK_HOME, "build", "mvn"), zinc_flag]
    run_cmd(flags + mvn_args)


def exec_sbt(sbt_args=()):
    """Will call SBT in the current directory with the list of mvn_args passed
    in and returns the subprocess for any further processing"""

    sbt_cmd = [os.path.join(SPARK_HOME, "build", "sbt")] + sbt_args

    sbt_output_filter = re.compile(b"^.*[info].*Resolving" + b"|" +
                                   b"^.*[warn].*Merging" + b"|" +
                                   b"^.*[info].*Including")

    # NOTE: echo "q" is needed because sbt on encountering a build file
    # with failure (either resolution or compilation) prompts the user for
    # input either q, r, etc to quit or retry. This echo is there to make it
    # not block.
    echo_proc = subprocess.Popen(["echo", "\"q\n\""], stdout=subprocess.PIPE)
    sbt_proc = subprocess.Popen(sbt_cmd,
                                stdin=echo_proc.stdout,
                                stdout=subprocess.PIPE)
    echo_proc.wait()
    for line in iter(sbt_proc.stdout.readline, b''):
        if not sbt_output_filter.match(line):
            print(line, end='')
    retcode = sbt_proc.wait()

    if retcode != 0:
        exit_from_command_with_retcode(sbt_cmd, retcode)


def get_hadoop_profiles(hadoop_version):
    """
    For the given Hadoop version tag, return a list of Maven/SBT profile flags for
    building and testing against that Hadoop version.
    """

    sbt_maven_hadoop_profiles = {
        "hadoop2.7": ["-Phadoop-2.7"],
        "hadoop3.2": ["-Phadoop-3.2"],
    }

    if hadoop_version in sbt_maven_hadoop_profiles:
        return sbt_maven_hadoop_profiles[hadoop_version]
    else:
        print("[error] Could not find", hadoop_version, "in the list. Valid options",
              " are", sbt_maven_hadoop_profiles.keys())
        sys.exit(int(os.environ.get("CURRENT_BLOCK", 255)))


def build_spark_maven(hadoop_version):
    # Enable all of the profiles for the build:
    build_profiles = get_hadoop_profiles(hadoop_version) + modules.root.build_profile_flags
    mvn_goals = ["clean", "package", "-DskipTests"]
    profiles_and_goals = build_profiles + mvn_goals

    print("[info] Building Spark using Maven with these arguments: ", " ".join(profiles_and_goals))

    exec_maven(profiles_and_goals)


def build_spark_sbt(hadoop_version):
    # Enable all of the profiles for the build:
    build_profiles = get_hadoop_profiles(hadoop_version) + modules.root.build_profile_flags
    sbt_goals = ["test:package",  # Build test jars as some tests depend on them
                 "streaming-kinesis-asl-assembly/assembly"]
    profiles_and_goals = build_profiles + sbt_goals

    print("[info] Building Spark using SBT with these arguments: ", " ".join(profiles_and_goals))

    exec_sbt(profiles_and_goals)


def build_spark_unidoc_sbt(hadoop_version):
    set_title_and_block("Building Unidoc API Documentation", "BLOCK_DOCUMENTATION")
    # Enable all of the profiles for the build:
    build_profiles = get_hadoop_profiles(hadoop_version) + modules.root.build_profile_flags
    sbt_goals = ["unidoc"]
    profiles_and_goals = build_profiles + sbt_goals

    print("[info] Building Spark unidoc using SBT with these arguments: ",
          " ".join(profiles_and_goals))

    exec_sbt(profiles_and_goals)


def build_spark_assembly_sbt(hadoop_version, checkstyle=False):
    # Enable all of the profiles for the build:
    build_profiles = get_hadoop_profiles(hadoop_version) + modules.root.build_profile_flags
    sbt_goals = ["assembly/package"]
    profiles_and_goals = build_profiles + sbt_goals
    print("[info] Building Spark assembly using SBT with these arguments: ",
          " ".join(profiles_and_goals))
    exec_sbt(profiles_and_goals)

    if checkstyle:
        run_java_style_checks(build_profiles)

    build_spark_unidoc_sbt(hadoop_version)


def build_apache_spark(build_tool, hadoop_version):
    """Will build Spark against Hive v1.2.1 given the passed in build tool (either `sbt` or
    `maven`). Defaults to using `sbt`."""

    set_title_and_block("Building Spark", "BLOCK_BUILD")

    rm_r("lib_managed")

    if build_tool == "maven":
        build_spark_maven(hadoop_version)
    else:
        build_spark_sbt(hadoop_version)


def detect_binary_inop_with_mima(hadoop_version):
    build_profiles = get_hadoop_profiles(hadoop_version) + modules.root.build_profile_flags
    set_title_and_block("Detecting binary incompatibilities with MiMa", "BLOCK_MIMA")
    profiles = " ".join(build_profiles)
    print("[info] Detecting binary incompatibilities with MiMa using SBT with these profiles: ",
          profiles)
    run_cmd([os.path.join(SPARK_HOME, "dev", "mima"), profiles])


def run_scala_tests_maven(test_profiles):
    mvn_test_goals = ["test", "--fail-at-end"]

    profiles_and_goals = test_profiles + mvn_test_goals

    print("[info] Running Spark tests using Maven with these arguments: ",
          " ".join(profiles_and_goals))

    exec_maven(profiles_and_goals)


def run_scala_tests_sbt(test_modules, test_profiles):

    sbt_test_goals = list(itertools.chain.from_iterable(m.sbt_test_goals for m in test_modules))

    if not sbt_test_goals:
        return

    profiles_and_goals = test_profiles + sbt_test_goals

    print("[info] Running Spark tests using SBT with these arguments: ",
          " ".join(profiles_and_goals))

    exec_sbt(profiles_and_goals)


def run_scala_tests(build_tool, hadoop_version, test_modules, excluded_tags):
    """Function to properly execute all tests passed in as a set from the
    `determine_test_suites` function"""
    set_title_and_block("Running Spark unit tests", "BLOCK_SPARK_UNIT_TESTS")

    test_modules = set(test_modules)

    test_profiles = get_hadoop_profiles(hadoop_version) + \
        list(set(itertools.chain.from_iterable(m.build_profile_flags for m in test_modules)))

    if excluded_tags:
        test_profiles += ['-Dtest.exclude.tags=' + ",".join(excluded_tags)]

    # set up java11 env if this is a pull request build with 'test-java11' in the title
    if "ghprbPullTitle" in os.environ:
        if "test-java11" in os.environ["ghprbPullTitle"].lower():
            os.environ["JAVA_HOME"] = "/usr/java/jdk-11.0.1"
            os.environ["PATH"] = "%s/bin:%s" % (os.environ["JAVA_HOME"], os.environ["PATH"])
            test_profiles += ['-Djava.version=11']

    if build_tool == "maven":
        run_scala_tests_maven(test_profiles)
    else:
        run_scala_tests_sbt(test_modules, test_profiles)


def run_python_tests(test_modules, parallelism, with_coverage=False):
    set_title_and_block("Running PySpark tests", "BLOCK_PYSPARK_UNIT_TESTS")

    if with_coverage:
        # Coverage makes the PySpark tests flaky due to heavy parallelism.
        # When we run PySpark tests with coverage, it uses 4 for now as
        # workaround.
        parallelism = 4
        script = "run-tests-with-coverage"
    else:
        script = "run-tests"
    command = [os.path.join(SPARK_HOME, "python", script)]
    if test_modules != [modules.root]:
        command.append("--modules=%s" % ','.join(m.name for m in test_modules))
    command.append("--parallelism=%i" % parallelism)
    run_cmd(command)

    if with_coverage:
        post_python_tests_results()


def post_python_tests_results():
    if "SPARK_TEST_KEY" not in os.environ:
        print("[error] 'SPARK_TEST_KEY' environment variable was not set. Unable to post "
              "PySpark coverage results.")
        sys.exit(1)
    spark_test_key = os.environ.get("SPARK_TEST_KEY")
    # The steps below upload HTMLs to 'github.com/spark-test/pyspark-coverage-site'.
    # 1. Clone PySpark coverage site.
    run_cmd([
        "git",
        "clone",
        "https://spark-test:%s@github.com/spark-test/pyspark-coverage-site.git" % spark_test_key])
    # 2. Remove existing HTMLs.
    run_cmd(["rm", "-fr"] + glob.glob("pyspark-coverage-site/*"))
    # 3. Copy generated coverage HTMLs.
    for f in glob.glob("%s/python/test_coverage/htmlcov/*" % SPARK_HOME):
        shutil.copy(f, "pyspark-coverage-site/")
    os.chdir("pyspark-coverage-site")
    try:
        # 4. Check out to a temporary branch.
        run_cmd(["git", "symbolic-ref", "HEAD", "refs/heads/latest_branch"])
        # 5. Add all the files.
        run_cmd(["git", "add", "-A"])
        # 6. Commit current HTMLs.
        run_cmd([
            "git",
            "commit",
            "-am",
            "Coverage report at latest commit in Apache Spark",
            '--author="Apache Spark Test Account <sparktestacc@gmail.com>"'])
        # 7. Delete the old branch.
        run_cmd(["git", "branch", "-D", "gh-pages"])
        # 8. Rename the temporary branch to master.
        run_cmd(["git", "branch", "-m", "gh-pages"])
        # 9. Finally, force update to our repository.
        run_cmd(["git", "push", "-f", "origin", "gh-pages"])
    finally:
        os.chdir("..")
        # 10. Remove the cloned repository.
        shutil.rmtree("pyspark-coverage-site")


def run_python_packaging_tests():
    set_title_and_block("Running PySpark packaging tests", "BLOCK_PYSPARK_PIP_TESTS")
    command = [os.path.join(SPARK_HOME, "dev", "run-pip-tests")]
    run_cmd(command)


def run_build_tests():
    set_title_and_block("Running build tests", "BLOCK_BUILD_TESTS")
    run_cmd([os.path.join(SPARK_HOME, "dev", "test-dependencies.sh")])


def run_sparkr_tests():
    set_title_and_block("Running SparkR tests", "BLOCK_SPARKR_UNIT_TESTS")

    if which("R"):
        run_cmd([os.path.join(SPARK_HOME, "R", "run-tests.sh")])
    else:
        print("Ignoring SparkR tests as R was not found in PATH")


def parse_opts():
    parser = ArgumentParser(
        prog="run-tests"
    )
    parser.add_argument(
        "-p", "--parallelism", type=int, default=8,
        help="The number of suites to test in parallel (default %(default)d)"
    )

    args, unknown = parser.parse_known_args()
    if unknown:
        parser.error("Unsupported arguments: %s" % ' '.join(unknown))
    if args.parallelism < 1:
        parser.error("Parallelism cannot be less than 1")
    return args


def main():
    opts = parse_opts()
    # Ensure the user home directory (HOME) is valid and is an absolute directory
    if not USER_HOME or not os.path.isabs(USER_HOME):
        print("[error] Cannot determine your home directory as an absolute path;",
              " ensure the $HOME environment variable is set properly.")
        sys.exit(1)

    os.chdir(SPARK_HOME)

    rm_r(os.path.join(SPARK_HOME, "work"))
    rm_r(os.path.join(USER_HOME, ".ivy2", "local", "org.apache.spark"))
    rm_r(os.path.join(USER_HOME, ".ivy2", "cache", "org.apache.spark"))

    os.environ["CURRENT_BLOCK"] = str(ERROR_CODES["BLOCK_GENERAL"])

    java_exe = determine_java_executable()

    if not java_exe:
        print("[error] Cannot find a version of `java` on the system; please",
              " install one and retry.")
        sys.exit(2)

    # install SparkR
    if which("R"):
        run_cmd([os.path.join(SPARK_HOME, "R", "install-dev.sh")])
    else:
        print("Cannot install SparkR as R was not found in PATH")

    if os.environ.get("AMPLAB_JENKINS"):
        # if we're on the Amplab Jenkins build servers setup variables
        # to reflect the environment settings
        build_tool = os.environ.get("AMPLAB_JENKINS_BUILD_TOOL", "sbt")
        hadoop_version = os.environ.get("AMPLAB_JENKINS_BUILD_PROFILE", "hadoop2.7")
        test_env = "amplab_jenkins"
        # add path for Python3 in Jenkins if we're calling from a Jenkins machine
        # TODO(sknapp):  after all builds are ported to the ubuntu workers, change this to be:
        # /home/jenkins/anaconda2/envs/py36/bin
        os.environ["PATH"] = "/home/anaconda/envs/py36/bin:" + os.environ.get("PATH")
    else:
        # else we're running locally and can use local settings
        build_tool = "sbt"
        hadoop_version = os.environ.get("HADOOP_PROFILE", "hadoop2.7")
        test_env = "local"

    print("[info] Using build tool", build_tool, "with Hadoop profile", hadoop_version,
          "under environment", test_env)

    changed_modules = None
    changed_files = None
    if test_env == "amplab_jenkins" and os.environ.get("AMP_JENKINS_PRB"):
        target_branch = os.environ["ghprbTargetBranch"]
        changed_files = identify_changed_files_from_git_commits("HEAD", target_branch=target_branch)
        changed_modules = determine_modules_for_files(changed_files)
        excluded_tags = determine_tags_to_exclude(changed_modules)

    if not changed_modules:
        changed_modules = [modules.root]
        excluded_tags = []
    print("[info] Found the following changed modules:",
          ", ".join(x.name for x in changed_modules))

    # setup environment variables
    # note - the 'root' module doesn't collect environment variables for all modules. Because the
    # environment variables should not be set if a module is not changed, even if running the 'root'
    # module. So here we should use changed_modules rather than test_modules.
    test_environ = {}
    for m in changed_modules:
        test_environ.update(m.environ)
    setup_test_environ(test_environ)

    test_modules = determine_modules_to_test(changed_modules)

    # license checks
    run_apache_rat_checks()

    # style checks
    if not changed_files or any(f.endswith(".scala")
                                or f.endswith("scalastyle-config.xml")
                                for f in changed_files):
        build_profiles = get_hadoop_profiles(hadoop_version) + modules.root.build_profile_flags
        run_scala_style_checks(build_profiles)
    should_run_java_style_checks = False
    if not changed_files or any(f.endswith(".java")
                                or f.endswith("checkstyle.xml")
                                or f.endswith("checkstyle-suppressions.xml")
                                for f in changed_files):
        # Run SBT Checkstyle after the build to prevent a side-effect to the build.
        should_run_java_style_checks = True
    if not changed_files or any(f.endswith("lint-python")
                                or f.endswith("tox.ini")
                                or f.endswith(".py")
                                for f in changed_files):
        run_python_style_checks()
    if not changed_files or any(f.endswith(".R")
                                or f.endswith("lint-r")
                                or f.endswith(".lintr")
                                for f in changed_files):
        run_sparkr_style_checks()

    # determine if docs were changed and if we're inside the amplab environment
    # note - the below commented out until *all* Jenkins workers can get `jekyll` installed
    # if "DOCS" in changed_modules and test_env == "amplab_jenkins":
    #    build_spark_documentation()

    if any(m.should_run_build_tests for m in test_modules):
        run_build_tests()

    # spark build
    build_apache_spark(build_tool, hadoop_version)

    # backwards compatibility checks
    if build_tool == "sbt":
        # Note: compatibility tests only supported in sbt for now
        detect_binary_inop_with_mima(hadoop_version)
        # Since we did not build assembly/package before running dev/mima, we need to
        # do it here because the tests still rely on it; see SPARK-13294 for details.
        build_spark_assembly_sbt(hadoop_version, should_run_java_style_checks)

    # run the test suites
    run_scala_tests(build_tool, hadoop_version, test_modules, excluded_tags)

    modules_with_python_tests = [m for m in test_modules if m.python_test_goals]
    if modules_with_python_tests:
        # We only run PySpark tests with coverage report in one specific job with
        # Spark master with SBT in Jenkins.
        is_sbt_master_job = "SPARK_MASTER_SBT_HADOOP_2_7" in os.environ
        run_python_tests(
            modules_with_python_tests, opts.parallelism, with_coverage=is_sbt_master_job)
        run_python_packaging_tests()
    if any(m.should_run_r_tests for m in test_modules):
        run_sparkr_tests()


def _test():
    import doctest
    failure_count = doctest.testmod()[0]
    if failure_count:
        sys.exit(-1)


if __name__ == "__main__":
    _test()
    main()<|MERGE_RESOLUTION|>--- conflicted
+++ resolved
@@ -155,33 +155,6 @@
     return java_exe if java_exe else which("java")
 
 
-<<<<<<< HEAD
-JavaVersion = namedtuple('JavaVersion', ['major', 'minor', 'patch'])
-
-
-def determine_java_version(java_exe):
-    """Given a valid java executable will return its version in named tuple format
-    with accessors '.major', '.minor', '.patch', '.update'"""
-
-    raw_output = subprocess.check_output([java_exe, "-version"],
-                                         stderr=subprocess.STDOUT,
-                                         universal_newlines=True)
-
-    raw_output_lines = raw_output.split('\n')
-
-    # find raw version string, eg 'java version "1.8.0_25"'
-    raw_version_str = next(x for x in raw_output_lines if " version " in x)
-
-    match = re.search(r'(\d+)\.(\d+)\.(\d+)', raw_version_str)
-
-    major = int(match.group(1))
-    minor = int(match.group(2))
-    patch = int(match.group(3))
-
-    return JavaVersion(major, minor, patch)
-
-=======
->>>>>>> cceb2d6f
 # -------------------------------------------------------------------------------------------------
 # Functions for running the other build and test scripts
 # -------------------------------------------------------------------------------------------------
