--- conflicted
+++ resolved
@@ -574,8 +574,6 @@
         col_by_name = True  # col by name only applies to StructType columns, can't happen here
         ser = ArrowStreamPandasSerializer(timezone, safecheck, col_by_name)
 
-        jsqlContext = self._wrapped._jsqlContext
-
         def reader_func(temp_filename):
             return self._jvm.PythonSQLUtils.readArrowStreamFromFile(jsqlContext, temp_filename)
 
@@ -583,12 +581,7 @@
             return self._jvm.ArrowRDDServer(jsqlContext)
 
         # Create Spark DataFrame from Arrow stream file, using one batch per partition
-<<<<<<< HEAD
-        jrdd = self._sc._serialize_to_jvm(batches, ArrowStreamSerializer(), reader_func,
-                                          create_RDD_server)
-=======
         jrdd = self._sc._serialize_to_jvm(arrow_data, ser, reader_func, create_RDD_server)
->>>>>>> cceb2d6f
         jdf = self._jvm.PythonSQLUtils.toDataFrame(jrdd, schema.json(), jsqlContext)
         df = DataFrame(jdf, self._wrapped)
         df._schema = schema
