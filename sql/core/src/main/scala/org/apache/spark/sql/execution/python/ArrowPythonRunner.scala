--- conflicted
+++ resolved
@@ -116,75 +116,4 @@
     }
   }
 
-<<<<<<< HEAD
-  protected override def newReaderIterator(
-      stream: DataInputStream,
-      writerThread: WriterThread,
-      startTime: Long,
-      env: SparkEnv,
-      worker: Socket,
-      releasedOrClosed: AtomicBoolean,
-      context: TaskContext): Iterator[ColumnarBatch] = {
-    new ReaderIterator(stream, writerThread, startTime, env, worker, releasedOrClosed, context) {
-
-      private val allocator = ArrowUtils.rootAllocator.newChildAllocator(
-        s"stdin reader for $pythonExec", 0, Long.MaxValue)
-
-      private var reader: ArrowStreamReader = _
-      private var root: VectorSchemaRoot = _
-      private var schema: StructType = _
-      private var vectors: Array[ColumnVector] = _
-
-      context.addTaskCompletionListener[Unit] { _ =>
-        if (reader != null) {
-          reader.close(false)
-        }
-        allocator.close()
-      }
-
-      private var batchLoaded = true
-
-      protected override def read(): ColumnarBatch = {
-        if (writerThread.exception.isDefined) {
-          throw writerThread.exception.get
-        }
-        try {
-          if (reader != null && batchLoaded) {
-            batchLoaded = reader.loadNextBatch()
-            if (batchLoaded) {
-              val batch = new ColumnarBatch(vectors)
-              batch.setNumRows(root.getRowCount)
-              batch
-            } else {
-              reader.close(false)
-              allocator.close()
-              // Reach end of stream. Call `read()` again to read control data.
-              read()
-            }
-          } else {
-            stream.readInt() match {
-              case SpecialLengths.START_ARROW_STREAM =>
-                reader = new ArrowStreamReader(stream, allocator)
-                root = reader.getVectorSchemaRoot()
-                schema = ArrowUtils.fromArrowSchema(root.getSchema())
-                vectors = root.getFieldVectors().asScala.map { vector =>
-                  new ArrowColumnVector(vector)
-                }.toArray[ColumnVector]
-                read()
-              case SpecialLengths.TIMING_DATA =>
-                handleTimingData()
-                read()
-              case SpecialLengths.PYTHON_EXCEPTION_THROWN =>
-                throw handlePythonException()
-              case SpecialLengths.END_OF_DATA_SECTION =>
-                handleEndOfDataSection()
-                null
-            }
-          }
-        } catch handleException
-      }
-    }
-  }
-=======
->>>>>>> cceb2d6f
 }