--- conflicted
+++ resolved
@@ -1061,8 +1061,6 @@
     }
   }
 
-<<<<<<< HEAD
-=======
   test("Replace CatalogUtils.maskCredentials with SQLConf.get.redactOptions") {
     val password = "testPass"
     val tableName = "tab1"
@@ -1105,7 +1103,6 @@
     }
   }
 
->>>>>>> cceb2d6f
   test("SPARK 12941: The data type mapping for StringType to Oracle") {
     val oracleDialect = JdbcDialects.get("jdbc:oracle://127.0.0.1/db")
     assert(oracleDialect.getJDBCType(StringType).
