--- conflicted
+++ resolved
@@ -21,13 +21,7 @@
 import time
 import unittest
 import warnings
-<<<<<<< HEAD
-import sys
-if sys.version >= '3':
-    basestring = unicode = str
-=======
 from distutils.version import LooseVersion
->>>>>>> a630e8d1
 
 from pyspark import SparkContext, SparkConf
 from pyspark.sql import Row, SparkSession
@@ -482,8 +476,6 @@
         for case in cases:
             run_test(*case)
 
-<<<<<<< HEAD
-=======
     def test_createDateFrame_with_category_type(self):
         pdf = pd.DataFrame({"A": [u"a", u"b", u"c", u"a"]})
         pdf["B"] = pdf["A"].astype('category')
@@ -511,7 +503,6 @@
         self.assertIsInstance(arrow_first_category_element, str)
         self.assertIsInstance(spark_first_category_element, str)
 
->>>>>>> a630e8d1
     def test_createDataFrame_with_float_index(self):
         # SPARK-32098: float index should not produce duplicated or truncated Spark DataFrame
         self.assertEqual(
