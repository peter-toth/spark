--- conflicted
+++ resolved
@@ -72,13 +72,9 @@
       --build-arg
       img_path=$IMG_PATH
       --build-arg
-<<<<<<< HEAD
       spark_jars=$JARS
       --build-arg
       example_jars=examples/target/scala-$SPARK_SCALA_VERSION/jars
-=======
-      spark_jars=assembly/target/scala-$SPARK_SCALA_VERSION/jars
->>>>>>> 7955b396
       --build-arg
       k8s_tests=resource-managers/kubernetes/integration-tests/tests
     )
@@ -214,14 +210,10 @@
    if ! which minikube 1>/dev/null; then
      error "Cannot find minikube."
    fi
-<<<<<<< HEAD
    if ! minikube status 1>/dev/null; then
      error "Cannot contact minikube. Make sure it's running."
    fi
-   eval $(minikube docker-env)
-=======
    eval $(minikube docker-env --shell bash)
->>>>>>> 7955b396
    ;;
  esac
 done
