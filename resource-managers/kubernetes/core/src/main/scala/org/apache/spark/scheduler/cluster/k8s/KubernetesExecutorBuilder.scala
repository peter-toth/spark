/*
 * Licensed to the Apache Software Foundation (ASF) under one or more
 * contributor license agreements.  See the NOTICE file distributed with
 * this work for additional information regarding copyright ownership.
 * The ASF licenses this file to You under the Apache License, Version 2.0
 * (the "License"); you may not use this file except in compliance with
 * the License.  You may obtain a copy of the License at
 *
 *    http://www.apache.org/licenses/LICENSE-2.0
 *
 * Unless required by applicable law or agreed to in writing, software
 * distributed under the License is distributed on an "AS IS" BASIS,
 * WITHOUT WARRANTIES OR CONDITIONS OF ANY KIND, either express or implied.
 * See the License for the specific language governing permissions and
 * limitations under the License.
 */
package org.apache.spark.scheduler.cluster.k8s

import java.io.File

import io.fabric8.kubernetes.client.KubernetesClient

import org.apache.spark.SecurityManager
import org.apache.spark.deploy.k8s._
import org.apache.spark.deploy.k8s.features._

private[spark] class KubernetesExecutorBuilder {

  def buildFromFeatures(
      conf: KubernetesExecutorConf,
      secMgr: SecurityManager,
      client: KubernetesClient): SparkPod = {
    val initialPod = conf.get(Config.KUBERNETES_EXECUTOR_PODTEMPLATE_FILE)
      .map { file =>
        KubernetesUtils.loadPodFromTemplate(
          client,
          new File(file),
          conf.get(Config.KUBERNETES_EXECUTOR_PODTEMPLATE_CONTAINER_NAME))
      }
      .getOrElse(SparkPod.initialPod())

    val features = Seq(
      new BasicExecutorFeatureStep(conf, secMgr),
<<<<<<< HEAD
=======
      new ExecutorKubernetesCredentialsFeatureStep(conf),
>>>>>>> cceb2d6f
      new MountSecretsFeatureStep(conf),
      new EnvSecretsFeatureStep(conf),
      new MountVolumesFeatureStep(conf),
      new LocalDirsFeatureStep(conf))

    features.foldLeft(initialPod) { case (pod, feature) => feature.configurePod(pod) }
  }

}<|MERGE_RESOLUTION|>--- conflicted
+++ resolved
@@ -41,10 +41,7 @@
 
     val features = Seq(
       new BasicExecutorFeatureStep(conf, secMgr),
-<<<<<<< HEAD
-=======
       new ExecutorKubernetesCredentialsFeatureStep(conf),
->>>>>>> cceb2d6f
       new MountSecretsFeatureStep(conf),
       new EnvSecretsFeatureStep(conf),
       new MountVolumesFeatureStep(conf),
