--- conflicted
+++ resolved
@@ -46,19 +46,14 @@
 import org.apache.spark.internal.config.UI._
 import org.apache.spark.shuffle.FetchFailedException
 import org.apache.spark.status.api.v1.{JacksonMessageWriter, RDDDataDistribution, StageStatus}
-import org.apache.spark.util.CallSite
 
 private[spark] class SparkUICssErrorHandler extends DefaultCssErrorHandler {
 
-<<<<<<< HEAD
-  private val cssWhiteList = List("bootstrap.min.css", "vis-timeline-graph2d.min.css")
-=======
   /**
    * Some libraries have warn/error messages that are too noisy for the tests; exclude them from
    * normal error handling to avoid logging these.
    */
   private val cssExcludeList = List("bootstrap.min.css", "vis-timeline-graph2d.min.css")
->>>>>>> a630e8d1
 
   private def isInExcludeList(uri: String): Boolean = cssExcludeList.exists(uri.endsWith)
 
