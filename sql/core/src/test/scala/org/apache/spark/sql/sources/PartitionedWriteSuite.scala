--- conflicted
+++ resolved
@@ -165,8 +165,6 @@
       assert(e.getMessage.contains("Found duplicate column(s) b, b: `b`;"))
     }
   }
-<<<<<<< HEAD
-=======
 
   test("SPARK-27194 SPARK-29302: Fix commit collision in dynamic partition overwrite mode") {
     withSQLConf(SQLConf.PARTITION_OVERWRITE_MODE.key ->
@@ -211,5 +209,4 @@
     val conflictTaskFile = new File(stagingPartDir, s"part-00000-$jobId.c000.snappy.parquet")
     conflictTaskFile.createNewFile()
   }
->>>>>>> a630e8d1
 }