--- conflicted
+++ resolved
@@ -308,22 +308,6 @@
       .set("spark.files.openCostInBytes", "0")
       .set("spark.default.parallelism", "1"))
 
-<<<<<<< HEAD
-    val tempDir = Utils.createTempDir()
-    val tempDirPath = tempDir.getAbsolutePath
-
-    for (i <- 0 until 8) {
-      val tempFile = new File(tempDir, s"part-0000$i")
-      Files.write("someline1 in file1\nsomeline2 in file1\nsomeline3 in file1", tempFile,
-        StandardCharsets.UTF_8)
-    }
-
-    for (p <- Seq(1, 2, 8)) {
-      assert(sc.binaryFiles(tempDirPath, minPartitions = p).getNumPartitions === p)
-    }
-  }
-
-=======
     withTempDir { tempDir =>
       val tempDirPath = tempDir.getAbsolutePath
 
@@ -352,7 +336,6 @@
     assert(data.toArray === testOutput)
   }
 
->>>>>>> cceb2d6f
   test("fixed record length binary file as byte array") {
     sc = new SparkContext("local", "test")
     val testOutput = Array[Byte](1, 2, 3, 4, 5, 6)
