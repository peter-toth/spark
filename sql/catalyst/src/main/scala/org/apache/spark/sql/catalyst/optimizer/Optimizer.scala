/*
 * Licensed to the Apache Software Foundation (ASF) under one or more
 * contributor license agreements.  See the NOTICE file distributed with
 * this work for additional information regarding copyright ownership.
 * The ASF licenses this file to You under the Apache License, Version 2.0
 * (the "License"); you may not use this file except in compliance with
 * the License.  You may obtain a copy of the License at
 *
 *    http://www.apache.org/licenses/LICENSE-2.0
 *
 * Unless required by applicable law or agreed to in writing, software
 * distributed under the License is distributed on an "AS IS" BASIS,
 * WITHOUT WARRANTIES OR CONDITIONS OF ANY KIND, either express or implied.
 * See the License for the specific language governing permissions and
 * limitations under the License.
 */

package org.apache.spark.sql.catalyst.optimizer

import scala.collection.mutable

import org.apache.spark.sql.AnalysisException
import org.apache.spark.sql.catalyst.analysis._
import org.apache.spark.sql.catalyst.catalog.{InMemoryCatalog, SessionCatalog}
import org.apache.spark.sql.catalyst.expressions._
import org.apache.spark.sql.catalyst.expressions.aggregate._
import org.apache.spark.sql.catalyst.plans._
import org.apache.spark.sql.catalyst.plans.logical._
import org.apache.spark.sql.catalyst.rules._
import org.apache.spark.sql.connector.catalog.CatalogManager
import org.apache.spark.sql.internal.SQLConf
import org.apache.spark.sql.types._
import org.apache.spark.util.Utils

/**
 * Abstract class all optimizers should inherit of, contains the standard batches (extending
 * Optimizers can override this.
 */
abstract class Optimizer(catalogManager: CatalogManager)
  extends RuleExecutor[LogicalPlan] {

  // Check for structural integrity of the plan in test mode.
  // Currently we check after the execution of each rule if a plan:
  // - is still resolved
  // - only host special expressions in supported operators
  // - has globally-unique attribute IDs
  override protected def isPlanIntegral(plan: LogicalPlan): Boolean = {
    !Utils.isTesting || (plan.resolved &&
      plan.find(PlanHelper.specialExpressionsInUnsupportedOperator(_).nonEmpty).isEmpty &&
      LogicalPlanIntegrity.checkIfExprIdsAreGloballyUnique(plan))
  }

  override protected val excludedOnceBatches: Set[String] =
    Set(
      "PartitionPruning",
      "Extract Python UDFs")

  protected def fixedPoint =
    FixedPoint(
      SQLConf.get.optimizerMaxIterations,
      maxIterationsSetting = SQLConf.OPTIMIZER_MAX_ITERATIONS.key)

  /**
   * Defines the default rule batches in the Optimizer.
   *
   * Implementations of this class should override this method, and [[nonExcludableRules]] if
   * necessary, instead of [[batches]]. The rule batches that eventually run in the Optimizer,
   * i.e., returned by [[batches]], will be (defaultBatches - (excludedRules - nonExcludableRules)).
   */
  def defaultBatches: Seq[Batch] = {
    val operatorOptimizationRuleSet =
      Seq(
        // Operator push down
        PushProjectionThroughUnion,
        ReorderJoin,
        EliminateOuterJoin,
        PushDownPredicates,
        PushDownLeftSemiAntiJoin,
        PushLeftSemiLeftAntiThroughJoin,
        LimitPushDown,
        ColumnPruning,
        // Operator combine
        CollapseRepartition,
        CollapseProject,
        OptimizeWindowFunctions,
        CollapseWindow,
        CombineFilters,
        EliminateLimits,
        CombineUnions,
        // Constant folding and strength reduction
        TransposeWindow,
        NullPropagation,
        ConstantPropagation,
        FoldablePropagation,
        OptimizeIn,
        ConstantFolding,
        EliminateAggregateFilter,
        ReorderAssociativeOperator,
        LikeSimplification,
        BooleanSimplification,
        SimplifyConditionals,
        RemoveDispensableExpressions,
        SimplifyBinaryComparison,
        ReplaceNullWithFalseInPredicate,
        PruneFilters,
        SimplifyCasts,
        SimplifyCaseConversionExpressions,
        RewriteCorrelatedScalarSubquery,
        EliminateSerialization,
        RemoveRedundantAliases,
        UnwrapCastInBinaryComparison,
        RemoveNoopOperators,
        OptimizeUpdateFields,
        SimplifyExtractValueOps,
        OptimizeJsonExprs,
        CombineConcats) ++
        extendedOperatorOptimizationRules

    val operatorOptimizationBatch: Seq[Batch] = {
      Batch("Operator Optimization before Inferring Filters", fixedPoint,
        operatorOptimizationRuleSet: _*) ::
      Batch("Infer Filters", Once,
        InferFiltersFromGenerate,
        InferFiltersFromConstraints) ::
      Batch("Operator Optimization after Inferring Filters", fixedPoint,
        operatorOptimizationRuleSet: _*) ::
      // Set strategy to Once to avoid pushing filter every time because we do not change the
      // join condition.
      Batch("Push extra predicate through join", fixedPoint,
        PushExtraPredicateThroughJoin,
        PushDownPredicates) :: Nil
    }

    val batches = (Batch("Eliminate Distinct", Once, EliminateDistinct) ::
    // Technically some of the rules in Finish Analysis are not optimizer rules and belong more
    // in the analyzer, because they are needed for correctness (e.g. ComputeCurrentTime).
    // However, because we also use the analyzer to canonicalized queries (for view definition),
    // we do not eliminate subqueries or compute current time in the analyzer.
    Batch("Finish Analysis", Once,
      EliminateResolvedHint,
      EliminateSubqueryAliases,
      EliminateView,
      ReplaceExpressions,
      RewriteNonCorrelatedExists,
      ComputeCurrentTime,
      GetCurrentDatabaseAndCatalog(catalogManager),
      ReplaceDeduplicateWithAggregate) ::
    //////////////////////////////////////////////////////////////////////////////////////////
    // Optimizer rules start here
    //////////////////////////////////////////////////////////////////////////////////////////
    // - Do the first call of CombineUnions before starting the major Optimizer rules,
    //   since it can reduce the number of iteration and the other rules could add/move
    //   extra operators between two adjacent Union operators.
    // - Call CombineUnions again in Batch("Operator Optimizations"),
    //   since the other rules might make two separate Unions operators adjacent.
    Batch("Union", Once,
      CombineUnions) ::
    Batch("OptimizeLimitZero", Once,
      OptimizeLimitZero) ::
    // Run this once earlier. This might simplify the plan and reduce cost of optimizer.
    // For example, a query such as Filter(LocalRelation) would go through all the heavy
    // optimizer rules that are triggered when there is a filter
    // (e.g. InferFiltersFromConstraints). If we run this batch earlier, the query becomes just
    // LocalRelation and does not trigger many rules.
    Batch("LocalRelation early", fixedPoint,
      ConvertToLocalRelation,
      PropagateEmptyRelation,
      // PropagateEmptyRelation can change the nullability of an attribute from nullable to
      // non-nullable when an empty relation child of a Union is removed
      UpdateAttributeNullability) ::
    Batch("Pullup Correlated Expressions", Once,
      PullupCorrelatedPredicates) ::
    // Subquery batch applies the optimizer rules recursively. Therefore, it makes no sense
    // to enforce idempotence on it and we change this batch from Once to FixedPoint(1).
    Batch("Subquery", FixedPoint(1),
      OptimizeSubqueries) ::
    Batch("Replace Operators", fixedPoint,
      RewriteExceptAll,
      RewriteIntersectAll,
      ReplaceIntersectWithSemiJoin,
      ReplaceExceptWithFilter,
      ReplaceExceptWithAntiJoin,
      ReplaceDistinctWithAggregate) ::
    Batch("Aggregate", fixedPoint,
      RemoveLiteralFromGroupExpressions,
      RemoveRepetitionFromGroupExpressions) :: Nil ++
    operatorOptimizationBatch) :+
    // This batch rewrites data source plans and should be run after the operator
    // optimization batch and before any batches that depend on stats.
    Batch("Data Source Rewrite Rules", Once, dataSourceRewriteRules: _*) :+
    // This batch pushes filters and projections into scan nodes. Before this batch, the logical
    // plan may contain nodes that do not report stats. Anything that uses stats must run after
    // this batch.
    Batch("Early Filter and Projection Push-Down", Once, earlyScanPushDownRules: _*) :+
    // Since join costs in AQP can change between multiple runs, there is no reason that we have an
    // idempotence enforcement on this batch. We thus make it FixedPoint(1) instead of Once.
    Batch("Join Reorder", FixedPoint(1),
      CostBasedJoinReorder) :+
    Batch("Eliminate Sorts", Once,
      EliminateSorts) :+
    Batch("Decimal Optimizations", fixedPoint,
      DecimalAggregates) :+
    // This batch must run after "Decimal Optimizations", as that one may change the
    // aggregate distinct column
    Batch("Distinct Aggregate Rewrite", Once,
      RewriteDistinctAggregates) :+
    Batch("Object Expressions Optimization", fixedPoint,
      EliminateMapObjects,
      CombineTypedFilters,
      ObjectSerializerPruning,
      ReassignLambdaVariableID) :+
    Batch("LocalRelation", fixedPoint,
      ConvertToLocalRelation,
      PropagateEmptyRelation,
      // PropagateEmptyRelation can change the nullability of an attribute from nullable to
      // non-nullable when an empty relation child of a Union is removed
      UpdateAttributeNullability) :+
    // The following batch should be executed after batch "Join Reorder" and "LocalRelation".
    Batch("Check Cartesian Products", Once,
      CheckCartesianProducts) :+
    Batch("RewriteSubquery", Once,
      RewritePredicateSubquery,
      ColumnPruning,
      CollapseProject,
      RemoveNoopOperators) :+
    // This batch must be executed after the `RewriteSubquery` batch, which creates joins.
    Batch("NormalizeFloatingNumbers", Once, NormalizeFloatingNumbers) :+
    Batch("ReplaceUpdateFieldsExpression", Once, ReplaceUpdateFieldsExpression)

    // remove any batches with no rules. this may happen when subclasses do not add optional rules.
    batches.filter(_.rules.nonEmpty)
  }

  /**
   * Defines rules that cannot be excluded from the Optimizer even if they are specified in
   * SQL config "excludedRules".
   *
   * Implementations of this class can override this method if necessary. The rule batches
   * that eventually run in the Optimizer, i.e., returned by [[batches]], will be
   * (defaultBatches - (excludedRules - nonExcludableRules)).
   */
  def nonExcludableRules: Seq[String] =
    EliminateDistinct.ruleName ::
      EliminateResolvedHint.ruleName ::
      EliminateSubqueryAliases.ruleName ::
      EliminateView.ruleName ::
      ReplaceExpressions.ruleName ::
      ComputeCurrentTime.ruleName ::
      GetCurrentDatabaseAndCatalog(catalogManager).ruleName ::
      RewriteDistinctAggregates.ruleName ::
      ReplaceDeduplicateWithAggregate.ruleName ::
      ReplaceIntersectWithSemiJoin.ruleName ::
      ReplaceExceptWithFilter.ruleName ::
      ReplaceExceptWithAntiJoin.ruleName ::
      RewriteExceptAll.ruleName ::
      RewriteIntersectAll.ruleName ::
      ReplaceDistinctWithAggregate.ruleName ::
      PullupCorrelatedPredicates.ruleName ::
      RewriteCorrelatedScalarSubquery.ruleName ::
      RewritePredicateSubquery.ruleName ::
      NormalizeFloatingNumbers.ruleName ::
      ReplaceUpdateFieldsExpression.ruleName :: Nil

  /**
   * Optimize all the subqueries inside expression.
   */
  object OptimizeSubqueries extends Rule[LogicalPlan] {
    private def removeTopLevelSort(plan: LogicalPlan): LogicalPlan = {
      plan match {
        case Sort(_, _, child) => child
        case Project(fields, child) => Project(fields, removeTopLevelSort(child))
        case other => other
      }
    }
    def apply(plan: LogicalPlan): LogicalPlan = plan transformAllExpressions {
      case s: SubqueryExpression =>
        val Subquery(newPlan, _) = Optimizer.this.execute(Subquery.fromExpression(s))
        // At this point we have an optimized subquery plan that we are going to attach
        // to this subquery expression. Here we can safely remove any top level sort
        // in the plan as tuples produced by a subquery are un-ordered.
        s.withNewPlan(removeTopLevelSort(newPlan))
    }
  }

  /**
   * Override to provide additional rules for the operator optimization batch.
   */
  def extendedOperatorOptimizationRules: Seq[Rule[LogicalPlan]] = Nil

  /**
   * Override to provide additional rules for early projection and filter pushdown to scans.
   */
  def earlyScanPushDownRules: Seq[Rule[LogicalPlan]] = Nil

  /**
   * Override to provide additional rules for rewriting data source plans. Such rules will be
   * applied after operator optimization rules and before any rules that depend on stats.
   */
  def dataSourceRewriteRules: Seq[Rule[LogicalPlan]] = Nil

  /**
   * Returns (defaultBatches - (excludedRules - nonExcludableRules)), the rule batches that
   * eventually run in the Optimizer.
   *
   * Implementations of this class should override [[defaultBatches]], and [[nonExcludableRules]]
   * if necessary, instead of this method.
   */
  final override def batches: Seq[Batch] = {
    val excludedRulesConf =
      SQLConf.get.optimizerExcludedRules.toSeq.flatMap(Utils.stringToSeq)
    val excludedRules = excludedRulesConf.filter { ruleName =>
      val nonExcludable = nonExcludableRules.contains(ruleName)
      if (nonExcludable) {
        logWarning(s"Optimization rule '${ruleName}' was not excluded from the optimizer " +
          s"because this rule is a non-excludable rule.")
      }
      !nonExcludable
    }
    if (excludedRules.isEmpty) {
      defaultBatches
    } else {
      defaultBatches.flatMap { batch =>
        val filteredRules = batch.rules.filter { rule =>
          val exclude = excludedRules.contains(rule.ruleName)
          if (exclude) {
            logInfo(s"Optimization rule '${rule.ruleName}' is excluded from the optimizer.")
          }
          !exclude
        }
        if (batch.rules == filteredRules) {
          Some(batch)
        } else if (filteredRules.nonEmpty) {
          Some(Batch(batch.name, batch.strategy, filteredRules: _*))
        } else {
          logInfo(s"Optimization batch '${batch.name}' is excluded from the optimizer " +
            s"as all enclosed rules have been excluded.")
          None
        }
      }
    }
  }
}

/**
 * Remove useless DISTINCT for MAX and MIN.
 * This rule should be applied before RewriteDistinctAggregates.
 */
object EliminateDistinct extends Rule[LogicalPlan] {
  override def apply(plan: LogicalPlan): LogicalPlan = plan transformExpressions  {
    case ae: AggregateExpression if ae.isDistinct =>
      ae.aggregateFunction match {
        case _: Max | _: Min => ae.copy(isDistinct = false)
        case _ => ae
      }
  }
}

/**
 * Remove useless FILTER clause for aggregate expressions.
 * This rule should be applied before RewriteDistinctAggregates.
 */
object EliminateAggregateFilter extends Rule[LogicalPlan] {
  override def apply(plan: LogicalPlan): LogicalPlan = plan transformExpressions  {
    case ae @ AggregateExpression(_, _, _, Some(Literal.TrueLiteral), _) =>
      ae.copy(filter = None)
    case AggregateExpression(af: DeclarativeAggregate, _, _, Some(Literal.FalseLiteral), _) =>
      val initialProject = SafeProjection.create(af.initialValues)
      val evalProject = SafeProjection.create(af.evaluateExpression :: Nil, af.aggBufferAttributes)
      val initialBuffer = initialProject(EmptyRow)
      val internalRow = evalProject(initialBuffer)
      Literal.create(internalRow.get(0, af.dataType), af.dataType)
    case AggregateExpression(af: ImperativeAggregate, _, _, Some(Literal.FalseLiteral), _) =>
      val buffer = new SpecificInternalRow(af.aggBufferAttributes.map(_.dataType))
      af.initialize(buffer)
      Literal.create(af.eval(buffer), af.dataType)
  }
}

/**
 * An optimizer used in test code.
 *
 * To ensure extendability, we leave the standard rules in the abstract optimizer rules, while
 * specific rules go to the subclasses
 */
object SimpleTestOptimizer extends SimpleTestOptimizer

class SimpleTestOptimizer extends Optimizer(
  new CatalogManager(
    FakeV2SessionCatalog,
    new SessionCatalog(new InMemoryCatalog, EmptyFunctionRegistry)))

/**
 * Remove redundant aliases from a query plan. A redundant alias is an alias that does not change
 * the name or metadata of a column, and does not deduplicate it.
 */
object RemoveRedundantAliases extends Rule[LogicalPlan] {

  /**
   * Create an attribute mapping from the old to the new attributes. This function will only
   * return the attribute pairs that have changed.
   */
  private def createAttributeMapping(current: LogicalPlan, next: LogicalPlan)
      : Seq[(Attribute, Attribute)] = {
    current.output.zip(next.output).filterNot {
      case (a1, a2) => a1.semanticEquals(a2)
    }
  }

  /**
   * Remove the top-level alias from an expression when it is redundant.
   */
  private def removeRedundantAlias(e: Expression, excludeList: AttributeSet): Expression = e match {
    // Alias with metadata can not be stripped, or the metadata will be lost.
    // If the alias name is different from attribute name, we can't strip it either, or we
    // may accidentally change the output schema name of the root plan.
    case a @ Alias(attr: Attribute, name)
      if a.metadata == Metadata.empty &&
        name == attr.name &&
        !excludeList.contains(attr) &&
        !excludeList.contains(a) =>
      attr
    case a => a
  }

  /**
   * Remove redundant alias expression from a LogicalPlan and its subtree. A set of excludes is used
   * to prevent the removal of seemingly redundant aliases used to deduplicate the input for a
   * (self) join or to prevent the removal of top-level subquery attributes.
   */
  private def removeRedundantAliases(plan: LogicalPlan, excluded: AttributeSet): LogicalPlan = {
    plan match {
      // We want to keep the same output attributes for subqueries. This means we cannot remove
      // the aliases that produce these attributes
      case Subquery(child, correlated) =>
        Subquery(removeRedundantAliases(child, excluded ++ child.outputSet), correlated)

      // A join has to be treated differently, because the left and the right side of the join are
      // not allowed to use the same attributes. We use an exclude list to prevent us from creating
      // a situation in which this happens; the rule will only remove an alias if its child
      // attribute is not on the black list.
      case Join(left, right, joinType, condition, hint) =>
        val newLeft = removeRedundantAliases(left, excluded ++ right.outputSet)
        val newRight = removeRedundantAliases(right, excluded ++ newLeft.outputSet)
        val mapping = AttributeMap(
          createAttributeMapping(left, newLeft) ++
          createAttributeMapping(right, newRight))
        val newCondition = condition.map(_.transform {
          case a: Attribute => mapping.getOrElse(a, a)
        })
        Join(newLeft, newRight, joinType, newCondition, hint)

      case _ =>
        // Remove redundant aliases in the subtree(s).
        val currentNextAttrPairs = mutable.Buffer.empty[(Attribute, Attribute)]
        val newNode = plan.mapChildren { child =>
          val newChild = removeRedundantAliases(child, excluded)
          currentNextAttrPairs ++= createAttributeMapping(child, newChild)
          newChild
        }

        // Create the attribute mapping. Note that the currentNextAttrPairs can contain duplicate
        // keys in case of Union (this is caused by the PushProjectionThroughUnion rule); in this
        // case we use the first mapping (which should be provided by the first child).
        val mapping = AttributeMap(currentNextAttrPairs.toSeq)

        // Create a an expression cleaning function for nodes that can actually produce redundant
        // aliases, use identity otherwise.
        val clean: Expression => Expression = plan match {
          case _: Project => removeRedundantAlias(_, excluded)
          case _: Aggregate => removeRedundantAlias(_, excluded)
          case _: Window => removeRedundantAlias(_, excluded)
          case _ => identity[Expression]
        }

        // Transform the expressions.
        newNode.mapExpressions { expr =>
          clean(expr.transform {
            case a: Attribute => mapping.getOrElse(a, a)
          })
        }
    }
  }

  def apply(plan: LogicalPlan): LogicalPlan = removeRedundantAliases(plan, AttributeSet.empty)
}

/**
 * Remove no-op operators from the query plan that do not make any modifications.
 */
object RemoveNoopOperators extends Rule[LogicalPlan] {
  def apply(plan: LogicalPlan): LogicalPlan = plan transform {
    // Eliminate no-op Projects
    case p @ Project(_, child) if child.sameOutput(p) => child

    // Eliminate no-op Window
    case w: Window if w.windowExpressions.isEmpty => w.child
  }
}

/**
 * Pushes down [[LocalLimit]] beneath UNION ALL and beneath the streamed inputs of outer joins.
 */
object LimitPushDown extends Rule[LogicalPlan] {

  private def stripGlobalLimitIfPresent(plan: LogicalPlan): LogicalPlan = {
    plan match {
      case GlobalLimit(_, child) => child
      case _ => plan
    }
  }

  private def maybePushLocalLimit(limitExp: Expression, plan: LogicalPlan): LogicalPlan = {
    (limitExp, plan.maxRowsPerPartition) match {
      case (IntegerLiteral(newLimit), Some(childMaxRows)) if newLimit < childMaxRows =>
        // If the child has a cap on max rows per partition and the cap is larger than
        // the new limit, put a new LocalLimit there.
        LocalLimit(limitExp, stripGlobalLimitIfPresent(plan))

      case (_, None) =>
        // If the child has no cap, put the new LocalLimit.
        LocalLimit(limitExp, stripGlobalLimitIfPresent(plan))

      case _ =>
        // Otherwise, don't put a new LocalLimit.
        plan
    }
  }

  def apply(plan: LogicalPlan): LogicalPlan = plan transform {
    // Adding extra Limits below UNION ALL for children which are not Limit or do not have Limit
    // descendants whose maxRow is larger. This heuristic is valid assuming there does not exist any
    // Limit push-down rule that is unable to infer the value of maxRows.
    // Note: right now Union means UNION ALL, which does not de-duplicate rows, so it is safe to
    // pushdown Limit through it. Once we add UNION DISTINCT, however, we will not be able to
    // pushdown Limit.
    case LocalLimit(exp, u: Union) =>
      LocalLimit(exp, u.copy(children = u.children.map(maybePushLocalLimit(exp, _))))
    // Add extra limits below OUTER JOIN. For LEFT OUTER and RIGHT OUTER JOIN we push limits to
    // the left and right sides, respectively. It's not safe to push limits below FULL OUTER
    // JOIN in the general case without a more invasive rewrite.
    // We also need to ensure that this limit pushdown rule will not eventually introduce limits
    // on both sides if it is applied multiple times. Therefore:
    //   - If one side is already limited, stack another limit on top if the new limit is smaller.
    //     The redundant limit will be collapsed by the CombineLimits rule.
    case LocalLimit(exp, join @ Join(left, right, joinType, _, _)) =>
      val newJoin = joinType match {
        case RightOuter => join.copy(right = maybePushLocalLimit(exp, right))
        case LeftOuter => join.copy(left = maybePushLocalLimit(exp, left))
        case _ => join
      }
      LocalLimit(exp, newJoin)
  }
}

/**
 * Pushes Project operator to both sides of a Union operator.
 * Operations that are safe to pushdown are listed as follows.
 * Union:
 * Right now, Union means UNION ALL, which does not de-duplicate rows. So, it is
 * safe to pushdown Filters and Projections through it. Filter pushdown is handled by another
 * rule PushDownPredicates. Once we add UNION DISTINCT, we will not be able to pushdown Projections.
 */
object PushProjectionThroughUnion extends Rule[LogicalPlan] with PredicateHelper {

  /**
   * Maps Attributes from the left side to the corresponding Attribute on the right side.
   */
  private def buildRewrites(left: LogicalPlan, right: LogicalPlan): AttributeMap[Attribute] = {
    assert(left.output.size == right.output.size)
    AttributeMap(left.output.zip(right.output))
  }

  /**
   * Rewrites an expression so that it can be pushed to the right side of a
   * Union or Except operator. This method relies on the fact that the output attributes
   * of a union/intersect/except are always equal to the left child's output.
   */
  private def pushToRight[A <: Expression](e: A, rewrites: AttributeMap[Attribute]) = {
    val result = e transform {
      case a: Attribute => rewrites(a)
    } match {
      // Make sure exprId is unique in each child of Union.
      case Alias(child, alias) => Alias(child, alias)()
      case other => other
    }

    // We must promise the compiler that we did not discard the names in the case of project
    // expressions.  This is safe since the only transformation is from Attribute => Attribute.
    result.asInstanceOf[A]
  }

  def apply(plan: LogicalPlan): LogicalPlan = plan transform {

    // Push down deterministic projection through UNION ALL
    case p @ Project(projectList, u: Union) =>
      assert(u.children.nonEmpty)
      if (projectList.forall(_.deterministic)) {
        val newFirstChild = Project(projectList, u.children.head)
        val newOtherChildren = u.children.tail.map { child =>
          val rewrites = buildRewrites(u.children.head, child)
          Project(projectList.map(pushToRight(_, rewrites)), child)
        }
        u.copy(children = newFirstChild +: newOtherChildren)
      } else {
        p
      }
  }
}

/**
 * Attempts to eliminate the reading of unneeded columns from the query plan.
 *
 * Since adding Project before Filter conflicts with PushPredicatesThroughProject, this rule will
 * remove the Project p2 in the following pattern:
 *
 *   p1 @ Project(_, Filter(_, p2 @ Project(_, child))) if p2.outputSet.subsetOf(p2.inputSet)
 *
 * p2 is usually inserted by this rule and useless, p1 could prune the columns anyway.
 */
object ColumnPruning extends Rule[LogicalPlan] {

  def apply(plan: LogicalPlan): LogicalPlan = removeProjectBeforeFilter(plan transform {
    // Prunes the unused columns from project list of Project/Aggregate/Expand
    case p @ Project(_, p2: Project) if !p2.outputSet.subsetOf(p.references) =>
      p.copy(child = p2.copy(projectList = p2.projectList.filter(p.references.contains)))
    case p @ Project(_, a: Aggregate) if !a.outputSet.subsetOf(p.references) =>
      p.copy(
        child = a.copy(aggregateExpressions = a.aggregateExpressions.filter(p.references.contains)))
    case a @ Project(_, e @ Expand(_, _, grandChild)) if !e.outputSet.subsetOf(a.references) =>
      val newOutput = e.output.filter(a.references.contains(_))
      val newProjects = e.projections.map { proj =>
        proj.zip(e.output).filter { case (_, a) =>
          newOutput.contains(a)
        }.unzip._1
      }
      a.copy(child = Expand(newProjects, newOutput, grandChild))

    // Prunes the unused columns from child of `DeserializeToObject`
    case d @ DeserializeToObject(_, _, child) if !child.outputSet.subsetOf(d.references) =>
      d.copy(child = prunedChild(child, d.references))

    // Prunes the unused columns from child of Aggregate/Expand/Generate/ScriptTransformation
    case a @ Aggregate(_, _, child) if !child.outputSet.subsetOf(a.references) =>
      a.copy(child = prunedChild(child, a.references))
    case f @ FlatMapGroupsInPandas(_, _, _, child) if !child.outputSet.subsetOf(f.references) =>
      f.copy(child = prunedChild(child, f.references))
    case e @ Expand(_, _, child) if !child.outputSet.subsetOf(e.references) =>
      e.copy(child = prunedChild(child, e.references))
    case s @ ScriptTransformation(_, _, _, child, _)
        if !child.outputSet.subsetOf(s.references) =>
      s.copy(child = prunedChild(child, s.references))

    // prune unrequired references
    case p @ Project(_, g: Generate) if p.references != g.outputSet =>
      val requiredAttrs = p.references -- g.producedAttributes ++ g.generator.references
      val newChild = prunedChild(g.child, requiredAttrs)
      val unrequired = g.generator.references -- p.references
      val unrequiredIndices = newChild.output.zipWithIndex.filter(t => unrequired.contains(t._1))
        .map(_._2)
      p.copy(child = g.copy(child = newChild, unrequiredChildIndex = unrequiredIndices))

<<<<<<< HEAD
    // prune unrequired nested fields
    case p @ Project(projectList, g: Generate) if SQLConf.get.nestedPruningOnExpressions &&
        NestedColumnAliasing.canPruneGenerator(g.generator) =>
      val exprsToPrune = projectList ++ g.generator.children
      NestedColumnAliasing.getAliasSubMap(exprsToPrune, g.qualifiedGeneratorOutput).map {
        case (nestedFieldToAlias, attrToAliases) =>
          val newGenerator = g.generator.transform {
            case f: ExtractValue if nestedFieldToAlias.contains(f) =>
              nestedFieldToAlias(f).toAttribute
          }.asInstanceOf[Generator]

          // Defer updating `Generate.unrequiredChildIndex` to next round of `ColumnPruning`.
          val newGenerate = g.copy(generator = newGenerator)

          val newChild = NestedColumnAliasing.replaceChildrenWithAliases(newGenerate, attrToAliases)

          Project(NestedColumnAliasing.getNewProjectList(projectList, nestedFieldToAlias), newChild)
      }.getOrElse(p)
=======
    // prune unrequired nested fields from `Generate`.
    case GeneratorNestedColumnAliasing(p) => p
>>>>>>> a630e8d1

    // Eliminate unneeded attributes from right side of a Left Existence Join.
    case j @ Join(_, right, LeftExistence(_), _, _) =>
      j.copy(right = prunedChild(right, j.references))

    // all the columns will be used to compare, so we can't prune them
    case p @ Project(_, _: SetOperation) => p
    case p @ Project(_, _: Distinct) => p
    // Eliminate unneeded attributes from children of Union.
    case p @ Project(_, u: Union) =>
      if (!u.outputSet.subsetOf(p.references)) {
        val firstChild = u.children.head
        val newOutput = prunedChild(firstChild, p.references).output
        // pruning the columns of all children based on the pruned first child.
        val newChildren = u.children.map { p =>
          val selected = p.output.zipWithIndex.filter { case (a, i) =>
            newOutput.contains(firstChild.output(i))
          }.map(_._1)
          Project(selected, p)
        }
        p.copy(child = u.withNewChildren(newChildren))
      } else {
        p
      }

    // Prune unnecessary window expressions
    case p @ Project(_, w: Window) if !w.windowOutputSet.subsetOf(p.references) =>
      p.copy(child = w.copy(
        windowExpressions = w.windowExpressions.filter(p.references.contains)))

    // Can't prune the columns on LeafNode
    case p @ Project(_, _: LeafNode) => p

    case NestedColumnAliasing(p) => p

    // for all other logical plans that inherits the output from it's children
    // Project over project is handled by the first case, skip it here.
    case p @ Project(_, child) if !child.isInstanceOf[Project] =>
      val required = child.references ++ p.references
      if (!child.inputSet.subsetOf(required)) {
        val newChildren = child.children.map(c => prunedChild(c, required))
        p.copy(child = child.withNewChildren(newChildren))
      } else {
        p
      }
  })

  /** Applies a projection only when the child is producing unnecessary attributes */
  private def prunedChild(c: LogicalPlan, allReferences: AttributeSet) =
    if (!c.outputSet.subsetOf(allReferences)) {
      Project(c.output.filter(allReferences.contains), c)
    } else {
      c
    }

  /**
   * The Project before Filter is not necessary but conflict with PushPredicatesThroughProject,
   * so remove it. Since the Projects have been added top-down, we need to remove in bottom-up
   * order, otherwise lower Projects can be missed.
   */
  private def removeProjectBeforeFilter(plan: LogicalPlan): LogicalPlan = plan transformUp {
    case p1 @ Project(_, f @ Filter(_, p2 @ Project(_, child)))
      if p2.outputSet.subsetOf(child.outputSet) &&
        // We only remove attribute-only project.
        p2.projectList.forall(_.isInstanceOf[AttributeReference]) =>
      p1.copy(child = f.copy(child = child))
  }
}

/**
 * Combines two [[Project]] operators into one and perform alias substitution,
 * merging the expressions into one single expression for the following cases.
 * 1. When two [[Project]] operators are adjacent.
 * 2. When two [[Project]] operators have LocalLimit/Sample/Repartition operator between them
 *    and the upper project consists of the same number of columns which is equal or aliasing.
 *    `GlobalLimit(LocalLimit)` pattern is also considered.
 */
object CollapseProject extends Rule[LogicalPlan] with AliasHelper {

  def apply(plan: LogicalPlan): LogicalPlan = plan transformUp {
    case p1 @ Project(_, p2: Project) =>
      if (haveCommonNonDeterministicOutput(p1.projectList, p2.projectList)) {
        p1
      } else {
        p2.copy(projectList = buildCleanedProjectList(p1.projectList, p2.projectList))
      }
    case p @ Project(_, agg: Aggregate) =>
      if (haveCommonNonDeterministicOutput(p.projectList, agg.aggregateExpressions)) {
        p
      } else {
        agg.copy(aggregateExpressions = buildCleanedProjectList(
          p.projectList, agg.aggregateExpressions))
      }
    case Project(l1, g @ GlobalLimit(_, limit @ LocalLimit(_, p2 @ Project(l2, _))))
        if isRenaming(l1, l2) =>
      val newProjectList = buildCleanedProjectList(l1, l2)
      g.copy(child = limit.copy(child = p2.copy(projectList = newProjectList)))
    case Project(l1, limit @ LocalLimit(_, p2 @ Project(l2, _))) if isRenaming(l1, l2) =>
      val newProjectList = buildCleanedProjectList(l1, l2)
      limit.copy(child = p2.copy(projectList = newProjectList))
    case Project(l1, r @ Repartition(_, _, p @ Project(l2, _))) if isRenaming(l1, l2) =>
      r.copy(child = p.copy(projectList = buildCleanedProjectList(l1, p.projectList)))
    case Project(l1, s @ Sample(_, _, _, _, p2 @ Project(l2, _))) if isRenaming(l1, l2) =>
      s.copy(child = p2.copy(projectList = buildCleanedProjectList(l1, p2.projectList)))
  }

  private def haveCommonNonDeterministicOutput(
      upper: Seq[NamedExpression], lower: Seq[NamedExpression]): Boolean = {
    val aliases = getAliasMap(lower)

    // Collapse upper and lower Projects if and only if their overlapped expressions are all
    // deterministic.
    upper.exists(_.collect {
      case a: Attribute if aliases.contains(a) => aliases(a).child
    }.exists(!_.deterministic))
  }

  private def buildCleanedProjectList(
      upper: Seq[NamedExpression],
      lower: Seq[NamedExpression]): Seq[NamedExpression] = {
    val aliases = getAliasMap(lower)
    upper.map(replaceAliasButKeepName(_, aliases))
  }

  private def isRenaming(list1: Seq[NamedExpression], list2: Seq[NamedExpression]): Boolean = {
    list1.length == list2.length && list1.zip(list2).forall {
      case (e1, e2) if e1.semanticEquals(e2) => true
      case (Alias(a: Attribute, _), b) if a.metadata == Metadata.empty && a.name == b.name => true
      case _ => false
    }
  }
}

/**
 * Combines adjacent [[RepartitionOperation]] operators
 */
object CollapseRepartition extends Rule[LogicalPlan] {
  def apply(plan: LogicalPlan): LogicalPlan = plan transformUp {
    // Case 1: When a Repartition has a child of Repartition or RepartitionByExpression,
    // 1) When the top node does not enable the shuffle (i.e., coalesce API), but the child
    //   enables the shuffle. Returns the child node if the last numPartitions is bigger;
    //   otherwise, keep unchanged.
    // 2) In the other cases, returns the top node with the child's child
    case r @ Repartition(_, _, child: RepartitionOperation) => (r.shuffle, child.shuffle) match {
      case (false, true) => if (r.numPartitions >= child.numPartitions) child else r
      case _ => r.copy(child = child.child)
    }
    // Case 2: When a RepartitionByExpression has a child of Repartition or RepartitionByExpression
    // we can remove the child.
    case r @ RepartitionByExpression(_, child: RepartitionOperation, _) =>
      r.copy(child = child.child)
  }
}

/**
 * Replaces first(col) to nth_value(col, 1) for better performance.
 */
object OptimizeWindowFunctions extends Rule[LogicalPlan] {
  def apply(plan: LogicalPlan): LogicalPlan = plan resolveExpressions {
    case we @ WindowExpression(AggregateExpression(first: First, _, _, _, _),
        WindowSpecDefinition(_, orderSpec, frameSpecification: SpecifiedWindowFrame))
        if orderSpec.nonEmpty && frameSpecification.frameType == RowFrame &&
          frameSpecification.lower == UnboundedPreceding &&
          (frameSpecification.upper == UnboundedFollowing ||
            frameSpecification.upper == CurrentRow) =>
      we.copy(windowFunction = NthValue(first.child, Literal(1), first.ignoreNulls))
  }
}

/**
 * Collapse Adjacent Window Expression.
 * - If the partition specs and order specs are the same and the window expression are
 *   independent and are of the same window function type, collapse into the parent.
 */
object CollapseWindow extends Rule[LogicalPlan] {
  def apply(plan: LogicalPlan): LogicalPlan = plan transformUp {
    case w1 @ Window(we1, ps1, os1, w2 @ Window(we2, ps2, os2, grandChild))
        if ps1 == ps2 && os1 == os2 && w1.references.intersect(w2.windowOutputSet).isEmpty &&
          we1.nonEmpty && we2.nonEmpty &&
          // This assumes Window contains the same type of window expressions. This is ensured
          // by ExtractWindowFunctions.
          WindowFunctionType.functionType(we1.head) == WindowFunctionType.functionType(we2.head) =>
      w1.copy(windowExpressions = we2 ++ we1, child = grandChild)
  }
}

/**
 * Transpose Adjacent Window Expressions.
 * - If the partition spec of the parent Window expression is compatible with the partition spec
 *   of the child window expression, transpose them.
 */
object TransposeWindow extends Rule[LogicalPlan] {
  private def compatibleParititions(ps1 : Seq[Expression], ps2: Seq[Expression]): Boolean = {
    ps1.length < ps2.length && ps2.take(ps1.length).permutations.exists(ps1.zip(_).forall {
      case (l, r) => l.semanticEquals(r)
    })
  }

  def apply(plan: LogicalPlan): LogicalPlan = plan transformUp {
    case w1 @ Window(we1, ps1, os1, w2 @ Window(we2, ps2, os2, grandChild))
        if w1.references.intersect(w2.windowOutputSet).isEmpty &&
           w1.expressions.forall(_.deterministic) &&
           w2.expressions.forall(_.deterministic) &&
           compatibleParititions(ps1, ps2) =>
      Project(w1.output, Window(we2, ps2, os2, Window(we1, ps1, os1, grandChild)))
  }
}

/**
 * Infers filters from [[Generate]], such that rows that would have been removed
 * by this [[Generate]] can be removed earlier - before joins and in data sources.
 */
object InferFiltersFromGenerate extends Rule[LogicalPlan] {
  def apply(plan: LogicalPlan): LogicalPlan = plan transformUp {
    // This rule does not infer filters from foldable expressions to avoid constant filters
    // like 'size([1, 2, 3]) > 0'. These do not show up in child's constraints and
    // then the idempotence will break.
    case generate @ Generate(e, _, _, _, _, _)
      if !e.deterministic || e.children.forall(_.foldable) => generate

    case generate @ Generate(g, _, false, _, _, _) if canInferFilters(g) =>
      // Exclude child's constraints to guarantee idempotency
      val inferredFilters = ExpressionSet(
        Seq(
          GreaterThan(Size(g.children.head), Literal(0)),
          IsNotNull(g.children.head)
        )
      ) -- generate.child.constraints

      if (inferredFilters.nonEmpty) {
        generate.copy(child = Filter(inferredFilters.reduce(And), generate.child))
      } else {
        generate
      }
  }

  private def canInferFilters(g: Generator): Boolean = g match {
    case _: ExplodeBase => true
    case _: Inline => true
    case _ => false
  }
}

/**
 * Generate a list of additional filters from an operator's existing constraint but remove those
 * that are either already part of the operator's condition or are part of the operator's child
 * constraints. These filters are currently inserted to the existing conditions in the Filter
 * operators and on either side of Join operators.
 *
 * Note: While this optimization is applicable to a lot of types of join, it primarily benefits
 * Inner and LeftSemi joins.
 */
object InferFiltersFromConstraints extends Rule[LogicalPlan]
  with PredicateHelper with ConstraintHelper {

  def apply(plan: LogicalPlan): LogicalPlan = {
    if (SQLConf.get.constraintPropagationEnabled) {
      inferFilters(plan)
    } else {
      plan
    }
  }

  private def inferFilters(plan: LogicalPlan): LogicalPlan = plan transform {
    case filter @ Filter(condition, child) =>
      val newFilters = filter.constraints --
        (child.constraints ++ splitConjunctivePredicates(condition))
      if (newFilters.nonEmpty) {
        Filter(And(newFilters.reduce(And), condition), child)
      } else {
        filter
      }

    case join @ Join(left, right, joinType, conditionOpt, _) =>
      joinType match {
        // For inner join, we can infer additional filters for both sides. LeftSemi is kind of an
        // inner join, it just drops the right side in the final output.
        case _: InnerLike | LeftSemi =>
          val allConstraints = getAllConstraints(left, right, conditionOpt)
          val newLeft = inferNewFilter(left, allConstraints)
          val newRight = inferNewFilter(right, allConstraints)
          join.copy(left = newLeft, right = newRight)

        // For right outer join, we can only infer additional filters for left side.
        case RightOuter =>
          val allConstraints = getAllConstraints(left, right, conditionOpt)
          val newLeft = inferNewFilter(left, allConstraints)
          join.copy(left = newLeft)

        // For left join, we can only infer additional filters for right side.
        case LeftOuter | LeftAnti =>
          val allConstraints = getAllConstraints(left, right, conditionOpt)
          val newRight = inferNewFilter(right, allConstraints)
          join.copy(right = newRight)

        case _ => join
      }
  }

  private def getAllConstraints(
      left: LogicalPlan,
      right: LogicalPlan,
      conditionOpt: Option[Expression]): ExpressionSet = {
    val baseConstraints = left.constraints.union(right.constraints)
      .union(ExpressionSet(conditionOpt.map(splitConjunctivePredicates).getOrElse(Nil)))
    baseConstraints.union(inferAdditionalConstraints(baseConstraints))
  }

  private def inferNewFilter(plan: LogicalPlan, constraints: ExpressionSet): LogicalPlan = {
    val newPredicates = constraints
      .union(constructIsNotNullConstraints(constraints, plan.output))
      .filter { c =>
        c.references.nonEmpty && c.references.subsetOf(plan.outputSet) && c.deterministic
      } -- plan.constraints
    if (newPredicates.isEmpty) {
      plan
    } else {
      Filter(newPredicates.reduce(And), plan)
    }
  }
}

/**
 * Combines all adjacent [[Union]] operators into a single [[Union]].
 */
object CombineUnions extends Rule[LogicalPlan] {
  def apply(plan: LogicalPlan): LogicalPlan = plan transformDown {
    case u: Union => flattenUnion(u, false)
    case Distinct(u: Union) => Distinct(flattenUnion(u, true))
  }

  private def flattenUnion(union: Union, flattenDistinct: Boolean): Union = {
    val topByName = union.byName
    val topAllowMissingCol = union.allowMissingCol

    val stack = mutable.Stack[LogicalPlan](union)
    val flattened = mutable.ArrayBuffer.empty[LogicalPlan]
    // Note that we should only flatten the unions with same byName and allowMissingCol.
    // Although we do `UnionCoercion` at analysis phase, we manually run `CombineUnions`
    // in some places like `Dataset.union`. Flattening unions with different resolution
    // rules (by position and by name) could cause incorrect results.
    while (stack.nonEmpty) {
      stack.pop() match {
        case Distinct(Union(children, byName, allowMissingCol))
            if flattenDistinct && byName == topByName && allowMissingCol == topAllowMissingCol =>
          stack.pushAll(children.reverse)
        case Union(children, byName, allowMissingCol)
            if byName == topByName && allowMissingCol == topAllowMissingCol =>
          stack.pushAll(children.reverse)
        case child =>
          flattened += child
      }
    }
    union.copy(children = flattened.toSeq)
  }
}

/**
 * Combines two adjacent [[Filter]] operators into one, merging the non-redundant conditions into
 * one conjunctive predicate.
 */
object CombineFilters extends Rule[LogicalPlan] with PredicateHelper {
  def apply(plan: LogicalPlan): LogicalPlan = plan transform applyLocally

  val applyLocally: PartialFunction[LogicalPlan, LogicalPlan] = {
    // The query execution/optimization does not guarantee the expressions are evaluated in order.
    // We only can combine them if and only if both are deterministic.
    case Filter(fc, nf @ Filter(nc, grandChild)) if fc.deterministic && nc.deterministic =>
      (ExpressionSet(splitConjunctivePredicates(fc)) --
        ExpressionSet(splitConjunctivePredicates(nc))).reduceOption(And) match {
        case Some(ac) =>
          Filter(And(nc, ac), grandChild)
        case None =>
          nf
      }
  }
}

/**
 * Removes Sort operations if they don't affect the final output ordering.
 * Note that changes in the final output ordering may affect the file size (SPARK-32318).
 * This rule handles the following cases:
 * 1) if the sort order is empty or the sort order does not have any reference
 * 2) if the Sort operator is a local sort and the child is already sorted
 * 3) if there is another Sort operator separated by 0...n Project, Filter, Repartition or
 *    RepartitionByExpression (with deterministic expressions) operators
 * 4) if the Sort operator is within Join separated by 0...n Project, Filter, Repartition or
 *    RepartitionByExpression (with deterministic expressions) operators only and the Join condition
 *    is deterministic
 * 5) if the Sort operator is within GroupBy separated by 0...n Project, Filter, Repartition or
 *    RepartitionByExpression (with deterministic expressions) operators only and the aggregate
 *    function is order irrelevant
 */
object EliminateSorts extends Rule[LogicalPlan] {
  def apply(plan: LogicalPlan): LogicalPlan = plan transform applyLocally

  private val applyLocally: PartialFunction[LogicalPlan, LogicalPlan] = {
    case s @ Sort(orders, _, child) if orders.isEmpty || orders.exists(_.child.foldable) =>
      val newOrders = orders.filterNot(_.child.foldable)
      if (newOrders.isEmpty) {
        applyLocally.lift(child).getOrElse(child)
      } else {
        s.copy(order = newOrders)
      }
    case Sort(orders, false, child) if SortOrder.orderingSatisfies(child.outputOrdering, orders) =>
      applyLocally.lift(child).getOrElse(child)
    case s @ Sort(_, _, child) => s.copy(child = recursiveRemoveSort(child))
    case j @ Join(originLeft, originRight, _, cond, _) if cond.forall(_.deterministic) =>
      j.copy(left = recursiveRemoveSort(originLeft), right = recursiveRemoveSort(originRight))
    case g @ Aggregate(_, aggs, originChild) if isOrderIrrelevantAggs(aggs) =>
      g.copy(child = recursiveRemoveSort(originChild))
  }

  private def recursiveRemoveSort(plan: LogicalPlan): LogicalPlan = plan match {
    case Sort(_, _, child) => recursiveRemoveSort(child)
    case other if canEliminateSort(other) =>
      other.withNewChildren(other.children.map(recursiveRemoveSort))
    case _ => plan
  }

  private def canEliminateSort(plan: LogicalPlan): Boolean = plan match {
    case p: Project => p.projectList.forall(_.deterministic)
    case f: Filter => f.condition.deterministic
    case r: RepartitionByExpression => r.partitionExpressions.forall(_.deterministic)
    case _: Repartition => true
    case _ => false
  }

  private def isOrderIrrelevantAggs(aggs: Seq[NamedExpression]): Boolean = {
    def isOrderIrrelevantAggFunction(func: AggregateFunction): Boolean = func match {
      case _: Min | _: Max | _: Count | _: BitAggregate => true
      // Arithmetic operations for floating-point values are order-sensitive
      // (they are not associative).
      case _: Sum | _: Average | _: CentralMomentAgg =>
        !Seq(FloatType, DoubleType).exists(_.sameType(func.children.head.dataType))
      case _ => false
    }

    def checkValidAggregateExpression(expr: Expression): Boolean = expr match {
      case _: AttributeReference => true
      case ae: AggregateExpression => isOrderIrrelevantAggFunction(ae.aggregateFunction)
      case _: UserDefinedExpression => false
      case e => e.children.forall(checkValidAggregateExpression)
    }

    aggs.forall(checkValidAggregateExpression)
  }
}

/**
 * Removes filters that can be evaluated trivially.  This can be done through the following ways:
 * 1) by eliding the filter for cases where it will always evaluate to `true`.
 * 2) by substituting a dummy empty relation when the filter will always evaluate to `false`.
 * 3) by eliminating the always-true conditions given the constraints on the child's output.
 */
object PruneFilters extends Rule[LogicalPlan] with PredicateHelper {
  def apply(plan: LogicalPlan): LogicalPlan = plan transform {
    // If the filter condition always evaluate to true, remove the filter.
    case Filter(Literal(true, BooleanType), child) => child
    // If the filter condition always evaluate to null or false,
    // replace the input with an empty relation.
    case Filter(Literal(null, _), child) =>
      LocalRelation(child.output, data = Seq.empty, isStreaming = plan.isStreaming)
    case Filter(Literal(false, BooleanType), child) =>
      LocalRelation(child.output, data = Seq.empty, isStreaming = plan.isStreaming)
    // If any deterministic condition is guaranteed to be true given the constraints on the child's
    // output, remove the condition
    case f @ Filter(fc, p: LogicalPlan) =>
      val (prunedPredicates, remainingPredicates) =
        splitConjunctivePredicates(fc).partition { cond =>
          cond.deterministic && p.constraints.contains(cond)
        }
      if (prunedPredicates.isEmpty) {
        f
      } else if (remainingPredicates.isEmpty) {
        p
      } else {
        val newCond = remainingPredicates.reduce(And)
        Filter(newCond, p)
      }
  }
}

/**
 * The unified version for predicate pushdown of normal operators and joins.
 * This rule improves performance of predicate pushdown for cascading joins such as:
 *  Filter-Join-Join-Join. Most predicates can be pushed down in a single pass.
 */
object PushDownPredicates extends Rule[LogicalPlan] with PredicateHelper {
  def apply(plan: LogicalPlan): LogicalPlan = plan transform {
    CombineFilters.applyLocally
      .orElse(PushPredicateThroughNonJoin.applyLocally)
      .orElse(PushPredicateThroughJoin.applyLocally)
  }
}

/**
 * Pushes [[Filter]] operators through many operators iff:
 * 1) the operator is deterministic
 * 2) the predicate is deterministic and the operator will not change any of rows.
 *
 * This heuristic is valid assuming the expression evaluation cost is minimal.
 */
object PushPredicateThroughNonJoin extends Rule[LogicalPlan] with PredicateHelper {
  def apply(plan: LogicalPlan): LogicalPlan = plan transform applyLocally

  val applyLocally: PartialFunction[LogicalPlan, LogicalPlan] = {
    // SPARK-13473: We can't push the predicate down when the underlying projection output non-
    // deterministic field(s).  Non-deterministic expressions are essentially stateful. This
    // implies that, for a given input row, the output are determined by the expression's initial
    // state and all the input rows processed before. In another word, the order of input rows
    // matters for non-deterministic expressions, while pushing down predicates changes the order.
    // This also applies to Aggregate.
    case Filter(condition, project @ Project(fields, grandChild))
      if fields.forall(_.deterministic) && canPushThroughCondition(grandChild, condition) =>
      val aliasMap = getAliasMap(project)
      project.copy(child = Filter(replaceAlias(condition, aliasMap), grandChild))

    case filter @ Filter(condition, aggregate: Aggregate)
      if aggregate.aggregateExpressions.forall(_.deterministic)
        && aggregate.groupingExpressions.nonEmpty =>
      val aliasMap = getAliasMap(aggregate)

      // For each filter, expand the alias and check if the filter can be evaluated using
      // attributes produced by the aggregate operator's child operator.
      val (candidates, nonDeterministic) =
        splitConjunctivePredicates(condition).partition(_.deterministic)

      val (pushDown, rest) = candidates.partition { cond =>
        val replaced = replaceAlias(cond, aliasMap)
        cond.references.nonEmpty && replaced.references.subsetOf(aggregate.child.outputSet)
      }

      val stayUp = rest ++ nonDeterministic

      if (pushDown.nonEmpty) {
        val pushDownPredicate = pushDown.reduce(And)
        val replaced = replaceAlias(pushDownPredicate, aliasMap)
        val newAggregate = aggregate.copy(child = Filter(replaced, aggregate.child))
        // If there is no more filter to stay up, just eliminate the filter.
        // Otherwise, create "Filter(stayUp) <- Aggregate <- Filter(pushDownPredicate)".
        if (stayUp.isEmpty) newAggregate else Filter(stayUp.reduce(And), newAggregate)
      } else {
        filter
      }

    // Push [[Filter]] operators through [[Window]] operators. Parts of the predicate that can be
    // pushed beneath must satisfy the following conditions:
    // 1. All the expressions are part of window partitioning key. The expressions can be compound.
    // 2. Deterministic.
    // 3. Placed before any non-deterministic predicates.
    case filter @ Filter(condition, w: Window)
      if w.partitionSpec.forall(_.isInstanceOf[AttributeReference]) =>
      val partitionAttrs = AttributeSet(w.partitionSpec.flatMap(_.references))

      val (candidates, nonDeterministic) =
        splitConjunctivePredicates(condition).partition(_.deterministic)

      val (pushDown, rest) = candidates.partition { cond =>
        cond.references.subsetOf(partitionAttrs)
      }

      val stayUp = rest ++ nonDeterministic

      if (pushDown.nonEmpty) {
        val pushDownPredicate = pushDown.reduce(And)
        val newWindow = w.copy(child = Filter(pushDownPredicate, w.child))
        if (stayUp.isEmpty) newWindow else Filter(stayUp.reduce(And), newWindow)
      } else {
        filter
      }

    case filter @ Filter(condition, union: Union) =>
      // Union could change the rows, so non-deterministic predicate can't be pushed down
      val (pushDown, stayUp) = splitConjunctivePredicates(condition).partition(_.deterministic)

      if (pushDown.nonEmpty) {
        val pushDownCond = pushDown.reduceLeft(And)
        val output = union.output
        val newGrandChildren = union.children.map { grandchild =>
          val newCond = pushDownCond transform {
            case e if output.exists(_.semanticEquals(e)) =>
              grandchild.output(output.indexWhere(_.semanticEquals(e)))
          }
          assert(newCond.references.subsetOf(grandchild.outputSet))
          Filter(newCond, grandchild)
        }
        val newUnion = union.withNewChildren(newGrandChildren)
        if (stayUp.nonEmpty) {
          Filter(stayUp.reduceLeft(And), newUnion)
        } else {
          newUnion
        }
      } else {
        filter
      }

    case filter @ Filter(condition, watermark: EventTimeWatermark) =>
      val (pushDown, stayUp) = splitConjunctivePredicates(condition).partition { p =>
        p.deterministic && !p.references.contains(watermark.eventTime)
      }

      if (pushDown.nonEmpty) {
        val pushDownPredicate = pushDown.reduceLeft(And)
        val newWatermark = watermark.copy(child = Filter(pushDownPredicate, watermark.child))
        // If there is no more filter to stay up, just eliminate the filter.
        // Otherwise, create "Filter(stayUp) <- watermark <- Filter(pushDownPredicate)".
        if (stayUp.isEmpty) newWatermark else Filter(stayUp.reduceLeft(And), newWatermark)
      } else {
        filter
      }

    case filter @ Filter(_, u: UnaryNode)
        if canPushThrough(u) && u.expressions.forall(_.deterministic) =>
      pushDownPredicate(filter, u.child) { predicate =>
        u.withNewChildren(Seq(Filter(predicate, u.child)))
      }
  }

<<<<<<< HEAD
  def getAliasMap(plan: Project): AttributeMap[Expression] = {
    // Create a map of Aliases to their values from the child projection.
    // e.g., 'SELECT a + b AS c, d ...' produces Map(c -> a + b).
    AttributeMap(plan.projectList.collect { case a: Alias => (a.toAttribute, a.child) })
  }

  def getAliasMap(plan: Aggregate): AttributeMap[Expression] = {
    // Find all the aliased expressions in the aggregate list that don't include any actual
    // AggregateExpression or PythonUDF, and create a map from the alias to the expression
    val aliasMap = plan.aggregateExpressions.collect {
      case a: Alias if a.child.find(e => e.isInstanceOf[AggregateExpression] ||
          PythonUDF.isGroupedAggPandasUDF(e)).isEmpty =>
        (a.toAttribute, a.child)
    }
    AttributeMap(aliasMap)
  }

=======
>>>>>>> a630e8d1
  def canPushThrough(p: UnaryNode): Boolean = p match {
    // Note that some operators (e.g. project, aggregate, union) are being handled separately
    // (earlier in this rule).
    case _: AppendColumns => true
    case _: Distinct => true
    case _: Generate => true
    case _: Pivot => true
    case _: RepartitionByExpression => true
    case _: Repartition => true
    case _: ScriptTransformation => true
    case _: Sort => true
    case _: BatchEvalPython => true
    case _: ArrowEvalPython => true
    case _: Expand => true
    case _ => false
  }

  private def pushDownPredicate(
      filter: Filter,
      grandchild: LogicalPlan)(insertFilter: Expression => LogicalPlan): LogicalPlan = {
    // Only push down the predicates that is deterministic and all the referenced attributes
    // come from grandchild.
    // TODO: non-deterministic predicates could be pushed through some operators that do not change
    // the rows.
    val (candidates, nonDeterministic) =
      splitConjunctivePredicates(filter.condition).partition(_.deterministic)

    val (pushDown, rest) = candidates.partition { cond =>
      cond.references.subsetOf(grandchild.outputSet)
    }

    val stayUp = rest ++ nonDeterministic

    if (pushDown.nonEmpty) {
      val newChild = insertFilter(pushDown.reduceLeft(And))
      if (stayUp.nonEmpty) {
        Filter(stayUp.reduceLeft(And), newChild)
      } else {
        newChild
      }
    } else {
      filter
    }
  }

  /**
   * Check if we can safely push a filter through a projection, by making sure that predicate
   * subqueries in the condition do not contain the same attributes as the plan they are moved
   * into. This can happen when the plan and predicate subquery have the same source.
   */
  private def canPushThroughCondition(plan: LogicalPlan, condition: Expression): Boolean = {
    val attributes = plan.outputSet
    val matched = condition.find {
      case s: SubqueryExpression => s.plan.outputSet.intersect(attributes).nonEmpty
      case _ => false
    }
    matched.isEmpty
  }
}

/**
 * Pushes down [[Filter]] operators where the `condition` can be
 * evaluated using only the attributes of the left or right side of a join.  Other
 * [[Filter]] conditions are moved into the `condition` of the [[Join]].
 *
 * And also pushes down the join filter, where the `condition` can be evaluated using only the
 * attributes of the left or right side of sub query when applicable.
 *
 * Check https://cwiki.apache.org/confluence/display/Hive/OuterJoinBehavior for more details
 */
object PushPredicateThroughJoin extends Rule[LogicalPlan] with PredicateHelper {
  /**
   * Splits join condition expressions or filter predicates (on a given join's output) into three
   * categories based on the attributes required to evaluate them. Note that we explicitly exclude
   * non-deterministic (i.e., stateful) condition expressions in canEvaluateInLeft or
   * canEvaluateInRight to prevent pushing these predicates on either side of the join.
   *
   * @return (canEvaluateInLeft, canEvaluateInRight, haveToEvaluateInBoth)
   */
  private def split(condition: Seq[Expression], left: LogicalPlan, right: LogicalPlan) = {
    val (pushDownCandidates, nonDeterministic) = condition.partition(_.deterministic)
    val (leftEvaluateCondition, rest) =
      pushDownCandidates.partition(_.references.subsetOf(left.outputSet))
    val (rightEvaluateCondition, commonCondition) =
        rest.partition(expr => expr.references.subsetOf(right.outputSet))

    (leftEvaluateCondition, rightEvaluateCondition, commonCondition ++ nonDeterministic)
  }

  private def canPushThrough(joinType: JoinType): Boolean = joinType match {
    case _: InnerLike | LeftSemi | RightOuter | LeftOuter | LeftAnti | ExistenceJoin(_) => true
    case _ => false
  }

  def apply(plan: LogicalPlan): LogicalPlan = plan transform applyLocally

  val applyLocally: PartialFunction[LogicalPlan, LogicalPlan] = {
    // push the where condition down into join filter
    case f @ Filter(filterCondition, Join(left, right, joinType, joinCondition, hint))
        if canPushThrough(joinType) =>
      val (leftFilterConditions, rightFilterConditions, commonFilterCondition) =
        split(splitConjunctivePredicates(filterCondition), left, right)
      joinType match {
        case _: InnerLike =>
          // push down the single side `where` condition into respective sides
          val newLeft = leftFilterConditions.
            reduceLeftOption(And).map(Filter(_, left)).getOrElse(left)
          val newRight = rightFilterConditions.
            reduceLeftOption(And).map(Filter(_, right)).getOrElse(right)
          val (newJoinConditions, others) =
            commonFilterCondition.partition(canEvaluateWithinJoin)
          val newJoinCond = (newJoinConditions ++ joinCondition).reduceLeftOption(And)

          val join = Join(newLeft, newRight, joinType, newJoinCond, hint)
          if (others.nonEmpty) {
            Filter(others.reduceLeft(And), join)
          } else {
            join
          }
        case RightOuter =>
          // push down the right side only `where` condition
          val newLeft = left
          val newRight = rightFilterConditions.
            reduceLeftOption(And).map(Filter(_, right)).getOrElse(right)
          val newJoinCond = joinCondition
          val newJoin = Join(newLeft, newRight, RightOuter, newJoinCond, hint)

          (leftFilterConditions ++ commonFilterCondition).
            reduceLeftOption(And).map(Filter(_, newJoin)).getOrElse(newJoin)
        case LeftOuter | LeftExistence(_) =>
          // push down the left side only `where` condition
          val newLeft = leftFilterConditions.
            reduceLeftOption(And).map(Filter(_, left)).getOrElse(left)
          val newRight = right
          val newJoinCond = joinCondition
          val newJoin = Join(newLeft, newRight, joinType, newJoinCond, hint)

          (rightFilterConditions ++ commonFilterCondition).
            reduceLeftOption(And).map(Filter(_, newJoin)).getOrElse(newJoin)

        case other =>
          throw new IllegalStateException(s"Unexpected join type: $other")
      }

    // push down the join filter into sub query scanning if applicable
    case j @ Join(left, right, joinType, joinCondition, hint) if canPushThrough(joinType) =>
      val (leftJoinConditions, rightJoinConditions, commonJoinCondition) =
        split(joinCondition.map(splitConjunctivePredicates).getOrElse(Nil), left, right)

      joinType match {
        case _: InnerLike | LeftSemi =>
          // push down the single side only join filter for both sides sub queries
          val newLeft = leftJoinConditions.
            reduceLeftOption(And).map(Filter(_, left)).getOrElse(left)
          val newRight = rightJoinConditions.
            reduceLeftOption(And).map(Filter(_, right)).getOrElse(right)
          val newJoinCond = commonJoinCondition.reduceLeftOption(And)

          Join(newLeft, newRight, joinType, newJoinCond, hint)
        case RightOuter =>
          // push down the left side only join filter for left side sub query
          val newLeft = leftJoinConditions.
            reduceLeftOption(And).map(Filter(_, left)).getOrElse(left)
          val newRight = right
          val newJoinCond = (rightJoinConditions ++ commonJoinCondition).reduceLeftOption(And)

          Join(newLeft, newRight, RightOuter, newJoinCond, hint)
        case LeftOuter | LeftAnti | ExistenceJoin(_) =>
          // push down the right side only join filter for right sub query
          val newLeft = left
          val newRight = rightJoinConditions.
            reduceLeftOption(And).map(Filter(_, right)).getOrElse(right)
          val newJoinCond = (leftJoinConditions ++ commonJoinCondition).reduceLeftOption(And)

          Join(newLeft, newRight, joinType, newJoinCond, hint)

        case other =>
          throw new IllegalStateException(s"Unexpected join type: $other")
      }
  }
}

/**
 * This rule optimizes Limit operators by:
 * 1. Eliminate [[Limit]] operators if it's child max row <= limit.
 * 2. Combines two adjacent [[Limit]] operators into one, merging the
 *    expressions into one single expression.
 */
object EliminateLimits extends Rule[LogicalPlan] {
  private def canEliminate(limitExpr: Expression, child: LogicalPlan): Boolean = {
    limitExpr.foldable && child.maxRows.exists { _ <= limitExpr.eval().asInstanceOf[Int] }
  }

  def apply(plan: LogicalPlan): LogicalPlan = plan transformDown {
    case Limit(l, child) if canEliminate(l, child) =>
      child

    case GlobalLimit(le, GlobalLimit(ne, grandChild)) =>
      GlobalLimit(Least(Seq(ne, le)), grandChild)
    case LocalLimit(le, LocalLimit(ne, grandChild)) =>
      LocalLimit(Least(Seq(ne, le)), grandChild)
    case Limit(le, Limit(ne, grandChild)) =>
      Limit(Least(Seq(ne, le)), grandChild)
  }
}

/**
 * Check if there any cartesian products between joins of any type in the optimized plan tree.
 * Throw an error if a cartesian product is found without an explicit cross join specified.
 * This rule is effectively disabled if the CROSS_JOINS_ENABLED flag is true.
 *
 * This rule must be run AFTER the ReorderJoin rule since the join conditions for each join must be
 * collected before checking if it is a cartesian product. If you have
 * SELECT * from R, S where R.r = S.s,
 * the join between R and S is not a cartesian product and therefore should be allowed.
 * The predicate R.r = S.s is not recognized as a join condition until the ReorderJoin rule.
 *
 * This rule must be run AFTER the batch "LocalRelation", since a join with empty relation should
 * not be a cartesian product.
 */
object CheckCartesianProducts extends Rule[LogicalPlan] with PredicateHelper {
  /**
   * Check if a join is a cartesian product. Returns true if
   * there are no join conditions involving references from both left and right.
   */
  def isCartesianProduct(join: Join): Boolean = {
    val conditions = join.condition.map(splitConjunctivePredicates).getOrElse(Nil)

    conditions match {
      case Seq(Literal.FalseLiteral) | Seq(Literal(null, BooleanType)) => false
      case _ => !conditions.map(_.references).exists(refs =>
        refs.exists(join.left.outputSet.contains) && refs.exists(join.right.outputSet.contains))
    }
  }

  def apply(plan: LogicalPlan): LogicalPlan =
    if (SQLConf.get.crossJoinEnabled) {
      plan
    } else plan transform {
      case j @ Join(left, right, Inner | LeftOuter | RightOuter | FullOuter, _, _)
        if isCartesianProduct(j) =>
          throw new AnalysisException(
            s"""Detected implicit cartesian product for ${j.joinType.sql} join between logical plans
               |${left.treeString(false).trim}
               |and
               |${right.treeString(false).trim}
               |Join condition is missing or trivial.
               |Either: use the CROSS JOIN syntax to allow cartesian products between these
               |relations, or: enable implicit cartesian products by setting the configuration
               |variable spark.sql.crossJoin.enabled=true"""
            .stripMargin)
    }
}

/**
 * Speeds up aggregates on fixed-precision decimals by executing them on unscaled Long values.
 *
 * This uses the same rules for increasing the precision and scale of the output as
 * [[org.apache.spark.sql.catalyst.analysis.DecimalPrecision]].
 */
object DecimalAggregates extends Rule[LogicalPlan] {
  import Decimal.MAX_LONG_DIGITS

  /** Maximum number of decimal digits representable precisely in a Double */
  private val MAX_DOUBLE_DIGITS = 15

  def apply(plan: LogicalPlan): LogicalPlan = plan transform {
    case q: LogicalPlan => q transformExpressionsDown {
      case we @ WindowExpression(ae @ AggregateExpression(af, _, _, _, _), _) => af match {
        case Sum(e @ DecimalType.Expression(prec, scale)) if prec + 10 <= MAX_LONG_DIGITS =>
          MakeDecimal(we.copy(windowFunction = ae.copy(aggregateFunction = Sum(UnscaledValue(e)))),
            prec + 10, scale)

        case Average(e @ DecimalType.Expression(prec, scale)) if prec + 4 <= MAX_DOUBLE_DIGITS =>
          val newAggExpr =
            we.copy(windowFunction = ae.copy(aggregateFunction = Average(UnscaledValue(e))))
          Cast(
            Divide(newAggExpr, Literal.create(math.pow(10.0, scale), DoubleType)),
            DecimalType(prec + 4, scale + 4), Option(SQLConf.get.sessionLocalTimeZone))

        case _ => we
      }
      case ae @ AggregateExpression(af, _, _, _, _) => af match {
        case Sum(e @ DecimalType.Expression(prec, scale)) if prec + 10 <= MAX_LONG_DIGITS =>
          MakeDecimal(ae.copy(aggregateFunction = Sum(UnscaledValue(e))), prec + 10, scale)

        case Average(e @ DecimalType.Expression(prec, scale)) if prec + 4 <= MAX_DOUBLE_DIGITS =>
          val newAggExpr = ae.copy(aggregateFunction = Average(UnscaledValue(e)))
          Cast(
            Divide(newAggExpr, Literal.create(math.pow(10.0, scale), DoubleType)),
            DecimalType(prec + 4, scale + 4), Option(SQLConf.get.sessionLocalTimeZone))

        case _ => ae
      }
    }
  }
}

/**
 * Converts local operations (i.e. ones that don't require data exchange) on `LocalRelation` to
 * another `LocalRelation`.
 */
object ConvertToLocalRelation extends Rule[LogicalPlan] {
  def apply(plan: LogicalPlan): LogicalPlan = plan transform {
    case Project(projectList, LocalRelation(output, data, isStreaming))
        if !projectList.exists(hasUnevaluableExpr) =>
      val projection = new InterpretedMutableProjection(projectList, output)
      projection.initialize(0)
      LocalRelation(projectList.map(_.toAttribute), data.map(projection(_).copy()), isStreaming)

    case Limit(IntegerLiteral(limit), LocalRelation(output, data, isStreaming)) =>
      LocalRelation(output, data.take(limit), isStreaming)

    case Filter(condition, LocalRelation(output, data, isStreaming))
        if !hasUnevaluableExpr(condition) =>
      val predicate = Predicate.create(condition, output)
      predicate.initialize(0)
      LocalRelation(output, data.filter(row => predicate.eval(row)), isStreaming)
  }

  private def hasUnevaluableExpr(expr: Expression): Boolean = {
    expr.find(e => e.isInstanceOf[Unevaluable] && !e.isInstanceOf[AttributeReference]).isDefined
  }
}

/**
 * Replaces logical [[Distinct]] operator with an [[Aggregate]] operator.
 * {{{
 *   SELECT DISTINCT f1, f2 FROM t  ==>  SELECT f1, f2 FROM t GROUP BY f1, f2
 * }}}
 */
object ReplaceDistinctWithAggregate extends Rule[LogicalPlan] {
  def apply(plan: LogicalPlan): LogicalPlan = plan transform {
    case Distinct(child) => Aggregate(child.output, child.output, child)
  }
}

/**
 * Replaces logical [[Deduplicate]] operator with an [[Aggregate]] operator.
 */
object ReplaceDeduplicateWithAggregate extends Rule[LogicalPlan] {
  def apply(plan: LogicalPlan): LogicalPlan = plan transformUpWithNewOutput {
    case d @ Deduplicate(keys, child) if !child.isStreaming =>
      val keyExprIds = keys.map(_.exprId)
      val aggCols = child.output.map { attr =>
        if (keyExprIds.contains(attr.exprId)) {
          attr
        } else {
          Alias(new First(attr).toAggregateExpression(), attr.name)()
        }
      }
      // SPARK-22951: Physical aggregate operators distinguishes global aggregation and grouping
      // aggregations by checking the number of grouping keys. The key difference here is that a
      // global aggregation always returns at least one row even if there are no input rows. Here
      // we append a literal when the grouping key list is empty so that the result aggregate
      // operator is properly treated as a grouping aggregation.
      val nonemptyKeys = if (keys.isEmpty) Literal(1) :: Nil else keys
      val newAgg = Aggregate(nonemptyKeys, aggCols, child)
      val attrMapping = d.output.zip(newAgg.output)
      newAgg -> attrMapping
  }
}

/**
 * Replaces logical [[Intersect]] operator with a left-semi [[Join]] operator.
 * {{{
 *   SELECT a1, a2 FROM Tab1 INTERSECT SELECT b1, b2 FROM Tab2
 *   ==>  SELECT DISTINCT a1, a2 FROM Tab1 LEFT SEMI JOIN Tab2 ON a1<=>b1 AND a2<=>b2
 * }}}
 *
 * Note:
 * 1. This rule is only applicable to INTERSECT DISTINCT. Do not use it for INTERSECT ALL.
 * 2. This rule has to be done after de-duplicating the attributes; otherwise, the generated
 *    join conditions will be incorrect.
 */
object ReplaceIntersectWithSemiJoin extends Rule[LogicalPlan] {
  def apply(plan: LogicalPlan): LogicalPlan = plan transform {
    case Intersect(left, right, false) =>
      assert(left.output.size == right.output.size)
      val joinCond = left.output.zip(right.output).map { case (l, r) => EqualNullSafe(l, r) }
      Distinct(Join(left, right, LeftSemi, joinCond.reduceLeftOption(And), JoinHint.NONE))
  }
}

/**
 * Replaces logical [[Except]] operator with a left-anti [[Join]] operator.
 * {{{
 *   SELECT a1, a2 FROM Tab1 EXCEPT SELECT b1, b2 FROM Tab2
 *   ==>  SELECT DISTINCT a1, a2 FROM Tab1 LEFT ANTI JOIN Tab2 ON a1<=>b1 AND a2<=>b2
 * }}}
 *
 * Note:
 * 1. This rule is only applicable to EXCEPT DISTINCT. Do not use it for EXCEPT ALL.
 * 2. This rule has to be done after de-duplicating the attributes; otherwise, the generated
 *    join conditions will be incorrect.
 */
object ReplaceExceptWithAntiJoin extends Rule[LogicalPlan] {
  def apply(plan: LogicalPlan): LogicalPlan = plan transform {
    case Except(left, right, false) =>
      assert(left.output.size == right.output.size)
      val joinCond = left.output.zip(right.output).map { case (l, r) => EqualNullSafe(l, r) }
      Distinct(Join(left, right, LeftAnti, joinCond.reduceLeftOption(And), JoinHint.NONE))
  }
}

/**
 * Replaces logical [[Except]] operator using a combination of Union, Aggregate
 * and Generate operator.
 *
 * Input Query :
 * {{{
 *    SELECT c1 FROM ut1 EXCEPT ALL SELECT c1 FROM ut2
 * }}}
 *
 * Rewritten Query:
 * {{{
 *   SELECT c1
 *   FROM (
 *     SELECT replicate_rows(sum_val, c1)
 *       FROM (
 *         SELECT c1, sum_val
 *           FROM (
 *             SELECT c1, sum(vcol) AS sum_val
 *               FROM (
 *                 SELECT 1L as vcol, c1 FROM ut1
 *                 UNION ALL
 *                 SELECT -1L as vcol, c1 FROM ut2
 *              ) AS union_all
 *            GROUP BY union_all.c1
 *          )
 *        WHERE sum_val > 0
 *       )
 *   )
 * }}}
 */

object RewriteExceptAll extends Rule[LogicalPlan] {
  def apply(plan: LogicalPlan): LogicalPlan = plan transform {
    case Except(left, right, true) =>
      assert(left.output.size == right.output.size)

      val newColumnLeft = Alias(Literal(1L), "vcol")()
      val newColumnRight = Alias(Literal(-1L), "vcol")()
      val modifiedLeftPlan = Project(Seq(newColumnLeft) ++ left.output, left)
      val modifiedRightPlan = Project(Seq(newColumnRight) ++ right.output, right)
      val unionPlan = Union(modifiedLeftPlan, modifiedRightPlan)
      val aggSumCol =
        Alias(AggregateExpression(Sum(unionPlan.output.head.toAttribute), Complete, false), "sum")()
      val aggOutputColumns = left.output ++ Seq(aggSumCol)
      val aggregatePlan = Aggregate(left.output, aggOutputColumns, unionPlan)
      val filteredAggPlan = Filter(GreaterThan(aggSumCol.toAttribute, Literal(0L)), aggregatePlan)
      val genRowPlan = Generate(
        ReplicateRows(Seq(aggSumCol.toAttribute) ++ left.output),
        unrequiredChildIndex = Nil,
        outer = false,
        qualifier = None,
        left.output,
        filteredAggPlan
      )
      Project(left.output, genRowPlan)
  }
}

/**
 * Replaces logical [[Intersect]] operator using a combination of Union, Aggregate
 * and Generate operator.
 *
 * Input Query :
 * {{{
 *    SELECT c1 FROM ut1 INTERSECT ALL SELECT c1 FROM ut2
 * }}}
 *
 * Rewritten Query:
 * {{{
 *   SELECT c1
 *   FROM (
 *        SELECT replicate_row(min_count, c1)
 *        FROM (
 *             SELECT c1, If (vcol1_cnt > vcol2_cnt, vcol2_cnt, vcol1_cnt) AS min_count
 *             FROM (
 *                  SELECT   c1, count(vcol1) as vcol1_cnt, count(vcol2) as vcol2_cnt
 *                  FROM (
 *                       SELECT true as vcol1, null as , c1 FROM ut1
 *                       UNION ALL
 *                       SELECT null as vcol1, true as vcol2, c1 FROM ut2
 *                       ) AS union_all
 *                  GROUP BY c1
 *                  HAVING vcol1_cnt >= 1 AND vcol2_cnt >= 1
 *                  )
 *             )
 *         )
 * }}}
 */
object RewriteIntersectAll extends Rule[LogicalPlan] {
  def apply(plan: LogicalPlan): LogicalPlan = plan transform {
    case Intersect(left, right, true) =>
      assert(left.output.size == right.output.size)

      val trueVcol1 = Alias(Literal(true), "vcol1")()
      val nullVcol1 = Alias(Literal(null, BooleanType), "vcol1")()

      val trueVcol2 = Alias(Literal(true), "vcol2")()
      val nullVcol2 = Alias(Literal(null, BooleanType), "vcol2")()

      // Add a projection on the top of left and right plans to project out
      // the additional virtual columns.
      val leftPlanWithAddedVirtualCols = Project(Seq(trueVcol1, nullVcol2) ++ left.output, left)
      val rightPlanWithAddedVirtualCols = Project(Seq(nullVcol1, trueVcol2) ++ right.output, right)

      val unionPlan = Union(leftPlanWithAddedVirtualCols, rightPlanWithAddedVirtualCols)

      // Expressions to compute count and minimum of both the counts.
      val vCol1AggrExpr =
        Alias(AggregateExpression(Count(unionPlan.output(0)), Complete, false), "vcol1_count")()
      val vCol2AggrExpr =
        Alias(AggregateExpression(Count(unionPlan.output(1)), Complete, false), "vcol2_count")()
      val ifExpression = Alias(If(
        GreaterThan(vCol1AggrExpr.toAttribute, vCol2AggrExpr.toAttribute),
        vCol2AggrExpr.toAttribute,
        vCol1AggrExpr.toAttribute
      ), "min_count")()

      val aggregatePlan = Aggregate(left.output,
        Seq(vCol1AggrExpr, vCol2AggrExpr) ++ left.output, unionPlan)
      val filterPlan = Filter(And(GreaterThanOrEqual(vCol1AggrExpr.toAttribute, Literal(1L)),
        GreaterThanOrEqual(vCol2AggrExpr.toAttribute, Literal(1L))), aggregatePlan)
      val projectMinPlan = Project(left.output ++ Seq(ifExpression), filterPlan)

      // Apply the replicator to replicate rows based on min_count
      val genRowPlan = Generate(
        ReplicateRows(Seq(ifExpression.toAttribute) ++ left.output),
        unrequiredChildIndex = Nil,
        outer = false,
        qualifier = None,
        left.output,
        projectMinPlan
      )
      Project(left.output, genRowPlan)
  }
}

/**
 * Removes literals from group expressions in [[Aggregate]], as they have no effect to the result
 * but only makes the grouping key bigger.
 */
object RemoveLiteralFromGroupExpressions extends Rule[LogicalPlan] {
  def apply(plan: LogicalPlan): LogicalPlan = plan transform {
    case a @ Aggregate(grouping, _, _) if grouping.nonEmpty =>
      val newGrouping = grouping.filter(!_.foldable)
      if (newGrouping.nonEmpty) {
        a.copy(groupingExpressions = newGrouping)
      } else {
        // All grouping expressions are literals. We should not drop them all, because this can
        // change the return semantics when the input of the Aggregate is empty (SPARK-17114). We
        // instead replace this by single, easy to hash/sort, literal expression.
        a.copy(groupingExpressions = Seq(Literal(0, IntegerType)))
      }
  }
}

/**
 * Removes repetition from group expressions in [[Aggregate]], as they have no effect to the result
 * but only makes the grouping key bigger.
 */
object RemoveRepetitionFromGroupExpressions extends Rule[LogicalPlan] {
  def apply(plan: LogicalPlan): LogicalPlan = plan transform {
    case a @ Aggregate(grouping, _, _) if grouping.size > 1 =>
      val newGrouping = ExpressionSet(grouping).toSeq
      if (newGrouping.size == grouping.size) {
        a
      } else {
        a.copy(groupingExpressions = newGrouping)
      }
  }
}

/**
 * Replaces GlobalLimit 0 and LocalLimit 0 nodes (subtree) with empty Local Relation, as they don't
 * return any rows.
 */
object OptimizeLimitZero extends Rule[LogicalPlan] {
  // returns empty Local Relation corresponding to given plan
  private def empty(plan: LogicalPlan) =
    LocalRelation(plan.output, data = Seq.empty, isStreaming = plan.isStreaming)

  def apply(plan: LogicalPlan): LogicalPlan = plan transformUp {
    // Nodes below GlobalLimit or LocalLimit can be pruned if the limit value is zero (0).
    // Any subtree in the logical plan that has GlobalLimit 0 or LocalLimit 0 as its root is
    // semantically equivalent to an empty relation.
    //
    // In such cases, the effects of Limit 0 can be propagated through the Logical Plan by replacing
    // the (Global/Local) Limit subtree with an empty LocalRelation, thereby pruning the subtree
    // below and triggering other optimization rules of PropagateEmptyRelation to propagate the
    // changes up the Logical Plan.
    //
    // Replace Global Limit 0 nodes with empty Local Relation
    case gl @ GlobalLimit(IntegerLiteral(0), _) =>
      empty(gl)

    // Note: For all SQL queries, if a LocalLimit 0 node exists in the Logical Plan, then a
    // GlobalLimit 0 node would also exist. Thus, the above case would be sufficient to handle
    // almost all cases. However, if a user explicitly creates a Logical Plan with LocalLimit 0 node
    // then the following rule will handle that case as well.
    //
    // Replace Local Limit 0 nodes with empty Local Relation
    case ll @ LocalLimit(IntegerLiteral(0), _) =>
      empty(ll)
  }
}<|MERGE_RESOLUTION|>--- conflicted
+++ resolved
@@ -659,29 +659,8 @@
         .map(_._2)
       p.copy(child = g.copy(child = newChild, unrequiredChildIndex = unrequiredIndices))
 
-<<<<<<< HEAD
-    // prune unrequired nested fields
-    case p @ Project(projectList, g: Generate) if SQLConf.get.nestedPruningOnExpressions &&
-        NestedColumnAliasing.canPruneGenerator(g.generator) =>
-      val exprsToPrune = projectList ++ g.generator.children
-      NestedColumnAliasing.getAliasSubMap(exprsToPrune, g.qualifiedGeneratorOutput).map {
-        case (nestedFieldToAlias, attrToAliases) =>
-          val newGenerator = g.generator.transform {
-            case f: ExtractValue if nestedFieldToAlias.contains(f) =>
-              nestedFieldToAlias(f).toAttribute
-          }.asInstanceOf[Generator]
-
-          // Defer updating `Generate.unrequiredChildIndex` to next round of `ColumnPruning`.
-          val newGenerate = g.copy(generator = newGenerator)
-
-          val newChild = NestedColumnAliasing.replaceChildrenWithAliases(newGenerate, attrToAliases)
-
-          Project(NestedColumnAliasing.getNewProjectList(projectList, nestedFieldToAlias), newChild)
-      }.getOrElse(p)
-=======
     // prune unrequired nested fields from `Generate`.
     case GeneratorNestedColumnAliasing(p) => p
->>>>>>> a630e8d1
 
     // Eliminate unneeded attributes from right side of a Left Existence Join.
     case j @ Join(_, right, LeftExistence(_), _, _) =>
@@ -1301,26 +1280,6 @@
       }
   }
 
-<<<<<<< HEAD
-  def getAliasMap(plan: Project): AttributeMap[Expression] = {
-    // Create a map of Aliases to their values from the child projection.
-    // e.g., 'SELECT a + b AS c, d ...' produces Map(c -> a + b).
-    AttributeMap(plan.projectList.collect { case a: Alias => (a.toAttribute, a.child) })
-  }
-
-  def getAliasMap(plan: Aggregate): AttributeMap[Expression] = {
-    // Find all the aliased expressions in the aggregate list that don't include any actual
-    // AggregateExpression or PythonUDF, and create a map from the alias to the expression
-    val aliasMap = plan.aggregateExpressions.collect {
-      case a: Alias if a.child.find(e => e.isInstanceOf[AggregateExpression] ||
-          PythonUDF.isGroupedAggPandasUDF(e)).isEmpty =>
-        (a.toAttribute, a.child)
-    }
-    AttributeMap(aliasMap)
-  }
-
-=======
->>>>>>> a630e8d1
   def canPushThrough(p: UnaryNode): Boolean = p match {
     // Note that some operators (e.g. project, aggregate, union) are being handled separately
     // (earlier in this rule).
