--- conflicted
+++ resolved
@@ -126,17 +126,7 @@
     }
 
     try {
-<<<<<<< HEAD
-      // Cleanup the scratch dir before starting
-      ServerUtils.cleanUpScratchDir(executionHive.conf)
-      val server = new HiveThriftServer2(SparkSQLEnv.sqlContext)
-      server.init(executionHive.conf)
-      server.start()
-      logInfo("HiveThriftServer2 started")
-      createListenerAndUI(server, SparkSQLEnv.sparkContext)
-=======
       startWithContext(SparkSQLEnv.sqlContext)
->>>>>>> a630e8d1
       // If application was killed before HiveThriftServer2 start successfully then SparkSubmit
       // process can not exit, so check whether if SparkContext was stopped.
       if (SparkSQLEnv.sparkContext.stopped.get()) {
