/*
 * Licensed to the Apache Software Foundation (ASF) under one or more
 * contributor license agreements.  See the NOTICE file distributed with
 * this work for additional information regarding copyright ownership.
 * The ASF licenses this file to You under the Apache License, Version 2.0
 * (the "License"); you may not use this file except in compliance with
 * the License.  You may obtain a copy of the License at
 *
 *    http://www.apache.org/licenses/LICENSE-2.0
 *
 * Unless required by applicable law or agreed to in writing, software
 * distributed under the License is distributed on an "AS IS" BASIS,
 * WITHOUT WARRANTIES OR CONDITIONS OF ANY KIND, either express or implied.
 * See the License for the specific language governing permissions and
 * limitations under the License.
 */

package org.apache.spark.sql.execution

import java.nio.charset.StandardCharsets
import java.sql.{Date, Timestamp}
import java.time.{Instant, LocalDate, ZoneOffset}

import org.apache.spark.sql.Row
<<<<<<< HEAD
import org.apache.spark.sql.catalyst.util.{DateFormatter, DateTimeUtils, LegacyDateFormats, TimestampFormatter}
=======
import org.apache.spark.sql.catalyst.util.{DateFormatter, DateTimeUtils, TimestampFormatter}
>>>>>>> a630e8d1
import org.apache.spark.sql.execution.command.{DescribeCommandBase, ExecutedCommandExec, ShowTablesCommand, ShowViewsCommand}
import org.apache.spark.sql.execution.datasources.v2.{DescribeTableExec, ShowTablesExec}
import org.apache.spark.sql.internal.SQLConf
import org.apache.spark.sql.types._
import org.apache.spark.unsafe.types.CalendarInterval

/**
 * Runs a query returning the result in Hive compatible form.
 */
object HiveResult {
  case class TimeFormatters(date: DateFormatter, timestamp: TimestampFormatter)

  def getTimeFormatters: TimeFormatters = {
    // The date formatter does not depend on Spark's session time zone controlled by
    // the SQL config `spark.sql.session.timeZone`. The `zoneId` parameter is used only in
    // parsing of special date values like `now`, `yesterday` and etc. but not in date formatting.
    // While formatting of:
    // - `java.time.LocalDate`, zone id is not used by `DateTimeFormatter` at all.
    // - `java.sql.Date`, the date formatter delegates formatting to the legacy formatter
    //   which uses the default system time zone `TimeZone.getDefault`. This works correctly
    //   due to `DateTimeUtils.toJavaDate` which is based on the system time zone too.
    val dateFormatter = DateFormatter(ZoneOffset.UTC)
    val timestampFormatter = TimestampFormatter.getFractionFormatter(
      DateTimeUtils.getZoneId(SQLConf.get.sessionLocalTimeZone))
    TimeFormatters(dateFormatter, timestampFormatter)
  }

  /**
   * Returns the result as a hive compatible sequence of strings. This is used in tests and
   * `SparkSQLDriver` for CLI applications.
   */
  def hiveResultString(executedPlan: SparkPlan): Seq[String] = executedPlan match {
    case ExecutedCommandExec(_: DescribeCommandBase) =>
      formatDescribeTableOutput(executedPlan.executeCollectPublic())
    case _: DescribeTableExec =>
      formatDescribeTableOutput(executedPlan.executeCollectPublic())
    // SHOW TABLES in Hive only output table names while our v1 command outputs
    // database, table name, isTemp.
    case command @ ExecutedCommandExec(s: ShowTablesCommand) if !s.isExtended =>
      command.executeCollect().map(_.getString(1))
    // SHOW TABLES in Hive only output table names while our v2 command outputs
    // namespace and table name.
    case command : ShowTablesExec =>
      command.executeCollect().map(_.getString(1))
    // SHOW VIEWS in Hive only outputs view names while our v1 command outputs
    // namespace, viewName, and isTemporary.
    case command @ ExecutedCommandExec(_: ShowViewsCommand) =>
      command.executeCollect().map(_.getString(1))
    case other =>
      val timeFormatters = getTimeFormatters
      val result: Seq[Seq[Any]] = other.executeCollectPublic().map(_.toSeq).toSeq
      // We need the types so we can output struct field names
      val types = executedPlan.output.map(_.dataType)
      // Reformat to match hive tab delimited output.
      result.map(_.zip(types).map(e => toHiveString(e, false, timeFormatters)))
        .map(_.mkString("\t"))
  }

  private def formatDescribeTableOutput(rows: Array[Row]): Seq[String] = {
    rows.map {
      case Row(name: String, dataType: String, comment) =>
        Seq(name, dataType, Option(comment.asInstanceOf[String]).getOrElse(""))
          .map(s => String.format(s"%-20s", s))
          .mkString("\t")
    }
  }
<<<<<<< HEAD

  // We can create the date formatter only once because it does not depend on Spark's
  // session time zone controlled by the SQL config `spark.sql.session.timeZone`.
  // The `zoneId` parameter is used only in parsing of special date values like `now`,
  // `yesterday` and etc. but not in date formatting. While formatting of:
  // - `java.time.LocalDate`, zone id is not used by `DateTimeFormatter` at all.
  // - `java.sql.Date`, the date formatter delegates formatting to the legacy formatter
  //   which uses the default system time zone `TimeZone.getDefault`. This works correctly
  //   due to `DateTimeUtils.toJavaDate` which is based on the system time zone too.
  private val dateFormatter = DateFormatter(
    format = DateFormatter.defaultPattern,
    // We can set any time zone id. UTC was taken for simplicity.
    zoneId = ZoneOffset.UTC,
    locale = DateFormatter.defaultLocale,
    // Use `FastDateFormat` as the legacy formatter because it is thread-safe.
    legacyFormat = LegacyDateFormats.FAST_DATE_FORMAT,
    isParsing = false)
  private def timestampFormatter = TimestampFormatter.getFractionFormatter(
    DateTimeUtils.getZoneId(SQLConf.get.sessionLocalTimeZone))
=======
>>>>>>> a630e8d1

  /** Formats a datum (based on the given data type) and returns the string representation. */
  def toHiveString(
      a: (Any, DataType),
      nested: Boolean,
      formatters: TimeFormatters): String = a match {
    case (null, _) => if (nested) "null" else "NULL"
    case (b, BooleanType) => b.toString
<<<<<<< HEAD
    case (d: Date, DateType) => dateFormatter.format(d)
    case (ld: LocalDate, DateType) => dateFormatter.format(ld)
    case (t: Timestamp, TimestampType) => timestampFormatter.format(t)
    case (i: Instant, TimestampType) => timestampFormatter.format(i)
=======
    case (d: Date, DateType) => formatters.date.format(d)
    case (ld: LocalDate, DateType) => formatters.date.format(ld)
    case (t: Timestamp, TimestampType) => formatters.timestamp.format(t)
    case (i: Instant, TimestampType) => formatters.timestamp.format(i)
>>>>>>> a630e8d1
    case (bin: Array[Byte], BinaryType) => new String(bin, StandardCharsets.UTF_8)
    case (decimal: java.math.BigDecimal, DecimalType()) => decimal.toPlainString
    case (n, _: NumericType) => n.toString
    case (s: String, StringType) => if (nested) "\"" + s + "\"" else s
    case (interval: CalendarInterval, CalendarIntervalType) => interval.toString
    case (seq: scala.collection.Seq[_], ArrayType(typ, _)) =>
      seq.map(v => (v, typ)).map(e => toHiveString(e, true, formatters)).mkString("[", ",", "]")
    case (m: Map[_, _], MapType(kType, vType, _)) =>
      m.map { case (key, value) =>
        toHiveString((key, kType), true, formatters) + ":" +
          toHiveString((value, vType), true, formatters)
      }.toSeq.sorted.mkString("{", ",", "}")
    case (struct: Row, StructType(fields)) =>
      struct.toSeq.zip(fields).map { case (v, t) =>
        s""""${t.name}":${toHiveString((v, t.dataType), true, formatters)}"""
      }.mkString("{", ",", "}")
    case (other, _: UserDefinedType[_]) => other.toString
  }
}<|MERGE_RESOLUTION|>--- conflicted
+++ resolved
@@ -22,11 +22,7 @@
 import java.time.{Instant, LocalDate, ZoneOffset}
 
 import org.apache.spark.sql.Row
-<<<<<<< HEAD
-import org.apache.spark.sql.catalyst.util.{DateFormatter, DateTimeUtils, LegacyDateFormats, TimestampFormatter}
-=======
 import org.apache.spark.sql.catalyst.util.{DateFormatter, DateTimeUtils, TimestampFormatter}
->>>>>>> a630e8d1
 import org.apache.spark.sql.execution.command.{DescribeCommandBase, ExecutedCommandExec, ShowTablesCommand, ShowViewsCommand}
 import org.apache.spark.sql.execution.datasources.v2.{DescribeTableExec, ShowTablesExec}
 import org.apache.spark.sql.internal.SQLConf
@@ -93,28 +89,6 @@
           .mkString("\t")
     }
   }
-<<<<<<< HEAD
-
-  // We can create the date formatter only once because it does not depend on Spark's
-  // session time zone controlled by the SQL config `spark.sql.session.timeZone`.
-  // The `zoneId` parameter is used only in parsing of special date values like `now`,
-  // `yesterday` and etc. but not in date formatting. While formatting of:
-  // - `java.time.LocalDate`, zone id is not used by `DateTimeFormatter` at all.
-  // - `java.sql.Date`, the date formatter delegates formatting to the legacy formatter
-  //   which uses the default system time zone `TimeZone.getDefault`. This works correctly
-  //   due to `DateTimeUtils.toJavaDate` which is based on the system time zone too.
-  private val dateFormatter = DateFormatter(
-    format = DateFormatter.defaultPattern,
-    // We can set any time zone id. UTC was taken for simplicity.
-    zoneId = ZoneOffset.UTC,
-    locale = DateFormatter.defaultLocale,
-    // Use `FastDateFormat` as the legacy formatter because it is thread-safe.
-    legacyFormat = LegacyDateFormats.FAST_DATE_FORMAT,
-    isParsing = false)
-  private def timestampFormatter = TimestampFormatter.getFractionFormatter(
-    DateTimeUtils.getZoneId(SQLConf.get.sessionLocalTimeZone))
-=======
->>>>>>> a630e8d1
 
   /** Formats a datum (based on the given data type) and returns the string representation. */
   def toHiveString(
@@ -123,17 +97,10 @@
       formatters: TimeFormatters): String = a match {
     case (null, _) => if (nested) "null" else "NULL"
     case (b, BooleanType) => b.toString
-<<<<<<< HEAD
-    case (d: Date, DateType) => dateFormatter.format(d)
-    case (ld: LocalDate, DateType) => dateFormatter.format(ld)
-    case (t: Timestamp, TimestampType) => timestampFormatter.format(t)
-    case (i: Instant, TimestampType) => timestampFormatter.format(i)
-=======
     case (d: Date, DateType) => formatters.date.format(d)
     case (ld: LocalDate, DateType) => formatters.date.format(ld)
     case (t: Timestamp, TimestampType) => formatters.timestamp.format(t)
     case (i: Instant, TimestampType) => formatters.timestamp.format(i)
->>>>>>> a630e8d1
     case (bin: Array[Byte], BinaryType) => new String(bin, StandardCharsets.UTF_8)
     case (decimal: java.math.BigDecimal, DecimalType()) => decimal.toPlainString
     case (n, _: NumericType) => n.toString
