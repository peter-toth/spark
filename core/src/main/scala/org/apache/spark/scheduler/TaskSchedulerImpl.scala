--- conflicted
+++ resolved
@@ -62,8 +62,6 @@
  * Thus, throwing exception in methods like resourceOffers, statusUpdate won't fail
  * the application, but could lead to undefined behavior. Instead, we shall use method like
  * TaskSetManger.abort() to abort a stage and then fail the application (SPARK-31485).
-<<<<<<< HEAD
-=======
  *
  * Delay Scheduling:
  *  Delay scheduling is an optimization that sacrifices job fairness for data locality in order to
@@ -76,7 +74,6 @@
  *  is not utilized despite there being pending tasks (implemented inside [[TaskSetManager]]).
  *  The legacy heuristic only measured the time since the [[TaskSetManager]] last launched a task,
  *  and can be re-enabled by setting spark.locality.wait.legacyResetOnTaskLaunch to true.
->>>>>>> a630e8d1
  */
 private[spark] class TaskSchedulerImpl(
     val sc: SparkContext,
@@ -386,30 +383,6 @@
     for (i <- 0 until shuffledOffers.size) {
       val execId = shuffledOffers(i).executorId
       val host = shuffledOffers(i).host
-<<<<<<< HEAD
-      if (availableCpus(i) >= CPUS_PER_TASK &&
-        resourcesMeetTaskRequirements(availableResources(i))) {
-        try {
-          for (task <- taskSet.resourceOffer(execId, host, maxLocality, availableResources(i))) {
-            tasks(i) += task
-            val tid = task.taskId
-            taskIdToTaskSetManager.put(tid, taskSet)
-            taskIdToExecutorId(tid) = execId
-            executorIdToRunningTaskIds(execId).add(tid)
-            availableCpus(i) -= CPUS_PER_TASK
-            assert(availableCpus(i) >= 0)
-            task.resources.foreach { case (rName, rInfo) =>
-              // Remove the first n elements from availableResources addresses, these removed
-              // addresses are the same as that we allocated in taskSet.resourceOffer() since it's
-              // synchronized. We don't remove the exact addresses allocated because the current
-              // approach produces the identical result with less time complexity.
-              availableResources(i)(rName).remove(0, rInfo.addresses.size)
-            }
-            // Only update hosts for a barrier task.
-            if (taskSet.isBarrier) {
-              // The executor address is expected to be non empty.
-              addressesWithDescs += (shuffledOffers(i).address.get -> task)
-=======
       val taskSetRpID = taskSet.taskSet.resourceProfileId
       // make the resource profile id a hard requirement for now - ie only put tasksets
       // on executors where resource profile exactly matches.
@@ -445,7 +418,6 @@
                 // The executor address is expected to be non empty.
                 addressesWithDescs += (shuffledOffers(i).address.get -> task)
               }
->>>>>>> a630e8d1
             }
           } catch {
             case e: TaskNotSerializableException =>
@@ -559,12 +531,8 @@
     val tasks = shuffledOffers.map(o => new ArrayBuffer[TaskDescription](o.cores / CPUS_PER_TASK))
     val availableResources = shuffledOffers.map(_.resources).toArray
     val availableCpus = shuffledOffers.map(o => o.cores).toArray
-<<<<<<< HEAD
-    val sortedTaskSets = rootPool.getSortedTaskSetQueue.filterNot(_.isZombie)
-=======
     val resourceProfileIds = shuffledOffers.map(o => o.resourceProfileId).toArray
     val sortedTaskSets = rootPool.getSortedTaskSetQueue
->>>>>>> a630e8d1
     for (taskSet <- sortedTaskSets) {
       logDebug("parentName: %s, name: %s, runningTasks: %s".format(
         taskSet.parent.name, taskSet.name, taskSet.runningTasks))
@@ -579,14 +547,6 @@
     for (taskSet <- sortedTaskSets) {
       // we only need to calculate available slots if using barrier scheduling, otherwise the
       // value is -1
-<<<<<<< HEAD
-      val availableSlots = if (taskSet.isBarrier) {
-        val availableResourcesAmount = availableResources.map { resourceMap =>
-          // note that the addresses here have been expanded according to the numParts
-          resourceMap.map { case (name, addresses) => (name, addresses.length) }
-        }
-        calculateAvailableSlots(this, availableCpus, availableResourcesAmount)
-=======
       val numBarrierSlotsAvailable = if (taskSet.isBarrier) {
         val rpId = taskSet.taskSet.resourceProfileId
         val availableResourcesAmount = availableResources.map { resourceMap =>
@@ -596,7 +556,6 @@
         }
         calculateAvailableSlots(this, conf, rpId, resourceProfileIds, availableCpus,
           availableResourcesAmount)
->>>>>>> a630e8d1
       } else {
         -1
       }
@@ -1166,11 +1125,6 @@
 
   /**
    * Calculate the max available task slots given the `availableCpus` and `availableResources`
-<<<<<<< HEAD
-   * from a collection of executors.
-   *
-   * @param scheduler the TaskSchedulerImpl instance
-=======
    * from a collection of ResourceProfiles. And only those ResourceProfiles who has the
    * same id with the `rpId` can be used to calculate the task slots.
    *
@@ -1179,7 +1133,6 @@
    * @param rpId the target ResourceProfile id. Only those ResourceProfiles who has the same id
    *             with it can be used to calculate the task slots.
    * @param availableRPIds an Array of ids of the available ResourceProfiles from the executors.
->>>>>>> a630e8d1
    * @param availableCpus an Array of the amount of available cpus from the executors.
    * @param availableResources an Array of the resources map from the executors. In the resource
    *                           map, it maps from the resource name to its amount.
@@ -1187,18 +1140,6 @@
    */
   def calculateAvailableSlots(
       scheduler: TaskSchedulerImpl,
-<<<<<<< HEAD
-      availableCpus: Array[Int],
-      availableResources: Array[Map[String, Int]]): Int = {
-    val cpusPerTask = scheduler.CPUS_PER_TASK
-    val resourcesReqsPerTask = scheduler.resourcesReqsPerTask
-    availableCpus.zip(availableResources).map { case (cpu, resources) =>
-      val cpuNum = cpu / cpusPerTask
-      resourcesReqsPerTask.map { req =>
-        resources.get(req.resourceName).map(_ / req.amount).getOrElse(0)
-      }.reduceOption(Math.min).map(_.min(cpuNum)).getOrElse(cpuNum)
-    }.sum
-=======
       conf: SparkConf,
       rpId: Int,
       availableRPIds: Array[Int],
@@ -1237,7 +1178,6 @@
           }
         }
       }.sum
->>>>>>> a630e8d1
   }
 
   /**
