--- conflicted
+++ resolved
@@ -43,11 +43,7 @@
     withSQLConf(SQLConf.WHOLESTAGE_CODEGEN_ENABLED.key -> "true") {
       spark
         .range(0, cardinality, 1, 1)
-<<<<<<< HEAD
-        .select(exprs: _*)
-=======
         .select(columns: _*)
->>>>>>> a630e8d1
         .queryExecution
         .toRdd
         .foreach(_ => ())
