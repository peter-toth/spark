--- conflicted
+++ resolved
@@ -58,9 +58,10 @@
     boolean printLaunchCommand = !isEmpty(System.getenv("SPARK_PRINT_LAUNCH_COMMAND"));
     Map<String, String> env = new HashMap<>();
     List<String> cmd;
+    AbstractCommandBuilder builder;
     if (className.equals("org.apache.spark.deploy.SparkSubmit")) {
       try {
-        AbstractCommandBuilder builder = new SparkSubmitCommandBuilder(args);
+        builder = new SparkSubmitCommandBuilder(args);
         cmd = buildCommand(builder, env, printLaunchCommand);
       } catch (IllegalArgumentException e) {
         printLaunchCommand = false;
@@ -80,16 +81,13 @@
           help.add(parser.className);
         }
         help.add(parser.USAGE_ERROR);
-        AbstractCommandBuilder builder = new SparkSubmitCommandBuilder(help);
+        builder = new SparkSubmitCommandBuilder(help);
         cmd = buildCommand(builder, env, printLaunchCommand);
       }
     } else {
-<<<<<<< HEAD
       builder = new SparkClassCommandBuilder(className, args);
-    }
-
-    Map<String, String> env = new HashMap<>();
-    List<String> cmd = builder.buildCommand(env);
+      cmd = buildCommand(builder, env, printLaunchCommand);
+    }
 
     // Check again here, since there're many other ways can set hdp.version, we should make sure
     // HDP_VERSION always takes the priority.
@@ -129,15 +127,6 @@
       }
     }
 
-    if (printLaunchCommand) {
-      System.err.println("Spark Command: " + join(" ", cmd));
-      System.err.println("========================================");
-=======
-      AbstractCommandBuilder builder = new SparkClassCommandBuilder(className, args);
-      cmd = buildCommand(builder, env, printLaunchCommand);
->>>>>>> 22daeba5
-    }
-
     if (isWindows()) {
       System.out.println(prepareWindowsCommand(cmd, env));
     } else {
