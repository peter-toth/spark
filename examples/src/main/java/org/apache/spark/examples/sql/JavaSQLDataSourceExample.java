--- conflicted
+++ resolved
@@ -123,22 +123,16 @@
       .option("header", "true")
       .load("examples/src/main/resources/people.csv");
     // $example off:manual_load_options_csv$
-<<<<<<< HEAD
-=======
     // $example on:load_with_path_glob_filter$
     Dataset<Row> partitionedUsersDF = spark.read().format("orc")
       .option("pathGlobFilter", "*.orc")
       .load("examples/src/main/resources/partitioned_users.orc");
     // $example off:load_with_path_glob_filter$
->>>>>>> cceb2d6f
     // $example on:manual_save_options_orc$
     usersDF.write().format("orc")
       .option("orc.bloom.filter.columns", "favorite_color")
       .option("orc.dictionary.key.threshold", "1.0")
-<<<<<<< HEAD
-=======
       .option("orc.column.encoding.direct", "name")
->>>>>>> cceb2d6f
       .save("users_with_options.orc");
     // $example off:manual_save_options_orc$
     // $example on:direct_sql$
