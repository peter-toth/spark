/*
 * Licensed to the Apache Software Foundation (ASF) under one or more
 * contributor license agreements.  See the NOTICE file distributed with
 * this work for additional information regarding copyright ownership.
 * The ASF licenses this file to You under the Apache License, Version 2.0
 * (the "License"); you may not use this file except in compliance with
 * the License.  You may obtain a copy of the License at
 *
 *    http://www.apache.org/licenses/LICENSE-2.0
 *
 * Unless required by applicable law or agreed to in writing, software
 * distributed under the License is distributed on an "AS IS" BASIS,
 * WITHOUT WARRANTIES OR CONDITIONS OF ANY KIND, either express or implied.
 * See the License for the specific language governing permissions and
 * limitations under the License.
 */

package org.apache.spark.sql.internal

import java.net.URL
import java.util.UUID
import java.util.concurrent.ConcurrentHashMap
import javax.annotation.concurrent.GuardedBy

import scala.reflect.ClassTag
import scala.util.control.NonFatal

import org.apache.hadoop.conf.Configuration
import org.apache.hadoop.fs.FsUrlStreamHandlerFactory

import org.apache.spark.{SparkConf, SparkContext, SparkException}
import org.apache.spark.internal.Logging
import org.apache.spark.sql.catalyst.catalog._
import org.apache.spark.sql.execution.CacheManager
import org.apache.spark.sql.execution.streaming.StreamExecution
import org.apache.spark.sql.execution.ui.{SQLAppStatusListener, SQLAppStatusStore, SQLTab, StreamingQueryStatusStore}
import org.apache.spark.sql.internal.StaticSQLConf._
import org.apache.spark.sql.streaming.ui.{StreamingQueryStatusListener, StreamingQueryTab}
import org.apache.spark.status.ElementTrackingStore
import org.apache.spark.util.Utils

/**
 * A class that holds all state shared across sessions in a given [[SQLContext]].
 *
 * @param sparkContext The Spark context associated with this SharedState
 * @param initialConfigs The configs from the very first created SparkSession
 */
private[sql] class SharedState(
    val sparkContext: SparkContext,
    initialConfigs: scala.collection.Map[String, String])
  extends Logging {

  SharedState.setFsUrlStreamHandlerFactory(sparkContext.conf, sparkContext.hadoopConfiguration)

  private[sql] val (conf, hadoopConf) = {
    // Load hive-site.xml into hadoopConf and determine the warehouse path which will be set into
    // both spark conf and hadoop conf avoiding be affected by any SparkSession level options
    val initialConfigsWithoutWarehouse = SharedState.resolveWarehousePath(
      sparkContext.conf, sparkContext.hadoopConfiguration, initialConfigs)

    val confClone = sparkContext.conf.clone()
    val hadoopConfClone = new Configuration(sparkContext.hadoopConfiguration)
    // If `SparkSession` is instantiated using an existing `SparkContext` instance and no existing
    // `SharedState`, all `SparkSession` level configurations have higher priority to generate a
    // `SharedState` instance. This will be done only once then shared across `SparkSession`s
    initialConfigsWithoutWarehouse.foreach {
      case (k, v) if SQLConf.staticConfKeys.contains(k) =>
        logDebug(s"Applying static initial session options to SparkConf: $k -> $v")
        confClone.set(k, v)
      case (k, v) =>
        logDebug(s"Applying other initial session options to HadoopConf: $k -> $v")
        hadoopConfClone.set(k, v)
    }
    (confClone, hadoopConfClone)
  }

  /**
   * Class for caching query results reused in future executions.
   */
  val cacheManager: CacheManager = new CacheManager

  /** A global lock for all streaming query lifecycle tracking and management. */
  private[sql] val activeQueriesLock = new Object

  /**
   * A map of active streaming queries to the session specific StreamingQueryManager that manages
   * the lifecycle of that stream.
   */
  @GuardedBy("activeQueriesLock")
  private[sql] val activeStreamingQueries = new ConcurrentHashMap[UUID, StreamExecution]()

  /**
   * A status store to query SQL status/metrics of this Spark application, based on SQL-specific
   * [[org.apache.spark.scheduler.SparkListenerEvent]]s.
   */
  val statusStore: SQLAppStatusStore = {
    val kvStore = sparkContext.statusStore.store.asInstanceOf[ElementTrackingStore]
    val listener = new SQLAppStatusListener(conf, kvStore, live = true)
    sparkContext.listenerBus.addToStatusQueue(listener)
    val statusStore = new SQLAppStatusStore(kvStore, Some(listener))
    sparkContext.ui.foreach(new SQLTab(statusStore, _))
    statusStore
  }

  /**
   * A [[StreamingQueryListener]] for structured streaming ui, it contains all streaming query ui
   * data to show.
   */
  lazy val streamingQueryStatusListener: Option[StreamingQueryStatusListener] = {
    sparkContext.ui.flatMap { ui =>
      if (conf.get(STREAMING_UI_ENABLED)) {
        val kvStore = sparkContext.statusStore.store.asInstanceOf[ElementTrackingStore]
        new StreamingQueryTab(new StreamingQueryStatusStore(kvStore), ui)
        Some(new StreamingQueryStatusListener(conf, kvStore))
      } else {
        None
      }
    }
  }

  /**
   * A catalog that interacts with external systems.
   */
  lazy val externalCatalog: ExternalCatalogWithListener = {
    val externalCatalog = SharedState.reflect[ExternalCatalog, SparkConf, Configuration](
      SharedState.externalCatalogClassName(conf), conf, hadoopConf)

    val defaultDbDefinition = CatalogDatabase(
      SessionCatalog.DEFAULT_DATABASE,
      "default database",
      CatalogUtils.stringToURI(conf.get(WAREHOUSE_PATH)),
      Map())
    // Create default database if it doesn't exist
    if (!externalCatalog.databaseExists(SessionCatalog.DEFAULT_DATABASE)) {
      // There may be another Spark application creating default database at the same time, here we
      // set `ignoreIfExists = true` to avoid `DatabaseAlreadyExists` exception.
      externalCatalog.createDatabase(defaultDbDefinition, ignoreIfExists = true)
    }

    // Wrap to provide catalog events
    val wrapped = new ExternalCatalogWithListener(externalCatalog)

    // Make sure we propagate external catalog events to the spark listener bus
    wrapped.addListener((event: ExternalCatalogEvent) => sparkContext.listenerBus.post(event))

    wrapped
  }

  /**
   * A manager for global temporary views.
   */
  lazy val globalTempViewManager: GlobalTempViewManager = {
    val globalTempDB = conf.get(GLOBAL_TEMP_DATABASE)
    if (externalCatalog.databaseExists(globalTempDB)) {
      throw new SparkException(
        s"$globalTempDB is a system preserved database, please rename your existing database " +
          "to resolve the name conflict, or set a different value for " +
          s"${GLOBAL_TEMP_DATABASE.key}, and launch your Spark application again.")
    }
    new GlobalTempViewManager(globalTempDB)
  }

  /**
   * A classloader used to load all user-added jar.
   */
  val jarClassLoader = new NonClosableMutableURLClassLoader(
    org.apache.spark.util.Utils.getContextOrSparkClassLoader)

}

object SharedState extends Logging {
  @volatile private var fsUrlStreamHandlerFactoryInitialized = false

  private def setFsUrlStreamHandlerFactory(conf: SparkConf, hadoopConf: Configuration): Unit = {
    if (!fsUrlStreamHandlerFactoryInitialized &&
        conf.get(DEFAULT_URL_STREAM_HANDLER_FACTORY_ENABLED)) {
      synchronized {
        if (!fsUrlStreamHandlerFactoryInitialized) {
          try {
            URL.setURLStreamHandlerFactory(new FsUrlStreamHandlerFactory(hadoopConf))
            fsUrlStreamHandlerFactoryInitialized = true
          } catch {
            case NonFatal(_) =>
              logWarning("URL.setURLStreamHandlerFactory failed to set FsUrlStreamHandlerFactory")
          }
        }
      }
    }
  }

  private val HIVE_EXTERNAL_CATALOG_CLASS_NAME = "org.apache.spark.sql.hive.HiveExternalCatalog"

  private def externalCatalogClassName(conf: SparkConf): String = {
    conf.get(CATALOG_IMPLEMENTATION) match {
      case "hive" => HIVE_EXTERNAL_CATALOG_CLASS_NAME
      case "in-memory" => classOf[InMemoryCatalog].getCanonicalName
    }
  }

  /**
   * Helper method to create an instance of [[T]] using a single-arg constructor that
   * accepts an [[Arg1]] and an [[Arg2]].
   */
  private def reflect[T, Arg1 <: AnyRef, Arg2 <: AnyRef](
      className: String,
      ctorArg1: Arg1,
      ctorArg2: Arg2)(
      implicit ctorArgTag1: ClassTag[Arg1],
      ctorArgTag2: ClassTag[Arg2]): T = {
    try {
      val clazz = Utils.classForName(className)
      val ctor = clazz.getDeclaredConstructor(ctorArgTag1.runtimeClass, ctorArgTag2.runtimeClass)
      val args = Array[AnyRef](ctorArg1, ctorArg2)
      ctor.newInstance(args: _*).asInstanceOf[T]
    } catch {
      case NonFatal(e) =>
        throw new IllegalArgumentException(s"Error while instantiating '$className':", e)
    }
  }

  /**
   * Determine the warehouse path using the key `spark.sql.warehouse.dir` in the [[SparkConf]]
   * or the initial options from the very first created SparkSession instance, and
   * `hive.metastore.warehouse.dir` in hadoop [[Configuration]].
   * The priority order is:
   * s.s.w.d in initialConfigs
   *   > s.s.w.d in spark conf (user specified)
   *   > h.m.w.d in hadoop conf (user specified)
   *   > s.s.w.d in spark conf (default)
   *
   * After resolved, the final value will be application wide reachable in the sparkConf and
   * hadoopConf from [[SparkContext]].
   *
   * @return a map contain the rest of initial options with the warehouses keys cleared
   */
  def resolveWarehousePath(
      sparkConf: SparkConf,
      hadoopConf: Configuration,
      initialConfigs: scala.collection.Map[String, String] = Map.empty)
    : scala.collection.Map[String, String] = {

    val hiveWarehouseKey = "hive.metastore.warehouse.dir"
<<<<<<< HEAD
    val hiveWarehouseExternalKey = "hive.metastore.warehouse.external.dir"
    val configFile = Utils.getContextOrSparkClassLoader.getResourceAsStream("hive-site.xml")
    if (configFile != null) {
      logInfo(s"loading hive config file: $configFile")
      val hadoopConfTemp = new Configuration()
      hadoopConfTemp.clear()
      hadoopConfTemp.addResource(configFile)
      for (entry <- hadoopConfTemp.asScala if !containsInSparkConf(entry.getKey)) {
        hadoopConf.set(entry.getKey, entry.getValue)
      }
    }
=======
>>>>>>> 1d550c4e
    val sparkWarehouseOption =
      initialConfigs.get(WAREHOUSE_PATH.key).orElse(sparkConf.getOption(WAREHOUSE_PATH.key))
    if (initialConfigs.contains(hiveWarehouseKey)) {
      logWarning(s"Not allowing to set $hiveWarehouseKey in SparkSession's options, please use " +
        s"${WAREHOUSE_PATH.key} to set statically for cross-session usages")
    }
    // hive.metastore.warehouse.dir and hive.metastore.warehouse.external.dir
    // only stay in hadoopConf
    sparkConf.remove(hiveWarehouseKey)
    sparkConf.remove(hiveWarehouseExternalKey)
    // Set the Hive metastore warehouse path to the one we use
    val hiveWarehouseDir = hadoopConf.get(hiveWarehouseKey)
    val hiveWarehouseExtDir = hadoopConf.get(hiveWarehouseExternalKey)
    val warehousePath =
      if (hiveWarehouseExtDir != null && sparkWarehouseOption.isEmpty) {
        // In CDP 7.1.1 and later if hive.metastore.warehouse.external.dir is set and
        // spark.sql.warehouse.dir is not set, we will respect the value of
        // hive.metastore.warehouse.external.dir.
        sparkConf.set(WAREHOUSE_PATH.key, hiveWarehouseExtDir)
        logInfo(s"${WAREHOUSE_PATH.key} is not set, but $hiveWarehouseExternalKey " +
          s"is set. Setting ${WAREHOUSE_PATH.key} to the value of " +
          s"$hiveWarehouseExternalKey ('$hiveWarehouseExtDir').")
        hiveWarehouseExtDir
      } else if (hiveWarehouseDir != null && sparkWarehouseOption.isEmpty) {
        // If hive.metastore.warehouse.dir is set and hive.metastore.warehouse.external.dir and
        // spark.sql.warehouse.dir are not set, we will respect the value of
        // hive.metastore.warehouse.dir.
        sparkConf.set(WAREHOUSE_PATH.key, hiveWarehouseDir)
        logInfo(s"${WAREHOUSE_PATH.key} and $hiveWarehouseExternalKey are not set, but" +
          s" $hiveWarehouseKey is set. Setting ${WAREHOUSE_PATH.key} to the value of " +
          s"$hiveWarehouseKey ('$hiveWarehouseDir').")
        hiveWarehouseDir
      } else {
        // If spark.sql.warehouse.dir is set, we will override hive.metastore.warehouse.external.dir
        // and hive.metastore.warehouse.dir using the value of spark.sql.warehouse.dir.
        // When neither spark.sql.warehouse.dir nor hive.metastore.warehouse.external.dir or
        // hive.metastore.warehouse.dir are set, we will set hive.metastore.warehouse.external.dir
        // to the default value of spark.sql.warehouse.dir.
        val sparkWarehouseDir = sparkWarehouseOption.getOrElse(WAREHOUSE_PATH.defaultValueString)
        logInfo(s"Setting $hiveWarehouseExternalKey ('$hiveWarehouseExtDir') to the value of " +
          s"${WAREHOUSE_PATH.key} ('$sparkWarehouseDir').")
        logInfo(s"Setting $hiveWarehouseKey ('$hiveWarehouseDir') to the value of " +
          s"${WAREHOUSE_PATH.key} ('$sparkWarehouseDir').")
        sparkConf.set(WAREHOUSE_PATH.key, sparkWarehouseDir)
        hadoopConf.set(hiveWarehouseExternalKey, sparkWarehouseDir)
        hadoopConf.set(hiveWarehouseKey, sparkWarehouseDir)
        sparkWarehouseDir
      }
    logInfo(s"Warehouse path is '$warehousePath'.")
    initialConfigs -- Seq(WAREHOUSE_PATH.key, hiveWarehouseKey)
  }
}<|MERGE_RESOLUTION|>--- conflicted
+++ resolved
@@ -240,25 +240,16 @@
     : scala.collection.Map[String, String] = {
 
     val hiveWarehouseKey = "hive.metastore.warehouse.dir"
-<<<<<<< HEAD
     val hiveWarehouseExternalKey = "hive.metastore.warehouse.external.dir"
-    val configFile = Utils.getContextOrSparkClassLoader.getResourceAsStream("hive-site.xml")
-    if (configFile != null) {
-      logInfo(s"loading hive config file: $configFile")
-      val hadoopConfTemp = new Configuration()
-      hadoopConfTemp.clear()
-      hadoopConfTemp.addResource(configFile)
-      for (entry <- hadoopConfTemp.asScala if !containsInSparkConf(entry.getKey)) {
-        hadoopConf.set(entry.getKey, entry.getValue)
-      }
-    }
-=======
->>>>>>> 1d550c4e
     val sparkWarehouseOption =
       initialConfigs.get(WAREHOUSE_PATH.key).orElse(sparkConf.getOption(WAREHOUSE_PATH.key))
     if (initialConfigs.contains(hiveWarehouseKey)) {
       logWarning(s"Not allowing to set $hiveWarehouseKey in SparkSession's options, please use " +
         s"${WAREHOUSE_PATH.key} to set statically for cross-session usages")
+    }
+    if (initialConfigs.contains(hiveWarehouseExternalKey)) {
+      logWarning(s"Not allowing to set $hiveWarehouseExternalKey in SparkSession's options, " +
+        s"please use ${WAREHOUSE_PATH.key} to set statically for cross-session usages")
     }
     // hive.metastore.warehouse.dir and hive.metastore.warehouse.external.dir
     // only stay in hadoopConf
@@ -303,6 +294,6 @@
         sparkWarehouseDir
       }
     logInfo(s"Warehouse path is '$warehousePath'.")
-    initialConfigs -- Seq(WAREHOUSE_PATH.key, hiveWarehouseKey)
+    initialConfigs -- Seq(WAREHOUSE_PATH.key, hiveWarehouseExternalKey, hiveWarehouseKey)
   }
 }