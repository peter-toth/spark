--- conflicted
+++ resolved
@@ -60,21 +60,6 @@
     # set random seed for predictable results. mostly for base's sample() in tree and classification
     set.seed(42)
 
-<<<<<<< HEAD
-    # TODO (SPARK-30663) To be removed once testthat 1.x is removed from all builds
-    if (packageVersion("testthat")$major <= 1) {
-      # testthat 1.x
-      test_runner <- testthat:::run_tests
-      reporter <- "summary"
-    } else {
-      # testthat >= 2.0.0
-      test_runner <- testthat:::test_package_dir
-      dir.create("target/test-reports", showWarnings = FALSE)
-      reporter <- MultiReporter$new(list(
-        SummaryReporter$new(),
-        JunitReporter$new(file = "target/test-reports/test-results.xml")
-      ))
-=======
     if (packageVersion("testthat")$major <= 1) stop("testhat 1.x is not supported")
 
     test_runner <- if (packageVersion("testthat")$major == 2) {
@@ -90,7 +75,6 @@
     } else {
       # testthat >= 3.0.0
       testthat::test_dir
->>>>>>> a630e8d1
     }
 
     dir.create("target/test-reports", showWarnings = FALSE)
