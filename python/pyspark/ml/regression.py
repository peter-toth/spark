--- conflicted
+++ resolved
@@ -87,11 +87,7 @@
 
 class _LinearRegressionParams(_PredictorParams, HasRegParam, HasElasticNetParam, HasMaxIter,
                               HasTol, HasFitIntercept, HasStandardization, HasWeightCol, HasSolver,
-<<<<<<< HEAD
-                              HasAggregationDepth, HasLoss):
-=======
                               HasAggregationDepth, HasLoss, HasMaxBlockSizeInMB):
->>>>>>> a630e8d1
     """
     Params for :py:class:`LinearRegression` and :py:class:`LinearRegressionModel`.
 
@@ -110,12 +106,8 @@
 
     def __init__(self, *args):
         super(_LinearRegressionParams, self).__init__(*args)
-<<<<<<< HEAD
-        self._setDefault(maxIter=100, regParam=0.0, tol=1e-6, loss="squaredError", epsilon=1.35)
-=======
         self._setDefault(maxIter=100, regParam=0.0, tol=1e-6, loss="squaredError", epsilon=1.35,
                          maxBlockSizeInMB=0.0)
->>>>>>> a630e8d1
 
     @since("2.3.0")
     def getEpsilon(self):
@@ -215,20 +207,12 @@
     def __init__(self, *, featuresCol="features", labelCol="label", predictionCol="prediction",
                  maxIter=100, regParam=0.0, elasticNetParam=0.0, tol=1e-6, fitIntercept=True,
                  standardization=True, solver="auto", weightCol=None, aggregationDepth=2,
-<<<<<<< HEAD
-                 loss="squaredError", epsilon=1.35):
-=======
                  loss="squaredError", epsilon=1.35, maxBlockSizeInMB=0.0):
->>>>>>> a630e8d1
         """
         __init__(self, \\*, featuresCol="features", labelCol="label", predictionCol="prediction", \
                  maxIter=100, regParam=0.0, elasticNetParam=0.0, tol=1e-6, fitIntercept=True, \
                  standardization=True, solver="auto", weightCol=None, aggregationDepth=2, \
-<<<<<<< HEAD
-                 loss="squaredError", epsilon=1.35)
-=======
                  loss="squaredError", epsilon=1.35, maxBlockSizeInMB=0.0)
->>>>>>> a630e8d1
         """
         super(LinearRegression, self).__init__()
         self._java_obj = self._new_java_obj(
@@ -241,20 +225,12 @@
     def setParams(self, *, featuresCol="features", labelCol="label", predictionCol="prediction",
                   maxIter=100, regParam=0.0, elasticNetParam=0.0, tol=1e-6, fitIntercept=True,
                   standardization=True, solver="auto", weightCol=None, aggregationDepth=2,
-<<<<<<< HEAD
-                  loss="squaredError", epsilon=1.35):
-=======
                   loss="squaredError", epsilon=1.35, maxBlockSizeInMB=0.0):
->>>>>>> a630e8d1
         """
         setParams(self, \\*, featuresCol="features", labelCol="label", predictionCol="prediction", \
                   maxIter=100, regParam=0.0, elasticNetParam=0.0, tol=1e-6, fitIntercept=True, \
                   standardization=True, solver="auto", weightCol=None, aggregationDepth=2, \
-<<<<<<< HEAD
-                  loss="squaredError", epsilon=1.35)
-=======
                   loss="squaredError", epsilon=1.35, maxBlockSizeInMB=0.0)
->>>>>>> a630e8d1
         Sets params for linear regression.
         """
         kwargs = self._input_kwargs
@@ -330,8 +306,6 @@
         """
         return self._set(lossType=value)
 
-<<<<<<< HEAD
-=======
     @since("3.1.0")
     def setMaxBlockSizeInMB(self, value):
         """
@@ -339,7 +313,6 @@
         """
         return self._set(maxBlockSizeInMB=value)
 
->>>>>>> a630e8d1
 
 class LinearRegressionModel(_JavaRegressionModel, _LinearRegressionParams, GeneralJavaMLWritable,
                             JavaMLReadable, HasTrainingSummary):
@@ -745,11 +718,6 @@
     True
     >>> model.transform(test0).take(1) == model2.transform(test0).take(1)
     True
-<<<<<<< HEAD
-
-    .. versionadded:: 1.6.0
-=======
->>>>>>> a630e8d1
     """
     @keyword_only
     def __init__(self, *, featuresCol="features", labelCol="label", predictionCol="prediction",
@@ -951,8 +919,6 @@
     True
     >>> model.depth == model2.depth
     True
-    >>> model.transform(test0).take(1) == model2.transform(test0).take(1)
-    True
     >>> model.transform(test1).head().variance
     0.0
     >>> model.transform(test0).take(1) == model2.transform(test0).take(1)
@@ -1214,11 +1180,6 @@
     True
     >>> model.transform(test0).take(1) == model2.transform(test0).take(1)
     True
-<<<<<<< HEAD
-
-    .. versionadded:: 1.4.0
-=======
->>>>>>> a630e8d1
     """
 
     @keyword_only
@@ -1749,11 +1710,7 @@
         super(_AFTSurvivalRegressionParams, self).__init__(*args)
         self._setDefault(censorCol="censor",
                          quantileProbabilities=[0.01, 0.05, 0.1, 0.25, 0.5, 0.75, 0.9, 0.95, 0.99],
-<<<<<<< HEAD
-                         maxIter=100, tol=1E-6)
-=======
                          maxIter=100, tol=1E-6, maxBlockSizeInMB=0.0)
->>>>>>> a630e8d1
 
     @since("1.6.0")
     def getCensorCol(self):
@@ -2149,11 +2106,6 @@
     True
     >>> model.transform(df).take(1) == model2.transform(df).take(1)
     True
-<<<<<<< HEAD
-
-    .. versionadded:: 2.0.0
-=======
->>>>>>> a630e8d1
     """
 
     @keyword_only
@@ -2644,11 +2596,6 @@
     DenseMatrix(1, 2, [0.0173, 0.0021], 1)
     >>> model.transform(test0).take(1) == model2.transform(test0).take(1)
     True
-<<<<<<< HEAD
-
-    .. versionadded:: 3.0.0
-=======
->>>>>>> a630e8d1
     """
 
     @keyword_only
