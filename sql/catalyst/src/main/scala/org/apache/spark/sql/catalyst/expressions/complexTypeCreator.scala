--- conflicted
+++ resolved
@@ -20,11 +20,7 @@
 import scala.collection.mutable.ArrayBuffer
 
 import org.apache.spark.sql.catalyst.InternalRow
-<<<<<<< HEAD
-import org.apache.spark.sql.catalyst.analysis.{TypeCheckResult, TypeCoercion}
-=======
 import org.apache.spark.sql.catalyst.analysis.{Resolver, TypeCheckResult, TypeCoercion, UnresolvedExtractValue}
->>>>>>> a630e8d1
 import org.apache.spark.sql.catalyst.analysis.FunctionRegistry.{FUNC_ALIAS, FunctionBuilder}
 import org.apache.spark.sql.catalyst.expressions.codegen._
 import org.apache.spark.sql.catalyst.expressions.codegen.Block._
@@ -55,16 +51,10 @@
     Examples:
       > SELECT _FUNC_(1, 2, 3);
        [1,2,3]
-<<<<<<< HEAD
-  """)
-case class CreateArray(children: Seq[Expression], useStringTypeWhenEmpty: Boolean)
-  extends Expression {
-=======
   """,
   since = "1.1.0")
 case class CreateArray(children: Seq[Expression], useStringTypeWhenEmpty: Boolean)
   extends Expression with NoThrow {
->>>>>>> a630e8d1
 
   def this(children: Seq[Expression]) = {
     this(children, SQLConf.get.getConf(SQLConf.LEGACY_CREATE_EMPTY_COLLECTION_USING_STRING_TYPE))
@@ -179,16 +169,10 @@
     Examples:
       > SELECT _FUNC_(1.0, '2', 3.0, '4');
        {1.0:"2",3.0:"4"}
-<<<<<<< HEAD
-  """)
-case class CreateMap(children: Seq[Expression], useStringTypeWhenEmpty: Boolean)
-  extends Expression {
-=======
   """,
   since = "2.0.0")
 case class CreateMap(children: Seq[Expression], useStringTypeWhenEmpty: Boolean)
   extends Expression with NoThrow {
->>>>>>> a630e8d1
 
   def this(children: Seq[Expression]) = {
     this(children, SQLConf.get.getConf(SQLConf.LEGACY_CREATE_EMPTY_COLLECTION_USING_STRING_TYPE))
@@ -386,12 +370,7 @@
         |  """.stripMargin,
       "",
       "",
-<<<<<<< HEAD
-      "",
-      "",
-=======
       "1.4.0",
->>>>>>> a630e8d1
       "")
     ("struct", (info, this.create))
   }
