--- conflicted
+++ resolved
@@ -22,11 +22,7 @@
 
 import org.apache.spark.{SparkEnv, SparkException}
 import org.apache.spark.api.java.JavaSparkContext
-<<<<<<< HEAD
-import org.apache.spark.api.python.PythonUtils
-=======
 import org.apache.spark.internal.config._
->>>>>>> cceb2d6f
 
 private[spark] object RUtils {
   // Local path where R binary packages built from R source code contained in the spark
@@ -111,11 +107,7 @@
     }
   }
 
-<<<<<<< HEAD
-  def getEncryptionEnabled(sc: JavaSparkContext): Boolean = PythonUtils.getEncryptionEnabled(sc)
-=======
   def isEncryptionEnabled(sc: JavaSparkContext): Boolean = {
     sc.conf.get(org.apache.spark.internal.config.IO_ENCRYPTION_ENABLED)
   }
->>>>>>> cceb2d6f
 }