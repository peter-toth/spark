--- conflicted
+++ resolved
@@ -44,11 +44,7 @@
  * expected version under this local directory, e.g. `/tmp/spark-test/spark-2.0.3`, we will skip the
  * downloading for this spark version.
  */
-<<<<<<< HEAD
 @Ignore
-=======
-@SlowHiveTest
->>>>>>> 14211a19
 class HiveExternalCatalogVersionsSuite extends SparkSubmitTestUtils {
   private val isTestAtLeastJava9 = SystemUtils.isJavaVersionAtLeast(JavaVersion.JAVA_9)
   private val wareHousePath = Utils.createTempDir(namePrefix = "warehouse")
