--- conflicted
+++ resolved
@@ -119,14 +119,9 @@
       Assert.assertEquals(0, failed.get());
       Assert.assertTrue(clients.size() <= maxConnections);
 
-<<<<<<< HEAD
-    Assert.assertEquals(0, failed.get());
-    Assert.assertTrue(clients.size() <= maxConnections);
-=======
       for (TransportClient client : clients) {
         client.close();
       }
->>>>>>> cceb2d6f
 
       factory.close();
     }
