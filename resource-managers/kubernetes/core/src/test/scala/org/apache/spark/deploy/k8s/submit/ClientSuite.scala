--- conflicted
+++ resolved
@@ -148,10 +148,6 @@
       kconf,
       driverBuilder,
       kubernetesClient,
-<<<<<<< HEAD
-      false,
-=======
->>>>>>> 1e65fb2c
       loggingPodStatusWatcher)
     submissionClient.run()
     verify(podOperations).create(FULL_EXPECTED_POD)
@@ -162,10 +158,6 @@
       kconf,
       driverBuilder,
       kubernetesClient,
-<<<<<<< HEAD
-      false,
-=======
->>>>>>> 1e65fb2c
       loggingPodStatusWatcher)
     submissionClient.run()
     val otherCreatedResources = createdResourcesArgumentCaptor.getAllValues
@@ -189,10 +181,6 @@
       kconf,
       driverBuilder,
       kubernetesClient,
-<<<<<<< HEAD
-      true,
-=======
->>>>>>> 1e65fb2c
       loggingPodStatusWatcher)
     submissionClient.run()
     verify(loggingPodStatusWatcher).watchOrStop(kconf.namespace + ":driver")
