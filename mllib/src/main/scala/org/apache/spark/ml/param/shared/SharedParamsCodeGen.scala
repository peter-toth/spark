--- conflicted
+++ resolved
@@ -108,16 +108,12 @@
       ParamDesc[Int]("blockSize", "block size for stacking input data in matrices. Data is " +
         "stacked within partitions. If block size is more than remaining data in a partition " +
         "then it is adjusted to the size of this data.",
-<<<<<<< HEAD
-        isValid = "ParamValidators.gt(0)", isExpertParam = true)
-=======
         isValid = "ParamValidators.gt(0)", isExpertParam = true),
       ParamDesc[Double]("maxBlockSizeInMB", "Maximum memory in MB for stacking input data " +
         "into blocks. Data is stacked within partitions. If more than remaining data size in a " +
         "partition then it is adjusted to the data size. Default 0.0 represents choosing " +
         "optimal value, depends on specific algorithm. Must be >= 0.",
         Some("0.0"), isValid = "ParamValidators.gtEq(0.0)", isExpertParam = true)
->>>>>>> a630e8d1
     )
 
     val code = genSharedParams(params)
