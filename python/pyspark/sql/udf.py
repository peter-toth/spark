--- conflicted
+++ resolved
@@ -358,12 +358,6 @@
                     "a user-defined function, but got %s." % returnType)
             if f.evalType not in [PythonEvalType.SQL_BATCHED_UDF,
                                   PythonEvalType.SQL_SCALAR_PANDAS_UDF,
-<<<<<<< HEAD
-                                  PythonEvalType.SQL_GROUPED_AGG_PANDAS_UDF]:
-                raise ValueError(
-                    "Invalid f: f must be SQL_BATCHED_UDF, SQL_SCALAR_PANDAS_UDF or "
-                    "SQL_GROUPED_AGG_PANDAS_UDF")
-=======
                                   PythonEvalType.SQL_SCALAR_PANDAS_ITER_UDF,
                                   PythonEvalType.SQL_GROUPED_AGG_PANDAS_UDF,
                                   PythonEvalType.SQL_MAP_PANDAS_ITER_UDF]:
@@ -371,7 +365,6 @@
                     "Invalid f: f must be SQL_BATCHED_UDF, SQL_SCALAR_PANDAS_UDF, "
                     "SQL_SCALAR_PANDAS_ITER_UDF, SQL_GROUPED_AGG_PANDAS_UDF or "
                     "SQL_MAP_PANDAS_ITER_UDF.")
->>>>>>> cceb2d6f
             register_udf = UserDefinedFunction(f.func, returnType=f.returnType, name=name,
                                                evalType=f.evalType,
                                                deterministic=f.deterministic)
