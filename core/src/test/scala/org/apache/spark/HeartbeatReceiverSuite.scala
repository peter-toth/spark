--- conflicted
+++ resolved
@@ -230,14 +230,9 @@
       executorShouldReregister: Boolean): Unit = {
     val metrics = TaskMetrics.empty
     val blockManagerId = BlockManagerId(executorId, "localhost", 12345)
-<<<<<<< HEAD
-    val executorUpdates = new ExecutorMetrics(Array(123456L, 543L, 12345L, 1234L, 123L,
-      12L, 432L, 321L, 654L, 765L))
-=======
     val executorMetrics = new ExecutorMetrics(Array(123456L, 543L, 12345L, 1234L, 123L,
       12L, 432L, 321L, 654L, 765L))
     val executorUpdates = mutable.Map((0, 0) -> executorMetrics)
->>>>>>> 1e65fb2c
     val response = heartbeatReceiverRef.askSync[HeartbeatResponse](
       Heartbeat(executorId, Array(1L -> metrics.accumulators()), blockManagerId, executorUpdates))
     if (executorShouldReregister) {
