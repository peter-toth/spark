--- conflicted
+++ resolved
@@ -14,13 +14,6 @@
 # See the License for the specific language governing permissions and
 # limitations under the License.
 #
-<<<<<<< HEAD
-
-from __future__ import print_function
-import json
-
-=======
->>>>>>> a630e8d1
 from pyspark.java_gateway import local_connect_and_auth
 from pyspark.serializers import read_int, write_int, write_with_length, UTF8Deserializer
 
@@ -225,21 +218,22 @@
                             "BarrierTaskContext.")
         else:
             _load_from_socket(self._port, self._secret, BARRIER_FUNCTION)
-<<<<<<< HEAD
 
     def allGather(self, message=""):
         """
-        .. note:: Experimental
-
         This function blocks until all tasks in the same stage have reached this routine.
         Each task passes in a message and returns with a list of all the messages passed in
         by each of those tasks.
 
+        .. versionadded:: 3.0.0
+
         .. warning:: In a barrier stage, each task much have the same number of `allGather()`
             calls, in all possible code branches.
             Otherwise, you may get the job hanging or a SparkException after timeout.
 
-        .. versionadded:: 3.0.0
+        Notes
+        -----
+        This API is experimental
         """
         if not isinstance(message, str):
             raise ValueError("Argument `message` must be of type `str`")
@@ -248,32 +242,6 @@
                             "BarrierTaskContext.")
         else:
             return _load_from_socket(self._port, self._secret, ALL_GATHER_FUNCTION, message)
-=======
->>>>>>> a630e8d1
-
-    def allGather(self, message=""):
-        """
-        This function blocks until all tasks in the same stage have reached this routine.
-        Each task passes in a message and returns with a list of all the messages passed in
-        by each of those tasks.
-
-        .. versionadded:: 3.0.0
-
-        .. warning:: In a barrier stage, each task much have the same number of `allGather()`
-            calls, in all possible code branches.
-            Otherwise, you may get the job hanging or a SparkException after timeout.
-
-        Notes
-        -----
-        This API is experimental
-        """
-        if not isinstance(message, str):
-            raise ValueError("Argument `message` must be of type `str`")
-        elif self._port is None or self._secret is None:
-            raise Exception("Not supported to call barrier() before initialize " +
-                            "BarrierTaskContext.")
-        else:
-            return _load_from_socket(self._port, self._secret, ALL_GATHER_FUNCTION, message)
 
     def getTaskInfos(self):
         """
