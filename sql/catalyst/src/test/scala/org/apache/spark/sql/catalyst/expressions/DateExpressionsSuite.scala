/*
 * Licensed to the Apache Software Foundation (ASF) under one or more
 * contributor license agreements.  See the NOTICE file distributed with
 * this work for additional information regarding copyright ownership.
 * The ASF licenses this file to You under the Apache License, Version 2.0
 * (the "License"); you may not use this file except in compliance with
 * the License.  You may obtain a copy of the License at
 *
 *    http://www.apache.org/licenses/LICENSE-2.0
 *
 * Unless required by applicable law or agreed to in writing, software
 * distributed under the License is distributed on an "AS IS" BASIS,
 * WITHOUT WARRANTIES OR CONDITIONS OF ANY KIND, either express or implied.
 * See the License for the specific language governing permissions and
 * limitations under the License.
 */

package org.apache.spark.sql.catalyst.expressions

import java.sql.{Date, Timestamp}
<<<<<<< HEAD
import java.text.SimpleDateFormat
import java.time.{Instant, LocalDate, LocalDateTime, ZoneId}
import java.util.{Calendar, Locale, TimeZone}
import java.util.concurrent.TimeUnit._

=======
import java.text.{ParseException, SimpleDateFormat}
import java.time.{DateTimeException, Instant, LocalDate, ZoneId}
import java.time.format.DateTimeParseException
import java.util.{Calendar, Locale, TimeZone}
import java.util.concurrent.TimeUnit._

import scala.reflect.ClassTag

>>>>>>> a630e8d1
import org.apache.spark.{SparkFunSuite, SparkUpgradeException}
import org.apache.spark.sql.catalyst.InternalRow
import org.apache.spark.sql.catalyst.expressions.codegen.GenerateUnsafeProjection
import org.apache.spark.sql.catalyst.util.{DateTimeUtils, IntervalUtils, TimestampFormatter}
import org.apache.spark.sql.catalyst.util.DateTimeConstants._
import org.apache.spark.sql.catalyst.util.DateTimeTestUtils._
<<<<<<< HEAD
=======
import org.apache.spark.sql.catalyst.util.DateTimeUtils.TimeZoneUTC
>>>>>>> a630e8d1
import org.apache.spark.sql.internal.SQLConf
import org.apache.spark.sql.types._
import org.apache.spark.unsafe.types.{CalendarInterval, UTF8String}

class DateExpressionsSuite extends SparkFunSuite with ExpressionEvalHelper {

  import IntegralLiteralTestUtils._

  private val PST_OPT = Option(PST.getId)
  private val JST_OPT = Option(JST.getId)

  def toMillis(timestamp: String): Long = {
    val tf = TimestampFormatter("yyyy-MM-dd HH:mm:ss", UTC, isParsing = true)
<<<<<<< HEAD
    DateTimeUtils.toMillis(tf.parse(timestamp))
=======
    DateTimeUtils.microsToMillis(tf.parse(timestamp))
>>>>>>> a630e8d1
  }
  val date = "2015-04-08 13:10:15"
  val d = new Date(toMillis(date))
  val time = "2013-11-08 13:10:15"
  val ts = new Timestamp(toMillis(time))

  test("datetime function current_date") {
<<<<<<< HEAD
    val d0 = DateTimeUtils.millisToDays(System.currentTimeMillis(), UTC)
    val cd = CurrentDate(UTC_OPT).eval(EmptyRow).asInstanceOf[Int]
    val d1 = DateTimeUtils.millisToDays(System.currentTimeMillis(), UTC)
=======
    val d0 = DateTimeUtils.currentDate(UTC)
    val cd = CurrentDate(UTC_OPT).eval(EmptyRow).asInstanceOf[Int]
    val d1 = DateTimeUtils.currentDate(UTC)
>>>>>>> a630e8d1
    assert(d0 <= cd && cd <= d1 && d1 - d0 <= 1)

    val cdjst = CurrentDate(JST_OPT).eval(EmptyRow).asInstanceOf[Int]
    val cdpst = CurrentDate(PST_OPT).eval(EmptyRow).asInstanceOf[Int]
    assert(cdpst <= cd && cd <= cdjst)
  }

  test("datetime function current_timestamp") {
    val ct = DateTimeUtils.toJavaTimestamp(CurrentTimestamp().eval(EmptyRow).asInstanceOf[Long])
    val t1 = System.currentTimeMillis()
    assert(math.abs(t1 - ct.getTime) < 5000)
  }

  test("DayOfYear") {
    val sdfDay = new SimpleDateFormat("D", Locale.US)

    val c = Calendar.getInstance()
    (0 to 3).foreach { m =>
      (0 to 5).foreach { i =>
        c.set(2000, m, 28, 0, 0, 0)
        c.add(Calendar.DATE, i)
        checkEvaluation(DayOfYear(Literal(new Date(c.getTimeInMillis))),
          sdfDay.format(c.getTime).toInt)
      }
    }
    checkEvaluation(DayOfYear(Literal.create(null, DateType)), null)

    checkEvaluation(DayOfYear(Cast(Literal("1582-10-15 13:10:15"), DateType)), 288)
    checkEvaluation(DayOfYear(Cast(Literal("1582-10-04 13:10:15"), DateType)), 277)
    checkConsistencyBetweenInterpretedAndCodegen(DayOfYear, DateType)
  }

  test("Year") {
    checkEvaluation(Year(Literal.create(null, DateType)), null)
    checkEvaluation(Year(Literal(d)), 2015)
    checkEvaluation(Year(Cast(Literal(date), DateType, UTC_OPT)), 2015)
    checkEvaluation(Year(Cast(Literal(ts), DateType, UTC_OPT)), 2013)

    val c = Calendar.getInstance()
    (2000 to 2002).foreach { y =>
      (0 to 11 by 11).foreach { m =>
        c.set(y, m, 28)
        (0 to 5 * 24).foreach { i =>
          c.add(Calendar.HOUR_OF_DAY, 1)
          checkEvaluation(Year(Literal(new Date(c.getTimeInMillis))),
            c.get(Calendar.YEAR))
        }
      }
    }
    checkEvaluation(Year(Cast(Literal("1582-01-01 13:10:15"), DateType)), 1582)
    checkEvaluation(Year(Cast(Literal("1581-12-31 13:10:15"), DateType)), 1581)
    checkConsistencyBetweenInterpretedAndCodegen(Year, DateType)
  }

  test("Quarter") {
    checkEvaluation(Quarter(Literal.create(null, DateType)), null)
    checkEvaluation(Quarter(Literal(d)), 2)
    checkEvaluation(Quarter(Cast(Literal(date), DateType, UTC_OPT)), 2)
    checkEvaluation(Quarter(Cast(Literal(ts), DateType, UTC_OPT)), 4)

    val c = Calendar.getInstance()
    (2003 to 2004).foreach { y =>
      (0 to 11 by 3).foreach { m =>
        c.set(y, m, 28, 0, 0, 0)
        (0 to 5 * 24).foreach { i =>
          c.add(Calendar.HOUR_OF_DAY, 1)
          checkEvaluation(Quarter(Literal(new Date(c.getTimeInMillis))),
            c.get(Calendar.MONTH) / 3 + 1)
        }
      }
    }

    checkEvaluation(Quarter(Cast(Literal("1582-10-01 13:10:15"), DateType)), 4)
    checkEvaluation(Quarter(Cast(Literal("1582-09-30 13:10:15"), DateType)), 3)
    checkConsistencyBetweenInterpretedAndCodegen(Quarter, DateType)
  }

  test("Month") {
    checkEvaluation(Month(Literal.create(null, DateType)), null)
    checkEvaluation(Month(Literal(d)), 4)
    checkEvaluation(Month(Cast(Literal(date), DateType, UTC_OPT)), 4)
    checkEvaluation(Month(Cast(Literal(ts), DateType, UTC_OPT)), 11)

    checkEvaluation(Month(Cast(Literal("1582-04-28 13:10:15"), DateType)), 4)
    checkEvaluation(Month(Cast(Literal("1582-10-04 13:10:15"), DateType)), 10)
    checkEvaluation(Month(Cast(Literal("1582-10-15 13:10:15"), DateType)), 10)

    val c = Calendar.getInstance()
    (2003 to 2004).foreach { y =>
      (0 to 3).foreach { m =>
        (0 to 2 * 24).foreach { i =>
          c.set(y, m, 28, 0, 0, 0)
          c.add(Calendar.HOUR_OF_DAY, i)
          checkEvaluation(Month(Literal(new Date(c.getTimeInMillis))),
            c.get(Calendar.MONTH) + 1)
        }
      }
    }
    checkConsistencyBetweenInterpretedAndCodegen(Month, DateType)
  }

  test("Day / DayOfMonth") {
    checkEvaluation(DayOfMonth(Cast(Literal("2000-02-29"), DateType)), 29)
    checkEvaluation(DayOfMonth(Literal.create(null, DateType)), null)
    checkEvaluation(DayOfMonth(Literal(d)), 8)
    checkEvaluation(DayOfMonth(Cast(Literal(date), DateType, UTC_OPT)), 8)
    checkEvaluation(DayOfMonth(Cast(Literal(ts), DateType, UTC_OPT)), 8)

    checkEvaluation(DayOfMonth(Cast(Literal("1582-04-28 13:10:15"), DateType)), 28)
    checkEvaluation(DayOfMonth(Cast(Literal("1582-10-15 13:10:15"), DateType)), 15)
    checkEvaluation(DayOfMonth(Cast(Literal("1582-10-04 13:10:15"), DateType)), 4)

    val c = Calendar.getInstance()
    (1999 to 2000).foreach { y =>
      c.set(y, 0, 1, 0, 0, 0)
      (0 to 365).foreach { d =>
        c.add(Calendar.DATE, 1)
        checkEvaluation(DayOfMonth(Literal(new Date(c.getTimeInMillis))),
          c.get(Calendar.DAY_OF_MONTH))
      }
    }
    checkConsistencyBetweenInterpretedAndCodegen(DayOfMonth, DateType)
  }

  test("Seconds") {
    assert(Second(Literal.create(null, DateType), UTC_OPT).resolved === false)
    assert(Second(Cast(Literal(d), TimestampType, UTC_OPT), UTC_OPT).resolved )
    checkEvaluation(Second(Cast(Literal(d), TimestampType, UTC_OPT), UTC_OPT), 0)
    checkEvaluation(Second(Cast(Literal(date), TimestampType, UTC_OPT), UTC_OPT), 15)
    checkEvaluation(Second(Literal(ts), UTC_OPT), 15)

    val c = Calendar.getInstance()
    for (zid <- outstandingZoneIds) {
      val timeZoneId = Option(zid.getId)
      c.setTimeZone(TimeZone.getTimeZone(zid))
      (0 to 60 by 5).foreach { s =>
        c.set(2015, 18, 3, 3, 5, s)
        checkEvaluation(
          Second(Literal(new Timestamp(c.getTimeInMillis)), timeZoneId),
          c.get(Calendar.SECOND))
      }
      checkConsistencyBetweenInterpretedAndCodegen(
        (child: Expression) => Second(child, timeZoneId), TimestampType)
    }
  }

  test("DayOfWeek") {
    checkEvaluation(DayOfWeek(Literal.create(null, DateType)), null)
    checkEvaluation(DayOfWeek(Literal(d)), Calendar.WEDNESDAY)
    checkEvaluation(DayOfWeek(Cast(Literal(date), DateType, UTC_OPT)),
      Calendar.WEDNESDAY)
    checkEvaluation(DayOfWeek(Cast(Literal(ts), DateType, UTC_OPT)), Calendar.FRIDAY)
    checkEvaluation(DayOfWeek(Cast(Literal("2011-05-06"), DateType, UTC_OPT)), Calendar.FRIDAY)
    checkEvaluation(DayOfWeek(Literal(new Date(toMillis("2017-05-27 13:10:15")))),
      Calendar.SATURDAY)
    checkEvaluation(DayOfWeek(Literal(new Date(toMillis("1582-10-15 13:10:15")))),
      Calendar.FRIDAY)
    checkConsistencyBetweenInterpretedAndCodegen(DayOfWeek, DateType)
  }

  test("WeekDay") {
    checkEvaluation(WeekDay(Literal.create(null, DateType)), null)
    checkEvaluation(WeekDay(Literal(d)), 2)
    checkEvaluation(WeekDay(Cast(Literal(date), DateType, UTC_OPT)), 2)
    checkEvaluation(WeekDay(Cast(Literal(ts), DateType, UTC_OPT)), 4)
    checkEvaluation(WeekDay(Cast(Literal("2011-05-06"), DateType, UTC_OPT)), 4)
    checkEvaluation(WeekDay(Literal(new Date(toMillis("2017-05-27 13:10:15")))), 5)
    checkEvaluation(WeekDay(Literal(new Date(toMillis("1582-10-15 13:10:15")))), 4)
    checkConsistencyBetweenInterpretedAndCodegen(WeekDay, DateType)
  }

  test("WeekOfYear") {
    checkEvaluation(WeekOfYear(Literal.create(null, DateType)), null)
    checkEvaluation(WeekOfYear(Literal(d)), 15)
    checkEvaluation(WeekOfYear(Cast(Literal(date), DateType, UTC_OPT)), 15)
    checkEvaluation(WeekOfYear(Cast(Literal(ts), DateType, UTC_OPT)), 45)
    checkEvaluation(WeekOfYear(Cast(Literal("2011-05-06"), DateType, UTC_OPT)), 18)
    checkEvaluation(WeekOfYear(Cast(Literal("1582-10-15 13:10:15"), DateType, UTC_OPT)), 41)
    checkEvaluation(WeekOfYear(Cast(Literal("1582-10-04 13:10:15"), DateType, UTC_OPT)), 40)
    checkConsistencyBetweenInterpretedAndCodegen(WeekOfYear, DateType)
  }

  test("DateFormat") {
    Seq("legacy", "corrected").foreach { legacyParserPolicy =>
      withSQLConf(SQLConf.LEGACY_TIME_PARSER_POLICY.key -> legacyParserPolicy) {
        checkEvaluation(
          DateFormatClass(Literal.create(null, TimestampType), Literal("y"), UTC_OPT),
          null)
        checkEvaluation(DateFormatClass(Cast(Literal(d), TimestampType, UTC_OPT),
          Literal.create(null, StringType), UTC_OPT), null)

        checkEvaluation(DateFormatClass(Cast(Literal(d), TimestampType, UTC_OPT),
          Literal("y"), UTC_OPT), "2015")
        checkEvaluation(DateFormatClass(Literal(ts), Literal("y"), UTC_OPT), "2013")
        checkEvaluation(DateFormatClass(Cast(Literal(d), TimestampType, UTC_OPT),
          Literal("H"), UTC_OPT), "0")
        checkEvaluation(DateFormatClass(Literal(ts), Literal("H"), UTC_OPT), "13")

        checkEvaluation(DateFormatClass(Cast(Literal(d), TimestampType, PST_OPT),
          Literal("y"), PST_OPT), "2015")
        checkEvaluation(DateFormatClass(Literal(ts), Literal("y"), PST_OPT), "2013")
        checkEvaluation(DateFormatClass(Cast(Literal(d), TimestampType, PST_OPT),
          Literal("H"), PST_OPT), "0")
        checkEvaluation(DateFormatClass(Literal(ts), Literal("H"), PST_OPT), "5")

        checkEvaluation(DateFormatClass(Cast(Literal(d), TimestampType, JST_OPT),
          Literal("y"), JST_OPT), "2015")
        checkEvaluation(DateFormatClass(Literal(ts), Literal("y"), JST_OPT), "2013")
        checkEvaluation(DateFormatClass(Cast(Literal(d), TimestampType, JST_OPT),
          Literal("H"), JST_OPT), "0")
        checkEvaluation(DateFormatClass(Literal(ts), Literal("H"), JST_OPT), "22")

        // Test escaping of format
        GenerateUnsafeProjection.generate(
          DateFormatClass(Literal(ts), Literal("\""), JST_OPT) :: Nil)

        // SPARK-28072 The codegen path should work
        checkEvaluation(
          expression = DateFormatClass(
            BoundReference(ordinal = 0, dataType = TimestampType, nullable = true),
            BoundReference(ordinal = 1, dataType = StringType, nullable = true),
            JST_OPT),
          expected = "22",
          inputRow = InternalRow(DateTimeUtils.fromJavaTimestamp(ts), UTF8String.fromString("H")))
      }
    }
  }

  test("Hour") {
    assert(Hour(Literal.create(null, DateType), UTC_OPT).resolved === false)
    assert(Hour(Literal(ts), UTC_OPT).resolved)
    checkEvaluation(Hour(Cast(Literal(d), TimestampType, UTC_OPT), UTC_OPT), 0)
    checkEvaluation(Hour(Cast(Literal(date), TimestampType, UTC_OPT), UTC_OPT), 13)
    checkEvaluation(Hour(Literal(ts), UTC_OPT), 13)

    val c = Calendar.getInstance()
    for (zid <- outstandingZoneIds) {
      val timeZoneId = Option(zid.getId)
      c.setTimeZone(TimeZone.getTimeZone(zid))
      (0 to 24 by 6).foreach { h =>
        (0 to 60 by 30).foreach { m =>
          (0 to 60 by 30).foreach { s =>
            c.set(2015, 18, 3, h, m, s)
            checkEvaluation(
              Hour(Literal(new Timestamp(c.getTimeInMillis)), timeZoneId),
              c.get(Calendar.HOUR_OF_DAY))
          }
        }
      }
      checkConsistencyBetweenInterpretedAndCodegen(
        (child: Expression) => Hour(child, timeZoneId), TimestampType)
    }
  }

  test("Minute") {
    assert(Minute(Literal.create(null, DateType), UTC_OPT).resolved === false)
    assert(Minute(Literal(ts), UTC_OPT).resolved)
    checkEvaluation(Minute(Cast(Literal(d), TimestampType, UTC_OPT), UTC_OPT), 0)
    checkEvaluation(
      Minute(Cast(Literal(date), TimestampType, UTC_OPT), UTC_OPT), 10)
    checkEvaluation(Minute(Literal(ts), UTC_OPT), 10)

    val c = Calendar.getInstance()
    for (zid <- outstandingZoneIds) {
      val timeZoneId = Option(zid.getId)
      c.setTimeZone(TimeZone.getTimeZone(zid))
      (0 to 60 by 5).foreach { m =>
        (0 to 60 by 15).foreach { s =>
          c.set(2015, 18, 3, 3, m, s)
          checkEvaluation(
            Minute(Literal(new Timestamp(c.getTimeInMillis)), timeZoneId),
            c.get(Calendar.MINUTE))
        }
      }
      checkConsistencyBetweenInterpretedAndCodegen(
        (child: Expression) => Minute(child, timeZoneId), TimestampType)
    }
  }

  test("date_add") {
    checkEvaluation(
      DateAdd(Literal(Date.valueOf("2016-02-28")), Literal(1.toByte)),
      DateTimeUtils.fromJavaDate(Date.valueOf("2016-02-29")))
    checkEvaluation(
      DateAdd(Literal(Date.valueOf("2016-02-28")), Literal(1.toShort)),
      DateTimeUtils.fromJavaDate(Date.valueOf("2016-02-29")))
    checkEvaluation(
      DateAdd(Literal(Date.valueOf("2016-02-28")), Literal(1)),
      DateTimeUtils.fromJavaDate(Date.valueOf("2016-02-29")))
    checkEvaluation(
      DateAdd(Literal(Date.valueOf("2016-02-28")), Literal(-365)),
      DateTimeUtils.fromJavaDate(Date.valueOf("2015-02-28")))
    checkEvaluation(DateAdd(Literal.create(null, DateType), Literal(1)), null)
    checkEvaluation(DateAdd(Literal(Date.valueOf("2016-02-28")), Literal.create(null, IntegerType)),
      null)
    checkEvaluation(DateAdd(Literal.create(null, DateType), Literal.create(null, IntegerType)),
      null)
    checkEvaluation(
      DateAdd(Literal(Date.valueOf("2016-02-28")), positiveIntLit), 49627)
    checkEvaluation(
      DateAdd(Literal(Date.valueOf("2016-02-28")), negativeIntLit), -15910)
    checkConsistencyBetweenInterpretedAndCodegen(DateAdd, DateType, ByteType)
    checkConsistencyBetweenInterpretedAndCodegen(DateAdd, DateType, ShortType)
    checkConsistencyBetweenInterpretedAndCodegen(DateAdd, DateType, IntegerType)
  }

  test("date add interval") {
    val d = Date.valueOf("2016-02-28")
    Seq("true", "false") foreach { flag =>
      withSQLConf((SQLConf.ANSI_ENABLED.key, flag)) {
        checkEvaluation(
          DateAddInterval(Literal(d), Literal(new CalendarInterval(0, 1, 0))),
          DateTimeUtils.fromJavaDate(Date.valueOf("2016-02-29")))
        checkEvaluation(
          DateAddInterval(Literal(d), Literal(new CalendarInterval(1, 1, 0))),
          DateTimeUtils.fromJavaDate(Date.valueOf("2016-03-29")))
        checkEvaluation(DateAddInterval(Literal(d), Literal.create(null, CalendarIntervalType)),
          null)
        checkEvaluation(DateAddInterval(Literal.create(null, DateType),
          Literal(new CalendarInterval(1, 1, 0))),
          null)
      }
    }

    withSQLConf((SQLConf.ANSI_ENABLED.key, "true")) {
      checkExceptionInExpression[IllegalArgumentException](
        DateAddInterval(Literal(d), Literal(new CalendarInterval(1, 1, 25 * MICROS_PER_HOUR))),
        "Cannot add hours, minutes or seconds, milliseconds, microseconds to a date")
    }

    withSQLConf((SQLConf.ANSI_ENABLED.key, "false")) {
      checkEvaluation(
        DateAddInterval(Literal(d), Literal(new CalendarInterval(1, 1, 25))),
        DateTimeUtils.fromJavaDate(Date.valueOf("2016-03-29")))
      checkEvaluation(
        DateAddInterval(Literal(d), Literal(new CalendarInterval(1, 1, 25 * MICROS_PER_HOUR))),
        DateTimeUtils.fromJavaDate(Date.valueOf("2016-03-30")))
    }
  }

  test("date_sub") {
    checkEvaluation(
      DateSub(Literal(Date.valueOf("2015-01-01")), Literal(1.toByte)),
      DateTimeUtils.fromJavaDate(Date.valueOf("2014-12-31")))
    checkEvaluation(
      DateSub(Literal(Date.valueOf("2015-01-01")), Literal(1.toShort)),
      DateTimeUtils.fromJavaDate(Date.valueOf("2014-12-31")))
    checkEvaluation(
      DateSub(Literal(Date.valueOf("2015-01-01")), Literal(1)),
      DateTimeUtils.fromJavaDate(Date.valueOf("2014-12-31")))
    checkEvaluation(
      DateSub(Literal(Date.valueOf("2015-01-01")), Literal(-1)),
      DateTimeUtils.fromJavaDate(Date.valueOf("2015-01-02")))
    checkEvaluation(DateSub(Literal.create(null, DateType), Literal(1)), null)
    checkEvaluation(DateSub(Literal(Date.valueOf("2016-02-28")), Literal.create(null, IntegerType)),
      null)
    checkEvaluation(DateSub(Literal.create(null, DateType), Literal.create(null, IntegerType)),
      null)
    checkEvaluation(
      DateSub(Literal(Date.valueOf("2016-02-28")), positiveIntLit), -15909)
    checkEvaluation(
      DateSub(Literal(Date.valueOf("2016-02-28")), negativeIntLit), 49628)
    checkConsistencyBetweenInterpretedAndCodegen(DateSub, DateType, ByteType)
    checkConsistencyBetweenInterpretedAndCodegen(DateSub, DateType, ShortType)
    checkConsistencyBetweenInterpretedAndCodegen(DateSub, DateType, IntegerType)
  }

  test("time_add") {
    val sdf = new SimpleDateFormat("yyyy-MM-dd HH:mm:ss.SSS", Locale.US)
    for (zid <- outstandingZoneIds) {
      val timeZoneId = Option(zid.getId)
      sdf.setTimeZone(TimeZone.getTimeZone(zid))

      checkEvaluation(
        TimeAdd(
          Literal(new Timestamp(sdf.parse("2016-01-29 10:00:00.000").getTime)),
          Literal(new CalendarInterval(1, 2, 123000L)),
          timeZoneId),
        DateTimeUtils.fromJavaTimestamp(
          new Timestamp(sdf.parse("2016-03-02 10:00:00.123").getTime)))

      checkEvaluation(
        TimeAdd(
          Literal.create(null, TimestampType),
          Literal(new CalendarInterval(1, 2, 123000L)),
          timeZoneId),
        null)
      checkEvaluation(
        TimeAdd(
          Literal(new Timestamp(sdf.parse("2016-01-29 10:00:00.000").getTime)),
          Literal.create(null, CalendarIntervalType),
          timeZoneId),
        null)
      checkEvaluation(
        TimeAdd(
          Literal.create(null, TimestampType),
          Literal.create(null, CalendarIntervalType),
          timeZoneId),
        null)
      checkConsistencyBetweenInterpretedAndCodegen(
        (start: Expression, interval: Expression) => TimeAdd(start, interval, timeZoneId),
        TimestampType, CalendarIntervalType)
    }
  }

  test("time_sub") {
    val sdf = new SimpleDateFormat("yyyy-MM-dd HH:mm:ss.SSS", Locale.US)
    for (zid <- outstandingZoneIds) {
      val timeZoneId = Option(zid.getId)
      sdf.setTimeZone(TimeZone.getTimeZone(zid))

      checkEvaluation(
        TimeAdd(
          Literal(new Timestamp(sdf.parse("2016-03-31 10:00:00.000").getTime)),
          UnaryMinus(Literal(new CalendarInterval(1, 0, 0))),
          timeZoneId),
        DateTimeUtils.fromJavaTimestamp(
          new Timestamp(sdf.parse("2016-02-29 10:00:00.000").getTime)))
      checkEvaluation(
        TimeAdd(
          Literal(new Timestamp(sdf.parse("2016-03-31 10:00:00.000").getTime)),
          UnaryMinus(Literal(new CalendarInterval(1, 1, 0))),
          timeZoneId),
        DateTimeUtils.fromJavaTimestamp(
          new Timestamp(sdf.parse("2016-02-28 10:00:00.000").getTime)))
      checkEvaluation(
        TimeAdd(
          Literal(new Timestamp(sdf.parse("2016-03-30 00:00:01.000").getTime)),
          UnaryMinus(Literal(new CalendarInterval(1, 0, 2000000.toLong))),
          timeZoneId),
        DateTimeUtils.fromJavaTimestamp(
          new Timestamp(sdf.parse("2016-02-28 23:59:59.000").getTime)))
      checkEvaluation(
        TimeAdd(
          Literal(new Timestamp(sdf.parse("2016-03-30 00:00:01.000").getTime)),
          UnaryMinus(Literal(new CalendarInterval(1, 1, 2000000.toLong))),
          timeZoneId),
        DateTimeUtils.fromJavaTimestamp(
          new Timestamp(sdf.parse("2016-02-27 23:59:59.000").getTime)))

      checkEvaluation(
        TimeAdd(
          Literal.create(null, TimestampType),
          UnaryMinus(Literal(new CalendarInterval(1, 2, 123000L))),
          timeZoneId),
        null)
      checkEvaluation(
        TimeAdd(
          Literal(new Timestamp(sdf.parse("2016-01-29 10:00:00.000").getTime)),
          UnaryMinus(Literal.create(null, CalendarIntervalType)),
          timeZoneId),
        null)
      checkEvaluation(
        TimeAdd(
          Literal.create(null, TimestampType),
          UnaryMinus(Literal.create(null, CalendarIntervalType)),
          timeZoneId),
        null)
      checkConsistencyBetweenInterpretedAndCodegen((start: Expression, interval: Expression) =>
        TimeAdd(start, UnaryMinus(interval), timeZoneId),
        TimestampType, CalendarIntervalType)
    }
  }

  test("add_months") {
    checkEvaluation(AddMonths(Literal(Date.valueOf("2015-01-30")), Literal(1)),
      DateTimeUtils.fromJavaDate(Date.valueOf("2015-02-28")))
    checkEvaluation(AddMonths(Literal(Date.valueOf("2016-03-30")), Literal(-1)),
      DateTimeUtils.fromJavaDate(Date.valueOf("2016-02-29")))
    checkEvaluation(
      AddMonths(Literal(Date.valueOf("2015-01-30")), Literal.create(null, IntegerType)),
      null)
    checkEvaluation(AddMonths(Literal.create(null, DateType), Literal(1)), null)
    checkEvaluation(AddMonths(Literal.create(null, DateType), Literal.create(null, IntegerType)),
      null)
    // Valid range of DateType is [0001-01-01, 9999-12-31]
    val maxMonthInterval = 10000 * 12
    checkEvaluation(
      AddMonths(Literal(LocalDate.parse("0001-01-01")), Literal(maxMonthInterval)),
      LocalDate.of(10001, 1, 1).toEpochDay.toInt)
    checkEvaluation(
      AddMonths(Literal(Date.valueOf("9999-12-31")), Literal(-1 * maxMonthInterval)), -719529)
    // Test evaluation results between Interpreted mode and Codegen mode
    forAll (
      LiteralGenerator.randomGen(DateType),
      LiteralGenerator.monthIntervalLiterGen
    ) { (l1: Literal, l2: Literal) =>
      cmpInterpretWithCodegen(EmptyRow, AddMonths(l1, l2))
    }
  }

  test("months_between") {
    val sdf = new SimpleDateFormat("yyyy-MM-dd HH:mm:ss", Locale.US)
    for (zid <- outstandingZoneIds) {
      val timeZoneId = Option(zid.getId)
      sdf.setTimeZone(TimeZone.getTimeZone(zid))

      checkEvaluation(
        MonthsBetween(
          Literal(new Timestamp(sdf.parse("1997-02-28 10:30:00").getTime)),
          Literal(new Timestamp(sdf.parse("1996-10-30 00:00:00").getTime)),
          Literal.TrueLiteral,
          timeZoneId = timeZoneId), 3.94959677)
      checkEvaluation(
        MonthsBetween(
          Literal(new Timestamp(sdf.parse("1997-02-28 10:30:00").getTime)),
          Literal(new Timestamp(sdf.parse("1996-10-30 00:00:00").getTime)),
          Literal.FalseLiteral,
          timeZoneId = timeZoneId), 3.9495967741935485)

      Seq(Literal.FalseLiteral, Literal.TrueLiteral). foreach { roundOff =>
        checkEvaluation(
          MonthsBetween(
            Literal(new Timestamp(sdf.parse("2015-01-30 11:52:00").getTime)),
            Literal(new Timestamp(sdf.parse("2015-01-30 11:50:00").getTime)),
            roundOff,
            timeZoneId = timeZoneId), 0.0)
        checkEvaluation(
          MonthsBetween(
            Literal(new Timestamp(sdf.parse("2015-01-31 00:00:00").getTime)),
            Literal(new Timestamp(sdf.parse("2015-03-31 22:00:00").getTime)),
            roundOff,
            timeZoneId = timeZoneId), -2.0)
        checkEvaluation(
          MonthsBetween(
            Literal(new Timestamp(sdf.parse("2015-03-31 22:00:00").getTime)),
            Literal(new Timestamp(sdf.parse("2015-02-28 00:00:00").getTime)),
            roundOff,
            timeZoneId = timeZoneId), 1.0)
      }
      val t = Literal(Timestamp.valueOf("2015-03-31 22:00:00"))
      val tnull = Literal.create(null, TimestampType)
      checkEvaluation(MonthsBetween(t, tnull, Literal.TrueLiteral, timeZoneId = timeZoneId), null)
      checkEvaluation(MonthsBetween(tnull, t, Literal.TrueLiteral, timeZoneId = timeZoneId), null)
      checkEvaluation(
        MonthsBetween(tnull, tnull, Literal.TrueLiteral, timeZoneId = timeZoneId), null)
      checkEvaluation(
        MonthsBetween(t, t, Literal.create(null, BooleanType), timeZoneId = timeZoneId), null)
      checkConsistencyBetweenInterpretedAndCodegen(
        (time1: Expression, time2: Expression, roundOff: Expression) =>
          MonthsBetween(time1, time2, roundOff, timeZoneId = timeZoneId),
        TimestampType, TimestampType, BooleanType)
    }
  }

  test("last_day") {
    checkEvaluation(LastDay(Literal(Date.valueOf("2015-02-28"))), Date.valueOf("2015-02-28"))
    checkEvaluation(LastDay(Literal(Date.valueOf("2015-03-27"))), Date.valueOf("2015-03-31"))
    checkEvaluation(LastDay(Literal(Date.valueOf("2015-04-26"))), Date.valueOf("2015-04-30"))
    checkEvaluation(LastDay(Literal(Date.valueOf("2015-05-25"))), Date.valueOf("2015-05-31"))
    checkEvaluation(LastDay(Literal(Date.valueOf("2015-06-24"))), Date.valueOf("2015-06-30"))
    checkEvaluation(LastDay(Literal(Date.valueOf("2015-07-23"))), Date.valueOf("2015-07-31"))
    checkEvaluation(LastDay(Literal(Date.valueOf("2015-08-01"))), Date.valueOf("2015-08-31"))
    checkEvaluation(LastDay(Literal(Date.valueOf("2015-09-02"))), Date.valueOf("2015-09-30"))
    checkEvaluation(LastDay(Literal(Date.valueOf("2015-10-03"))), Date.valueOf("2015-10-31"))
    checkEvaluation(LastDay(Literal(Date.valueOf("2015-11-04"))), Date.valueOf("2015-11-30"))
    checkEvaluation(LastDay(Literal(Date.valueOf("2015-12-05"))), Date.valueOf("2015-12-31"))
    checkEvaluation(LastDay(Literal(Date.valueOf("2016-01-06"))), Date.valueOf("2016-01-31"))
    checkEvaluation(LastDay(Literal(Date.valueOf("2016-02-07"))), Date.valueOf("2016-02-29"))
    checkEvaluation(LastDay(Literal.create(null, DateType)), null)
    checkConsistencyBetweenInterpretedAndCodegen(LastDay, DateType)
  }

  test("next_day") {
    def testNextDay(input: String, dayOfWeek: String, output: String): Unit = {
      checkEvaluation(
        NextDay(Literal(Date.valueOf(input)), NonFoldableLiteral(dayOfWeek)),
        DateTimeUtils.fromJavaDate(Date.valueOf(output)))
      checkEvaluation(
        NextDay(Literal(Date.valueOf(input)), Literal(dayOfWeek)),
        DateTimeUtils.fromJavaDate(Date.valueOf(output)))
    }
    testNextDay("2015-07-23", "Mon", "2015-07-27")
    testNextDay("2015-07-23", "mo", "2015-07-27")
    testNextDay("2015-07-23", "Tue", "2015-07-28")
    testNextDay("2015-07-23", "tu", "2015-07-28")
    testNextDay("2015-07-23", "we", "2015-07-29")
    testNextDay("2015-07-23", "wed", "2015-07-29")
    testNextDay("2015-07-23", "Thu", "2015-07-30")
    testNextDay("2015-07-23", "TH", "2015-07-30")
    testNextDay("2015-07-23", "Fri", "2015-07-24")
    testNextDay("2015-07-23", "fr", "2015-07-24")

    checkEvaluation(NextDay(Literal(Date.valueOf("2015-07-23")), Literal("xx")), null)
    checkEvaluation(NextDay(Literal.create(null, DateType), Literal("xx")), null)
    checkEvaluation(
      NextDay(Literal(Date.valueOf("2015-07-23")), Literal.create(null, StringType)), null)
    // Test escaping of dayOfWeek
    GenerateUnsafeProjection.generate(
      NextDay(Literal(Date.valueOf("2015-07-23")), Literal("\"quote")) :: Nil)
  }

  private def testTruncDate(input: Date, fmt: String, expected: Date): Unit = {
    checkEvaluation(TruncDate(Literal.create(input, DateType), Literal.create(fmt, StringType)),
      expected)
    checkEvaluation(
      TruncDate(Literal.create(input, DateType), NonFoldableLiteral.create(fmt, StringType)),
      expected)
  }

  test("TruncDate") {
    val date = Date.valueOf("2015-07-22")
    Seq("yyyy", "YYYY", "year", "YEAR", "yy", "YY").foreach { fmt =>
      testTruncDate(date, fmt, Date.valueOf("2015-01-01"))
    }
    Seq("month", "MONTH", "mon", "MON", "mm", "MM").foreach { fmt =>
      testTruncDate(date, fmt, Date.valueOf("2015-07-01"))
    }
    testTruncDate(date, "DD", null)
    testTruncDate(date, "SECOND", null)
    testTruncDate(date, "HOUR", null)
    testTruncDate(null, "MON", null)
    // Test escaping of format
    GenerateUnsafeProjection.generate(TruncDate(Literal(0, DateType), Literal("\"quote")) :: Nil)
<<<<<<< HEAD

=======
>>>>>>> a630e8d1
  }

  private def testTruncTimestamp(input: Timestamp, fmt: String, expected: Timestamp): Unit = {
    checkEvaluation(
      TruncTimestamp(Literal.create(fmt, StringType), Literal.create(input, TimestampType)),
      expected)
    checkEvaluation(
      TruncTimestamp(
        NonFoldableLiteral.create(fmt, StringType), Literal.create(input, TimestampType)),
      expected)
  }

  test("TruncTimestamp") {
    withDefaultTimeZone(UTC) {
      val inputDate = Timestamp.valueOf("2015-07-22 05:30:06")

      Seq("yyyy", "YYYY", "year", "YEAR", "yy", "YY").foreach { fmt =>
        testTruncTimestamp(
          inputDate, fmt,
          Timestamp.valueOf("2015-01-01 00:00:00"))
      }

      Seq("month", "MONTH", "mon", "MON", "mm", "MM").foreach { fmt =>
        testTruncTimestamp(
          inputDate, fmt,
          Timestamp.valueOf("2015-07-01 00:00:00"))
      }

      Seq("DAY", "day", "DD", "dd").foreach { fmt =>
        testTruncTimestamp(
          inputDate, fmt,
          Timestamp.valueOf("2015-07-22 00:00:00"))
      }

      Seq("HOUR", "hour").foreach { fmt =>
        testTruncTimestamp(
          inputDate, fmt,
          Timestamp.valueOf("2015-07-22 05:00:00"))
      }

      Seq("MINUTE", "minute").foreach { fmt =>
        testTruncTimestamp(
          inputDate, fmt,
          Timestamp.valueOf("2015-07-22 05:30:00"))
      }

      Seq("SECOND", "second").foreach { fmt =>
        testTruncTimestamp(
          inputDate, fmt,
          Timestamp.valueOf("2015-07-22 05:30:06"))
      }

      Seq("WEEK", "week").foreach { fmt =>
        testTruncTimestamp(
          inputDate, fmt,
          Timestamp.valueOf("2015-07-20 00:00:00"))
      }

      Seq("QUARTER", "quarter").foreach { fmt =>
        testTruncTimestamp(
          inputDate, fmt,
          Timestamp.valueOf("2015-07-01 00:00:00"))
      }

      testTruncTimestamp(null, "MON", null)
    }
  }

  test("unsupported fmt fields for trunc/date_trunc results null") {
    Seq("INVALID", "decade", "century", "millennium", "whatever", null).foreach { field =>
      testTruncDate(Date.valueOf("2000-03-08"), field, null)
      testTruncDate(null, field, null)
      testTruncTimestamp(Timestamp.valueOf("2000-03-08 11:12:13"), field, null)
      testTruncTimestamp(null, field, null)
    }
  }

  test("from_unixtime") {
    Seq("legacy", "corrected").foreach { legacyParserPolicy =>
      withSQLConf(SQLConf.LEGACY_TIME_PARSER_POLICY.key -> legacyParserPolicy) {
        val fmt1 = "yyyy-MM-dd HH:mm:ss"
        val sdf1 = new SimpleDateFormat(fmt1, Locale.US)
        val fmt2 = "yyyy-MM-dd HH:mm:ss.SSS"
        val sdf2 = new SimpleDateFormat(fmt2, Locale.US)
        for (zid <- outstandingZoneIds) {
          val timeZoneId = Option(zid.getId)
          val tz = TimeZone.getTimeZone(zid)
          sdf1.setTimeZone(tz)
          sdf2.setTimeZone(tz)

          checkEvaluation(
            FromUnixTime(Literal(0L), Literal(fmt1), timeZoneId),
            sdf1.format(new Timestamp(0)))
          checkEvaluation(FromUnixTime(
            Literal(1000L), Literal(fmt1), timeZoneId),
            sdf1.format(new Timestamp(1000000)))
          checkEvaluation(
            FromUnixTime(Literal(-1000L), Literal(fmt2), timeZoneId),
            sdf2.format(new Timestamp(-1000000)))
          checkEvaluation(
            FromUnixTime(
              Literal.create(null, LongType),
              Literal.create(null, StringType), timeZoneId),
            null)
          checkEvaluation(
            FromUnixTime(Literal.create(null, LongType), Literal(fmt1), timeZoneId),
            null)
          checkEvaluation(
            FromUnixTime(Literal(1000L), Literal.create(null, StringType), timeZoneId),
            null)
<<<<<<< HEAD
          checkEvaluation(
            FromUnixTime(Literal(0L), Literal("not a valid format"), timeZoneId), null)
=======
>>>>>>> a630e8d1

          // SPARK-28072 The codegen path for non-literal input should also work
          checkEvaluation(
            expression = FromUnixTime(
              BoundReference(ordinal = 0, dataType = LongType, nullable = true),
              BoundReference(ordinal = 1, dataType = StringType, nullable = true),
              timeZoneId),
            expected = UTF8String.fromString(sdf1.format(new Timestamp(0))),
            inputRow = InternalRow(0L, UTF8String.fromString(fmt1)))
        }
      }
    }
    // Test escaping of format
<<<<<<< HEAD
    GenerateUnsafeProjection.generate(FromUnixTime(Literal(0L), Literal("\"quote"), UTC_OPT) :: Nil)
=======
    GenerateUnsafeProjection.generate(FromUnixTime(Literal(0L), Literal("\""), UTC_OPT) :: Nil)
>>>>>>> a630e8d1
  }

  test("unix_timestamp") {
    Seq("legacy", "corrected").foreach { legacyParserPolicy =>
      withSQLConf(SQLConf.LEGACY_TIME_PARSER_POLICY.key -> legacyParserPolicy) {
        val sdf1 = new SimpleDateFormat("yyyy-MM-dd HH:mm:ss", Locale.US)
        val fmt2 = "yyyy-MM-dd HH:mm:ss.SSS"
        val sdf2 = new SimpleDateFormat(fmt2, Locale.US)
        val fmt3 = "yy-MM-dd"
        val sdf3 = new SimpleDateFormat(fmt3, Locale.US)
<<<<<<< HEAD
        sdf3.setTimeZone(TimeZone.getTimeZone(UTC))
=======
        sdf3.setTimeZone(TimeZoneUTC)
>>>>>>> a630e8d1

        withDefaultTimeZone(UTC) {
          for (zid <- outstandingZoneIds) {
            val timeZoneId = Option(zid.getId)
            val tz = TimeZone.getTimeZone(zid)
            sdf1.setTimeZone(tz)
            sdf2.setTimeZone(tz)

            val date1 = Date.valueOf("2015-07-24")
            checkEvaluation(UnixTimestamp(
              Literal(sdf1.format(new Timestamp(0))),
              Literal("yyyy-MM-dd HH:mm:ss"), timeZoneId), 0L)
            checkEvaluation(UnixTimestamp(
              Literal(sdf1.format(new Timestamp(1000000))),
              Literal("yyyy-MM-dd HH:mm:ss"), timeZoneId),
              1000L)
            checkEvaluation(
              UnixTimestamp(
                Literal(new Timestamp(1000000)), Literal("yyyy-MM-dd HH:mm:ss"), timeZoneId),
              1000L)
            checkEvaluation(
              UnixTimestamp(Literal(date1), Literal("yyyy-MM-dd HH:mm:ss"), timeZoneId),
<<<<<<< HEAD
              MILLISECONDS.toSeconds(
                DateTimeUtils.daysToMillis(DateTimeUtils.fromJavaDate(date1), tz.toZoneId)))
=======
              MICROSECONDS.toSeconds(
                DateTimeUtils.daysToMicros(DateTimeUtils.fromJavaDate(date1), tz.toZoneId)))
>>>>>>> a630e8d1
            checkEvaluation(
              UnixTimestamp(Literal(sdf2.format(new Timestamp(-1000000))),
                Literal(fmt2), timeZoneId),
              -1000L)
            checkEvaluation(UnixTimestamp(
              Literal(sdf3.format(Date.valueOf("2015-07-24"))), Literal(fmt3), timeZoneId),
<<<<<<< HEAD
              MILLISECONDS.toSeconds(DateTimeUtils.daysToMillis(
=======
              MICROSECONDS.toSeconds(DateTimeUtils.daysToMicros(
>>>>>>> a630e8d1
                DateTimeUtils.fromJavaDate(Date.valueOf("2015-07-24")), tz.toZoneId)))
            val t1 = UnixTimestamp(
              CurrentTimestamp(), Literal("yyyy-MM-dd HH:mm:ss")).eval().asInstanceOf[Long]
            val t2 = UnixTimestamp(
              CurrentTimestamp(), Literal("yyyy-MM-dd HH:mm:ss")).eval().asInstanceOf[Long]
            assert(t2 - t1 <= 1)
            checkEvaluation(
              UnixTimestamp(
                Literal.create(null, DateType), Literal.create(null, StringType), timeZoneId),
              null)
            checkEvaluation(
              UnixTimestamp(
                Literal.create(null, DateType),
                Literal("yyyy-MM-dd HH:mm:ss"), timeZoneId),
              null)
            checkEvaluation(
              UnixTimestamp(Literal(date1), Literal.create(null, StringType), timeZoneId),
<<<<<<< HEAD
              MILLISECONDS.toSeconds(
                DateTimeUtils.daysToMillis(DateTimeUtils.fromJavaDate(date1), tz.toZoneId)))
            checkEvaluation(
              UnixTimestamp(Literal("2015-07-24"), Literal("not a valid format"), timeZoneId), null)
=======
              MICROSECONDS.toSeconds(
                DateTimeUtils.daysToMicros(DateTimeUtils.fromJavaDate(date1), tz.toZoneId)))
>>>>>>> a630e8d1
          }
        }
      }
    }
    // Test escaping of format
    GenerateUnsafeProjection.generate(
<<<<<<< HEAD
      UnixTimestamp(Literal("2015-07-24"), Literal("\"quote"), UTC_OPT) :: Nil)
=======
      UnixTimestamp(Literal("2015-07-24"), Literal("\""), UTC_OPT) :: Nil)
>>>>>>> a630e8d1
  }

  test("to_unix_timestamp") {
    Seq("legacy", "corrected").foreach { legacyParserPolicy =>
      withSQLConf(SQLConf.LEGACY_TIME_PARSER_POLICY.key -> legacyParserPolicy) {
        val fmt1 = "yyyy-MM-dd HH:mm:ss"
        val sdf1 = new SimpleDateFormat(fmt1, Locale.US)
        val fmt2 = "yyyy-MM-dd HH:mm:ss.SSS"
        val sdf2 = new SimpleDateFormat(fmt2, Locale.US)
        val fmt3 = "yy-MM-dd"
        val sdf3 = new SimpleDateFormat(fmt3, Locale.US)
<<<<<<< HEAD
        sdf3.setTimeZone(TimeZone.getTimeZone(UTC))
=======
        sdf3.setTimeZone(TimeZoneUTC)
>>>>>>> a630e8d1

        withDefaultTimeZone(UTC) {
          for (zid <- outstandingZoneIds) {
            val timeZoneId = Option(zid.getId)
            val tz = TimeZone.getTimeZone(zid)
            sdf1.setTimeZone(tz)
            sdf2.setTimeZone(tz)

            val date1 = Date.valueOf("2015-07-24")
            checkEvaluation(ToUnixTimestamp(
              Literal(sdf1.format(new Timestamp(0))), Literal(fmt1), timeZoneId), 0L)
            checkEvaluation(ToUnixTimestamp(
              Literal(sdf1.format(new Timestamp(1000000))), Literal(fmt1), timeZoneId),
              1000L)
            checkEvaluation(ToUnixTimestamp(
              Literal(new Timestamp(1000000)), Literal(fmt1)),
              1000L)
            checkEvaluation(
              ToUnixTimestamp(Literal(date1), Literal(fmt1), timeZoneId),
<<<<<<< HEAD
              MILLISECONDS.toSeconds(
                DateTimeUtils.daysToMillis(DateTimeUtils.fromJavaDate(date1), zid)))
=======
              MICROSECONDS.toSeconds(
                DateTimeUtils.daysToMicros(DateTimeUtils.fromJavaDate(date1), zid)))
>>>>>>> a630e8d1
            checkEvaluation(
              ToUnixTimestamp(
                Literal(sdf2.format(new Timestamp(-1000000))),
                Literal(fmt2), timeZoneId),
              -1000L)
            checkEvaluation(ToUnixTimestamp(
              Literal(sdf3.format(Date.valueOf("2015-07-24"))), Literal(fmt3), timeZoneId),
<<<<<<< HEAD
              MILLISECONDS.toSeconds(DateTimeUtils.daysToMillis(
=======
              MICROSECONDS.toSeconds(DateTimeUtils.daysToMicros(
>>>>>>> a630e8d1
                DateTimeUtils.fromJavaDate(Date.valueOf("2015-07-24")), zid)))
            val t1 = ToUnixTimestamp(
              CurrentTimestamp(), Literal(fmt1)).eval().asInstanceOf[Long]
            val t2 = ToUnixTimestamp(
              CurrentTimestamp(), Literal(fmt1)).eval().asInstanceOf[Long]
            assert(t2 - t1 <= 1)
            checkEvaluation(ToUnixTimestamp(
              Literal.create(null, DateType), Literal.create(null, StringType), timeZoneId), null)
            checkEvaluation(
              ToUnixTimestamp(
                Literal.create(null, DateType), Literal(fmt1), timeZoneId),
              null)
            checkEvaluation(ToUnixTimestamp(
              Literal(date1), Literal.create(null, StringType), timeZoneId),
<<<<<<< HEAD
              MILLISECONDS.toSeconds(
                DateTimeUtils.daysToMillis(DateTimeUtils.fromJavaDate(date1), zid)))
            checkEvaluation(
              ToUnixTimestamp(
                Literal("2015-07-24"),
                Literal("not a valid format"), timeZoneId), null)
=======
              MICROSECONDS.toSeconds(
                DateTimeUtils.daysToMicros(DateTimeUtils.fromJavaDate(date1), zid)))
>>>>>>> a630e8d1

            // SPARK-28072 The codegen path for non-literal input should also work
            checkEvaluation(
              expression = ToUnixTimestamp(
                BoundReference(ordinal = 0, dataType = StringType, nullable = true),
                BoundReference(ordinal = 1, dataType = StringType, nullable = true),
                timeZoneId),
              expected = 0L,
              inputRow = InternalRow(
                UTF8String.fromString(sdf1.format(new Timestamp(0))), UTF8String.fromString(fmt1)))
          }
        }
      }
    }
    // Test escaping of format
    GenerateUnsafeProjection.generate(
<<<<<<< HEAD
      ToUnixTimestamp(Literal("2015-07-24"), Literal("\"quote"), UTC_OPT) :: Nil)
=======
      ToUnixTimestamp(Literal("2015-07-24"), Literal("\""), UTC_OPT) :: Nil)
>>>>>>> a630e8d1
  }

  test("datediff") {
    checkEvaluation(
      DateDiff(Literal(Date.valueOf("2015-07-24")), Literal(Date.valueOf("2015-07-21"))), 3)
    checkEvaluation(
      DateDiff(Literal(Date.valueOf("2015-07-21")), Literal(Date.valueOf("2015-07-24"))), -3)
    checkEvaluation(DateDiff(Literal.create(null, DateType), Literal(Date.valueOf("2015-07-24"))),
      null)
    checkEvaluation(DateDiff(Literal(Date.valueOf("2015-07-24")), Literal.create(null, DateType)),
      null)
    checkEvaluation(
      DateDiff(Literal.create(null, DateType), Literal.create(null, DateType)),
      null)
  }

  test("to_utc_timestamp") {
    def test(t: String, tz: String, expected: String): Unit = {
      checkEvaluation(
        ToUTCTimestamp(
          Literal.create(if (t != null) Timestamp.valueOf(t) else null, TimestampType),
          Literal.create(tz, StringType)),
        if (expected != null) Timestamp.valueOf(expected) else null)
      checkEvaluation(
        ToUTCTimestamp(
          Literal.create(if (t != null) Timestamp.valueOf(t) else null, TimestampType),
          NonFoldableLiteral.create(tz, StringType)),
        if (expected != null) Timestamp.valueOf(expected) else null)
    }
    test("2015-07-24 00:00:00", LA.getId, "2015-07-24 07:00:00")
    test("2015-01-24 00:00:00", LA.getId, "2015-01-24 08:00:00")
    test(null, "UTC", null)
    test("2015-07-24 00:00:00", null, null)
    test(null, null, null)
  }

  test("to_utc_timestamp - invalid time zone id") {
    Seq("Invalid time zone", "\"quote", "UTC*42").foreach { invalidTz =>
      val msg = intercept[java.time.DateTimeException] {
        GenerateUnsafeProjection.generate(
          ToUTCTimestamp(
            Literal(Timestamp.valueOf("2015-07-24 00:00:00")), Literal(invalidTz)) :: Nil)
      }.getMessage
      assert(msg.contains(invalidTz))
    }
  }

  test("from_utc_timestamp") {
    def test(t: String, tz: String, expected: String): Unit = {
      checkEvaluation(
        FromUTCTimestamp(
          Literal.create(if (t != null) Timestamp.valueOf(t) else null, TimestampType),
          Literal.create(tz, StringType)),
        if (expected != null) Timestamp.valueOf(expected) else null)
      checkEvaluation(
        FromUTCTimestamp(
          Literal.create(if (t != null) Timestamp.valueOf(t) else null, TimestampType),
          NonFoldableLiteral.create(tz, StringType)),
        if (expected != null) Timestamp.valueOf(expected) else null)
    }
    test("2015-07-24 00:00:00", LA.getId, "2015-07-23 17:00:00")
    test("2015-01-24 00:00:00", LA.getId, "2015-01-23 16:00:00")
    test(null, "UTC", null)
    test("2015-07-24 00:00:00", null, null)
    test(null, null, null)
  }

  test("from_utc_timestamp - invalid time zone id") {
    Seq("Invalid time zone", "\"quote", "UTC*42").foreach { invalidTz =>
      val msg = intercept[java.time.DateTimeException] {
        GenerateUnsafeProjection.generate(FromUTCTimestamp(Literal(0), Literal(invalidTz)) :: Nil)
      }.getMessage
      assert(msg.contains(invalidTz))
    }
  }

  test("creating values of DateType via make_date") {
    Seq(true, false).foreach({ ansi =>
      withSQLConf(SQLConf.ANSI_ENABLED.key -> ansi.toString) {
        checkEvaluation(MakeDate(Literal(2013), Literal(7), Literal(15)), Date.valueOf("2013-7-15"))
        checkEvaluation(MakeDate(Literal.create(null, IntegerType), Literal(7), Literal(15)), null)
        checkEvaluation(MakeDate(Literal(2019), Literal.create(null, IntegerType), Literal(19)),
          null)
        checkEvaluation(MakeDate(Literal(2019), Literal(7), Literal.create(null, IntegerType)),
          null)
      }
    })

    // ansi test
    withSQLConf(SQLConf.ANSI_ENABLED.key -> "true") {
      checkExceptionInExpression[DateTimeException](MakeDate(Literal(Int.MaxValue), Literal(13),
        Literal(19)), EmptyRow, "Invalid value for Year")
      checkExceptionInExpression[DateTimeException](MakeDate(Literal(2019),
        Literal(13), Literal(19)), EmptyRow, "Invalid value for Month")
      checkExceptionInExpression[DateTimeException](MakeDate(Literal(2019), Literal(7),
        Literal(32)), EmptyRow, "Invalid value for Day")
    }

    // non-ansi test
    withSQLConf(SQLConf.ANSI_ENABLED.key -> "false") {
      checkEvaluation(MakeDate(Literal(Int.MaxValue), Literal(13), Literal(19)), null)
      checkEvaluation(MakeDate(Literal(2019), Literal(13), Literal(19)), null)
      checkEvaluation(MakeDate(Literal(2019), Literal(7), Literal(32)), null)
    }
  }

  test("creating values of TimestampType via make_timestamp") {
    val expected = Timestamp.valueOf("2013-7-15 8:15:23.5")
<<<<<<< HEAD
    checkEvaluation(makeTimestampExpr, expected)
    checkEvaluation(makeTimestampExpr.copy(timezone = None), expected)

    checkEvaluation(makeTimestampExpr.copy(year = Literal.create(null, IntegerType)), null)
    checkEvaluation(makeTimestampExpr.copy(year = Literal(Int.MaxValue)), null)

    checkEvaluation(makeTimestampExpr.copy(month = Literal.create(null, IntegerType)), null)
    checkEvaluation(makeTimestampExpr.copy(month = Literal(13)), null)

    checkEvaluation(makeTimestampExpr.copy(day = Literal.create(null, IntegerType)), null)
    checkEvaluation(makeTimestampExpr.copy(day = Literal(32)), null)

    checkEvaluation(makeTimestampExpr.copy(hour = Literal.create(null, IntegerType)), null)
    checkEvaluation(makeTimestampExpr.copy(hour = Literal(25)), null)

    checkEvaluation(makeTimestampExpr.copy(min = Literal.create(null, IntegerType)), null)
    checkEvaluation(makeTimestampExpr.copy(min = Literal(65)), null)

    checkEvaluation(makeTimestampExpr.copy(sec = Literal.create(null, DecimalType(8, 6))), null)
    checkEvaluation(makeTimestampExpr.copy(sec = Literal(Decimal(BigDecimal(70.0), 8, 6))), null)

    makeTimestampExpr = MakeTimestamp(Literal(2019), Literal(6), Literal(30),
      Literal(23), Literal(59), Literal(Decimal(BigDecimal(60.0), 8, 6)))
    checkEvaluation(makeTimestampExpr, Timestamp.valueOf("2019-07-01 00:00:00"))
    checkEvaluation(makeTimestampExpr.copy(sec = Literal(Decimal(BigDecimal(60.5), 8, 6))), null)

    makeTimestampExpr = MakeTimestamp(Literal(2019), Literal(8), Literal(12),
      Literal(0), Literal(0), Literal(Decimal(BigDecimal(58.000001), 8, 6)))
    checkEvaluation(makeTimestampExpr, Timestamp.valueOf("2019-08-12 00:00:58.000001"))
=======

    Seq(true, false).foreach { ansi =>
      withSQLConf(SQLConf.ANSI_ENABLED.key -> ansi.toString) {
        var makeTimestampExpr = MakeTimestamp(
          Literal(2013), Literal(7), Literal(15), Literal(8), Literal(15),
          Literal(Decimal(BigDecimal(23.5), 8, 6)), Some(Literal(ZoneId.systemDefault().getId)))
        checkEvaluation(makeTimestampExpr, expected)
        checkEvaluation(makeTimestampExpr.copy(year = Literal.create(null, IntegerType)), null)
        checkEvaluation(makeTimestampExpr.copy(month = Literal.create(null, IntegerType)), null)
        checkEvaluation(makeTimestampExpr.copy(day = Literal.create(null, IntegerType)), null)
        checkEvaluation(makeTimestampExpr.copy(hour = Literal.create(null, IntegerType)), null)
        checkEvaluation(makeTimestampExpr.copy(min = Literal.create(null, IntegerType)), null)
        checkEvaluation(makeTimestampExpr.copy(sec = Literal.create(null, DecimalType(8, 6))), null)
        checkEvaluation(makeTimestampExpr.copy(timezone = None), expected)

        Seq(
          (makeTimestampExpr.copy(year = Literal(Int.MaxValue)), "Invalid value for Year"),
          (makeTimestampExpr.copy(month = Literal(13)), "Invalid value for Month"),
          (makeTimestampExpr.copy(day = Literal(32)), "Invalid value for Day"),
          (makeTimestampExpr.copy(hour = Literal(25)), "Invalid value for Hour"),
          (makeTimestampExpr.copy(min = Literal(65)), "Invalid value for Min"),
          (makeTimestampExpr.copy(sec = Literal(Decimal(
            BigDecimal(70.0), 8, 6))), "Invalid value for Second")
        ).foreach { entry =>
          if (ansi) {
            checkExceptionInExpression[DateTimeException](entry._1, EmptyRow, entry._2)
          } else {
            checkEvaluation(entry._1, null)
          }
        }

        makeTimestampExpr = MakeTimestamp(Literal(2019), Literal(6), Literal(30),
          Literal(23), Literal(59), Literal(Decimal(BigDecimal(60.0), 8, 6)))
        if (ansi) {
          checkExceptionInExpression[DateTimeException](makeTimestampExpr.copy(sec = Literal(
            Decimal(BigDecimal(60.5), 8, 6))), EmptyRow, "The fraction of sec must be zero")
        } else {
          checkEvaluation(makeTimestampExpr, Timestamp.valueOf("2019-07-01 00:00:00"))
        }

        makeTimestampExpr = MakeTimestamp(Literal(2019), Literal(8), Literal(12), Literal(0),
          Literal(0), Literal(Decimal(BigDecimal(58.000001), 8, 6)))
        checkEvaluation(makeTimestampExpr, Timestamp.valueOf("2019-08-12 00:00:58.000001"))
      }
    }

    // non-ansi test
    withSQLConf(SQLConf.ANSI_ENABLED.key -> "false") {
      val makeTimestampExpr = MakeTimestamp(Literal(2019), Literal(6), Literal(30),
        Literal(23), Literal(59), Literal(Decimal(BigDecimal(60.0), 8, 6)))
      checkEvaluation(makeTimestampExpr.copy(sec = Literal(Decimal(BigDecimal(60.5), 8, 6))), null)
    }

    Seq(true, false).foreach { ansi =>
      withSQLConf(SQLConf.ANSI_ENABLED.key -> ansi.toString) {
        val makeTimestampExpr = MakeTimestamp(Literal(2019), Literal(8), Literal(12),
          Literal(0), Literal(0), Literal(Decimal(BigDecimal(58.000001), 8, 6)))
        checkEvaluation(makeTimestampExpr, Timestamp.valueOf("2019-08-12 00:00:58.000001"))
      }
    }
>>>>>>> a630e8d1
  }

  test("ISO 8601 week-numbering year") {
    checkEvaluation(YearOfWeek(MakeDate(Literal(2006), Literal(1), Literal(1))), 2005)
    checkEvaluation(YearOfWeek(MakeDate(Literal(2006), Literal(1), Literal(2))), 2006)
  }

  test("extract the seconds part with fraction from timestamps") {
    outstandingTimezonesIds.foreach { timezone =>
      val timestamp = MakeTimestamp(Literal(2019), Literal(8), Literal(10),
        Literal(0), Literal(0), Literal(Decimal(10.123456, 8, 6)),
        Some(Literal(timezone)), Some(timezone))
      def secFrac(ts: MakeTimestamp): SecondWithFraction = SecondWithFraction(ts, Some(timezone))

      checkEvaluation(secFrac(timestamp), Decimal(10.123456, 8, 6))
      checkEvaluation(
        secFrac(timestamp.copy(sec = Literal(Decimal(59000001, 8, 6)))),
        Decimal(59000001, 8, 6))
      checkEvaluation(
        secFrac(timestamp.copy(sec = Literal(Decimal(1, 8, 6)))),
        Decimal(0.000001, 8, 6))
      checkEvaluation(
        secFrac(timestamp.copy(year = Literal(10))),
        Decimal(10.123456, 8, 6))
    }
  }

  test("timestamps difference") {
    val end = Instant.parse("2019-10-04T11:04:01.123456Z")
    checkEvaluation(SubtractTimestamps(Literal(end), Literal(end)),
      new CalendarInterval(0, 0, 0))
    checkEvaluation(SubtractTimestamps(Literal(end), Literal(Instant.EPOCH)),
      IntervalUtils.stringToInterval(UTF8String.fromString("interval " +
        "436163 hours 4 minutes 1 seconds 123 milliseconds 456 microseconds")))
    checkEvaluation(SubtractTimestamps(Literal(Instant.EPOCH), Literal(end)),
      IntervalUtils.stringToInterval(UTF8String.fromString("interval " +
        "-436163 hours -4 minutes -1 seconds -123 milliseconds -456 microseconds")))
    checkEvaluation(
      SubtractTimestamps(
        Literal(Instant.parse("9999-12-31T23:59:59.999999Z")),
        Literal(Instant.parse("0001-01-01T00:00:00Z"))),
      IntervalUtils.stringToInterval(UTF8String.fromString("interval " +
        "87649415 hours 59 minutes 59 seconds 999 milliseconds 999 microseconds")))
  }

  test("subtract dates") {
    val end = LocalDate.of(2019, 10, 5)
    checkEvaluation(SubtractDates(Literal(end), Literal(end)),
      new CalendarInterval(0, 0, 0))
    checkEvaluation(SubtractDates(Literal(end.plusDays(1)), Literal(end)),
      IntervalUtils.stringToInterval(UTF8String.fromString("interval 1 days")))
    checkEvaluation(SubtractDates(Literal(end.minusDays(1)), Literal(end)),
      IntervalUtils.stringToInterval(UTF8String.fromString("interval -1 days")))
    val epochDate = Literal(LocalDate.ofEpochDay(0))
    checkEvaluation(SubtractDates(Literal(end), epochDate),
      IntervalUtils.stringToInterval(UTF8String.fromString("interval 49 years 9 months 4 days")))
    checkEvaluation(SubtractDates(epochDate, Literal(end)),
      IntervalUtils.stringToInterval(UTF8String.fromString("interval -49 years -9 months -4 days")))
    checkEvaluation(
      SubtractDates(
        Literal(LocalDate.of(10000, 1, 1)),
        Literal(LocalDate.of(1, 1, 1))),
      IntervalUtils.stringToInterval(UTF8String.fromString("interval 9999 years")))
  }

  test("to_timestamp exception mode") {
    withSQLConf(SQLConf.LEGACY_TIME_PARSER_POLICY.key -> "legacy") {
      checkEvaluation(
        GetTimestamp(
          Literal("2020-01-27T20:06:11.847-0800"),
          Literal("yyyy-MM-dd'T'HH:mm:ss.SSSz")), 1580184371847000L)
    }
    withSQLConf(SQLConf.LEGACY_TIME_PARSER_POLICY.key -> "corrected") {
      checkEvaluation(
        GetTimestamp(
          Literal("2020-01-27T20:06:11.847-0800"),
          Literal("yyyy-MM-dd'T'HH:mm:ss.SSSz")), null)
    }
    withSQLConf(SQLConf.LEGACY_TIME_PARSER_POLICY.key -> "exception") {
      checkExceptionInExpression[SparkUpgradeException](
        GetTimestamp(
          Literal("2020-01-27T20:06:11.847-0800"),
          Literal("yyyy-MM-dd'T'HH:mm:ss.SSSz")), "Fail to parse")
    }
  }

<<<<<<< HEAD
  test("Disable week-based date fields and quarter fields for parsing") {

    def checkSparkUpgrade(c: Char): Unit = {
      checkExceptionInExpression[SparkUpgradeException](
        new ParseToTimestamp(Literal("1"), Literal(c.toString)).child, "3.0")
      checkExceptionInExpression[SparkUpgradeException](
        new ParseToDate(Literal("1"), Literal(c.toString)).child, "3.0")
      checkExceptionInExpression[SparkUpgradeException](
        ToUnixTimestamp(Literal("1"), Literal(c.toString)), "3.0")
      checkExceptionInExpression[SparkUpgradeException](
        UnixTimestamp(Literal("1"), Literal(c.toString)), "3.0")
    }

    def checkNullify(c: Char): Unit = {
      checkEvaluation(new ParseToTimestamp(Literal("1"), Literal(c.toString)).child, null)
      checkEvaluation(new ParseToDate(Literal("1"), Literal(c.toString)).child, null)
      checkEvaluation(ToUnixTimestamp(Literal("1"), Literal(c.toString)), null)
      checkEvaluation(UnixTimestamp(Literal("1"), Literal(c.toString)), null)
    }

    Seq('Y', 'W', 'w', 'E', 'u', 'F').foreach { l =>
      checkSparkUpgrade(l)
    }

    Seq('q', 'Q').foreach { l =>
      checkNullify(l)
    }
  }


=======
  test("Consistent error handling for datetime formatting and parsing functions") {

    def checkException[T <: Exception : ClassTag](c: String): Unit = {
      checkExceptionInExpression[T](new ParseToTimestamp(Literal("1"), Literal(c)).child, c)
      checkExceptionInExpression[T](new ParseToDate(Literal("1"), Literal(c)).child, c)
      checkExceptionInExpression[T](ToUnixTimestamp(Literal("1"), Literal(c)), c)
      checkExceptionInExpression[T](UnixTimestamp(Literal("1"), Literal(c)), c)
      if (!Set("E", "F", "q", "Q").contains(c)) {
        checkExceptionInExpression[T](DateFormatClass(CurrentTimestamp(), Literal(c)), c)
        checkExceptionInExpression[T](FromUnixTime(Literal(0L), Literal(c)), c)
      }
    }

    Seq('Y', 'W', 'w', 'E', 'u', 'F').foreach { l =>
      checkException[SparkUpgradeException](l.toString)
    }

    Seq('q', 'Q', 'e', 'c', 'A', 'n', 'N', 'p').foreach { l =>
      checkException[IllegalArgumentException](l.toString)
    }
  }

>>>>>>> a630e8d1
  test("SPARK-31896: Handle am-pm timestamp parsing when hour is missing") {
    checkEvaluation(
      new ParseToTimestamp(Literal("PM"), Literal("a")).child,
      Timestamp.valueOf("1970-01-01 12:00:00.0"))
    checkEvaluation(
      new ParseToTimestamp(Literal("11:11 PM"), Literal("mm:ss a")).child,
      Timestamp.valueOf("1970-01-01 12:11:11.0"))
  }
<<<<<<< HEAD
}
=======

  def testIntegralInput(testFunc: Number => Unit): Unit = {
    def checkResult(input: Long): Unit = {
      if (input.toByte == input) {
        testFunc(input.toByte)
      } else if (input.toShort == input) {
        testFunc(input.toShort)
      } else if (input.toInt == input) {
        testFunc(input.toInt)
      } else {
        testFunc(input)
      }
    }
    checkResult(0)
    checkResult(Byte.MaxValue)
    checkResult(Byte.MinValue)
    checkResult(Short.MaxValue)
    checkResult(Short.MinValue)
    checkResult(Int.MaxValue)
    checkResult(Int.MinValue)
    checkResult(Int.MaxValue.toLong + 100)
    checkResult(Int.MinValue.toLong - 100)
  }

  test("DATE_FROM_UNIX_DATE") {
    def testIntegralFunc(value: Number): Unit = {
      checkEvaluation(
        DateFromUnixDate(Literal(value.intValue())),
        LocalDate.ofEpochDay(value.intValue()))
    }
    // test null input
    checkEvaluation(DateFromUnixDate(Literal(null, IntegerType)), null)
    // test integral input
    testIntegralInput(testIntegralFunc)
  }

  test("UNIX_DATE") {
    def testIntegralFunc(value: Number): Unit = {
      checkEvaluation(
        UnixDate(Literal(LocalDate.ofEpochDay(value.intValue()))),
        value.intValue())
    }
    // test null input
    checkEvaluation(UnixDate(Literal(null, DateType)), null)
    // test various inputs
    testIntegralInput(testIntegralFunc)
  }

  test("UNIX_SECONDS") {
    checkEvaluation(UnixSeconds(Literal(null, TimestampType)), null)
    var timestamp = Literal(new Timestamp(0L))
    checkEvaluation(UnixSeconds(timestamp), 0L)
    timestamp = Literal(new Timestamp(1000L))
    checkEvaluation(UnixSeconds(timestamp), 1L)
    timestamp = Literal(new Timestamp(-1000L))
    checkEvaluation(UnixSeconds(timestamp), -1L)
    // -1ms is considered to be in -1st second, as 0-999ms is in 0th second.
    timestamp = Literal(new Timestamp(-1L))
    checkEvaluation(UnixSeconds(timestamp), -1L)
    timestamp = Literal(new Timestamp(-1000L))
    checkEvaluation(UnixSeconds(timestamp), -1L)
    // Truncates higher levels of precision
    timestamp = Literal(new Timestamp(1999L))
    checkEvaluation(UnixSeconds(timestamp), 1L)
  }

  test("UNIX_MILLIS") {
    checkEvaluation(UnixMillis(Literal(null, TimestampType)), null)
    var timestamp = Literal(new Timestamp(0L))
    checkEvaluation(UnixMillis(timestamp), 0L)
    timestamp = Literal(new Timestamp(1000L))
    checkEvaluation(UnixMillis(timestamp), 1000L)
    timestamp = Literal(new Timestamp(-1000L))
    checkEvaluation(UnixMillis(timestamp), -1000L)
    // Truncates higher levels of precision
    val timestampWithNanos = new Timestamp(1000L)
    timestampWithNanos.setNanos(999999)
    checkEvaluation(UnixMillis(Literal(timestampWithNanos)), 1000L)
  }

  test("UNIX_MICROS") {
    checkEvaluation(UnixMicros(Literal(null, TimestampType)), null)
    var timestamp = Literal(new Timestamp(0L))
    checkEvaluation(UnixMicros(timestamp), 0L)
    timestamp = Literal(new Timestamp(1000L))
    checkEvaluation(UnixMicros(timestamp), 1000000L)
    timestamp = Literal(new Timestamp(-1000L))
    checkEvaluation(UnixMicros(timestamp), -1000000L)
    val timestampWithNanos = new Timestamp(1000L)
    timestampWithNanos.setNanos(1000) // 1 microsecond
    checkEvaluation(UnixMicros(Literal(timestampWithNanos)), 1000001L)
  }

  test("TIMESTAMP_SECONDS") {
    def testIntegralFunc(value: Number): Unit = {
      checkEvaluation(
        SecondsToTimestamp(Literal(value)),
        Instant.ofEpochSecond(value.longValue()))
    }

    // test null input
    checkEvaluation(
      SecondsToTimestamp(Literal(null, IntegerType)),
      null)

    // test integral input
    testIntegralInput(testIntegralFunc)
    // test overflow
    checkExceptionInExpression[ArithmeticException](
      SecondsToTimestamp(Literal(Long.MaxValue, LongType)), EmptyRow, "long overflow")

    def testFractionalInput(input: String): Unit = {
      Seq(input.toFloat, input.toDouble, Decimal(input)).foreach { value =>
        checkEvaluation(
          SecondsToTimestamp(Literal(value)),
          (input.toDouble * MICROS_PER_SECOND).toLong)
      }
    }

    testFractionalInput("1.0")
    testFractionalInput("-1.0")
    testFractionalInput("1.234567")
    testFractionalInput("-1.234567")

    // test overflow for decimal input
    checkExceptionInExpression[ArithmeticException](
      SecondsToTimestamp(Literal(Decimal("9" * 38))), "Overflow"
    )
    // test truncation error for decimal input
    checkExceptionInExpression[ArithmeticException](
      SecondsToTimestamp(Literal(Decimal("0.1234567"))), "Rounding necessary"
    )

    // test NaN
    checkEvaluation(
      SecondsToTimestamp(Literal(Double.NaN)),
      null)
    checkEvaluation(
      SecondsToTimestamp(Literal(Float.NaN)),
      null)
    // double input can truncate
    checkEvaluation(
      SecondsToTimestamp(Literal(123.456789123)),
      Instant.ofEpochSecond(123, 456789000))
  }

  test("TIMESTAMP_MILLIS") {
    def testIntegralFunc(value: Number): Unit = {
      checkEvaluation(
        MillisToTimestamp(Literal(value)),
        Instant.ofEpochMilli(value.longValue()))
    }

    // test null input
    checkEvaluation(
      MillisToTimestamp(Literal(null, IntegerType)),
      null)

    // test integral input
    testIntegralInput(testIntegralFunc)
    // test overflow
    checkExceptionInExpression[ArithmeticException](
      MillisToTimestamp(Literal(Long.MaxValue, LongType)), EmptyRow, "long overflow")
  }

  test("TIMESTAMP_MICROS") {
    def testIntegralFunc(value: Number): Unit = {
      checkEvaluation(
        MicrosToTimestamp(Literal(value)),
        value.longValue())
    }

    // test null input
    checkEvaluation(
      MicrosToTimestamp(Literal(null, IntegerType)),
      null)

    // test integral input
    testIntegralInput(testIntegralFunc)
    // test max/min input
    testIntegralFunc(Long.MaxValue)
    testIntegralFunc(Long.MinValue)
  }

  test("SPARK-33498: GetTimestamp,UnixTimestamp,ToUnixTimestamp with parseError") {
    Seq(true, false).foreach { ansiEnabled =>
      Seq("LEGACY", "CORRECTED", "EXCEPTION").foreach { policy =>
        withSQLConf(SQLConf.LEGACY_TIME_PARSER_POLICY.key -> policy,
          SQLConf.ANSI_ENABLED.key -> ansiEnabled.toString) {

          val exprSeq = Seq[Expression](
            GetTimestamp(Literal("2020-01-27T20:06:11.847"), Literal("yyyy-MM-dd HH:mm:ss.SSS")),
            GetTimestamp(Literal("Unparseable"), Literal("yyyy-MM-dd HH:mm:ss.SSS")),
            UnixTimestamp(Literal("2020-01-27T20:06:11.847"), Literal("yyyy-MM-dd HH:mm:ss.SSS")),
            UnixTimestamp(Literal("Unparseable"), Literal("yyyy-MM-dd HH:mm:ss.SSS")),
            ToUnixTimestamp(Literal("2020-01-27T20:06:11.847"), Literal("yyyy-MM-dd HH:mm:ss.SSS")),
            ToUnixTimestamp(Literal("Unparseable"), Literal("yyyy-MM-dd HH:mm:ss.SSS"))
          )

          if (!ansiEnabled) {
            exprSeq.foreach(checkEvaluation(_, null))
          } else if (policy == "LEGACY") {
            exprSeq.foreach(checkExceptionInExpression[ParseException](_, "Unparseable"))
          } else {
            exprSeq.foreach(
              checkExceptionInExpression[DateTimeParseException](_, "could not be parsed"))
          }

          // LEGACY works, CORRECTED failed, EXCEPTION with SparkUpgradeException
          val exprSeq2 = Seq[(Expression, Long)](
            (GetTimestamp(Literal("2020-01-27T20:06:11.847!!!"),
              Literal("yyyy-MM-dd'T'HH:mm:ss.SSS")), 1580184371847000L),
            (UnixTimestamp(Literal("2020-01-27T20:06:11.847!!!"),
              Literal("yyyy-MM-dd'T'HH:mm:ss.SSS")), 1580184371L),
            (ToUnixTimestamp(Literal("2020-01-27T20:06:11.847!!!"),
              Literal("yyyy-MM-dd'T'HH:mm:ss.SSS")), 1580184371L)
          )

          if (policy == "LEGACY") {
            exprSeq2.foreach(pair => checkEvaluation(pair._1, pair._2))
          } else if (policy == "EXCEPTION") {
            exprSeq2.foreach(pair =>
              checkExceptionInExpression[SparkUpgradeException](
                pair._1,
                  "You may get a different result due to the upgrading of Spark 3.0"))
          } else {
            if (ansiEnabled) {
              exprSeq2.foreach(pair =>
                checkExceptionInExpression[DateTimeParseException](pair._1, "could not be parsed"))
            } else {
              exprSeq2.foreach(pair => checkEvaluation(pair._1, null))
            }
          }
        }
      }
    }
  }
 }
>>>>>>> a630e8d1
<|MERGE_RESOLUTION|>--- conflicted
+++ resolved
@@ -18,13 +18,6 @@
 package org.apache.spark.sql.catalyst.expressions
 
 import java.sql.{Date, Timestamp}
-<<<<<<< HEAD
-import java.text.SimpleDateFormat
-import java.time.{Instant, LocalDate, LocalDateTime, ZoneId}
-import java.util.{Calendar, Locale, TimeZone}
-import java.util.concurrent.TimeUnit._
-
-=======
 import java.text.{ParseException, SimpleDateFormat}
 import java.time.{DateTimeException, Instant, LocalDate, ZoneId}
 import java.time.format.DateTimeParseException
@@ -33,17 +26,13 @@
 
 import scala.reflect.ClassTag
 
->>>>>>> a630e8d1
 import org.apache.spark.{SparkFunSuite, SparkUpgradeException}
 import org.apache.spark.sql.catalyst.InternalRow
 import org.apache.spark.sql.catalyst.expressions.codegen.GenerateUnsafeProjection
 import org.apache.spark.sql.catalyst.util.{DateTimeUtils, IntervalUtils, TimestampFormatter}
 import org.apache.spark.sql.catalyst.util.DateTimeConstants._
 import org.apache.spark.sql.catalyst.util.DateTimeTestUtils._
-<<<<<<< HEAD
-=======
 import org.apache.spark.sql.catalyst.util.DateTimeUtils.TimeZoneUTC
->>>>>>> a630e8d1
 import org.apache.spark.sql.internal.SQLConf
 import org.apache.spark.sql.types._
 import org.apache.spark.unsafe.types.{CalendarInterval, UTF8String}
@@ -57,11 +46,7 @@
 
   def toMillis(timestamp: String): Long = {
     val tf = TimestampFormatter("yyyy-MM-dd HH:mm:ss", UTC, isParsing = true)
-<<<<<<< HEAD
-    DateTimeUtils.toMillis(tf.parse(timestamp))
-=======
     DateTimeUtils.microsToMillis(tf.parse(timestamp))
->>>>>>> a630e8d1
   }
   val date = "2015-04-08 13:10:15"
   val d = new Date(toMillis(date))
@@ -69,15 +54,9 @@
   val ts = new Timestamp(toMillis(time))
 
   test("datetime function current_date") {
-<<<<<<< HEAD
-    val d0 = DateTimeUtils.millisToDays(System.currentTimeMillis(), UTC)
-    val cd = CurrentDate(UTC_OPT).eval(EmptyRow).asInstanceOf[Int]
-    val d1 = DateTimeUtils.millisToDays(System.currentTimeMillis(), UTC)
-=======
     val d0 = DateTimeUtils.currentDate(UTC)
     val cd = CurrentDate(UTC_OPT).eval(EmptyRow).asInstanceOf[Int]
     val d1 = DateTimeUtils.currentDate(UTC)
->>>>>>> a630e8d1
     assert(d0 <= cd && cd <= d1 && d1 - d0 <= 1)
 
     val cdjst = CurrentDate(JST_OPT).eval(EmptyRow).asInstanceOf[Int]
@@ -692,10 +671,6 @@
     testTruncDate(null, "MON", null)
     // Test escaping of format
     GenerateUnsafeProjection.generate(TruncDate(Literal(0, DateType), Literal("\"quote")) :: Nil)
-<<<<<<< HEAD
-
-=======
->>>>>>> a630e8d1
   }
 
   private def testTruncTimestamp(input: Timestamp, fmt: String, expected: Timestamp): Unit = {
@@ -806,11 +781,6 @@
           checkEvaluation(
             FromUnixTime(Literal(1000L), Literal.create(null, StringType), timeZoneId),
             null)
-<<<<<<< HEAD
-          checkEvaluation(
-            FromUnixTime(Literal(0L), Literal("not a valid format"), timeZoneId), null)
-=======
->>>>>>> a630e8d1
 
           // SPARK-28072 The codegen path for non-literal input should also work
           checkEvaluation(
@@ -824,11 +794,7 @@
       }
     }
     // Test escaping of format
-<<<<<<< HEAD
-    GenerateUnsafeProjection.generate(FromUnixTime(Literal(0L), Literal("\"quote"), UTC_OPT) :: Nil)
-=======
     GenerateUnsafeProjection.generate(FromUnixTime(Literal(0L), Literal("\""), UTC_OPT) :: Nil)
->>>>>>> a630e8d1
   }
 
   test("unix_timestamp") {
@@ -839,11 +805,7 @@
         val sdf2 = new SimpleDateFormat(fmt2, Locale.US)
         val fmt3 = "yy-MM-dd"
         val sdf3 = new SimpleDateFormat(fmt3, Locale.US)
-<<<<<<< HEAD
-        sdf3.setTimeZone(TimeZone.getTimeZone(UTC))
-=======
         sdf3.setTimeZone(TimeZoneUTC)
->>>>>>> a630e8d1
 
         withDefaultTimeZone(UTC) {
           for (zid <- outstandingZoneIds) {
@@ -866,24 +828,15 @@
               1000L)
             checkEvaluation(
               UnixTimestamp(Literal(date1), Literal("yyyy-MM-dd HH:mm:ss"), timeZoneId),
-<<<<<<< HEAD
-              MILLISECONDS.toSeconds(
-                DateTimeUtils.daysToMillis(DateTimeUtils.fromJavaDate(date1), tz.toZoneId)))
-=======
               MICROSECONDS.toSeconds(
                 DateTimeUtils.daysToMicros(DateTimeUtils.fromJavaDate(date1), tz.toZoneId)))
->>>>>>> a630e8d1
             checkEvaluation(
               UnixTimestamp(Literal(sdf2.format(new Timestamp(-1000000))),
                 Literal(fmt2), timeZoneId),
               -1000L)
             checkEvaluation(UnixTimestamp(
               Literal(sdf3.format(Date.valueOf("2015-07-24"))), Literal(fmt3), timeZoneId),
-<<<<<<< HEAD
-              MILLISECONDS.toSeconds(DateTimeUtils.daysToMillis(
-=======
               MICROSECONDS.toSeconds(DateTimeUtils.daysToMicros(
->>>>>>> a630e8d1
                 DateTimeUtils.fromJavaDate(Date.valueOf("2015-07-24")), tz.toZoneId)))
             val t1 = UnixTimestamp(
               CurrentTimestamp(), Literal("yyyy-MM-dd HH:mm:ss")).eval().asInstanceOf[Long]
@@ -901,26 +854,15 @@
               null)
             checkEvaluation(
               UnixTimestamp(Literal(date1), Literal.create(null, StringType), timeZoneId),
-<<<<<<< HEAD
-              MILLISECONDS.toSeconds(
-                DateTimeUtils.daysToMillis(DateTimeUtils.fromJavaDate(date1), tz.toZoneId)))
-            checkEvaluation(
-              UnixTimestamp(Literal("2015-07-24"), Literal("not a valid format"), timeZoneId), null)
-=======
               MICROSECONDS.toSeconds(
                 DateTimeUtils.daysToMicros(DateTimeUtils.fromJavaDate(date1), tz.toZoneId)))
->>>>>>> a630e8d1
           }
         }
       }
     }
     // Test escaping of format
     GenerateUnsafeProjection.generate(
-<<<<<<< HEAD
-      UnixTimestamp(Literal("2015-07-24"), Literal("\"quote"), UTC_OPT) :: Nil)
-=======
       UnixTimestamp(Literal("2015-07-24"), Literal("\""), UTC_OPT) :: Nil)
->>>>>>> a630e8d1
   }
 
   test("to_unix_timestamp") {
@@ -932,11 +874,7 @@
         val sdf2 = new SimpleDateFormat(fmt2, Locale.US)
         val fmt3 = "yy-MM-dd"
         val sdf3 = new SimpleDateFormat(fmt3, Locale.US)
-<<<<<<< HEAD
-        sdf3.setTimeZone(TimeZone.getTimeZone(UTC))
-=======
         sdf3.setTimeZone(TimeZoneUTC)
->>>>>>> a630e8d1
 
         withDefaultTimeZone(UTC) {
           for (zid <- outstandingZoneIds) {
@@ -956,13 +894,8 @@
               1000L)
             checkEvaluation(
               ToUnixTimestamp(Literal(date1), Literal(fmt1), timeZoneId),
-<<<<<<< HEAD
-              MILLISECONDS.toSeconds(
-                DateTimeUtils.daysToMillis(DateTimeUtils.fromJavaDate(date1), zid)))
-=======
               MICROSECONDS.toSeconds(
                 DateTimeUtils.daysToMicros(DateTimeUtils.fromJavaDate(date1), zid)))
->>>>>>> a630e8d1
             checkEvaluation(
               ToUnixTimestamp(
                 Literal(sdf2.format(new Timestamp(-1000000))),
@@ -970,11 +903,7 @@
               -1000L)
             checkEvaluation(ToUnixTimestamp(
               Literal(sdf3.format(Date.valueOf("2015-07-24"))), Literal(fmt3), timeZoneId),
-<<<<<<< HEAD
-              MILLISECONDS.toSeconds(DateTimeUtils.daysToMillis(
-=======
               MICROSECONDS.toSeconds(DateTimeUtils.daysToMicros(
->>>>>>> a630e8d1
                 DateTimeUtils.fromJavaDate(Date.valueOf("2015-07-24")), zid)))
             val t1 = ToUnixTimestamp(
               CurrentTimestamp(), Literal(fmt1)).eval().asInstanceOf[Long]
@@ -989,17 +918,8 @@
               null)
             checkEvaluation(ToUnixTimestamp(
               Literal(date1), Literal.create(null, StringType), timeZoneId),
-<<<<<<< HEAD
-              MILLISECONDS.toSeconds(
-                DateTimeUtils.daysToMillis(DateTimeUtils.fromJavaDate(date1), zid)))
-            checkEvaluation(
-              ToUnixTimestamp(
-                Literal("2015-07-24"),
-                Literal("not a valid format"), timeZoneId), null)
-=======
               MICROSECONDS.toSeconds(
                 DateTimeUtils.daysToMicros(DateTimeUtils.fromJavaDate(date1), zid)))
->>>>>>> a630e8d1
 
             // SPARK-28072 The codegen path for non-literal input should also work
             checkEvaluation(
@@ -1016,11 +936,7 @@
     }
     // Test escaping of format
     GenerateUnsafeProjection.generate(
-<<<<<<< HEAD
-      ToUnixTimestamp(Literal("2015-07-24"), Literal("\"quote"), UTC_OPT) :: Nil)
-=======
       ToUnixTimestamp(Literal("2015-07-24"), Literal("\""), UTC_OPT) :: Nil)
->>>>>>> a630e8d1
   }
 
   test("datediff") {
@@ -1129,37 +1045,6 @@
 
   test("creating values of TimestampType via make_timestamp") {
     val expected = Timestamp.valueOf("2013-7-15 8:15:23.5")
-<<<<<<< HEAD
-    checkEvaluation(makeTimestampExpr, expected)
-    checkEvaluation(makeTimestampExpr.copy(timezone = None), expected)
-
-    checkEvaluation(makeTimestampExpr.copy(year = Literal.create(null, IntegerType)), null)
-    checkEvaluation(makeTimestampExpr.copy(year = Literal(Int.MaxValue)), null)
-
-    checkEvaluation(makeTimestampExpr.copy(month = Literal.create(null, IntegerType)), null)
-    checkEvaluation(makeTimestampExpr.copy(month = Literal(13)), null)
-
-    checkEvaluation(makeTimestampExpr.copy(day = Literal.create(null, IntegerType)), null)
-    checkEvaluation(makeTimestampExpr.copy(day = Literal(32)), null)
-
-    checkEvaluation(makeTimestampExpr.copy(hour = Literal.create(null, IntegerType)), null)
-    checkEvaluation(makeTimestampExpr.copy(hour = Literal(25)), null)
-
-    checkEvaluation(makeTimestampExpr.copy(min = Literal.create(null, IntegerType)), null)
-    checkEvaluation(makeTimestampExpr.copy(min = Literal(65)), null)
-
-    checkEvaluation(makeTimestampExpr.copy(sec = Literal.create(null, DecimalType(8, 6))), null)
-    checkEvaluation(makeTimestampExpr.copy(sec = Literal(Decimal(BigDecimal(70.0), 8, 6))), null)
-
-    makeTimestampExpr = MakeTimestamp(Literal(2019), Literal(6), Literal(30),
-      Literal(23), Literal(59), Literal(Decimal(BigDecimal(60.0), 8, 6)))
-    checkEvaluation(makeTimestampExpr, Timestamp.valueOf("2019-07-01 00:00:00"))
-    checkEvaluation(makeTimestampExpr.copy(sec = Literal(Decimal(BigDecimal(60.5), 8, 6))), null)
-
-    makeTimestampExpr = MakeTimestamp(Literal(2019), Literal(8), Literal(12),
-      Literal(0), Literal(0), Literal(Decimal(BigDecimal(58.000001), 8, 6)))
-    checkEvaluation(makeTimestampExpr, Timestamp.valueOf("2019-08-12 00:00:58.000001"))
-=======
 
     Seq(true, false).foreach { ansi =>
       withSQLConf(SQLConf.ANSI_ENABLED.key -> ansi.toString) {
@@ -1220,7 +1105,6 @@
         checkEvaluation(makeTimestampExpr, Timestamp.valueOf("2019-08-12 00:00:58.000001"))
       }
     }
->>>>>>> a630e8d1
   }
 
   test("ISO 8601 week-numbering year") {
@@ -1307,38 +1191,6 @@
     }
   }
 
-<<<<<<< HEAD
-  test("Disable week-based date fields and quarter fields for parsing") {
-
-    def checkSparkUpgrade(c: Char): Unit = {
-      checkExceptionInExpression[SparkUpgradeException](
-        new ParseToTimestamp(Literal("1"), Literal(c.toString)).child, "3.0")
-      checkExceptionInExpression[SparkUpgradeException](
-        new ParseToDate(Literal("1"), Literal(c.toString)).child, "3.0")
-      checkExceptionInExpression[SparkUpgradeException](
-        ToUnixTimestamp(Literal("1"), Literal(c.toString)), "3.0")
-      checkExceptionInExpression[SparkUpgradeException](
-        UnixTimestamp(Literal("1"), Literal(c.toString)), "3.0")
-    }
-
-    def checkNullify(c: Char): Unit = {
-      checkEvaluation(new ParseToTimestamp(Literal("1"), Literal(c.toString)).child, null)
-      checkEvaluation(new ParseToDate(Literal("1"), Literal(c.toString)).child, null)
-      checkEvaluation(ToUnixTimestamp(Literal("1"), Literal(c.toString)), null)
-      checkEvaluation(UnixTimestamp(Literal("1"), Literal(c.toString)), null)
-    }
-
-    Seq('Y', 'W', 'w', 'E', 'u', 'F').foreach { l =>
-      checkSparkUpgrade(l)
-    }
-
-    Seq('q', 'Q').foreach { l =>
-      checkNullify(l)
-    }
-  }
-
-
-=======
   test("Consistent error handling for datetime formatting and parsing functions") {
 
     def checkException[T <: Exception : ClassTag](c: String): Unit = {
@@ -1361,7 +1213,6 @@
     }
   }
 
->>>>>>> a630e8d1
   test("SPARK-31896: Handle am-pm timestamp parsing when hour is missing") {
     checkEvaluation(
       new ParseToTimestamp(Literal("PM"), Literal("a")).child,
@@ -1370,9 +1221,6 @@
       new ParseToTimestamp(Literal("11:11 PM"), Literal("mm:ss a")).child,
       Timestamp.valueOf("1970-01-01 12:11:11.0"))
   }
-<<<<<<< HEAD
-}
-=======
 
   def testIntegralInput(testFunc: Number => Unit): Unit = {
     def checkResult(input: Long): Unit = {
@@ -1610,5 +1458,4 @@
       }
     }
   }
- }
->>>>>>> a630e8d1
+ }