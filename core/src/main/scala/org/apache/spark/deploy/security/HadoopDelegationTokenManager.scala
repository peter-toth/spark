--- conflicted
+++ resolved
@@ -20,19 +20,12 @@
 import java.io.File
 import java.net.URI
 import java.security.PrivilegedExceptionAction
-<<<<<<< HEAD
-import java.util.concurrent.{ScheduledExecutorService, TimeUnit}
-
-import org.apache.hadoop.conf.Configuration
-import org.apache.hadoop.fs.FileSystem
-=======
 import java.util.ServiceLoader
 import java.util.concurrent.{ScheduledExecutorService, TimeUnit}
 
 import scala.collection.mutable
 
 import org.apache.hadoop.conf.Configuration
->>>>>>> cceb2d6f
 import org.apache.hadoop.security.{Credentials, UserGroupInformation}
 
 import org.apache.spark.SparkConf
@@ -41,14 +34,9 @@
 import org.apache.spark.internal.config._
 import org.apache.spark.rpc.RpcEndpointRef
 import org.apache.spark.scheduler.cluster.CoarseGrainedClusterMessages.UpdateDelegationTokens
-<<<<<<< HEAD
-import org.apache.spark.ui.UIUtils
-import org.apache.spark.util.ThreadUtils
-=======
 import org.apache.spark.security.HadoopDelegationTokenProvider
 import org.apache.spark.ui.UIUtils
 import org.apache.spark.util.{ThreadUtils, Utils}
->>>>>>> cceb2d6f
 
 /**
  * Manager for delegation tokens in a Spark application.
@@ -57,7 +45,6 @@
  * run without interruption while accessing secured services. It periodically logs in to the KDC
  * with user-provided credentials, and contacts all the configured secure services to obtain
  * delegation tokens to be distributed to the rest of the application.
-<<<<<<< HEAD
  *
  * New delegation tokens are created once 75% of the renewal interval of the original tokens has
  * elapsed. The new tokens are sent to the Spark driver endpoint. The driver is tasked with
@@ -68,18 +55,6 @@
  * can't create new TGTs by itself, so the user has to manually update the Kerberos ticket cache
  * externally.
  *
-=======
- *
- * New delegation tokens are created once 75% of the renewal interval of the original tokens has
- * elapsed. The new tokens are sent to the Spark driver endpoint. The driver is tasked with
- * distributing the tokens to other processes that might need them.
- *
- * Renewal can be enabled in two different ways: by providing a principal and keytab to Spark, or by
- * enabling renewal based on the local credential cache. The latter has the drawback that Spark
- * can't create new TGTs by itself, so the user has to manually update the Kerberos ticket cache
- * externally.
- *
->>>>>>> cceb2d6f
  * This class can also be used just to create delegation tokens, by calling the
  * `obtainDelegationTokens` method. This option does not require calling the `start` method nor
  * providing a driver reference, but leaves it up to the caller to distribute the tokens that were
@@ -156,7 +131,6 @@
   def stop(): Unit = {
     if (renewalExecutor != null) {
       renewalExecutor.shutdownNow()
-<<<<<<< HEAD
     }
   }
 
@@ -184,44 +158,11 @@
   }
 
   /**
-=======
-    }
-  }
-
-  /**
-   * Fetch new delegation tokens for configured services, storing them in the given credentials.
-   *
-   * @param creds Credentials object where to store the delegation tokens.
-   */
-  def obtainDelegationTokens(creds: Credentials): Unit = {
-    val currentUser = UserGroupInformation.getCurrentUser()
-    val hasKerberosCreds = principal != null ||
-      Option(currentUser.getRealUser()).getOrElse(currentUser).hasKerberosCredentials()
-
-    // Delegation tokens can only be obtained if the real user has Kerberos credentials, so
-    // skip creation when those are not available.
-    if (hasKerberosCreds) {
-      val freshUGI = doLogin()
-      freshUGI.doAs(new PrivilegedExceptionAction[Unit]() {
-        override def run(): Unit = {
-          val (newTokens, _) = obtainDelegationTokens()
-          creds.addAll(newTokens)
-        }
-      })
-    }
-  }
-
-  /**
->>>>>>> cceb2d6f
    * Fetch new delegation tokens for configured services.
    *
    * @return 2-tuple (credentials with new tokens, time by which the tokens must be renewed)
    */
-<<<<<<< HEAD
-  protected def obtainDelegationTokens(): (Credentials, Long) = {
-=======
   private def obtainDelegationTokens(): (Credentials, Long) = {
->>>>>>> cceb2d6f
     val creds = new Credentials()
     val nextRenewal = delegationTokenProviders.values.flatMap { provider =>
       if (provider.delegationTokensRequired(sparkConf, hadoopConf)) {
@@ -321,7 +262,6 @@
         creds
       }
     })
-<<<<<<< HEAD
   }
 
   private def doLogin(): UserGroupInformation = {
@@ -343,51 +283,6 @@
   }
 
   private def loadProviders(): Map[String, HadoopDelegationTokenProvider] = {
-    val providers = Seq(new HadoopFSDelegationTokenProvider) ++
-      safeCreateProvider(new HiveDelegationTokenProvider) ++
-      safeCreateProvider(new HBaseDelegationTokenProvider) ++
-      safeCreateProvider(new KafkaDelegationTokenProvider)
-
-    // Filter out providers for which spark.security.credentials.{service}.enabled is false.
-    providers
-      .filter { p => isServiceEnabled(p.serviceName) }
-      .map { p => (p.serviceName, p) }
-      .toMap
-  }
-
-  private def safeCreateProvider(
-      createFn: => HadoopDelegationTokenProvider): Option[HadoopDelegationTokenProvider] = {
-    try {
-      Some(createFn)
-    } catch {
-      case t: Throwable =>
-        logDebug(s"Failed to load built in provider.", t)
-        None
-    }
-  }
-
-=======
-  }
-
-  private def doLogin(): UserGroupInformation = {
-    if (principal != null) {
-      logInfo(s"Attempting to login to KDC using principal: $principal")
-      require(new File(keytab).isFile(), s"Cannot find keytab at $keytab.")
-      val ugi = UserGroupInformation.loginUserFromKeytabAndReturnUGI(principal, keytab)
-      logInfo("Successfully logged into KDC.")
-      ugi
-    } else if (!SparkHadoopUtil.get.isProxyUser(UserGroupInformation.getCurrentUser())) {
-      logInfo(s"Attempting to load user's ticket cache.")
-      val ccache = sparkConf.getenv("KRB5CCNAME")
-      val user = Option(sparkConf.getenv("KRB5PRINCIPAL")).getOrElse(
-        UserGroupInformation.getCurrentUser().getUserName())
-      UserGroupInformation.getUGIFromTicketCache(ccache, user)
-    } else {
-      UserGroupInformation.getCurrentUser()
-    }
-  }
-
-  private def loadProviders(): Map[String, HadoopDelegationTokenProvider] = {
     val loader = ServiceLoader.load(classOf[HadoopDelegationTokenProvider],
       Utils.getContextOrSparkClassLoader)
     val providers = mutable.ArrayBuffer[HadoopDelegationTokenProvider]()
@@ -408,5 +303,4 @@
       .map { p => (p.serviceName, p) }
       .toMap
   }
->>>>>>> cceb2d6f
 }