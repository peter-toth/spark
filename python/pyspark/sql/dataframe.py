#
# Licensed to the Apache Software Foundation (ASF) under one or more
# contributor license agreements.  See the NOTICE file distributed with
# this work for additional information regarding copyright ownership.
# The ASF licenses this file to You under the Apache License, Version 2.0
# (the "License"); you may not use this file except in compliance with
# the License.  You may obtain a copy of the License at
#
#    http://www.apache.org/licenses/LICENSE-2.0
#
# Unless required by applicable law or agreed to in writing, software
# distributed under the License is distributed on an "AS IS" BASIS,
# WITHOUT WARRANTIES OR CONDITIONS OF ANY KIND, either express or implied.
# See the License for the specific language governing permissions and
# limitations under the License.
#

import sys
import random
import warnings
from functools import reduce
from html import escape as html_escape

from pyspark import copy_func, since, _NoValue
from pyspark.rdd import RDD, _load_from_socket, _local_iterator_from_socket
from pyspark.serializers import BatchedSerializer, PickleSerializer, \
    UTF8Deserializer
from pyspark.storagelevel import StorageLevel
from pyspark.traceback_utils import SCCallSiteSync
from pyspark.sql.types import _parse_datatype_json_string
from pyspark.sql.column import Column, _to_seq, _to_list, _to_java_column
from pyspark.sql.readwriter import DataFrameWriter, DataFrameWriterV2
from pyspark.sql.streaming import DataStreamWriter
from pyspark.sql.types import StructType, StructField, StringType, IntegerType
from pyspark.sql.pandas.conversion import PandasConversionMixin
from pyspark.sql.pandas.map_ops import PandasMapOpsMixin

__all__ = ["DataFrame", "DataFrameNaFunctions", "DataFrameStatFunctions"]


class DataFrame(PandasMapOpsMixin, PandasConversionMixin):
    """A distributed collection of data grouped into named columns.

    A :class:`DataFrame` is equivalent to a relational table in Spark SQL,
    and can be created using various functions in :class:`SparkSession`::

        people = spark.read.parquet("...")

    Once created, it can be manipulated using the various domain-specific-language
    (DSL) functions defined in: :class:`DataFrame`, :class:`Column`.

    To select a column from the :class:`DataFrame`, use the apply method::

        ageCol = people.age

    A more concrete example::

        # To create DataFrame using SparkSession
        people = spark.read.parquet("...")
        department = spark.read.parquet("...")

        people.filter(people.age > 30).join(department, people.deptId == department.id) \\
          .groupBy(department.name, "gender").agg({"salary": "avg", "age": "max"})

    .. versionadded:: 1.3.0
    """

    def __init__(self, jdf, sql_ctx):
        self._jdf = jdf
        self.sql_ctx = sql_ctx
        self._sc = sql_ctx and sql_ctx._sc
        self.is_cached = False
        self._schema = None  # initialized lazily
        self._lazy_rdd = None
        # Check whether _repr_html is supported or not, we use it to avoid calling _jdf twice
        # by __repr__ and _repr_html_ while eager evaluation opened.
        self._support_repr_html = False

    @property
    @since(1.3)
    def rdd(self):
        """Returns the content as an :class:`pyspark.RDD` of :class:`Row`.
        """
        if self._lazy_rdd is None:
            jrdd = self._jdf.javaToPython()
            self._lazy_rdd = RDD(jrdd, self.sql_ctx._sc, BatchedSerializer(PickleSerializer()))
        return self._lazy_rdd

    @property
    @since("1.3.1")
    def na(self):
        """Returns a :class:`DataFrameNaFunctions` for handling missing values.
        """
        return DataFrameNaFunctions(self)

    @property
    @since(1.4)
    def stat(self):
        """Returns a :class:`DataFrameStatFunctions` for statistic functions.
        """
        return DataFrameStatFunctions(self)

    def toJSON(self, use_unicode=True):
        """Converts a :class:`DataFrame` into a :class:`RDD` of string.

        Each row is turned into a JSON document as one element in the returned RDD.

        .. versionadded:: 1.3.0

        Examples
        --------
        >>> df.toJSON().first()
        '{"age":2,"name":"Alice"}'
        """
        rdd = self._jdf.toJSON()
        return RDD(rdd.toJavaRDD(), self._sc, UTF8Deserializer(use_unicode))

<<<<<<< HEAD
    @since(1.3)
=======
>>>>>>> a630e8d1
    def registerTempTable(self, name):
        """Registers this DataFrame as a temporary table using the given name.

        The lifetime of this temporary table is tied to the :class:`SparkSession`
        that was used to create this :class:`DataFrame`.

<<<<<<< HEAD
=======
        .. versionadded:: 1.3.0

        .. deprecated:: 2.0.0
            Use :meth:`DataFrame.createOrReplaceTempView` instead.

        Examples
        --------
>>>>>>> a630e8d1
        >>> df.registerTempTable("people")
        >>> df2 = spark.sql("select * from people")
        >>> sorted(df.collect()) == sorted(df2.collect())
        True
        >>> spark.catalog.dropTempView("people")
<<<<<<< HEAD

        .. note:: Deprecated in 2.0, use createOrReplaceTempView instead.
=======
>>>>>>> a630e8d1
        """
        warnings.warn(
            "Deprecated in 2.0, use createOrReplaceTempView instead.", DeprecationWarning)
        self._jdf.createOrReplaceTempView(name)

<<<<<<< HEAD
    @since(2.0)
=======
>>>>>>> a630e8d1
    def createTempView(self, name):
        """Creates a local temporary view with this :class:`DataFrame`.

        The lifetime of this temporary table is tied to the :class:`SparkSession`
        that was used to create this :class:`DataFrame`.
        throws :class:`TempTableAlreadyExistsException`, if the view name already exists in the
        catalog.

        .. versionadded:: 2.0.0

        Examples
        --------
        >>> df.createTempView("people")
        >>> df2 = spark.sql("select * from people")
        >>> sorted(df.collect()) == sorted(df2.collect())
        True
        >>> df.createTempView("people")  # doctest: +IGNORE_EXCEPTION_DETAIL
        Traceback (most recent call last):
        ...
        AnalysisException: u"Temporary table 'people' already exists;"
        >>> spark.catalog.dropTempView("people")

        """
        self._jdf.createTempView(name)

    def createOrReplaceTempView(self, name):
        """Creates or replaces a local temporary view with this :class:`DataFrame`.

        The lifetime of this temporary table is tied to the :class:`SparkSession`
        that was used to create this :class:`DataFrame`.

        .. versionadded:: 2.0.0

        Examples
        --------
        >>> df.createOrReplaceTempView("people")
        >>> df2 = df.filter(df.age > 3)
        >>> df2.createOrReplaceTempView("people")
        >>> df3 = spark.sql("select * from people")
        >>> sorted(df3.collect()) == sorted(df2.collect())
        True
        >>> spark.catalog.dropTempView("people")

        """
        self._jdf.createOrReplaceTempView(name)

    def createGlobalTempView(self, name):
        """Creates a global temporary view with this :class:`DataFrame`.

        The lifetime of this temporary view is tied to this Spark application.
        throws :class:`TempTableAlreadyExistsException`, if the view name already exists in the
        catalog.

        .. versionadded:: 2.1.0

        Examples
        --------
        >>> df.createGlobalTempView("people")
        >>> df2 = spark.sql("select * from global_temp.people")
        >>> sorted(df.collect()) == sorted(df2.collect())
        True
        >>> df.createGlobalTempView("people")  # doctest: +IGNORE_EXCEPTION_DETAIL
        Traceback (most recent call last):
        ...
        AnalysisException: u"Temporary table 'people' already exists;"
        >>> spark.catalog.dropGlobalTempView("people")

        """
        self._jdf.createGlobalTempView(name)

    def createOrReplaceGlobalTempView(self, name):
        """Creates or replaces a global temporary view using the given name.

        The lifetime of this temporary view is tied to this Spark application.

        .. versionadded:: 2.2.0

        Examples
        --------
        >>> df.createOrReplaceGlobalTempView("people")
        >>> df2 = df.filter(df.age > 3)
        >>> df2.createOrReplaceGlobalTempView("people")
        >>> df3 = spark.sql("select * from global_temp.people")
        >>> sorted(df3.collect()) == sorted(df2.collect())
        True
        >>> spark.catalog.dropGlobalTempView("people")

        """
        self._jdf.createOrReplaceGlobalTempView(name)

    @property
    def write(self):
        """
        Interface for saving the content of the non-streaming :class:`DataFrame` out into external
        storage.

        .. versionadded:: 1.4.0

        Returns
        -------
        :class:`DataFrameWriter`
        """
        return DataFrameWriter(self)

    @property
    def writeStream(self):
        """
        Interface for saving the content of the streaming :class:`DataFrame` out into external
        storage.

        .. versionadded:: 2.0.0

        Notes
        -----
        This API is evolving.

        Returns
        -------
        :class:`DataStreamWriter`
        """
        return DataStreamWriter(self)

    @property
    def schema(self):
        """Returns the schema of this :class:`DataFrame` as a :class:`pyspark.sql.types.StructType`.

        .. versionadded:: 1.3.0

        Examples
        --------
        >>> df.schema
        StructType(List(StructField(age,IntegerType,true),StructField(name,StringType,true)))
        """
        if self._schema is None:
            try:
                self._schema = _parse_datatype_json_string(self._jdf.schema().json())
            except AttributeError as e:
                raise Exception(
                    "Unable to parse datatype from schema. %s" % e)
        return self._schema

    def printSchema(self):
        """Prints out the schema in the tree format.

        .. versionadded:: 1.3.0

        Examples
        --------
        >>> df.printSchema()
        root
         |-- age: integer (nullable = true)
         |-- name: string (nullable = true)
        <BLANKLINE>
        """
        print(self._jdf.schema().treeString())

    def explain(self, extended=None, mode=None):
        """Prints the (logical and physical) plans to the console for debugging purpose.

<<<<<<< HEAD
        :param extended: boolean, default ``False``. If ``False``, prints only the physical plan.
            When this is a string without specifying the ``mode``, it works as the mode is
            specified.
        :param mode: specifies the expected output format of plans.
=======
        .. versionadded:: 1.3.0

        parameters
        ----------
        extended : bool, optional
            default ``False``. If ``False``, prints only the physical plan.
            When this is a string without specifying the ``mode``, it works as the mode is
            specified.
        mode : str, optional
            specifies the expected output format of plans.
>>>>>>> a630e8d1

            * ``simple``: Print only a physical plan.
            * ``extended``: Print both logical and physical plans.
            * ``codegen``: Print a physical plan and generated codes if they are available.
            * ``cost``: Print a logical plan and statistics if they are available.
            * ``formatted``: Split explain output into two sections: a physical plan outline \
                and node details.

            .. versionchanged:: 3.0.0
               Added optional argument `mode` to specify the expected output format of plans.

        Examples
        --------
        >>> df.explain()
        == Physical Plan ==
        *(1) Scan ExistingRDD[age#0,name#1]

        >>> df.explain(True)
        == Parsed Logical Plan ==
        ...
        == Analyzed Logical Plan ==
        ...
        == Optimized Logical Plan ==
        ...
        == Physical Plan ==
        ...

        >>> df.explain(mode="formatted")
        == Physical Plan ==
        * Scan ExistingRDD (1)
        (1) Scan ExistingRDD [codegen id : 1]
        Output [2]: [age#0, name#1]
        ...
<<<<<<< HEAD

        >>> df.explain("cost")
        == Optimized Logical Plan ==
        ...Statistics...
        ...
=======
>>>>>>> a630e8d1

        >>> df.explain("cost")
        == Optimized Logical Plan ==
        ...Statistics...
        ...
        """

        if extended is not None and mode is not None:
            raise Exception("extended and mode should not be set together.")

        # For the no argument case: df.explain()
        is_no_argument = extended is None and mode is None

        # For the cases below:
        #   explain(True)
        #   explain(extended=False)
        is_extended_case = isinstance(extended, bool) and mode is None
<<<<<<< HEAD

        # For the case when extended is mode:
        #   df.explain("formatted")
        is_extended_as_mode = isinstance(extended, basestring) and mode is None

        # For the mode specified:
        #   df.explain(mode="formatted")
        is_mode_case = extended is None and isinstance(mode, basestring)

=======

        # For the case when extended is mode:
        #   df.explain("formatted")
        is_extended_as_mode = isinstance(extended, str) and mode is None

        # For the mode specified:
        #   df.explain(mode="formatted")
        is_mode_case = extended is None and isinstance(mode, str)

>>>>>>> a630e8d1
        if not (is_no_argument or is_extended_case or is_extended_as_mode or is_mode_case):
            argtypes = [
                str(type(arg)) for arg in [extended, mode] if arg is not None]
            raise TypeError(
                "extended (optional) and mode (optional) should be a string "
                "and bool; however, got [%s]." % ", ".join(argtypes))

        # Sets an explain mode depending on a given argument
        if is_no_argument:
            explain_mode = "simple"
        elif is_extended_case:
            explain_mode = "extended" if extended else "simple"
        elif is_mode_case:
            explain_mode = mode
        elif is_extended_as_mode:
            explain_mode = extended

        print(self._sc._jvm.PythonSQLUtils.explainString(self._jdf.queryExecution(), explain_mode))

    def exceptAll(self, other):
        """Return a new :class:`DataFrame` containing rows in this :class:`DataFrame` but
        not in another :class:`DataFrame` while preserving duplicates.

        This is equivalent to `EXCEPT ALL` in SQL.
        As standard in SQL, this function resolves columns by position (not by name).

        .. versionadded:: 2.4.0

        Examples
        --------
        >>> df1 = spark.createDataFrame(
        ...         [("a", 1), ("a", 1), ("a", 1), ("a", 2), ("b",  3), ("c", 4)], ["C1", "C2"])
        >>> df2 = spark.createDataFrame([("a", 1), ("b", 3)], ["C1", "C2"])

        >>> df1.exceptAll(df2).show()
        +---+---+
        | C1| C2|
        +---+---+
        |  a|  1|
        |  a|  1|
        |  a|  2|
        |  c|  4|
        +---+---+

        """
        return DataFrame(self._jdf.exceptAll(other._jdf), self.sql_ctx)

    @since(1.3)
    def isLocal(self):
        """Returns ``True`` if the :func:`collect` and :func:`take` methods can be run locally
        (without any Spark executors).
        """
        return self._jdf.isLocal()

    @property
    def isStreaming(self):
        """Returns ``True`` if this :class:`Dataset` contains one or more sources that continuously
        return data as it arrives. A :class:`Dataset` that reads data from a streaming source
        must be executed as a :class:`StreamingQuery` using the :func:`start` method in
        :class:`DataStreamWriter`.  Methods that return a single answer, (e.g., :func:`count` or
        :func:`collect`) will throw an :class:`AnalysisException` when there is a streaming
        source present.

        .. versionadded:: 2.0.0

        Notes
        -----
        This API is evolving.
        """
        return self._jdf.isStreaming()

    def show(self, n=20, truncate=True, vertical=False):
        """Prints the first ``n`` rows to the console.

        .. versionadded:: 1.3.0

        Parameters
        ----------
        n : int, optional
            Number of rows to show.
        truncate : bool, optional
            If set to ``True``, truncate strings longer than 20 chars by default.
            If set to a number greater than one, truncates long strings to length ``truncate``
            and align cells right.
        vertical : bool, optional
            If set to ``True``, print output rows vertically (one line
            per column value).

        Examples
        --------
        >>> df
        DataFrame[age: int, name: string]
        >>> df.show()
        +---+-----+
        |age| name|
        +---+-----+
        |  2|Alice|
        |  5|  Bob|
        +---+-----+
        >>> df.show(truncate=3)
        +---+----+
        |age|name|
        +---+----+
        |  2| Ali|
        |  5| Bob|
        +---+----+
        >>> df.show(vertical=True)
        -RECORD 0-----
         age  | 2
         name | Alice
        -RECORD 1-----
         age  | 5
         name | Bob
        """
        if isinstance(truncate, bool) and truncate:
            print(self._jdf.showString(n, 20, vertical))
        else:
            print(self._jdf.showString(n, int(truncate), vertical))

    def __repr__(self):
        if not self._support_repr_html and self.sql_ctx._conf.isReplEagerEvalEnabled():
            vertical = False
            return self._jdf.showString(
                self.sql_ctx._conf.replEagerEvalMaxNumRows(),
                self.sql_ctx._conf.replEagerEvalTruncate(), vertical)
        else:
            return "DataFrame[%s]" % (", ".join("%s: %s" % c for c in self.dtypes))

    def _repr_html_(self):
        """Returns a :class:`DataFrame` with html code when you enabled eager evaluation
        by 'spark.sql.repl.eagerEval.enabled', this only called by REPL you are
        using support eager evaluation with HTML.
        """
        if not self._support_repr_html:
            self._support_repr_html = True
        if self.sql_ctx._conf.isReplEagerEvalEnabled():
            max_num_rows = max(self.sql_ctx._conf.replEagerEvalMaxNumRows(), 0)
            sock_info = self._jdf.getRowsToPython(
                max_num_rows, self.sql_ctx._conf.replEagerEvalTruncate())
            rows = list(_load_from_socket(sock_info, BatchedSerializer(PickleSerializer())))
            head = rows[0]
            row_data = rows[1:]
            has_more_data = len(row_data) > max_num_rows
            row_data = row_data[:max_num_rows]

            html = "<table border='1'>\n"
            # generate table head
            html += "<tr><th>%s</th></tr>\n" % "</th><th>".join(map(lambda x: html_escape(x), head))
            # generate table rows
            for row in row_data:
                html += "<tr><td>%s</td></tr>\n" % "</td><td>".join(
                    map(lambda x: html_escape(x), row))
            html += "</table>\n"
            if has_more_data:
                html += "only showing top %d %s\n" % (
                    max_num_rows, "row" if max_num_rows == 1 else "rows")
            return html
        else:
            return None

    def checkpoint(self, eager=True):
        """Returns a checkpointed version of this Dataset. Checkpointing can be used to truncate the
        logical plan of this :class:`DataFrame`, which is especially useful in iterative algorithms
        where the plan may grow exponentially. It will be saved to files inside the checkpoint
        directory set with :meth:`SparkContext.setCheckpointDir`.

        .. versionadded:: 2.1.0

        Parameters
        ----------
        eager : bool, optional
            Whether to checkpoint this :class:`DataFrame` immediately

        Notes
        -----
        This API is experimental.
        """
        jdf = self._jdf.checkpoint(eager)
        return DataFrame(jdf, self.sql_ctx)

    def localCheckpoint(self, eager=True):
        """Returns a locally checkpointed version of this Dataset. Checkpointing can be used to
        truncate the logical plan of this :class:`DataFrame`, which is especially useful in
        iterative algorithms where the plan may grow exponentially. Local checkpoints are
        stored in the executors using the caching subsystem and therefore they are not reliable.

        .. versionadded:: 2.3.0

        Parameters
        ----------
        eager : bool, optional
            Whether to checkpoint this :class:`DataFrame` immediately

        Notes
        -----
        This API is experimental.
        """
        jdf = self._jdf.localCheckpoint(eager)
        return DataFrame(jdf, self.sql_ctx)

    def withWatermark(self, eventTime, delayThreshold):
        """Defines an event time watermark for this :class:`DataFrame`. A watermark tracks a point
        in time before which we assume no more late data is going to arrive.

        Spark will use this watermark for several purposes:
          - To know when a given time window aggregation can be finalized and thus can be emitted
            when using output modes that do not allow updates.

          - To minimize the amount of state that we need to keep for on-going aggregations.

        The current watermark is computed by looking at the `MAX(eventTime)` seen across
        all of the partitions in the query minus a user specified `delayThreshold`.  Due to the cost
        of coordinating this value across partitions, the actual watermark used is only guaranteed
        to be at least `delayThreshold` behind the actual event time.  In some cases we may still
        process records that arrive more than `delayThreshold` late.

        .. versionadded:: 2.1.0

        Parameters
        ----------
        eventTime : str or :class:`Column`
            the name of the column that contains the event time of the row.
        delayThreshold : str
            the minimum delay to wait to data to arrive late, relative to the
            latest record that has been processed in the form of an interval
            (e.g. "1 minute" or "5 hours").

        Notes
        -----
        This API is evolving.

        >>> from pyspark.sql.functions import timestamp_seconds
        >>> sdf.select(
        ...    'name',
        ...    timestamp_seconds(sdf.time).alias('time')).withWatermark('time', '10 minutes')
        DataFrame[name: string, time: timestamp]
        """
        if not eventTime or type(eventTime) is not str:
            raise TypeError("eventTime should be provided as a string")
        if not delayThreshold or type(delayThreshold) is not str:
            raise TypeError("delayThreshold should be provided as a string interval")
        jdf = self._jdf.withWatermark(eventTime, delayThreshold)
        return DataFrame(jdf, self.sql_ctx)

    def hint(self, name, *parameters):
        """Specifies some hint on the current :class:`DataFrame`.

        .. versionadded:: 2.2.0

        Parameters
        ----------
        name : str
            A name of the hint.
        parameters : str, list, float or int
            Optional parameters.

        Returns
        -------
        :class:`DataFrame`

        Examples
        --------
        >>> df.join(df2.hint("broadcast"), "name").show()
        +----+---+------+
        |name|age|height|
        +----+---+------+
        | Bob|  5|    85|
        +----+---+------+
        """
        if len(parameters) == 1 and isinstance(parameters[0], list):
            parameters = parameters[0]

        if not isinstance(name, str):
            raise TypeError("name should be provided as str, got {0}".format(type(name)))

        allowed_types = (str, list, float, int)
        for p in parameters:
            if not isinstance(p, allowed_types):
                raise TypeError(
                    "all parameters should be in {0}, got {1} of type {2}".format(
                        allowed_types, p, type(p)))

        jdf = self._jdf.hint(name, self._jseq(parameters))
        return DataFrame(jdf, self.sql_ctx)

    def count(self):
        """Returns the number of rows in this :class:`DataFrame`.

        .. versionadded:: 1.3.0

        Examples
        --------
        >>> df.count()
        2
        """
        return int(self._jdf.count())

    def collect(self):
        """Returns all the records as a list of :class:`Row`.

        .. versionadded:: 1.3.0

        Examples
        --------
        >>> df.collect()
        [Row(age=2, name='Alice'), Row(age=5, name='Bob')]
        """
        with SCCallSiteSync(self._sc) as css:
            sock_info = self._jdf.collectToPython()
        return list(_load_from_socket(sock_info, BatchedSerializer(PickleSerializer())))

    def toLocalIterator(self, prefetchPartitions=False):
        """
        Returns an iterator that contains all of the rows in this :class:`DataFrame`.
        The iterator will consume as much memory as the largest partition in this
        :class:`DataFrame`. With prefetch it may consume up to the memory of the 2 largest
        partitions.

        .. versionadded:: 2.0.0

        Parameters
        ----------
        prefetchPartitions : bool, optional
            If Spark should pre-fetch the next partition  before it is needed.

        Examples
        --------
        >>> list(df.toLocalIterator())
        [Row(age=2, name='Alice'), Row(age=5, name='Bob')]
        """
        with SCCallSiteSync(self._sc) as css:
            sock_info = self._jdf.toPythonIterator(prefetchPartitions)
        return _local_iterator_from_socket(sock_info, BatchedSerializer(PickleSerializer()))

    def limit(self, num):
        """Limits the result count to the number specified.

        .. versionadded:: 1.3.0

        Examples
        --------
        >>> df.limit(1).collect()
        [Row(age=2, name='Alice')]
        >>> df.limit(0).collect()
        []
        """
        jdf = self._jdf.limit(num)
        return DataFrame(jdf, self.sql_ctx)

    def take(self, num):
        """Returns the first ``num`` rows as a :class:`list` of :class:`Row`.

        .. versionadded:: 1.3.0

        Examples
        --------
        >>> df.take(2)
        [Row(age=2, name='Alice'), Row(age=5, name='Bob')]
        """
        return self.limit(num).collect()

    def tail(self, num):
        """
        Returns the last ``num`` rows as a :class:`list` of :class:`Row`.

        Running tail requires moving data into the application's driver process, and doing so with
        a very large ``num`` can crash the driver process with OutOfMemoryError.

        .. versionadded:: 3.0.0

        Examples
        --------
        >>> df.tail(1)
        [Row(age=5, name='Bob')]
        """
        with SCCallSiteSync(self._sc):
            sock_info = self._jdf.tailToPython(num)
        return list(_load_from_socket(sock_info, BatchedSerializer(PickleSerializer())))

    def foreach(self, f):
        """Applies the ``f`` function to all :class:`Row` of this :class:`DataFrame`.

        This is a shorthand for ``df.rdd.foreach()``.

        .. versionadded:: 1.3.0

        Examples
        --------
        >>> def f(person):
        ...     print(person.name)
        >>> df.foreach(f)
        """
        self.rdd.foreach(f)

    def foreachPartition(self, f):
        """Applies the ``f`` function to each partition of this :class:`DataFrame`.

        This a shorthand for ``df.rdd.foreachPartition()``.

        .. versionadded:: 1.3.0

        Examples
        --------
        >>> def f(people):
        ...     for person in people:
        ...         print(person.name)
        >>> df.foreachPartition(f)
        """
        self.rdd.foreachPartition(f)

    def cache(self):
        """Persists the :class:`DataFrame` with the default storage level (`MEMORY_AND_DISK`).

        .. versionadded:: 1.3.0

        Notes
        -----
        The default storage level has changed to `MEMORY_AND_DISK` to match Scala in 2.0.
        """
        self.is_cached = True
        self._jdf.cache()
        return self

    def persist(self, storageLevel=StorageLevel.MEMORY_AND_DISK_DESER):
        """Sets the storage level to persist the contents of the :class:`DataFrame` across
        operations after the first time it is computed. This can only be used to assign
        a new storage level if the :class:`DataFrame` does not have a storage level set yet.
        If no storage level is specified defaults to (`MEMORY_AND_DISK_DESER`)

        .. versionadded:: 1.3.0

        Notes
        -----
        The default storage level has changed to `MEMORY_AND_DISK_DESER` to match Scala in 3.0.
        """
        self.is_cached = True
        javaStorageLevel = self._sc._getJavaStorageLevel(storageLevel)
        self._jdf.persist(javaStorageLevel)
        return self

    @property
    def storageLevel(self):
        """Get the :class:`DataFrame`'s current storage level.

        .. versionadded:: 2.1.0

        Examples
        --------
        >>> df.storageLevel
        StorageLevel(False, False, False, False, 1)
        >>> df.cache().storageLevel
        StorageLevel(True, True, False, True, 1)
        >>> df2.persist(StorageLevel.DISK_ONLY_2).storageLevel
        StorageLevel(True, False, False, False, 2)
        """
        java_storage_level = self._jdf.storageLevel()
        storage_level = StorageLevel(java_storage_level.useDisk(),
                                     java_storage_level.useMemory(),
                                     java_storage_level.useOffHeap(),
                                     java_storage_level.deserialized(),
                                     java_storage_level.replication())
        return storage_level

    def unpersist(self, blocking=False):
        """Marks the :class:`DataFrame` as non-persistent, and remove all blocks for it from
        memory and disk.

        .. versionadded:: 1.3.0

        Notes
        -----
        `blocking` default has changed to ``False`` to match Scala in 2.0.
        """
        self.is_cached = False
        self._jdf.unpersist(blocking)
        return self

    def coalesce(self, numPartitions):
        """
        Returns a new :class:`DataFrame` that has exactly `numPartitions` partitions.

        Similar to coalesce defined on an :class:`RDD`, this operation results in a
        narrow dependency, e.g. if you go from 1000 partitions to 100 partitions,
        there will not be a shuffle, instead each of the 100 new partitions will
        claim 10 of the current partitions. If a larger number of partitions is requested,
        it will stay at the current number of partitions.

        However, if you're doing a drastic coalesce, e.g. to numPartitions = 1,
        this may result in your computation taking place on fewer nodes than
        you like (e.g. one node in the case of numPartitions = 1). To avoid this,
        you can call repartition(). This will add a shuffle step, but means the
        current upstream partitions will be executed in parallel (per whatever
        the current partitioning is).

        .. versionadded:: 1.4.0

        Parameters
        ----------
        numPartitions : int
            specify the target number of partitions

        Examples
        --------
        >>> df.coalesce(1).rdd.getNumPartitions()
        1
        """
        return DataFrame(self._jdf.coalesce(numPartitions), self.sql_ctx)

    def repartition(self, numPartitions, *cols):
        """
        Returns a new :class:`DataFrame` partitioned by the given partitioning expressions. The
        resulting :class:`DataFrame` is hash partitioned.

        .. versionadded:: 1.3.0

        Parameters
        ----------
        numPartitions : int
            can be an int to specify the target number of partitions or a Column.
            If it is a Column, it will be used as the first partitioning column. If not specified,
            the default number of partitions is used.
        cols : str or :class:`Column`
            partitioning columns.

            .. versionchanged:: 1.6
               Added optional arguments to specify the partitioning columns. Also made numPartitions
               optional if partitioning columns are specified.

        Examples
        --------
        >>> df.repartition(10).rdd.getNumPartitions()
        10
        >>> data = df.union(df).repartition("age")
        >>> data.show()
        +---+-----+
        |age| name|
        +---+-----+
        |  5|  Bob|
        |  5|  Bob|
        |  2|Alice|
        |  2|Alice|
        +---+-----+
        >>> data = data.repartition(7, "age")
        >>> data.show()
        +---+-----+
        |age| name|
        +---+-----+
        |  2|Alice|
        |  5|  Bob|
        |  2|Alice|
        |  5|  Bob|
        +---+-----+
        >>> data.rdd.getNumPartitions()
        7
        >>> data = data.repartition("name", "age")
        >>> data.show()
        +---+-----+
        |age| name|
        +---+-----+
        |  5|  Bob|
        |  5|  Bob|
        |  2|Alice|
        |  2|Alice|
        +---+-----+
        """
        if isinstance(numPartitions, int):
            if len(cols) == 0:
                return DataFrame(self._jdf.repartition(numPartitions), self.sql_ctx)
            else:
                return DataFrame(
                    self._jdf.repartition(numPartitions, self._jcols(*cols)), self.sql_ctx)
        elif isinstance(numPartitions, (str, Column)):
            cols = (numPartitions, ) + cols
            return DataFrame(self._jdf.repartition(self._jcols(*cols)), self.sql_ctx)
        else:
            raise TypeError("numPartitions should be an int or Column")

    def repartitionByRange(self, numPartitions, *cols):
        """
        Returns a new :class:`DataFrame` partitioned by the given partitioning expressions. The
        resulting :class:`DataFrame` is range partitioned.

        At least one partition-by expression must be specified.
        When no explicit sort order is specified, "ascending nulls first" is assumed.

        .. versionadded:: 2.4.0

        Parameters
        ----------
        numPartitions : int
            can be an int to specify the target number of partitions or a Column.
            If it is a Column, it will be used as the first partitioning column. If not specified,
            the default number of partitions is used.
        cols : str or :class:`Column`
            partitioning columns.

        Notes
        -----
        Due to performance reasons this method uses sampling to estimate the ranges.
        Hence, the output may not be consistent, since sampling can return different values.
        The sample size can be controlled by the config
        `spark.sql.execution.rangeExchange.sampleSizePerPartition`.

        Examples
        --------
        >>> df.repartitionByRange(2, "age").rdd.getNumPartitions()
        2
        >>> df.show()
        +---+-----+
        |age| name|
        +---+-----+
        |  2|Alice|
        |  5|  Bob|
        +---+-----+
        >>> df.repartitionByRange(1, "age").rdd.getNumPartitions()
        1
        >>> data = df.repartitionByRange("age")
        >>> df.show()
        +---+-----+
        |age| name|
        +---+-----+
        |  2|Alice|
        |  5|  Bob|
        +---+-----+
        """
        if isinstance(numPartitions, int):
            if len(cols) == 0:
                return ValueError("At least one partition-by expression must be specified.")
            else:
                return DataFrame(
                    self._jdf.repartitionByRange(numPartitions, self._jcols(*cols)), self.sql_ctx)
        elif isinstance(numPartitions, (str, Column)):
            cols = (numPartitions,) + cols
            return DataFrame(self._jdf.repartitionByRange(self._jcols(*cols)), self.sql_ctx)
        else:
            raise TypeError("numPartitions should be an int, string or Column")

    def distinct(self):
        """Returns a new :class:`DataFrame` containing the distinct rows in this :class:`DataFrame`.

        .. versionadded:: 1.3.0

        Examples
        --------
        >>> df.distinct().count()
        2
        """
        return DataFrame(self._jdf.distinct(), self.sql_ctx)

    def sample(self, withReplacement=None, fraction=None, seed=None):
        """Returns a sampled subset of this :class:`DataFrame`.

        .. versionadded:: 1.3.0

        Parameters
        ----------
        withReplacement : bool, optional
            Sample with replacement or not (default ``False``).
        fraction : float, optional
            Fraction of rows to generate, range [0.0, 1.0].
        seed : int, optional
            Seed for sampling (default a random seed).

        Notes
        -----
        This is not guaranteed to provide exactly the fraction specified of the total
        count of the given :class:`DataFrame`.

        `fraction` is required and, `withReplacement` and `seed` are optional.

        Examples
        --------
        >>> df = spark.range(10)
        >>> df.sample(0.5, 3).count()
        7
        >>> df.sample(fraction=0.5, seed=3).count()
        7
        >>> df.sample(withReplacement=True, fraction=0.5, seed=3).count()
        1
        >>> df.sample(1.0).count()
        10
        >>> df.sample(fraction=1.0).count()
        10
        >>> df.sample(False, fraction=1.0).count()
        10
        """

        # For the cases below:
        #   sample(True, 0.5 [, seed])
        #   sample(True, fraction=0.5 [, seed])
        #   sample(withReplacement=False, fraction=0.5 [, seed])
        is_withReplacement_set = \
            type(withReplacement) == bool and isinstance(fraction, float)

        # For the case below:
        #   sample(faction=0.5 [, seed])
        is_withReplacement_omitted_kwargs = \
            withReplacement is None and isinstance(fraction, float)

        # For the case below:
        #   sample(0.5 [, seed])
        is_withReplacement_omitted_args = isinstance(withReplacement, float)

        if not (is_withReplacement_set
                or is_withReplacement_omitted_kwargs
                or is_withReplacement_omitted_args):
            argtypes = [
                str(type(arg)) for arg in [withReplacement, fraction, seed] if arg is not None]
            raise TypeError(
                "withReplacement (optional), fraction (required) and seed (optional)"
                " should be a bool, float and number; however, "
                "got [%s]." % ", ".join(argtypes))

        if is_withReplacement_omitted_args:
            if fraction is not None:
                seed = fraction
            fraction = withReplacement
            withReplacement = None

        seed = int(seed) if seed is not None else None
        args = [arg for arg in [withReplacement, fraction, seed] if arg is not None]
        jdf = self._jdf.sample(*args)
        return DataFrame(jdf, self.sql_ctx)

    def sampleBy(self, col, fractions, seed=None):
        """
        Returns a stratified sample without replacement based on the
        fraction given on each stratum.

        .. versionadded:: 1.5.0

        Parameters
        ----------
        col : :class:`Column` or str
            column that defines strata

            .. versionchanged:: 3.0
               Added sampling by a column of :class:`Column`
        fractions : dict
            sampling fraction for each stratum. If a stratum is not
            specified, we treat its fraction as zero.
        seed : int, optional
            random seed

        Returns
        -------
        a new :class:`DataFrame` that represents the stratified sample

        Examples
        --------
        >>> from pyspark.sql.functions import col
        >>> dataset = sqlContext.range(0, 100).select((col("id") % 3).alias("key"))
        >>> sampled = dataset.sampleBy("key", fractions={0: 0.1, 1: 0.2}, seed=0)
        >>> sampled.groupBy("key").count().orderBy("key").show()
        +---+-----+
        |key|count|
        +---+-----+
        |  0|    3|
        |  1|    6|
        +---+-----+
        >>> dataset.sampleBy(col("key"), fractions={2: 1.0}, seed=0).count()
        33
        """
        if isinstance(col, str):
            col = Column(col)
        elif not isinstance(col, Column):
            raise ValueError("col must be a string or a column, but got %r" % type(col))
        if not isinstance(fractions, dict):
            raise ValueError("fractions must be a dict but got %r" % type(fractions))
        for k, v in fractions.items():
            if not isinstance(k, (float, int, str)):
                raise ValueError("key must be float, int, or string, but got %r" % type(k))
            fractions[k] = float(v)
        col = col._jc
        seed = seed if seed is not None else random.randint(0, sys.maxsize)
        return DataFrame(self._jdf.stat().sampleBy(col, self._jmap(fractions), seed), self.sql_ctx)

    def randomSplit(self, weights, seed=None):
        """Randomly splits this :class:`DataFrame` with the provided weights.

        .. versionadded:: 1.4.0

        Parameters
        ----------
        weights : list
            list of doubles as weights with which to split the :class:`DataFrame`.
            Weights will be normalized if they don't sum up to 1.0.
        seed : int, optional
            The seed for sampling.

        Examples
        --------
        >>> splits = df4.randomSplit([1.0, 2.0], 24)
        >>> splits[0].count()
        2

        >>> splits[1].count()
        2
        """
        for w in weights:
            if w < 0.0:
                raise ValueError("Weights must be positive. Found weight value: %s" % w)
        seed = seed if seed is not None else random.randint(0, sys.maxsize)
        rdd_array = self._jdf.randomSplit(_to_list(self.sql_ctx._sc, weights), int(seed))
        return [DataFrame(rdd, self.sql_ctx) for rdd in rdd_array]

    @property
    def dtypes(self):
        """Returns all column names and their data types as a list.

        .. versionadded:: 1.3.0

        Examples
        --------
        >>> df.dtypes
        [('age', 'int'), ('name', 'string')]
        """
        return [(str(f.name), f.dataType.simpleString()) for f in self.schema.fields]

    @property
    def columns(self):
        """Returns all column names as a list.

        .. versionadded:: 1.3.0

        Examples
        --------
        >>> df.columns
        ['age', 'name']
        """
        return [f.name for f in self.schema.fields]

    def colRegex(self, colName):
        """
        Selects column based on the column name specified as a regex and returns it
        as :class:`Column`.

        .. versionadded:: 2.3.0

        Parameters
        ----------
        colName : str
            string, column name specified as a regex.

        Examples
        --------
        >>> df = spark.createDataFrame([("a", 1), ("b", 2), ("c",  3)], ["Col1", "Col2"])
        >>> df.select(df.colRegex("`(Col1)?+.+`")).show()
        +----+
        |Col2|
        +----+
        |   1|
        |   2|
        |   3|
        +----+
        """
        if not isinstance(colName, str):
            raise ValueError("colName should be provided as string")
        jc = self._jdf.colRegex(colName)
        return Column(jc)

    def alias(self, alias):
        """Returns a new :class:`DataFrame` with an alias set.

        .. versionadded:: 1.3.0

        Parameters
        ----------
        alias : str
            an alias name to be set for the :class:`DataFrame`.

        Examples
        --------
        >>> from pyspark.sql.functions import *
        >>> df_as1 = df.alias("df_as1")
        >>> df_as2 = df.alias("df_as2")
        >>> joined_df = df_as1.join(df_as2, col("df_as1.name") == col("df_as2.name"), 'inner')
        >>> joined_df.select("df_as1.name", "df_as2.name", "df_as2.age") \
                .sort(desc("df_as1.name")).collect()
        [Row(name='Bob', name='Bob', age=5), Row(name='Alice', name='Alice', age=2)]
        """
        assert isinstance(alias, str), "alias should be a string"
        return DataFrame(getattr(self._jdf, "as")(alias), self.sql_ctx)

    def crossJoin(self, other):
        """Returns the cartesian product with another :class:`DataFrame`.

        .. versionadded:: 2.1.0

        Parameters
        ----------
        other : :class:`DataFrame`
            Right side of the cartesian product.

        Examples
        --------
        >>> df.select("age", "name").collect()
        [Row(age=2, name='Alice'), Row(age=5, name='Bob')]
        >>> df2.select("name", "height").collect()
        [Row(name='Tom', height=80), Row(name='Bob', height=85)]
        >>> df.crossJoin(df2.select("height")).select("age", "name", "height").collect()
        [Row(age=2, name='Alice', height=80), Row(age=2, name='Alice', height=85),
         Row(age=5, name='Bob', height=80), Row(age=5, name='Bob', height=85)]
        """

        jdf = self._jdf.crossJoin(other._jdf)
        return DataFrame(jdf, self.sql_ctx)

    def join(self, other, on=None, how=None):
        """Joins with another :class:`DataFrame`, using the given join expression.

        .. versionadded:: 1.3.0

        Parameters
        ----------
        other : :class:`DataFrame`
            Right side of the join
        on : str, list or :class:`Column`, optional
            a string for the join column name, a list of column names,
            a join expression (Column), or a list of Columns.
            If `on` is a string or a list of strings indicating the name of the join column(s),
            the column(s) must exist on both sides, and this performs an equi-join.
        how : str, optional
            default ``inner``. Must be one of: ``inner``, ``cross``, ``outer``,
            ``full``, ``fullouter``, ``full_outer``, ``left``, ``leftouter``, ``left_outer``,
            ``right``, ``rightouter``, ``right_outer``, ``semi``, ``leftsemi``, ``left_semi``,
            ``anti``, ``leftanti`` and ``left_anti``.

        Examples
        --------
        The following performs a full outer join between ``df1`` and ``df2``.
        >>> from pyspark.sql.functions import desc
        >>> df.join(df2, df.name == df2.name, 'outer').select(df.name, df2.height) \
                .sort(desc("name")).collect()
        [Row(name='Bob', height=85), Row(name='Alice', height=None), Row(name=None, height=80)]

        >>> df.join(df2, 'name', 'outer').select('name', 'height').sort(desc("name")).collect()
        [Row(name='Tom', height=80), Row(name='Bob', height=85), Row(name='Alice', height=None)]

        >>> cond = [df.name == df3.name, df.age == df3.age]
        >>> df.join(df3, cond, 'outer').select(df.name, df3.age).collect()
        [Row(name='Alice', age=2), Row(name='Bob', age=5)]

        >>> df.join(df2, 'name').select(df.name, df2.height).collect()
        [Row(name='Bob', height=85)]

        >>> df.join(df4, ['name', 'age']).select(df.name, df.age).collect()
        [Row(name='Bob', age=5)]
        """

        if on is not None and not isinstance(on, list):
            on = [on]

        if on is not None:
            if isinstance(on[0], str):
                on = self._jseq(on)
            else:
                assert isinstance(on[0], Column), "on should be Column or list of Column"
                on = reduce(lambda x, y: x.__and__(y), on)
                on = on._jc

        if on is None and how is None:
            jdf = self._jdf.join(other._jdf)
        else:
            if how is None:
                how = "inner"
            if on is None:
                on = self._jseq([])
            assert isinstance(how, str), "how should be a string"
            jdf = self._jdf.join(other._jdf, on, how)
        return DataFrame(jdf, self.sql_ctx)

    def sortWithinPartitions(self, *cols, **kwargs):
        """Returns a new :class:`DataFrame` with each partition sorted by the specified column(s).

        .. versionadded:: 1.6.0

        Parameters
        ----------
        cols : str, list or :class:`Column`, optional
            list of :class:`Column` or column names to sort by.

        Other Parameters
        ----------------
        ascending : bool or list, optional
            boolean or list of boolean (default ``True``).
            Sort ascending vs. descending. Specify list for multiple sort orders.
            If a list is specified, length of the list must equal length of the `cols`.

        Examples
        --------
        >>> df.sortWithinPartitions("age", ascending=False).show()
        +---+-----+
        |age| name|
        +---+-----+
        |  2|Alice|
        |  5|  Bob|
        +---+-----+
        """
        jdf = self._jdf.sortWithinPartitions(self._sort_cols(cols, kwargs))
        return DataFrame(jdf, self.sql_ctx)

    def sort(self, *cols, **kwargs):
        """Returns a new :class:`DataFrame` sorted by the specified column(s).

        .. versionadded:: 1.3.0

        Parameters
        ----------
        cols : str, list, or :class:`Column`, optional
             list of :class:`Column` or column names to sort by.

        Other Parameters
        ----------------
        ascending : bool or list, optional
            boolean or list of boolean (default ``True``).
            Sort ascending vs. descending. Specify list for multiple sort orders.
            If a list is specified, length of the list must equal length of the `cols`.

        Examples
        --------
        >>> df.sort(df.age.desc()).collect()
        [Row(age=5, name='Bob'), Row(age=2, name='Alice')]
        >>> df.sort("age", ascending=False).collect()
        [Row(age=5, name='Bob'), Row(age=2, name='Alice')]
        >>> df.orderBy(df.age.desc()).collect()
        [Row(age=5, name='Bob'), Row(age=2, name='Alice')]
        >>> from pyspark.sql.functions import *
        >>> df.sort(asc("age")).collect()
        [Row(age=2, name='Alice'), Row(age=5, name='Bob')]
        >>> df.orderBy(desc("age"), "name").collect()
        [Row(age=5, name='Bob'), Row(age=2, name='Alice')]
        >>> df.orderBy(["age", "name"], ascending=[0, 1]).collect()
        [Row(age=5, name='Bob'), Row(age=2, name='Alice')]
        """
        jdf = self._jdf.sort(self._sort_cols(cols, kwargs))
        return DataFrame(jdf, self.sql_ctx)

    orderBy = sort

    def _jseq(self, cols, converter=None):
        """Return a JVM Seq of Columns from a list of Column or names"""
        return _to_seq(self.sql_ctx._sc, cols, converter)

    def _jmap(self, jm):
        """Return a JVM Scala Map from a dict"""
        return _to_scala_map(self.sql_ctx._sc, jm)

    def _jcols(self, *cols):
        """Return a JVM Seq of Columns from a list of Column or column names

        If `cols` has only one list in it, cols[0] will be used as the list.
        """
        if len(cols) == 1 and isinstance(cols[0], list):
            cols = cols[0]
        return self._jseq(cols, _to_java_column)

    def _sort_cols(self, cols, kwargs):
        """ Return a JVM Seq of Columns that describes the sort order
        """
        if not cols:
            raise ValueError("should sort by at least one column")
        if len(cols) == 1 and isinstance(cols[0], list):
            cols = cols[0]
        jcols = [_to_java_column(c) for c in cols]
        ascending = kwargs.get('ascending', True)
        if isinstance(ascending, (bool, int)):
            if not ascending:
                jcols = [jc.desc() for jc in jcols]
        elif isinstance(ascending, list):
            jcols = [jc if asc else jc.desc()
                     for asc, jc in zip(ascending, jcols)]
        else:
            raise TypeError("ascending can only be boolean or list, but got %s" % type(ascending))
        return self._jseq(jcols)

    def describe(self, *cols):
        """Computes basic statistics for numeric and string columns.

        .. versionadded:: 1.3.1

        This include count, mean, stddev, min, and max. If no columns are
        given, this function computes statistics for all numerical or string columns.

        Notes
        -----
        This function is meant for exploratory data analysis, as we make no
        guarantee about the backward compatibility of the schema of the resulting
        :class:`DataFrame`.

        Use summary for expanded statistics and control over which statistics to compute.

        Examples
        --------
        >>> df.describe(['age']).show()
        +-------+------------------+
        |summary|               age|
        +-------+------------------+
        |  count|                 2|
        |   mean|               3.5|
        | stddev|2.1213203435596424|
        |    min|                 2|
        |    max|                 5|
        +-------+------------------+
        >>> df.describe().show()
        +-------+------------------+-----+
        |summary|               age| name|
        +-------+------------------+-----+
        |  count|                 2|    2|
        |   mean|               3.5| null|
        | stddev|2.1213203435596424| null|
        |    min|                 2|Alice|
        |    max|                 5|  Bob|
        +-------+------------------+-----+

        See Also
        --------
        DataFrame.summary
        """
        if len(cols) == 1 and isinstance(cols[0], list):
            cols = cols[0]
        jdf = self._jdf.describe(self._jseq(cols))
        return DataFrame(jdf, self.sql_ctx)

    def summary(self, *statistics):
        """Computes specified statistics for numeric and string columns. Available statistics are:
        - count
        - mean
        - stddev
        - min
        - max
        - arbitrary approximate percentiles specified as a percentage (e.g., 75%)

        If no statistics are given, this function computes count, mean, stddev, min,
        approximate quartiles (percentiles at 25%, 50%, and 75%), and max.

        .. versionadded:: 2.3.0

        Notes
        -----
        This function is meant for exploratory data analysis, as we make no
        guarantee about the backward compatibility of the schema of the resulting
        :class:`DataFrame`.

        Examples
        --------
        >>> df.summary().show()
        +-------+------------------+-----+
        |summary|               age| name|
        +-------+------------------+-----+
        |  count|                 2|    2|
        |   mean|               3.5| null|
        | stddev|2.1213203435596424| null|
        |    min|                 2|Alice|
        |    25%|                 2| null|
        |    50%|                 2| null|
        |    75%|                 5| null|
        |    max|                 5|  Bob|
        +-------+------------------+-----+

        >>> df.summary("count", "min", "25%", "75%", "max").show()
        +-------+---+-----+
        |summary|age| name|
        +-------+---+-----+
        |  count|  2|    2|
        |    min|  2|Alice|
        |    25%|  2| null|
        |    75%|  5| null|
        |    max|  5|  Bob|
        +-------+---+-----+

        To do a summary for specific columns first select them:

        >>> df.select("age", "name").summary("count").show()
        +-------+---+----+
        |summary|age|name|
        +-------+---+----+
        |  count|  2|   2|
        +-------+---+----+

        See Also
        --------
        DataFrame.display
        """
        if len(statistics) == 1 and isinstance(statistics[0], list):
            statistics = statistics[0]
        jdf = self._jdf.summary(self._jseq(statistics))
        return DataFrame(jdf, self.sql_ctx)

    def head(self, n=None):
        """Returns the first ``n`` rows.

        .. versionadded:: 1.3.0

        Notes
        -----
        This method should only be used if the resulting array is expected
        to be small, as all the data is loaded into the driver's memory.

        Parameters
        ----------
        n : int, optional
            default 1. Number of rows to return.

        Returns
        -------
        If n is greater than 1, return a list of :class:`Row`.
        If n is 1, return a single Row.

        Examples
        --------
        >>> df.head()
        Row(age=2, name='Alice')
        >>> df.head(1)
        [Row(age=2, name='Alice')]
        """
        if n is None:
            rs = self.head(1)
            return rs[0] if rs else None
        return self.take(n)

    def first(self):
        """Returns the first row as a :class:`Row`.

        .. versionadded:: 1.3.0

        Examples
        --------
        >>> df.first()
        Row(age=2, name='Alice')
        """
        return self.head()

    def __getitem__(self, item):
        """Returns the column as a :class:`Column`.

        .. versionadded:: 1.3.0

        Examples
        --------
        >>> df.select(df['age']).collect()
        [Row(age=2), Row(age=5)]
        >>> df[ ["name", "age"]].collect()
        [Row(name='Alice', age=2), Row(name='Bob', age=5)]
        >>> df[ df.age > 3 ].collect()
        [Row(age=5, name='Bob')]
        >>> df[df[0] > 3].collect()
        [Row(age=5, name='Bob')]
        """
        if isinstance(item, str):
            jc = self._jdf.apply(item)
            return Column(jc)
        elif isinstance(item, Column):
            return self.filter(item)
        elif isinstance(item, (list, tuple)):
            return self.select(*item)
        elif isinstance(item, int):
            jc = self._jdf.apply(self.columns[item])
            return Column(jc)
        else:
            raise TypeError("unexpected item type: %s" % type(item))

    def __getattr__(self, name):
        """Returns the :class:`Column` denoted by ``name``.

        .. versionadded:: 1.3.0

        Examples
        --------
        >>> df.select(df.age).collect()
        [Row(age=2), Row(age=5)]
        """
        if name not in self.columns:
            raise AttributeError(
                "'%s' object has no attribute '%s'" % (self.__class__.__name__, name))
        jc = self._jdf.apply(name)
        return Column(jc)

    def select(self, *cols):
        """Projects a set of expressions and returns a new :class:`DataFrame`.

        .. versionadded:: 1.3.0

        Parameters
        ----------
        cols : str, :class:`Column`, or list
            column names (string) or expressions (:class:`Column`).
            If one of the column names is '*', that column is expanded to include all columns
            in the current :class:`DataFrame`.

        Examples
        --------
        >>> df.select('*').collect()
        [Row(age=2, name='Alice'), Row(age=5, name='Bob')]
        >>> df.select('name', 'age').collect()
        [Row(name='Alice', age=2), Row(name='Bob', age=5)]
        >>> df.select(df.name, (df.age + 10).alias('age')).collect()
        [Row(name='Alice', age=12), Row(name='Bob', age=15)]
        """
        jdf = self._jdf.select(self._jcols(*cols))
        return DataFrame(jdf, self.sql_ctx)

    def selectExpr(self, *expr):
        """Projects a set of SQL expressions and returns a new :class:`DataFrame`.

        This is a variant of :func:`select` that accepts SQL expressions.

        .. versionadded:: 1.3.0

        Examples
        --------
        >>> df.selectExpr("age * 2", "abs(age)").collect()
        [Row((age * 2)=4, abs(age)=2), Row((age * 2)=10, abs(age)=5)]
        """
        if len(expr) == 1 and isinstance(expr[0], list):
            expr = expr[0]
        jdf = self._jdf.selectExpr(self._jseq(expr))
        return DataFrame(jdf, self.sql_ctx)

    def filter(self, condition):
        """Filters rows using the given condition.

        :func:`where` is an alias for :func:`filter`.

        .. versionadded:: 1.3.0

        Parameters
        ----------
        condition : :class:`Column` or str
            a :class:`Column` of :class:`types.BooleanType`
            or a string of SQL expression.

        Examples
        --------
        >>> df.filter(df.age > 3).collect()
        [Row(age=5, name='Bob')]
        >>> df.where(df.age == 2).collect()
        [Row(age=2, name='Alice')]

        >>> df.filter("age > 3").collect()
        [Row(age=5, name='Bob')]
        >>> df.where("age = 2").collect()
        [Row(age=2, name='Alice')]
        """
        if isinstance(condition, str):
            jdf = self._jdf.filter(condition)
        elif isinstance(condition, Column):
            jdf = self._jdf.filter(condition._jc)
        else:
            raise TypeError("condition should be string or Column")
        return DataFrame(jdf, self.sql_ctx)

    def groupBy(self, *cols):
        """Groups the :class:`DataFrame` using the specified columns,
        so we can run aggregation on them. See :class:`GroupedData`
        for all the available aggregate functions.

        :func:`groupby` is an alias for :func:`groupBy`.

        .. versionadded:: 1.3.0

        Parameters
        ----------
        cols : list, str or :class:`Column`
            columns to group by.
            Each element should be a column name (string) or an expression (:class:`Column`).

        Examples
        --------
        >>> df.groupBy().avg().collect()
        [Row(avg(age)=3.5)]
        >>> sorted(df.groupBy('name').agg({'age': 'mean'}).collect())
        [Row(name='Alice', avg(age)=2.0), Row(name='Bob', avg(age)=5.0)]
        >>> sorted(df.groupBy(df.name).avg().collect())
        [Row(name='Alice', avg(age)=2.0), Row(name='Bob', avg(age)=5.0)]
        >>> sorted(df.groupBy(['name', df.age]).count().collect())
        [Row(name='Alice', age=2, count=1), Row(name='Bob', age=5, count=1)]
        """
        jgd = self._jdf.groupBy(self._jcols(*cols))
        from pyspark.sql.group import GroupedData
        return GroupedData(jgd, self)

    def rollup(self, *cols):
        """
        Create a multi-dimensional rollup for the current :class:`DataFrame` using
        the specified columns, so we can run aggregation on them.

        .. versionadded:: 1.4.0

        Examples
        --------
        >>> df.rollup("name", df.age).count().orderBy("name", "age").show()
        +-----+----+-----+
        | name| age|count|
        +-----+----+-----+
        | null|null|    2|
        |Alice|null|    1|
        |Alice|   2|    1|
        |  Bob|null|    1|
        |  Bob|   5|    1|
        +-----+----+-----+
        """
        jgd = self._jdf.rollup(self._jcols(*cols))
        from pyspark.sql.group import GroupedData
        return GroupedData(jgd, self)

    def cube(self, *cols):
        """
        Create a multi-dimensional cube for the current :class:`DataFrame` using
        the specified columns, so we can run aggregations on them.

        .. versionadded:: 1.4.0

        Examples
        --------
        >>> df.cube("name", df.age).count().orderBy("name", "age").show()
        +-----+----+-----+
        | name| age|count|
        +-----+----+-----+
        | null|null|    2|
        | null|   2|    1|
        | null|   5|    1|
        |Alice|null|    1|
        |Alice|   2|    1|
        |  Bob|null|    1|
        |  Bob|   5|    1|
        +-----+----+-----+
        """
        jgd = self._jdf.cube(self._jcols(*cols))
        from pyspark.sql.group import GroupedData
        return GroupedData(jgd, self)

    def agg(self, *exprs):
        """ Aggregate on the entire :class:`DataFrame` without groups
        (shorthand for ``df.groupBy().agg()``).

        .. versionadded:: 1.3.0

        Examples
        --------
        >>> df.agg({"age": "max"}).collect()
        [Row(max(age)=5)]
        >>> from pyspark.sql import functions as F
        >>> df.agg(F.min(df.age)).collect()
        [Row(min(age)=2)]
        """
        return self.groupBy().agg(*exprs)

    @since(2.0)
    def union(self, other):
        """ Return a new :class:`DataFrame` containing union of rows in this and another
        :class:`DataFrame`.

        This is equivalent to `UNION ALL` in SQL. To do a SQL-style set union
        (that does deduplication of elements), use this function followed by :func:`distinct`.

        Also as standard in SQL, this function resolves columns by position (not by name).
        """
        return DataFrame(self._jdf.union(other._jdf), self.sql_ctx)

    @since(1.3)
    def unionAll(self, other):
        """ Return a new :class:`DataFrame` containing union of rows in this and another
        :class:`DataFrame`.

        This is equivalent to `UNION ALL` in SQL. To do a SQL-style set union
        (that does deduplication of elements), use this function followed by :func:`distinct`.

        Also as standard in SQL, this function resolves columns by position (not by name).
        """
        return self.union(other)

    def unionByName(self, other, allowMissingColumns=False):
        """ Returns a new :class:`DataFrame` containing union of rows in this and another
        :class:`DataFrame`.

        This is different from both `UNION ALL` and `UNION DISTINCT` in SQL. To do a SQL-style set
        union (that does deduplication of elements), use this function followed by :func:`distinct`.

        .. versionadded:: 2.3.0

        Examples
        --------
        The difference between this function and :func:`union` is that this function
        resolves columns by name (not by position):

        >>> df1 = spark.createDataFrame([[1, 2, 3]], ["col0", "col1", "col2"])
        >>> df2 = spark.createDataFrame([[4, 5, 6]], ["col1", "col2", "col0"])
        >>> df1.unionByName(df2).show()
        +----+----+----+
        |col0|col1|col2|
        +----+----+----+
        |   1|   2|   3|
        |   6|   4|   5|
        +----+----+----+

        When the parameter `allowMissingColumns` is ``True``, the set of column names
        in this and other :class:`DataFrame` can differ; missing columns will be filled with null.
        Further, the missing columns of this :class:`DataFrame` will be added at the end
        in the schema of the union result:

        >>> df1 = spark.createDataFrame([[1, 2, 3]], ["col0", "col1", "col2"])
        >>> df2 = spark.createDataFrame([[4, 5, 6]], ["col1", "col2", "col3"])
        >>> df1.unionByName(df2, allowMissingColumns=True).show()
        +----+----+----+----+
        |col0|col1|col2|col3|
        +----+----+----+----+
        |   1|   2|   3|null|
        |null|   4|   5|   6|
        +----+----+----+----+

        .. versionchanged:: 3.1.0
           Added optional argument `allowMissingColumns` to specify whether to allow
           missing columns.
        """
        return DataFrame(self._jdf.unionByName(other._jdf, allowMissingColumns), self.sql_ctx)

    @since(1.3)
    def intersect(self, other):
        """ Return a new :class:`DataFrame` containing rows only in
        both this :class:`DataFrame` and another :class:`DataFrame`.

        This is equivalent to `INTERSECT` in SQL.
        """
        return DataFrame(self._jdf.intersect(other._jdf), self.sql_ctx)

    def intersectAll(self, other):
        """ Return a new :class:`DataFrame` containing rows in both this :class:`DataFrame`
        and another :class:`DataFrame` while preserving duplicates.

        This is equivalent to `INTERSECT ALL` in SQL. As standard in SQL, this function
        resolves columns by position (not by name).

        .. versionadded:: 2.4.0

        Examples
        --------
        >>> df1 = spark.createDataFrame([("a", 1), ("a", 1), ("b", 3), ("c", 4)], ["C1", "C2"])
        >>> df2 = spark.createDataFrame([("a", 1), ("a", 1), ("b", 3)], ["C1", "C2"])

        >>> df1.intersectAll(df2).sort("C1", "C2").show()
        +---+---+
        | C1| C2|
        +---+---+
        |  a|  1|
        |  a|  1|
        |  b|  3|
        +---+---+

        """
        return DataFrame(self._jdf.intersectAll(other._jdf), self.sql_ctx)

    @since(1.3)
    def subtract(self, other):
        """ Return a new :class:`DataFrame` containing rows in this :class:`DataFrame`
        but not in another :class:`DataFrame`.

        This is equivalent to `EXCEPT DISTINCT` in SQL.

        """
        return DataFrame(getattr(self._jdf, "except")(other._jdf), self.sql_ctx)

    def dropDuplicates(self, subset=None):
        """Return a new :class:`DataFrame` with duplicate rows removed,
        optionally only considering certain columns.

        For a static batch :class:`DataFrame`, it just drops duplicate rows. For a streaming
        :class:`DataFrame`, it will keep all data across triggers as intermediate state to drop
        duplicates rows. You can use :func:`withWatermark` to limit how late the duplicate data can
        be and system will accordingly limit the state. In addition, too late data older than
        watermark will be dropped to avoid any possibility of duplicates.

        :func:`drop_duplicates` is an alias for :func:`dropDuplicates`.

        .. versionadded:: 1.4.0

        Examples
        --------
        >>> from pyspark.sql import Row
        >>> df = sc.parallelize([ \\
        ...     Row(name='Alice', age=5, height=80), \\
        ...     Row(name='Alice', age=5, height=80), \\
        ...     Row(name='Alice', age=10, height=80)]).toDF()
        >>> df.dropDuplicates().show()
        +-----+---+------+
        | name|age|height|
        +-----+---+------+
        |Alice|  5|    80|
        |Alice| 10|    80|
        +-----+---+------+

        >>> df.dropDuplicates(['name', 'height']).show()
        +-----+---+------+
        | name|age|height|
        +-----+---+------+
        |Alice|  5|    80|
        +-----+---+------+
        """
        if subset is None:
            jdf = self._jdf.dropDuplicates()
        else:
            jdf = self._jdf.dropDuplicates(self._jseq(subset))
        return DataFrame(jdf, self.sql_ctx)

    def dropna(self, how='any', thresh=None, subset=None):
        """Returns a new :class:`DataFrame` omitting rows with null values.
        :func:`DataFrame.dropna` and :func:`DataFrameNaFunctions.drop` are aliases of each other.

        .. versionadded:: 1.3.1

        Parameters
        ----------
        how : str, optional
            'any' or 'all'.
            If 'any', drop a row if it contains any nulls.
            If 'all', drop a row only if all its values are null.
        thresh: int, optional
            default None
            If specified, drop rows that have less than `thresh` non-null values.
            This overwrites the `how` parameter.
        subset : str, tuple or list, optional
            optional list of column names to consider.

        Examples
        --------
        >>> df4.na.drop().show()
        +---+------+-----+
        |age|height| name|
        +---+------+-----+
        | 10|    80|Alice|
        +---+------+-----+
        """
        if how is not None and how not in ['any', 'all']:
            raise ValueError("how ('" + how + "') should be 'any' or 'all'")

        if subset is None:
            subset = self.columns
        elif isinstance(subset, str):
            subset = [subset]
        elif not isinstance(subset, (list, tuple)):
            raise ValueError("subset should be a list or tuple of column names")

        if thresh is None:
            thresh = len(subset) if how == 'any' else 1

        return DataFrame(self._jdf.na().drop(thresh, self._jseq(subset)), self.sql_ctx)

    def fillna(self, value, subset=None):
        """Replace null values, alias for ``na.fill()``.
        :func:`DataFrame.fillna` and :func:`DataFrameNaFunctions.fill` are aliases of each other.

        .. versionadded:: 1.3.1

        Parameters
        ----------
        value : int, float, string, bool or dict
            Value to replace null values with.
            If the value is a dict, then `subset` is ignored and `value` must be a mapping
            from column name (string) to replacement value. The replacement value must be
            an int, float, boolean, or string.
        subset : str, tuple or list, optional
            optional list of column names to consider.
            Columns specified in subset that do not have matching data type are ignored.
            For example, if `value` is a string, and subset contains a non-string column,
            then the non-string column is simply ignored.

        Examples
        --------
        >>> df4.na.fill(50).show()
        +---+------+-----+
        |age|height| name|
        +---+------+-----+
        | 10|    80|Alice|
        |  5|    50|  Bob|
        | 50|    50|  Tom|
        | 50|    50| null|
        +---+------+-----+

        >>> df5.na.fill(False).show()
        +----+-------+-----+
        | age|   name|  spy|
        +----+-------+-----+
        |  10|  Alice|false|
        |   5|    Bob|false|
        |null|Mallory| true|
        +----+-------+-----+

        >>> df4.na.fill({'age': 50, 'name': 'unknown'}).show()
        +---+------+-------+
        |age|height|   name|
        +---+------+-------+
        | 10|    80|  Alice|
        |  5|  null|    Bob|
        | 50|  null|    Tom|
        | 50|  null|unknown|
        +---+------+-------+
        """
        if not isinstance(value, (float, int, str, bool, dict)):
            raise ValueError("value should be a float, int, string, bool or dict")

        # Note that bool validates isinstance(int), but we don't want to
        # convert bools to floats

        if not isinstance(value, bool) and isinstance(value, int):
            value = float(value)

        if isinstance(value, dict):
            return DataFrame(self._jdf.na().fill(value), self.sql_ctx)
        elif subset is None:
            return DataFrame(self._jdf.na().fill(value), self.sql_ctx)
        else:
            if isinstance(subset, str):
                subset = [subset]
            elif not isinstance(subset, (list, tuple)):
                raise ValueError("subset should be a list or tuple of column names")

            return DataFrame(self._jdf.na().fill(value, self._jseq(subset)), self.sql_ctx)

    def replace(self, to_replace, value=_NoValue, subset=None):
        """Returns a new :class:`DataFrame` replacing a value with another value.
        :func:`DataFrame.replace` and :func:`DataFrameNaFunctions.replace` are
        aliases of each other.
        Values to_replace and value must have the same type and can only be numerics, booleans,
        or strings. Value can have None. When replacing, the new value will be cast
        to the type of the existing column.
        For numeric replacements all values to be replaced should have unique
        floating point representation. In case of conflicts (for example with `{42: -1, 42.0: 1}`)
        and arbitrary replacement will be used.

        .. versionadded:: 1.4.0

        Parameters
        ----------
        to_replace : bool, int, float, string, list or dict
            Value to be replaced.
            If the value is a dict, then `value` is ignored or can be omitted, and `to_replace`
            must be a mapping between a value and a replacement.
        value : bool, int, float, string or None, optional
            The replacement value must be a bool, int, float, string or None. If `value` is a
            list, `value` should be of the same length and type as `to_replace`.
            If `value` is a scalar and `to_replace` is a sequence, then `value` is
            used as a replacement for each item in `to_replace`.
        subset : list, optional
            optional list of column names to consider.
            Columns specified in subset that do not have matching data type are ignored.
            For example, if `value` is a string, and subset contains a non-string column,
            then the non-string column is simply ignored.

        Examples
        --------
        >>> df4.na.replace(10, 20).show()
        +----+------+-----+
        | age|height| name|
        +----+------+-----+
        |  20|    80|Alice|
        |   5|  null|  Bob|
        |null|  null|  Tom|
        |null|  null| null|
        +----+------+-----+

        >>> df4.na.replace('Alice', None).show()
        +----+------+----+
        | age|height|name|
        +----+------+----+
        |  10|    80|null|
        |   5|  null| Bob|
        |null|  null| Tom|
        |null|  null|null|
        +----+------+----+

        >>> df4.na.replace({'Alice': None}).show()
        +----+------+----+
        | age|height|name|
        +----+------+----+
        |  10|    80|null|
        |   5|  null| Bob|
        |null|  null| Tom|
        |null|  null|null|
        +----+------+----+

        >>> df4.na.replace(['Alice', 'Bob'], ['A', 'B'], 'name').show()
        +----+------+----+
        | age|height|name|
        +----+------+----+
        |  10|    80|   A|
        |   5|  null|   B|
        |null|  null| Tom|
        |null|  null|null|
        +----+------+----+
        """
        if value is _NoValue:
            if isinstance(to_replace, dict):
                value = None
            else:
                raise TypeError("value argument is required when to_replace is not a dictionary.")

        # Helper functions
        def all_of(types):
            """Given a type or tuple of types and a sequence of xs
            check if each x is instance of type(s)

            >>> all_of(bool)([True, False])
            True
            >>> all_of(str)(["a", 1])
            False
            """
            def all_of_(xs):
                return all(isinstance(x, types) for x in xs)
            return all_of_

        all_of_bool = all_of(bool)
        all_of_str = all_of(str)
        all_of_numeric = all_of((float, int))

        # Validate input types
        valid_types = (bool, float, int, str, list, tuple)
        if not isinstance(to_replace, valid_types + (dict, )):
            raise ValueError(
                "to_replace should be a bool, float, int, string, list, tuple, or dict. "
                "Got {0}".format(type(to_replace)))

        if not isinstance(value, valid_types) and value is not None \
                and not isinstance(to_replace, dict):
            raise ValueError("If to_replace is not a dict, value should be "
                             "a bool, float, int, string, list, tuple or None. "
                             "Got {0}".format(type(value)))

        if isinstance(to_replace, (list, tuple)) and isinstance(value, (list, tuple)):
            if len(to_replace) != len(value):
                raise ValueError("to_replace and value lists should be of the same length. "
                                 "Got {0} and {1}".format(len(to_replace), len(value)))

        if not (subset is None or isinstance(subset, (list, tuple, str))):
            raise ValueError("subset should be a list or tuple of column names, "
                             "column name or None. Got {0}".format(type(subset)))

        # Reshape input arguments if necessary
        if isinstance(to_replace, (float, int, str)):
            to_replace = [to_replace]

        if isinstance(to_replace, dict):
            rep_dict = to_replace
            if value is not None:
                warnings.warn("to_replace is a dict and value is not None. value will be ignored.")
        else:
            if isinstance(value, (float, int, str)) or value is None:
                value = [value for _ in range(len(to_replace))]
            rep_dict = dict(zip(to_replace, value))

        if isinstance(subset, str):
            subset = [subset]

        # Verify we were not passed in mixed type generics.
        if not any(all_of_type(rep_dict.keys())
                   and all_of_type(x for x in rep_dict.values() if x is not None)
                   for all_of_type in [all_of_bool, all_of_str, all_of_numeric]):
            raise ValueError("Mixed type replacements are not supported")

        if subset is None:
            return DataFrame(self._jdf.na().replace('*', rep_dict), self.sql_ctx)
        else:
            return DataFrame(
                self._jdf.na().replace(self._jseq(subset), self._jmap(rep_dict)), self.sql_ctx)

    def approxQuantile(self, col, probabilities, relativeError):
        """
        Calculates the approximate quantiles of numerical columns of a
        :class:`DataFrame`.

        The result of this algorithm has the following deterministic bound:
        If the :class:`DataFrame` has N elements and if we request the quantile at
        probability `p` up to error `err`, then the algorithm will return
        a sample `x` from the :class:`DataFrame` so that the *exact* rank of `x` is
        close to (p * N). More precisely,

          floor((p - err) * N) <= rank(x) <= ceil((p + err) * N).

        This method implements a variation of the Greenwald-Khanna
        algorithm (with some speed optimizations). The algorithm was first
        present in [[https://doi.org/10.1145/375663.375670
        Space-efficient Online Computation of Quantile Summaries]]
        by Greenwald and Khanna.

        Note that null values will be ignored in numerical columns before calculation.
        For columns only containing null values, an empty list is returned.

        .. versionadded:: 2.0.0

        Parameters
        ----------
        col: str, tuple or list
            Can be a single column name, or a list of names for multiple columns.

            .. versionchanged:: 2.2
               Added support for multiple columns.
        probabilities : list or tuple
            a list of quantile probabilities
            Each number must belong to [0, 1].
            For example 0 is the minimum, 0.5 is the median, 1 is the maximum.
        relativeError : float
            The relative target precision to achieve
            (>= 0). If set to zero, the exact quantiles are computed, which
            could be very expensive. Note that values greater than 1 are
            accepted but give the same result as 1.

        Returns
        -------
        list
            the approximate quantiles at the given probabilities. If
            the input `col` is a string, the output is a list of floats. If the
            input `col` is a list or tuple of strings, the output is also a
            list, but each element in it is a list of floats, i.e., the output
            is a list of list of floats.
        """

        if not isinstance(col, (str, list, tuple)):
            raise ValueError("col should be a string, list or tuple, but got %r" % type(col))

        isStr = isinstance(col, str)

        if isinstance(col, tuple):
            col = list(col)
        elif isStr:
            col = [col]

        for c in col:
            if not isinstance(c, str):
                raise ValueError("columns should be strings, but got %r" % type(c))
        col = _to_list(self._sc, col)

        if not isinstance(probabilities, (list, tuple)):
            raise ValueError("probabilities should be a list or tuple")
        if isinstance(probabilities, tuple):
            probabilities = list(probabilities)
        for p in probabilities:
            if not isinstance(p, (float, int)) or p < 0 or p > 1:
                raise ValueError("probabilities should be numerical (float, int) in [0,1].")
        probabilities = _to_list(self._sc, probabilities)

        if not isinstance(relativeError, (float, int)) or relativeError < 0:
            raise ValueError("relativeError should be numerical (float, int) >= 0.")
        relativeError = float(relativeError)

        jaq = self._jdf.stat().approxQuantile(col, probabilities, relativeError)
        jaq_list = [list(j) for j in jaq]
        return jaq_list[0] if isStr else jaq_list

    def corr(self, col1, col2, method=None):
        """
        Calculates the correlation of two columns of a :class:`DataFrame` as a double value.
        Currently only supports the Pearson Correlation Coefficient.
        :func:`DataFrame.corr` and :func:`DataFrameStatFunctions.corr` are aliases of each other.

        .. versionadded:: 1.4.0

        Parameters
        ----------
        col1 : str
            The name of the first column
        col2 : str
            The name of the second column
        method : str, optional
            The correlation method. Currently only supports "pearson"
        """
        if not isinstance(col1, str):
            raise ValueError("col1 should be a string.")
        if not isinstance(col2, str):
            raise ValueError("col2 should be a string.")
        if not method:
            method = "pearson"
        if not method == "pearson":
            raise ValueError("Currently only the calculation of the Pearson Correlation " +
                             "coefficient is supported.")
        return self._jdf.stat().corr(col1, col2, method)

    def cov(self, col1, col2):
        """
        Calculate the sample covariance for the given columns, specified by their names, as a
        double value. :func:`DataFrame.cov` and :func:`DataFrameStatFunctions.cov` are aliases.

        .. versionadded:: 1.4.0

        Parameters
        ----------
        col1 : str
            The name of the first column
        col2 : str
            The name of the second column
        """
        if not isinstance(col1, str):
            raise ValueError("col1 should be a string.")
        if not isinstance(col2, str):
            raise ValueError("col2 should be a string.")
        return self._jdf.stat().cov(col1, col2)

    def crosstab(self, col1, col2):
        """
        Computes a pair-wise frequency table of the given columns. Also known as a contingency
        table. The number of distinct values for each column should be less than 1e4. At most 1e6
        non-zero pair frequencies will be returned.
        The first column of each row will be the distinct values of `col1` and the column names
        will be the distinct values of `col2`. The name of the first column will be `$col1_$col2`.
        Pairs that have no occurrences will have zero as their counts.
        :func:`DataFrame.crosstab` and :func:`DataFrameStatFunctions.crosstab` are aliases.

        .. versionadded:: 1.4.0

        Parameters
        ----------
        col1 : str
            The name of the first column. Distinct items will make the first item of
            each row.
        col2 : str
            The name of the second column. Distinct items will make the column names
            of the :class:`DataFrame`.
        """
        if not isinstance(col1, str):
            raise ValueError("col1 should be a string.")
        if not isinstance(col2, str):
            raise ValueError("col2 should be a string.")
        return DataFrame(self._jdf.stat().crosstab(col1, col2), self.sql_ctx)

    def freqItems(self, cols, support=None):
        """
        Finding frequent items for columns, possibly with false positives. Using the
        frequent element count algorithm described in
        "https://doi.org/10.1145/762471.762473, proposed by Karp, Schenker, and Papadimitriou".
        :func:`DataFrame.freqItems` and :func:`DataFrameStatFunctions.freqItems` are aliases.

        .. versionadded:: 1.4.0

        Parameters
        ----------
        cols : list or tuple
            Names of the columns to calculate frequent items for as a list or tuple of
            strings.
        support : float, optional
            The frequency with which to consider an item 'frequent'. Default is 1%.
            The support must be greater than 1e-4.

        Notes
        -----
        This function is meant for exploratory data analysis, as we make no
        guarantee about the backward compatibility of the schema of the resulting
        :class:`DataFrame`.
        """
        if isinstance(cols, tuple):
            cols = list(cols)
        if not isinstance(cols, list):
            raise ValueError("cols must be a list or tuple of column names as strings.")
        if not support:
            support = 0.01
        return DataFrame(self._jdf.stat().freqItems(_to_seq(self._sc, cols), support), self.sql_ctx)

    def withColumn(self, colName, col):
        """
        Returns a new :class:`DataFrame` by adding a column or replacing the
        existing column that has the same name.

        The column expression must be an expression over this :class:`DataFrame`; attempting to add
        a column from some other :class:`DataFrame` will raise an error.

        .. versionadded:: 1.3.0

        Parameters
        ----------
        colName : str
            string, name of the new column.
        col : :class:`Column`
            a :class:`Column` expression for the new column.

        Notes
        -----
        This method introduces a projection internally. Therefore, calling it multiple
        times, for instance, via loops in order to add multiple columns can generate big
        plans which can cause performance issues and even `StackOverflowException`.
        To avoid this, use :func:`select` with the multiple columns at once.

        Examples
        --------
        >>> df.withColumn('age2', df.age + 2).collect()
        [Row(age=2, name='Alice', age2=4), Row(age=5, name='Bob', age2=7)]

        """
        assert isinstance(col, Column), "col should be Column"
        return DataFrame(self._jdf.withColumn(colName, col._jc), self.sql_ctx)

    def withColumnRenamed(self, existing, new):
        """Returns a new :class:`DataFrame` by renaming an existing column.
        This is a no-op if schema doesn't contain the given column name.

        .. versionadded:: 1.3.0

        Parameters
        ----------
        existing : str
            string, name of the existing column to rename.
        new : str
            string, new name of the column.

        Examples
        --------
        >>> df.withColumnRenamed('age', 'age2').collect()
        [Row(age2=2, name='Alice'), Row(age2=5, name='Bob')]
        """
        return DataFrame(self._jdf.withColumnRenamed(existing, new), self.sql_ctx)

    def drop(self, *cols):
        """Returns a new :class:`DataFrame` that drops the specified column.
        This is a no-op if schema doesn't contain the given column name(s).

        .. versionadded:: 1.4.0

        Parameters
        ----------
        cols: str or :class:`Column`
            a name of the column, or the :class:`Column` to drop

        Examples
        --------
        >>> df.drop('age').collect()
        [Row(name='Alice'), Row(name='Bob')]

        >>> df.drop(df.age).collect()
        [Row(name='Alice'), Row(name='Bob')]

        >>> df.join(df2, df.name == df2.name, 'inner').drop(df.name).collect()
        [Row(age=5, height=85, name='Bob')]

        >>> df.join(df2, df.name == df2.name, 'inner').drop(df2.name).collect()
        [Row(age=5, name='Bob', height=85)]

        >>> df.join(df2, 'name', 'inner').drop('age', 'height').collect()
        [Row(name='Bob')]
        """
        if len(cols) == 1:
            col = cols[0]
            if isinstance(col, str):
                jdf = self._jdf.drop(col)
            elif isinstance(col, Column):
                jdf = self._jdf.drop(col._jc)
            else:
                raise TypeError("col should be a string or a Column")
        else:
            for col in cols:
                if not isinstance(col, str):
                    raise TypeError("each col in the param list should be a string")
            jdf = self._jdf.drop(self._jseq(cols))

        return DataFrame(jdf, self.sql_ctx)

    def toDF(self, *cols):
        """Returns a new :class:`DataFrame` that with new specified column names

        Parameters
        ----------
        cols : str
            new column names

        Examples
        --------
        >>> df.toDF('f1', 'f2').collect()
        [Row(f1=2, f2='Alice'), Row(f1=5, f2='Bob')]
        """
        jdf = self._jdf.toDF(self._jseq(cols))
        return DataFrame(jdf, self.sql_ctx)

    def transform(self, func):
        """Returns a new :class:`DataFrame`. Concise syntax for chaining custom transformations.
<<<<<<< HEAD

        :param func: a function that takes and returns a :class:`DataFrame`.
=======

        .. versionadded:: 3.0.0

        Parameters
        ----------
        func : function
            a function that takes and returns a :class:`DataFrame`.
>>>>>>> a630e8d1

        Examples
        --------
        >>> from pyspark.sql.functions import col
        >>> df = spark.createDataFrame([(1, 1.0), (2, 2.0)], ["int", "float"])
        >>> def cast_all_to_int(input_df):
        ...     return input_df.select([col(col_name).cast("int") for col_name in input_df.columns])
        >>> def sort_columns_asc(input_df):
        ...     return input_df.select(*sorted(input_df.columns))
        >>> df.transform(cast_all_to_int).transform(sort_columns_asc).show()
        +-----+---+
        |float|int|
        +-----+---+
        |    1|  1|
        |    2|  2|
        +-----+---+
        """
        result = func(self)
        assert isinstance(result, DataFrame), "Func returned an instance of type [%s], " \
                                              "should have been DataFrame." % type(result)
        return result

    def sameSemantics(self, other):
        """
        Returns `True` when the logical query plans inside both :class:`DataFrame`\\s are equal and
        therefore return same results.

        .. versionadded:: 3.1.0

        Notes
        -----
        The equality comparison here is simplified by tolerating the cosmetic differences
        such as attribute names.

        This API can compare both :class:`DataFrame`\\s very fast but can still return
        `False` on the :class:`DataFrame` that return the same results, for instance, from
        different plans. Such false negative semantic can be useful when caching as an example.

        This API is a developer API.

        Examples
        --------
        >>> df1 = spark.range(10)
        >>> df2 = spark.range(10)
        >>> df1.withColumn("col1", df1.id * 2).sameSemantics(df2.withColumn("col1", df2.id * 2))
        True
        >>> df1.withColumn("col1", df1.id * 2).sameSemantics(df2.withColumn("col1", df2.id + 2))
        False
        >>> df1.withColumn("col1", df1.id * 2).sameSemantics(df2.withColumn("col0", df2.id * 2))
        True
        """
        if not isinstance(other, DataFrame):
            raise ValueError("other parameter should be of DataFrame; however, got %s"
                             % type(other))
        return self._jdf.sameSemantics(other._jdf)

    def semanticHash(self):
        """
        Returns a hash code of the logical query plan against this :class:`DataFrame`.

        .. versionadded:: 3.1.0

        Notes
        -----
        Unlike the standard hash code, the hash is calculated against the query plan
        simplified by tolerating the cosmetic differences such as attribute names.

        This API is a developer API.

        Examples
        --------
        >>> spark.range(10).selectExpr("id as col0").semanticHash()  # doctest: +SKIP
        1855039936
        >>> spark.range(10).selectExpr("id as col1").semanticHash()  # doctest: +SKIP
        1855039936
        """
        return self._jdf.semanticHash()

    def inputFiles(self):
        """
        Returns a best-effort snapshot of the files that compose this :class:`DataFrame`.
        This method simply asks each constituent BaseRelation for its respective files and
        takes the union of all results. Depending on the source relations, this may not find
        all input files. Duplicates are removed.

        .. versionadded:: 3.1.0

        Examples
        --------
        >>> df = spark.read.load("examples/src/main/resources/people.json", format="json")
        >>> len(df.inputFiles())
        1
        """
        return list(self._jdf.inputFiles())

    where = copy_func(
        filter,
        sinceversion=1.3,
        doc=":func:`where` is an alias for :func:`filter`.")

    # Two aliases below were added for pandas compatibility many years ago.
    # There are too many differences compared to pandas and we cannot just
    # make it "compatible" by adding aliases. Therefore, we stop adding such
    # aliases as of Spark 3.0. Two methods below remain just
    # for legacy users currently.
    groupby = copy_func(
        groupBy,
        sinceversion=1.4,
        doc=":func:`groupby` is an alias for :func:`groupBy`.")

    drop_duplicates = copy_func(
        dropDuplicates,
        sinceversion=1.4,
        doc=":func:`drop_duplicates` is an alias for :func:`dropDuplicates`.")

    def writeTo(self, table):
        """
        Create a write configuration builder for v2 sources.

        This builder is used to configure and execute write operations.

        For example, to append or create or replace existing tables.

        .. versionadded:: 3.1.0

        Examples
        --------
        >>> df.writeTo("catalog.db.table").append()  # doctest: +SKIP
        >>> df.writeTo(                              # doctest: +SKIP
        ...     "catalog.db.table"
        ... ).partitionedBy("col").createOrReplace()
        """
        return DataFrameWriterV2(self, table)


def _to_scala_map(sc, jm):
    """
    Convert a dict into a JVM Map.
    """
    return sc._jvm.PythonUtils.toScalaMap(jm)


class DataFrameNaFunctions(object):
    """Functionality for working with missing data in :class:`DataFrame`.

    .. versionadded:: 1.4
    """

    def __init__(self, df):
        self.df = df

    def drop(self, how='any', thresh=None, subset=None):
        return self.df.dropna(how=how, thresh=thresh, subset=subset)

    drop.__doc__ = DataFrame.dropna.__doc__

    def fill(self, value, subset=None):
        return self.df.fillna(value=value, subset=subset)

    fill.__doc__ = DataFrame.fillna.__doc__

    def replace(self, to_replace, value=_NoValue, subset=None):
        return self.df.replace(to_replace, value, subset)

    replace.__doc__ = DataFrame.replace.__doc__


class DataFrameStatFunctions(object):
    """Functionality for statistic functions with :class:`DataFrame`.

    .. versionadded:: 1.4
    """

    def __init__(self, df):
        self.df = df

    def approxQuantile(self, col, probabilities, relativeError):
        return self.df.approxQuantile(col, probabilities, relativeError)

    approxQuantile.__doc__ = DataFrame.approxQuantile.__doc__

    def corr(self, col1, col2, method=None):
        return self.df.corr(col1, col2, method)

    corr.__doc__ = DataFrame.corr.__doc__

    def cov(self, col1, col2):
        return self.df.cov(col1, col2)

    cov.__doc__ = DataFrame.cov.__doc__

    def crosstab(self, col1, col2):
        return self.df.crosstab(col1, col2)

    crosstab.__doc__ = DataFrame.crosstab.__doc__

    def freqItems(self, cols, support=None):
        return self.df.freqItems(cols, support)

    freqItems.__doc__ = DataFrame.freqItems.__doc__

    def sampleBy(self, col, fractions, seed=None):
        return self.df.sampleBy(col, fractions, seed)

    sampleBy.__doc__ = DataFrame.sampleBy.__doc__


def _test():
    import doctest
    from pyspark.context import SparkContext
    from pyspark.sql import Row, SQLContext, SparkSession
    import pyspark.sql.dataframe
    globs = pyspark.sql.dataframe.__dict__.copy()
    sc = SparkContext('local[4]', 'PythonTest')
    globs['sc'] = sc
    globs['sqlContext'] = SQLContext(sc)
    globs['spark'] = SparkSession(sc)
    globs['df'] = sc.parallelize([(2, 'Alice'), (5, 'Bob')])\
        .toDF(StructType([StructField('age', IntegerType()),
                          StructField('name', StringType())]))
    globs['df2'] = sc.parallelize([Row(height=80, name='Tom'), Row(height=85, name='Bob')]).toDF()
    globs['df3'] = sc.parallelize([Row(age=2, name='Alice'),
                                   Row(age=5, name='Bob')]).toDF()
    globs['df4'] = sc.parallelize([Row(age=10, height=80, name='Alice'),
                                   Row(age=5, height=None, name='Bob'),
                                   Row(age=None, height=None, name='Tom'),
                                   Row(age=None, height=None, name=None)]).toDF()
    globs['df5'] = sc.parallelize([Row(age=10, name='Alice', spy=False),
                                   Row(age=5, name='Bob', spy=None),
                                   Row(age=None, name='Mallory', spy=True)]).toDF()
    globs['sdf'] = sc.parallelize([Row(name='Tom', time=1479441846),
                                   Row(name='Bob', time=1479442946)]).toDF()

    (failure_count, test_count) = doctest.testmod(
        pyspark.sql.dataframe, globs=globs,
        optionflags=doctest.ELLIPSIS | doctest.NORMALIZE_WHITESPACE | doctest.REPORT_NDIFF)
    globs['sc'].stop()
    if failure_count:
        sys.exit(-1)


if __name__ == "__main__":
    _test()<|MERGE_RESOLUTION|>--- conflicted
+++ resolved
@@ -115,18 +115,12 @@
         rdd = self._jdf.toJSON()
         return RDD(rdd.toJavaRDD(), self._sc, UTF8Deserializer(use_unicode))
 
-<<<<<<< HEAD
-    @since(1.3)
-=======
->>>>>>> a630e8d1
     def registerTempTable(self, name):
         """Registers this DataFrame as a temporary table using the given name.
 
         The lifetime of this temporary table is tied to the :class:`SparkSession`
         that was used to create this :class:`DataFrame`.
 
-<<<<<<< HEAD
-=======
         .. versionadded:: 1.3.0
 
         .. deprecated:: 2.0.0
@@ -134,26 +128,16 @@
 
         Examples
         --------
->>>>>>> a630e8d1
         >>> df.registerTempTable("people")
         >>> df2 = spark.sql("select * from people")
         >>> sorted(df.collect()) == sorted(df2.collect())
         True
         >>> spark.catalog.dropTempView("people")
-<<<<<<< HEAD
-
-        .. note:: Deprecated in 2.0, use createOrReplaceTempView instead.
-=======
->>>>>>> a630e8d1
         """
         warnings.warn(
             "Deprecated in 2.0, use createOrReplaceTempView instead.", DeprecationWarning)
         self._jdf.createOrReplaceTempView(name)
 
-<<<<<<< HEAD
-    @since(2.0)
-=======
->>>>>>> a630e8d1
     def createTempView(self, name):
         """Creates a local temporary view with this :class:`DataFrame`.
 
@@ -313,12 +297,6 @@
     def explain(self, extended=None, mode=None):
         """Prints the (logical and physical) plans to the console for debugging purpose.
 
-<<<<<<< HEAD
-        :param extended: boolean, default ``False``. If ``False``, prints only the physical plan.
-            When this is a string without specifying the ``mode``, it works as the mode is
-            specified.
-        :param mode: specifies the expected output format of plans.
-=======
         .. versionadded:: 1.3.0
 
         parameters
@@ -329,7 +307,6 @@
             specified.
         mode : str, optional
             specifies the expected output format of plans.
->>>>>>> a630e8d1
 
             * ``simple``: Print only a physical plan.
             * ``extended``: Print both logical and physical plans.
@@ -363,19 +340,11 @@
         (1) Scan ExistingRDD [codegen id : 1]
         Output [2]: [age#0, name#1]
         ...
-<<<<<<< HEAD
 
         >>> df.explain("cost")
         == Optimized Logical Plan ==
         ...Statistics...
         ...
-=======
->>>>>>> a630e8d1
-
-        >>> df.explain("cost")
-        == Optimized Logical Plan ==
-        ...Statistics...
-        ...
         """
 
         if extended is not None and mode is not None:
@@ -388,17 +357,6 @@
         #   explain(True)
         #   explain(extended=False)
         is_extended_case = isinstance(extended, bool) and mode is None
-<<<<<<< HEAD
-
-        # For the case when extended is mode:
-        #   df.explain("formatted")
-        is_extended_as_mode = isinstance(extended, basestring) and mode is None
-
-        # For the mode specified:
-        #   df.explain(mode="formatted")
-        is_mode_case = extended is None and isinstance(mode, basestring)
-
-=======
 
         # For the case when extended is mode:
         #   df.explain("formatted")
@@ -408,7 +366,6 @@
         #   df.explain(mode="formatted")
         is_mode_case = extended is None and isinstance(mode, str)
 
->>>>>>> a630e8d1
         if not (is_no_argument or is_extended_case or is_extended_as_mode or is_mode_case):
             argtypes = [
                 str(type(arg)) for arg in [extended, mode] if arg is not None]
@@ -2578,10 +2535,6 @@
 
     def transform(self, func):
         """Returns a new :class:`DataFrame`. Concise syntax for chaining custom transformations.
-<<<<<<< HEAD
-
-        :param func: a function that takes and returns a :class:`DataFrame`.
-=======
 
         .. versionadded:: 3.0.0
 
@@ -2589,7 +2542,6 @@
         ----------
         func : function
             a function that takes and returns a :class:`DataFrame`.
->>>>>>> a630e8d1
 
         Examples
         --------
