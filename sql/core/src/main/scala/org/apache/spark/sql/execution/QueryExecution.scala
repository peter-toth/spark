/*
 * Licensed to the Apache Software Foundation (ASF) under one or more
 * contributor license agreements.  See the NOTICE file distributed with
 * this work for additional information regarding copyright ownership.
 * The ASF licenses this file to You under the Apache License, Version 2.0
 * (the "License"); you may not use this file except in compliance with
 * the License.  You may obtain a copy of the License at
 *
 *    http://www.apache.org/licenses/LICENSE-2.0
 *
 * Unless required by applicable law or agreed to in writing, software
 * distributed under the License is distributed on an "AS IS" BASIS,
 * WITHOUT WARRANTIES OR CONDITIONS OF ANY KIND, either express or implied.
 * See the License for the specific language governing permissions and
 * limitations under the License.
 */

package org.apache.spark.sql.execution

import java.io.{BufferedWriter, OutputStreamWriter}
import java.nio.charset.StandardCharsets
import java.sql.{Date, Timestamp}
import java.util.concurrent.atomic.AtomicLong

import org.apache.hadoop.fs.Path

import org.apache.spark.rdd.RDD
import org.apache.spark.sql.{AnalysisException, Row, SparkSession}
import org.apache.spark.sql.catalyst.InternalRow
import org.apache.spark.sql.catalyst.analysis.UnsupportedOperationChecker
import org.apache.spark.sql.catalyst.plans.QueryPlan
import org.apache.spark.sql.catalyst.plans.logical.{LogicalPlan, ReturnAnswer}
import org.apache.spark.sql.catalyst.rules.Rule
import org.apache.spark.sql.catalyst.util.DateTimeUtils
import org.apache.spark.sql.catalyst.util.StringUtils.{PlanStringConcat, StringConcat}
import org.apache.spark.sql.catalyst.util.truncatedString
import org.apache.spark.sql.execution.command.{DescribeTableCommand, ExecutedCommandExec, ShowTablesCommand}
import org.apache.spark.sql.execution.dynamicpruning.PlanDynamicPruningFilters
import org.apache.spark.sql.execution.exchange.{EnsureRequirements, ReuseExchange}
import org.apache.spark.sql.execution.reuse.ReuseExchangeAndSubquery
import org.apache.spark.sql.internal.SQLConf
import org.apache.spark.sql.types.{BinaryType, DateType, DecimalType, TimestampType, _}
import org.apache.spark.util.Utils

/**
 * The primary workflow for executing relational queries using Spark.  Designed to allow easy
 * access to the intermediate phases of query execution for developers.
 *
 * While this is not a public class, we should avoid changing the function names for the sake of
 * changing them, because a lot of developers use the feature for debugging.
 */
class QueryExecution(val sparkSession: SparkSession, val logical: LogicalPlan) {

  val id: Long = QueryExecution.nextExecutionId

  // TODO: Move the planner an optimizer into here from SessionState.
  protected def planner = sparkSession.sessionState.planner

  def assertAnalyzed(): Unit = analyzed

  def assertSupported(): Unit = {
    if (sparkSession.sessionState.conf.isUnsupportedOperationCheckEnabled) {
      UnsupportedOperationChecker.checkForBatch(analyzed)
    }
  }

  lazy val analyzed: LogicalPlan = {
    SparkSession.setActiveSession(sparkSession)
    sparkSession.sessionState.analyzer.executeAndCheck(logical)
  }

  lazy val withCachedData: LogicalPlan = {
    assertAnalyzed()
    assertSupported()
    sparkSession.sharedState.cacheManager.useCachedData(analyzed)
  }

  lazy val optimizedPlan: LogicalPlan = sparkSession.sessionState.optimizer.execute(withCachedData)

  lazy val sparkPlan: SparkPlan = {
    QueryExecution.createSparkPlan(sparkSession, planner, optimizedPlan)
  }

  // executedPlan should not be used to initialize any SparkPlan. It should be
  // only used for execution.
  lazy val executedPlan: SparkPlan = {
    QueryExecution.prepareForExecution(preparations, sparkPlan)
  }

  /** Internal version of the RDD. Avoids copies and has no schema */
  lazy val toRdd: RDD[InternalRow] = {
    if (sparkSession.sessionState.conf.getConf(SQLConf.USE_CONF_ON_RDD_OPERATION)) {
      new SQLExecutionRDD(executedPlan.execute(), sparkSession.sessionState.conf)
    } else {
      executedPlan.execute()
    }
  }

  protected def preparations: Seq[Rule[SparkPlan]] = {
    QueryExecution.preparations(sparkSession, false)
  }

  /**
   * Returns the result as a hive compatible sequence of strings. This is used in tests and
   * `SparkSQLDriver` for CLI applications.
   */
  def hiveResultString(): Seq[String] = executedPlan match {
    case ExecutedCommandExec(desc: DescribeTableCommand) =>
      // If it is a describe command for a Hive table, we want to have the output format
      // be similar with Hive.
      desc.run(sparkSession).map {
        case Row(name: String, dataType: String, comment) =>
          Seq(name, dataType,
            Option(comment.asInstanceOf[String]).getOrElse(""))
            .map(s => String.format(s"%-20s", s))
            .mkString("\t")
      }
    // SHOW TABLES in Hive only output table names, while ours output database, table name, isTemp.
    case command @ ExecutedCommandExec(s: ShowTablesCommand) if !s.isExtended =>
      command.executeCollect().map(_.getString(1))
    case other =>
      val result: Seq[Seq[Any]] = other.executeCollectPublic().map(_.toSeq).toSeq
      // We need the types so we can output struct field names
      val types = analyzed.output.map(_.dataType)
      // Reformat to match hive tab delimited output.
      result.map(_.zip(types).map(toHiveString)).map(_.mkString("\t"))
  }

  /** Formats a datum (based on the given data type) and returns the string representation. */
  private def toHiveString(a: (Any, DataType)): String = {
    val primitiveTypes = Seq(StringType, IntegerType, LongType, DoubleType, FloatType,
      BooleanType, ByteType, ShortType, DateType, TimestampType, BinaryType)

    def formatDecimal(d: java.math.BigDecimal): String = {
      if (d.compareTo(java.math.BigDecimal.ZERO) == 0) {
        java.math.BigDecimal.ZERO.toPlainString
      } else {
        d.stripTrailingZeros().toPlainString
      }
    }

    /** Hive outputs fields of structs slightly differently than top level attributes. */
    def toHiveStructString(a: (Any, DataType)): String = a match {
      case (struct: Row, StructType(fields)) =>
        struct.toSeq.zip(fields).map {
          case (v, t) => s""""${t.name}":${toHiveStructString((v, t.dataType))}"""
        }.mkString("{", ",", "}")
      case (seq: Seq[_], ArrayType(typ, _)) =>
        seq.map(v => (v, typ)).map(toHiveStructString).mkString("[", ",", "]")
      case (map: Map[_, _], MapType(kType, vType, _)) =>
        map.map {
          case (key, value) =>
            toHiveStructString((key, kType)) + ":" + toHiveStructString((value, vType))
        }.toSeq.sorted.mkString("{", ",", "}")
      case (null, _) => "null"
      case (s: String, StringType) => "\"" + s + "\""
      case (decimal, DecimalType()) => decimal.toString
      case (interval, CalendarIntervalType) => interval.toString
      case (other, tpe) if primitiveTypes contains tpe => other.toString
    }

    a match {
      case (struct: Row, StructType(fields)) =>
        struct.toSeq.zip(fields).map {
          case (v, t) => s""""${t.name}":${toHiveStructString((v, t.dataType))}"""
        }.mkString("{", ",", "}")
      case (seq: Seq[_], ArrayType(typ, _)) =>
        seq.map(v => (v, typ)).map(toHiveStructString).mkString("[", ",", "]")
      case (map: Map[_, _], MapType(kType, vType, _)) =>
        map.map {
          case (key, value) =>
            toHiveStructString((key, kType)) + ":" + toHiveStructString((value, vType))
        }.toSeq.sorted.mkString("{", ",", "}")
      case (null, _) => "NULL"
      case (d: Date, DateType) =>
        DateTimeUtils.dateToString(DateTimeUtils.fromJavaDate(d))
      case (t: Timestamp, TimestampType) =>
        DateTimeUtils.timestampToString(DateTimeUtils.fromJavaTimestamp(t),
          DateTimeUtils.getTimeZone(sparkSession.sessionState.conf.sessionLocalTimeZone))
      case (bin: Array[Byte], BinaryType) => new String(bin, StandardCharsets.UTF_8)
      case (decimal: java.math.BigDecimal, DecimalType()) => formatDecimal(decimal)
      case (interval, CalendarIntervalType) => interval.toString
      case (other, tpe) if primitiveTypes.contains(tpe) => other.toString
    }
  }

  def simpleString: String = withRedaction {
    val concat = new PlanStringConcat()
    concat.append("== Physical Plan ==\n")
    QueryPlan.append(executedPlan, concat.append, verbose = false, addSuffix = false)
    concat.append("\n")
    concat.toString
  }

  private def writePlans(append: String => Unit, maxFields: Int): Unit = {
    val (verbose, addSuffix) = (true, false)
    append("== Parsed Logical Plan ==\n")
    QueryPlan.append(logical, append, verbose, addSuffix, maxFields)
    append("\n== Analyzed Logical Plan ==\n")
    val analyzedOutput = try {
      truncatedString(
        analyzed.output.map(o => s"${o.name}: ${o.dataType.simpleString}"), ", ", maxFields)
    } catch {
      case e: AnalysisException => e.toString
    }
    append(analyzedOutput)
    append("\n")
    QueryPlan.append(analyzed, append, verbose, addSuffix, maxFields)
    append("\n== Optimized Logical Plan ==\n")
    QueryPlan.append(optimizedPlan, append, verbose, addSuffix, maxFields)
    append("\n== Physical Plan ==\n")
    QueryPlan.append(executedPlan, append, verbose, addSuffix, maxFields)
  }

  override def toString: String = withRedaction {
    val concat = new PlanStringConcat()
    writePlans(concat.append, SQLConf.get.maxToStringFields)
    concat.toString
  }

  def stringWithStats: String = withRedaction {
    val concat = new PlanStringConcat()
    val maxFields = SQLConf.get.maxToStringFields

    // trigger to compute stats for logical plans
    optimizedPlan.stats

    // only show optimized logical plan and physical plan
    concat.append("== Optimized Logical Plan ==\n")
    QueryPlan.append(optimizedPlan, concat.append, verbose = true, addSuffix = true, maxFields)
    concat.append("\n== Physical Plan ==\n")
    QueryPlan.append(executedPlan, concat.append, verbose = true, addSuffix = false, maxFields)
    concat.append("\n")
    concat.toString
  }

  /**
   * Redact the sensitive information in the given string.
   */
  private def withRedaction(message: String): String = {
    Utils.redact(sparkSession.sessionState.conf.stringRedactionPattern, message)
  }

  /** A special namespace for commands that can be used to debug query execution. */
  // scalastyle:off
  object debug {
    // scalastyle:on

    /**
     * Prints to stdout all the generated code found in this plan (i.e. the output of each
     * WholeStageCodegen subtree).
     */
    def codegen(): Unit = {
      // scalastyle:off println
      println(org.apache.spark.sql.execution.debug.codegenString(executedPlan))
      // scalastyle:on println
    }

    /**
     * Get WholeStageCodegenExec subtrees and the codegen in a query plan
     *
     * @return Sequence of WholeStageCodegen subtrees and corresponding codegen
     */
    def codegenToSeq(): Seq[(String, String)] = {
      org.apache.spark.sql.execution.debug.codegenStringSeq(executedPlan)
    }

    /**
     * Dumps debug information about query execution into the specified file.
     *
     * @param maxFields maximum number of fields converted to string representation.
     */
    def toFile(path: String, maxFields: Int = Int.MaxValue): Unit = {
      val filePath = new Path(path)
      val fs = filePath.getFileSystem(sparkSession.sessionState.newHadoopConf())
      val writer = new BufferedWriter(new OutputStreamWriter(fs.create(filePath)))
      val append = (s: String) => {
        writer.write(s)
      }
      try {
        writePlans(append, maxFields)
        writer.write("\n== Whole Stage Codegen ==\n")
        org.apache.spark.sql.execution.debug.writeCodegen(writer.write, executedPlan)
      } finally {
        writer.close()
      }
    }
  }
}

object QueryExecution {
  private val _nextExecutionId = new AtomicLong(0)

  private def nextExecutionId: Long = _nextExecutionId.getAndIncrement

  /**
   * Construct a sequence of rules that are used to prepare a planned [[SparkPlan]] for execution.
   * These rules will make sure subqueries are planned, make use the data partitioning and ordering
   * are correct, insert whole stage code gen, and try to reduce the work done by reusing exchanges
   * and subqueries.
   */
  private[execution] def preparations(
      sparkSession: SparkSession,
      subquery: Boolean): Seq[Rule[SparkPlan]] =
    Seq(
      PlanDynamicPruningFilters(sparkSession),
      PlanSubqueries(sparkSession),
      EnsureRequirements(sparkSession.sessionState.conf),
<<<<<<< HEAD
=======
      // `RemoveRedundantSorts` needs to be added before `EnsureRequirements` to guarantee the same
      // number of partitions when instantiating PartitioningCollection.
      RemoveRedundantSorts(sparkSession.sessionState.conf),
>>>>>>> 1e65fb2c
      CollapseCodegenStages(sparkSession.sessionState.conf)) ++
      (if (SQLConf.get.wholePlanReuseEnabled) {
        if (subquery) {
          Nil
        } else {
          // This rule must be last so that the reuse nodes that this rule inserts remain valid.
          // I.e. no further transformation happens on the exchange and subquery instances
          // referenced by the reuse nodes.
          Seq(ReuseExchangeAndSubquery(sparkSession.sessionState.conf))
        }
      } else {
        Seq(
          ReuseExchange(sparkSession.sessionState.conf),
          ReuseSubquery(sparkSession.sessionState.conf))
      })

  /**
   * Prepares a planned [[SparkPlan]] for execution by inserting shuffle operations and internal
   * row format conversions as needed.
   */
  private[execution] def prepareForExecution(
      preparations: Seq[Rule[SparkPlan]],
      plan: SparkPlan): SparkPlan = {
    preparations.foldLeft(plan) { case (sp, rule) => rule.apply(sp) }
  }

  /**
   * Transform a [[LogicalPlan]] into a [[SparkPlan]].
   *
   * Note that the returned physical plan still needs to be prepared for execution.
   */
  def createSparkPlan(
      sparkSession: SparkSession,
      planner: SparkPlanner,
      plan: LogicalPlan): SparkPlan = {
    SparkSession.setActiveSession(sparkSession)
    // TODO: We use next(), i.e. take the first plan returned by the planner, here for now,
    //       but we will implement to choose the best plan.
    planner.plan(ReturnAnswer(plan)).next()
  }

  /**
   * Prepare the [[SparkPlan]] for execution.
   */
  def prepareExecutedPlan(spark: SparkSession, plan: SparkPlan): SparkPlan = {
    prepareForExecution(preparations(spark, true), plan)
  }

  /**
   * Transform the subquery's [[LogicalPlan]] into a [[SparkPlan]] and prepare the resulting
   * [[SparkPlan]] for execution.
   */
  def prepareExecutedPlan(spark: SparkSession, plan: LogicalPlan): SparkPlan = {
    val sparkPlan = createSparkPlan(spark, spark.sessionState.planner, plan)
    prepareExecutedPlan(spark, sparkPlan)
  }
}
<|MERGE_RESOLUTION|>--- conflicted
+++ resolved
@@ -244,7 +244,7 @@
   /** A special namespace for commands that can be used to debug query execution. */
   // scalastyle:off
   object debug {
-    // scalastyle:on
+  // scalastyle:on
 
     /**
      * Prints to stdout all the generated code found in this plan (i.e. the output of each
@@ -306,12 +306,9 @@
       PlanDynamicPruningFilters(sparkSession),
       PlanSubqueries(sparkSession),
       EnsureRequirements(sparkSession.sessionState.conf),
-<<<<<<< HEAD
-=======
       // `RemoveRedundantSorts` needs to be added before `EnsureRequirements` to guarantee the same
       // number of partitions when instantiating PartitioningCollection.
       RemoveRedundantSorts(sparkSession.sessionState.conf),
->>>>>>> 1e65fb2c
       CollapseCodegenStages(sparkSession.sessionState.conf)) ++
       (if (SQLConf.get.wholePlanReuseEnabled) {
         if (subquery) {
@@ -368,4 +365,4 @@
     val sparkPlan = createSparkPlan(spark, spark.sessionState.planner, plan)
     prepareExecutedPlan(spark, sparkPlan)
   }
-}
+}