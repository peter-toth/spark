--- conflicted
+++ resolved
@@ -112,11 +112,7 @@
 +------------------+
 
 -- Invoke the function. Every selected value should be incremented by 10.
-<<<<<<< HEAD
-SELECT simple_udf(c1) AS function_return_value FROM t1;
-=======
 SELECT simple_udf(c1) AS function_return_value FROM test;
->>>>>>> a630e8d1
 +---------------------+
 |function_return_value|
 +---------------------+
@@ -154,11 +150,7 @@
     USING JAR '/tmp/SimpleUdfR.jar';
 
 -- Invoke the function. Every selected value should be incremented by 20.
-<<<<<<< HEAD
-SELECT simple_udf(c1) AS function_return_value FROM t1;
-=======
 SELECT simple_udf(c1) AS function_return_value FROM test;
->>>>>>> a630e8d1
 +---------------------+
 |function_return_value|
 +---------------------+
