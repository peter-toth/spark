/*
 * Licensed to the Apache Software Foundation (ASF) under one or more
 * contributor license agreements.  See the NOTICE file distributed with
 * this work for additional information regarding copyright ownership.
 * The ASF licenses this file to You under the Apache License, Version 2.0
 * (the "License"); you may not use this file except in compliance with
 * the License.  You may obtain a copy of the License at
 *
 *    http://www.apache.org/licenses/LICENSE-2.0
 *
 * Unless required by applicable law or agreed to in writing, software
 * distributed under the License is distributed on an "AS IS" BASIS,
 * WITHOUT WARRANTIES OR CONDITIONS OF ANY KIND, either express or implied.
 * See the License for the specific language governing permissions and
 * limitations under the License.
 */

package org.apache.spark.deploy

import java.io.{ByteArrayInputStream, ByteArrayOutputStream, DataInputStream, DataOutputStream, File, IOException}
import java.lang.reflect.Method
import java.security.PrivilegedExceptionAction
import java.text.DateFormat
import java.util.{Arrays, Comparator, Date, Locale}

import scala.collection.JavaConverters._
import scala.collection.immutable.Map
import scala.collection.mutable
import scala.collection.mutable.HashMap
import scala.util.control.NonFatal

import com.google.common.primitives.Longs
import org.apache.hadoop.conf.Configuration
import org.apache.hadoop.fs._
import org.apache.hadoop.mapred.JobConf
import org.apache.hadoop.security.{Credentials, UserGroupInformation}
import org.apache.hadoop.security.token.{Token, TokenIdentifier}
import org.apache.hadoop.security.token.delegation.AbstractDelegationTokenIdentifier

import org.apache.spark.{SparkConf, SparkException}
import org.apache.spark.annotation.DeveloperApi
import org.apache.spark.internal.Logging
import org.apache.spark.internal.config._
import org.apache.spark.util.Utils

/**
 * :: DeveloperApi ::
 * Contains util methods to interact with Hadoop from Spark.
 */
@DeveloperApi
class SparkHadoopUtil extends Logging {
  private val sparkConf = new SparkConf(false).loadFromSystemProperties(true)
  val conf: Configuration = newConfiguration(sparkConf)
  UserGroupInformation.setConfiguration(conf)

  /**
   * Runs the given function with a Hadoop UserGroupInformation as a thread local variable
   * (distributed to child threads), used for authenticating HDFS and YARN calls.
   *
   * IMPORTANT NOTE: If this function is going to be called repeated in the same process
   * you need to look https://issues.apache.org/jira/browse/HDFS-3545 and possibly
   * do a FileSystem.closeAllForUGI in order to avoid leaking Filesystems
   */
  def runAsSparkUser(func: () => Unit) {
    createSparkUser().doAs(new PrivilegedExceptionAction[Unit] {
      def run: Unit = func()
    })
  }

  def createSparkUser(): UserGroupInformation = {
    val user = Utils.getCurrentUserName()
    logDebug("creating UGI for user: " + user)
    val ugi = UserGroupInformation.createRemoteUser(user)
    transferCredentials(UserGroupInformation.getCurrentUser(), ugi)
    ugi
  }

  def transferCredentials(source: UserGroupInformation, dest: UserGroupInformation) {
    dest.addCredentials(source.getCredentials())
  }

  /**
   * Appends S3-specific, spark.hadoop.*, and spark.buffer.size configurations to a Hadoop
   * configuration.
   */
  def appendS3AndSparkHadoopConfigurations(conf: SparkConf, hadoopConf: Configuration): Unit = {
    SparkHadoopUtil.appendS3AndSparkHadoopConfigurations(conf, hadoopConf)
  }

  /**
   * Appends spark.hadoop.* configurations from a [[SparkConf]] to a Hadoop
   * configuration without the spark.hadoop. prefix.
   */
  def appendSparkHadoopConfigs(conf: SparkConf, hadoopConf: Configuration): Unit = {
    SparkHadoopUtil.appendSparkHadoopConfigs(conf, hadoopConf)
  }

  /**
   * Appends spark.hadoop.* configurations from a Map to another without the spark.hadoop. prefix.
   */
  def appendSparkHadoopConfigs(
      srcMap: Map[String, String],
      destMap: HashMap[String, String]): Unit = {
    // Copy any "spark.hadoop.foo=bar" system properties into destMap as "foo=bar"
    for ((key, value) <- srcMap if key.startsWith("spark.hadoop.")) {
      destMap.put(key.substring("spark.hadoop.".length), value)
    }
  }

  /**
   * Return an appropriate (subclass) of Configuration. Creating config can initialize some Hadoop
   * subsystems.
   */
  def newConfiguration(conf: SparkConf): Configuration = {
    val hadoopConf = SparkHadoopUtil.newConfiguration(conf)
    hadoopConf.addResource(SparkHadoopUtil.SPARK_HADOOP_CONF_FILE)
    hadoopConf
  }

  /**
   * Add any user credentials to the job conf which are necessary for running on a secure Hadoop
   * cluster.
   */
  def addCredentials(conf: JobConf): Unit = {
    val jobCreds = conf.getCredentials()
    jobCreds.mergeAll(UserGroupInformation.getCurrentUser().getCredentials())
  }

  def addCurrentUserCredentials(creds: Credentials): Unit = {
    UserGroupInformation.getCurrentUser.addCredentials(creds)
  }

  def loginUserFromKeytab(principalName: String, keytabFilename: String): Unit = {
    if (!new File(keytabFilename).exists()) {
      throw new SparkException(s"Keytab file: ${keytabFilename} does not exist")
    } else {
      logInfo("Attempting to login to Kerberos " +
        s"using principal: ${principalName} and keytab: ${keytabFilename}")
      UserGroupInformation.loginUserFromKeytab(principalName, keytabFilename)
    }
  }

  /**
   * Add or overwrite current user's credentials with serialized delegation tokens,
   * also confirms correct hadoop configuration is set.
   */
  private[spark] def addDelegationTokens(tokens: Array[Byte], sparkConf: SparkConf) {
    UserGroupInformation.setConfiguration(newConfiguration(sparkConf))
    val creds = deserialize(tokens)
    logInfo("Updating delegation tokens for current user.")
    logDebug(s"Adding/updating delegation tokens ${dumpTokens(creds)}")
    addCurrentUserCredentials(creds)
  }

  /**
   * Returns a function that can be called to find Hadoop FileSystem bytes read. If
   * getFSBytesReadOnThreadCallback is called from thread r at time t, the returned callback will
   * return the bytes read on r since t.
   */
  private[spark] def getFSBytesReadOnThreadCallback(): () => Long = {
    val f = () => FileSystem.getAllStatistics.asScala.map(_.getThreadStatistics.getBytesRead).sum
    val baseline = (Thread.currentThread().getId, f())

    /**
     * This function may be called in both spawned child threads and parent task thread (in
     * PythonRDD), and Hadoop FileSystem uses thread local variables to track the statistics.
     * So we need a map to track the bytes read from the child threads and parent thread,
     * summing them together to get the bytes read of this task.
     */
    new Function0[Long] {
      private val bytesReadMap = new mutable.HashMap[Long, Long]()

      override def apply(): Long = {
        bytesReadMap.synchronized {
          bytesReadMap.put(Thread.currentThread().getId, f())
          bytesReadMap.map { case (k, v) =>
            v - (if (k == baseline._1) baseline._2 else 0)
          }.sum
        }
      }
    }
  }

  /**
   * Returns a function that can be called to find Hadoop FileSystem bytes written. If
   * getFSBytesWrittenOnThreadCallback is called from thread r at time t, the returned callback will
   * return the bytes written on r since t.
   *
   * @return None if the required method can't be found.
   */
  private[spark] def getFSBytesWrittenOnThreadCallback(): () => Long = {
    val threadStats = FileSystem.getAllStatistics.asScala.map(_.getThreadStatistics)
    val f = () => threadStats.map(_.getBytesWritten).sum
    val baselineBytesWritten = f()
    () => f() - baselineBytesWritten
  }

  /**
   * Get [[FileStatus]] objects for all leaf children (files) under the given base path. If the
   * given path points to a file, return a single-element collection containing [[FileStatus]] of
   * that file.
   */
  def listLeafStatuses(fs: FileSystem, basePath: Path): Seq[FileStatus] = {
    listLeafStatuses(fs, fs.getFileStatus(basePath))
  }

  /**
   * Get [[FileStatus]] objects for all leaf children (files) under the given base path. If the
   * given path points to a file, return a single-element collection containing [[FileStatus]] of
   * that file.
   */
  def listLeafStatuses(fs: FileSystem, baseStatus: FileStatus): Seq[FileStatus] = {
    def recurse(status: FileStatus): Seq[FileStatus] = {
      val (directories, leaves) = fs.listStatus(status.getPath).partition(_.isDirectory)
      leaves ++ directories.flatMap(f => listLeafStatuses(fs, f))
    }

    if (baseStatus.isDirectory) recurse(baseStatus) else Seq(baseStatus)
  }

  def listLeafDirStatuses(fs: FileSystem, basePath: Path): Seq[FileStatus] = {
    listLeafDirStatuses(fs, fs.getFileStatus(basePath))
  }

  def listLeafDirStatuses(fs: FileSystem, baseStatus: FileStatus): Seq[FileStatus] = {
    def recurse(status: FileStatus): Seq[FileStatus] = {
      val (directories, files) = fs.listStatus(status.getPath).partition(_.isDirectory)
      val leaves = if (directories.isEmpty) Seq(status) else Seq.empty[FileStatus]
      leaves ++ directories.flatMap(dir => listLeafDirStatuses(fs, dir))
    }

    assert(baseStatus.isDirectory)
    recurse(baseStatus)
  }

  def isGlobPath(pattern: Path): Boolean = {
    pattern.toString.exists("{}[]*?\\".toSet.contains)
  }

  def globPath(pattern: Path): Seq[Path] = {
    val fs = pattern.getFileSystem(conf)
    globPath(fs, pattern)
  }

  def globPath(fs: FileSystem, pattern: Path): Seq[Path] = {
    Option(fs.globStatus(pattern)).map { statuses =>
      statuses.map(_.getPath.makeQualified(fs.getUri, fs.getWorkingDirectory)).toSeq
    }.getOrElse(Seq.empty[Path])
  }

  def globPathIfNecessary(pattern: Path): Seq[Path] = {
    if (isGlobPath(pattern)) globPath(pattern) else Seq(pattern)
  }

  def globPathIfNecessary(fs: FileSystem, pattern: Path): Seq[Path] = {
    if (isGlobPath(pattern)) globPath(fs, pattern) else Seq(pattern)
  }

  /**
   * Lists all the files in a directory with the specified prefix, and does not end with the
   * given suffix. The returned {{FileStatus}} instances are sorted by the modification times of
   * the respective files.
   */
  def listFilesSorted(
      remoteFs: FileSystem,
      dir: Path,
      prefix: String,
      exclusionSuffix: String): Array[FileStatus] = {
    try {
      val fileStatuses = remoteFs.listStatus(dir,
        new PathFilter {
          override def accept(path: Path): Boolean = {
            val name = path.getName
            name.startsWith(prefix) && !name.endsWith(exclusionSuffix)
          }
        })
      Arrays.sort(fileStatuses, new Comparator[FileStatus] {
        override def compare(o1: FileStatus, o2: FileStatus): Int = {
          Longs.compare(o1.getModificationTime, o2.getModificationTime)
        }
      })
      fileStatuses
    } catch {
      case NonFatal(e) =>
        logWarning("Error while attempting to list files from application staging dir", e)
        Array.empty
    }
  }

  private[spark] def getSuffixForCredentialsPath(credentialsPath: Path): Int = {
    val fileName = credentialsPath.getName
    fileName.substring(
      fileName.lastIndexOf(SparkHadoopUtil.SPARK_YARN_CREDS_COUNTER_DELIM) + 1).toInt
  }


  private val HADOOP_CONF_PATTERN = "(\\$\\{hadoopconf-[^\\}\\$\\s]+\\})".r.unanchored

  /**
   * Substitute variables by looking them up in Hadoop configs. Only variables that match the
   * ${hadoopconf- .. } pattern are substituted.
   */
  def substituteHadoopVariables(text: String, hadoopConf: Configuration): String = {
    text match {
      case HADOOP_CONF_PATTERN(matched) =>
        logDebug(text + " matched " + HADOOP_CONF_PATTERN)
        val key = matched.substring(13, matched.length() - 1) // remove ${hadoopconf- .. }
        val eval = Option[String](hadoopConf.get(key))
          .map { value =>
            logDebug("Substituted " + matched + " with " + value)
            text.replace(matched, value)
          }
        if (eval.isEmpty) {
          // The variable was not found in Hadoop configs, so return text as is.
          text
        } else {
          // Continue to substitute more variables.
          substituteHadoopVariables(eval.get, hadoopConf)
        }
      case _ =>
        logDebug(text + " didn't match " + HADOOP_CONF_PATTERN)
        text
    }
  }

  /**
   * Dump the credentials' tokens to string values.
   *
   * @param credentials credentials
   * @return an iterator over the string values. If no credentials are passed in: an empty list
   */
  private[spark] def dumpTokens(credentials: Credentials): Iterable[String] = {
    if (credentials != null) {
      credentials.getAllTokens.asScala.map(tokenToString)
    } else {
      Seq.empty
    }
  }

  /**
   * Convert a token to a string for logging.
   * If its an abstract delegation token, attempt to unmarshall it and then
   * print more details, including timestamps in human-readable form.
   *
   * @param token token to convert to a string
   * @return a printable string value.
   */
  private[spark] def tokenToString(token: Token[_ <: TokenIdentifier]): String = {
    val df = DateFormat.getDateTimeInstance(DateFormat.SHORT, DateFormat.SHORT, Locale.US)
    val buffer = new StringBuilder(128)
    buffer.append(token.toString)
    try {
      val ti = token.decodeIdentifier
      buffer.append("; ").append(ti)
      ti match {
        case dt: AbstractDelegationTokenIdentifier =>
          // include human times and the renewer, which the HDFS tokens toString omits
          buffer.append("; Renewer: ").append(dt.getRenewer)
          buffer.append("; Issued: ").append(df.format(new Date(dt.getIssueDate)))
          buffer.append("; Max Date: ").append(df.format(new Date(dt.getMaxDate)))
        case _ =>
      }
    } catch {
      case e: IOException =>
        logDebug(s"Failed to decode $token: $e", e)
    }
    buffer.toString
  }

  def serialize(creds: Credentials): Array[Byte] = {
    val byteStream = new ByteArrayOutputStream
    val dataStream = new DataOutputStream(byteStream)
    creds.writeTokenStorageToStream(dataStream)
    byteStream.toByteArray
  }

  def deserialize(tokenBytes: Array[Byte]): Credentials = {
    val tokensBuf = new ByteArrayInputStream(tokenBytes)

    val creds = new Credentials()
    creds.readTokenStorageStream(new DataInputStream(tokensBuf))
    creds
  }

  def isProxyUser(ugi: UserGroupInformation): Boolean = {
    ugi.getAuthenticationMethod() == UserGroupInformation.AuthenticationMethod.PROXY
  }

}

object SparkHadoopUtil {

  private lazy val instance = new SparkHadoopUtil

  val SPARK_YARN_CREDS_TEMP_EXTENSION = ".tmp"

  val SPARK_YARN_CREDS_COUNTER_DELIM = "-"

  /**
   * Number of records to update input metrics when reading from HadoopRDDs.
   *
   * Each update is potentially expensive because we need to use reflection to access the
   * Hadoop FileSystem API of interest (only available in 2.5), so we should do this sparingly.
   */
  private[spark] val UPDATE_INPUT_METRICS_INTERVAL_RECORDS = 1000

  /**
   * Name of the file containing the gateway's Hadoop configuration, to be overlayed on top of the
   * cluster's Hadoop config. It is up to the Spark code launching the application to create
   * this file if it's desired. If the file doesn't exist, it will just be ignored.
   */
  private[spark] val SPARK_HADOOP_CONF_FILE = "__spark_hadoop_conf__.xml"

  def get: SparkHadoopUtil = instance

  /**
   * Returns a Configuration object with Spark configuration applied on top. Unlike
   * the instance method, this will always return a Configuration instance, and not a
   * cluster manager-specific type.
   */
  private[spark] def newConfiguration(conf: SparkConf): Configuration = {
    val hadoopConf = new Configuration()
    appendS3AndSparkHadoopConfigurations(conf, hadoopConf)
    hadoopConf
  }

  private def appendS3AndSparkHadoopConfigurations(
      conf: SparkConf,
      hadoopConf: Configuration): Unit = {
    // Note: this null check is around more than just access to the "conf" object to maintain
    // the behavior of the old implementation of this code, for backwards compatibility.
    if (conf != null) {
      // Explicitly check for S3 environment variables
      val keyId = System.getenv("AWS_ACCESS_KEY_ID")
      val accessKey = System.getenv("AWS_SECRET_ACCESS_KEY")
      if (keyId != null && accessKey != null) {
        hadoopConf.set("fs.s3.awsAccessKeyId", keyId)
        hadoopConf.set("fs.s3n.awsAccessKeyId", keyId)
        hadoopConf.set("fs.s3a.access.key", keyId)
        hadoopConf.set("fs.s3.awsSecretAccessKey", accessKey)
        hadoopConf.set("fs.s3n.awsSecretAccessKey", accessKey)
        hadoopConf.set("fs.s3a.secret.key", accessKey)

        val sessionToken = System.getenv("AWS_SESSION_TOKEN")
        if (sessionToken != null) {
          hadoopConf.set("fs.s3a.session.token", sessionToken)
        }
      }
      appendSparkHadoopConfigs(conf, hadoopConf)
      val bufferSize = conf.get("spark.buffer.size", "65536")
      hadoopConf.set("io.file.buffer.size", bufferSize)
      // Workaround for timeline client Jersey conflicts.
      hadoopConf.set("yarn.timeline-service.enabled", "false")
    }
  }

  private def appendSparkHadoopConfigs(conf: SparkConf, hadoopConf: Configuration): Unit = {
    // Copy any "spark.hadoop.foo=bar" spark properties into conf as "foo=bar"
    for ((key, value) <- conf.getAll if key.startsWith("spark.hadoop.")) {
      hadoopConf.set(key.substring("spark.hadoop.".length), value)
    }
    if (conf.getOption("spark.hadoop.mapreduce.fileoutputcommitter.algorithm.version").isEmpty) {
      hadoopConf.set("mapreduce.fileoutputcommitter.algorithm.version", "1")
    }
  }

  // scalastyle:off line.size.limit
  /**
   * Create a file on the given file system, optionally making sure erasure coding is disabled.
   *
   * Disabling EC can be helpful as HDFS EC doesn't support hflush(), hsync(), or append().
   * https://hadoop.apache.org/docs/r3.0.0/hadoop-project-dist/hadoop-hdfs/HDFSErasureCoding.html#Limitations
   */
  // scalastyle:on line.size.limit
  def createFile(fs: FileSystem, path: Path, allowEC: Boolean): FSDataOutputStream = {
    if (allowEC) {
      fs.create(path)
    } else {
      try {
        // Use reflection as this uses APIs only available in Hadoop 3
        val builderMethod = fs.getClass().getMethod("createFile", classOf[Path])
        // the builder api does not resolve relative paths, nor does it create parent dirs, while
        // the old api does.
        if (!fs.mkdirs(path.getParent())) {
          throw new IOException(s"Failed to create parents of $path")
        }
        val qualifiedPath = fs.makeQualified(path)
        val builder = builderMethod.invoke(fs, qualifiedPath)
        val builderCls = builder.getClass()
        // this may throw a NoSuchMethodException if the path is not on hdfs
        val replicateMethod = builderCls.getMethod("replicate")
        val buildMethod = builderCls.getMethod("build")
        val b2 = replicateMethod.invoke(builder)
        buildMethod.invoke(b2).asInstanceOf[FSDataOutputStream]
      } catch {
        case  _: NoSuchMethodException =>
          // No createFile() method, we're using an older hdfs client, which doesn't give us control
          // over EC vs. replication.  Older hdfs doesn't have EC anyway, so just create a file with
          // old apis.
          fs.create(path)
      }
    }
  }

<<<<<<< HEAD
  // scalastyle:off line.size.limit
  /**
   * Create a file on the given file system, optionally making sure erasure coding is disabled.
   *
   * Disabling EC can be helpful as HDFS EC doesn't support hflush(), hsync(), or append().
   * https://hadoop.apache.org/docs/r3.0.0/hadoop-project-dist/hadoop-hdfs/HDFSErasureCoding.html#Limitations
   */
  // scalastyle:on line.size.limit
  def createFile(fs: FileSystem, path: Path, allowEC: Boolean): FSDataOutputStream = {
    if (allowEC) {
      fs.create(path)
    } else {
      try {
        // Use reflection as this uses APIs only available in Hadoop 3
        val builderMethod = fs.getClass().getMethod("createFile", classOf[Path])
        // the builder api does not resolve relative paths, nor does it create parent dirs, while
        // the old api does.
        if (!fs.mkdirs(path.getParent())) {
          throw new IOException(s"Failed to create parents of $path")
        }
        val qualifiedPath = fs.makeQualified(path)
        val builder = builderMethod.invoke(fs, qualifiedPath)
        val builderCls = builder.getClass()
        // this may throw a NoSuchMethodException if the path is not on hdfs
        val replicateMethod = builderCls.getMethod("replicate")
        val buildMethod = builderCls.getMethod("build")
        val b2 = replicateMethod.invoke(builder)
        buildMethod.invoke(b2).asInstanceOf[FSDataOutputStream]
      } catch {
        case  _: NoSuchMethodException =>
          // No createFile() method, we're using an older hdfs client, which doesn't give us control
          // over EC vs. replication.  Older hdfs doesn't have EC anyway, so just create a file with
          // old apis.
          fs.create(path)
      }
    }
  }

=======
>>>>>>> 1e65fb2c
}<|MERGE_RESOLUTION|>--- conflicted
+++ resolved
@@ -502,45 +502,4 @@
     }
   }
 
-<<<<<<< HEAD
-  // scalastyle:off line.size.limit
-  /**
-   * Create a file on the given file system, optionally making sure erasure coding is disabled.
-   *
-   * Disabling EC can be helpful as HDFS EC doesn't support hflush(), hsync(), or append().
-   * https://hadoop.apache.org/docs/r3.0.0/hadoop-project-dist/hadoop-hdfs/HDFSErasureCoding.html#Limitations
-   */
-  // scalastyle:on line.size.limit
-  def createFile(fs: FileSystem, path: Path, allowEC: Boolean): FSDataOutputStream = {
-    if (allowEC) {
-      fs.create(path)
-    } else {
-      try {
-        // Use reflection as this uses APIs only available in Hadoop 3
-        val builderMethod = fs.getClass().getMethod("createFile", classOf[Path])
-        // the builder api does not resolve relative paths, nor does it create parent dirs, while
-        // the old api does.
-        if (!fs.mkdirs(path.getParent())) {
-          throw new IOException(s"Failed to create parents of $path")
-        }
-        val qualifiedPath = fs.makeQualified(path)
-        val builder = builderMethod.invoke(fs, qualifiedPath)
-        val builderCls = builder.getClass()
-        // this may throw a NoSuchMethodException if the path is not on hdfs
-        val replicateMethod = builderCls.getMethod("replicate")
-        val buildMethod = builderCls.getMethod("build")
-        val b2 = replicateMethod.invoke(builder)
-        buildMethod.invoke(b2).asInstanceOf[FSDataOutputStream]
-      } catch {
-        case  _: NoSuchMethodException =>
-          // No createFile() method, we're using an older hdfs client, which doesn't give us control
-          // over EC vs. replication.  Older hdfs doesn't have EC anyway, so just create a file with
-          // old apis.
-          fs.create(path)
-      }
-    }
-  }
-
-=======
->>>>>>> 1e65fb2c
 }