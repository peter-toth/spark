--- conflicted
+++ resolved
@@ -23,13 +23,8 @@
 
 import scala.collection.JavaConverters._
 
-<<<<<<< HEAD
-import org.apache.spark.sql.catalyst.analysis.NoSuchTableException
-import org.apache.spark.sql.connector.catalog.{DelegatingCatalogExtension, Identifier, Table}
-=======
 import org.apache.spark.sql.catalyst.catalog.CatalogTableType
 import org.apache.spark.sql.connector.catalog.{DelegatingCatalogExtension, Identifier, Table, V1Table}
->>>>>>> a630e8d1
 import org.apache.spark.sql.connector.expressions.Transform
 import org.apache.spark.sql.types.StructType
 
@@ -60,12 +55,6 @@
       tables.get(ident)
     } else {
       // Table was created through the built-in catalog
-<<<<<<< HEAD
-      val t = super.loadTable(ident)
-      val table = newTable(t.name(), t.schema(), t.partitioning(), t.properties())
-      tables.put(ident, table)
-      table
-=======
       super.loadTable(ident) match {
         case v1Table: V1Table if v1Table.v1Table.tableType == CatalogTableType.VIEW => v1Table
         case t =>
@@ -73,7 +62,6 @@
           addTable(ident, table)
           table
       }
->>>>>>> a630e8d1
     }
   }
 
@@ -84,11 +72,7 @@
       properties: util.Map[String, String]): Table = {
     val created = super.createTable(ident, schema, partitions, properties)
     val t = newTable(created.name(), schema, partitions, properties)
-<<<<<<< HEAD
-    tables.put(ident, t)
-=======
     addTable(ident, t)
->>>>>>> a630e8d1
     t
   }
 
