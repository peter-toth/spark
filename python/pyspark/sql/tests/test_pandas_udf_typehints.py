--- conflicted
+++ resolved
@@ -211,18 +211,9 @@
 
     def test_ignore_type_hint_in_group_apply_in_pandas(self):
         df = self.spark.range(10)
-<<<<<<< HEAD
-        exec(
-            "def pandas_plus_one(v: pd.DataFrame) -> pd.DataFrame:\n"
-            "    return v + 1",
-            self.local)
-
-        pandas_plus_one = self.local["pandas_plus_one"]
-=======
 
         def pandas_plus_one(v: pd.DataFrame) -> pd.DataFrame:
             return v + 1
->>>>>>> a630e8d1
 
         actual = df.groupby('id').applyInPandas(pandas_plus_one, schema=df.schema).sort('id')
         expected = df.selectExpr("id + 1 as id")
@@ -230,18 +221,9 @@
 
     def test_ignore_type_hint_in_cogroup_apply_in_pandas(self):
         df = self.spark.range(10)
-<<<<<<< HEAD
-        exec(
-            "def pandas_plus_one(left: pd.DataFrame, right: pd.DataFrame) -> pd.DataFrame:\n"
-            "    return left + 1",
-            self.local)
-
-        pandas_plus_one = self.local["pandas_plus_one"]
-=======
 
         def pandas_plus_one(left: pd.DataFrame, right: pd.DataFrame) -> pd.DataFrame:
             return left + 1
->>>>>>> a630e8d1
 
         actual = df.groupby('id').cogroup(
             self.spark.range(10).groupby("id")
@@ -251,19 +233,9 @@
 
     def test_ignore_type_hint_in_map_in_pandas(self):
         df = self.spark.range(10)
-<<<<<<< HEAD
-        exec(
-            "from typing import Iterator\n"
-            "def pandas_plus_one(iter: Iterator[pd.DataFrame]) -> Iterator[pd.DataFrame]:\n"
-            "    return map(lambda v: v + 1, iter)",
-            self.local)
-
-        pandas_plus_one = self.local["pandas_plus_one"]
-=======
 
         def pandas_plus_one(iter: Iterator[pd.DataFrame]) -> Iterator[pd.DataFrame]:
             return map(lambda v: v + 1, iter)
->>>>>>> a630e8d1
 
         actual = df.mapInPandas(pandas_plus_one, schema=df.schema)
         expected = df.selectExpr("id + 1 as id")
