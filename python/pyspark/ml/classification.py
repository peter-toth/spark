--- conflicted
+++ resolved
@@ -247,10 +247,6 @@
         return self._call_java("predictProbability", value)
 
 
-<<<<<<< HEAD
-class _LinearSVCParams(_JavaClassifierParams, HasRegParam, HasMaxIter, HasFitIntercept, HasTol,
-                       HasStandardization, HasWeightCol, HasAggregationDepth, HasThreshold):
-=======
 @inherit_doc
 class _ClassificationSummary(JavaWrapper):
     """
@@ -512,7 +508,6 @@
 class _LinearSVCParams(_ClassifierParams, HasRegParam, HasMaxIter, HasFitIntercept, HasTol,
                        HasStandardization, HasWeightCol, HasAggregationDepth, HasThreshold,
                        HasMaxBlockSizeInMB):
->>>>>>> a630e8d1
     """
     Params for :py:class:`LinearSVC` and :py:class:`LinearSVCModel`.
 
@@ -528,12 +523,8 @@
     def __init__(self, *args):
         super(_LinearSVCParams, self).__init__(*args)
         self._setDefault(maxIter=100, regParam=0.0, tol=1e-6, fitIntercept=True,
-<<<<<<< HEAD
-                         standardization=True, threshold=0.0, aggregationDepth=2)
-=======
                          standardization=True, threshold=0.0, aggregationDepth=2,
                          maxBlockSizeInMB=0.0)
->>>>>>> a630e8d1
 
 
 @inherit_doc
@@ -577,11 +568,8 @@
     LinearSVCModel...
     >>> model.getThreshold()
     0.5
-<<<<<<< HEAD
-=======
     >>> model.getMaxBlockSizeInMB()
     0.0
->>>>>>> a630e8d1
     >>> model.coefficients
     DenseVector([0.0, -0.2792, -0.1833])
     >>> model.intercept
@@ -614,31 +602,18 @@
     True
     >>> model.transform(test0).take(1) == model2.transform(test0).take(1)
     True
-<<<<<<< HEAD
-
-    .. versionadded:: 2.2.0
-=======
->>>>>>> a630e8d1
     """
 
     @keyword_only
     def __init__(self, *, featuresCol="features", labelCol="label", predictionCol="prediction",
                  maxIter=100, regParam=0.0, tol=1e-6, rawPredictionCol="rawPrediction",
                  fitIntercept=True, standardization=True, threshold=0.0, weightCol=None,
-<<<<<<< HEAD
-                 aggregationDepth=2):
-=======
                  aggregationDepth=2, maxBlockSizeInMB=0.0):
->>>>>>> a630e8d1
         """
         __init__(self, \\*, featuresCol="features", labelCol="label", predictionCol="prediction", \
                  maxIter=100, regParam=0.0, tol=1e-6, rawPredictionCol="rawPrediction", \
                  fitIntercept=True, standardization=True, threshold=0.0, weightCol=None, \
-<<<<<<< HEAD
-                 aggregationDepth=2):
-=======
                  aggregationDepth=2, maxBlockSizeInMB=0.0):
->>>>>>> a630e8d1
         """
         super(LinearSVC, self).__init__()
         self._java_obj = self._new_java_obj(
@@ -651,20 +626,12 @@
     def setParams(self, *, featuresCol="features", labelCol="label", predictionCol="prediction",
                   maxIter=100, regParam=0.0, tol=1e-6, rawPredictionCol="rawPrediction",
                   fitIntercept=True, standardization=True, threshold=0.0, weightCol=None,
-<<<<<<< HEAD
-                  aggregationDepth=2):
-=======
                   aggregationDepth=2, maxBlockSizeInMB=0.0):
->>>>>>> a630e8d1
         """
         setParams(self, \\*, featuresCol="features", labelCol="label", predictionCol="prediction", \
                   maxIter=100, regParam=0.0, tol=1e-6, rawPredictionCol="rawPrediction", \
                   fitIntercept=True, standardization=True, threshold=0.0, weightCol=None, \
-<<<<<<< HEAD
-                  aggregationDepth=2):
-=======
                   aggregationDepth=2, maxBlockSizeInMB=0.0):
->>>>>>> a630e8d1
         Sets params for Linear SVM Classifier.
         """
         kwargs = self._input_kwargs
@@ -729,8 +696,6 @@
         """
         return self._set(aggregationDepth=value)
 
-<<<<<<< HEAD
-=======
     @since("3.1.0")
     def setMaxBlockSizeInMB(self, value):
         """
@@ -798,7 +763,6 @@
         java_lsvc_summary = self._call_java("evaluate", dataset)
         return LinearSVCSummary(java_lsvc_summary)
 
->>>>>>> a630e8d1
 
 class LinearSVCSummary(_BinaryClassificationSummary):
     """
@@ -822,11 +786,7 @@
 class _LogisticRegressionParams(_ProbabilisticClassifierParams, HasRegParam,
                                 HasElasticNetParam, HasMaxIter, HasFitIntercept, HasTol,
                                 HasStandardization, HasWeightCol, HasAggregationDepth,
-<<<<<<< HEAD
-                                HasThreshold):
-=======
                                 HasThreshold, HasMaxBlockSizeInMB):
->>>>>>> a630e8d1
     """
     Params for :py:class:`LogisticRegression` and :py:class:`LogisticRegressionModel`.
 
@@ -878,12 +838,8 @@
 
     def __init__(self, *args):
         super(_LogisticRegressionParams, self).__init__(*args)
-<<<<<<< HEAD
-        self._setDefault(maxIter=100, regParam=0.0, tol=1E-6, threshold=0.5, family="auto")
-=======
         self._setDefault(maxIter=100, regParam=0.0, tol=1E-6, threshold=0.5, family="auto",
                          maxBlockSizeInMB=0.0)
->>>>>>> a630e8d1
 
     @since("1.4.0")
     def setThreshold(self, value):
@@ -1084,11 +1040,6 @@
     LogisticRegressionModel: uid=..., numClasses=2, numFeatures=2
     >>> blorModel.transform(test0).take(1) == model2.transform(test0).take(1)
     True
-<<<<<<< HEAD
-
-    .. versionadded:: 1.3.0
-=======
->>>>>>> a630e8d1
     """
 
     @keyword_only
@@ -1098,12 +1049,8 @@
                  rawPredictionCol="rawPrediction", standardization=True, weightCol=None,
                  aggregationDepth=2, family="auto",
                  lowerBoundsOnCoefficients=None, upperBoundsOnCoefficients=None,
-<<<<<<< HEAD
-                 lowerBoundsOnIntercepts=None, upperBoundsOnIntercepts=None):
-=======
                  lowerBoundsOnIntercepts=None, upperBoundsOnIntercepts=None,
                  maxBlockSizeInMB=0.0):
->>>>>>> a630e8d1
 
         """
         __init__(self, \\*, featuresCol="features", labelCol="label", predictionCol="prediction", \
@@ -1112,12 +1059,8 @@
                  rawPredictionCol="rawPrediction", standardization=True, weightCol=None, \
                  aggregationDepth=2, family="auto", \
                  lowerBoundsOnCoefficients=None, upperBoundsOnCoefficients=None, \
-<<<<<<< HEAD
-                 lowerBoundsOnIntercepts=None, upperBoundsOnIntercepts=None):
-=======
                  lowerBoundsOnIntercepts=None, upperBoundsOnIntercepts=None, \
                  maxBlockSizeInMB=0.0):
->>>>>>> a630e8d1
         If the threshold and thresholds Params are both set, they must be equivalent.
         """
         super(LogisticRegression, self).__init__()
@@ -1135,12 +1078,8 @@
                   rawPredictionCol="rawPrediction", standardization=True, weightCol=None,
                   aggregationDepth=2, family="auto",
                   lowerBoundsOnCoefficients=None, upperBoundsOnCoefficients=None,
-<<<<<<< HEAD
-                  lowerBoundsOnIntercepts=None, upperBoundsOnIntercepts=None):
-=======
                   lowerBoundsOnIntercepts=None, upperBoundsOnIntercepts=None,
                   maxBlockSizeInMB=0.0):
->>>>>>> a630e8d1
         """
         setParams(self, \\*, featuresCol="features", labelCol="label", predictionCol="prediction", \
                   maxIter=100, regParam=0.0, elasticNetParam=0.0, tol=1e-6, fitIntercept=True, \
@@ -1148,12 +1087,8 @@
                   rawPredictionCol="rawPrediction", standardization=True, weightCol=None, \
                   aggregationDepth=2, family="auto", \
                   lowerBoundsOnCoefficients=None, upperBoundsOnCoefficients=None, \
-<<<<<<< HEAD
-                  lowerBoundsOnIntercepts=None, upperBoundsOnIntercepts=None):
-=======
                   lowerBoundsOnIntercepts=None, upperBoundsOnIntercepts=None, \
                   maxBlockSizeInMB=0.0):
->>>>>>> a630e8d1
         Sets params for logistic regression.
         If the threshold and thresholds Params are both set, they must be equivalent.
         """
@@ -1248,8 +1183,6 @@
         """
         return self._set(aggregationDepth=value)
 
-<<<<<<< HEAD
-=======
     @since("3.1.0")
     def setMaxBlockSizeInMB(self, value):
         """
@@ -1257,7 +1190,6 @@
         """
         return self._set(maxBlockSizeInMB=value)
 
->>>>>>> a630e8d1
 
 class LogisticRegressionModel(_JavaProbabilisticClassificationModel, _LogisticRegressionParams,
                               JavaMLWritable, JavaMLReadable, HasTrainingSummary):
@@ -1730,11 +1662,6 @@
     True
     >>> model.transform(test0).take(1) == model2.transform(test0).take(1)
     True
-<<<<<<< HEAD
-
-    .. versionadded:: 1.4.0
-=======
->>>>>>> a630e8d1
     """
 
     @keyword_only
@@ -3418,11 +3345,6 @@
     DenseMatrix(1, 2, [0.0163, -0.0051], 1)
     >>> model.transform(test0).take(1) == model2.transform(test0).take(1)
     True
-<<<<<<< HEAD
-
-    .. versionadded:: 3.0.0
-=======
->>>>>>> a630e8d1
     """
 
     @keyword_only
