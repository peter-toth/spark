--- conflicted
+++ resolved
@@ -1632,16 +1632,6 @@
     Duration for an RPC remote endpoint lookup operation to wait before timing out.
   </td>
 </tr>
-<<<<<<< HEAD
-<tr>
-  <td><code>spark.core.connection.ack.wait.timeout</code></td>
-  <td><code>spark.network.timeout</code></td>
-  <td>
-    How long for the connection to wait for ack to occur before timing
-    out and giving up. To avoid unwilling timeout caused by long pause like GC,
-    you can set larger value.
-  </td>
-</tr>
 <tr>
   <td><code>spark.maxRemoteBlockSizeFetchToMem</code></td>
   <td>200m</td>
@@ -1653,8 +1643,6 @@
     external shuffle service is at least 2.3.0.
   </td>
 </tr>
-=======
->>>>>>> 163fbd25
 </table>
 
 ### Scheduling
