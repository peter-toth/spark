--- conflicted
+++ resolved
@@ -95,12 +95,6 @@
     val lexer = new SqlBaseLexer(new UpperCaseCharStream(CharStreams.fromString(command)))
     lexer.removeErrorListeners()
     lexer.addErrorListener(ParseErrorListener)
-<<<<<<< HEAD
-    lexer.legacy_setops_precedence_enbled = conf.setOpsPrecedenceEnforced
-    lexer.legacy_exponent_literal_as_decimal_enabled = conf.exponentLiteralAsDecimalEnabled
-    lexer.SQL_standard_keyword_behavior = conf.ansiEnabled
-=======
->>>>>>> a630e8d1
 
     val tokenStream = new CommonTokenStream(lexer)
     val parser = new SqlBaseParser(tokenStream)
