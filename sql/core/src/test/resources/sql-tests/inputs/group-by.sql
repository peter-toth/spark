--- conflicted
+++ resolved
@@ -79,9 +79,6 @@
 
 SELECT 1 FROM range(10) HAVING MAX(id) > 0;
 
-<<<<<<< HEAD
-SELECT id FROM range(10) HAVING id > 0;
-=======
 SELECT id FROM range(10) HAVING id > 0;
 
 -- Test data
@@ -227,5 +224,4 @@
 SELECT
     i,
     avg(cast(v as interval)) OVER (ORDER BY i ROWS BETWEEN CURRENT ROW AND UNBOUNDED FOLLOWING)
-FROM VALUES (1,'1 seconds'), (1,'2 seconds'), (2,NULL), (2,NULL) t(i,v);
->>>>>>> cceb2d6f
+FROM VALUES (1,'1 seconds'), (1,'2 seconds'), (2,NULL), (2,NULL) t(i,v);