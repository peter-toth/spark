/*
 * Licensed to the Apache Software Foundation (ASF) under one or more
 * contributor license agreements.  See the NOTICE file distributed with
 * this work for additional information regarding copyright ownership.
 * The ASF licenses this file to You under the Apache License, Version 2.0
 * (the "License"); you may not use this file except in compliance with
 * the License.  You may obtain a copy of the License at
 *
 *    http://www.apache.org/licenses/LICENSE-2.0
 *
 * Unless required by applicable law or agreed to in writing, software
 * distributed under the License is distributed on an "AS IS" BASIS,
 * WITHOUT WARRANTIES OR CONDITIONS OF ANY KIND, either express or implied.
 * See the License for the specific language governing permissions and
 * limitations under the License.
 */

package org.apache.spark.sql

import java.io.Closeable
import java.util.concurrent.TimeUnit._
import java.util.concurrent.atomic.AtomicReference

import scala.collection.JavaConverters._
import scala.reflect.runtime.universe.TypeTag
import scala.util.control.NonFatal

import org.apache.spark.{SPARK_VERSION, SparkConf, SparkContext, TaskContext}
import org.apache.spark.annotation.{DeveloperApi, Experimental, Stable, Unstable}
import org.apache.spark.api.java.JavaRDD
import org.apache.spark.internal.Logging
import org.apache.spark.rdd.RDD
import org.apache.spark.scheduler.{SparkListener, SparkListenerApplicationEnd}
import org.apache.spark.sql.catalog.Catalog
import org.apache.spark.sql.catalyst._
import org.apache.spark.sql.catalyst.analysis.UnresolvedRelation
import org.apache.spark.sql.catalyst.encoders._
import org.apache.spark.sql.catalyst.expressions.AttributeReference
import org.apache.spark.sql.catalyst.plans.logical.{LocalRelation, Range}
import org.apache.spark.sql.execution._
import org.apache.spark.sql.execution.datasources.LogicalRelation
import org.apache.spark.sql.internal._
import org.apache.spark.sql.internal.StaticSQLConf.CATALOG_IMPLEMENTATION
import org.apache.spark.sql.sources.BaseRelation
import org.apache.spark.sql.streaming._
import org.apache.spark.sql.types.{DataType, StructType}
import org.apache.spark.sql.util.ExecutionListenerManager
import org.apache.spark.util.{CallSite, Utils}


/**
 * The entry point to programming Spark with the Dataset and DataFrame API.
 *
 * In environments that this has been created upfront (e.g. REPL, notebooks), use the builder
 * to get an existing session:
 *
 * {{{
 *   SparkSession.builder().getOrCreate()
 * }}}
 *
 * The builder can also be used to create a new session:
 *
 * {{{
 *   SparkSession.builder
 *     .master("local")
 *     .appName("Word Count")
 *     .config("spark.some.config.option", "some-value")
 *     .getOrCreate()
 * }}}
 *
 * @param sparkContext The Spark context associated with this Spark session.
 * @param existingSharedState If supplied, use the existing shared state
 *                            instead of creating a new one.
 * @param parentSessionState If supplied, inherit all session state (i.e. temporary
 *                            views, SQL config, UDFs etc) from parent.
 */
@Stable
class SparkSession private(
    @transient val sparkContext: SparkContext,
    @transient private val existingSharedState: Option[SharedState],
    @transient private val parentSessionState: Option[SessionState],
    @transient private[sql] val extensions: SparkSessionExtensions)
  extends Serializable with Closeable with Logging { self =>

  // The call site where this SparkSession was constructed.
  private val creationSite: CallSite = Utils.getCallSite()

  /**
   * Constructor used in Pyspark. Contains explicit application of Spark Session Extensions
   * which otherwise only occurs during getOrCreate. We cannot add this to the default constructor
   * since that would cause every new session to reinvoke Spark Session Extensions on the currently
   * running extensions.
   */
  private[sql] def this(sc: SparkContext) {
    this(sc, None, None,
      SparkSession.applyExtensions(
<<<<<<< HEAD
        sc.getConf.get(StaticSQLConf.SPARK_SESSION_EXTENSIONS),
=======
        sc.getConf.get(StaticSQLConf.SPARK_SESSION_EXTENSIONS).getOrElse(Seq.empty),
>>>>>>> cceb2d6f
        new SparkSessionExtensions))
  }

  sparkContext.assertNotStopped()

  // If there is no active SparkSession, uses the default SQL conf. Otherwise, use the session's.
  SQLConf.setSQLConfGetter(() => {
    SparkSession.getActiveSession.filterNot(_.sparkContext.isStopped).map(_.sessionState.conf)
      .getOrElse(SQLConf.getFallbackConf)
  })

  /**
   * The version of Spark on which this application is running.
   *
   * @since 2.0.0
   */
  def version: String = SPARK_VERSION

  /* ----------------------- *
   |  Session-related state  |
   * ----------------------- */

  /**
   * State shared across sessions, including the `SparkContext`, cached data, listener,
   * and a catalog that interacts with external systems.
   *
   * This is internal to Spark and there is no guarantee on interface stability.
   *
   * @since 2.2.0
   */
  @Unstable
  @transient
  lazy val sharedState: SharedState = {
    existingSharedState.getOrElse(new SharedState(sparkContext, initialSessionOptions))
  }

  /**
   * Initial options for session. This options are applied once when sessionState is created.
   */
  @transient
  private[sql] val initialSessionOptions = new scala.collection.mutable.HashMap[String, String]

  /**
   * State isolated across sessions, including SQL configurations, temporary tables, registered
   * functions, and everything else that accepts a [[org.apache.spark.sql.internal.SQLConf]].
   * If `parentSessionState` is not null, the `SessionState` will be a copy of the parent.
   *
   * This is internal to Spark and there is no guarantee on interface stability.
   *
   * @since 2.2.0
   */
  @Unstable
  @transient
  lazy val sessionState: SessionState = {
    parentSessionState
      .map(_.clone(this))
      .getOrElse {
        val state = SparkSession.instantiateSessionState(
          SparkSession.sessionStateClassName(sparkContext.conf),
          self)
        initialSessionOptions.foreach { case (k, v) => state.conf.setConfString(k, v) }
        state
      }
  }

  /**
   * A wrapped version of this session in the form of a [[SQLContext]], for backward compatibility.
   *
   * @since 2.0.0
   */
  @transient
  val sqlContext: SQLContext = new SQLContext(this)

  /**
   * Runtime configuration interface for Spark.
   *
   * This is the interface through which the user can get and set all Spark and Hadoop
   * configurations that are relevant to Spark SQL. When getting the value of a config,
   * this defaults to the value set in the underlying `SparkContext`, if any.
   *
   * @since 2.0.0
   */
  @transient lazy val conf: RuntimeConfig = new RuntimeConfig(sessionState.conf)

  /**
   * An interface to register custom [[org.apache.spark.sql.util.QueryExecutionListener]]s
   * that listen for execution metrics.
   *
   * @since 2.0.0
   */
  def listenerManager: ExecutionListenerManager = sessionState.listenerManager

  /**
   * :: Experimental ::
   * A collection of methods that are considered experimental, but can be used to hook into
   * the query planner for advanced functionality.
   *
   * @since 2.0.0
   */
  @Experimental
  @Unstable
  def experimental: ExperimentalMethods = sessionState.experimentalMethods

  /**
   * A collection of methods for registering user-defined functions (UDF).
   *
   * The following example registers a Scala closure as UDF:
   * {{{
   *   sparkSession.udf.register("myUDF", (arg1: Int, arg2: String) => arg2 + arg1)
   * }}}
   *
   * The following example registers a UDF in Java:
   * {{{
   *   sparkSession.udf().register("myUDF",
   *       (Integer arg1, String arg2) -> arg2 + arg1,
   *       DataTypes.StringType);
   * }}}
   *
   * @note The user-defined functions must be deterministic. Due to optimization,
   * duplicate invocations may be eliminated or the function may even be invoked more times than
   * it is present in the query.
   *
   * @since 2.0.0
   */
  def udf: UDFRegistration = sessionState.udfRegistration

  /**
   * Returns a `StreamingQueryManager` that allows managing all the
   * `StreamingQuery`s active on `this`.
   *
   * @since 2.0.0
   */
  @Unstable
  def streams: StreamingQueryManager = sessionState.streamingQueryManager

  /**
   * Start a new session with isolated SQL configurations, temporary tables, registered
   * functions are isolated, but sharing the underlying `SparkContext` and cached data.
   *
   * @note Other than the `SparkContext`, all shared state is initialized lazily.
   * This method will force the initialization of the shared state to ensure that parent
   * and child sessions are set up with the same shared state. If the underlying catalog
   * implementation is Hive, this will initialize the metastore, which may take some time.
   *
   * @since 2.0.0
   */
  def newSession(): SparkSession = {
    new SparkSession(sparkContext, Some(sharedState), parentSessionState = None, extensions)
  }

  /**
   * Create an identical copy of this `SparkSession`, sharing the underlying `SparkContext`
   * and shared state. All the state of this session (i.e. SQL configurations, temporary tables,
   * registered functions) is copied over, and the cloned session is set up with the same shared
   * state as this session. The cloned session is independent of this session, that is, any
   * non-global change in either session is not reflected in the other.
   *
   * @note Other than the `SparkContext`, all shared state is initialized lazily.
   * This method will force the initialization of the shared state to ensure that parent
   * and child sessions are set up with the same shared state. If the underlying catalog
   * implementation is Hive, this will initialize the metastore, which may take some time.
   */
  private[sql] def cloneSession(): SparkSession = {
    val result = new SparkSession(sparkContext, Some(sharedState), Some(sessionState), extensions)
    result.sessionState // force copy of SessionState
    result
  }


  /* --------------------------------- *
   |  Methods for creating DataFrames  |
   * --------------------------------- */

  /**
   * Returns a `DataFrame` with no rows or columns.
   *
   * @since 2.0.0
   */
  @transient
  lazy val emptyDataFrame: DataFrame = {
    createDataFrame(sparkContext.emptyRDD[Row].setName("empty"), StructType(Nil))
  }

  /**
   * Creates a new [[Dataset]] of type T containing zero elements.
   *
   * @return 2.0.0
   */
  def emptyDataset[T: Encoder]: Dataset[T] = {
    val encoder = implicitly[Encoder[T]]
    new Dataset(self, LocalRelation(encoder.schema.toAttributes), encoder)
  }

  /**
   * Creates a `DataFrame` from an RDD of Product (e.g. case classes, tuples).
   *
   * @since 2.0.0
   */
  def createDataFrame[A <: Product : TypeTag](rdd: RDD[A]): DataFrame = {
    SparkSession.setActiveSession(this)
    val encoder = Encoders.product[A]
    Dataset.ofRows(self, ExternalRDD(rdd, self)(encoder))
  }

  /**
   * Creates a `DataFrame` from a local Seq of Product.
   *
   * @since 2.0.0
   */
  def createDataFrame[A <: Product : TypeTag](data: Seq[A]): DataFrame = {
    SparkSession.setActiveSession(this)
    val schema = ScalaReflection.schemaFor[A].dataType.asInstanceOf[StructType]
    val attributeSeq = schema.toAttributes
    Dataset.ofRows(self, LocalRelation.fromProduct(attributeSeq, data))
  }

  /**
   * :: DeveloperApi ::
   * Creates a `DataFrame` from an `RDD` containing [[Row]]s using the given schema.
   * It is important to make sure that the structure of every [[Row]] of the provided RDD matches
   * the provided schema. Otherwise, there will be runtime exception.
   * Example:
   * {{{
   *  import org.apache.spark.sql._
   *  import org.apache.spark.sql.types._
   *  val sparkSession = new org.apache.spark.sql.SparkSession(sc)
   *
   *  val schema =
   *    StructType(
   *      StructField("name", StringType, false) ::
   *      StructField("age", IntegerType, true) :: Nil)
   *
   *  val people =
   *    sc.textFile("examples/src/main/resources/people.txt").map(
   *      _.split(",")).map(p => Row(p(0), p(1).trim.toInt))
   *  val dataFrame = sparkSession.createDataFrame(people, schema)
   *  dataFrame.printSchema
   *  // root
   *  // |-- name: string (nullable = false)
   *  // |-- age: integer (nullable = true)
   *
   *  dataFrame.createOrReplaceTempView("people")
   *  sparkSession.sql("select name from people").collect.foreach(println)
   * }}}
   *
   * @since 2.0.0
   */
  @DeveloperApi
  def createDataFrame(rowRDD: RDD[Row], schema: StructType): DataFrame = {
    // TODO: use MutableProjection when rowRDD is another DataFrame and the applied
    // schema differs from the existing schema on any field data type.
    val encoder = RowEncoder(schema)
    val catalystRows = rowRDD.map(encoder.toRow)
    internalCreateDataFrame(catalystRows.setName(rowRDD.name), schema)
  }

  /**
   * :: DeveloperApi ::
   * Creates a `DataFrame` from a `JavaRDD` containing [[Row]]s using the given schema.
   * It is important to make sure that the structure of every [[Row]] of the provided RDD matches
   * the provided schema. Otherwise, there will be runtime exception.
   *
   * @since 2.0.0
   */
  @DeveloperApi
  def createDataFrame(rowRDD: JavaRDD[Row], schema: StructType): DataFrame = {
    createDataFrame(rowRDD.rdd, schema)
  }

  /**
   * :: DeveloperApi ::
   * Creates a `DataFrame` from a `java.util.List` containing [[Row]]s using the given schema.
   * It is important to make sure that the structure of every [[Row]] of the provided List matches
   * the provided schema. Otherwise, there will be runtime exception.
   *
   * @since 2.0.0
   */
  @DeveloperApi
  def createDataFrame(rows: java.util.List[Row], schema: StructType): DataFrame = {
    Dataset.ofRows(self, LocalRelation.fromExternalRows(schema.toAttributes, rows.asScala))
  }

  /**
   * Applies a schema to an RDD of Java Beans.
   *
   * WARNING: Since there is no guaranteed ordering for fields in a Java Bean,
   * SELECT * queries will return the columns in an undefined order.
   *
   * @since 2.0.0
   */
  def createDataFrame(rdd: RDD[_], beanClass: Class[_]): DataFrame = {
    val attributeSeq: Seq[AttributeReference] = getSchema(beanClass)
    val className = beanClass.getName
    val rowRdd = rdd.mapPartitions { iter =>
    // BeanInfo is not serializable so we must rediscover it remotely for each partition.
      SQLContext.beansToRows(iter, Utils.classForName(className), attributeSeq)
    }
    Dataset.ofRows(self, LogicalRDD(attributeSeq, rowRdd.setName(rdd.name))(self))
  }

  /**
   * Applies a schema to an RDD of Java Beans.
   *
   * WARNING: Since there is no guaranteed ordering for fields in a Java Bean,
   * SELECT * queries will return the columns in an undefined order.
   *
   * @since 2.0.0
   */
  def createDataFrame(rdd: JavaRDD[_], beanClass: Class[_]): DataFrame = {
    createDataFrame(rdd.rdd, beanClass)
  }

  /**
   * Applies a schema to a List of Java Beans.
   *
   * WARNING: Since there is no guaranteed ordering for fields in a Java Bean,
   *          SELECT * queries will return the columns in an undefined order.
   * @since 1.6.0
   */
  def createDataFrame(data: java.util.List[_], beanClass: Class[_]): DataFrame = {
    val attrSeq = getSchema(beanClass)
    val rows = SQLContext.beansToRows(data.asScala.iterator, beanClass, attrSeq)
    Dataset.ofRows(self, LocalRelation(attrSeq, rows.toSeq))
  }

  /**
   * Convert a `BaseRelation` created for external data sources into a `DataFrame`.
   *
   * @since 2.0.0
   */
  def baseRelationToDataFrame(baseRelation: BaseRelation): DataFrame = {
    Dataset.ofRows(self, LogicalRelation(baseRelation))
  }

  /* ------------------------------- *
   |  Methods for creating DataSets  |
   * ------------------------------- */

  /**
   * Creates a [[Dataset]] from a local Seq of data of a given type. This method requires an
   * encoder (to convert a JVM object of type `T` to and from the internal Spark SQL representation)
   * that is generally created automatically through implicits from a `SparkSession`, or can be
   * created explicitly by calling static methods on [[Encoders]].
   *
   * == Example ==
   *
   * {{{
   *
   *   import spark.implicits._
   *   case class Person(name: String, age: Long)
   *   val data = Seq(Person("Michael", 29), Person("Andy", 30), Person("Justin", 19))
   *   val ds = spark.createDataset(data)
   *
   *   ds.show()
   *   // +-------+---+
   *   // |   name|age|
   *   // +-------+---+
   *   // |Michael| 29|
   *   // |   Andy| 30|
   *   // | Justin| 19|
   *   // +-------+---+
   * }}}
   *
   * @since 2.0.0
   */
  def createDataset[T : Encoder](data: Seq[T]): Dataset[T] = {
    val enc = encoderFor[T]
    val attributes = enc.schema.toAttributes
    val encoded = data.map(d => enc.toRow(d).copy())
    val plan = new LocalRelation(attributes, encoded)
    Dataset[T](self, plan)
  }

  /**
   * Creates a [[Dataset]] from an RDD of a given type. This method requires an
   * encoder (to convert a JVM object of type `T` to and from the internal Spark SQL representation)
   * that is generally created automatically through implicits from a `SparkSession`, or can be
   * created explicitly by calling static methods on [[Encoders]].
   *
   * @since 2.0.0
   */
  def createDataset[T : Encoder](data: RDD[T]): Dataset[T] = {
    Dataset[T](self, ExternalRDD(data, self))
  }

  /**
   * Creates a [[Dataset]] from a `java.util.List` of a given type. This method requires an
   * encoder (to convert a JVM object of type `T` to and from the internal Spark SQL representation)
   * that is generally created automatically through implicits from a `SparkSession`, or can be
   * created explicitly by calling static methods on [[Encoders]].
   *
   * == Java Example ==
   *
   * {{{
   *     List<String> data = Arrays.asList("hello", "world");
   *     Dataset<String> ds = spark.createDataset(data, Encoders.STRING());
   * }}}
   *
   * @since 2.0.0
   */
  def createDataset[T : Encoder](data: java.util.List[T]): Dataset[T] = {
    createDataset(data.asScala)
  }

  /**
   * Creates a [[Dataset]] with a single `LongType` column named `id`, containing elements
   * in a range from 0 to `end` (exclusive) with step value 1.
   *
   * @since 2.0.0
   */
  def range(end: Long): Dataset[java.lang.Long] = range(0, end)

  /**
   * Creates a [[Dataset]] with a single `LongType` column named `id`, containing elements
   * in a range from `start` to `end` (exclusive) with step value 1.
   *
   * @since 2.0.0
   */
  def range(start: Long, end: Long): Dataset[java.lang.Long] = {
    range(start, end, step = 1, numPartitions = sparkContext.defaultParallelism)
  }

  /**
   * Creates a [[Dataset]] with a single `LongType` column named `id`, containing elements
   * in a range from `start` to `end` (exclusive) with a step value.
   *
   * @since 2.0.0
   */
  def range(start: Long, end: Long, step: Long): Dataset[java.lang.Long] = {
    range(start, end, step, numPartitions = sparkContext.defaultParallelism)
  }

  /**
   * Creates a [[Dataset]] with a single `LongType` column named `id`, containing elements
   * in a range from `start` to `end` (exclusive) with a step value, with partition number
   * specified.
   *
   * @since 2.0.0
   */
  def range(start: Long, end: Long, step: Long, numPartitions: Int): Dataset[java.lang.Long] = {
    new Dataset(self, Range(start, end, step, numPartitions), Encoders.LONG)
  }

  /**
   * Creates a `DataFrame` from an `RDD[InternalRow]`.
   */
  private[sql] def internalCreateDataFrame(
      catalystRows: RDD[InternalRow],
      schema: StructType,
      isStreaming: Boolean = false): DataFrame = {
    // TODO: use MutableProjection when rowRDD is another DataFrame and the applied
    // schema differs from the existing schema on any field data type.
    val logicalPlan = LogicalRDD(
      schema.toAttributes,
      catalystRows,
      isStreaming = isStreaming)(self)
    Dataset.ofRows(self, logicalPlan)
  }


  /* ------------------------- *
   |  Catalog-related methods  |
   * ------------------------- */

  /**
   * Interface through which the user may create, drop, alter or query underlying
   * databases, tables, functions etc.
   *
   * @since 2.0.0
   */
  @transient lazy val catalog: Catalog = new CatalogImpl(self)

  /**
   * Returns the specified table/view as a `DataFrame`.
   *
   * @param tableName is either a qualified or unqualified name that designates a table or view.
   *                  If a database is specified, it identifies the table/view from the database.
   *                  Otherwise, it first attempts to find a temporary view with the given name
   *                  and then match the table/view from the current database.
   *                  Note that, the global temporary view database is also valid here.
   * @since 2.0.0
   */
  def table(tableName: String): DataFrame = {
    table(sessionState.sqlParser.parseMultipartIdentifier(tableName))
  }

  private[sql] def table(multipartIdentifier: Seq[String]): DataFrame = {
    Dataset.ofRows(self, UnresolvedRelation(multipartIdentifier))
  }

  private[sql] def table(tableIdent: TableIdentifier): DataFrame = {
    Dataset.ofRows(self, UnresolvedRelation(tableIdent))
  }

  /* ----------------- *
   |  Everything else  |
   * ----------------- */

  /**
   * Executes a SQL query using Spark, returning the result as a `DataFrame`.
   * The dialect that is used for SQL parsing can be configured with 'spark.sql.dialect'.
   *
   * @since 2.0.0
   */
  def sql(sqlText: String): DataFrame = {
    val tracker = new QueryPlanningTracker
    val plan = tracker.measurePhase(QueryPlanningTracker.PARSING) {
      sessionState.sqlParser.parsePlan(sqlText)
    }
    Dataset.ofRows(self, plan, tracker)
  }

  /**
   * Returns a [[DataFrameReader]] that can be used to read non-streaming data in as a
   * `DataFrame`.
   * {{{
   *   sparkSession.read.parquet("/path/to/file.parquet")
   *   sparkSession.read.schema(schema).json("/path/to/file.json")
   * }}}
   *
   * @since 2.0.0
   */
  def read: DataFrameReader = new DataFrameReader(self)

  /**
   * Returns a `DataStreamReader` that can be used to read streaming data in as a `DataFrame`.
   * {{{
   *   sparkSession.readStream.parquet("/path/to/directory/of/parquet/files")
   *   sparkSession.readStream.schema(schema).json("/path/to/directory/of/json/files")
   * }}}
   *
   * @since 2.0.0
   */
  def readStream: DataStreamReader = new DataStreamReader(self)

  /**
   * Executes some code block and prints to stdout the time taken to execute the block. This is
   * available in Scala only and is used primarily for interactive testing and debugging.
   *
   * @since 2.1.0
   */
  def time[T](f: => T): T = {
    val start = System.nanoTime()
    val ret = f
    val end = System.nanoTime()
    // scalastyle:off println
    println(s"Time taken: ${NANOSECONDS.toMillis(end - start)} ms")
    // scalastyle:on println
    ret
  }

  // scalastyle:off
  // Disable style checker so "implicits" object can start with lowercase i
  /**
   * (Scala-specific) Implicit methods available in Scala for converting
   * common Scala objects into `DataFrame`s.
   *
   * {{{
   *   val sparkSession = SparkSession.builder.getOrCreate()
   *   import sparkSession.implicits._
   * }}}
   *
   * @since 2.0.0
   */
  object implicits extends SQLImplicits with Serializable {
    protected override def _sqlContext: SQLContext = SparkSession.this.sqlContext
  }
  // scalastyle:on

  /**
   * Stop the underlying `SparkContext`.
   *
   * @since 2.0.0
   */
  def stop(): Unit = {
    sparkContext.stop()
  }

  /**
   * Synonym for `stop()`.
   *
   * @since 2.1.0
   */
  override def close(): Unit = stop()

  /**
   * Parses the data type in our internal string representation. The data type string should
   * have the same format as the one generated by `toString` in scala.
   * It is only used by PySpark.
   */
  protected[sql] def parseDataType(dataTypeString: String): DataType = {
    DataType.fromJson(dataTypeString)
  }

  /**
   * Apply a schema defined by the schemaString to an RDD. It is only used by PySpark.
   */
  private[sql] def applySchemaToPythonRDD(
      rdd: RDD[Array[Any]],
      schemaString: String): DataFrame = {
    val schema = DataType.fromJson(schemaString).asInstanceOf[StructType]
    applySchemaToPythonRDD(rdd, schema)
  }

  /**
   * Apply `schema` to an RDD.
   *
   * @note Used by PySpark only
   */
  private[sql] def applySchemaToPythonRDD(
      rdd: RDD[Array[Any]],
      schema: StructType): DataFrame = {
    val rowRdd = rdd.mapPartitions { iter =>
      val fromJava = python.EvaluatePython.makeFromJava(schema)
      iter.map(r => fromJava(r).asInstanceOf[InternalRow])
    }
    internalCreateDataFrame(rowRdd, schema)
  }

  /**
   * Returns a Catalyst Schema for the given java bean class.
   */
  private def getSchema(beanClass: Class[_]): Seq[AttributeReference] = {
    val (dataType, _) = JavaTypeInference.inferDataType(beanClass)
    dataType.asInstanceOf[StructType].fields.map { f =>
      AttributeReference(f.name, f.dataType, f.nullable)()
    }
  }

}


@Stable
object SparkSession extends Logging {

  /**
   * Builder for [[SparkSession]].
   */
  @Stable
  class Builder extends Logging {

    private[this] val options = new scala.collection.mutable.HashMap[String, String]

    private[this] val extensions = new SparkSessionExtensions

    private[this] var userSuppliedContext: Option[SparkContext] = None

    private[spark] def sparkContext(sparkContext: SparkContext): Builder = synchronized {
      userSuppliedContext = Option(sparkContext)
      this
    }

    /**
     * Sets a name for the application, which will be shown in the Spark web UI.
     * If no application name is set, a randomly generated name will be used.
     *
     * @since 2.0.0
     */
    def appName(name: String): Builder = config("spark.app.name", name)

    /**
     * Sets a config option. Options set using this method are automatically propagated to
     * both `SparkConf` and SparkSession's own configuration.
     *
     * @since 2.0.0
     */
    def config(key: String, value: String): Builder = synchronized {
      options += key -> value
      this
    }

    /**
     * Sets a config option. Options set using this method are automatically propagated to
     * both `SparkConf` and SparkSession's own configuration.
     *
     * @since 2.0.0
     */
    def config(key: String, value: Long): Builder = synchronized {
      options += key -> value.toString
      this
    }

    /**
     * Sets a config option. Options set using this method are automatically propagated to
     * both `SparkConf` and SparkSession's own configuration.
     *
     * @since 2.0.0
     */
    def config(key: String, value: Double): Builder = synchronized {
      options += key -> value.toString
      this
    }

    /**
     * Sets a config option. Options set using this method are automatically propagated to
     * both `SparkConf` and SparkSession's own configuration.
     *
     * @since 2.0.0
     */
    def config(key: String, value: Boolean): Builder = synchronized {
      options += key -> value.toString
      this
    }

    /**
     * Sets a list of config options based on the given `SparkConf`.
     *
     * @since 2.0.0
     */
    def config(conf: SparkConf): Builder = synchronized {
      conf.getAll.foreach { case (k, v) => options += k -> v }
      this
    }

    /**
     * Sets the Spark master URL to connect to, such as "local" to run locally, "local[4]" to
     * run locally with 4 cores, or "spark://master:7077" to run on a Spark standalone cluster.
     *
     * @since 2.0.0
     */
    def master(master: String): Builder = config("spark.master", master)

    /**
     * Enables Hive support, including connectivity to a persistent Hive metastore, support for
     * Hive serdes, and Hive user-defined functions.
     *
     * @since 2.0.0
     */
    def enableHiveSupport(): Builder = synchronized {
      if (hiveClassesArePresent) {
        config(CATALOG_IMPLEMENTATION.key, "hive")
      } else {
        throw new IllegalArgumentException(
          "Unable to instantiate SparkSession with Hive support because " +
            "Hive classes are not found.")
      }
    }

    /**
     * Inject extensions into the [[SparkSession]]. This allows a user to add Analyzer rules,
     * Optimizer rules, Planning Strategies or a customized parser.
     *
     * @since 2.2.0
     */
    def withExtensions(f: SparkSessionExtensions => Unit): Builder = synchronized {
      f(extensions)
      this
    }

    /**
     * Gets an existing [[SparkSession]] or, if there is no existing one, creates a new
     * one based on the options set in this builder.
     *
     * This method first checks whether there is a valid thread-local SparkSession,
     * and if yes, return that one. It then checks whether there is a valid global
     * default SparkSession, and if yes, return that one. If no valid global default
     * SparkSession exists, the method creates a new SparkSession and assigns the
     * newly created SparkSession as the global default.
     *
     * In case an existing SparkSession is returned, the config options specified in
     * this builder will be applied to the existing SparkSession.
     *
     * @since 2.0.0
     */
    def getOrCreate(): SparkSession = synchronized {
      assertOnDriver()
      // Get the session from current thread's active session.
      var session = activeThreadSession.get()
      if ((session ne null) && !session.sparkContext.isStopped) {
        options.foreach { case (k, v) => session.sessionState.conf.setConfString(k, v) }
        if (options.nonEmpty) {
          logWarning("Using an existing SparkSession; some configuration may not take effect.")
        }
        return session
      }

      // Global synchronization so we will only set the default session once.
      SparkSession.synchronized {
        // If the current thread does not have an active session, get it from the global session.
        session = defaultSession.get()
        if ((session ne null) && !session.sparkContext.isStopped) {
          options.foreach { case (k, v) => session.sessionState.conf.setConfString(k, v) }
          if (options.nonEmpty) {
            logWarning("Using an existing SparkSession; some configuration may not take effect.")
          }
          return session
        }

        // No active nor global default session. Create a new one.
        val sparkContext = userSuppliedContext.getOrElse {
          val sparkConf = new SparkConf()
          options.foreach { case (k, v) => sparkConf.set(k, v) }

          // set a random app name if not given.
          if (!sparkConf.contains("spark.app.name")) {
            sparkConf.setAppName(java.util.UUID.randomUUID().toString)
          }

          SparkContext.getOrCreate(sparkConf)
          // Do not update `SparkConf` for existing `SparkContext`, as it's shared by all sessions.
        }

        applyExtensions(
<<<<<<< HEAD
          sparkContext.getConf.get(StaticSQLConf.SPARK_SESSION_EXTENSIONS),
=======
          sparkContext.getConf.get(StaticSQLConf.SPARK_SESSION_EXTENSIONS).getOrElse(Seq.empty),
>>>>>>> cceb2d6f
          extensions)

        session = new SparkSession(sparkContext, None, None, extensions)
        options.foreach { case (k, v) => session.initialSessionOptions.put(k, v) }
        setDefaultSession(session)
        setActiveSession(session)

        // Register a successfully instantiated context to the singleton. This should be at the
        // end of the class definition so that the singleton is updated only if there is no
        // exception in the construction of the instance.
        sparkContext.addSparkListener(new SparkListener {
          override def onApplicationEnd(applicationEnd: SparkListenerApplicationEnd): Unit = {
            defaultSession.set(null)
          }
        })
      }

      return session
    }
  }

  /**
   * Creates a [[SparkSession.Builder]] for constructing a [[SparkSession]].
   *
   * @since 2.0.0
   */
  def builder(): Builder = new Builder

  /**
   * Changes the SparkSession that will be returned in this thread and its children when
   * SparkSession.getOrCreate() is called. This can be used to ensure that a given thread receives
   * a SparkSession with an isolated session, instead of the global (first created) context.
   *
   * @since 2.0.0
   */
  def setActiveSession(session: SparkSession): Unit = {
    activeThreadSession.set(session)
  }

  /**
   * Clears the active SparkSession for current thread. Subsequent calls to getOrCreate will
   * return the first created context instead of a thread-local override.
   *
   * @since 2.0.0
   */
  def clearActiveSession(): Unit = {
    activeThreadSession.remove()
  }

  /**
   * Sets the default SparkSession that is returned by the builder.
   *
   * @since 2.0.0
   */
  def setDefaultSession(session: SparkSession): Unit = {
    defaultSession.set(session)
  }

  /**
   * Clears the default SparkSession that is returned by the builder.
   *
   * @since 2.0.0
   */
  def clearDefaultSession(): Unit = {
    defaultSession.set(null)
  }

  /**
   * Returns the active SparkSession for the current thread, returned by the builder.
   *
   * @note Return None, when calling this function on executors
   *
   * @since 2.2.0
   */
  def getActiveSession: Option[SparkSession] = {
    if (TaskContext.get != null) {
      // Return None when running on executors.
      None
    } else {
      Option(activeThreadSession.get)
    }
  }

  /**
   * Returns the default SparkSession that is returned by the builder.
   *
   * @note Return None, when calling this function on executors
   *
   * @since 2.2.0
   */
  def getDefaultSession: Option[SparkSession] = {
    if (TaskContext.get != null) {
      // Return None when running on executors.
      None
    } else {
      Option(defaultSession.get)
    }
  }

  /**
   * Returns the currently active SparkSession, otherwise the default one. If there is no default
   * SparkSession, throws an exception.
   *
   * @since 2.4.0
   */
  def active: SparkSession = {
    getActiveSession.getOrElse(getDefaultSession.getOrElse(
      throw new IllegalStateException("No active or default Spark session found")))
  }

  ////////////////////////////////////////////////////////////////////////////////////////
  // Private methods from now on
  ////////////////////////////////////////////////////////////////////////////////////////

  /** The active SparkSession for the current thread. */
  private val activeThreadSession = new InheritableThreadLocal[SparkSession]

  /** Reference to the root SparkSession. */
  private val defaultSession = new AtomicReference[SparkSession]

  private val HIVE_SESSION_STATE_BUILDER_CLASS_NAME =
    "org.apache.spark.sql.hive.HiveSessionStateBuilder"

  private def sessionStateClassName(conf: SparkConf): String = {
    conf.get(CATALOG_IMPLEMENTATION) match {
      case "hive" => HIVE_SESSION_STATE_BUILDER_CLASS_NAME
      case "in-memory" => classOf[SessionStateBuilder].getCanonicalName
    }
  }

  private def assertOnDriver(): Unit = {
    if (Utils.isTesting && TaskContext.get != null) {
      // we're accessing it during task execution, fail.
      throw new IllegalStateException(
        "SparkSession should only be created and accessed on the driver.")
    }
  }

  /**
   * Helper method to create an instance of `SessionState` based on `className` from conf.
   * The result is either `SessionState` or a Hive based `SessionState`.
   */
  private def instantiateSessionState(
      className: String,
      sparkSession: SparkSession): SessionState = {
    try {
      // invoke `new [Hive]SessionStateBuilder(SparkSession, Option[SessionState])`
      val clazz = Utils.classForName(className)
      val ctor = clazz.getConstructors.head
      ctor.newInstance(sparkSession, None).asInstanceOf[BaseSessionStateBuilder].build()
    } catch {
      case NonFatal(e) =>
        throw new IllegalArgumentException(s"Error while instantiating '$className':", e)
    }
  }

  /**
   * @return true if Hive classes can be loaded, otherwise false.
   */
  private[spark] def hiveClassesArePresent: Boolean = {
    try {
      Utils.classForName(HIVE_SESSION_STATE_BUILDER_CLASS_NAME)
      Utils.classForName("org.apache.hadoop.hive.conf.HiveConf")
      true
    } catch {
      case _: ClassNotFoundException | _: NoClassDefFoundError => false
    }
  }

  private[spark] def cleanupAnyExistingSession(): Unit = {
    val session = getActiveSession.orElse(getDefaultSession)
    if (session.isDefined) {
      logWarning(
        s"""An existing Spark session exists as the active or default session.
           |This probably means another suite leaked it. Attempting to stop it before continuing.
           |This existing Spark session was created at:
           |
           |${session.get.creationSite.longForm}
           |
         """.stripMargin)
      session.get.stop()
      SparkSession.clearActiveSession()
      SparkSession.clearDefaultSession()
    }
  }

  /**
<<<<<<< HEAD
   * Initialize extensions for given extension classname. This class will be applied to the
   * extensions passed into this function.
   */
  private def applyExtensions(
      extensionOption: Option[String],
      extensions: SparkSessionExtensions): SparkSessionExtensions = {
    if (extensionOption.isDefined) {
      val extensionConfClassName = extensionOption.get
      try {
        val extensionConfClass = Utils.classForName(extensionConfClassName)
        val extensionConf = extensionConfClass.newInstance()
=======
   * Initialize extensions for given extension classnames. The classes will be applied to the
   * extensions passed into this function.
   */
  private def applyExtensions(
      extensionConfClassNames: Seq[String],
      extensions: SparkSessionExtensions): SparkSessionExtensions = {
    extensionConfClassNames.foreach { extensionConfClassName =>
      try {
        val extensionConfClass = Utils.classForName(extensionConfClassName)
        val extensionConf = extensionConfClass.getConstructor().newInstance()
>>>>>>> cceb2d6f
          .asInstanceOf[SparkSessionExtensions => Unit]
        extensionConf(extensions)
      } catch {
        // Ignore the error if we cannot find the class or when the class has the wrong type.
        case e@(_: ClassCastException |
                _: ClassNotFoundException |
                _: NoClassDefFoundError) =>
          logWarning(s"Cannot use $extensionConfClassName to configure session extensions.", e)
      }
    }
    extensions
  }
}<|MERGE_RESOLUTION|>--- conflicted
+++ resolved
@@ -94,11 +94,7 @@
   private[sql] def this(sc: SparkContext) {
     this(sc, None, None,
       SparkSession.applyExtensions(
-<<<<<<< HEAD
-        sc.getConf.get(StaticSQLConf.SPARK_SESSION_EXTENSIONS),
-=======
         sc.getConf.get(StaticSQLConf.SPARK_SESSION_EXTENSIONS).getOrElse(Seq.empty),
->>>>>>> cceb2d6f
         new SparkSessionExtensions))
   }
 
@@ -902,11 +898,7 @@
         }
 
         applyExtensions(
-<<<<<<< HEAD
-          sparkContext.getConf.get(StaticSQLConf.SPARK_SESSION_EXTENSIONS),
-=======
           sparkContext.getConf.get(StaticSQLConf.SPARK_SESSION_EXTENSIONS).getOrElse(Seq.empty),
->>>>>>> cceb2d6f
           extensions)
 
         session = new SparkSession(sparkContext, None, None, extensions)
@@ -1094,19 +1086,6 @@
   }
 
   /**
-<<<<<<< HEAD
-   * Initialize extensions for given extension classname. This class will be applied to the
-   * extensions passed into this function.
-   */
-  private def applyExtensions(
-      extensionOption: Option[String],
-      extensions: SparkSessionExtensions): SparkSessionExtensions = {
-    if (extensionOption.isDefined) {
-      val extensionConfClassName = extensionOption.get
-      try {
-        val extensionConfClass = Utils.classForName(extensionConfClassName)
-        val extensionConf = extensionConfClass.newInstance()
-=======
    * Initialize extensions for given extension classnames. The classes will be applied to the
    * extensions passed into this function.
    */
@@ -1117,7 +1096,6 @@
       try {
         val extensionConfClass = Utils.classForName(extensionConfClassName)
         val extensionConf = extensionConfClass.getConstructor().newInstance()
->>>>>>> cceb2d6f
           .asInstanceOf[SparkSessionExtensions => Unit]
         extensionConf(extensions)
       } catch {
