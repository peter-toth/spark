/*
 * Licensed to the Apache Software Foundation (ASF) under one or more
 * contributor license agreements.  See the NOTICE file distributed with
 * this work for additional information regarding copyright ownership.
 * The ASF licenses this file to You under the Apache License, Version 2.0
 * (the "License"); you may not use this file except in compliance with
 * the License.  You may obtain a copy of the License at
 *
 *    http://www.apache.org/licenses/LICENSE-2.0
 *
 * Unless required by applicable law or agreed to in writing, software
 * distributed under the License is distributed on an "AS IS" BASIS,
 * WITHOUT WARRANTIES OR CONDITIONS OF ANY KIND, either express or implied.
 * See the License for the specific language governing permissions and
 * limitations under the License.
 */

package org.apache.spark.sql.execution.datasources

import java.io.File

import org.scalactic.Equality

import org.apache.spark.sql.{DataFrame, QueryTest, Row}
import org.apache.spark.sql.catalyst.SchemaPruningTest
import org.apache.spark.sql.catalyst.expressions.Concat
import org.apache.spark.sql.catalyst.parser.CatalystSqlParser
import org.apache.spark.sql.catalyst.plans.logical.Expand
import org.apache.spark.sql.execution.FileSourceScanExec
import org.apache.spark.sql.execution.adaptive.AdaptiveSparkPlanHelper
import org.apache.spark.sql.functions._
import org.apache.spark.sql.internal.SQLConf
import org.apache.spark.sql.test.SharedSparkSession
import org.apache.spark.sql.types.StructType

abstract class SchemaPruningSuite
  extends QueryTest
  with FileBasedDataSourceTest
  with SchemaPruningTest
  with SharedSparkSession
  with AdaptiveSparkPlanHelper {
  case class FullName(first: String, middle: String, last: String)
  case class Company(name: String, address: String)
  case class Employer(id: Int, company: Company)
  case class Contact(
    id: Int,
    name: FullName,
    address: String,
    pets: Int,
    friends: Array[FullName] = Array.empty,
    relatives: Map[String, FullName] = Map.empty,
    employer: Employer = null,
    relations: Map[FullName, String] = Map.empty)
  case class Department(
    depId: Int,
    depName: String,
    contactId: Int,
    employer: Employer)

  val janeDoe = FullName("Jane", "X.", "Doe")
  val johnDoe = FullName("John", "Y.", "Doe")
  val susanSmith = FullName("Susan", "Z.", "Smith")

  val employer = Employer(0, Company("abc", "123 Business Street"))
  val employerWithNullCompany = Employer(1, null)
  val employerWithNullCompany2 = Employer(2, null)

  val contacts =
    Contact(0, janeDoe, "123 Main Street", 1, friends = Array(susanSmith),
      relatives = Map("brother" -> johnDoe), employer = employer,
      relations = Map(johnDoe -> "brother")) ::
    Contact(1, johnDoe, "321 Wall Street", 3, relatives = Map("sister" -> janeDoe),
      employer = employerWithNullCompany, relations = Map(janeDoe -> "sister")) :: Nil

  val departments =
    Department(0, "Engineering", 0, employer) ::
    Department(1, "Marketing", 1, employerWithNullCompany) ::
    Department(2, "Operation", 4, employerWithNullCompany2) :: Nil

  case class Name(first: String, last: String)
  case class BriefContact(id: Int, name: Name, address: String)

  private val briefContacts =
    BriefContact(2, Name("Janet", "Jones"), "567 Maple Drive") ::
    BriefContact(3, Name("Jim", "Jones"), "6242 Ash Street") :: Nil

  case class ContactWithDataPartitionColumn(
    id: Int,
    name: FullName,
    address: String,
    pets: Int,
    friends: Array[FullName] = Array(),
    relatives: Map[String, FullName] = Map(),
    employer: Employer = null,
    relations: Map[FullName, String] = Map(),
    p: Int)

  case class BriefContactWithDataPartitionColumn(id: Int, name: Name, address: String, p: Int)

  val contactsWithDataPartitionColumn =
    contacts.map {case Contact(id, name, address, pets, friends, relatives, employer, relations) =>
      ContactWithDataPartitionColumn(id, name, address, pets, friends, relatives, employer,
        relations, 1) }
  val briefContactsWithDataPartitionColumn =
    briefContacts.map { case BriefContact(id, name, address) =>
      BriefContactWithDataPartitionColumn(id, name, address, 2) }

  testSchemaPruning("select only top-level fields") {
    val query = sql("select address from contacts")
    checkScan(query, "struct<address:string>")
    checkAnswer(query.orderBy("id"),
      Row("123 Main Street") ::
      Row("321 Wall Street") ::
      Row("567 Maple Drive") ::
      Row("6242 Ash Street") ::
      Nil)
  }

  testSchemaPruning("select a single complex field with disabled nested schema pruning") {
    withSQLConf(SQLConf.NESTED_SCHEMA_PRUNING_ENABLED.key -> "false") {
      val query = sql("select name.middle from contacts")
      checkScan(query, "struct<name:struct<first:string,middle:string,last:string>>")
      checkAnswer(query.orderBy("id"), Row("X.") :: Row("Y.") :: Row(null) :: Row(null) :: Nil)
    }
  }

  testSchemaPruning("select only input_file_name()") {
    val query = sql("select input_file_name() from contacts")
    checkScan(query, "struct<>")
  }

  testSchemaPruning("select only expressions without references") {
    val query = sql("select count(*) from contacts")
    checkScan(query, "struct<>")
    checkAnswer(query, Row(4))
  }

  testSchemaPruning("select a single complex field") {
    val query = sql("select name.middle from contacts")
    checkScan(query, "struct<name:struct<middle:string>>")
    checkAnswer(query.orderBy("id"), Row("X.") :: Row("Y.") :: Row(null) :: Row(null) :: Nil)
  }

  testSchemaPruning("select a single complex field and its parent struct") {
    val query = sql("select name.middle, name from contacts")
    checkScan(query, "struct<name:struct<first:string,middle:string,last:string>>")
    checkAnswer(query.orderBy("id"),
      Row("X.", Row("Jane", "X.", "Doe")) ::
      Row("Y.", Row("John", "Y.", "Doe")) ::
      Row(null, Row("Janet", null, "Jones")) ::
      Row(null, Row("Jim", null, "Jones")) ::
      Nil)
  }

  testSchemaPruning("select a single complex field array and its parent struct array") {
    val query = sql("select friends.middle, friends from contacts where p=1")
    checkScan(query,
      "struct<friends:array<struct<first:string,middle:string,last:string>>>")
    checkAnswer(query.orderBy("id"),
      Row(Array("Z."), Array(Row("Susan", "Z.", "Smith"))) ::
      Row(Array.empty[String], Array.empty[Row]) ::
      Nil)
  }

  testSchemaPruning("select a single complex field from a map entry and its parent map entry") {
    val query =
      sql("select relatives[\"brother\"].middle, relatives[\"brother\"] from contacts where p=1")
    checkScan(query,
      "struct<relatives:map<string,struct<first:string,middle:string,last:string>>>")
    checkAnswer(query.orderBy("id"),
      Row("Y.", Row("John", "Y.", "Doe")) ::
      Row(null, null) ::
      Nil)
  }

  testSchemaPruning("select a single complex field and the partition column") {
    val query = sql("select name.middle, p from contacts")
    checkScan(query, "struct<name:struct<middle:string>>")
    checkAnswer(query.orderBy("id"),
      Row("X.", 1) :: Row("Y.", 1) :: Row(null, 2) :: Row(null, 2) :: Nil)
  }

  testSchemaPruning("partial schema intersection - select missing subfield") {
    val query = sql("select name.middle, address from contacts where p=2")
    checkScan(query, "struct<name:struct<middle:string>,address:string>")
    checkAnswer(query.orderBy("id"),
      Row(null, "567 Maple Drive") ::
      Row(null, "6242 Ash Street") :: Nil)
  }

  testSchemaPruning("no unnecessary schema pruning") {
    val query =
      sql("select id, name.last, name.middle, name.first, relatives[''].last, " +
        "relatives[''].middle, relatives[''].first, friends[0].last, friends[0].middle, " +
        "friends[0].first, pets, address from contacts where p=2")
    // We've selected every field in the schema. Therefore, no schema pruning should be performed.
    // We check this by asserting that the scanned schema of the query is identical to the schema
    // of the contacts relation, even though the fields are selected in different orders.
    checkScan(query,
      "struct<id:int,name:struct<first:string,middle:string,last:string>,address:string,pets:int," +
      "friends:array<struct<first:string,middle:string,last:string>>," +
      "relatives:map<string,struct<first:string,middle:string,last:string>>>")
    checkAnswer(query.orderBy("id"),
      Row(2, "Jones", null, "Janet", null, null, null, null, null, null, null, "567 Maple Drive") ::
      Row(3, "Jones", null, "Jim", null, null, null, null, null, null, null, "6242 Ash Street") ::
      Nil)
  }

  testSchemaPruning("empty schema intersection") {
    val query = sql("select name.middle from contacts where p=2")
    checkScan(query, "struct<name:struct<middle:string>>")
    checkAnswer(query.orderBy("id"),
      Row(null) :: Row(null) :: Nil)
  }

  testSchemaPruning("select a single complex field and in where clause") {
    val query1 = sql("select name.first from contacts where name.first = 'Jane'")
    checkScan(query1, "struct<name:struct<first:string>>")
    checkAnswer(query1, Row("Jane") :: Nil)

    val query2 = sql("select name.first, name.last from contacts where name.first = 'Jane'")
    checkScan(query2, "struct<name:struct<first:string,last:string>>")
    checkAnswer(query2, Row("Jane", "Doe") :: Nil)

    val query3 = sql("select name.first from contacts " +
      "where employer.company.name = 'abc' and p = 1")
    checkScan(query3, "struct<name:struct<first:string>," +
      "employer:struct<company:struct<name:string>>>")
    checkAnswer(query3, Row("Jane") :: Nil)

    val query4 = sql("select name.first, employer.company.name from contacts " +
      "where employer.company is not null and p = 1")
    checkScan(query4, "struct<name:struct<first:string>," +
      "employer:struct<company:struct<name:string>>>")
    checkAnswer(query4, Row("Jane", "abc") :: Nil)
  }

  testSchemaPruning("select nullable complex field and having is not null predicate") {
    val query = sql("select employer.company from contacts " +
      "where employer is not null and p = 1")
    checkScan(query, "struct<employer:struct<company:struct<name:string,address:string>>>")
    checkAnswer(query, Row(Row("abc", "123 Business Street")) :: Row(null) :: Nil)
  }

  testSchemaPruning("select a single complex field and is null expression in project") {
    val query = sql("select name.first, address is not null from contacts")
    checkScan(query, "struct<name:struct<first:string>,address:string>")
    checkAnswer(query.orderBy("id"),
      Row("Jane", true) :: Row("John", true) :: Row("Janet", true) :: Row("Jim", true) :: Nil)
  }

  testSchemaPruning("select a single complex field array and in clause") {
    val query = sql("select friends.middle from contacts where friends.first[0] = 'Susan'")
    checkScan(query,
      "struct<friends:array<struct<first:string,middle:string>>>")
    checkAnswer(query.orderBy("id"),
      Row(Array("Z.")) :: Nil)
  }

  testSchemaPruning("select a single complex field from a map entry and in clause") {
    val query =
      sql("select relatives[\"brother\"].middle from contacts " +
        "where relatives[\"brother\"].first = 'John'")
    checkScan(query,
      "struct<relatives:map<string,struct<first:string,middle:string>>>")
    checkAnswer(query.orderBy("id"),
      Row("Y.") :: Nil)
  }

  testSchemaPruning("select one complex field and having is null predicate on another " +
      "complex field") {
    val query = sql("select * from contacts")
      .where("name.middle is not null")
      .select(
        "id",
        "name.first",
        "name.middle",
        "name.last"
      )
      .where("last = 'Jones'")
      .select(count("id")).toDF()
    checkScan(query,
      "struct<id:int,name:struct<middle:string,last:string>>")
    checkAnswer(query, Row(0) :: Nil)
  }

  testSchemaPruning("select one deep nested complex field and having is null predicate on " +
      "another deep nested complex field") {
    val query = sql("select * from contacts")
      .where("employer.company.address is not null")
      .selectExpr(
        "id",
        "name.first",
        "name.middle",
        "name.last",
        "employer.id as employer_id"
      )
      .where("employer_id = 0")
      .select(count("id")).toDF()
    checkScan(query,
      "struct<id:int,employer:struct<id:int,company:struct<address:string>>>")
    checkAnswer(query, Row(1) :: Nil)
  }

  testSchemaPruning("select nested field from a complex map key using map_keys") {
    val query = sql("select map_keys(relations).middle[0], p from contacts")
    checkScan(query, "struct<relations:map<struct<middle:string>,string>>")
    checkAnswer(query, Row("Y.", 1) :: Row("X.", 1) :: Row(null, 2) :: Row(null, 2) :: Nil)
  }

  testSchemaPruning("select nested field from a complex map value using map_values") {
    val query = sql("select map_values(relatives).middle[0], p from contacts")
    checkScan(query, "struct<relatives:map<string,struct<middle:string>>>")
    checkAnswer(query, Row("Y.", 1) :: Row("X.", 1) :: Row(null, 2) :: Row(null, 2) :: Nil)
  }

<<<<<<< HEAD
  testSchemaPruning("SPARK-32163: nested pruning should work even with cosmetic variations") {
    withTempView("contact_alias") {
      sql("select * from contacts")
        .select(explode(col("friends.first")), col("friends"))
        .createOrReplaceTempView("contact_alias")

      val query = sql("select friends.middle, col from contact_alias")
      checkScan(query, "struct<friends:array<struct<first:string,middle:string>>>")
      checkAnswer(query, Row(Array("Z."), "Susan") :: Nil)
=======
  testSchemaPruning("select explode of nested field of array of struct") {
    // Config combinations
    val configs = Seq((true, true), (true, false), (false, true), (false, false))

    configs.foreach { case (nestedPruning, nestedPruningOnExpr) =>
      withSQLConf(
          SQLConf.NESTED_SCHEMA_PRUNING_ENABLED.key -> nestedPruning.toString,
          SQLConf.NESTED_PRUNING_ON_EXPRESSIONS.key -> nestedPruningOnExpr.toString) {
        val query1 = spark.table("contacts")
          .select(explode(col("friends.first")))
        if (nestedPruning) {
          // If `NESTED_SCHEMA_PRUNING_ENABLED` is enabled,
          // even disabling `NESTED_PRUNING_ON_EXPRESSIONS`,
          // nested schema is still pruned at scan node.
          checkScan(query1, "struct<friends:array<struct<first:string>>>")
        } else {
          checkScan(query1, "struct<friends:array<struct<first:string,middle:string,last:string>>>")
        }
        checkAnswer(query1, Row("Susan") :: Nil)

        val query2 = spark.table("contacts")
          .select(explode(col("friends.first")), col("friends.middle"))
        if (nestedPruning) {
          checkScan(query2, "struct<friends:array<struct<first:string,middle:string>>>")
        } else {
          checkScan(query2, "struct<friends:array<struct<first:string,middle:string,last:string>>>")
        }
        checkAnswer(query2, Row("Susan", Array("Z.")) :: Nil)

        val query3 = spark.table("contacts")
          .select(explode(col("friends.first")), col("friends.middle"), col("friends.last"))
        checkScan(query3, "struct<friends:array<struct<first:string,middle:string,last:string>>>")
        checkAnswer(query3, Row("Susan", Array("Z."), Array("Smith")) :: Nil)
      }
>>>>>>> a630e8d1
    }
  }

  testSchemaPruning("select one deep nested complex field after repartition") {
    val query = sql("select * from contacts")
      .repartition(100)
      .where("employer.company.address is not null")
      .selectExpr("employer.id as employer_id")
    checkScan(query,
      "struct<employer:struct<id:int,company:struct<address:string>>>")
    checkAnswer(query, Row(0) :: Nil)
  }

  testSchemaPruning("select one deep nested complex field after repartition by expression") {
    val query1 = sql("select * from contacts")
      .repartition(100, col("id"))
      .where("employer.company.address is not null")
      .selectExpr("employer.id as employer_id")
    checkScan(query1,
      "struct<id:int,employer:struct<id:int,company:struct<address:string>>>")
    checkAnswer(query1, Row(0) :: Nil)

    val query2 = sql("select * from contacts")
      .repartition(100, col("employer"))
      .where("employer.company.address is not null")
      .selectExpr("employer.id as employer_id")
    checkScan(query2,
      "struct<employer:struct<id:int,company:struct<name:string,address:string>>>")
    checkAnswer(query2, Row(0) :: Nil)

    val query3 = sql("select * from contacts")
      .repartition(100, col("employer.company"))
      .where("employer.company.address is not null")
      .selectExpr("employer.company as employer_company")
    checkScan(query3,
      "struct<employer:struct<company:struct<name:string,address:string>>>")
    checkAnswer(query3, Row(Row("abc", "123 Business Street")) :: Nil)

    val query4 = sql("select * from contacts")
      .repartition(100, col("employer.company.address"))
      .where("employer.company.address is not null")
      .selectExpr("employer.company.address as employer_company_addr")
    checkScan(query4,
      "struct<employer:struct<company:struct<address:string>>>")
    checkAnswer(query4, Row("123 Business Street") :: Nil)
  }

  testSchemaPruning("select one deep nested complex field after join") {
    val query1 = sql("select contacts.name.middle from contacts, departments where " +
        "contacts.id = departments.contactId")
    checkScan(query1,
      "struct<id:int,name:struct<middle:string>>",
    "struct<contactId:int>")
    checkAnswer(query1, Row("X.") :: Row("Y.") :: Nil)

    val query2 = sql("select contacts.name.middle from contacts, departments where " +
      "contacts.employer = departments.employer")
    checkScan(query2,
      "struct<name:struct<middle:string>," +
        "employer:struct<id:int,company:struct<name:string,address:string>>>",
      "struct<employer:struct<id:int,company:struct<name:string,address:string>>>")
    checkAnswer(query2, Row("X.") :: Row("Y.") :: Nil)

    val query3 = sql("select contacts.employer.company.name from contacts, departments where " +
      "contacts.employer = departments.employer")
    checkScan(query3,
      "struct<employer:struct<id:int,company:struct<name:string,address:string>>>",
      "struct<employer:struct<id:int,company:struct<name:string,address:string>>>")
    checkAnswer(query3, Row("abc") :: Row(null) :: Nil)
  }

  testSchemaPruning("select one deep nested complex field after outer join") {
    val query1 = sql("select departments.contactId, contacts.name.middle from departments " +
      "left outer join contacts on departments.contactId = contacts.id")
    checkScan(query1,
      "struct<contactId:int>",
      "struct<id:int,name:struct<middle:string>>")
    checkAnswer(query1, Row(0, "X.") :: Row(1, "Y.") :: Row(4, null) :: Nil)

    val query2 = sql("select contacts.name.first, departments.employer.company.name " +
      "from contacts right outer join departments on contacts.id = departments.contactId")
    checkScan(query2,
      "struct<id:int,name:struct<first:string>>",
      "struct<contactId:int,employer:struct<company:struct<name:string>>>")
    checkAnswer(query2,
      Row("Jane", "abc") ::
        Row("John", null) ::
        Row(null, null) :: Nil)
  }

  testSchemaPruning("select nested field in aggregation function of Aggregate") {
    val query1 = sql("select count(name.first) from contacts group by name.last")
    checkScan(query1, "struct<name:struct<first:string,last:string>>")
    checkAnswer(query1, Row(2) :: Row(2) :: Nil)

    val query2 = sql("select count(name.first), sum(pets) from contacts group by id")
    checkScan(query2, "struct<id:int,name:struct<first:string>,pets:int>")
    checkAnswer(query2, Row(1, 1) :: Row(1, null) :: Row(1, 3) :: Row(1, null) :: Nil)

    val query3 = sql("select count(name.first), first(name) from contacts group by id")
    checkScan(query3, "struct<id:int,name:struct<first:string,middle:string,last:string>>")
    checkAnswer(query3,
      Row(1, Row("Jane", "X.", "Doe")) ::
        Row(1, Row("Jim", null, "Jones")) ::
        Row(1, Row("John", "Y.", "Doe")) ::
        Row(1, Row("Janet", null, "Jones")) :: Nil)

    val query4 = sql("select count(name.first), sum(pets) from contacts group by name.last")
    checkScan(query4, "struct<name:struct<first:string,last:string>,pets:int>")
    checkAnswer(query4, Row(2, null) :: Row(2, 4) :: Nil)
  }

  testSchemaPruning("select nested field in window function") {
    val windowSql =
      """
        |with contact_rank as (
        |  select row_number() over (partition by address order by id desc) as rank,
        |  contacts.*
        |  from contacts
        |)
        |select name.first, rank from contact_rank
        |where name.first = 'Jane' AND rank = 1
        |""".stripMargin
    val query = sql(windowSql)
    checkScan(query, "struct<id:int,name:struct<first:string>,address:string>")
    checkAnswer(query, Row("Jane", 1) :: Nil)
  }

  testSchemaPruning("select nested field in window function and then order by") {
    val windowSql =
      """
        |with contact_rank as (
        |  select row_number() over (partition by address order by id desc) as rank,
        |  contacts.*
        |  from contacts
        |  order by name.last, name.first
        |)
        |select name.first, rank from contact_rank
        |""".stripMargin
    val query = sql(windowSql)
    checkScan(query, "struct<id:int,name:struct<first:string,last:string>,address:string>")
    checkAnswer(query,
      Row("Jane", 1) ::
        Row("John", 1) ::
        Row("Janet", 1) ::
        Row("Jim", 1) :: Nil)
  }

  testSchemaPruning("select nested field in Sort") {
    val query1 = sql("select name.first, name.last from contacts order by name.first, name.last")
    checkScan(query1, "struct<name:struct<first:string,last:string>>")
    checkAnswer(query1,
      Row("Jane", "Doe") ::
        Row("Janet", "Jones") ::
        Row("Jim", "Jones") ::
        Row("John", "Doe") :: Nil)

    withTempView("tmp_contacts") {
      // Create a repartitioned view because `SORT BY` is a local sort
      sql("select * from contacts").repartition(1).createOrReplaceTempView("tmp_contacts")
      val sortBySql =
        """
          |select name.first, name.last from tmp_contacts
          |sort by name.first, name.last
          |""".stripMargin
      val query2 = sql(sortBySql)
      checkScan(query2, "struct<name:struct<first:string,last:string>>")
      checkAnswer(query2,
        Row("Jane", "Doe") ::
          Row("Janet", "Jones") ::
          Row("Jim", "Jones") ::
          Row("John", "Doe") :: Nil)
    }
  }

  testSchemaPruning("select nested field in Expand") {
    import org.apache.spark.sql.catalyst.dsl.expressions._

    val query1 = Expand(
      Seq(
        Seq($"name.first", $"name.last"),
        Seq(Concat(Seq($"name.first", $"name.last")),
          Concat(Seq($"name.last", $"name.first")))
      ),
      Seq('a.string, 'b.string),
      sql("select * from contacts").logicalPlan
    ).toDF()
    checkScan(query1, "struct<name:struct<first:string,last:string>>")
    checkAnswer(query1,
      Row("Jane", "Doe") ::
        Row("JaneDoe", "DoeJane") ::
        Row("John", "Doe") ::
        Row("JohnDoe", "DoeJohn") ::
        Row("Jim", "Jones") ::
        Row("JimJones", "JonesJim") ::
        Row("Janet", "Jones") ::
        Row("JanetJones", "JonesJanet") :: Nil)

    val name = StructType.fromDDL("first string, middle string, last string")
    val query2 = Expand(
      Seq(Seq($"name", $"name.last")),
      Seq('a.struct(name), 'b.string),
      sql("select * from contacts").logicalPlan
    ).toDF()
    checkScan(query2, "struct<name:struct<first:string,middle:string,last:string>>")
    checkAnswer(query2,
      Row(Row("Jane", "X.", "Doe"), "Doe") ::
        Row(Row("John", "Y.", "Doe"), "Doe") ::
        Row(Row("Jim", null, "Jones"), "Jones") ::
        Row(Row("Janet", null, "Jones"), "Jones") ::Nil)
  }

  testSchemaPruning("SPARK-32163: nested pruning should work even with cosmetic variations") {
    withTempView("contact_alias") {
      sql("select * from contacts")
        .repartition(100, col("name.first"), col("name.last"))
        .selectExpr("name").createOrReplaceTempView("contact_alias")

      val query1 = sql("select name.first from contact_alias")
      checkScan(query1, "struct<name:struct<first:string,last:string>>")
      checkAnswer(query1, Row("Jane") :: Row("John") :: Row("Jim") :: Row("Janet") ::Nil)

      sql("select * from contacts")
        .select(explode(col("friends.first")), col("friends"))
        .createOrReplaceTempView("contact_alias")

      val query2 = sql("select friends.middle, col from contact_alias")
      checkScan(query2, "struct<friends:array<struct<first:string,middle:string>>>")
      checkAnswer(query2, Row(Array("Z."), "Susan") :: Nil)
    }
  }

  protected def testSchemaPruning(testName: String)(testThunk: => Unit): Unit = {
    test(s"Spark vectorized reader - without partition data column - $testName") {
      withSQLConf(vectorizedReaderEnabledKey -> "true") {
        withContacts(testThunk)
      }
    }
    test(s"Spark vectorized reader - with partition data column - $testName") {
      withSQLConf(vectorizedReaderEnabledKey -> "true") {
        withContactsWithDataPartitionColumn(testThunk)
      }
    }

    test(s"Non-vectorized reader - without partition data column - $testName") {
      withSQLConf(vectorizedReaderEnabledKey -> "false") {
        withContacts(testThunk)
      }
    }
    test(s"Non-vectorized reader - with partition data column - $testName") {
      withSQLConf(vectorizedReaderEnabledKey-> "false") {
        withContactsWithDataPartitionColumn(testThunk)
      }
    }
  }

  private def withContacts(testThunk: => Unit): Unit = {
    withTempPath { dir =>
      val path = dir.getCanonicalPath

      makeDataSourceFile(contacts, new File(path + "/contacts/p=1"))
      makeDataSourceFile(briefContacts, new File(path + "/contacts/p=2"))
      makeDataSourceFile(departments, new File(path + "/departments"))

      // Providing user specified schema. Inferred schema from different data sources might
      // be different.
      val schema = "`id` INT,`name` STRUCT<`first`: STRING, `middle`: STRING, `last`: STRING>, " +
        "`address` STRING,`pets` INT,`friends` ARRAY<STRUCT<`first`: STRING, `middle`: STRING, " +
        "`last`: STRING>>,`relatives` MAP<STRING, STRUCT<`first`: STRING, `middle`: STRING, " +
        "`last`: STRING>>,`employer` STRUCT<`id`: INT, `company`: STRUCT<`name`: STRING, " +
        "`address`: STRING>>,`relations` MAP<STRUCT<`first`: STRING, `middle`: STRING, " +
        "`last`: STRING>,STRING>,`p` INT"
      spark.read.format(dataSourceName).schema(schema).load(path + "/contacts")
        .createOrReplaceTempView("contacts")

      val departmentScahem = "`depId` INT,`depName` STRING,`contactId` INT, " +
        "`employer` STRUCT<`id`: INT, `company`: STRUCT<`name`: STRING, `address`: STRING>>"
      spark.read.format(dataSourceName).schema(departmentScahem).load(path + "/departments")
        .createOrReplaceTempView("departments")

      testThunk
    }
  }

  private def withContactsWithDataPartitionColumn(testThunk: => Unit): Unit = {
    withTempPath { dir =>
      val path = dir.getCanonicalPath

      makeDataSourceFile(contactsWithDataPartitionColumn, new File(path + "/contacts/p=1"))
      makeDataSourceFile(briefContactsWithDataPartitionColumn, new File(path + "/contacts/p=2"))
      makeDataSourceFile(departments, new File(path + "/departments"))

      // Providing user specified schema. Inferred schema from different data sources might
      // be different.
      val schema = "`id` INT,`name` STRUCT<`first`: STRING, `middle`: STRING, `last`: STRING>, " +
        "`address` STRING,`pets` INT,`friends` ARRAY<STRUCT<`first`: STRING, `middle`: STRING, " +
        "`last`: STRING>>,`relatives` MAP<STRING, STRUCT<`first`: STRING, `middle`: STRING, " +
        "`last`: STRING>>,`employer` STRUCT<`id`: INT, `company`: STRUCT<`name`: STRING, " +
        "`address`: STRING>>,`relations` MAP<STRUCT<`first`: STRING, `middle`: STRING, " +
        "`last`: STRING>,STRING>,`p` INT"
      spark.read.format(dataSourceName).schema(schema).load(path + "/contacts")
        .createOrReplaceTempView("contacts")

      val departmentScahem = "`depId` INT,`depName` STRING,`contactId` INT, " +
        "`employer` STRUCT<`id`: INT, `company`: STRUCT<`name`: STRING, `address`: STRING>>"
      spark.read.format(dataSourceName).schema(departmentScahem).load(path + "/departments")
        .createOrReplaceTempView("departments")

      testThunk
    }
  }

  case class MixedCaseColumn(a: String, B: Int)
  case class MixedCase(id: Int, CoL1: String, coL2: MixedCaseColumn)

  private val mixedCaseData =
    MixedCase(0, "r0c1", MixedCaseColumn("abc", 1)) ::
    MixedCase(1, "r1c1", MixedCaseColumn("123", 2)) ::
    Nil

  testExactCaseQueryPruning("select with exact column names") {
    val query = sql("select CoL1, coL2.B from mixedcase")
    checkScan(query, "struct<CoL1:string,coL2:struct<B:int>>")
    checkAnswer(query.orderBy("id"),
      Row("r0c1", 1) ::
      Row("r1c1", 2) ::
      Nil)
  }

  testMixedCaseQueryPruning("select with lowercase column names") {
    val query = sql("select col1, col2.b from mixedcase")
    checkScan(query, "struct<CoL1:string,coL2:struct<B:int>>")
    checkAnswer(query.orderBy("id"),
      Row("r0c1", 1) ::
      Row("r1c1", 2) ::
      Nil)
  }

  testMixedCaseQueryPruning("select with different-case column names") {
    val query = sql("select cOL1, cOl2.b from mixedcase")
    checkScan(query, "struct<CoL1:string,coL2:struct<B:int>>")
    checkAnswer(query.orderBy("id"),
      Row("r0c1", 1) ::
      Row("r1c1", 2) ::
      Nil)
  }

  testMixedCaseQueryPruning("filter with different-case column names") {
    val query = sql("select id from mixedcase where Col2.b = 2")
    checkScan(query, "struct<id:int,coL2:struct<B:int>>")
    checkAnswer(query.orderBy("id"), Row(1) :: Nil)
  }

  testMixedCaseQueryPruning("subquery filter with different-case column names") {
    withTempView("temp") {
      val spark = this.spark
      import spark.implicits._

      val df = Seq(2).toDF("col2")
      df.createOrReplaceTempView("temp")

      val query = sql("select id from mixedcase where Col2.b IN (select col2 from temp)")
      checkScan(query, "struct<id:int,coL2:struct<B:int>>")
      checkAnswer(query.orderBy("id"), Row(1) :: Nil)
    }
  }

  // Tests schema pruning for a query whose column and field names are exactly the same as the table
  // schema's column and field names. N.B. this implies that `testThunk` should pass using either a
  // case-sensitive or case-insensitive query parser
  private def testExactCaseQueryPruning(testName: String)(testThunk: => Unit): Unit = {
    test(s"Case-sensitive parser - mixed-case schema - $testName") {
      withSQLConf(SQLConf.CASE_SENSITIVE.key -> "true") {
        withMixedCaseData(testThunk)
      }
    }
    testMixedCaseQueryPruning(testName)(testThunk)
  }

  // Tests schema pruning for a query whose column and field names may differ in case from the table
  // schema's column and field names
  private def testMixedCaseQueryPruning(testName: String)(testThunk: => Unit): Unit = {
    test(s"Case-insensitive parser - mixed-case schema - $testName") {
      withSQLConf(SQLConf.CASE_SENSITIVE.key -> "false") {
        withMixedCaseData(testThunk)
      }
    }
  }

  // Tests given test function with Spark vectorized reader and non-vectorized reader.
  private def withMixedCaseData(testThunk: => Unit): Unit = {
    withDataSourceTable(mixedCaseData, "mixedcase") {
      testThunk
    }
  }

  protected val schemaEquality = new Equality[StructType] {
    override def areEqual(a: StructType, b: Any): Boolean =
      b match {
        case otherType: StructType => a.sameType(otherType)
        case _ => false
      }
  }

  protected def checkScan(df: DataFrame, expectedSchemaCatalogStrings: String*): Unit = {
    checkScanSchemata(df, expectedSchemaCatalogStrings: _*)
    // We check here that we can execute the query without throwing an exception. The results
    // themselves are irrelevant, and should be checked elsewhere as needed
    df.collect()
  }

  protected def checkScanSchemata(df: DataFrame, expectedSchemaCatalogStrings: String*): Unit = {
    val fileSourceScanSchemata =
      collect(df.queryExecution.executedPlan) {
        case scan: FileSourceScanExec => scan.requiredSchema
      }
    assert(fileSourceScanSchemata.size === expectedSchemaCatalogStrings.size,
      s"Found ${fileSourceScanSchemata.size} file sources in dataframe, " +
        s"but expected $expectedSchemaCatalogStrings")
    fileSourceScanSchemata.zip(expectedSchemaCatalogStrings).foreach {
      case (scanSchema, expectedScanSchemaCatalogString) =>
        val expectedScanSchema = CatalystSqlParser.parseDataType(expectedScanSchemaCatalogString)
        implicit val equality = schemaEquality
        assert(scanSchema === expectedScanSchema)
    }
  }
}<|MERGE_RESOLUTION|>--- conflicted
+++ resolved
@@ -314,17 +314,6 @@
     checkAnswer(query, Row("Y.", 1) :: Row("X.", 1) :: Row(null, 2) :: Row(null, 2) :: Nil)
   }
 
-<<<<<<< HEAD
-  testSchemaPruning("SPARK-32163: nested pruning should work even with cosmetic variations") {
-    withTempView("contact_alias") {
-      sql("select * from contacts")
-        .select(explode(col("friends.first")), col("friends"))
-        .createOrReplaceTempView("contact_alias")
-
-      val query = sql("select friends.middle, col from contact_alias")
-      checkScan(query, "struct<friends:array<struct<first:string,middle:string>>>")
-      checkAnswer(query, Row(Array("Z."), "Susan") :: Nil)
-=======
   testSchemaPruning("select explode of nested field of array of struct") {
     // Config combinations
     val configs = Seq((true, true), (true, false), (false, true), (false, false))
@@ -359,7 +348,6 @@
         checkScan(query3, "struct<friends:array<struct<first:string,middle:string,last:string>>>")
         checkAnswer(query3, Row("Susan", Array("Z."), Array("Smith")) :: Nil)
       }
->>>>>>> a630e8d1
     }
   }
 
