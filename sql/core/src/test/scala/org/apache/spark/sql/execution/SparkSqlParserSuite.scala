/*
 * Licensed to the Apache Software Foundation (ASF) under one or more
 * contributor license agreements.  See the NOTICE file distributed with
 * this work for additional information regarding copyright ownership.
 * The ASF licenses this file to You under the Apache License, Version 2.0
 * (the "License"); you may not use this file except in compliance with
 * the License.  You may obtain a copy of the License at
 *
 *    http://www.apache.org/licenses/LICENSE-2.0
 *
 * Unless required by applicable law or agreed to in writing, software
 * distributed under the License is distributed on an "AS IS" BASIS,
 * WITHOUT WARRANTIES OR CONDITIONS OF ANY KIND, either express or implied.
 * See the License for the specific language governing permissions and
 * limitations under the License.
 */

package org.apache.spark.sql.execution

import scala.collection.JavaConverters._

import org.apache.spark.internal.config.ConfigEntry
import org.apache.spark.sql.catalyst.TableIdentifier
import org.apache.spark.sql.catalyst.analysis.{AnalysisTest, UnresolvedAlias, UnresolvedAttribute, UnresolvedRelation, UnresolvedStar}
<<<<<<< HEAD
import org.apache.spark.sql.catalyst.catalog.{BucketSpec, CatalogStorageFormat, CatalogTable, CatalogTableType}
import org.apache.spark.sql.catalyst.dsl.expressions._
=======
>>>>>>> a630e8d1
import org.apache.spark.sql.catalyst.expressions.{Ascending, AttributeReference, Concat, SortOrder}
import org.apache.spark.sql.catalyst.plans.logical._
import org.apache.spark.sql.execution.command._
import org.apache.spark.sql.execution.datasources.{CreateTempViewUsing, RefreshResource}
import org.apache.spark.sql.internal.StaticSQLConf
import org.apache.spark.sql.types.StringType

/**
 * Parser test cases for rules defined in [[SparkSqlParser]].
 *
 * See [[org.apache.spark.sql.catalyst.parser.PlanParserSuite]] for rules
 * defined in the Catalyst module.
 */
class SparkSqlParserSuite extends AnalysisTest {
  import org.apache.spark.sql.catalyst.dsl.expressions._

  private lazy val parser = new SparkSqlParser()

  private def assertEqual(sqlCommand: String, plan: LogicalPlan): Unit = {
    comparePlans(parser.parsePlan(sqlCommand), plan)
  }

  private def intercept(sqlCommand: String, messages: String*): Unit =
    interceptParseException(parser.parsePlan)(sqlCommand, messages: _*)

  test("Checks if SET/RESET can parse all the configurations") {
    // Force to build static SQL configurations
    StaticSQLConf
    ConfigEntry.knownConfigs.values.asScala.foreach { config =>
      assertEqual(s"SET ${config.key}", SetCommand(Some(config.key -> None)))
      assertEqual(s"SET `${config.key}`", SetCommand(Some(config.key -> None)))

      val defaultValueStr = config.defaultValueString
      if (config.defaultValue.isDefined && defaultValueStr != null) {
        assertEqual(s"SET ${config.key}=`$defaultValueStr`",
          SetCommand(Some(config.key -> Some(defaultValueStr))))
        assertEqual(s"SET `${config.key}`=`$defaultValueStr`",
          SetCommand(Some(config.key -> Some(defaultValueStr))))

        if (!defaultValueStr.contains(";")) {
          assertEqual(s"SET ${config.key}=$defaultValueStr",
            SetCommand(Some(config.key -> Some(defaultValueStr))))
          assertEqual(s"SET `${config.key}`=$defaultValueStr",
            SetCommand(Some(config.key -> Some(defaultValueStr))))
        }
      }
      assertEqual(s"RESET ${config.key}", ResetCommand(Some(config.key)))
    }
  }

  test("Report Error for invalid usage of SET command") {
    assertEqual("SET", SetCommand(None))
    assertEqual("SET -v", SetCommand(Some("-v", None)))
    assertEqual("SET spark.sql.key", SetCommand(Some("spark.sql.key" -> None)))
    assertEqual("SET  spark.sql.key   ", SetCommand(Some("spark.sql.key" -> None)))
    assertEqual("SET spark:sql:key=false", SetCommand(Some("spark:sql:key" -> Some("false"))))
    assertEqual("SET spark:sql:key=", SetCommand(Some("spark:sql:key" -> Some(""))))
    assertEqual("SET spark:sql:key=  ", SetCommand(Some("spark:sql:key" -> Some(""))))
    assertEqual("SET spark:sql:key=-1 ", SetCommand(Some("spark:sql:key" -> Some("-1"))))
    assertEqual("SET spark:sql:key = -1", SetCommand(Some("spark:sql:key" -> Some("-1"))))
    assertEqual("SET 1.2.key=value", SetCommand(Some("1.2.key" -> Some("value"))))
    assertEqual("SET spark.sql.3=4", SetCommand(Some("spark.sql.3" -> Some("4"))))
    assertEqual("SET 1:2:key=value", SetCommand(Some("1:2:key" -> Some("value"))))
    assertEqual("SET spark:sql:3=4", SetCommand(Some("spark:sql:3" -> Some("4"))))
    assertEqual("SET 5=6", SetCommand(Some("5" -> Some("6"))))
    assertEqual("SET spark:sql:key = va l u  e ",
      SetCommand(Some("spark:sql:key" -> Some("va l u  e"))))
    assertEqual("SET `spark.sql.    key`=value",
      SetCommand(Some("spark.sql.    key" -> Some("value"))))
    assertEqual("SET `spark.sql.    key`= v  a lu e ",
      SetCommand(Some("spark.sql.    key" -> Some("v  a lu e"))))
    assertEqual("SET `spark.sql.    key`=  -1",
      SetCommand(Some("spark.sql.    key" -> Some("-1"))))
    assertEqual("SET key=", SetCommand(Some("key" -> Some(""))))

    val expectedErrMsg = "Expected format is 'SET', 'SET key', or " +
      "'SET key=value'. If you want to include special characters in key, or include semicolon " +
      "in value, please use quotes, e.g., SET `ke y`=`v;alue`."
    intercept("SET spark.sql.key value", expectedErrMsg)
    intercept("SET spark.sql.key   'value'", expectedErrMsg)
    intercept("SET    spark.sql.key \"value\" ", expectedErrMsg)
    intercept("SET spark.sql.key value1 value2", expectedErrMsg)
    intercept("SET spark.   sql.key=value", expectedErrMsg)
    intercept("SET spark   :sql:key=value", expectedErrMsg)
    intercept("SET spark .  sql.key=value", expectedErrMsg)
    intercept("SET spark.sql.   key=value", expectedErrMsg)
    intercept("SET spark.sql   :key=value", expectedErrMsg)
    intercept("SET spark.sql .  key=value", expectedErrMsg)
    intercept("SET =", expectedErrMsg)
    intercept("SET =value", expectedErrMsg)
  }

  test("Report Error for invalid usage of RESET command") {
    assertEqual("RESET", ResetCommand(None))
    assertEqual("RESET spark.sql.key", ResetCommand(Some("spark.sql.key")))
    assertEqual("RESET  spark.sql.key  ", ResetCommand(Some("spark.sql.key")))
    assertEqual("RESET 1.2.key ", ResetCommand(Some("1.2.key")))
    assertEqual("RESET spark.sql.3", ResetCommand(Some("spark.sql.3")))
    assertEqual("RESET 1:2:key ", ResetCommand(Some("1:2:key")))
    assertEqual("RESET spark:sql:3", ResetCommand(Some("spark:sql:3")))
    assertEqual("RESET `spark.sql.    key`", ResetCommand(Some("spark.sql.    key")))

    val expectedErrMsg = "Expected format is 'RESET' or 'RESET key'. " +
      "If you want to include special characters in key, " +
      "please use quotes, e.g., RESET `ke y`."
    intercept("RESET spark.sql.key1 key2", expectedErrMsg)
    intercept("RESET spark.  sql.key1 key2", expectedErrMsg)
    intercept("RESET spark.sql.key1 key2 key3", expectedErrMsg)
    intercept("RESET spark:   sql:key", expectedErrMsg)
    intercept("RESET spark   .sql.key", expectedErrMsg)
    intercept("RESET spark :  sql:key", expectedErrMsg)
    intercept("RESET spark.sql:   key", expectedErrMsg)
    intercept("RESET spark.sql   .key", expectedErrMsg)
    intercept("RESET spark.sql :  key", expectedErrMsg)
  }

  test("SPARK-33419: Semicolon handling in SET command") {
    assertEqual("SET a=1;", SetCommand(Some("a" -> Some("1"))))
    assertEqual("SET a=1;;", SetCommand(Some("a" -> Some("1"))))

    assertEqual("SET a=`1`;", SetCommand(Some("a" -> Some("1"))))
    assertEqual("SET a=`1;`", SetCommand(Some("a" -> Some("1;"))))
    assertEqual("SET a=`1;`;", SetCommand(Some("a" -> Some("1;"))))

    assertEqual("SET `a`=1;;", SetCommand(Some("a" -> Some("1"))))
    assertEqual("SET `a`=`1;`", SetCommand(Some("a" -> Some("1;"))))
    assertEqual("SET `a`=`1;`;", SetCommand(Some("a" -> Some("1;"))))

    val expectedErrMsg = "Expected format is 'SET', 'SET key', or " +
      "'SET key=value'. If you want to include special characters in key, or include semicolon " +
      "in value, please use quotes, e.g., SET `ke y`=`v;alue`."

    intercept("SET a=1; SELECT 1", expectedErrMsg)
    intercept("SET a=1;2;;", expectedErrMsg)

    intercept("SET a b=`1;;`",
      "'a b' is an invalid property key, please use quotes, e.g. SET `a b`=`1;;`")

    intercept("SET `a`=1;2;;",
      "'1;2;;' is an invalid property value, please use quotes, e.g." +
        " SET `a`=`1;2;;`")
  }

  test("refresh resource") {
    assertEqual("REFRESH prefix_path", RefreshResource("prefix_path"))
    assertEqual("REFRESH /", RefreshResource("/"))
    assertEqual("REFRESH /path///a", RefreshResource("/path///a"))
    assertEqual("REFRESH pat1h/112/_1a", RefreshResource("pat1h/112/_1a"))
    assertEqual("REFRESH pat1h/112/_1a/a-1", RefreshResource("pat1h/112/_1a/a-1"))
    assertEqual("REFRESH path-with-dash", RefreshResource("path-with-dash"))
    assertEqual("REFRESH \'path with space\'", RefreshResource("path with space"))
    assertEqual("REFRESH \"path with space 2\"", RefreshResource("path with space 2"))
    intercept("REFRESH a b", "REFRESH statements cannot contain")
    intercept("REFRESH a\tb", "REFRESH statements cannot contain")
    intercept("REFRESH a\nb", "REFRESH statements cannot contain")
    intercept("REFRESH a\rb", "REFRESH statements cannot contain")
    intercept("REFRESH a\r\nb", "REFRESH statements cannot contain")
    intercept("REFRESH @ $a$", "REFRESH statements cannot contain")
    intercept("REFRESH  ", "Resource paths cannot be empty in REFRESH statements")
    intercept("REFRESH", "Resource paths cannot be empty in REFRESH statements")
  }

  test("SPARK-33118 CREATE TMEPORARY TABLE with LOCATION") {
    assertEqual("CREATE TEMPORARY TABLE t USING parquet OPTIONS (path '/data/tmp/testspark1')",
      CreateTempViewUsing(TableIdentifier("t", None), None, false, false, "parquet",
        Map("path" -> "/data/tmp/testspark1")))
    assertEqual("CREATE TEMPORARY TABLE t USING parquet LOCATION '/data/tmp/testspark1'",
      CreateTempViewUsing(TableIdentifier("t", None), None, false, false, "parquet",
        Map("path" -> "/data/tmp/testspark1")))
  }

  test("describe query") {
    val query = "SELECT * FROM t"
    assertEqual("DESCRIBE QUERY " + query, DescribeQueryCommand(query, parser.parsePlan(query)))
    assertEqual("DESCRIBE " + query, DescribeQueryCommand(query, parser.parsePlan(query)))
  }

  test("query organization") {
    // Test all valid combinations of order by/sort by/distribute by/cluster by/limit/windows
    val baseSql = "select * from t"
    val basePlan =
      Project(Seq(UnresolvedStar(None)), UnresolvedRelation(TableIdentifier("t")))

    assertEqual(s"$baseSql distribute by a, b",
      RepartitionByExpression(UnresolvedAttribute("a") :: UnresolvedAttribute("b") :: Nil,
        basePlan,
        None))
    assertEqual(s"$baseSql distribute by a sort by b",
      Sort(SortOrder(UnresolvedAttribute("b"), Ascending) :: Nil,
        global = false,
        RepartitionByExpression(UnresolvedAttribute("a") :: Nil,
          basePlan,
          None)))
    assertEqual(s"$baseSql cluster by a, b",
      Sort(SortOrder(UnresolvedAttribute("a"), Ascending) ::
          SortOrder(UnresolvedAttribute("b"), Ascending) :: Nil,
        global = false,
        RepartitionByExpression(UnresolvedAttribute("a") :: UnresolvedAttribute("b") :: Nil,
          basePlan,
          None)))
  }

  test("pipeline concatenation") {
    val concat = Concat(
      Concat(UnresolvedAttribute("a") :: UnresolvedAttribute("b") :: Nil) ::
      UnresolvedAttribute("c") ::
      Nil
    )
    assertEqual(
      "SELECT a || b || c FROM t",
      Project(UnresolvedAlias(concat) :: Nil, UnresolvedRelation(TableIdentifier("t"))))
  }

  test("database and schema tokens are interchangeable") {
    assertEqual("CREATE DATABASE foo", parser.parsePlan("CREATE SCHEMA foo"))
    assertEqual("DROP DATABASE foo", parser.parsePlan("DROP SCHEMA foo"))
    assertEqual("ALTER DATABASE foo SET DBPROPERTIES ('x' = 'y')",
      parser.parsePlan("ALTER SCHEMA foo SET DBPROPERTIES ('x' = 'y')"))
    assertEqual("DESC DATABASE foo", parser.parsePlan("DESC SCHEMA foo"))
  }

  test("manage resources") {
    assertEqual("ADD FILE abc.txt", AddFileCommand("abc.txt"))
    assertEqual("ADD FILE 'abc.txt'", AddFileCommand("abc.txt"))
    assertEqual("ADD FILE \"/path/to/abc.txt\"", AddFileCommand("/path/to/abc.txt"))
    assertEqual("LIST FILE abc.txt", ListFilesCommand(Array("abc.txt")))
    assertEqual("LIST FILE '/path//abc.txt'", ListFilesCommand(Array("/path//abc.txt")))
    assertEqual("LIST FILE \"/path2/abc.txt\"", ListFilesCommand(Array("/path2/abc.txt")))
    assertEqual("ADD JAR /path2/_2/abc.jar", AddJarCommand("/path2/_2/abc.jar"))
    assertEqual("ADD JAR '/test/path_2/jar/abc.jar'", AddJarCommand("/test/path_2/jar/abc.jar"))
    assertEqual("ADD JAR \"abc.jar\"", AddJarCommand("abc.jar"))
    assertEqual("LIST JAR /path-with-dash/abc.jar",
      ListJarsCommand(Array("/path-with-dash/abc.jar")))
    assertEqual("LIST JAR 'abc.jar'", ListJarsCommand(Array("abc.jar")))
    assertEqual("LIST JAR \"abc.jar\"", ListJarsCommand(Array("abc.jar")))
    assertEqual("ADD FILE /path with space/abc.txt", AddFileCommand("/path with space/abc.txt"))
    assertEqual("ADD JAR /path with space/abc.jar", AddJarCommand("/path with space/abc.jar"))
  }

  test("SPARK-32608: script transform with row format delimit") {
    assertEqual(
      """
        |SELECT TRANSFORM(a, b, c)
        |  ROW FORMAT DELIMITED
        |  FIELDS TERMINATED BY ','
        |  COLLECTION ITEMS TERMINATED BY '#'
        |  MAP KEYS TERMINATED BY '@'
        |  LINES TERMINATED BY '\n'
        |  NULL DEFINED AS 'null'
        |  USING 'cat' AS (a, b, c)
        |  ROW FORMAT DELIMITED
        |  FIELDS TERMINATED BY ','
        |  COLLECTION ITEMS TERMINATED BY '#'
        |  MAP KEYS TERMINATED BY '@'
        |  LINES TERMINATED BY '\n'
        |  NULL DEFINED AS 'NULL'
        |FROM testData
      """.stripMargin,
<<<<<<< HEAD
      ScriptTransformation(
        Seq('a, 'b, 'c),
        "cat",
        Seq(AttributeReference("a", StringType)(),
          AttributeReference("b", StringType)(),
          AttributeReference("c", StringType)()),
        UnresolvedRelation(TableIdentifier("testData")),
        ScriptInputOutputSchema(
          Seq(("TOK_TABLEROWFORMATFIELD", ","),
            ("TOK_TABLEROWFORMATCOLLITEMS", "#"),
            ("TOK_TABLEROWFORMATMAPKEYS", "@"),
            ("TOK_TABLEROWFORMATLINES", "\n"),
            ("TOK_TABLEROWFORMATNULL", "null")),
          Seq(("TOK_TABLEROWFORMATFIELD", ","),
            ("TOK_TABLEROWFORMATCOLLITEMS", "#"),
            ("TOK_TABLEROWFORMATMAPKEYS", "@"),
            ("TOK_TABLEROWFORMATLINES", "\n"),
            ("TOK_TABLEROWFORMATNULL", "NULL")), None, None,
          List.empty, List.empty, None, None, false)))
=======
    ScriptTransformation(
      Seq('a, 'b, 'c),
      "cat",
      Seq(AttributeReference("a", StringType)(),
        AttributeReference("b", StringType)(),
        AttributeReference("c", StringType)()),
      UnresolvedRelation(TableIdentifier("testData")),
      ScriptInputOutputSchema(
        Seq(("TOK_TABLEROWFORMATFIELD", ","),
          ("TOK_TABLEROWFORMATCOLLITEMS", "#"),
          ("TOK_TABLEROWFORMATMAPKEYS", "@"),
          ("TOK_TABLEROWFORMATNULL", "null"),
          ("TOK_TABLEROWFORMATLINES", "\n")),
        Seq(("TOK_TABLEROWFORMATFIELD", ","),
          ("TOK_TABLEROWFORMATCOLLITEMS", "#"),
          ("TOK_TABLEROWFORMATMAPKEYS", "@"),
          ("TOK_TABLEROWFORMATNULL", "NULL"),
          ("TOK_TABLEROWFORMATLINES", "\n")), None, None,
        List.empty, List.empty, None, None, false)))
  }

  test("SPARK-32607: Script Transformation ROW FORMAT DELIMITED" +
    " `TOK_TABLEROWFORMATLINES` only support '\\n'") {

      // test input format TOK_TABLEROWFORMATLINES
      intercept(
          s"""
             |SELECT TRANSFORM(a, b, c, d, e)
             |  ROW FORMAT DELIMITED
             |  FIELDS TERMINATED BY ','
             |  LINES TERMINATED BY '@'
             |  NULL DEFINED AS 'null'
             |  USING 'cat' AS (value)
             |  ROW FORMAT DELIMITED
             |  FIELDS TERMINATED BY '&'
             |  LINES TERMINATED BY '\n'
             |  NULL DEFINED AS 'NULL'
             |FROM v
        """.stripMargin,
      "LINES TERMINATED BY only supports newline '\\n' right now")

    // test output format TOK_TABLEROWFORMATLINES
    intercept(
      s"""
         |SELECT TRANSFORM(a, b, c, d, e)
         |  ROW FORMAT DELIMITED
         |  FIELDS TERMINATED BY ','
         |  LINES TERMINATED BY '\n'
         |  NULL DEFINED AS 'null'
         |  USING 'cat' AS (value)
         |  ROW FORMAT DELIMITED
         |  FIELDS TERMINATED BY '&'
         |  LINES TERMINATED BY '@'
         |  NULL DEFINED AS 'NULL'
         |FROM v
        """.stripMargin,
      "LINES TERMINATED BY only supports newline '\\n' right now")
  }

  test("CACHE TABLE") {
    assertEqual(
      "CACHE TABLE a.b.c",
      CacheTableCommand(Seq("a", "b", "c"), None, false, Map.empty))

    assertEqual(
      "CACHE TABLE t AS SELECT * FROM testData",
      CacheTableCommand(
        Seq("t"),
        Some(Project(Seq(UnresolvedStar(None)), UnresolvedRelation(Seq("testData")))),
        false,
        Map.empty))

    assertEqual(
      "CACHE LAZY TABLE a.b.c",
      CacheTableCommand(Seq("a", "b", "c"), None, true, Map.empty))

    assertEqual(
      "CACHE LAZY TABLE a.b.c OPTIONS('storageLevel' 'DISK_ONLY')",
      CacheTableCommand(
        Seq("a", "b", "c"),
        None,
        true,
        Map("storageLevel" -> "DISK_ONLY")))

    intercept("CACHE TABLE a.b.c AS SELECT * FROM testData",
      "It is not allowed to add catalog/namespace prefix a.b")
  }

  test("UNCACHE TABLE") {
    assertEqual(
      "UNCACHE TABLE a.b.c",
      UncacheTableCommand(Seq("a", "b", "c"), ifExists = false))

    assertEqual(
      "UNCACHE TABLE IF EXISTS a.b.c",
      UncacheTableCommand(Seq("a", "b", "c"), ifExists = true))
  }

  test("CLEAR CACHE") {
    assertEqual("CLEAR CACHE", ClearCacheCommand)
>>>>>>> a630e8d1
  }
}<|MERGE_RESOLUTION|>--- conflicted
+++ resolved
@@ -22,11 +22,6 @@
 import org.apache.spark.internal.config.ConfigEntry
 import org.apache.spark.sql.catalyst.TableIdentifier
 import org.apache.spark.sql.catalyst.analysis.{AnalysisTest, UnresolvedAlias, UnresolvedAttribute, UnresolvedRelation, UnresolvedStar}
-<<<<<<< HEAD
-import org.apache.spark.sql.catalyst.catalog.{BucketSpec, CatalogStorageFormat, CatalogTable, CatalogTableType}
-import org.apache.spark.sql.catalyst.dsl.expressions._
-=======
->>>>>>> a630e8d1
 import org.apache.spark.sql.catalyst.expressions.{Ascending, AttributeReference, Concat, SortOrder}
 import org.apache.spark.sql.catalyst.plans.logical._
 import org.apache.spark.sql.execution.command._
@@ -285,27 +280,6 @@
         |  NULL DEFINED AS 'NULL'
         |FROM testData
       """.stripMargin,
-<<<<<<< HEAD
-      ScriptTransformation(
-        Seq('a, 'b, 'c),
-        "cat",
-        Seq(AttributeReference("a", StringType)(),
-          AttributeReference("b", StringType)(),
-          AttributeReference("c", StringType)()),
-        UnresolvedRelation(TableIdentifier("testData")),
-        ScriptInputOutputSchema(
-          Seq(("TOK_TABLEROWFORMATFIELD", ","),
-            ("TOK_TABLEROWFORMATCOLLITEMS", "#"),
-            ("TOK_TABLEROWFORMATMAPKEYS", "@"),
-            ("TOK_TABLEROWFORMATLINES", "\n"),
-            ("TOK_TABLEROWFORMATNULL", "null")),
-          Seq(("TOK_TABLEROWFORMATFIELD", ","),
-            ("TOK_TABLEROWFORMATCOLLITEMS", "#"),
-            ("TOK_TABLEROWFORMATMAPKEYS", "@"),
-            ("TOK_TABLEROWFORMATLINES", "\n"),
-            ("TOK_TABLEROWFORMATNULL", "NULL")), None, None,
-          List.empty, List.empty, None, None, false)))
-=======
     ScriptTransformation(
       Seq('a, 'b, 'c),
       "cat",
@@ -406,6 +380,5 @@
 
   test("CLEAR CACHE") {
     assertEqual("CLEAR CACHE", ClearCacheCommand)
->>>>>>> a630e8d1
   }
 }