--- conflicted
+++ resolved
@@ -269,8 +269,6 @@
     val results = spark.read.table("noharness").collect()
     assert(expected.map(Row(_)).subsetOf(results.toSet),
       s"Result set ${results.toSet} are not a superset of $expected!")
-<<<<<<< HEAD
-=======
   }
 
   Seq(TestScalaUDF("udf"), TestPythonUDF("udf"), TestScalarPandasUDF("udf")).foreach { udf =>
@@ -291,7 +289,6 @@
         StartStream(),
         CheckAnswer(0, 1, 2, 3, 4, 5))
     }
->>>>>>> cceb2d6f
   }
 }
 
@@ -310,11 +307,7 @@
       StartStream(longContinuousTrigger),
       AwaitEpoch(0),
       Execute { exec =>
-<<<<<<< HEAD
-        waitForRateSourceTriggers(exec.asInstanceOf[ContinuousExecution], 50)
-=======
         waitForRateSourceTriggers(exec.asInstanceOf[ContinuousExecution], 5)
->>>>>>> cceb2d6f
       },
       IncrementEpoch(),
       StopStream,
@@ -334,11 +327,7 @@
       StartStream(Trigger.Continuous(2012)),
       AwaitEpoch(0),
       Execute { exec =>
-<<<<<<< HEAD
-        waitForRateSourceTriggers(exec.asInstanceOf[ContinuousExecution], 50)
-=======
         waitForRateSourceTriggers(exec.asInstanceOf[ContinuousExecution], 5)
->>>>>>> cceb2d6f
       },
       IncrementEpoch(),
       StopStream,
