--- conflicted
+++ resolved
@@ -50,50 +50,8 @@
   public void toStringTest() {
     CalendarInterval i;
 
-<<<<<<< HEAD
-    i = new CalendarInterval(0, 0);
-    assertEquals("interval 0 microseconds", i.toString());
-
-    i = new CalendarInterval(34, 0);
-    assertEquals("interval 2 years 10 months", i.toString());
-
-    i = new CalendarInterval(-34, 0);
-    assertEquals("interval -2 years -10 months", i.toString());
-
-    i = new CalendarInterval(0, 3 * MICROS_PER_WEEK + 13 * MICROS_PER_HOUR + 123);
-    assertEquals("interval 3 weeks 13 hours 123 microseconds", i.toString());
-
-    i = new CalendarInterval(0, -3 * MICROS_PER_WEEK - 13 * MICROS_PER_HOUR - 123);
-    assertEquals("interval -3 weeks -13 hours -123 microseconds", i.toString());
-
-    i = new CalendarInterval(34, 3 * MICROS_PER_WEEK + 13 * MICROS_PER_HOUR + 123);
-    assertEquals("interval 2 years 10 months 3 weeks 13 hours 123 microseconds", i.toString());
-  }
-
-  @Test
-  public void fromStringTest() {
-    testSingleUnit("year", 3, 36, 0);
-    testSingleUnit("month", 3, 3, 0);
-    testSingleUnit("week", 3, 0, 3 * MICROS_PER_WEEK);
-    testSingleUnit("day", 3, 0, 3 * MICROS_PER_DAY);
-    testSingleUnit("hour", 3, 0, 3 * MICROS_PER_HOUR);
-    testSingleUnit("minute", 3, 0, 3 * MICROS_PER_MINUTE);
-    testSingleUnit("second", 3, 0, 3 * MICROS_PER_SECOND);
-    testSingleUnit("millisecond", 3, 0, 3 * MICROS_PER_MILLI);
-    testSingleUnit("microsecond", 3, 0, 3);
-
-    String input;
-
-    input = "interval   -5  years  23   month";
-    CalendarInterval result = new CalendarInterval(-5 * 12 + 23, 0);
-    assertEquals(fromString(input), result);
-
-    input = "interval   -5  years  23   month   ";
-    assertEquals(fromString(input), result);
-=======
     i = new CalendarInterval(0, 0, 0);
     assertEquals("0 seconds", i.toString());
->>>>>>> cceb2d6f
 
     i = new CalendarInterval(34, 0, 0);
     assertEquals("2 years 10 months", i.toString());
@@ -110,103 +68,12 @@
     i = new CalendarInterval(0, 0, 3 * MICROS_PER_HOUR + 13 * MICROS_PER_MINUTE + 123);
     assertEquals("3 hours 13 minutes 0.000123 seconds", i.toString());
 
-<<<<<<< HEAD
-    input = "";
-    assertNull(fromString(input));
-
-    input = null;
-    assertNull(fromString(input));
-  }
-
-  @Test
-  public void fromCaseInsensitiveStringTest() {
-    for (String input : new String[]{"5 MINUTES", "5 minutes", "5 Minutes"}) {
-      assertEquals(fromCaseInsensitiveString(input), new CalendarInterval(0, 5L * 60 * 1_000_000));
-    }
-
-    for (String input : new String[]{null, "", " "}) {
-      try {
-        fromCaseInsensitiveString(input);
-        fail("Expected to throw an exception for the invalid input");
-      } catch (IllegalArgumentException e) {
-        assertTrue(e.getMessage().contains("cannot be null or blank"));
-      }
-    }
-
-    for (String input : new String[]{"interval", "interval1 day", "foo", "foo 1 day"}) {
-      try {
-        fromCaseInsensitiveString(input);
-        fail("Expected to throw an exception for the invalid input");
-      } catch (IllegalArgumentException e) {
-        assertTrue(e.getMessage().contains("Invalid interval"));
-      }
-    }
-  }
-
-  @Test
-  public void fromYearMonthStringTest() {
-    String input;
-    CalendarInterval i;
-
-    input = "99-10";
-    i = new CalendarInterval(99 * 12 + 10, 0L);
-    assertEquals(fromYearMonthString(input), i);
-
-    input = "-8-10";
-    i = new CalendarInterval(-8 * 12 - 10, 0L);
-    assertEquals(fromYearMonthString(input), i);
-
-    try {
-      input = "99-15";
-      fromYearMonthString(input);
-      fail("Expected to throw an exception for the invalid input");
-    } catch (IllegalArgumentException e) {
-      assertTrue(e.getMessage().contains("month 15 outside range"));
-    }
-  }
-
-  @Test
-  public void fromDayTimeStringTest() {
-    String input;
-    CalendarInterval i;
-
-    input = "5 12:40:30.999999999";
-    i = new CalendarInterval(0, 5 * MICROS_PER_DAY + 12 * MICROS_PER_HOUR +
-      40 * MICROS_PER_MINUTE + 30 * MICROS_PER_SECOND + 999999L);
-    assertEquals(fromDayTimeString(input), i);
-
-    input = "10 0:12:0.888";
-    i = new CalendarInterval(0, 10 * MICROS_PER_DAY + 12 * MICROS_PER_MINUTE +
-      888 * MICROS_PER_MILLI);
-    assertEquals(fromDayTimeString(input), i);
-
-    input = "-3 0:0:0";
-    i = new CalendarInterval(0, -3 * MICROS_PER_DAY);
-    assertEquals(fromDayTimeString(input), i);
-
-    try {
-      input = "5 30:12:20";
-      fromDayTimeString(input);
-      fail("Expected to throw an exception for the invalid input");
-    } catch (IllegalArgumentException e) {
-      assertTrue(e.getMessage().contains("hour 30 outside range"));
-    }
-
-    try {
-      input = "5 30-12";
-      fromDayTimeString(input);
-      fail("Expected to throw an exception for the invalid input");
-    } catch (IllegalArgumentException e) {
-      assertTrue(e.getMessage().contains("not match day-time format"));
-    }
-=======
     i = new CalendarInterval(0, 0, -3 * MICROS_PER_HOUR - 13 * MICROS_PER_MINUTE - 123);
     assertEquals("-3 hours -13 minutes -0.000123 seconds", i.toString());
 
     i = new CalendarInterval(34, 31, 3 * MICROS_PER_HOUR + 13 * MICROS_PER_MINUTE + 123);
     assertEquals("2 years 10 months 31 days 3 hours 13 minutes 0.000123 seconds",
       i.toString());
->>>>>>> cceb2d6f
   }
 
   @Test
