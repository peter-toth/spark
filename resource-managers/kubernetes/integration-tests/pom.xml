<?xml version="1.0" encoding="UTF-8"?>
<!--
  ~ Licensed to the Apache Software Foundation (ASF) under one or more
  ~ contributor license agreements.  See the NOTICE file distributed with
  ~ this work for additional information regarding copyright ownership.
  ~ The ASF licenses this file to You under the Apache License, Version 2.0
  ~ (the "License"); you may not use this file except in compliance with
  ~ the License.  You may obtain a copy of the License at
  ~
  ~    http://www.apache.org/licenses/LICENSE-2.0
  ~
  ~ Unless required by applicable law or agreed to in writing, software
  ~ distributed under the License is distributed on an "AS IS" BASIS,
  ~ WITHOUT WARRANTIES OR CONDITIONS OF ANY KIND, either express or implied.
  ~ See the License for the specific language governing permissions and
  ~ limitations under the License.
  -->
<project xmlns="http://maven.apache.org/POM/4.0.0" xmlns:xsi="http://www.w3.org/2001/XMLSchema-instance" xsi:schemaLocation="http://maven.apache.org/POM/4.0.0 http://maven.apache.org/xsd/maven-4.0.0.xsd">
  <modelVersion>4.0.0</modelVersion>
  <parent>
    <groupId>org.apache.spark</groupId>
<<<<<<< HEAD
    <artifactId>spark-parent_2.11</artifactId>
    <version>2.4.0.7.0.2.0-SNAPSHOT</version>
=======
    <artifactId>spark-parent_2.12</artifactId>
    <version>3.0.0-SNAPSHOT</version>
>>>>>>> cceb2d6f
    <relativePath>../../../pom.xml</relativePath>
  </parent>

  <artifactId>spark-kubernetes-integration-tests_2.12</artifactId>
  <properties>
    <download-maven-plugin.version>1.3.0</download-maven-plugin.version>
    <exec-maven-plugin.version>1.4.0</exec-maven-plugin.version>
    <extraScalaTestArgs></extraScalaTestArgs>
<<<<<<< HEAD
    <kubernetes-client.version>4.4.2</kubernetes-client.version>
=======
    <kubernetes-client.version>4.6.1</kubernetes-client.version>
>>>>>>> cceb2d6f
    <scala-maven-plugin.version>3.2.2</scala-maven-plugin.version>
    <scalatest-maven-plugin.version>1.0</scalatest-maven-plugin.version>
    <sbt.project.name>kubernetes-integration-tests</sbt.project.name>

    <!-- Integration Test Configuration Properties -->
    <!-- Please see README.md in this directory for explanation of these -->
    <spark.kubernetes.test.sparkTgz></spark.kubernetes.test.sparkTgz>
    <spark.kubernetes.test.unpackSparkDir>${project.build.directory}/spark-dist-unpacked</spark.kubernetes.test.unpackSparkDir>
    <spark.kubernetes.test.imageTag>N/A</spark.kubernetes.test.imageTag>
    <spark.kubernetes.test.imageTagFile>${project.build.directory}/imageTag.txt</spark.kubernetes.test.imageTagFile>
    <spark.kubernetes.test.deployMode>minikube</spark.kubernetes.test.deployMode>
    <spark.kubernetes.test.imageRepo>docker.io/kubespark</spark.kubernetes.test.imageRepo>
    <spark.kubernetes.test.kubeConfigContext></spark.kubernetes.test.kubeConfigContext>
    <spark.kubernetes.test.master></spark.kubernetes.test.master>
    <spark.kubernetes.test.namespace></spark.kubernetes.test.namespace>
    <spark.kubernetes.test.serviceAccountName></spark.kubernetes.test.serviceAccountName>

    <test.exclude.tags></test.exclude.tags>
    <test.include.tags></test.include.tags>
  </properties>
  <packaging>jar</packaging>
  <name>Spark Project Kubernetes Integration Tests</name>

  <dependencies>
    <dependency>
      <groupId>org.apache.spark</groupId>
      <artifactId>spark-core_${scala.binary.version}</artifactId>
      <version>${project.version}</version>
    </dependency>
    <dependency>
      <groupId>org.apache.spark</groupId>
      <artifactId>spark-core_${scala.binary.version}</artifactId>
      <version>${project.version}</version>
      <type>test-jar</type>
      <scope>test</scope>
    </dependency>
    <dependency>
      <groupId>io.fabric8</groupId>
      <artifactId>kubernetes-client</artifactId>
      <version>${kubernetes-client.version}</version>
    </dependency>
    <dependency>
      <groupId>org.apache.spark</groupId>
      <artifactId>spark-tags_${scala.binary.version}</artifactId>
      <type>test-jar</type>
    </dependency>
    <dependency>
      <groupId>com.amazonaws</groupId>
      <artifactId>aws-java-sdk</artifactId>
      <version>1.7.4</version>
      <scope>test</scope>
    </dependency>
  </dependencies>

  <build>
    <plugins>
      <plugin>
        <groupId>org.codehaus.mojo</groupId>
        <artifactId>exec-maven-plugin</artifactId>
        <version>${exec-maven-plugin.version}</version>
        <executions>
          <execution>
            <id>setup-integration-test-env</id>
            <phase>pre-integration-test</phase>
            <goals>
              <goal>exec</goal>
            </goals>
            <configuration>
              <executable>scripts/setup-integration-test-env.sh</executable>
              <arguments>
                <argument>--unpacked-spark-tgz</argument>
                <argument>${spark.kubernetes.test.unpackSparkDir}</argument>

                <argument>--image-repo</argument>
                <argument>${spark.kubernetes.test.imageRepo}</argument>

                <argument>--image-tag</argument>
                <argument>${spark.kubernetes.test.imageTag}</argument>

                <argument>--image-tag-output-file</argument>
                <argument>${spark.kubernetes.test.imageTagFile}</argument>

                <argument>--deploy-mode</argument>
                <argument>${spark.kubernetes.test.deployMode}</argument>

                <argument>--spark-tgz</argument>
                <argument>${spark.kubernetes.test.sparkTgz}</argument>
              </arguments>
            </configuration>
          </execution>
        </executions>
      </plugin>

      <plugin>
        <groupId>org.apache.maven.plugins</groupId>
        <artifactId>maven-surefire-plugin</artifactId>
        <configuration>
          <skipTests>true</skipTests>
        </configuration>
      </plugin>

      <plugin>
        <!-- Triggers scalatest plugin in the integration-test phase instead of
             the test phase. -->
        <groupId>org.scalatest</groupId>
        <artifactId>scalatest-maven-plugin</artifactId>
        <version>${scalatest-maven-plugin.version}</version>
        <configuration>
          <reportsDirectory>${project.build.directory}/surefire-reports</reportsDirectory>
          <junitxml>.</junitxml>
          <filereports>SparkTestSuite.txt</filereports>
<<<<<<< HEAD
          <argLine>-ea -Xmx4g -XX:ReservedCodeCacheSize=512m ${extraScalaTestArgs}</argLine>
=======
          <argLine>-ea -Xmx4g -XX:ReservedCodeCacheSize=1g ${extraScalaTestArgs}</argLine>
>>>>>>> cceb2d6f
          <stderr/>
          <systemProperties>
            <log4j.configuration>file:src/test/resources/log4j.properties</log4j.configuration>
            <java.awt.headless>true</java.awt.headless>
            <spark.kubernetes.test.imageTagFile>${spark.kubernetes.test.imageTagFile}</spark.kubernetes.test.imageTagFile>
            <spark.kubernetes.test.unpackSparkDir>${spark.kubernetes.test.unpackSparkDir}</spark.kubernetes.test.unpackSparkDir>
            <spark.kubernetes.test.imageRepo>${spark.kubernetes.test.imageRepo}</spark.kubernetes.test.imageRepo>
            <spark.kubernetes.test.deployMode>${spark.kubernetes.test.deployMode}</spark.kubernetes.test.deployMode>
            <spark.kubernetes.test.kubeConfigContext>${spark.kubernetes.test.kubeConfigContext}</spark.kubernetes.test.kubeConfigContext>
            <spark.kubernetes.test.master>${spark.kubernetes.test.master}</spark.kubernetes.test.master>
            <spark.kubernetes.test.namespace>${spark.kubernetes.test.namespace}</spark.kubernetes.test.namespace>
            <spark.kubernetes.test.serviceAccountName>${spark.kubernetes.test.serviceAccountName}</spark.kubernetes.test.serviceAccountName>
            <spark.kubernetes.test.jvmImage>${spark.kubernetes.test.jvmImage}</spark.kubernetes.test.jvmImage>
            <spark.kubernetes.test.pythonImage>${spark.kubernetes.test.pythonImage}</spark.kubernetes.test.pythonImage>
            <spark.kubernetes.test.rImage>${spark.kubernetes.test.rImage}</spark.kubernetes.test.rImage>
          </systemProperties>
          <tagsToExclude>${test.exclude.tags}</tagsToExclude>
          <tagsToInclude>${test.include.tags}</tagsToInclude>
        </configuration>
        <executions>
          <execution>
            <id>test</id>
            <phase>none</phase>
            <goals>
              <goal>test</goal>
            </goals>
          </execution>
          <execution>
            <id>integration-test</id>
            <phase>integration-test</phase>
            <goals>
              <goal>test</goal>
            </goals>
          </execution>
        </executions>
      </plugin>
    </plugins>

  </build>

</project><|MERGE_RESOLUTION|>--- conflicted
+++ resolved
@@ -19,13 +19,8 @@
   <modelVersion>4.0.0</modelVersion>
   <parent>
     <groupId>org.apache.spark</groupId>
-<<<<<<< HEAD
-    <artifactId>spark-parent_2.11</artifactId>
-    <version>2.4.0.7.0.2.0-SNAPSHOT</version>
-=======
     <artifactId>spark-parent_2.12</artifactId>
-    <version>3.0.0-SNAPSHOT</version>
->>>>>>> cceb2d6f
+    <version>3.0.0.cloudera1-SNAPSHOT</version>
     <relativePath>../../../pom.xml</relativePath>
   </parent>
 
@@ -34,11 +29,7 @@
     <download-maven-plugin.version>1.3.0</download-maven-plugin.version>
     <exec-maven-plugin.version>1.4.0</exec-maven-plugin.version>
     <extraScalaTestArgs></extraScalaTestArgs>
-<<<<<<< HEAD
-    <kubernetes-client.version>4.4.2</kubernetes-client.version>
-=======
     <kubernetes-client.version>4.6.1</kubernetes-client.version>
->>>>>>> cceb2d6f
     <scala-maven-plugin.version>3.2.2</scala-maven-plugin.version>
     <scalatest-maven-plugin.version>1.0</scalatest-maven-plugin.version>
     <sbt.project.name>kubernetes-integration-tests</sbt.project.name>
@@ -150,11 +141,7 @@
           <reportsDirectory>${project.build.directory}/surefire-reports</reportsDirectory>
           <junitxml>.</junitxml>
           <filereports>SparkTestSuite.txt</filereports>
-<<<<<<< HEAD
-          <argLine>-ea -Xmx4g -XX:ReservedCodeCacheSize=512m ${extraScalaTestArgs}</argLine>
-=======
           <argLine>-ea -Xmx4g -XX:ReservedCodeCacheSize=1g ${extraScalaTestArgs}</argLine>
->>>>>>> cceb2d6f
           <stderr/>
           <systemProperties>
             <log4j.configuration>file:src/test/resources/log4j.properties</log4j.configuration>
