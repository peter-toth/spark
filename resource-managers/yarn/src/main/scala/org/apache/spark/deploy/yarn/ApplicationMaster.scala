/*
 * Licensed to the Apache Software Foundation (ASF) under one or more
 * contributor license agreements.  See the NOTICE file distributed with
 * this work for additional information regarding copyright ownership.
 * The ASF licenses this file to You under the Apache License, Version 2.0
 * (the "License"); you may not use this file except in compliance with
 * the License.  You may obtain a copy of the License at
 *
 *    http://www.apache.org/licenses/LICENSE-2.0
 *
 * Unless required by applicable law or agreed to in writing, software
 * distributed under the License is distributed on an "AS IS" BASIS,
 * WITHOUT WARRANTIES OR CONDITIONS OF ANY KIND, either express or implied.
 * See the License for the specific language governing permissions and
 * limitations under the License.
 */

package org.apache.spark.deploy.yarn

import java.io.{File, IOException}
import java.lang.reflect.{InvocationTargetException, Modifier}
import java.net.{URI, URL}
import java.security.PrivilegedExceptionAction
import java.util.concurrent.{TimeoutException, TimeUnit}

import scala.collection.mutable.HashMap
import scala.concurrent.Promise
import scala.concurrent.duration.Duration
import scala.util.control.NonFatal

import org.apache.commons.lang3.{StringUtils => ComStrUtils}
import org.apache.hadoop.fs.{FileSystem, Path}
import org.apache.hadoop.security.UserGroupInformation
import org.apache.hadoop.util.StringUtils
import org.apache.hadoop.yarn.api._
import org.apache.hadoop.yarn.api.records._
import org.apache.hadoop.yarn.conf.YarnConfiguration
import org.apache.hadoop.yarn.exceptions.ApplicationAttemptNotFoundException
import org.apache.hadoop.yarn.server.webproxy.ProxyUriUtils
import org.apache.hadoop.yarn.util.{ConverterUtils, Records}

import org.apache.spark._
import org.apache.spark.deploy.SparkHadoopUtil
import org.apache.spark.deploy.history.HistoryServer
import org.apache.spark.deploy.yarn.config._
import org.apache.spark.internal.Logging
import org.apache.spark.internal.config._
import org.apache.spark.internal.config.Streaming.STREAMING_DYN_ALLOCATION_MAX_EXECUTORS
import org.apache.spark.internal.config.UI._
import org.apache.spark.metrics.{MetricsSystem, MetricsSystemInstances}
import org.apache.spark.rpc._
import org.apache.spark.scheduler.cluster.{CoarseGrainedSchedulerBackend, YarnSchedulerBackend}
import org.apache.spark.scheduler.cluster.CoarseGrainedClusterMessages._
import org.apache.spark.util._

/**
 * Common application master functionality for Spark on Yarn.
 */
private[spark] class ApplicationMaster(
    args: ApplicationMasterArguments,
    sparkConf: SparkConf,
    yarnConf: YarnConfiguration) extends Logging {

  // TODO: Currently, task to container is computed once (TaskSetManager) - which need not be
  // optimal as more containers are available. Might need to handle this better.

<<<<<<< HEAD
  private val appAttemptId = YarnSparkHadoopUtil.getContainerId.getApplicationAttemptId()
  private val isClusterMode = args.userClass != null

  private val sparkConf = new SparkConf()
  if (args.propertiesFile != null) {
    Utils.getPropertiesFromFile(args.propertiesFile).foreach { case (k, v) =>
      sparkConf.set(k, v)
=======
  private val appAttemptId =
    if (System.getenv(ApplicationConstants.Environment.CONTAINER_ID.name()) != null) {
      YarnSparkHadoopUtil.getContainerId.getApplicationAttemptId()
    } else {
      null
>>>>>>> cceb2d6f
    }

  private val isClusterMode = args.userClass != null

  private val securityMgr = new SecurityManager(sparkConf)

  private var metricsSystem: Option[MetricsSystem] = None

  private val userClassLoader = {
    val classpath = Client.getUserClasspath(sparkConf)
    val urls = classpath.map { entry =>
      new URL("file:" + new File(entry.getPath()).getAbsolutePath())
    }

    if (isClusterMode) {
      if (Client.isUserClassPathFirst(sparkConf, isDriver = true)) {
        new ChildFirstURLClassLoader(urls, Utils.getContextOrSparkClassLoader)
      } else {
        new MutableURLClassLoader(urls, Utils.getContextOrSparkClassLoader)
      }
    } else {
      new MutableURLClassLoader(urls, Utils.getContextOrSparkClassLoader)
    }
  }

  private val client = new YarnRMClient()

  // Default to twice the number of executors (twice the maximum number of executors if dynamic
  // allocation is enabled), with a minimum of 3.

  private val maxNumExecutorFailures = {
    val effectiveNumExecutors =
      if (Utils.isStreamingDynamicAllocationEnabled(sparkConf)) {
        sparkConf.get(STREAMING_DYN_ALLOCATION_MAX_EXECUTORS)
      } else if (Utils.isDynamicAllocationEnabled(sparkConf)) {
        sparkConf.get(DYN_ALLOCATION_MAX_EXECUTORS)
      } else {
        sparkConf.get(EXECUTOR_INSTANCES).getOrElse(0)
      }
    // By default, effectiveNumExecutors is Int.MaxValue if dynamic allocation is enabled. We need
    // avoid the integer overflow here.
    val defaultMaxNumExecutorFailures = math.max(3,
      if (effectiveNumExecutors > Int.MaxValue / 2) Int.MaxValue else (2 * effectiveNumExecutors))

    sparkConf.get(MAX_EXECUTOR_FAILURES).getOrElse(defaultMaxNumExecutorFailures)
  }

  @volatile private var exitCode = 0
  @volatile private var unregistered = false
  @volatile private var finished = false
  @volatile private var finalStatus = getDefaultFinalStatus
  @volatile private var finalMsg: String = ""
  @volatile private var userClassThread: Thread = _

  @volatile private var reporterThread: Thread = _
  @volatile private var allocator: YarnAllocator = _

  // A flag to check whether user has initialized spark context
  @volatile private var registered = false

  // Lock for controlling the allocator (heartbeat) thread.
  private val allocatorLock = new Object()

  // Steady state heartbeat interval. We want to be reasonably responsive without causing too many
  // requests to RM.
  private val heartbeatInterval = {
    // Ensure that progress is sent before YarnConfiguration.RM_AM_EXPIRY_INTERVAL_MS elapses.
    val expiryInterval = yarnConf.getInt(YarnConfiguration.RM_AM_EXPIRY_INTERVAL_MS, 120000)
    math.max(0, math.min(expiryInterval / 2, sparkConf.get(RM_HEARTBEAT_INTERVAL)))
  }

  // Initial wait interval before allocator poll, to allow for quicker ramp up when executors are
  // being requested.
  private val initialAllocationInterval = math.min(heartbeatInterval,
    sparkConf.get(INITIAL_HEARTBEAT_INTERVAL))

  // Next wait interval before allocator poll.
  private var nextAllocationInterval = initialAllocationInterval

  // In cluster mode, used to tell the AM when the user's SparkContext has been initialized.
  private val sparkContextPromise = Promise[SparkContext]()

  /**
   * Load the list of localized files set by the client, used when launching executors. This should
   * be called in a context where the needed credentials to access HDFS are available.
   */
<<<<<<< HEAD
  private def prepareLocalResources(): Map[String, LocalResource] = {
=======
  private def prepareLocalResources(distCacheConf: SparkConf): Map[String, LocalResource] = {
>>>>>>> cceb2d6f
    logInfo("Preparing Local resources")
    val distCacheConf = new SparkConf(false)
    if (args.distCacheConf != null) {
      Utils.getPropertiesFromFile(args.distCacheConf).foreach { case (k, v) =>
        distCacheConf.set(k, v)
      }
    }

    val resources = HashMap[String, LocalResource]()

    def setupDistributedCache(
        file: String,
        rtype: LocalResourceType,
        timestamp: String,
        size: String,
        vis: String): Unit = {
      val uri = new URI(file)
      val amJarRsrc = Records.newRecord(classOf[LocalResource])
      amJarRsrc.setType(rtype)
      amJarRsrc.setVisibility(LocalResourceVisibility.valueOf(vis))
      amJarRsrc.setResource(ConverterUtils.getYarnUrlFromURI(uri))
      amJarRsrc.setTimestamp(timestamp.toLong)
      amJarRsrc.setSize(size.toLong)

      val fileName = Option(uri.getFragment()).getOrElse(new Path(uri).getName())
      resources(fileName) = amJarRsrc
    }

    val distFiles = distCacheConf.get(CACHED_FILES)
    val fileSizes = distCacheConf.get(CACHED_FILES_SIZES)
    val timeStamps = distCacheConf.get(CACHED_FILES_TIMESTAMPS)
    val visibilities = distCacheConf.get(CACHED_FILES_VISIBILITIES)
    val resTypes = distCacheConf.get(CACHED_FILES_TYPES)

    for (i <- 0 to distFiles.size - 1) {
      val resType = LocalResourceType.valueOf(resTypes(i))
      setupDistributedCache(distFiles(i), resType, timeStamps(i).toString, fileSizes(i).toString,
      visibilities(i))
    }

    // Distribute the conf archive to executors.
    distCacheConf.get(CACHED_CONF_ARCHIVE).foreach { path =>
      val uri = new URI(path)
      val fs = FileSystem.get(uri, yarnConf)
      val status = fs.getFileStatus(new Path(uri))
      // SPARK-16080: Make sure to use the correct name for the destination when distributing the
      // conf archive to executors.
      val destUri = new URI(uri.getScheme(), uri.getRawSchemeSpecificPart(),
        Client.LOCALIZED_CONF_DIR)
      setupDistributedCache(destUri.toString(), LocalResourceType.ARCHIVE,
        status.getModificationTime().toString, status.getLen.toString,
        LocalResourceVisibility.PRIVATE.name())
    }

    resources.toMap
  }

  final def run(): Int = {
    try {
      val attemptID = if (isClusterMode) {
        // Set the web ui port to be ephemeral for yarn so we don't conflict with
        // other spark processes running on the same box
        System.setProperty(UI_PORT.key, "0")

        // Set the master and deploy mode property to match the requested mode.
        System.setProperty("spark.master", "yarn")
        System.setProperty(SUBMIT_DEPLOY_MODE.key, "cluster")

        // Set this internal configuration if it is running on cluster mode, this
        // configuration will be checked in SparkContext to avoid misuse of yarn cluster mode.
        System.setProperty("spark.yarn.app.id", appAttemptId.getApplicationId().toString())

        Option(appAttemptId.getAttemptId.toString)
      } else {
        None
      }

      new CallerContext(
        "APPMASTER", sparkConf.get(APP_CALLER_CONTEXT),
        Option(appAttemptId.getApplicationId.toString), attemptID).setCurrentContext()

      logInfo("ApplicationAttemptId: " + appAttemptId)

      // This shutdown hook should run *after* the SparkContext is shut down.
      val priority = ShutdownHookManager.SPARK_CONTEXT_SHUTDOWN_PRIORITY - 1
      ShutdownHookManager.addShutdownHook(priority) { () =>
        val maxAppAttempts = client.getMaxRegAttempts(sparkConf, yarnConf)
        val isLastAttempt = appAttemptId.getAttemptId() >= maxAppAttempts

        if (!finished) {
          // The default state of ApplicationMaster is failed if it is invoked by shut down hook.
          // This behavior is different compared to 1.x version.
          // If user application is exited ahead of time by calling System.exit(N), here mark
          // this application as failed with EXIT_EARLY. For a good shutdown, user shouldn't call
          // System.exit(0) to terminate the application.
          finish(finalStatus,
            ApplicationMaster.EXIT_EARLY,
            "Shutdown hook called before final status was reported.")
        }

        if (!unregistered) {
          // we only want to unregister if we don't want the RM to retry
          if (finalStatus == FinalApplicationStatus.SUCCEEDED || isLastAttempt) {
            unregister(finalStatus, finalMsg)
            cleanupStagingDir(new Path(System.getenv("SPARK_YARN_STAGING_DIR")))
          }
        }
      }

      if (isClusterMode) {
        runDriver()
      } else {
        runExecutorLauncher()
      }
    } catch {
      case e: Exception =>
        // catch everything else if not specifically handled
        logError("Uncaught exception: ", e)
        finish(FinalApplicationStatus.FAILED,
          ApplicationMaster.EXIT_UNCAUGHT_EXCEPTION,
          "Uncaught exception: " + StringUtils.stringifyException(e))
    } finally {
      try {
        metricsSystem.foreach { ms =>
          ms.report()
          ms.stop()
        }
      } catch {
        case e: Exception =>
          logWarning("Exception during stopping of the metric system: ", e)
      }
    }

    exitCode
<<<<<<< HEAD
=======
  }

  def runUnmanaged(
      clientRpcEnv: RpcEnv,
      appAttemptId: ApplicationAttemptId,
      stagingDir: Path,
      cachedResourcesConf: SparkConf): Unit = {
    try {
      new CallerContext(
        "APPMASTER", sparkConf.get(APP_CALLER_CONTEXT),
        Option(appAttemptId.getApplicationId.toString), None).setCurrentContext()

      val driverRef = clientRpcEnv.setupEndpointRef(
        RpcAddress(sparkConf.get(DRIVER_HOST_ADDRESS),
          sparkConf.get(DRIVER_PORT)),
        YarnSchedulerBackend.ENDPOINT_NAME)
      // The client-mode AM doesn't listen for incoming connections, so report an invalid port.
      registerAM(Utils.localHostName, -1, sparkConf,
        sparkConf.getOption("spark.driver.appUIAddress"), appAttemptId)
      addAmIpFilter(Some(driverRef), ProxyUriUtils.getPath(appAttemptId.getApplicationId))
      createAllocator(driverRef, sparkConf, clientRpcEnv, appAttemptId, cachedResourcesConf)
      reporterThread.join()
    } catch {
      case e: Exception =>
        // catch everything else if not specifically handled
        logError("Uncaught exception: ", e)
        finish(FinalApplicationStatus.FAILED,
          ApplicationMaster.EXIT_UNCAUGHT_EXCEPTION,
          "Uncaught exception: " + StringUtils.stringifyException(e))
        if (!unregistered) {
          unregister(finalStatus, finalMsg)
          cleanupStagingDir(stagingDir)
        }
    } finally {
      try {
        metricsSystem.foreach { ms =>
          ms.report()
          ms.stop()
        }
      } catch {
        case e: Exception =>
          logWarning("Exception during stopping of the metric system: ", e)
      }
    }
  }

  def stopUnmanaged(stagingDir: Path): Unit = {
    if (!finished) {
      finish(FinalApplicationStatus.SUCCEEDED, ApplicationMaster.EXIT_SUCCESS)
    }
    if (!unregistered) {
      unregister(finalStatus, finalMsg)
      cleanupStagingDir(stagingDir)
    }
>>>>>>> cceb2d6f
  }

  /**
   * Set the default final application status for client mode to UNDEFINED to handle
   * if YARN HA restarts the application so that it properly retries. Set the final
   * status to SUCCEEDED in cluster mode to handle if the user calls System.exit
   * from the application code.
   */
  final def getDefaultFinalStatus(): FinalApplicationStatus = {
    if (isClusterMode) {
      FinalApplicationStatus.FAILED
    } else {
      FinalApplicationStatus.UNDEFINED
    }
  }

  /**
   * unregister is used to completely unregister the application from the ResourceManager.
   * This means the ResourceManager will not retry the application attempt on your behalf if
   * a failure occurred.
   */
  final def unregister(status: FinalApplicationStatus, diagnostics: String = null): Unit = {
    synchronized {
      if (registered && !unregistered) {
        logInfo(s"Unregistering ApplicationMaster with $status" +
          Option(diagnostics).map(msg => s" (diag message: $msg)").getOrElse(""))
        unregistered = true
        client.unregister(status, Option(diagnostics).getOrElse(""))
      }
    }
  }

  final def finish(status: FinalApplicationStatus, code: Int, msg: String = null): Unit = {
    synchronized {
      if (!finished) {
        val inShutdown = ShutdownHookManager.inShutdown()
        if (registered || !isClusterMode) {
          exitCode = code
          finalStatus = status
        } else {
          finalStatus = FinalApplicationStatus.FAILED
          exitCode = ApplicationMaster.EXIT_SC_NOT_INITED
        }
        logInfo(s"Final app status: $finalStatus, exitCode: $exitCode" +
          Option(msg).map(msg => s", (reason: $msg)").getOrElse(""))
        finalMsg = ComStrUtils.abbreviate(msg, sparkConf.get(AM_FINAL_MSG_LIMIT).toInt)
        finished = true
        if (!inShutdown && Thread.currentThread() != reporterThread && reporterThread != null) {
          logDebug("shutting down reporter thread")
          reporterThread.interrupt()
        }
        if (!inShutdown && Thread.currentThread() != userClassThread && userClassThread != null) {
          logDebug("shutting down user thread")
          userClassThread.interrupt()
        }
      }
    }
  }

  private def sparkContextInitialized(sc: SparkContext) = {
    sparkContextPromise.synchronized {
      // Notify runDriver function that SparkContext is available
      sparkContextPromise.success(sc)
      // Pause the user class thread in order to make proper initialization in runDriver function.
      sparkContextPromise.wait()
    }
  }

  private def resumeDriver(): Unit = {
    // When initialization in runDriver happened the user class thread has to be resumed.
    sparkContextPromise.synchronized {
      sparkContextPromise.notify()
    }
  }

  private def registerAM(
      host: String,
      port: Int,
      _sparkConf: SparkConf,
<<<<<<< HEAD
      uiAddress: Option[String]): Unit = {
    val appId = appAttemptId.getApplicationId().toString()
    val attemptId = appAttemptId.getAttemptId().toString()
=======
      uiAddress: Option[String],
      appAttempt: ApplicationAttemptId): Unit = {
    val appId = appAttempt.getApplicationId().toString()
    val attemptId = appAttempt.getAttemptId().toString()
>>>>>>> cceb2d6f
    val historyAddress = ApplicationMaster
      .getHistoryServerAddress(_sparkConf, yarnConf, appId, attemptId)

    client.register(host, port, yarnConf, _sparkConf, uiAddress, historyAddress)
    registered = true
  }

<<<<<<< HEAD
  private def createAllocator(driverRef: RpcEndpointRef, _sparkConf: SparkConf): Unit = {
=======
  private def createAllocator(
      driverRef: RpcEndpointRef,
      _sparkConf: SparkConf,
      rpcEnv: RpcEnv,
      appAttemptId: ApplicationAttemptId,
      distCacheConf: SparkConf): Unit = {
>>>>>>> cceb2d6f
    // In client mode, the AM may be restarting after delegation tokens have reached their TTL. So
    // always contact the driver to get the current set of valid tokens, so that local resources can
    // be initialized below.
    if (!isClusterMode) {
      val tokens = driverRef.askSync[Array[Byte]](RetrieveDelegationTokens)
      if (tokens != null) {
        SparkHadoopUtil.get.addDelegationTokens(tokens, _sparkConf)
      }
    }

    val appId = appAttemptId.getApplicationId().toString()
    val driverUrl = RpcEndpointAddress(driverRef.address.host, driverRef.address.port,
      CoarseGrainedSchedulerBackend.ENDPOINT_NAME).toString
<<<<<<< HEAD
    val localResources = prepareLocalResources()
=======
    val localResources = prepareLocalResources(distCacheConf)
>>>>>>> cceb2d6f

    // Before we initialize the allocator, let's log the information about how executors will
    // be run up front, to avoid printing this out for every single executor being launched.
    // Use placeholders for information that changes such as executor IDs.
    logInfo {
      val executorMemory = _sparkConf.get(EXECUTOR_MEMORY).toInt
      val executorCores = _sparkConf.get(EXECUTOR_CORES)
      val dummyRunner = new ExecutorRunnable(None, yarnConf, _sparkConf, driverUrl, "<executorId>",
        "<hostname>", executorMemory, executorCores, appId, securityMgr, localResources)
      dummyRunner.launchContextDebugInfo()
    }

    allocator = client.createAllocator(
      yarnConf,
      _sparkConf,
      appAttemptId,
      driverUrl,
      driverRef,
      securityMgr,
      localResources)

    // Initialize the AM endpoint *after* the allocator has been initialized. This ensures
    // that when the driver sends an initial executor request (e.g. after an AM restart),
    // the allocator is ready to service requests.
    rpcEnv.setupEndpoint("YarnAM", new AMEndpoint(rpcEnv, driverRef))

    allocator.allocateResources()
    val ms = MetricsSystem.createMetricsSystem(MetricsSystemInstances.APPLICATION_MASTER,
      sparkConf, securityMgr)
    val prefix = _sparkConf.get(YARN_METRICS_NAMESPACE).getOrElse(appId)
    ms.registerSource(new ApplicationMasterSource(prefix, allocator))
    // do not register static sources in this case as per SPARK-25277
    ms.start(false)
    metricsSystem = Some(ms)
    reporterThread = launchReporterThread()
  }

  private def runDriver(): Unit = {
    addAmIpFilter(None, System.getenv(ApplicationConstants.APPLICATION_WEB_PROXY_BASE_ENV))
    userClassThread = startUserApplication()

    // This a bit hacky, but we need to wait until the spark.driver.port property has
    // been set by the Thread executing the user class.
    logInfo("Waiting for spark context initialization...")
    val totalWaitTime = sparkConf.get(AM_MAX_WAIT_TIME)
    try {
      val sc = ThreadUtils.awaitResult(sparkContextPromise.future,
        Duration(totalWaitTime, TimeUnit.MILLISECONDS))
      if (sc != null) {
        val rpcEnv = sc.env.rpcEnv

        val userConf = sc.getConf
        val host = userConf.get(DRIVER_HOST_ADDRESS)
        val port = userConf.get(DRIVER_PORT)
        registerAM(host, port, userConf, sc.ui.map(_.webUrl), appAttemptId)

        val driverRef = rpcEnv.setupEndpointRef(
          RpcAddress(host, port),
          YarnSchedulerBackend.ENDPOINT_NAME)
        createAllocator(driverRef, userConf, rpcEnv, appAttemptId, distCacheConf)
      } else {
        // Sanity check; should never happen in normal operation, since sc should only be null
        // if the user app did not create a SparkContext.
        throw new IllegalStateException("User did not initialize spark context!")
      }
      resumeDriver()
      userClassThread.join()
    } catch {
      case e: SparkException if e.getCause().isInstanceOf[TimeoutException] =>
        logError(
          s"SparkContext did not initialize after waiting for $totalWaitTime ms. " +
           "Please check earlier log output for errors. Failing the application.")
        finish(FinalApplicationStatus.FAILED,
          ApplicationMaster.EXIT_SC_NOT_INITED,
          "Timed out waiting for SparkContext.")
    } finally {
      resumeDriver()
    }
  }

  private def runExecutorLauncher(): Unit = {
    val hostname = Utils.localHostName
    val amCores = sparkConf.get(AM_CORES)
    val rpcEnv = RpcEnv.create("sparkYarnAM", hostname, hostname, -1, sparkConf, securityMgr,
      amCores, true)

    // The client-mode AM doesn't listen for incoming connections, so report an invalid port.
    registerAM(hostname, -1, sparkConf, sparkConf.get(DRIVER_APP_UI_ADDRESS), appAttemptId)

    // The driver should be up and listening, so unlike cluster mode, just try to connect to it
    // with no waiting or retrying.
    val (driverHost, driverPort) = Utils.parseHostPort(args.userArgs(0))
    val driverRef = rpcEnv.setupEndpointRef(
      RpcAddress(driverHost, driverPort),
      YarnSchedulerBackend.ENDPOINT_NAME)
    addAmIpFilter(Some(driverRef),
      System.getenv(ApplicationConstants.APPLICATION_WEB_PROXY_BASE_ENV))
    createAllocator(driverRef, sparkConf, rpcEnv, appAttemptId, distCacheConf)

    // In client mode the actor will stop the reporter thread.
    reporterThread.join()
  }

  private def allocationThreadImpl(): Unit = {
    // The number of failures in a row until the allocation thread gives up.
    val reporterMaxFailures = sparkConf.get(MAX_REPORTER_THREAD_FAILURES)
    var failureCount = 0
    while (!finished) {
      try {
        if (allocator.getNumExecutorsFailed >= maxNumExecutorFailures) {
          finish(FinalApplicationStatus.FAILED,
            ApplicationMaster.EXIT_MAX_EXECUTOR_FAILURES,
            s"Max number of executor failures ($maxNumExecutorFailures) reached")
        } else if (allocator.isAllNodeBlacklisted) {
          finish(FinalApplicationStatus.FAILED,
            ApplicationMaster.EXIT_MAX_EXECUTOR_FAILURES,
            "Due to executor failures all available nodes are blacklisted")
        } else {
          logDebug("Sending progress")
          allocator.allocateResources()
        }
        failureCount = 0
      } catch {
        case i: InterruptedException => // do nothing
        case e: ApplicationAttemptNotFoundException =>
          failureCount += 1
          logError("Exception from Reporter thread.", e)
          finish(FinalApplicationStatus.FAILED, ApplicationMaster.EXIT_REPORTER_FAILURE,
            e.getMessage)
        case e: Throwable =>
          failureCount += 1
<<<<<<< HEAD
          if (!NonFatal(e) || failureCount >= reporterMaxFailures) {
=======
          if (!NonFatal(e)) {
            finish(FinalApplicationStatus.FAILED,
              ApplicationMaster.EXIT_REPORTER_FAILURE,
              "Fatal exception: " + StringUtils.stringifyException(e))
          } else if (failureCount >= reporterMaxFailures) {
>>>>>>> cceb2d6f
            finish(FinalApplicationStatus.FAILED,
              ApplicationMaster.EXIT_REPORTER_FAILURE, "Exception was thrown " +
                s"$failureCount time(s) from Reporter thread.")
          } else {
            logWarning(s"Reporter thread fails $failureCount time(s) in a row.", e)
          }
      }
      try {
        val numPendingAllocate = allocator.getPendingAllocate.size
<<<<<<< HEAD
        var sleepStart = 0L
=======
        var sleepStartNs = 0L
>>>>>>> cceb2d6f
        var sleepInterval = 200L // ms
        allocatorLock.synchronized {
          sleepInterval =
            if (numPendingAllocate > 0 || allocator.getNumPendingLossReasonRequests > 0) {
              val currentAllocationInterval =
                math.min(heartbeatInterval, nextAllocationInterval)
              nextAllocationInterval = currentAllocationInterval * 2 // avoid overflow
              currentAllocationInterval
            } else {
              nextAllocationInterval = initialAllocationInterval
              heartbeatInterval
            }
<<<<<<< HEAD
          sleepStart = System.currentTimeMillis()
          allocatorLock.wait(sleepInterval)
        }
        val sleepDuration = System.currentTimeMillis() - sleepStart
        if (sleepDuration < sleepInterval) {
=======
          sleepStartNs = System.nanoTime()
          allocatorLock.wait(sleepInterval)
        }
        val sleepDuration = System.nanoTime() - sleepStartNs
        if (sleepDuration < TimeUnit.MILLISECONDS.toNanos(sleepInterval)) {
>>>>>>> cceb2d6f
          // log when sleep is interrupted
          logDebug(s"Number of pending allocations is $numPendingAllocate. " +
              s"Slept for $sleepDuration/$sleepInterval ms.")
          // if sleep was less than the minimum interval, sleep for the rest of it
          val toSleep = math.max(0, initialAllocationInterval - sleepDuration)
          if (toSleep > 0) {
            logDebug(s"Going back to sleep for $toSleep ms")
            // use Thread.sleep instead of allocatorLock.wait. there is no need to be woken up
            // by the methods that signal allocatorLock because this is just finishing the min
            // sleep interval, which should happen even if this is signalled again.
            Thread.sleep(toSleep)
          }
        } else {
          logDebug(s"Number of pending allocations is $numPendingAllocate. " +
              s"Slept for $sleepDuration/$sleepInterval.")
        }
      } catch {
        case e: InterruptedException =>
      }
    }
  }

  private def launchReporterThread(): Thread = {
    val t = new Thread {
      override def run(): Unit = {
        try {
          allocationThreadImpl()
        } finally {
          allocator.stop()
        }
      }
    }
    t.setDaemon(true)
    t.setName("Reporter")
    t.start()
    logInfo(s"Started progress reporter thread with (heartbeat : $heartbeatInterval, " +
            s"initial allocation : $initialAllocationInterval) intervals")
    t
  }

  private def distCacheConf(): SparkConf = {
    val distCacheConf = new SparkConf(false)
    if (args.distCacheConf != null) {
      Utils.getPropertiesFromFile(args.distCacheConf).foreach { case (k, v) =>
        distCacheConf.set(k, v)
      }
    }
    distCacheConf
  }

  /**
   * Clean up the staging directory.
   */
  private def cleanupStagingDir(stagingDirPath: Path): Unit = {
    try {
      val preserveFiles = sparkConf.get(PRESERVE_STAGING_FILES)
      if (!preserveFiles) {
        logInfo("Deleting staging directory " + stagingDirPath)
        val fs = stagingDirPath.getFileSystem(yarnConf)
        fs.delete(stagingDirPath, true)
      }
    } catch {
      case ioe: IOException =>
        logError("Failed to cleanup staging dir " + stagingDirPath, ioe)
    }
  }

  /** Add the Yarn IP filter that is required for properly securing the UI. */
  private def addAmIpFilter(driver: Option[RpcEndpointRef], proxyBase: String) = {
    val amFilter = "org.apache.hadoop.yarn.server.webproxy.amfilter.AmIpFilter"
    val params = client.getAmIpFilterParams(yarnConf, proxyBase)
    driver match {
      case Some(d) =>
        d.send(AddWebUIFilter(amFilter, params.toMap, proxyBase))

      case None =>
        System.setProperty(UI_FILTERS.key, amFilter)
        params.foreach { case (k, v) => System.setProperty(s"spark.$amFilter.param.$k", v) }
    }
  }

  /**
   * Start the user class, which contains the spark driver, in a separate Thread.
   * If the main routine exits cleanly or exits with System.exit(N) for any N
   * we assume it was successful, for all other cases we assume failure.
   *
   * Returns the user thread that was started.
   */
  private def startUserApplication(): Thread = {
    logInfo("Starting the user application in a separate Thread")

    var userArgs = args.userArgs
    if (args.primaryPyFile != null && args.primaryPyFile.endsWith(".py")) {
      // When running pyspark, the app is run using PythonRunner. The second argument is the list
      // of files to add to PYTHONPATH, which Client.scala already handles, so it's empty.
      userArgs = Seq(args.primaryPyFile, "") ++ userArgs
    }
    if (args.primaryRFile != null &&
        (args.primaryRFile.endsWith(".R") || args.primaryRFile.endsWith(".r"))) {
      // TODO(davies): add R dependencies here
    }

    val mainMethod = userClassLoader.loadClass(args.userClass)
      .getMethod("main", classOf[Array[String]])

    val userThread = new Thread {
      override def run(): Unit = {
        try {
          if (!Modifier.isStatic(mainMethod.getModifiers)) {
            logError(s"Could not find static main method in object ${args.userClass}")
            finish(FinalApplicationStatus.FAILED, ApplicationMaster.EXIT_EXCEPTION_USER_CLASS)
          } else {
            mainMethod.invoke(null, userArgs.toArray)
            finish(FinalApplicationStatus.SUCCEEDED, ApplicationMaster.EXIT_SUCCESS)
            logDebug("Done running user class")
          }
        } catch {
          case e: InvocationTargetException =>
            e.getCause match {
              case _: InterruptedException =>
                // Reporter thread can interrupt to stop user class
              case SparkUserAppException(exitCode) =>
                val msg = s"User application exited with status $exitCode"
                logError(msg)
                finish(FinalApplicationStatus.FAILED, exitCode, msg)
              case cause: Throwable =>
                logError("User class threw exception: " + cause, cause)
                finish(FinalApplicationStatus.FAILED,
                  ApplicationMaster.EXIT_EXCEPTION_USER_CLASS,
                  "User class threw exception: " + StringUtils.stringifyException(cause))
            }
            sparkContextPromise.tryFailure(e.getCause())
        } finally {
          // Notify the thread waiting for the SparkContext, in case the application did not
          // instantiate one. This will do nothing when the user code instantiates a SparkContext
          // (with the correct master), or when the user code throws an exception (due to the
          // tryFailure above).
          sparkContextPromise.trySuccess(null)
        }
      }
    }
    userThread.setContextClassLoader(userClassLoader)
    userThread.setName("Driver")
    userThread.start()
    userThread
  }

  private def resetAllocatorInterval(): Unit = allocatorLock.synchronized {
    nextAllocationInterval = initialAllocationInterval
    allocatorLock.notifyAll()
  }

  /**
   * An [[RpcEndpoint]] that communicates with the driver's scheduler backend.
   */
  private class AMEndpoint(override val rpcEnv: RpcEnv, driver: RpcEndpointRef)
    extends RpcEndpoint with Logging {

    override def onStart(): Unit = {
      driver.send(RegisterClusterManager(self))
    }

    override def receiveAndReply(context: RpcCallContext): PartialFunction[Any, Unit] = {
      case r: RequestExecutors =>
        Option(allocator) match {
          case Some(a) =>
            if (a.requestTotalExecutorsWithPreferredLocalities(r.requestedTotal,
              r.localityAwareTasks, r.hostToLocalTaskCount, r.nodeBlacklist)) {
              resetAllocatorInterval()
            }
            context.reply(true)

          case None =>
            logWarning("Container allocator is not ready to request executors yet.")
            context.reply(false)
        }

      case KillExecutors(executorIds) =>
        logInfo(s"Driver requested to kill executor(s) ${executorIds.mkString(", ")}.")
        Option(allocator) match {
          case Some(a) => executorIds.foreach(a.killExecutor)
          case None => logWarning("Container allocator is not ready to kill executors yet.")
        }
        context.reply(true)

      case GetExecutorLossReason(eid) =>
        Option(allocator) match {
          case Some(a) =>
            a.enqueueGetLossReasonRequest(eid, context)
            resetAllocatorInterval()
          case None =>
            logWarning("Container allocator is not ready to find executor loss reasons yet.")
        }

      case UpdateDelegationTokens(tokens) =>
        SparkHadoopUtil.get.addDelegationTokens(tokens, sparkConf)
    }

    override def onDisconnected(remoteAddress: RpcAddress): Unit = {
      // In cluster mode or unmanaged am case, do not rely on the disassociated event to exit
      // This avoids potentially reporting incorrect exit codes if the driver fails
      if (!(isClusterMode || sparkConf.get(YARN_UNMANAGED_AM))) {
        logInfo(s"Driver terminated or disconnected! Shutting down. $remoteAddress")
        finish(FinalApplicationStatus.SUCCEEDED, ApplicationMaster.EXIT_SUCCESS)
      }
    }
  }

}

object ApplicationMaster extends Logging {

  // exit codes for different causes, no reason behind the values
  private val EXIT_SUCCESS = 0
  private val EXIT_UNCAUGHT_EXCEPTION = 10
  private val EXIT_MAX_EXECUTOR_FAILURES = 11
  private val EXIT_REPORTER_FAILURE = 12
  private val EXIT_SC_NOT_INITED = 13
  private val EXIT_SECURITY = 14
  private val EXIT_EXCEPTION_USER_CLASS = 15
  private val EXIT_EARLY = 16

  private var master: ApplicationMaster = _

  def main(args: Array[String]): Unit = {
    SignalUtils.registerLogger(log)
    val amArgs = new ApplicationMasterArguments(args)
<<<<<<< HEAD
    master = new ApplicationMaster(amArgs)

    val ugi = master.sparkConf.get(PRINCIPAL) match {
      case Some(principal) =>
        val originalCreds = UserGroupInformation.getCurrentUser().getCredentials()
        SparkHadoopUtil.get.loginUserFromKeytab(principal, master.sparkConf.get(KEYTAB).orNull)
=======
    val sparkConf = new SparkConf()
    if (amArgs.propertiesFile != null) {
      Utils.getPropertiesFromFile(amArgs.propertiesFile).foreach { case (k, v) =>
        sparkConf.set(k, v)
      }
    }
    // Set system properties for each config entry. This covers two use cases:
    // - The default configuration stored by the SparkHadoopUtil class
    // - The user application creating a new SparkConf in cluster mode
    //
    // Both cases create a new SparkConf object which reads these configs from system properties.
    sparkConf.getAll.foreach { case (k, v) =>
      sys.props(k) = v
    }

    val yarnConf = new YarnConfiguration(SparkHadoopUtil.newConfiguration(sparkConf))
    master = new ApplicationMaster(amArgs, sparkConf, yarnConf)

    val ugi = sparkConf.get(PRINCIPAL) match {
      // We only need to log in with the keytab in cluster mode. In client mode, the driver
      // handles the user keytab.
      case Some(principal) if amArgs.userClass != null =>
        val originalCreds = UserGroupInformation.getCurrentUser().getCredentials()
        SparkHadoopUtil.get.loginUserFromKeytab(principal, sparkConf.get(KEYTAB).orNull)
>>>>>>> cceb2d6f
        val newUGI = UserGroupInformation.getCurrentUser()
        // Transfer the original user's tokens to the new user, since it may contain needed tokens
        // (such as those user to connect to YARN).
        newUGI.addCredentials(originalCreds)
        newUGI

      case _ =>
        SparkHadoopUtil.get.createSparkUser()
    }

    ugi.doAs(new PrivilegedExceptionAction[Unit]() {
      override def run(): Unit = System.exit(master.run())
    })
  }

  private[spark] def sparkContextInitialized(sc: SparkContext): Unit = {
    master.sparkContextInitialized(sc)
  }

  private[spark] def getAttemptId(): ApplicationAttemptId = {
    master.appAttemptId
  }

  private[spark] def getHistoryServerAddress(
      sparkConf: SparkConf,
      yarnConf: YarnConfiguration,
      appId: String,
      attemptId: String): String = {
    sparkConf.get(HISTORY_SERVER_ADDRESS)
      .map { text => SparkHadoopUtil.get.substituteHadoopVariables(text, yarnConf) }
      .map { address => s"${address}${HistoryServer.UI_PATH_PREFIX}/${appId}/${attemptId}" }
      .getOrElse("")
  }
}

/**
 * This object does not provide any special functionality. It exists so that it's easy to tell
 * apart the client-mode AM from the cluster-mode AM when using tools such as ps or jps.
 */
object ExecutorLauncher {

  def main(args: Array[String]): Unit = {
    ApplicationMaster.main(args)
  }

}<|MERGE_RESOLUTION|>--- conflicted
+++ resolved
@@ -64,21 +64,11 @@
   // TODO: Currently, task to container is computed once (TaskSetManager) - which need not be
   // optimal as more containers are available. Might need to handle this better.
 
-<<<<<<< HEAD
-  private val appAttemptId = YarnSparkHadoopUtil.getContainerId.getApplicationAttemptId()
-  private val isClusterMode = args.userClass != null
-
-  private val sparkConf = new SparkConf()
-  if (args.propertiesFile != null) {
-    Utils.getPropertiesFromFile(args.propertiesFile).foreach { case (k, v) =>
-      sparkConf.set(k, v)
-=======
   private val appAttemptId =
     if (System.getenv(ApplicationConstants.Environment.CONTAINER_ID.name()) != null) {
       YarnSparkHadoopUtil.getContainerId.getApplicationAttemptId()
     } else {
       null
->>>>>>> cceb2d6f
     }
 
   private val isClusterMode = args.userClass != null
@@ -165,19 +155,8 @@
    * Load the list of localized files set by the client, used when launching executors. This should
    * be called in a context where the needed credentials to access HDFS are available.
    */
-<<<<<<< HEAD
-  private def prepareLocalResources(): Map[String, LocalResource] = {
-=======
   private def prepareLocalResources(distCacheConf: SparkConf): Map[String, LocalResource] = {
->>>>>>> cceb2d6f
     logInfo("Preparing Local resources")
-    val distCacheConf = new SparkConf(false)
-    if (args.distCacheConf != null) {
-      Utils.getPropertiesFromFile(args.distCacheConf).foreach { case (k, v) =>
-        distCacheConf.set(k, v)
-      }
-    }
-
     val resources = HashMap[String, LocalResource]()
 
     def setupDistributedCache(
@@ -304,8 +283,6 @@
     }
 
     exitCode
-<<<<<<< HEAD
-=======
   }
 
   def runUnmanaged(
@@ -360,7 +337,6 @@
       unregister(finalStatus, finalMsg)
       cleanupStagingDir(stagingDir)
     }
->>>>>>> cceb2d6f
   }
 
   /**
@@ -440,16 +416,10 @@
       host: String,
       port: Int,
       _sparkConf: SparkConf,
-<<<<<<< HEAD
-      uiAddress: Option[String]): Unit = {
-    val appId = appAttemptId.getApplicationId().toString()
-    val attemptId = appAttemptId.getAttemptId().toString()
-=======
       uiAddress: Option[String],
       appAttempt: ApplicationAttemptId): Unit = {
     val appId = appAttempt.getApplicationId().toString()
     val attemptId = appAttempt.getAttemptId().toString()
->>>>>>> cceb2d6f
     val historyAddress = ApplicationMaster
       .getHistoryServerAddress(_sparkConf, yarnConf, appId, attemptId)
 
@@ -457,16 +427,12 @@
     registered = true
   }
 
-<<<<<<< HEAD
-  private def createAllocator(driverRef: RpcEndpointRef, _sparkConf: SparkConf): Unit = {
-=======
   private def createAllocator(
       driverRef: RpcEndpointRef,
       _sparkConf: SparkConf,
       rpcEnv: RpcEnv,
       appAttemptId: ApplicationAttemptId,
       distCacheConf: SparkConf): Unit = {
->>>>>>> cceb2d6f
     // In client mode, the AM may be restarting after delegation tokens have reached their TTL. So
     // always contact the driver to get the current set of valid tokens, so that local resources can
     // be initialized below.
@@ -480,11 +446,7 @@
     val appId = appAttemptId.getApplicationId().toString()
     val driverUrl = RpcEndpointAddress(driverRef.address.host, driverRef.address.port,
       CoarseGrainedSchedulerBackend.ENDPOINT_NAME).toString
-<<<<<<< HEAD
-    val localResources = prepareLocalResources()
-=======
     val localResources = prepareLocalResources(distCacheConf)
->>>>>>> cceb2d6f
 
     // Before we initialize the allocator, let's log the information about how executors will
     // be run up front, to avoid printing this out for every single executor being launched.
@@ -616,15 +578,11 @@
             e.getMessage)
         case e: Throwable =>
           failureCount += 1
-<<<<<<< HEAD
-          if (!NonFatal(e) || failureCount >= reporterMaxFailures) {
-=======
           if (!NonFatal(e)) {
             finish(FinalApplicationStatus.FAILED,
               ApplicationMaster.EXIT_REPORTER_FAILURE,
               "Fatal exception: " + StringUtils.stringifyException(e))
           } else if (failureCount >= reporterMaxFailures) {
->>>>>>> cceb2d6f
             finish(FinalApplicationStatus.FAILED,
               ApplicationMaster.EXIT_REPORTER_FAILURE, "Exception was thrown " +
                 s"$failureCount time(s) from Reporter thread.")
@@ -634,11 +592,7 @@
       }
       try {
         val numPendingAllocate = allocator.getPendingAllocate.size
-<<<<<<< HEAD
-        var sleepStart = 0L
-=======
         var sleepStartNs = 0L
->>>>>>> cceb2d6f
         var sleepInterval = 200L // ms
         allocatorLock.synchronized {
           sleepInterval =
@@ -651,19 +605,11 @@
               nextAllocationInterval = initialAllocationInterval
               heartbeatInterval
             }
-<<<<<<< HEAD
-          sleepStart = System.currentTimeMillis()
-          allocatorLock.wait(sleepInterval)
-        }
-        val sleepDuration = System.currentTimeMillis() - sleepStart
-        if (sleepDuration < sleepInterval) {
-=======
           sleepStartNs = System.nanoTime()
           allocatorLock.wait(sleepInterval)
         }
         val sleepDuration = System.nanoTime() - sleepStartNs
         if (sleepDuration < TimeUnit.MILLISECONDS.toNanos(sleepInterval)) {
->>>>>>> cceb2d6f
           // log when sleep is interrupted
           logDebug(s"Number of pending allocations is $numPendingAllocate. " +
               s"Slept for $sleepDuration/$sleepInterval ms.")
@@ -891,14 +837,6 @@
   def main(args: Array[String]): Unit = {
     SignalUtils.registerLogger(log)
     val amArgs = new ApplicationMasterArguments(args)
-<<<<<<< HEAD
-    master = new ApplicationMaster(amArgs)
-
-    val ugi = master.sparkConf.get(PRINCIPAL) match {
-      case Some(principal) =>
-        val originalCreds = UserGroupInformation.getCurrentUser().getCredentials()
-        SparkHadoopUtil.get.loginUserFromKeytab(principal, master.sparkConf.get(KEYTAB).orNull)
-=======
     val sparkConf = new SparkConf()
     if (amArgs.propertiesFile != null) {
       Utils.getPropertiesFromFile(amArgs.propertiesFile).foreach { case (k, v) =>
@@ -923,7 +861,6 @@
       case Some(principal) if amArgs.userClass != null =>
         val originalCreds = UserGroupInformation.getCurrentUser().getCredentials()
         SparkHadoopUtil.get.loginUserFromKeytab(principal, sparkConf.get(KEYTAB).orNull)
->>>>>>> cceb2d6f
         val newUGI = UserGroupInformation.getCurrentUser()
         // Transfer the original user's tokens to the new user, since it may contain needed tokens
         // (such as those user to connect to YARN).
