--- conflicted
+++ resolved
@@ -43,15 +43,12 @@
    * necessary for correctness, since block fetchers are allowed to skip zero-size blocks.
    */
   def getSizeForBlock(reduceId: Int): Long
-<<<<<<< HEAD
-=======
 
   /**
    * The unique ID of this shuffle map task, if spark.shuffle.useOldFetchProtocol enabled we use
    * partitionId of the task or taskContext.taskAttemptId is used.
    */
   def mapId: Long
->>>>>>> cceb2d6f
 }
 
 
@@ -65,13 +62,6 @@
     .map(_.conf.get(config.SHUFFLE_MIN_NUM_PARTS_TO_HIGHLY_COMPRESS))
     .getOrElse(config.SHUFFLE_MIN_NUM_PARTS_TO_HIGHLY_COMPRESS.defaultValue.get)
 
-<<<<<<< HEAD
-  def apply(loc: BlockManagerId, uncompressedSizes: Array[Long]): MapStatus = {
-    if (uncompressedSizes.length > minPartitionsToUseHighlyCompressMapStatus) {
-      HighlyCompressedMapStatus(loc, uncompressedSizes)
-    } else {
-      new CompressedMapStatus(loc, uncompressedSizes)
-=======
   def apply(
       loc: BlockManagerId,
       uncompressedSizes: Array[Long],
@@ -80,7 +70,6 @@
       HighlyCompressedMapStatus(loc, uncompressedSizes, mapTaskId)
     } else {
       new CompressedMapStatus(loc, uncompressedSizes, mapTaskId)
->>>>>>> cceb2d6f
     }
   }
 
@@ -124,15 +113,6 @@
  */
 private[spark] class CompressedMapStatus(
     private[this] var loc: BlockManagerId,
-<<<<<<< HEAD
-    private[this] var compressedSizes: Array[Byte])
-  extends MapStatus with Externalizable {
-
-  protected def this() = this(null, null.asInstanceOf[Array[Byte]])  // For deserialization only
-
-  def this(loc: BlockManagerId, uncompressedSizes: Array[Long]) {
-    this(loc, uncompressedSizes.map(MapStatus.compressSize))
-=======
     private[this] var compressedSizes: Array[Byte],
     private[this] var _mapTaskId: Long)
   extends MapStatus with Externalizable {
@@ -142,7 +122,6 @@
 
   def this(loc: BlockManagerId, uncompressedSizes: Array[Long], mapTaskId: Long) {
     this(loc, uncompressedSizes.map(MapStatus.compressSize), mapTaskId)
->>>>>>> cceb2d6f
   }
 
   override def location: BlockManagerId = loc
@@ -186,12 +165,8 @@
     private[this] var numNonEmptyBlocks: Int,
     private[this] var emptyBlocks: RoaringBitmap,
     private[this] var avgSize: Long,
-<<<<<<< HEAD
-    private var hugeBlockSizes: Map[Int, Byte])
-=======
     private[this] var hugeBlockSizes: scala.collection.Map[Int, Byte],
     private[this] var _mapTaskId: Long)
->>>>>>> cceb2d6f
   extends MapStatus with Externalizable {
 
   // loc could be null when the default constructor is called during deserialization
@@ -199,7 +174,7 @@
     || numNonEmptyBlocks == 0 || _mapTaskId > 0,
     "Average size can only be zero for map stages that produced no output")
 
-  protected def this() = this(null, -1, null, -1, null)  // For deserialization only
+  protected def this() = this(null, -1, null, -1, null, -1)  // For deserialization only
 
   override def location: BlockManagerId = loc
 
@@ -247,14 +222,10 @@
 }
 
 private[spark] object HighlyCompressedMapStatus {
-<<<<<<< HEAD
-  def apply(loc: BlockManagerId, uncompressedSizes: Array[Long]): HighlyCompressedMapStatus = {
-=======
   def apply(
       loc: BlockManagerId,
       uncompressedSizes: Array[Long],
       mapTaskId: Long): HighlyCompressedMapStatus = {
->>>>>>> cceb2d6f
     // We must keep track of which blocks are empty so that we don't report a zero-sized
     // block as being non-empty (or vice-versa) when using the average block size.
     var i = 0
@@ -295,10 +266,6 @@
     emptyBlocks.trim()
     emptyBlocks.runOptimize()
     new HighlyCompressedMapStatus(loc, numNonEmptyBlocks, emptyBlocks, avgSize,
-<<<<<<< HEAD
-      hugeBlockSizesArray.toMap)
-=======
       hugeBlockSizes, mapTaskId)
->>>>>>> cceb2d6f
   }
 }