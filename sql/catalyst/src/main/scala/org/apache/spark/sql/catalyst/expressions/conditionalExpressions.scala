/*
 * Licensed to the Apache Software Foundation (ASF) under one or more
 * contributor license agreements.  See the NOTICE file distributed with
 * this work for additional information regarding copyright ownership.
 * The ASF licenses this file to You under the Apache License, Version 2.0
 * (the "License"); you may not use this file except in compliance with
 * the License.  You may obtain a copy of the License at
 *
 *    http://www.apache.org/licenses/LICENSE-2.0
 *
 * Unless required by applicable law or agreed to in writing, software
 * distributed under the License is distributed on an "AS IS" BASIS,
 * WITHOUT WARRANTIES OR CONDITIONS OF ANY KIND, either express or implied.
 * See the License for the specific language governing permissions and
 * limitations under the License.
 */

package org.apache.spark.sql.catalyst.expressions

import org.apache.spark.sql.catalyst.InternalRow
import org.apache.spark.sql.catalyst.analysis.{TypeCheckResult, TypeCoercion}
import org.apache.spark.sql.catalyst.analysis.TypeCheckResult.DataTypeMismatch
import org.apache.spark.sql.catalyst.expressions.codegen._
import org.apache.spark.sql.catalyst.expressions.codegen.Block._
import org.apache.spark.sql.catalyst.trees.TernaryLike
import org.apache.spark.sql.catalyst.trees.TreePattern.{CASE_WHEN, IF, TreePattern}
import org.apache.spark.sql.catalyst.util.TypeUtils.{toSQLExpr, toSQLId, toSQLType}
import org.apache.spark.sql.types._
import org.apache.spark.util.ArrayImplicits._

// scalastyle:off line.size.limit
@ExpressionDescription(
  usage = "_FUNC_(expr1, expr2, expr3) - If `expr1` evaluates to true, then returns `expr2`; otherwise returns `expr3`.",
  examples = """
    Examples:
      > SELECT _FUNC_(1 < 2, 'a', 'b');
       a
  """,
  since = "1.0.0",
  group = "conditional_funcs")
// scalastyle:on line.size.limit
case class If(predicate: Expression, trueValue: Expression, falseValue: Expression)
  extends ComplexTypeMergingExpression with ConditionalExpression with TernaryLike[Expression] {

  @transient
  override lazy val inputTypesForMerging: Seq[DataType] = {
    Seq(trueValue.dataType, falseValue.dataType)
  }

  override def first: Expression = predicate
  override def second: Expression = trueValue
  override def third: Expression = falseValue
  override def nullable: Boolean = trueValue.nullable || falseValue.nullable

<<<<<<< HEAD
=======
  /**
   * Only the condition expression will always be evaluated.
   */
  override def alwaysEvaluatedInputs: Seq[Expression] = predicate :: Nil

  override def withNewAlwaysEvaluatedInputs(alwaysEvaluatedInputs: Seq[Expression]): If = {
    copy(predicate = alwaysEvaluatedInputs.head)
  }

  override def branchGroups: Seq[Seq[Expression]] = Seq(Seq(trueValue, falseValue))

>>>>>>> e76eb9fa
  final override val nodePatterns : Seq[TreePattern] = Seq(IF)

  override def checkInputDataTypes(): TypeCheckResult = {
    if (predicate.dataType != BooleanType) {
      DataTypeMismatch(
        errorSubClass = "UNEXPECTED_INPUT_TYPE",
        messageParameters = Map(
          "paramIndex" -> "1",
          "requiredType" -> toSQLType(BooleanType),
          "inputSql" -> toSQLExpr(predicate),
          "inputType" -> toSQLType(predicate.dataType)
        )
      )
    } else if (!TypeCoercion.haveSameType(inputTypesForMerging)) {
      DataTypeMismatch(
        errorSubClass = "DATA_DIFF_TYPES",
        messageParameters = Map(
          "functionName" -> toSQLId(prettyName),
          "dataType" -> Seq(trueValue.dataType,
            falseValue.dataType).map(toSQLType).mkString("[", ", ", "]")
        )
      )
    } else {
      TypeCheckResult.TypeCheckSuccess
    }
  }

  override def eval(input: InternalRow): Any = {
    if (java.lang.Boolean.TRUE.equals(predicate.eval(input))) {
      trueValue.eval(input)
    } else {
      falseValue.eval(input)
    }
  }

  override def doGenCode(ctx: CodegenContext, ev: ExprCode): ExprCode = {
    val condEval = predicate.genCode(ctx)
    val trueEval = trueValue.genCode(ctx)
    val falseEval = falseValue.genCode(ctx)

    val code =
      code"""
         |${condEval.code}
         |boolean ${ev.isNull} = false;
         |${CodeGenerator.javaType(dataType)} ${ev.value} = ${CodeGenerator.defaultValue(dataType)};
         |if (!${condEval.isNull} && ${condEval.value}) {
         |  ${trueEval.code}
         |  ${ev.isNull} = ${trueEval.isNull};
         |  ${ev.value} = ${trueEval.value};
         |} else {
         |  ${falseEval.code}
         |  ${ev.isNull} = ${falseEval.isNull};
         |  ${ev.value} = ${falseEval.value};
         |}
       """.stripMargin
    ev.copy(code = code)
  }

  override def toString: String = s"if ($predicate) $trueValue else $falseValue"

  override def sql: String = s"(IF(${predicate.sql}, ${trueValue.sql}, ${falseValue.sql}))"

  override protected def withNewChildrenInternal(
      newFirst: Expression, newSecond: Expression, newThird: Expression): Expression = copy(
    predicate = newFirst,
    trueValue = newSecond,
    falseValue = newThird
  )
}

/**
 * Case statements of the form "CASE WHEN a THEN b [WHEN c THEN d]* [ELSE e] END".
 * When a = true, returns b; when c = true, returns d; else returns e.
 *
 * @param branches seq of (branch condition, branch value)
 * @param elseValue optional value for the else branch
 */
// scalastyle:off line.size.limit
@ExpressionDescription(
  usage = "CASE WHEN expr1 THEN expr2 [WHEN expr3 THEN expr4]* [ELSE expr5] END - When `expr1` = true, returns `expr2`; else when `expr3` = true, returns `expr4`; else returns `expr5`.",
  arguments = """
    Arguments:
      * expr1, expr3 - the branch condition expressions should all be boolean type.
      * expr2, expr4, expr5 - the branch value expressions and else value expression should all be
          same type or coercible to a common type.
  """,
  examples = """
    Examples:
      > SELECT CASE WHEN 1 > 0 THEN 1 WHEN 2 > 0 THEN 2.0 ELSE 1.2 END;
       1.0
      > SELECT CASE WHEN 1 < 0 THEN 1 WHEN 2 > 0 THEN 2.0 ELSE 1.2 END;
       2.0
      > SELECT CASE WHEN 1 < 0 THEN 1 WHEN 2 < 0 THEN 2.0 END;
       NULL
  """,
  since = "1.0.1",
  group = "conditional_funcs")
// scalastyle:on line.size.limit
case class CaseWhen(
    branches: Seq[(Expression, Expression)],
    elseValue: Option[Expression] = None)
  extends ComplexTypeMergingExpression with ConditionalExpression {

  override def children: Seq[Expression] = branches.flatMap(b => b._1 :: b._2 :: Nil) ++ elseValue

  final override val nodePatterns : Seq[TreePattern] = Seq(CASE_WHEN)

  override protected def withNewChildrenInternal(newChildren: IndexedSeq[Expression]): CaseWhen = {
    if (newChildren.length % 2 == 0) {
      copy(branches = newChildren.grouped(2).map { case Seq(a, b) => (a, b) }.toSeq)
    } else {
      copy(
        branches = newChildren.dropRight(1).grouped(2).map { case Seq(a, b) => (a, b) }.toSeq,
        elseValue = newChildren.lastOption)
    }
  }

  // both then and else expressions should be considered.
  @transient
  override lazy val inputTypesForMerging: Seq[DataType] = {
    branches.map(_._2.dataType) ++ elseValue.map(_.dataType)
  }

  override def nullable: Boolean = {
    // Result is nullable if any of the branch is nullable, or if the else value is nullable
    branches.exists(_._2.nullable) || elseValue.map(_.nullable).getOrElse(true)
  }

  override def checkInputDataTypes(): TypeCheckResult = {
    if (TypeCoercion.haveSameType(inputTypesForMerging)) {
      // Make sure all branch conditions are boolean types.
      if (branches.forall(_._1.dataType == BooleanType)) {
        TypeCheckResult.TypeCheckSuccess
      } else {
        val index = branches.indexWhere(_._1.dataType != BooleanType)
        DataTypeMismatch(
          errorSubClass = "UNEXPECTED_INPUT_TYPE",
          messageParameters = Map(
            "paramIndex" -> (index + 1).toString,
            "requiredType" -> toSQLType(BooleanType),
            "inputSql" -> toSQLExpr(branches(index)._1),
            "inputType" -> toSQLType(branches(index)._1.dataType)
          )
        )
      }
    } else {
      DataTypeMismatch(
        errorSubClass = "DATA_DIFF_TYPES",
        messageParameters = Map(
          "functionName" -> toSQLId(prettyName),
          "dataType" -> inputTypesForMerging.map(toSQLType).mkString("[", ", ", "]")
        )
      )
    }
  }

<<<<<<< HEAD
=======
  /**
   * Like `If`, the children of `CaseWhen` only get accessed in a certain condition.
   * We should only return the first condition expression as it will always get accessed.
   */
  override def alwaysEvaluatedInputs: Seq[Expression] = children.head :: Nil

  override def withNewAlwaysEvaluatedInputs(alwaysEvaluatedInputs: Seq[Expression]): CaseWhen = {
    withNewChildrenInternal(alwaysEvaluatedInputs.toIndexedSeq ++ children.drop(1))
  }

  override def branchGroups: Seq[Seq[Expression]] = {
    // We look at subexpressions in conditions and values of `CaseWhen` separately. It is
    // because a subexpression in conditions will be run no matter which condition is matched
    // if it is shared among conditions, but it doesn't need to be shared in values. Similarly,
    // a subexpression among values doesn't need to be in conditions because no matter which
    // condition is true, it will be evaluated.
    val conditions = if (branches.length > 1) {
      branches.map(_._1)
    } else {
      // If there is only one branch, the first condition is already covered by
      // `alwaysEvaluatedInputs` and we should exclude it here.
      Nil
    }
    // For an expression to be in all branch values of a CaseWhen statement, it must also be in
    // the elseValue.
    val values = if (elseValue.nonEmpty) {
      branches.map(_._2) ++ elseValue
    } else {
      Nil
    }

    Seq(conditions, values)
  }

>>>>>>> e76eb9fa
  override def eval(input: InternalRow): Any = {
    var i = 0
    val size = branches.size
    while (i < size) {
      if (java.lang.Boolean.TRUE.equals(branches(i)._1.eval(input))) {
        return branches(i)._2.eval(input)
      }
      i += 1
    }
    if (elseValue.isDefined) {
      elseValue.get.eval(input)
    } else {
      null
    }
  }

  override def toString: String = {
    val cases = branches.map { case (c, v) => s" WHEN $c THEN $v" }.mkString
    val elseCase = elseValue.map(" ELSE " + _).getOrElse("")
    "CASE" + cases + elseCase + " END"
  }

  override def sql: String = {
    val cases = branches.map { case (c, v) => s" WHEN ${c.sql} THEN ${v.sql}" }.mkString
    val elseCase = elseValue.map(" ELSE " + _.sql).getOrElse("")
    "CASE" + cases + elseCase + " END"
  }

  private def multiBranchesCodegen(ctx: CodegenContext, ev: ExprCode): ExprCode = {
    // This variable holds the state of the result:
    // -1 means the condition is not met yet and the result is unknown.
    val NOT_MATCHED = -1
    // 0 means the condition is met and result is not null.
    val HAS_NONNULL = 0
    // 1 means the condition is met and result is null.
    val HAS_NULL = 1
    // It is initialized to `NOT_MATCHED`, and if it's set to `HAS_NULL` or `HAS_NONNULL`,
    // We won't go on anymore on the computation.
    val resultState = ctx.freshName("caseWhenResultState")
    ev.value = JavaCode.global(
      ctx.addMutableState(CodeGenerator.javaType(dataType), ev.value),
      dataType)

    // these blocks are meant to be inside a
    // do {
    //   ...
    // } while (false);
    // loop
    val cases = branches.map { case (condExpr, valueExpr) =>
      val cond = condExpr.genCode(ctx)
      val res = valueExpr.genCode(ctx)
      s"""
         |${cond.code}
         |if (!${cond.isNull} && ${cond.value}) {
         |  ${res.code}
         |  $resultState = (byte)(${res.isNull} ? $HAS_NULL : $HAS_NONNULL);
         |  ${ev.value} = ${res.value};
         |  continue;
         |}
       """.stripMargin
    }

    val elseCode = elseValue.map { elseExpr =>
      val res = elseExpr.genCode(ctx)
      s"""
         |${res.code}
         |$resultState = (byte)(${res.isNull} ? $HAS_NULL : $HAS_NONNULL);
         |${ev.value} = ${res.value};
       """.stripMargin
    }

    val allConditions = cases ++ elseCode

    // This generates code like:
    //   caseWhenResultState = caseWhen_1(i);
    //   if(caseWhenResultState != -1) {
    //     continue;
    //   }
    //   caseWhenResultState = caseWhen_2(i);
    //   if(caseWhenResultState != -1) {
    //     continue;
    //   }
    //   ...
    // and the declared methods are:
    //   private byte caseWhen_1234() {
    //     byte caseWhenResultState = -1;
    //     do {
    //       // here the evaluation of the conditions
    //     } while (false);
    //     return caseWhenResultState;
    //   }
    val codes = ctx.splitExpressionsWithCurrentInputs(
      expressions = allConditions,
      funcName = "caseWhen",
      returnType = CodeGenerator.JAVA_BYTE,
      makeSplitFunction = func =>
        s"""
           |${CodeGenerator.JAVA_BYTE} $resultState = $NOT_MATCHED;
           |do {
           |  $func
           |} while (false);
           |return $resultState;
         """.stripMargin,
      foldFunctions = _.map { funcCall =>
        s"""
           |$resultState = $funcCall;
           |if ($resultState != $NOT_MATCHED) {
           |  continue;
           |}
         """.stripMargin
      }.mkString)

    ev.copy(code =
      code"""
         |${CodeGenerator.JAVA_BYTE} $resultState = $NOT_MATCHED;
         |do {
         |  $codes
         |} while (false);
         |// TRUE if any condition is met and the result is null, or no any condition is met.
         |final boolean ${ev.isNull} = ($resultState != $HAS_NONNULL);
       """.stripMargin)
  }

  override def doGenCode(ctx: CodegenContext, ev: ExprCode): ExprCode = {
    if (branches.length == 1) {
      // If we have only single branch we can use If expression and its codeGen
      If(
        branches(0)._1,
        branches(0)._2,
        elseValue.getOrElse(Literal.create(null, branches(0)._2.dataType))).doGenCode(ctx, ev)
    } else {
      multiBranchesCodegen(ctx, ev)
    }
  }
}

/** Factory methods for CaseWhen. */
object CaseWhen {
  def apply(branches: Seq[(Expression, Expression)], elseValue: Expression): CaseWhen = {
    CaseWhen(branches, Option(elseValue))
  }

  /**
   * A factory method to facilitate the creation of this expression when used in parsers.
   *
   * @param branches Expressions at even position are the branch conditions, and expressions at odd
   *                 position are branch values.
   */
  def createFromParser(branches: Seq[Expression]): CaseWhen = {
    val cases = branches.grouped(2).flatMap { g =>
      if (g.size == 2) Some((g.head, g.last)) else None
    }.toSeq  // force materialization to make the seq serializable
    val elseValue = if (branches.size % 2 != 0) Some(branches.last) else None
    CaseWhen(cases, elseValue)
  }
}

/**
 * Case statements of the form "CASE a WHEN b THEN c [WHEN d THEN e]* [ELSE f] END".
 * When a = b, returns c; when a = d, returns e; else returns f.
 */
object CaseKeyWhen {
  def apply(key: Expression, branches: Seq[Expression]): CaseWhen = {
    val cases = branches.grouped(2).flatMap {
      case Seq(cond, value) => Some((EqualTo(key, cond), value))
      case Seq(value) => None
    }.toArray.toImmutableArraySeq  // force materialization to make the seq serializable
    val elseValue = if (branches.size % 2 != 0) Some(branches.last) else None
    CaseWhen(cases, elseValue)
  }
}<|MERGE_RESOLUTION|>--- conflicted
+++ resolved
@@ -52,8 +52,6 @@
   override def third: Expression = falseValue
   override def nullable: Boolean = trueValue.nullable || falseValue.nullable
 
-<<<<<<< HEAD
-=======
   /**
    * Only the condition expression will always be evaluated.
    */
@@ -63,9 +61,6 @@
     copy(predicate = alwaysEvaluatedInputs.head)
   }
 
-  override def branchGroups: Seq[Seq[Expression]] = Seq(Seq(trueValue, falseValue))
-
->>>>>>> e76eb9fa
   final override val nodePatterns : Seq[TreePattern] = Seq(IF)
 
   override def checkInputDataTypes(): TypeCheckResult = {
@@ -222,8 +217,6 @@
     }
   }
 
-<<<<<<< HEAD
-=======
   /**
    * Like `If`, the children of `CaseWhen` only get accessed in a certain condition.
    * We should only return the first condition expression as it will always get accessed.
@@ -234,31 +227,6 @@
     withNewChildrenInternal(alwaysEvaluatedInputs.toIndexedSeq ++ children.drop(1))
   }
 
-  override def branchGroups: Seq[Seq[Expression]] = {
-    // We look at subexpressions in conditions and values of `CaseWhen` separately. It is
-    // because a subexpression in conditions will be run no matter which condition is matched
-    // if it is shared among conditions, but it doesn't need to be shared in values. Similarly,
-    // a subexpression among values doesn't need to be in conditions because no matter which
-    // condition is true, it will be evaluated.
-    val conditions = if (branches.length > 1) {
-      branches.map(_._1)
-    } else {
-      // If there is only one branch, the first condition is already covered by
-      // `alwaysEvaluatedInputs` and we should exclude it here.
-      Nil
-    }
-    // For an expression to be in all branch values of a CaseWhen statement, it must also be in
-    // the elseValue.
-    val values = if (elseValue.nonEmpty) {
-      branches.map(_._2) ++ elseValue
-    } else {
-      Nil
-    }
-
-    Seq(conditions, values)
-  }
-
->>>>>>> e76eb9fa
   override def eval(input: InternalRow): Any = {
     var i = 0
     val size = branches.size
