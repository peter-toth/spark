/*
 * Licensed to the Apache Software Foundation (ASF) under one or more
 * contributor license agreements.  See the NOTICE file distributed with
 * this work for additional information regarding copyright ownership.
 * The ASF licenses this file to You under the Apache License, Version 2.0
 * (the "License"); you may not use this file except in compliance with
 * the License.  You may obtain a copy of the License at
 *
 *    http://www.apache.org/licenses/LICENSE-2.0
 *
 * Unless required by applicable law or agreed to in writing, software
 * distributed under the License is distributed on an "AS IS" BASIS,
 * WITHOUT WARRANTIES OR CONDITIONS OF ANY KIND, either express or implied.
 * See the License for the specific language governing permissions and
 * limitations under the License.
 */

package org.apache.spark.util

import java.io._
import java.lang.{Byte => JByte}
import java.lang.management.{LockInfo, ManagementFactory, MonitorInfo, ThreadInfo}
import java.lang.reflect.InvocationTargetException
import java.math.{MathContext, RoundingMode}
import java.net._
import java.nio.ByteBuffer
import java.nio.channels.{Channels, FileChannel, WritableByteChannel}
import java.nio.charset.StandardCharsets
import java.nio.file.Files
import java.security.SecureRandom
import java.util.{Locale, Properties, Random, UUID}
import java.util.concurrent._
import java.util.concurrent.TimeUnit.NANOSECONDS
import java.util.zip.GZIPInputStream

import scala.annotation.tailrec
import scala.collection.JavaConverters._
import scala.collection.Map
import scala.collection.mutable.ArrayBuffer
import scala.io.Source
import scala.reflect.ClassTag
import scala.util.{Failure, Success, Try}
import scala.util.control.{ControlThrowable, NonFatal}
import scala.util.matching.Regex

import _root_.io.netty.channel.unix.Errors.NativeIoException
import com.google.common.cache.{CacheBuilder, CacheLoader, LoadingCache}
import com.google.common.hash.HashCodes
import com.google.common.io.{ByteStreams, Files => GFiles}
import com.google.common.net.InetAddresses
import org.apache.commons.lang3.SystemUtils
import org.apache.hadoop.conf.Configuration
import org.apache.hadoop.fs.{FileSystem, FileUtil, Path}
import org.apache.hadoop.io.compress.{CompressionCodecFactory, SplittableCompressionCodec}
import org.apache.hadoop.security.UserGroupInformation
import org.apache.hadoop.yarn.conf.YarnConfiguration
import org.eclipse.jetty.util.MultiException
import org.slf4j.Logger

import org.apache.spark._
import org.apache.spark.deploy.SparkHadoopUtil
import org.apache.spark.internal.{config, Logging}
import org.apache.spark.internal.config._
import org.apache.spark.internal.config.Streaming._
import org.apache.spark.internal.config.Tests.IS_TESTING
import org.apache.spark.internal.config.UI._
import org.apache.spark.internal.config.Worker._
import org.apache.spark.launcher.SparkLauncher
import org.apache.spark.network.util.JavaUtils
import org.apache.spark.serializer.{DeserializationStream, SerializationStream, SerializerInstance}
import org.apache.spark.status.api.v1.{StackTrace, ThreadStackTrace}
import org.apache.spark.util.io.ChunkedByteBufferOutputStream

/** CallSite represents a place in user code. It can have a short and a long form. */
private[spark] case class CallSite(shortForm: String, longForm: String)

private[spark] object CallSite {
  val SHORT_FORM = "callSite.short"
  val LONG_FORM = "callSite.long"
  val empty = CallSite("", "")
}

/**
 * Various utility methods used by Spark.
 */
private[spark] object Utils extends Logging {
  val random = new Random()

  private val sparkUncaughtExceptionHandler = new SparkUncaughtExceptionHandler
  @volatile private var cachedLocalDir: String = ""

  /**
   * Define a default value for driver memory here since this value is referenced across the code
   * base and nearly all files already use Utils.scala
   */
  val DEFAULT_DRIVER_MEM_MB = JavaUtils.DEFAULT_DRIVER_MEM_MB.toInt

<<<<<<< HEAD
  /** Scheme used for files that are locally available on worker nodes in the cluster. */
  val LOCAL_SCHEME = "local"

  private val MAX_DIR_CREATION_ATTEMPTS: Int = 10
  @volatile private var localRootDirs: Array[String] = null

=======
  val MAX_DIR_CREATION_ATTEMPTS: Int = 10
  @volatile private var localRootDirs: Array[String] = null

  /** Scheme used for files that are locally available on worker nodes in the cluster. */
  val LOCAL_SCHEME = "local"

  private val PATTERN_FOR_COMMAND_LINE_ARG = "-D(.+?)=(.+)".r

>>>>>>> cceb2d6f
  /** Serialize an object using Java serialization */
  def serialize[T](o: T): Array[Byte] = {
    val bos = new ByteArrayOutputStream()
    val oos = new ObjectOutputStream(bos)
    oos.writeObject(o)
    oos.close()
    bos.toByteArray
  }

  /** Deserialize an object using Java serialization */
  def deserialize[T](bytes: Array[Byte]): T = {
    val bis = new ByteArrayInputStream(bytes)
    val ois = new ObjectInputStream(bis)
    ois.readObject.asInstanceOf[T]
  }

  /** Deserialize an object using Java serialization and the given ClassLoader */
  def deserialize[T](bytes: Array[Byte], loader: ClassLoader): T = {
    val bis = new ByteArrayInputStream(bytes)
    val ois = new ObjectInputStream(bis) {
      override def resolveClass(desc: ObjectStreamClass): Class[_] = {
        // scalastyle:off classforname
        Class.forName(desc.getName, false, loader)
        // scalastyle:on classforname
      }
    }
    ois.readObject.asInstanceOf[T]
  }

  /** Deserialize a Long value (used for [[org.apache.spark.api.python.PythonPartitioner]]) */
  def deserializeLongValue(bytes: Array[Byte]) : Long = {
    // Note: we assume that we are given a Long value encoded in network (big-endian) byte order
    var result = bytes(7) & 0xFFL
    result = result + ((bytes(6) & 0xFFL) << 8)
    result = result + ((bytes(5) & 0xFFL) << 16)
    result = result + ((bytes(4) & 0xFFL) << 24)
    result = result + ((bytes(3) & 0xFFL) << 32)
    result = result + ((bytes(2) & 0xFFL) << 40)
    result = result + ((bytes(1) & 0xFFL) << 48)
    result + ((bytes(0) & 0xFFL) << 56)
  }

  /** Serialize via nested stream using specific serializer */
  def serializeViaNestedStream(os: OutputStream, ser: SerializerInstance)(
      f: SerializationStream => Unit): Unit = {
    val osWrapper = ser.serializeStream(new OutputStream {
      override def write(b: Int): Unit = os.write(b)
      override def write(b: Array[Byte], off: Int, len: Int): Unit = os.write(b, off, len)
    })
    try {
      f(osWrapper)
    } finally {
      osWrapper.close()
    }
  }

  /** Deserialize via nested stream using specific serializer */
  def deserializeViaNestedStream(is: InputStream, ser: SerializerInstance)(
      f: DeserializationStream => Unit): Unit = {
    val isWrapper = ser.deserializeStream(new InputStream {
      override def read(): Int = is.read()
      override def read(b: Array[Byte], off: Int, len: Int): Int = is.read(b, off, len)
    })
    try {
      f(isWrapper)
    } finally {
      isWrapper.close()
    }
  }

  /**
   * Get the ClassLoader which loaded Spark.
   */
  def getSparkClassLoader: ClassLoader = getClass.getClassLoader

  /**
   * Get the Context ClassLoader on this thread or, if not present, the ClassLoader that
   * loaded Spark.
   *
   * This should be used whenever passing a ClassLoader to Class.ForName or finding the currently
   * active loader when setting up ClassLoader delegation chains.
   */
  def getContextOrSparkClassLoader: ClassLoader =
    Option(Thread.currentThread().getContextClassLoader).getOrElse(getSparkClassLoader)

  /** Determines whether the provided class is loadable in the current thread. */
  def classIsLoadable(clazz: String): Boolean = {
    Try { classForName(clazz, initialize = false) }.isSuccess
  }

  // scalastyle:off classforname
  /**
   * Preferred alternative to Class.forName(className), as well as
   * Class.forName(className, initialize, loader) with current thread's ContextClassLoader.
   */
  def classForName[C](
      className: String,
      initialize: Boolean = true,
      noSparkClassLoader: Boolean = false): Class[C] = {
    if (!noSparkClassLoader) {
      Class.forName(className, initialize, getContextOrSparkClassLoader).asInstanceOf[Class[C]]
    } else {
      Class.forName(className, initialize, Thread.currentThread().getContextClassLoader).
        asInstanceOf[Class[C]]
    }
    // scalastyle:on classforname
  }

  /**
   * Run a segment of code using a different context class loader in the current thread
   */
  def withContextClassLoader[T](ctxClassLoader: ClassLoader)(fn: => T): T = {
    val oldClassLoader = Thread.currentThread().getContextClassLoader()
    try {
      Thread.currentThread().setContextClassLoader(ctxClassLoader)
      fn
    } finally {
      Thread.currentThread().setContextClassLoader(oldClassLoader)
    }
  }

  /**
   * Primitive often used when writing [[java.nio.ByteBuffer]] to [[java.io.DataOutput]]
   */
  def writeByteBuffer(bb: ByteBuffer, out: DataOutput): Unit = {
    if (bb.hasArray) {
      out.write(bb.array(), bb.arrayOffset() + bb.position(), bb.remaining())
    } else {
      val originalPosition = bb.position()
      val bbval = new Array[Byte](bb.remaining())
      bb.get(bbval)
      out.write(bbval)
      bb.position(originalPosition)
    }
  }

  /**
   * Primitive often used when writing [[java.nio.ByteBuffer]] to [[java.io.OutputStream]]
   */
  def writeByteBuffer(bb: ByteBuffer, out: OutputStream): Unit = {
    if (bb.hasArray) {
      out.write(bb.array(), bb.arrayOffset() + bb.position(), bb.remaining())
    } else {
      val originalPosition = bb.position()
      val bbval = new Array[Byte](bb.remaining())
      bb.get(bbval)
      out.write(bbval)
      bb.position(originalPosition)
    }
  }

  /**
   * JDK equivalent of `chmod 700 file`.
   *
   * @param file the file whose permissions will be modified
   * @return true if the permissions were successfully changed, false otherwise.
   */
  def chmod700(file: File): Boolean = {
    file.setReadable(false, false) &&
    file.setReadable(true, true) &&
    file.setWritable(false, false) &&
    file.setWritable(true, true) &&
    file.setExecutable(false, false) &&
    file.setExecutable(true, true)
  }

  /**
   * Create a directory given the abstract pathname
   * @return true, if the directory is successfully created; otherwise, return false.
   */
  def createDirectory(dir: File): Boolean = {
    try {
      // This sporadically fails - not sure why ... !dir.exists() && !dir.mkdirs()
      // So attempting to create and then check if directory was created or not.
      dir.mkdirs()
      if ( !dir.exists() || !dir.isDirectory) {
        logError(s"Failed to create directory " + dir)
      }
      dir.isDirectory
    } catch {
      case e: Exception =>
        logError(s"Failed to create directory " + dir, e)
        false
    }
  }

  /**
   * Create a directory inside the given parent directory. The directory is guaranteed to be
   * newly created, and is not marked for automatic deletion.
   */
  def createDirectory(root: String, namePrefix: String = "spark"): File = {
    var attempts = 0
    val maxAttempts = MAX_DIR_CREATION_ATTEMPTS
    var dir: File = null
    while (dir == null) {
      attempts += 1
      if (attempts > maxAttempts) {
        throw new IOException("Failed to create a temp directory (under " + root + ") after " +
          maxAttempts + " attempts!")
      }
      try {
        dir = new File(root, namePrefix + "-" + UUID.randomUUID.toString)
        if (dir.exists() || !dir.mkdirs()) {
          dir = null
        }
      } catch { case e: SecurityException => dir = null; }
    }

    dir.getCanonicalFile
  }

  /**
   * Create a temporary directory inside the given parent directory. The directory will be
   * automatically deleted when the VM shuts down.
   */
  def createTempDir(
      root: String = System.getProperty("java.io.tmpdir"),
      namePrefix: String = "spark"): File = {
    val dir = createDirectory(root, namePrefix)
    ShutdownHookManager.registerShutdownDeleteDir(dir)
    dir
  }

  /**
   * Copy all data from an InputStream to an OutputStream. NIO way of file stream to file stream
   * copying is disabled by default unless explicitly set transferToEnabled as true,
   * the parameter transferToEnabled should be configured by spark.file.transferTo = [true|false].
   */
  def copyStream(
      in: InputStream,
      out: OutputStream,
      closeStreams: Boolean = false,
      transferToEnabled: Boolean = false): Long = {
    tryWithSafeFinally {
      if (in.isInstanceOf[FileInputStream] && out.isInstanceOf[FileOutputStream]
        && transferToEnabled) {
        // When both streams are File stream, use transferTo to improve copy performance.
        val inChannel = in.asInstanceOf[FileInputStream].getChannel()
        val outChannel = out.asInstanceOf[FileOutputStream].getChannel()
        val size = inChannel.size()
        copyFileStreamNIO(inChannel, outChannel, 0, size)
        size
      } else {
        var count = 0L
        val buf = new Array[Byte](8192)
        var n = 0
        while (n != -1) {
          n = in.read(buf)
          if (n != -1) {
            out.write(buf, 0, n)
            count += n
          }
        }
        count
      }
    } {
      if (closeStreams) {
        try {
          in.close()
        } finally {
          out.close()
        }
      }
    }
  }

  /**
   * Copy the first `maxSize` bytes of data from the InputStream to an in-memory
   * buffer, primarily to check for corruption.
   *
   * This returns a new InputStream which contains the same data as the original input stream.
   * It may be entirely on in-memory buffer, or it may be a combination of in-memory data, and then
   * continue to read from the original stream. The only real use of this is if the original input
   * stream will potentially detect corruption while the data is being read (eg. from compression).
   * This allows for an eager check of corruption in the first maxSize bytes of data.
   *
   * @return An InputStream which includes all data from the original stream (combining buffered
   *         data and remaining data in the original stream)
   */
  def copyStreamUpTo(in: InputStream, maxSize: Long): InputStream = {
    var count = 0L
    val out = new ChunkedByteBufferOutputStream(64 * 1024, ByteBuffer.allocate)
    val fullyCopied = tryWithSafeFinally {
      val bufSize = Math.min(8192L, maxSize)
      val buf = new Array[Byte](bufSize.toInt)
      var n = 0
      while (n != -1 && count < maxSize) {
        n = in.read(buf, 0, Math.min(maxSize - count, bufSize).toInt)
        if (n != -1) {
          out.write(buf, 0, n)
          count += n
        }
      }
      count < maxSize
    } {
      try {
        if (count < maxSize) {
          in.close()
        }
      } finally {
        out.close()
      }
    }
    if (fullyCopied) {
      out.toChunkedByteBuffer.toInputStream(dispose = true)
    } else {
      new SequenceInputStream( out.toChunkedByteBuffer.toInputStream(dispose = true), in)
    }
  }

  def copyFileStreamNIO(
      input: FileChannel,
      output: WritableByteChannel,
      startPosition: Long,
      bytesToCopy: Long): Unit = {
    val outputInitialState = output match {
      case outputFileChannel: FileChannel =>
        Some((outputFileChannel.position(), outputFileChannel))
      case _ => None
    }
    var count = 0L
    // In case transferTo method transferred less data than we have required.
    while (count < bytesToCopy) {
      count += input.transferTo(count + startPosition, bytesToCopy - count, output)
    }
    assert(count == bytesToCopy,
      s"request to copy $bytesToCopy bytes, but actually copied $count bytes.")

    // Check the position after transferTo loop to see if it is in the right position and
    // give user information if not.
    // Position will not be increased to the expected length after calling transferTo in
    // kernel version 2.6.32, this issue can be seen in
    // https://bugs.openjdk.java.net/browse/JDK-7052359
    // This will lead to stream corruption issue when using sort-based shuffle (SPARK-3948).
    outputInitialState.foreach { case (initialPos, outputFileChannel) =>
      val finalPos = outputFileChannel.position()
      val expectedPos = initialPos + bytesToCopy
      assert(finalPos == expectedPos,
        s"""
           |Current position $finalPos do not equal to expected position $expectedPos
           |after transferTo, please check your kernel version to see if it is 2.6.32,
           |this is a kernel bug which will lead to unexpected behavior when using transferTo.
           |You can set spark.file.transferTo = false to disable this NIO feature.
         """.stripMargin)
    }
  }

  /**
   * A file name may contain some invalid URI characters, such as " ". This method will convert the
   * file name to a raw path accepted by `java.net.URI(String)`.
   *
   * Note: the file name must not contain "/" or "\"
   */
  def encodeFileNameToURIRawPath(fileName: String): String = {
    require(!fileName.contains("/") && !fileName.contains("\\"))
    // `file` and `localhost` are not used. Just to prevent URI from parsing `fileName` as
    // scheme or host. The prefix "/" is required because URI doesn't accept a relative path.
    // We should remove it after we get the raw path.
    new URI("file", null, "localhost", -1, "/" + fileName, null, null).getRawPath.substring(1)
  }

  /**
   * Get the file name from uri's raw path and decode it. If the raw path of uri ends with "/",
   * return the name before the last "/".
   */
  def decodeFileNameInURI(uri: URI): String = {
    val rawPath = uri.getRawPath
    val rawFileName = rawPath.split("/").last
    new URI("file:///" + rawFileName).getPath.substring(1)
  }

  /**
   * Download a file or directory to target directory. Supports fetching the file in a variety of
   * ways, including HTTP, Hadoop-compatible filesystems, and files on a standard filesystem, based
   * on the URL parameter. Fetching directories is only supported from Hadoop-compatible
   * filesystems.
   *
   * If `useCache` is true, first attempts to fetch the file to a local cache that's shared
   * across executors running the same application. `useCache` is used mainly for
   * the executors, and not in local mode.
   *
   * Throws SparkException if the target file already exists and has different contents than
   * the requested file.
   */
  def fetchFile(
      url: String,
      targetDir: File,
      conf: SparkConf,
      securityMgr: SecurityManager,
      hadoopConf: Configuration,
      timestamp: Long,
      useCache: Boolean): File = {
    val fileName = decodeFileNameInURI(new URI(url))
    val targetFile = new File(targetDir, fileName)
    val fetchCacheEnabled = conf.getBoolean("spark.files.useFetchCache", defaultValue = true)
    if (useCache && fetchCacheEnabled) {
      val cachedFileName = s"${url.hashCode}${timestamp}_cache"
      val lockFileName = s"${url.hashCode}${timestamp}_lock"
      // Set the cachedLocalDir for the first time and re-use it later
      if (cachedLocalDir.isEmpty) {
        this.synchronized {
          if (cachedLocalDir.isEmpty) {
            cachedLocalDir = getLocalDir(conf)
          }
        }
      }
      val localDir = new File(cachedLocalDir)
      val lockFile = new File(localDir, lockFileName)
      val lockFileChannel = new RandomAccessFile(lockFile, "rw").getChannel()
      // Only one executor entry.
      // The FileLock is only used to control synchronization for executors download file,
      // it's always safe regardless of lock type (mandatory or advisory).
      val lock = lockFileChannel.lock()
      val cachedFile = new File(localDir, cachedFileName)
      try {
        if (!cachedFile.exists()) {
          doFetchFile(url, localDir, cachedFileName, conf, securityMgr, hadoopConf)
        }
      } finally {
        lock.release()
        lockFileChannel.close()
      }
      copyFile(
        url,
        cachedFile,
        targetFile,
        conf.getBoolean("spark.files.overwrite", false)
      )
    } else {
      doFetchFile(url, targetDir, fileName, conf, securityMgr, hadoopConf)
    }

    // Decompress the file if it's a .tar or .tar.gz
    if (fileName.endsWith(".tar.gz") || fileName.endsWith(".tgz")) {
      logInfo("Untarring " + fileName)
      executeAndGetOutput(Seq("tar", "-xzf", fileName), targetDir)
    } else if (fileName.endsWith(".tar")) {
      logInfo("Untarring " + fileName)
      executeAndGetOutput(Seq("tar", "-xf", fileName), targetDir)
    }
    // Make the file executable - That's necessary for scripts
    FileUtil.chmod(targetFile.getAbsolutePath, "a+x")

    // Windows does not grant read permission by default to non-admin users
    // Add read permission to owner explicitly
    if (isWindows) {
      FileUtil.chmod(targetFile.getAbsolutePath, "u+r")
    }

    targetFile
  }

  /** Records the duration of running `body`. */
  def timeTakenMs[T](body: => T): (T, Long) = {
    val startTime = System.nanoTime()
    val result = body
    val endTime = System.nanoTime()
    (result, math.max(NANOSECONDS.toMillis(endTime - startTime), 0))
  }

  /**
   * Download `in` to `tempFile`, then move it to `destFile`.
   *
   * If `destFile` already exists:
   *   - no-op if its contents equal those of `sourceFile`,
   *   - throw an exception if `fileOverwrite` is false,
   *   - attempt to overwrite it otherwise.
   *
   * @param url URL that `sourceFile` originated from, for logging purposes.
   * @param in InputStream to download.
   * @param destFile File path to move `tempFile` to.
   * @param fileOverwrite Whether to delete/overwrite an existing `destFile` that does not match
   *                      `sourceFile`
   */
  private def downloadFile(
      url: String,
      in: InputStream,
      destFile: File,
      fileOverwrite: Boolean): Unit = {
    val tempFile = File.createTempFile("fetchFileTemp", null,
      new File(destFile.getParentFile.getAbsolutePath))
    logInfo(s"Fetching $url to $tempFile")

    try {
      val out = new FileOutputStream(tempFile)
      Utils.copyStream(in, out, closeStreams = true)
      copyFile(url, tempFile, destFile, fileOverwrite, removeSourceFile = true)
    } finally {
      // Catch-all for the couple of cases where for some reason we didn't move `tempFile` to
      // `destFile`.
      if (tempFile.exists()) {
        tempFile.delete()
      }
    }
  }

  /**
   * Copy `sourceFile` to `destFile`.
   *
   * If `destFile` already exists:
   *   - no-op if its contents equal those of `sourceFile`,
   *   - throw an exception if `fileOverwrite` is false,
   *   - attempt to overwrite it otherwise.
   *
   * @param url URL that `sourceFile` originated from, for logging purposes.
   * @param sourceFile File path to copy/move from.
   * @param destFile File path to copy/move to.
   * @param fileOverwrite Whether to delete/overwrite an existing `destFile` that does not match
   *                      `sourceFile`
   * @param removeSourceFile Whether to remove `sourceFile` after / as part of moving/copying it to
   *                         `destFile`.
   */
  private def copyFile(
      url: String,
      sourceFile: File,
      destFile: File,
      fileOverwrite: Boolean,
      removeSourceFile: Boolean = false): Unit = {

    if (destFile.exists) {
      if (!filesEqualRecursive(sourceFile, destFile)) {
        if (fileOverwrite) {
          logInfo(
            s"File $destFile exists and does not match contents of $url, replacing it with $url"
          )
          if (!destFile.delete()) {
            throw new SparkException(
              "Failed to delete %s while attempting to overwrite it with %s".format(
                destFile.getAbsolutePath,
                sourceFile.getAbsolutePath
              )
            )
          }
        } else {
          throw new SparkException(
            s"File $destFile exists and does not match contents of $url")
        }
      } else {
        // Do nothing if the file contents are the same, i.e. this file has been copied
        // previously.
        logInfo(
          "%s has been previously copied to %s".format(
            sourceFile.getAbsolutePath,
            destFile.getAbsolutePath
          )
        )
        return
      }
    }

    // The file does not exist in the target directory. Copy or move it there.
    if (removeSourceFile) {
      Files.move(sourceFile.toPath, destFile.toPath)
    } else {
      logInfo(s"Copying ${sourceFile.getAbsolutePath} to ${destFile.getAbsolutePath}")
      copyRecursive(sourceFile, destFile)
    }
  }

  private def filesEqualRecursive(file1: File, file2: File): Boolean = {
    if (file1.isDirectory && file2.isDirectory) {
      val subfiles1 = file1.listFiles()
      val subfiles2 = file2.listFiles()
      if (subfiles1.size != subfiles2.size) {
        return false
      }
      subfiles1.sortBy(_.getName).zip(subfiles2.sortBy(_.getName)).forall {
        case (f1, f2) => filesEqualRecursive(f1, f2)
      }
    } else if (file1.isFile && file2.isFile) {
      GFiles.equal(file1, file2)
    } else {
      false
    }
  }

  private def copyRecursive(source: File, dest: File): Unit = {
    if (source.isDirectory) {
      if (!dest.mkdir()) {
        throw new IOException(s"Failed to create directory ${dest.getPath}")
      }
      val subfiles = source.listFiles()
      subfiles.foreach(f => copyRecursive(f, new File(dest, f.getName)))
    } else {
      Files.copy(source.toPath, dest.toPath)
    }
  }

  /**
   * Download a file or directory to target directory. Supports fetching the file in a variety of
   * ways, including HTTP, Hadoop-compatible filesystems, and files on a standard filesystem, based
   * on the URL parameter. Fetching directories is only supported from Hadoop-compatible
   * filesystems.
   *
   * Throws SparkException if the target file already exists and has different contents than
   * the requested file.
   */
  def doFetchFile(
      url: String,
      targetDir: File,
      filename: String,
      conf: SparkConf,
      securityMgr: SecurityManager,
      hadoopConf: Configuration): File = {
    val targetFile = new File(targetDir, filename)
    val uri = new URI(url)
    val fileOverwrite = conf.getBoolean("spark.files.overwrite", defaultValue = false)
    Option(uri.getScheme).getOrElse("file") match {
      case "spark" =>
        if (SparkEnv.get == null) {
          throw new IllegalStateException(
            "Cannot retrieve files with 'spark' scheme without an active SparkEnv.")
        }
        val source = SparkEnv.get.rpcEnv.openChannel(url)
        val is = Channels.newInputStream(source)
        downloadFile(url, is, targetFile, fileOverwrite)
      case "http" | "https" | "ftp" =>
        val uc = new URL(url).openConnection()
        val timeoutMs =
          conf.getTimeAsSeconds("spark.files.fetchTimeout", "60s").toInt * 1000
        uc.setConnectTimeout(timeoutMs)
        uc.setReadTimeout(timeoutMs)
        uc.connect()
        val in = uc.getInputStream()
        downloadFile(url, in, targetFile, fileOverwrite)
      case "file" =>
        // In the case of a local file, copy the local file to the target directory.
        // Note the difference between uri vs url.
        val sourceFile = if (uri.isAbsolute) new File(uri) else new File(url)
        copyFile(url, sourceFile, targetFile, fileOverwrite)
      case _ =>
        val fs = getHadoopFileSystem(uri, hadoopConf)
        val path = new Path(uri)
        fetchHcfsFile(path, targetDir, fs, conf, hadoopConf, fileOverwrite,
                      filename = Some(filename))
    }

    targetFile
  }

  /**
   * Fetch a file or directory from a Hadoop-compatible filesystem.
   *
   * Visible for testing
   */
  private[spark] def fetchHcfsFile(
      path: Path,
      targetDir: File,
      fs: FileSystem,
      conf: SparkConf,
      hadoopConf: Configuration,
      fileOverwrite: Boolean,
      filename: Option[String] = None): Unit = {
    if (!targetDir.exists() && !targetDir.mkdir()) {
      throw new IOException(s"Failed to create directory ${targetDir.getPath}")
    }
    val dest = new File(targetDir, filename.getOrElse(path.getName))
    if (fs.isFile(path)) {
      val in = fs.open(path)
      try {
        downloadFile(path.toString, in, dest, fileOverwrite)
      } finally {
        in.close()
      }
    } else {
      fs.listStatus(path).foreach { fileStatus =>
        fetchHcfsFile(fileStatus.getPath(), dest, fs, conf, hadoopConf, fileOverwrite)
      }
    }
  }

  /**
   * Validate that a given URI is actually a valid URL as well.
   * @param uri The URI to validate
   */
  @throws[MalformedURLException]("when the URI is an invalid URL")
  def validateURL(uri: URI): Unit = {
    Option(uri.getScheme).getOrElse("file") match {
      case "http" | "https" | "ftp" =>
        try {
          uri.toURL
        } catch {
          case e: MalformedURLException =>
            val ex = new MalformedURLException(s"URI (${uri.toString}) is not a valid URL.")
            ex.initCause(e)
            throw ex
        }
      case _ => // will not be turned into a URL anyway
    }
  }

  /**
   * Get the path of a temporary directory.  Spark's local directories can be configured through
   * multiple settings, which are used with the following precedence:
   *
   *   - If called from inside of a YARN container, this will return a directory chosen by YARN.
   *   - If the SPARK_LOCAL_DIRS environment variable is set, this will return a directory from it.
   *   - Otherwise, if the spark.local.dir is set, this will return a directory from it.
   *   - Otherwise, this will return java.io.tmpdir.
   *
   * Some of these configuration options might be lists of multiple paths, but this method will
   * always return a single directory. The return directory is chosen randomly from the array
   * of directories it gets from getOrCreateLocalRootDirs.
   */
  def getLocalDir(conf: SparkConf): String = {
    val localRootDirs = getOrCreateLocalRootDirs(conf)
    if (localRootDirs.isEmpty) {
      val configuredLocalDirs = getConfiguredLocalDirs(conf)
      throw new IOException(
        s"Failed to get a temp directory under [${configuredLocalDirs.mkString(",")}].")
    } else {
      localRootDirs(scala.util.Random.nextInt(localRootDirs.length))
    }
  }

  private[spark] def isRunningInYarnContainer(conf: SparkConf): Boolean = {
    // These environment variables are set by YARN.
    conf.getenv("CONTAINER_ID") != null
  }

  /**
   * Gets or creates the directories listed in spark.local.dir or SPARK_LOCAL_DIRS,
   * and returns only the directories that exist / could be created.
   *
   * If no directories could be created, this will return an empty list.
   *
   * This method will cache the local directories for the application when it's first invoked.
   * So calling it multiple times with a different configuration will always return the same
   * set of directories.
   */
  private[spark] def getOrCreateLocalRootDirs(conf: SparkConf): Array[String] = {
    if (localRootDirs == null) {
      this.synchronized {
        if (localRootDirs == null) {
          localRootDirs = getOrCreateLocalRootDirsImpl(conf)
        }
      }
    }
    localRootDirs
  }

  /**
   * Return the configured local directories where Spark can write files. This
   * method does not create any directories on its own, it only encapsulates the
   * logic of locating the local directories according to deployment mode.
   */
  def getConfiguredLocalDirs(conf: SparkConf): Array[String] = {
    val shuffleServiceEnabled = conf.get(config.SHUFFLE_SERVICE_ENABLED)
    if (isRunningInYarnContainer(conf)) {
      // If we are in yarn mode, systems can have different disk layouts so we must set it
      // to what Yarn on this system said was available. Note this assumes that Yarn has
      // created the directories already, and that they are secured so that only the
      // user has access to them.
      randomizeInPlace(getYarnLocalDirs(conf).split(","))
    } else if (conf.getenv("SPARK_EXECUTOR_DIRS") != null) {
      conf.getenv("SPARK_EXECUTOR_DIRS").split(File.pathSeparator)
    } else if (conf.getenv("SPARK_LOCAL_DIRS") != null) {
      conf.getenv("SPARK_LOCAL_DIRS").split(",")
    } else if (conf.getenv("MESOS_SANDBOX") != null && !shuffleServiceEnabled) {
      // Mesos already creates a directory per Mesos task. Spark should use that directory
      // instead so all temporary files are automatically cleaned up when the Mesos task ends.
      // Note that we don't want this if the shuffle service is enabled because we want to
      // continue to serve shuffle files after the executors that wrote them have already exited.
      Array(conf.getenv("MESOS_SANDBOX"))
    } else {
      if (conf.getenv("MESOS_SANDBOX") != null && shuffleServiceEnabled) {
        logInfo("MESOS_SANDBOX available but not using provided Mesos sandbox because " +
          s"${config.SHUFFLE_SERVICE_ENABLED.key} is enabled.")
      }
      // In non-Yarn mode (or for the driver in yarn-client mode), we cannot trust the user
      // configuration to point to a secure directory. So create a subdirectory with restricted
      // permissions under each listed directory.
      conf.get("spark.local.dir", System.getProperty("java.io.tmpdir")).split(",")
    }
  }

  private def getOrCreateLocalRootDirsImpl(conf: SparkConf): Array[String] = {
    val configuredLocalDirs = getConfiguredLocalDirs(conf)
    val uris = configuredLocalDirs.filter { root =>
      // Here, we guess if the given value is a URI at its best - check if scheme is set.
      Try(new URI(root).getScheme != null).getOrElse(false)
    }
    if (uris.nonEmpty) {
      logWarning(
        "The configured local directories are not expected to be URIs; however, got suspicious " +
        s"values [${uris.mkString(", ")}]. Please check your configured local directories.")
    }

    configuredLocalDirs.flatMap { root =>
      try {
        val rootDir = new File(root)
        if (rootDir.exists || rootDir.mkdirs()) {
          val dir = createTempDir(root)
          chmod700(dir)
          Some(dir.getAbsolutePath)
        } else {
          logError(s"Failed to create dir in $root. Ignoring this directory.")
          None
        }
      } catch {
        case e: IOException =>
          logError(s"Failed to create local root dir in $root. Ignoring this directory.")
          None
      }
    }
  }

  /** Get the Yarn approved local directories. */
  private def getYarnLocalDirs(conf: SparkConf): String = {
    val localDirs = Option(conf.getenv("LOCAL_DIRS")).getOrElse("")

    if (localDirs.isEmpty) {
      throw new Exception("Yarn Local dirs can't be empty")
    }
    localDirs
  }

  /** Used by unit tests. Do not call from other places. */
  private[spark] def clearLocalRootDirs(): Unit = {
    localRootDirs = null
  }

  /**
   * Shuffle the elements of a collection into a random order, returning the
   * result in a new collection. Unlike scala.util.Random.shuffle, this method
   * uses a local random number generator, avoiding inter-thread contention.
   */
  def randomize[T: ClassTag](seq: TraversableOnce[T]): Seq[T] = {
    randomizeInPlace(seq.toArray)
  }

  /**
   * Shuffle the elements of an array into a random order, modifying the
   * original array. Returns the original array.
   */
  def randomizeInPlace[T](arr: Array[T], rand: Random = new Random): Array[T] = {
    for (i <- (arr.length - 1) to 1 by -1) {
      val j = rand.nextInt(i + 1)
      val tmp = arr(j)
      arr(j) = arr(i)
      arr(i) = tmp
    }
    arr
  }

  /**
   * Get the local host's IP address in dotted-quad format (e.g. 1.2.3.4).
   * Note, this is typically not used from within core spark.
   */
  private lazy val localIpAddress: InetAddress = findLocalInetAddress()

  private def findLocalInetAddress(): InetAddress = {
    val defaultIpOverride = System.getenv("SPARK_LOCAL_IP")
    if (defaultIpOverride != null) {
      InetAddress.getByName(defaultIpOverride)
    } else {
      val address = InetAddress.getLocalHost
      if (address.isLoopbackAddress) {
        // Address resolves to something like 127.0.1.1, which happens on Debian; try to find
        // a better address using the local network interfaces
        // getNetworkInterfaces returns ifs in reverse order compared to ifconfig output order
        // on unix-like system. On windows, it returns in index order.
        // It's more proper to pick ip address following system output order.
        val activeNetworkIFs = NetworkInterface.getNetworkInterfaces.asScala.toSeq
        val reOrderedNetworkIFs = if (isWindows) activeNetworkIFs else activeNetworkIFs.reverse

        for (ni <- reOrderedNetworkIFs) {
          val addresses = ni.getInetAddresses.asScala
            .filterNot(addr => addr.isLinkLocalAddress || addr.isLoopbackAddress).toSeq
          if (addresses.nonEmpty) {
            val addr = addresses.find(_.isInstanceOf[Inet4Address]).getOrElse(addresses.head)
            // because of Inet6Address.toHostName may add interface at the end if it knows about it
            val strippedAddress = InetAddress.getByAddress(addr.getAddress)
            // We've found an address that looks reasonable!
            logWarning("Your hostname, " + InetAddress.getLocalHost.getHostName + " resolves to" +
              " a loopback address: " + address.getHostAddress + "; using " +
              strippedAddress.getHostAddress + " instead (on interface " + ni.getName + ")")
            logWarning("Set SPARK_LOCAL_IP if you need to bind to another address")
            return strippedAddress
          }
        }
        logWarning("Your hostname, " + InetAddress.getLocalHost.getHostName + " resolves to" +
          " a loopback address: " + address.getHostAddress + ", but we couldn't find any" +
          " external IP address!")
        logWarning("Set SPARK_LOCAL_IP if you need to bind to another address")
      }
      address
    }
  }

  private var customHostname: Option[String] = sys.env.get("SPARK_LOCAL_HOSTNAME")

  /**
   * Allow setting a custom host name because when we run on Mesos we need to use the same
   * hostname it reports to the master.
   */
  def setCustomHostname(hostname: String): Unit = {
    // DEBUG code
    Utils.checkHost(hostname)
    customHostname = Some(hostname)
  }

  /**
   * Get the local machine's FQDN.
   */
  def localCanonicalHostName(): String = {
    customHostname.getOrElse(localIpAddress.getCanonicalHostName)
  }

  /**
   * Get the local machine's hostname.
   */
  def localHostName(): String = {
    customHostname.getOrElse(localIpAddress.getHostAddress)
  }

  /**
   * Get the local machine's URI.
   */
  def localHostNameForURI(): String = {
    customHostname.getOrElse(InetAddresses.toUriString(localIpAddress))
  }

  def checkHost(host: String): Unit = {
    assert(host != null && host.indexOf(':') == -1, s"Expected hostname (not IP) but got $host")
  }

  def checkHostPort(hostPort: String): Unit = {
    assert(hostPort != null && hostPort.indexOf(':') != -1,
      s"Expected host and port but got $hostPort")
  }

  // Typically, this will be of order of number of nodes in cluster
  // If not, we should change it to LRUCache or something.
  private val hostPortParseResults = new ConcurrentHashMap[String, (String, Int)]()

  def parseHostPort(hostPort: String): (String, Int) = {
    // Check cache first.
    val cached = hostPortParseResults.get(hostPort)
    if (cached != null) {
      return cached
    }

    val indx: Int = hostPort.lastIndexOf(':')
    // This is potentially broken - when dealing with ipv6 addresses for example, sigh ...
    // but then hadoop does not support ipv6 right now.
    // For now, we assume that if port exists, then it is valid - not check if it is an int > 0
    if (-1 == indx) {
      val retval = (hostPort, 0)
      hostPortParseResults.put(hostPort, retval)
      return retval
    }

    val retval = (hostPort.substring(0, indx).trim(), hostPort.substring(indx + 1).trim().toInt)
    hostPortParseResults.putIfAbsent(hostPort, retval)
    hostPortParseResults.get(hostPort)
  }

  /**
   * Return the string to tell how long has passed in milliseconds.
   * @param startTimeNs - a timestamp in nanoseconds returned by `System.nanoTime`.
   */
  def getUsedTimeNs(startTimeNs: Long): String = {
    s"${TimeUnit.NANOSECONDS.toMillis(System.nanoTime() - startTimeNs)} ms"
  }

  /**
   * Delete a file or directory and its contents recursively.
   * Don't follow directories if they are symlinks.
   * Throws an exception if deletion is unsuccessful.
   */
  def deleteRecursively(file: File): Unit = {
    if (file != null) {
      JavaUtils.deleteRecursively(file)
      ShutdownHookManager.removeShutdownDeleteDir(file)
    }
  }

  /**
   * Determines if a directory contains any files newer than cutoff seconds.
   *
   * @param dir must be the path to a directory, or IllegalArgumentException is thrown
   * @param cutoff measured in seconds. Returns true if there are any files or directories in the
   *               given directory whose last modified time is later than this many seconds ago
   */
  def doesDirectoryContainAnyNewFiles(dir: File, cutoff: Long): Boolean = {
    if (!dir.isDirectory) {
      throw new IllegalArgumentException(s"$dir is not a directory!")
    }
    val filesAndDirs = dir.listFiles()
    val cutoffTimeInMillis = System.currentTimeMillis - (cutoff * 1000)

    filesAndDirs.exists(_.lastModified() > cutoffTimeInMillis) ||
    filesAndDirs.filter(_.isDirectory).exists(
      subdir => doesDirectoryContainAnyNewFiles(subdir, cutoff)
    )
  }

  /**
   * Convert a time parameter such as (50s, 100ms, or 250us) to milliseconds for internal use. If
   * no suffix is provided, the passed number is assumed to be in ms.
   */
  def timeStringAsMs(str: String): Long = {
    JavaUtils.timeStringAsMs(str)
  }

  /**
   * Convert a time parameter such as (50s, 100ms, or 250us) to seconds for internal use. If
   * no suffix is provided, the passed number is assumed to be in seconds.
   */
  def timeStringAsSeconds(str: String): Long = {
    JavaUtils.timeStringAsSec(str)
  }

  /**
   * Convert a passed byte string (e.g. 50b, 100k, or 250m) to bytes for internal use.
   *
   * If no suffix is provided, the passed number is assumed to be in bytes.
   */
  def byteStringAsBytes(str: String): Long = {
    JavaUtils.byteStringAsBytes(str)
  }

  /**
   * Convert a passed byte string (e.g. 50b, 100k, or 250m) to kibibytes for internal use.
   *
   * If no suffix is provided, the passed number is assumed to be in kibibytes.
   */
  def byteStringAsKb(str: String): Long = {
    JavaUtils.byteStringAsKb(str)
  }

  /**
   * Convert a passed byte string (e.g. 50b, 100k, or 250m) to mebibytes for internal use.
   *
   * If no suffix is provided, the passed number is assumed to be in mebibytes.
   */
  def byteStringAsMb(str: String): Long = {
    JavaUtils.byteStringAsMb(str)
  }

  /**
   * Convert a passed byte string (e.g. 50b, 100k, or 250m, 500g) to gibibytes for internal use.
   *
   * If no suffix is provided, the passed number is assumed to be in gibibytes.
   */
  def byteStringAsGb(str: String): Long = {
    JavaUtils.byteStringAsGb(str)
  }

  /**
   * Convert a Java memory parameter passed to -Xmx (such as 300m or 1g) to a number of mebibytes.
   */
  def memoryStringToMb(str: String): Int = {
    // Convert to bytes, rather than directly to MiB, because when no units are specified the unit
    // is assumed to be bytes
    (JavaUtils.byteStringAsBytes(str) / 1024 / 1024).toInt
  }

  /**
   * Convert a quantity in bytes to a human-readable string such as "4.0 MiB".
   */
  def bytesToString(size: Long): String = bytesToString(BigInt(size))

  def bytesToString(size: BigInt): String = {
    val EiB = 1L << 60
    val PiB = 1L << 50
    val TiB = 1L << 40
    val GiB = 1L << 30
    val MiB = 1L << 20
    val KiB = 1L << 10

    if (size >= BigInt(1L << 11) * EiB) {
      // The number is too large, show it in scientific notation.
      BigDecimal(size, new MathContext(3, RoundingMode.HALF_UP)).toString() + " B"
    } else {
      val (value, unit) = {
        if (size >= 2 * EiB) {
          (BigDecimal(size) / EiB, "EiB")
        } else if (size >= 2 * PiB) {
          (BigDecimal(size) / PiB, "PiB")
        } else if (size >= 2 * TiB) {
          (BigDecimal(size) / TiB, "TiB")
        } else if (size >= 2 * GiB) {
          (BigDecimal(size) / GiB, "GiB")
        } else if (size >= 2 * MiB) {
          (BigDecimal(size) / MiB, "MiB")
        } else if (size >= 2 * KiB) {
          (BigDecimal(size) / KiB, "KiB")
        } else {
          (BigDecimal(size), "B")
        }
      }
      "%.1f %s".formatLocal(Locale.US, value, unit)
    }
  }

  /**
   * Returns a human-readable string representing a duration such as "35ms"
   */
  def msDurationToString(ms: Long): String = {
    val second = 1000
    val minute = 60 * second
    val hour = 60 * minute
    val locale = Locale.US

    ms match {
      case t if t < second =>
        "%d ms".formatLocal(locale, t)
      case t if t < minute =>
        "%.1f s".formatLocal(locale, t.toFloat / second)
      case t if t < hour =>
        "%.1f m".formatLocal(locale, t.toFloat / minute)
      case t =>
        "%.2f h".formatLocal(locale, t.toFloat / hour)
    }
  }

  /**
   * Convert a quantity in megabytes to a human-readable string such as "4.0 MiB".
   */
  def megabytesToString(megabytes: Long): String = {
    bytesToString(megabytes * 1024L * 1024L)
  }

  /**
   * Execute a command and return the process running the command.
   */
  def executeCommand(
      command: Seq[String],
      workingDir: File = new File("."),
      extraEnvironment: Map[String, String] = Map.empty,
      redirectStderr: Boolean = true): Process = {
    val builder = new ProcessBuilder(command: _*).directory(workingDir)
    val environment = builder.environment()
    for ((key, value) <- extraEnvironment) {
      environment.put(key, value)
    }
    val process = builder.start()
    if (redirectStderr) {
      val threadName = "redirect stderr for command " + command(0)
      def log(s: String): Unit = logInfo(s)
      processStreamByLine(threadName, process.getErrorStream, log)
    }
    process
  }

  /**
   * Execute a command and get its output, throwing an exception if it yields a code other than 0.
   */
  def executeAndGetOutput(
      command: Seq[String],
      workingDir: File = new File("."),
      extraEnvironment: Map[String, String] = Map.empty,
      redirectStderr: Boolean = true): String = {
    val process = executeCommand(command, workingDir, extraEnvironment, redirectStderr)
    val output = new StringBuilder
    val threadName = "read stdout for " + command(0)
    def appendToOutput(s: String): Unit = output.append(s).append("\n")
    val stdoutThread = processStreamByLine(threadName, process.getInputStream, appendToOutput)
    val exitCode = process.waitFor()
    stdoutThread.join()   // Wait for it to finish reading output
    if (exitCode != 0) {
      logError(s"Process $command exited with code $exitCode: $output")
      throw new SparkException(s"Process $command exited with code $exitCode")
    }
    output.toString
  }

  /**
   * Return and start a daemon thread that processes the content of the input stream line by line.
   */
  def processStreamByLine(
      threadName: String,
      inputStream: InputStream,
      processLine: String => Unit): Thread = {
    val t = new Thread(threadName) {
      override def run(): Unit = {
        for (line <- Source.fromInputStream(inputStream).getLines()) {
          processLine(line)
        }
      }
    }
    t.setDaemon(true)
    t.start()
    t
  }

  /**
   * Execute a block of code that evaluates to Unit, forwarding any uncaught exceptions to the
   * default UncaughtExceptionHandler
   *
   * NOTE: This method is to be called by the spark-started JVM process.
   */
  def tryOrExit(block: => Unit): Unit = {
    try {
      block
    } catch {
      case e: ControlThrowable => throw e
      case t: Throwable => sparkUncaughtExceptionHandler.uncaughtException(t)
    }
  }

  /**
   * Execute a block of code that evaluates to Unit, stop SparkContext if there is any uncaught
   * exception
   *
   * NOTE: This method is to be called by the driver-side components to avoid stopping the
   * user-started JVM process completely; in contrast, tryOrExit is to be called in the
   * spark-started JVM process .
   */
  def tryOrStopSparkContext(sc: SparkContext)(block: => Unit): Unit = {
    try {
      block
    } catch {
      case e: ControlThrowable => throw e
      case t: Throwable =>
        val currentThreadName = Thread.currentThread().getName
        if (sc != null) {
          logError(s"uncaught error in thread $currentThreadName, stopping SparkContext", t)
          sc.stopInNewThread()
        }
        if (!NonFatal(t)) {
          logError(s"throw uncaught fatal error in thread $currentThreadName", t)
          throw t
        }
    }
  }

  /**
   * Execute a block of code that returns a value, re-throwing any non-fatal uncaught
   * exceptions as IOException. This is used when implementing Externalizable and Serializable's
   * read and write methods, since Java's serializer will not report non-IOExceptions properly;
   * see SPARK-4080 for more context.
   */
  def tryOrIOException[T](block: => T): T = {
    try {
      block
    } catch {
      case e: IOException =>
        logError("Exception encountered", e)
        throw e
      case NonFatal(e) =>
        logError("Exception encountered", e)
        throw new IOException(e)
    }
  }

  /** Executes the given block. Log non-fatal errors if any, and only throw fatal errors */
  def tryLogNonFatalError(block: => Unit): Unit = {
    try {
      block
    } catch {
      case NonFatal(t) =>
        logError(s"Uncaught exception in thread ${Thread.currentThread().getName}", t)
    }
  }

  /**
   * Execute a block of code, then a finally block, but if exceptions happen in
   * the finally block, do not suppress the original exception.
   *
   * This is primarily an issue with `finally { out.close() }` blocks, where
   * close needs to be called to clean up `out`, but if an exception happened
   * in `out.write`, it's likely `out` may be corrupted and `out.close` will
   * fail as well. This would then suppress the original/likely more meaningful
   * exception from the original `out.write` call.
   */
  def tryWithSafeFinally[T](block: => T)(finallyBlock: => Unit): T = {
    var originalThrowable: Throwable = null
    try {
      block
    } catch {
      case t: Throwable =>
        // Purposefully not using NonFatal, because even fatal exceptions
        // we don't want to have our finallyBlock suppress
        originalThrowable = t
        throw originalThrowable
    } finally {
      try {
        finallyBlock
      } catch {
        case t: Throwable if (originalThrowable != null && originalThrowable != t) =>
          originalThrowable.addSuppressed(t)
          logWarning(s"Suppressing exception in finally: ${t.getMessage}", t)
          throw originalThrowable
      }
    }
  }

  /**
   * Execute a block of code and call the failure callbacks in the catch block. If exceptions occur
   * in either the catch or the finally block, they are appended to the list of suppressed
   * exceptions in original exception which is then rethrown.
   *
   * This is primarily an issue with `catch { abort() }` or `finally { out.close() }` blocks,
   * where the abort/close needs to be called to clean up `out`, but if an exception happened
   * in `out.write`, it's likely `out` may be corrupted and `abort` or `out.close` will
   * fail as well. This would then suppress the original/likely more meaningful
   * exception from the original `out.write` call.
   */
  def tryWithSafeFinallyAndFailureCallbacks[T](block: => T)
      (catchBlock: => Unit = (), finallyBlock: => Unit = ()): T = {
    var originalThrowable: Throwable = null
    try {
      block
    } catch {
      case cause: Throwable =>
        // Purposefully not using NonFatal, because even fatal exceptions
        // we don't want to have our finallyBlock suppress
        originalThrowable = cause
        try {
          logError("Aborting task", originalThrowable)
          if (TaskContext.get() != null) {
            TaskContext.get().markTaskFailed(originalThrowable)
          }
          catchBlock
        } catch {
          case t: Throwable =>
            if (originalThrowable != t) {
              originalThrowable.addSuppressed(t)
              logWarning(s"Suppressing exception in catch: ${t.getMessage}", t)
            }
        }
        throw originalThrowable
    } finally {
      try {
        finallyBlock
      } catch {
        case t: Throwable if (originalThrowable != null && originalThrowable != t) =>
          originalThrowable.addSuppressed(t)
          logWarning(s"Suppressing exception in finally: ${t.getMessage}", t)
          throw originalThrowable
      }
    }
  }

  // A regular expression to match classes of the internal Spark API's
  // that we want to skip when finding the call site of a method.
  private val SPARK_CORE_CLASS_REGEX =
    """^org\.apache\.spark(\.api\.java)?(\.util)?(\.rdd)?(\.broadcast)?\.[A-Z]""".r
  private val SPARK_SQL_CLASS_REGEX = """^org\.apache\.spark\.sql.*""".r

  /** Default filtering function for finding call sites using `getCallSite`. */
  private def sparkInternalExclusionFunction(className: String): Boolean = {
    val SCALA_CORE_CLASS_PREFIX = "scala"
    val isSparkClass = SPARK_CORE_CLASS_REGEX.findFirstIn(className).isDefined ||
      SPARK_SQL_CLASS_REGEX.findFirstIn(className).isDefined
    val isScalaClass = className.startsWith(SCALA_CORE_CLASS_PREFIX)
    // If the class is a Spark internal class or a Scala class, then exclude.
    isSparkClass || isScalaClass
  }

  /**
   * When called inside a class in the spark package, returns the name of the user code class
   * (outside the spark package) that called into Spark, as well as which Spark method they called.
   * This is used, for example, to tell users where in their code each RDD got created.
   *
   * @param skipClass Function that is used to exclude non-user-code classes.
   */
  def getCallSite(skipClass: String => Boolean = sparkInternalExclusionFunction): CallSite = {
    // Keep crawling up the stack trace until we find the first function not inside of the spark
    // package. We track the last (shallowest) contiguous Spark method. This might be an RDD
    // transformation, a SparkContext function (such as parallelize), or anything else that leads
    // to instantiation of an RDD. We also track the first (deepest) user method, file, and line.
    var lastSparkMethod = "<unknown>"
    var firstUserFile = "<unknown>"
    var firstUserLine = 0
    var insideSpark = true
    val callStack = new ArrayBuffer[String]() :+ "<unknown>"

    Thread.currentThread.getStackTrace().foreach { ste: StackTraceElement =>
      // When running under some profilers, the current stack trace might contain some bogus
      // frames. This is intended to ensure that we don't crash in these situations by
      // ignoring any frames that we can't examine.
      if (ste != null && ste.getMethodName != null
        && !ste.getMethodName.contains("getStackTrace")) {
        if (insideSpark) {
          if (skipClass(ste.getClassName)) {
            lastSparkMethod = if (ste.getMethodName == "<init>") {
              // Spark method is a constructor; get its class name
              ste.getClassName.substring(ste.getClassName.lastIndexOf('.') + 1)
            } else {
              ste.getMethodName
            }
            callStack(0) = ste.toString // Put last Spark method on top of the stack trace.
          } else {
            if (ste.getFileName != null) {
              firstUserFile = ste.getFileName
              if (ste.getLineNumber >= 0) {
                firstUserLine = ste.getLineNumber
              }
            }
            callStack += ste.toString
            insideSpark = false
          }
        } else {
          callStack += ste.toString
        }
      }
    }

    val callStackDepth = System.getProperty("spark.callstack.depth", "20").toInt
    val shortForm =
      if (firstUserFile == "HiveSessionImpl.java") {
        // To be more user friendly, show a nicer string for queries submitted from the JDBC
        // server.
        "Spark JDBC Server Query"
      } else {
        s"$lastSparkMethod at $firstUserFile:$firstUserLine"
      }
    val longForm = callStack.take(callStackDepth).mkString("\n")

    CallSite(shortForm, longForm)
  }

  private var compressedLogFileLengthCache: LoadingCache[String, java.lang.Long] = null
  private def getCompressedLogFileLengthCache(
      sparkConf: SparkConf): LoadingCache[String, java.lang.Long] = this.synchronized {
    if (compressedLogFileLengthCache == null) {
      val compressedLogFileLengthCacheSize = sparkConf.get(
        UNCOMPRESSED_LOG_FILE_LENGTH_CACHE_SIZE_CONF)
      compressedLogFileLengthCache = CacheBuilder.newBuilder()
        .maximumSize(compressedLogFileLengthCacheSize)
        .build[String, java.lang.Long](new CacheLoader[String, java.lang.Long]() {
        override def load(path: String): java.lang.Long = {
          Utils.getCompressedFileLength(new File(path))
        }
      })
    }
    compressedLogFileLengthCache
  }

  /**
   * Return the file length, if the file is compressed it returns the uncompressed file length.
   * It also caches the uncompressed file size to avoid repeated decompression. The cache size is
   * read from workerConf.
   */
  def getFileLength(file: File, workConf: SparkConf): Long = {
    if (file.getName.endsWith(".gz")) {
      getCompressedLogFileLengthCache(workConf).get(file.getAbsolutePath)
    } else {
      file.length
    }
  }

  /** Return uncompressed file length of a compressed file. */
  private def getCompressedFileLength(file: File): Long = {
    var gzInputStream: GZIPInputStream = null
    try {
      // Uncompress .gz file to determine file size.
      var fileSize = 0L
      gzInputStream = new GZIPInputStream(new FileInputStream(file))
      val bufSize = 1024
      val buf = new Array[Byte](bufSize)
      var numBytes = ByteStreams.read(gzInputStream, buf, 0, bufSize)
      while (numBytes > 0) {
        fileSize += numBytes
        numBytes = ByteStreams.read(gzInputStream, buf, 0, bufSize)
      }
      fileSize
    } catch {
      case e: Throwable =>
        logError(s"Cannot get file length of ${file}", e)
        throw e
    } finally {
      if (gzInputStream != null) {
        gzInputStream.close()
      }
    }
  }

  /** Return a string containing part of a file from byte 'start' to 'end'. */
  def offsetBytes(path: String, length: Long, start: Long, end: Long): String = {
    val file = new File(path)
    val effectiveEnd = math.min(length, end)
    val effectiveStart = math.max(0, start)
    val buff = new Array[Byte]((effectiveEnd-effectiveStart).toInt)
    val stream = if (path.endsWith(".gz")) {
      new GZIPInputStream(new FileInputStream(file))
    } else {
      new FileInputStream(file)
    }

    try {
      ByteStreams.skipFully(stream, effectiveStart)
      ByteStreams.readFully(stream, buff)
    } finally {
      stream.close()
    }
    Source.fromBytes(buff).mkString
  }

  /**
   * Return a string containing data across a set of files. The `startIndex`
   * and `endIndex` is based on the cumulative size of all the files take in
   * the given order. See figure below for more details.
   */
  def offsetBytes(files: Seq[File], fileLengths: Seq[Long], start: Long, end: Long): String = {
    assert(files.length == fileLengths.length)
    val startIndex = math.max(start, 0)
    val endIndex = math.min(end, fileLengths.sum)
    val fileToLength = files.zip(fileLengths).toMap
    logDebug("Log files: \n" + fileToLength.mkString("\n"))

    val stringBuffer = new StringBuffer((endIndex - startIndex).toInt)
    var sum = 0L
    files.zip(fileLengths).foreach { case (file, fileLength) =>
      val startIndexOfFile = sum
      val endIndexOfFile = sum + fileToLength(file)
      logDebug(s"Processing file $file, " +
        s"with start index = $startIndexOfFile, end index = $endIndex")

      /*
                                      ____________
       range 1:                      |            |
                                     |   case A   |

       files:   |==== file 1 ====|====== file 2 ======|===== file 3 =====|

                     |   case B  .       case C       .    case D    |
       range 2:      |___________.____________________.______________|
       */

      if (startIndex <= startIndexOfFile  && endIndex >= endIndexOfFile) {
        // Case C: read the whole file
        stringBuffer.append(offsetBytes(file.getAbsolutePath, fileLength, 0, fileToLength(file)))
      } else if (startIndex > startIndexOfFile && startIndex < endIndexOfFile) {
        // Case A and B: read from [start of required range] to [end of file / end of range]
        val effectiveStartIndex = startIndex - startIndexOfFile
        val effectiveEndIndex = math.min(endIndex - startIndexOfFile, fileToLength(file))
        stringBuffer.append(Utils.offsetBytes(
          file.getAbsolutePath, fileLength, effectiveStartIndex, effectiveEndIndex))
      } else if (endIndex > startIndexOfFile && endIndex < endIndexOfFile) {
        // Case D: read from [start of file] to [end of require range]
        val effectiveStartIndex = math.max(startIndex - startIndexOfFile, 0)
        val effectiveEndIndex = endIndex - startIndexOfFile
        stringBuffer.append(Utils.offsetBytes(
          file.getAbsolutePath, fileLength, effectiveStartIndex, effectiveEndIndex))
      }
      sum += fileToLength(file)
      logDebug(s"After processing file $file, string built is ${stringBuffer.toString}")
    }
    stringBuffer.toString
  }

  /**
   * Clone an object using a Spark serializer.
   */
  def clone[T: ClassTag](value: T, serializer: SerializerInstance): T = {
    serializer.deserialize[T](serializer.serialize(value))
  }

  private def isSpace(c: Char): Boolean = {
    " \t\r\n".indexOf(c) != -1
  }

  /**
   * Split a string of potentially quoted arguments from the command line the way that a shell
   * would do it to determine arguments to a command. For example, if the string is 'a "b c" d',
   * then it would be parsed as three arguments: 'a', 'b c' and 'd'.
   */
  def splitCommandString(s: String): Seq[String] = {
    val buf = new ArrayBuffer[String]
    var inWord = false
    var inSingleQuote = false
    var inDoubleQuote = false
    val curWord = new StringBuilder
    def endWord(): Unit = {
      buf += curWord.toString
      curWord.clear()
    }
    var i = 0
    while (i < s.length) {
      val nextChar = s.charAt(i)
      if (inDoubleQuote) {
        if (nextChar == '"') {
          inDoubleQuote = false
        } else if (nextChar == '\\') {
          if (i < s.length - 1) {
            // Append the next character directly, because only " and \ may be escaped in
            // double quotes after the shell's own expansion
            curWord.append(s.charAt(i + 1))
            i += 1
          }
        } else {
          curWord.append(nextChar)
        }
      } else if (inSingleQuote) {
        if (nextChar == '\'') {
          inSingleQuote = false
        } else {
          curWord.append(nextChar)
        }
        // Backslashes are not treated specially in single quotes
      } else if (nextChar == '"') {
        inWord = true
        inDoubleQuote = true
      } else if (nextChar == '\'') {
        inWord = true
        inSingleQuote = true
      } else if (!isSpace(nextChar)) {
        curWord.append(nextChar)
        inWord = true
      } else if (inWord && isSpace(nextChar)) {
        endWord()
        inWord = false
      }
      i += 1
    }
    if (inWord || inDoubleQuote || inSingleQuote) {
      endWord()
    }
    buf
  }

 /* Calculates 'x' modulo 'mod', takes to consideration sign of x,
  * i.e. if 'x' is negative, than 'x' % 'mod' is negative too
  * so function return (x % mod) + mod in that case.
  */
  def nonNegativeMod(x: Int, mod: Int): Int = {
    val rawMod = x % mod
    rawMod + (if (rawMod < 0) mod else 0)
  }

  // Handles idiosyncrasies with hash (add more as required)
  // This method should be kept in sync with
  // org.apache.spark.network.util.JavaUtils#nonNegativeHash().
  def nonNegativeHash(obj: AnyRef): Int = {

    // Required ?
    if (obj eq null) return 0

    val hash = obj.hashCode
    // math.abs fails for Int.MinValue
    val hashAbs = if (Int.MinValue != hash) math.abs(hash) else 0

    // Nothing else to guard against ?
    hashAbs
  }

  /**
   * NaN-safe version of `java.lang.Double.compare()` which allows NaN values to be compared
   * according to semantics where NaN == NaN and NaN is greater than any non-NaN double.
   */
  def nanSafeCompareDoubles(x: Double, y: Double): Int = {
    val xIsNan: Boolean = java.lang.Double.isNaN(x)
    val yIsNan: Boolean = java.lang.Double.isNaN(y)
    if ((xIsNan && yIsNan) || (x == y)) 0
    else if (xIsNan) 1
    else if (yIsNan) -1
    else if (x > y) 1
    else -1
  }

  /**
   * NaN-safe version of `java.lang.Float.compare()` which allows NaN values to be compared
   * according to semantics where NaN == NaN and NaN is greater than any non-NaN float.
   */
  def nanSafeCompareFloats(x: Float, y: Float): Int = {
    val xIsNan: Boolean = java.lang.Float.isNaN(x)
    val yIsNan: Boolean = java.lang.Float.isNaN(y)
    if ((xIsNan && yIsNan) || (x == y)) 0
    else if (xIsNan) 1
    else if (yIsNan) -1
    else if (x > y) 1
    else -1
  }

  /**
   * Returns the system properties map that is thread-safe to iterator over. It gets the
   * properties which have been set explicitly, as well as those for which only a default value
   * has been defined.
   */
  def getSystemProperties: Map[String, String] = {
    System.getProperties.stringPropertyNames().asScala
      .map(key => (key, System.getProperty(key))).toMap
  }

  /**
   * Method executed for repeating a task for side effects.
   * Unlike a for comprehension, it permits JVM JIT optimization
   */
  def times(numIters: Int)(f: => Unit): Unit = {
    var i = 0
    while (i < numIters) {
      f
      i += 1
    }
  }

  /**
   * Timing method based on iterations that permit JVM JIT optimization.
   *
   * @param numIters number of iterations
   * @param f function to be executed. If prepare is not None, the running time of each call to f
   *          must be an order of magnitude longer than one nanosecond for accurate timing.
   * @param prepare function to be executed before each call to f. Its running time doesn't count.
   * @return the total time across all iterations (not counting preparation time) in nanoseconds.
   */
  def timeIt(numIters: Int)(f: => Unit, prepare: Option[() => Unit] = None): Long = {
    if (prepare.isEmpty) {
      val startNs = System.nanoTime()
      times(numIters)(f)
      System.nanoTime() - startNs
    } else {
      var i = 0
      var sum = 0L
      while (i < numIters) {
        prepare.get.apply()
        val startNs = System.nanoTime()
        f
        sum += System.nanoTime() - startNs
        i += 1
      }
      sum
    }
  }

  /**
   * Counts the number of elements of an iterator using a while loop rather than calling
   * [[scala.collection.Iterator#size]] because it uses a for loop, which is slightly slower
   * in the current version of Scala.
   */
  def getIteratorSize(iterator: Iterator[_]): Long = {
    var count = 0L
    while (iterator.hasNext) {
      count += 1L
      iterator.next()
    }
    count
  }

  /**
   * Generate a zipWithIndex iterator, avoid index value overflowing problem
   * in scala's zipWithIndex
   */
  def getIteratorZipWithIndex[T](iterator: Iterator[T], startIndex: Long): Iterator[(T, Long)] = {
    new Iterator[(T, Long)] {
      require(startIndex >= 0, "startIndex should be >= 0.")
      var index: Long = startIndex - 1L
      def hasNext: Boolean = iterator.hasNext
      def next(): (T, Long) = {
        index += 1L
        (iterator.next(), index)
      }
    }
  }

  /**
   * Creates a symlink.
   *
   * @param src absolute path to the source
   * @param dst relative path for the destination
   */
  def symlink(src: File, dst: File): Unit = {
    if (!src.isAbsolute()) {
      throw new IOException("Source must be absolute")
    }
    if (dst.isAbsolute()) {
      throw new IOException("Destination must be relative")
    }
    Files.createSymbolicLink(dst.toPath, src.toPath)
  }


  /** Return the class name of the given object, removing all dollar signs */
  def getFormattedClassName(obj: AnyRef): String = {
    getSimpleName(obj.getClass).replace("$", "")
  }

  /**
   * Return a Hadoop FileSystem with the scheme encoded in the given path.
   */
  def getHadoopFileSystem(path: URI, conf: Configuration): FileSystem = {
    FileSystem.get(path, conf)
  }

  /**
   * Return a Hadoop FileSystem with the scheme encoded in the given path.
   */
  def getHadoopFileSystem(path: String, conf: Configuration): FileSystem = {
    getHadoopFileSystem(new URI(path), conf)
  }

  /**
   * Whether the underlying operating system is Windows.
   */
  val isWindows = SystemUtils.IS_OS_WINDOWS

  /**
   * Whether the underlying operating system is Mac OS X.
   */
  val isMac = SystemUtils.IS_OS_MAC_OSX

  /**
   * Pattern for matching a Windows drive, which contains only a single alphabet character.
   */
  val windowsDrive = "([a-zA-Z])".r

  /**
   * Indicates whether Spark is currently running unit tests.
   */
  def isTesting: Boolean = {
    sys.env.contains("SPARK_TESTING") || sys.props.contains(IS_TESTING.key)
  }

  /**
   * Terminates a process waiting for at most the specified duration.
   *
   * @return the process exit value if it was successfully terminated, else None
   */
  def terminateProcess(process: Process, timeoutMs: Long): Option[Int] = {
    // Politely destroy first
    process.destroy()
    if (process.waitFor(timeoutMs, TimeUnit.MILLISECONDS)) {
      // Successful exit
      Option(process.exitValue())
    } else {
      try {
        process.destroyForcibly()
      } catch {
        case NonFatal(e) => logWarning("Exception when attempting to kill process", e)
      }
      // Wait, again, although this really should return almost immediately
      if (process.waitFor(timeoutMs, TimeUnit.MILLISECONDS)) {
        Option(process.exitValue())
      } else {
        logWarning("Timed out waiting to forcibly kill process")
        None
      }
    }
  }

  /**
   * Return the stderr of a process after waiting for the process to terminate.
   * If the process does not terminate within the specified timeout, return None.
   */
  def getStderr(process: Process, timeoutMs: Long): Option[String] = {
    val terminated = process.waitFor(timeoutMs, TimeUnit.MILLISECONDS)
    if (terminated) {
      Some(Source.fromInputStream(process.getErrorStream).getLines().mkString("\n"))
    } else {
      None
    }
  }

  /**
   * Execute the given block, logging and re-throwing any uncaught exception.
   * This is particularly useful for wrapping code that runs in a thread, to ensure
   * that exceptions are printed, and to avoid having to catch Throwable.
   */
  def logUncaughtExceptions[T](f: => T): T = {
    try {
      f
    } catch {
      case ct: ControlThrowable =>
        throw ct
      case t: Throwable =>
        logError(s"Uncaught exception in thread ${Thread.currentThread().getName}", t)
        throw t
    }
  }

  /** Executes the given block in a Try, logging any uncaught exceptions. */
  def tryLog[T](f: => T): Try[T] = {
    try {
      val res = f
      scala.util.Success(res)
    } catch {
      case ct: ControlThrowable =>
        throw ct
      case t: Throwable =>
        logError(s"Uncaught exception in thread ${Thread.currentThread().getName}", t)
        scala.util.Failure(t)
    }
  }

  /** Returns true if the given exception was fatal. See docs for scala.util.control.NonFatal. */
  def isFatalError(e: Throwable): Boolean = {
    e match {
      case NonFatal(_) |
           _: InterruptedException |
           _: NotImplementedError |
           _: ControlThrowable |
           _: LinkageError =>
        false
      case _ =>
        true
    }
  }

  /**
   * Return a well-formed URI for the file described by a user input string.
   *
   * If the supplied path does not contain a scheme, or is a relative path, it will be
   * converted into an absolute path with a file:// scheme.
   */
  def resolveURI(path: String): URI = {
    try {
      val uri = new URI(path)
      if (uri.getScheme() != null) {
        return uri
      }
      // make sure to handle if the path has a fragment (applies to yarn
      // distributed cache)
      if (uri.getFragment() != null) {
        val absoluteURI = new File(uri.getPath()).getAbsoluteFile().toURI()
        return new URI(absoluteURI.getScheme(), absoluteURI.getHost(), absoluteURI.getPath(),
          uri.getFragment())
      }
    } catch {
      case e: URISyntaxException =>
    }
    new File(path).getAbsoluteFile().toURI()
  }

  /** Resolve a comma-separated list of paths. */
  def resolveURIs(paths: String): String = {
    if (paths == null || paths.trim.isEmpty) {
      ""
    } else {
      paths.split(",").filter(_.trim.nonEmpty).map { p => Utils.resolveURI(p) }.mkString(",")
    }
  }

  /** Return all non-local paths from a comma-separated list of paths. */
  def nonLocalPaths(paths: String, testWindows: Boolean = false): Array[String] = {
    val windows = isWindows || testWindows
    if (paths == null || paths.trim.isEmpty) {
      Array.empty
    } else {
      paths.split(",").filter { p =>
        val uri = resolveURI(p)
        Option(uri.getScheme).getOrElse("file") match {
          case windowsDrive(d) if windows => false
          case "local" | "file" => false
          case _ => true
        }
      }
    }
  }

  /**
   * Load default Spark properties from the given file. If no file is provided,
   * use the common defaults file. This mutates state in the given SparkConf and
   * in this JVM's system properties if the config specified in the file is not
   * already set. Return the path of the properties file used.
   */
  def loadDefaultSparkProperties(conf: SparkConf, filePath: String = null): String = {
    val path = Option(filePath).getOrElse(getDefaultPropertiesFile())
    Option(path).foreach { confFile =>
      getPropertiesFromFile(confFile).filter { case (k, v) =>
        k.startsWith("spark.")
      }.foreach { case (k, v) =>
        conf.setIfMissing(k, v)
        sys.props.getOrElseUpdate(k, v)
      }
    }
    path
  }

  /**
   * Updates Spark config with properties from a set of Properties.
   * Provided properties have the highest priority.
   */
  def updateSparkConfigFromProperties(
      conf: SparkConf,
      properties: Map[String, String]) : Unit = {
    properties.filter { case (k, v) =>
      k.startsWith("spark.")
    }.foreach { case (k, v) =>
      conf.set(k, v)
    }
  }

  /**
   * Implements the same logic as JDK `java.lang.String#trim` by removing leading and trailing
   * non-printable characters less or equal to '\u0020' (SPACE) but preserves natural line
   * delimiters according to [[java.util.Properties]] load method. The natural line delimiters are
   * removed by JDK during load. Therefore any remaining ones have been specifically provided and
   * escaped by the user, and must not be ignored
   *
   * @param str
   * @return the trimmed value of str
   */
  private[util] def trimExceptCRLF(str: String): String = {
    val nonSpaceOrNaturalLineDelimiter: Char => Boolean = { ch =>
      ch > ' ' || ch == '\r' || ch == '\n'
    }

    val firstPos = str.indexWhere(nonSpaceOrNaturalLineDelimiter)
    val lastPos = str.lastIndexWhere(nonSpaceOrNaturalLineDelimiter)
    if (firstPos >= 0 && lastPos >= 0) {
      str.substring(firstPos, lastPos + 1)
    } else {
      ""
    }
  }

  /** Load properties present in the given file. */
  def getPropertiesFromFile(filename: String): Map[String, String] = {
    val file = new File(filename)
    require(file.exists(), s"Properties file $file does not exist")
    require(file.isFile(), s"Properties file $file is not a normal file")

    val inReader = new InputStreamReader(new FileInputStream(file), StandardCharsets.UTF_8)
    try {
      val properties = new Properties()
      properties.load(inReader)
      properties.stringPropertyNames().asScala
        .map { k => (k, trimExceptCRLF(properties.getProperty(k))) }
        .toMap

    } catch {
      case e: IOException =>
        throw new SparkException(s"Failed when loading Spark properties from $filename", e)
    } finally {
      inReader.close()
    }
  }

  /** Return the path of the default Spark properties file. */
  def getDefaultPropertiesFile(env: Map[String, String] = sys.env): String = {
    env.get("SPARK_CONF_DIR")
      .orElse(env.get("SPARK_HOME").map { t => s"$t${File.separator}conf" })
      .map { t => new File(s"$t${File.separator}spark-defaults.conf")}
      .filter(_.isFile)
      .map(_.getAbsolutePath)
      .orNull
  }

  /**
   * Return a nice string representation of the exception. It will call "printStackTrace" to
   * recursively generate the stack trace including the exception and its causes.
   */
  def exceptionString(e: Throwable): String = {
    if (e == null) {
      ""
    } else {
      // Use e.printStackTrace here because e.getStackTrace doesn't include the cause
      val stringWriter = new StringWriter()
      e.printStackTrace(new PrintWriter(stringWriter))
      stringWriter.toString
    }
  }

  private implicit class Lock(lock: LockInfo) {
    def lockString: String = {
      lock match {
        case monitor: MonitorInfo =>
          s"Monitor(${lock.getClassName}@${lock.getIdentityHashCode}})"
        case _ =>
          s"Lock(${lock.getClassName}@${lock.getIdentityHashCode}})"
      }
    }
  }

  /** Return a thread dump of all threads' stacktraces.  Used to capture dumps for the web UI */
  def getThreadDump(): Array[ThreadStackTrace] = {
    // We need to filter out null values here because dumpAllThreads() may return null array
    // elements for threads that are dead / don't exist.
    val threadInfos = ManagementFactory.getThreadMXBean.dumpAllThreads(true, true).filter(_ != null)
    threadInfos.sortWith { case (threadTrace1, threadTrace2) =>
        val v1 = if (threadTrace1.getThreadName.contains("Executor task launch")) 1 else 0
        val v2 = if (threadTrace2.getThreadName.contains("Executor task launch")) 1 else 0
        if (v1 == v2) {
          val name1 = threadTrace1.getThreadName().toLowerCase(Locale.ROOT)
          val name2 = threadTrace2.getThreadName().toLowerCase(Locale.ROOT)
          val nameCmpRes = name1.compareTo(name2)
          if (nameCmpRes == 0) {
            threadTrace1.getThreadId < threadTrace2.getThreadId
          } else {
            nameCmpRes < 0
          }
        } else {
          v1 > v2
        }
    }.map(threadInfoToThreadStackTrace)
  }

  def getThreadDumpForThread(threadId: Long): Option[ThreadStackTrace] = {
    if (threadId <= 0) {
      None
    } else {
      // The Int.MaxValue here requests the entire untruncated stack trace of the thread:
      val threadInfo =
        Option(ManagementFactory.getThreadMXBean.getThreadInfo(threadId, Int.MaxValue))
      threadInfo.map(threadInfoToThreadStackTrace)
    }
  }

  private def threadInfoToThreadStackTrace(threadInfo: ThreadInfo): ThreadStackTrace = {
    val monitors = threadInfo.getLockedMonitors.map(m => m.getLockedStackFrame -> m).toMap
    val stackTrace = StackTrace(threadInfo.getStackTrace.map { frame =>
      monitors.get(frame) match {
        case Some(monitor) =>
          monitor.getLockedStackFrame.toString + s" => holding ${monitor.lockString}"
        case None =>
          frame.toString
      }
    })

    // use a set to dedup re-entrant locks that are held at multiple places
    val heldLocks =
      (threadInfo.getLockedSynchronizers ++ threadInfo.getLockedMonitors).map(_.lockString).toSet

    ThreadStackTrace(
      threadId = threadInfo.getThreadId,
      threadName = threadInfo.getThreadName,
      threadState = threadInfo.getThreadState,
      stackTrace = stackTrace,
      blockedByThreadId =
        if (threadInfo.getLockOwnerId < 0) None else Some(threadInfo.getLockOwnerId),
      blockedByLock = Option(threadInfo.getLockInfo).map(_.lockString).getOrElse(""),
      holdingLocks = heldLocks.toSeq)
  }

  /**
   * Convert all spark properties set in the given SparkConf to a sequence of java options.
   */
  def sparkJavaOpts(conf: SparkConf, filterKey: (String => Boolean) = _ => true): Seq[String] = {
    conf.getAll
      .filter { case (k, _) => filterKey(k) }
      .map { case (k, v) => s"-D$k=$v" }
  }

  /**
   * Maximum number of retries when binding to a port before giving up.
   */
  def portMaxRetries(conf: SparkConf): Int = {
    val maxRetries = conf.getOption("spark.port.maxRetries").map(_.toInt)
    if (conf.contains(IS_TESTING)) {
      // Set a higher number of retries for tests...
      maxRetries.getOrElse(100)
    } else {
      maxRetries.getOrElse(16)
    }
  }

  /**
   * Returns the user port to try when trying to bind a service. Handles wrapping and skipping
   * privileged ports.
   */
  def userPort(base: Int, offset: Int): Int = {
    (base + offset - 1024) % (65536 - 1024) + 1024
  }

  /**
   * Attempt to start a service on the given port, or fail after a number of attempts.
   * Each subsequent attempt uses 1 + the port used in the previous attempt (unless the port is 0).
   *
   * @param startPort The initial port to start the service on.
   * @param startService Function to start service on a given port.
   *                     This is expected to throw java.net.BindException on port collision.
   * @param conf A SparkConf used to get the maximum number of retries when binding to a port.
   * @param serviceName Name of the service.
   * @return (service: T, port: Int)
   */
  def startServiceOnPort[T](
      startPort: Int,
      startService: Int => (T, Int),
      conf: SparkConf,
      serviceName: String = ""): (T, Int) = {

    require(startPort == 0 || (1024 <= startPort && startPort < 65536),
      "startPort should be between 1024 and 65535 (inclusive), or 0 for a random free port.")

    val serviceString = if (serviceName.isEmpty) "" else s" '$serviceName'"
    val maxRetries = portMaxRetries(conf)
    for (offset <- 0 to maxRetries) {
      // Do not increment port if startPort is 0, which is treated as a special port
      val tryPort = if (startPort == 0) {
        startPort
      } else {
        userPort(startPort, offset)
      }
      try {
        val (service, port) = startService(tryPort)
        logInfo(s"Successfully started service$serviceString on port $port.")
        return (service, port)
      } catch {
        case e: Exception if isBindCollision(e) =>
          if (offset >= maxRetries) {
            val exceptionMessage = if (startPort == 0) {
              s"${e.getMessage}: Service$serviceString failed after " +
                s"$maxRetries retries (on a random free port)! " +
                s"Consider explicitly setting the appropriate binding address for " +
                s"the service$serviceString (for example ${DRIVER_BIND_ADDRESS.key} " +
                s"for SparkDriver) to the correct binding address."
            } else {
              s"${e.getMessage}: Service$serviceString failed after " +
                s"$maxRetries retries (starting from $startPort)! Consider explicitly setting " +
                s"the appropriate port for the service$serviceString (for example spark.ui.port " +
                s"for SparkUI) to an available port or increasing spark.port.maxRetries."
            }
            val exception = new BindException(exceptionMessage)
            // restore original stack trace
            exception.setStackTrace(e.getStackTrace)
            throw exception
          }
          if (startPort == 0) {
            // As startPort 0 is for a random free port, it is most possibly binding address is
            // not correct.
            logWarning(s"Service$serviceString could not bind on a random free port. " +
              "You may check whether configuring an appropriate binding address.")
          } else {
            logWarning(s"Service$serviceString could not bind on port $tryPort. " +
              s"Attempting port ${tryPort + 1}.")
          }
      }
    }
    // Should never happen
    throw new SparkException(s"Failed to start service$serviceString on port $startPort")
  }

  /**
   * Return whether the exception is caused by an address-port collision when binding.
   */
  def isBindCollision(exception: Throwable): Boolean = {
    exception match {
      case e: BindException =>
        if (e.getMessage != null) {
          return true
        }
        isBindCollision(e.getCause)
      case e: MultiException =>
        e.getThrowables.asScala.exists(isBindCollision)
      case e: NativeIoException =>
        (e.getMessage != null && e.getMessage.startsWith("bind() failed: ")) ||
          isBindCollision(e.getCause)
      case e: Exception => isBindCollision(e.getCause)
      case _ => false
    }
  }

  /**
   * configure a new log4j level
   */
<<<<<<< HEAD
  def setLogLevel(l: org.apache.log4j.Level) {
=======
  def setLogLevel(l: org.apache.log4j.Level): Unit = {
>>>>>>> cceb2d6f
    val rootLogger = org.apache.log4j.Logger.getRootLogger()
    rootLogger.setLevel(l)
    // Setting threshold to null as rootLevel will define log level for spark-shell
    Logging.sparkShellThresholdLevel = null
  }

  /**
   * Return the current system LD_LIBRARY_PATH name
   */
  def libraryPathEnvName: String = {
    if (isWindows) {
      "PATH"
    } else if (isMac) {
      "DYLD_LIBRARY_PATH"
    } else {
      "LD_LIBRARY_PATH"
    }
  }

  /**
   * Return the prefix of a command that appends the given library paths to the
   * system-specific library path environment variable. On Unix, for instance,
   * this returns the string LD_LIBRARY_PATH="path1:path2:$LD_LIBRARY_PATH".
   */
  def libraryPathEnvPrefix(libraryPaths: Seq[String]): String = {
    val libraryPathScriptVar = if (isWindows) {
      s"%${libraryPathEnvName}%"
    } else {
      "$" + libraryPathEnvName
    }
    val libraryPath = (libraryPaths :+ libraryPathScriptVar).mkString("\"",
      File.pathSeparator, "\"")
    val ampersand = if (Utils.isWindows) {
      " &"
    } else {
      ""
    }
    s"$libraryPathEnvName=$libraryPath$ampersand"
  }

  /**
   * Return the value of a config either through the SparkConf or the Hadoop configuration.
   * We Check whether the key is set in the SparkConf before look at any Hadoop configuration.
   * If the key is set in SparkConf, no matter whether it is running on YARN or not,
   * gets the value from SparkConf.
   * Only when the key is not set in SparkConf and running on YARN,
   * gets the value from Hadoop configuration.
   */
  def getSparkOrYarnConfig(conf: SparkConf, key: String, default: String): String = {
    if (conf.contains(key)) {
      conf.get(key, default)
    } else if (conf.get(SparkLauncher.SPARK_MASTER, null) == "yarn") {
      new YarnConfiguration(SparkHadoopUtil.get.newConfiguration(conf)).get(key, default)
    } else {
      default
    }
  }

  /**
   * Return a pair of host and port extracted from the `sparkUrl`.
   *
   * A spark url (`spark://host:port`) is a special URI that its scheme is `spark` and only contains
   * host and port.
   *
   * @throws org.apache.spark.SparkException if sparkUrl is invalid.
   */
  @throws(classOf[SparkException])
  def extractHostPortFromSparkUrl(sparkUrl: String): (String, Int) = {
    try {
      val uri = new java.net.URI(sparkUrl)
      val host = uri.getHost
      val port = uri.getPort
      if (uri.getScheme != "spark" ||
        host == null ||
        port < 0 ||
        (uri.getPath != null && !uri.getPath.isEmpty) || // uri.getPath returns "" instead of null
        uri.getFragment != null ||
        uri.getQuery != null ||
        uri.getUserInfo != null) {
        throw new SparkException("Invalid master URL: " + sparkUrl)
      }
      (host, port)
    } catch {
      case e: java.net.URISyntaxException =>
        throw new SparkException("Invalid master URL: " + sparkUrl, e)
    }
  }

  /**
   * Returns the current user name. This is the currently logged in user, unless that's been
   * overridden by the `SPARK_USER` environment variable.
   */
  def getCurrentUserName(): String = {
    Option(System.getenv("SPARK_USER"))
      .getOrElse(UserGroupInformation.getCurrentUser().getShortUserName())
  }

  val EMPTY_USER_GROUPS = Set.empty[String]

  // Returns the groups to which the current user belongs.
  def getCurrentUserGroups(sparkConf: SparkConf, username: String): Set[String] = {
    val groupProviderClassName = sparkConf.get(USER_GROUPS_MAPPING)
    if (groupProviderClassName != "") {
      try {
        val groupMappingServiceProvider = classForName(groupProviderClassName).
          getConstructor().newInstance().
          asInstanceOf[org.apache.spark.security.GroupMappingServiceProvider]
        val currentUserGroups = groupMappingServiceProvider.getGroups(username)
        return currentUserGroups
      } catch {
        case e: Exception => logError(s"Error getting groups for user=$username", e)
      }
    }
    EMPTY_USER_GROUPS
  }

  /**
   * Split the comma delimited string of master URLs into a list.
   * For instance, "spark://abc,def" becomes [spark://abc, spark://def].
   */
  def parseStandaloneMasterUrls(masterUrls: String): Array[String] = {
    masterUrls.stripPrefix("spark://").split(",").map("spark://" + _)
  }

  /** An identifier that backup masters use in their responses. */
  val BACKUP_STANDALONE_MASTER_PREFIX = "Current state is not alive"

  /** Return true if the response message is sent from a backup Master on standby. */
  def responseFromBackup(msg: String): Boolean = {
    msg.startsWith(BACKUP_STANDALONE_MASTER_PREFIX)
  }

  /**
   * To avoid calling `Utils.getCallSite` for every single RDD we create in the body,
   * set a dummy call site that RDDs use instead. This is for performance optimization.
   */
  def withDummyCallSite[T](sc: SparkContext)(body: => T): T = {
    val oldShortCallSite = sc.getLocalProperty(CallSite.SHORT_FORM)
    val oldLongCallSite = sc.getLocalProperty(CallSite.LONG_FORM)
    try {
      sc.setLocalProperty(CallSite.SHORT_FORM, "")
      sc.setLocalProperty(CallSite.LONG_FORM, "")
      body
    } finally {
      // Restore the old ones here
      sc.setLocalProperty(CallSite.SHORT_FORM, oldShortCallSite)
      sc.setLocalProperty(CallSite.LONG_FORM, oldLongCallSite)
    }
  }

  /**
   * Return whether the specified file is a parent directory of the child file.
   */
  @tailrec
  def isInDirectory(parent: File, child: File): Boolean = {
    if (child == null || parent == null) {
      return false
    }
    if (!child.exists() || !parent.exists() || !parent.isDirectory()) {
      return false
    }
    if (parent.equals(child)) {
      return true
    }
    isInDirectory(parent, child.getParentFile)
  }


  /**
   *
   * @return whether it is local mode
   */
  def isLocalMaster(conf: SparkConf): Boolean = {
    val master = conf.get("spark.master", "")
    master == "local" || master.startsWith("local[")
  }

  /**
   * Return whether dynamic allocation is enabled in the given conf.
   */
  def isDynamicAllocationEnabled(conf: SparkConf): Boolean = {
    val dynamicAllocationEnabled = conf.get(DYN_ALLOCATION_ENABLED)
    dynamicAllocationEnabled &&
      (!isLocalMaster(conf) || conf.get(DYN_ALLOCATION_TESTING))
  }

  def isStreamingDynamicAllocationEnabled(conf: SparkConf): Boolean = {
    val streamingDynamicAllocationEnabled = conf.get(STREAMING_DYN_ALLOCATION_ENABLED)
    streamingDynamicAllocationEnabled &&
      (!isLocalMaster(conf) || conf.get(STREAMING_DYN_ALLOCATION_TESTING))
  }

  /**
   * Return the initial number of executors for dynamic allocation.
   */
  def getDynamicAllocationInitialExecutors(conf: SparkConf): Int = {
    if (conf.get(DYN_ALLOCATION_INITIAL_EXECUTORS) < conf.get(DYN_ALLOCATION_MIN_EXECUTORS)) {
      logWarning(s"${DYN_ALLOCATION_INITIAL_EXECUTORS.key} less than " +
        s"${DYN_ALLOCATION_MIN_EXECUTORS.key} is invalid, ignoring its setting, " +
          "please update your configs.")
    }

    if (conf.get(EXECUTOR_INSTANCES).getOrElse(0) < conf.get(DYN_ALLOCATION_MIN_EXECUTORS)) {
      logWarning(s"${EXECUTOR_INSTANCES.key} less than " +
        s"${DYN_ALLOCATION_MIN_EXECUTORS.key} is invalid, ignoring its setting, " +
          "please update your configs.")
    }

    val initialExecutors = Seq(
      conf.get(DYN_ALLOCATION_MIN_EXECUTORS),
      conf.get(DYN_ALLOCATION_INITIAL_EXECUTORS),
      conf.get(EXECUTOR_INSTANCES).getOrElse(0)).max

    logInfo(s"Using initial executors = $initialExecutors, max of " +
      s"${DYN_ALLOCATION_INITIAL_EXECUTORS.key}, ${DYN_ALLOCATION_MIN_EXECUTORS.key} and " +
        s"${EXECUTOR_INSTANCES.key}")
    initialExecutors
  }

  def tryWithResource[R <: Closeable, T](createResource: => R)(f: R => T): T = {
    val resource = createResource
    try f.apply(resource) finally resource.close()
  }

  /**
   * Returns a path of temporary file which is in the same directory with `path`.
   */
  def tempFileWith(path: File): File = {
    new File(path.getAbsolutePath + "." + UUID.randomUUID())
  }

  /**
   * Given a process id, return true if the process is still running.
   */
  def isProcessRunning(pid: Int): Boolean = {
    val process = executeCommand(Seq("kill", "-0", pid.toString))
    process.waitFor(10, TimeUnit.SECONDS)
    process.exitValue() == 0
  }

  /**
   * Returns the pid of this JVM process.
   */
  def getProcessId: Int = {
    val PROCESS = "(\\d+)@(.*)".r
    val name = getProcessName()
    name match {
      case PROCESS(pid, _) => pid.toInt
      case _ =>
        throw new SparkException(s"Unexpected process name: $name, expected to be PID@hostname.")
    }
  }

  /**
   * Returns the name of this JVM process. This is OS dependent but typically (OSX, Linux, Windows),
   * this is formatted as PID@hostname.
   */
  def getProcessName(): String = {
    ManagementFactory.getRuntimeMXBean().getName()
  }

  /**
   * Utility function that should be called early in `main()` for daemons to set up some common
   * diagnostic state.
   */
  def initDaemon(log: Logger): Unit = {
    log.info(s"Started daemon with process name: ${Utils.getProcessName()}")
    SignalUtils.registerLogger(log)
  }

  /**
   * Return the jar files pointed by the "spark.jars" property. Spark internally will distribute
   * these jars through file server. In the YARN mode, it will return an empty list, since YARN
   * has its own mechanism to distribute jars.
   */
  def getUserJars(conf: SparkConf): Seq[String] = {
    conf.get(JARS).filter(_.nonEmpty)
  }

  /**
   * Return the local jar files which will be added to REPL's classpath. These jar files are
   * specified by --jars (spark.jars) or --packages, remote jars will be downloaded to local by
   * SparkSubmit at first.
   */
  def getLocalUserJarsForShell(conf: SparkConf): Seq[String] = {
    val localJars = conf.getOption("spark.repl.local.jars")
    localJars.map(_.split(",")).map(_.filter(_.nonEmpty)).toSeq.flatten
  }

  private[spark] val REDACTION_REPLACEMENT_TEXT = "*********(redacted)"

  /**
   * Redact the sensitive values in the given map. If a map key matches the redaction pattern then
   * its value is replaced with a dummy text.
   */
  def redact(conf: SparkConf, kvs: Seq[(String, String)]): Seq[(String, String)] = {
    val redactionPattern = conf.get(SECRET_REDACTION_PATTERN)
    redact(redactionPattern, kvs)
  }

  /**
   * Redact the sensitive values in the given map. If a map key matches the redaction pattern then
   * its value is replaced with a dummy text.
   */
  def redact[K, V](regex: Option[Regex], kvs: Seq[(K, V)]): Seq[(K, V)] = {
    regex match {
      case None => kvs
      case Some(r) => redact(r, kvs)
    }
  }

  /**
   * Redact the sensitive information in the given string.
   */
  def redact(regex: Option[Regex], text: String): String = {
    regex match {
      case None => text
      case Some(r) =>
        if (text == null || text.isEmpty) {
          text
        } else {
          r.replaceAllIn(text, REDACTION_REPLACEMENT_TEXT)
        }
    }
  }

  private def redact[K, V](redactionPattern: Regex, kvs: Seq[(K, V)]): Seq[(K, V)] = {
    // If the sensitive information regex matches with either the key or the value, redact the value
    // While the original intent was to only redact the value if the key matched with the regex,
    // we've found that especially in verbose mode, the value of the property may contain sensitive
    // information like so:
    // "sun.java.command":"org.apache.spark.deploy.SparkSubmit ... \
    // --conf spark.executorEnv.HADOOP_CREDSTORE_PASSWORD=secret_password ...
    //
    // And, in such cases, simply searching for the sensitive information regex in the key name is
    // not sufficient. The values themselves have to be searched as well and redacted if matched.
    // This does mean we may be accounting more false positives - for example, if the value of an
    // arbitrary property contained the term 'password', we may redact the value from the UI and
    // logs. In order to work around it, user would have to make the spark.redaction.regex property
    // more specific.
    kvs.map {
      case (key: String, value: String) =>
        redactionPattern.findFirstIn(key)
          .orElse(redactionPattern.findFirstIn(value))
          .map { _ => (key, REDACTION_REPLACEMENT_TEXT) }
          .getOrElse((key, value))
      case (key, value: String) =>
        redactionPattern.findFirstIn(value)
          .map { _ => (key, REDACTION_REPLACEMENT_TEXT) }
          .getOrElse((key, value))
      case (key, value) =>
        (key, value)
    }.asInstanceOf[Seq[(K, V)]]
  }

  /**
   * Looks up the redaction regex from within the key value pairs and uses it to redact the rest
   * of the key value pairs. No care is taken to make sure the redaction property itself is not
   * redacted. So theoretically, the property itself could be configured to redact its own value
   * when printing.
   */
  def redact(kvs: Map[String, String]): Seq[(String, String)] = {
    val redactionPattern = kvs.getOrElse(
      SECRET_REDACTION_PATTERN.key,
      SECRET_REDACTION_PATTERN.defaultValueString
    ).r
    redact(redactionPattern, kvs.toArray)
  }

  def redactCommandLineArgs(conf: SparkConf, commands: Seq[String]): Seq[String] = {
    val redactionPattern = conf.get(SECRET_REDACTION_PATTERN)
    commands.map {
      case PATTERN_FOR_COMMAND_LINE_ARG(key, value) =>
        val (_, newValue) = redact(redactionPattern, Seq((key, value))).head
        s"-D$key=$newValue"

      case cmd => cmd
    }
  }

  def stringToSeq(str: String): Seq[String] = {
    str.split(",").map(_.trim()).filter(_.nonEmpty)
  }

  /**
   * Create instances of extension classes.
   *
   * The classes in the given list must:
   * - Be sub-classes of the given base class.
   * - Provide either a no-arg constructor, or a 1-arg constructor that takes a SparkConf.
   *
   * The constructors are allowed to throw "UnsupportedOperationException" if the extension does not
   * want to be registered; this allows the implementations to check the Spark configuration (or
   * other state) and decide they do not need to be added. A log message is printed in that case.
   * Other exceptions are bubbled up.
   */
  def loadExtensions[T <: AnyRef](
      extClass: Class[T], classes: Seq[String], conf: SparkConf): Seq[T] = {
    classes.flatMap { name =>
      try {
        val klass = classForName[T](name)
        require(extClass.isAssignableFrom(klass),
          s"$name is not a subclass of ${extClass.getName()}.")

        val ext = Try(klass.getConstructor(classOf[SparkConf])) match {
          case Success(ctor) =>
            ctor.newInstance(conf)

          case Failure(_) =>
            klass.getConstructor().newInstance()
        }

        Some(ext.asInstanceOf[T])
      } catch {
        case _: NoSuchMethodException =>
          throw new SparkException(
            s"$name did not have a zero-argument constructor or a" +
              " single-argument constructor that accepts SparkConf. Note: if the class is" +
              " defined inside of another Scala class, then its constructors may accept an" +
              " implicit parameter that references the enclosing class; in this case, you must" +
              " define the class as a top-level class in order to prevent this extra" +
              " parameter from breaking Spark's ability to find a valid constructor.")

        case e: InvocationTargetException =>
          e.getCause() match {
            case uoe: UnsupportedOperationException =>
              logDebug(s"Extension $name not being initialized.", uoe)
              logInfo(s"Extension $name not being initialized.")
              None

            case null => throw e

            case cause => throw cause
          }
      }
    }
  }

  /**
   * Check the validity of the given Kubernetes master URL and return the resolved URL. Prefix
   * "k8s://" is appended to the resolved URL as the prefix is used by KubernetesClusterManager
   * in canCreate to determine if the KubernetesClusterManager should be used.
   */
  def checkAndGetK8sMasterUrl(rawMasterURL: String): String = {
    require(rawMasterURL.startsWith("k8s://"),
      "Kubernetes master URL must start with k8s://.")
    val masterWithoutK8sPrefix = rawMasterURL.substring("k8s://".length)

    // To handle master URLs, e.g., k8s://host:port.
    if (!masterWithoutK8sPrefix.contains("://")) {
      val resolvedURL = s"https://$masterWithoutK8sPrefix"
      logInfo("No scheme specified for kubernetes master URL, so defaulting to https. Resolved " +
        s"URL is $resolvedURL.")
      return s"k8s://$resolvedURL"
    }

    val masterScheme = new URI(masterWithoutK8sPrefix).getScheme
    val resolvedURL = masterScheme.toLowerCase(Locale.ROOT) match {
      case "https" =>
        masterWithoutK8sPrefix
      case "http" =>
        logWarning("Kubernetes master URL uses HTTP instead of HTTPS.")
        masterWithoutK8sPrefix
      case null =>
        val resolvedURL = s"https://$masterWithoutK8sPrefix"
        logInfo("No scheme specified for kubernetes master URL, so defaulting to https. Resolved " +
          s"URL is $resolvedURL.")
        resolvedURL
      case _ =>
        throw new IllegalArgumentException("Invalid Kubernetes master scheme: " + masterScheme)
    }

    s"k8s://$resolvedURL"
  }

  /**
   * Replaces all the {{EXECUTOR_ID}} occurrences with the Executor Id
   * and {{APP_ID}} occurrences with the App Id.
   */
  def substituteAppNExecIds(opt: String, appId: String, execId: String): String = {
    opt.replace("{{APP_ID}}", appId).replace("{{EXECUTOR_ID}}", execId)
  }

  /**
   * Replaces all the {{APP_ID}} occurrences with the App Id.
   */
  def substituteAppId(opt: String, appId: String): String = {
    opt.replace("{{APP_ID}}", appId)
  }

  def createSecret(conf: SparkConf): String = {
    val bits = conf.get(AUTH_SECRET_BIT_LENGTH)
    val rnd = new SecureRandom()
    val secretBytes = new Array[Byte](bits / JByte.SIZE)
    rnd.nextBytes(secretBytes)
    HashCodes.fromBytes(secretBytes).toString()
  }

  /**
   * Safer than Class obj's getSimpleName which may throw Malformed class name error in scala.
   * This method mimics scalatest's getSimpleNameOfAnObjectsClass.
   */
  def getSimpleName(cls: Class[_]): String = {
    try {
      cls.getSimpleName
    } catch {
      // TODO: the value returned here isn't even quite right; it returns simple names
      // like UtilsSuite$MalformedClassObject$MalformedClass instead of MalformedClass
      // The exact value may not matter much as it's used in log statements
      case _: InternalError =>
        stripDollars(stripPackages(cls.getName))
    }
  }

  /**
   * Remove the packages from full qualified class name
   */
  private def stripPackages(fullyQualifiedName: String): String = {
    fullyQualifiedName.split("\\.").takeRight(1)(0)
  }

  /**
   * Remove trailing dollar signs from qualified class name,
   * and return the trailing part after the last dollar sign in the middle
   */
  private def stripDollars(s: String): String = {
    val lastDollarIndex = s.lastIndexOf('$')
    if (lastDollarIndex < s.length - 1) {
      // The last char is not a dollar sign
      if (lastDollarIndex == -1 || !s.contains("$iw")) {
        // The name does not have dollar sign or is not an intepreter
        // generated class, so we should return the full string
        s
      } else {
        // The class name is intepreter generated,
        // return the part after the last dollar sign
        // This is the same behavior as getClass.getSimpleName
        s.substring(lastDollarIndex + 1)
      }
    }
    else {
      // The last char is a dollar sign
      // Find last non-dollar char
      val lastNonDollarChar = s.reverse.find(_ != '$')
      lastNonDollarChar match {
        case None => s
        case Some(c) =>
          val lastNonDollarIndex = s.lastIndexOf(c)
          if (lastNonDollarIndex == -1) {
            s
          } else {
            // Strip the trailing dollar signs
            // Invoke stripDollars again to get the simple name
            stripDollars(s.substring(0, lastNonDollarIndex + 1))
          }
      }
    }
  }

  /**
   * Regular expression matching full width characters.
   *
   * Looked at all the 0x0000-0xFFFF characters (unicode) and showed them under Xshell.
   * Found all the full width characters, then get the regular expression.
   */
  private val fullWidthRegex = ("""[""" +
    // scalastyle:off nonascii
    """\u1100-\u115F""" +
    """\u2E80-\uA4CF""" +
    """\uAC00-\uD7A3""" +
    """\uF900-\uFAFF""" +
    """\uFE10-\uFE19""" +
    """\uFE30-\uFE6F""" +
    """\uFF00-\uFF60""" +
    """\uFFE0-\uFFE6""" +
    // scalastyle:on nonascii
    """]""").r

  /**
   * Return the number of half widths in a given string. Note that a full width character
   * occupies two half widths.
   *
   * For a string consisting of 1 million characters, the execution of this method requires
   * about 50ms.
   */
  def stringHalfWidth(str: String): Int = {
    if (str == null) 0 else str.length + fullWidthRegex.findAllIn(str).size
  }

<<<<<<< HEAD
=======
  def sanitizeDirName(str: String): String = {
    str.replaceAll("[ :/]", "-").replaceAll("[.${}'\"]", "_").toLowerCase(Locale.ROOT)
  }

  def isClientMode(conf: SparkConf): Boolean = {
    "client".equals(conf.get(SparkLauncher.DEPLOY_MODE, "client"))
  }

>>>>>>> cceb2d6f
  /** Returns whether the URI is a "local:" URI. */
  def isLocalUri(uri: String): Boolean = {
    uri.startsWith(s"$LOCAL_SCHEME:")
  }

<<<<<<< HEAD
  def sanitizeDirName(str: String): String = {
    str.replaceAll("[ :/]", "-").replaceAll("[.${}'\"]", "_").toLowerCase(Locale.ROOT)
  }

  def isClientMode(conf: SparkConf): Boolean = {
    "client".equals(conf.get(SparkLauncher.DEPLOY_MODE, "client"))
=======
  /** Check whether the file of the path is splittable. */
  def isFileSplittable(path: Path, codecFactory: CompressionCodecFactory): Boolean = {
    val codec = codecFactory.getCodec(path)
    codec == null || codec.isInstanceOf[SplittableCompressionCodec]
  }

  /** Create a new properties object with the same values as `props` */
  def cloneProperties(props: Properties): Properties = {
    val resultProps = new Properties()
    props.forEach((k, v) => resultProps.put(k, v))
    resultProps
>>>>>>> cceb2d6f
  }
}

private[util] object CallerContext extends Logging {
  val callerContextSupported: Boolean = {
    SparkHadoopUtil.get.conf.getBoolean("hadoop.caller.context.enabled", false) && {
      try {
        Utils.classForName("org.apache.hadoop.ipc.CallerContext")
        Utils.classForName("org.apache.hadoop.ipc.CallerContext$Builder")
        true
      } catch {
        case _: ClassNotFoundException =>
          false
        case NonFatal(e) =>
          logWarning("Fail to load the CallerContext class", e)
          false
      }
    }
  }
}

/**
 * An utility class used to set up Spark caller contexts to HDFS and Yarn. The `context` will be
 * constructed by parameters passed in.
 * When Spark applications run on Yarn and HDFS, its caller contexts will be written into Yarn RM
 * audit log and hdfs-audit.log. That can help users to better diagnose and understand how
 * specific applications impacting parts of the Hadoop system and potential problems they may be
 * creating (e.g. overloading NN). As HDFS mentioned in HDFS-9184, for a given HDFS operation, it's
 * very helpful to track which upper level job issues it.
 *
 * @param from who sets up the caller context (TASK, CLIENT, APPMASTER)
 *
 * The parameters below are optional:
 * @param upstreamCallerContext caller context the upstream application passes in
 * @param appId id of the app this task belongs to
 * @param appAttemptId attempt id of the app this task belongs to
 * @param jobId id of the job this task belongs to
 * @param stageId id of the stage this task belongs to
 * @param stageAttemptId attempt id of the stage this task belongs to
 * @param taskId task id
 * @param taskAttemptNumber task attempt id
 */
private[spark] class CallerContext(
  from: String,
  upstreamCallerContext: Option[String] = None,
  appId: Option[String] = None,
  appAttemptId: Option[String] = None,
  jobId: Option[Int] = None,
  stageId: Option[Int] = None,
  stageAttemptId: Option[Int] = None,
  taskId: Option[Long] = None,
  taskAttemptNumber: Option[Int] = None) extends Logging {

  private val context = prepareContext("SPARK_" +
    from +
    appId.map("_" + _).getOrElse("") +
    appAttemptId.map("_" + _).getOrElse("") +
    jobId.map("_JId_" + _).getOrElse("") +
    stageId.map("_SId_" + _).getOrElse("") +
    stageAttemptId.map("_" + _).getOrElse("") +
    taskId.map("_TId_" + _).getOrElse("") +
    taskAttemptNumber.map("_" + _).getOrElse("") +
    upstreamCallerContext.map("_" + _).getOrElse(""))

  private def prepareContext(context: String): String = {
    // The default max size of Hadoop caller context is 128
    lazy val len = SparkHadoopUtil.get.conf.getInt("hadoop.caller.context.max.size", 128)
    if (context == null || context.length <= len) {
      context
    } else {
      val finalContext = context.substring(0, len)
      logWarning(s"Truncated Spark caller context from $context to $finalContext")
      finalContext
    }
  }

  /**
   * Set up the caller context [[context]] by invoking Hadoop CallerContext API of
   * [[org.apache.hadoop.ipc.CallerContext]], which was added in hadoop 2.8.
   */
  def setCurrentContext(): Unit = {
    if (CallerContext.callerContextSupported) {
      try {
        val callerContext = Utils.classForName("org.apache.hadoop.ipc.CallerContext")
        val builder: Class[AnyRef] =
          Utils.classForName("org.apache.hadoop.ipc.CallerContext$Builder")
        val builderInst = builder.getConstructor(classOf[String]).newInstance(context)
        val hdfsContext = builder.getMethod("build").invoke(builderInst)
        callerContext.getMethod("setCurrent", callerContext).invoke(null, hdfsContext)
      } catch {
        case NonFatal(e) =>
          logWarning("Fail to set Spark caller context", e)
      }
    }
  }
}

/**
 * A utility class to redirect the child process's stdout or stderr.
 */
private[spark] class RedirectThread(
    in: InputStream,
    out: OutputStream,
    name: String,
    propagateEof: Boolean = false)
  extends Thread(name) {

  setDaemon(true)
  override def run(): Unit = {
    scala.util.control.Exception.ignoring(classOf[IOException]) {
      // FIXME: We copy the stream on the level of bytes to avoid encoding problems.
      Utils.tryWithSafeFinally {
        val buf = new Array[Byte](1024)
        var len = in.read(buf)
        while (len != -1) {
          out.write(buf, 0, len)
          out.flush()
          len = in.read(buf)
        }
      } {
        if (propagateEof) {
          out.close()
        }
      }
    }
  }
}

/**
 * An [[OutputStream]] that will store the last 10 kilobytes (by default) written to it
 * in a circular buffer. The current contents of the buffer can be accessed using
 * the toString method.
 */
private[spark] class CircularBuffer(sizeInBytes: Int = 10240) extends java.io.OutputStream {
  private var pos: Int = 0
  private var isBufferFull = false
  private val buffer = new Array[Byte](sizeInBytes)

  def write(input: Int): Unit = {
    buffer(pos) = input.toByte
    pos = (pos + 1) % buffer.length
    isBufferFull = isBufferFull || (pos == 0)
  }

  override def toString: String = {
    if (!isBufferFull) {
      return new String(buffer, 0, pos, StandardCharsets.UTF_8)
    }

    val nonCircularBuffer = new Array[Byte](sizeInBytes)
    System.arraycopy(buffer, pos, nonCircularBuffer, 0, buffer.length - pos)
    System.arraycopy(buffer, 0, nonCircularBuffer, buffer.length - pos, pos)
    new String(nonCircularBuffer, StandardCharsets.UTF_8)
  }
}<|MERGE_RESOLUTION|>--- conflicted
+++ resolved
@@ -95,23 +95,14 @@
    */
   val DEFAULT_DRIVER_MEM_MB = JavaUtils.DEFAULT_DRIVER_MEM_MB.toInt
 
-<<<<<<< HEAD
+  val MAX_DIR_CREATION_ATTEMPTS: Int = 10
+  @volatile private var localRootDirs: Array[String] = null
+
   /** Scheme used for files that are locally available on worker nodes in the cluster. */
   val LOCAL_SCHEME = "local"
 
-  private val MAX_DIR_CREATION_ATTEMPTS: Int = 10
-  @volatile private var localRootDirs: Array[String] = null
-
-=======
-  val MAX_DIR_CREATION_ATTEMPTS: Int = 10
-  @volatile private var localRootDirs: Array[String] = null
-
-  /** Scheme used for files that are locally available on worker nodes in the cluster. */
-  val LOCAL_SCHEME = "local"
-
   private val PATTERN_FOR_COMMAND_LINE_ARG = "-D(.+?)=(.+)".r
 
->>>>>>> cceb2d6f
   /** Serialize an object using Java serialization */
   def serialize[T](o: T): Array[Byte] = {
     val bos = new ByteArrayOutputStream()
@@ -2351,11 +2342,7 @@
   /**
    * configure a new log4j level
    */
-<<<<<<< HEAD
-  def setLogLevel(l: org.apache.log4j.Level) {
-=======
   def setLogLevel(l: org.apache.log4j.Level): Unit = {
->>>>>>> cceb2d6f
     val rootLogger = org.apache.log4j.Logger.getRootLogger()
     rootLogger.setLevel(l)
     // Setting threshold to null as rootLevel will define log level for spark-shell
@@ -2945,8 +2932,6 @@
     if (str == null) 0 else str.length + fullWidthRegex.findAllIn(str).size
   }
 
-<<<<<<< HEAD
-=======
   def sanitizeDirName(str: String): String = {
     str.replaceAll("[ :/]", "-").replaceAll("[.${}'\"]", "_").toLowerCase(Locale.ROOT)
   }
@@ -2955,20 +2940,11 @@
     "client".equals(conf.get(SparkLauncher.DEPLOY_MODE, "client"))
   }
 
->>>>>>> cceb2d6f
   /** Returns whether the URI is a "local:" URI. */
   def isLocalUri(uri: String): Boolean = {
     uri.startsWith(s"$LOCAL_SCHEME:")
   }
 
-<<<<<<< HEAD
-  def sanitizeDirName(str: String): String = {
-    str.replaceAll("[ :/]", "-").replaceAll("[.${}'\"]", "_").toLowerCase(Locale.ROOT)
-  }
-
-  def isClientMode(conf: SparkConf): Boolean = {
-    "client".equals(conf.get(SparkLauncher.DEPLOY_MODE, "client"))
-=======
   /** Check whether the file of the path is splittable. */
   def isFileSplittable(path: Path, codecFactory: CompressionCodecFactory): Boolean = {
     val codec = codecFactory.getCodec(path)
@@ -2980,7 +2956,6 @@
     val resultProps = new Properties()
     props.forEach((k, v) => resultProps.put(k, v))
     resultProps
->>>>>>> cceb2d6f
   }
 }
 
