--- conflicted
+++ resolved
@@ -18,10 +18,7 @@
 package org.apache.spark.sql.execution.streaming
 
 import java.sql.Date
-<<<<<<< HEAD
-=======
 import java.util.concurrent.TimeUnit
->>>>>>> cceb2d6f
 
 import org.apache.spark.sql.catalyst.plans.logical.{EventTimeTimeout, ProcessingTimeTimeout}
 import org.apache.spark.sql.catalyst.util.IntervalUtils
@@ -163,15 +160,9 @@
   def getTimeoutTimestamp: Long = timeoutTimestamp
 
   private def parseDuration(duration: String): Long = {
-<<<<<<< HEAD
-    val cal = CalendarInterval.fromCaseInsensitiveString(duration)
-    if (cal.milliseconds < 0 || cal.months < 0) {
-      throw new IllegalArgumentException(s"Provided duration ($duration) is not positive")
-=======
     val cal = IntervalUtils.fromString(duration)
     if (IntervalUtils.isNegative(cal)) {
       throw new IllegalArgumentException(s"Provided duration ($duration) is negative")
->>>>>>> cceb2d6f
     }
 
     IntervalUtils.getDuration(cal, TimeUnit.MILLISECONDS)
