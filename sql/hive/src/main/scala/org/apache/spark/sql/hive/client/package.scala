--- conflicted
+++ resolved
@@ -87,18 +87,6 @@
         "org.apache.curator:*",
         "org.pentaho:pentaho-aggdesigner-algorithm"))
 
-<<<<<<< HEAD
-    // CDPD-4216: updated Hive version because of HIVE-18767.
-    case object v2_3 extends HiveVersion("2.3.4",
-      exclusions = Seq("org.apache.curator:*",
-        "org.pentaho:pentaho-aggdesigner-algorithm"))
-
-    case object v3_0 extends HiveVersion("3.0.0",
-      exclusions = Seq("org.apache.curator:*",
-        "org.pentaho:pentaho-aggdesigner-algorithm"))
-
-    val allSupportedHiveVersions = Set(v12, v13, v14, v1_0, v1_1, v1_2, v2_0, v2_1, v2_2, v2_3, v3_0)
-=======
     // Since HIVE-14496, Hive materialized view need calcite-core.
     // For spark, only VersionsSuite currently creates a hive materialized view for testing.
     case object v2_3 extends HiveVersion("2.3.6",
@@ -129,7 +117,6 @@
 
     val allSupportedHiveVersions =
       Set(v12, v13, v14, v1_0, v1_1, v1_2, v2_0, v2_1, v2_2, v2_3, v3_0, v3_1)
->>>>>>> cceb2d6f
   }
   // scalastyle:on
 
