--- conflicted
+++ resolved
@@ -231,8 +231,6 @@
 
   heartbeater.start()
 
-<<<<<<< HEAD
-=======
   private val appStartTime = conf.getLong("spark.app.startTime", 0)
 
   // To allow users to distribute plugins and their required files
@@ -248,7 +246,6 @@
     }
   updateDependencies(initialUserFiles, initialUserJars, initialUserArchives)
 
->>>>>>> a630e8d1
   // Plugins need to load using a class loader that includes the executor's user classpath.
   // Plugins also needs to be initialized after the heartbeater started
   // to avoid blocking to send heartbeat (see SPARK-32175).
