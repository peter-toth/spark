--- conflicted
+++ resolved
@@ -155,10 +155,7 @@
               withSQLConf(
                 SQLConf.DATETIME_JAVA8API_ENABLED.key -> java8Api.toString,
                 SQLConf.LEGACY_PARQUET_REBASE_MODE_IN_WRITE.key -> CORRECTED.toString,
-<<<<<<< HEAD
-=======
                 SQLConf.LEGACY_PARQUET_INT96_REBASE_MODE_IN_WRITE.key -> CORRECTED.toString,
->>>>>>> a630e8d1
                 SQLConf.LEGACY_AVRO_REBASE_MODE_IN_WRITE.key -> CORRECTED.toString) {
                 val dataGenerator = RandomDataGenerator.forType(
                   dataType = dataType,
