/*
 * Licensed to the Apache Software Foundation (ASF) under one or more
 * contributor license agreements.  See the NOTICE file distributed with
 * this work for additional information regarding copyright ownership.
 * The ASF licenses this file to You under the Apache License, Version 2.0
 * (the "License"); you may not use this file except in compliance with
 * the License.  You may obtain a copy of the License at
 *
 *    http://www.apache.org/licenses/LICENSE-2.0
 *
 * Unless required by applicable law or agreed to in writing, software
 * distributed under the License is distributed on an "AS IS" BASIS,
 * WITHOUT WARRANTIES OR CONDITIONS OF ANY KIND, either express or implied.
 * See the License for the specific language governing permissions and
 * limitations under the License.
 */
package org.apache.spark.deploy.k8s

import java.util.concurrent.TimeUnit

import org.apache.spark.deploy.k8s.Constants._
import org.apache.spark.internal.Logging
import org.apache.spark.internal.config.ConfigBuilder

private[spark] object Config extends Logging {

  val KUBERNETES_CONTEXT =
    ConfigBuilder("spark.kubernetes.context")
      .doc("The desired context from your K8S config file used to configure the K8S " +
        "client for interacting with the cluster.  Useful if your config file has " +
        "multiple clusters or user identities defined.  The client library used " +
        "locates the config file via the KUBECONFIG environment variable or by defaulting " +
        "to .kube/config under your home directory.  If not specified then your current " +
        "context is used.  You can always override specific aspects of the config file " +
        "provided configuration using other Spark on K8S configuration options.")
      .stringConf
      .createOptional

  val KUBERNETES_NAMESPACE =
    ConfigBuilder("spark.kubernetes.namespace")
      .doc("The namespace that will be used for running the driver and executor pods.")
      .stringConf
      .createWithDefault("default")

  val CONTAINER_IMAGE =
    ConfigBuilder("spark.kubernetes.container.image")
      .doc("Container image to use for Spark containers. Individual container types " +
        "(e.g. driver or executor) can also be configured to use different images if desired, " +
        "by setting the container type-specific image name.")
      .stringConf
      .createOptional

  val DRIVER_CONTAINER_IMAGE =
    ConfigBuilder("spark.kubernetes.driver.container.image")
      .doc("Container image to use for the driver.")
      .fallbackConf(CONTAINER_IMAGE)

  val EXECUTOR_CONTAINER_IMAGE =
    ConfigBuilder("spark.kubernetes.executor.container.image")
      .doc("Container image to use for the executors.")
      .fallbackConf(CONTAINER_IMAGE)

  val CONTAINER_IMAGE_PULL_POLICY =
    ConfigBuilder("spark.kubernetes.container.image.pullPolicy")
      .doc("Kubernetes image pull policy. Valid values are Always, Never, and IfNotPresent.")
      .stringConf
      .checkValues(Set("Always", "Never", "IfNotPresent"))
      .createWithDefault("IfNotPresent")

  val IMAGE_PULL_SECRETS =
    ConfigBuilder("spark.kubernetes.container.image.pullSecrets")
      .doc("Comma separated list of the Kubernetes secrets used " +
        "to access private image registries.")
      .stringConf
      .toSequence
      .createWithDefault(Nil)

  val KUBERNETES_AUTH_DRIVER_CONF_PREFIX = "spark.kubernetes.authenticate.driver"
  val KUBERNETES_AUTH_EXECUTOR_CONF_PREFIX = "spark.kubernetes.authenticate.executor"
  val KUBERNETES_AUTH_DRIVER_MOUNTED_CONF_PREFIX = "spark.kubernetes.authenticate.driver.mounted"
  val KUBERNETES_AUTH_CLIENT_MODE_PREFIX = "spark.kubernetes.authenticate"
  val OAUTH_TOKEN_CONF_SUFFIX = "oauthToken"
  val OAUTH_TOKEN_FILE_CONF_SUFFIX = "oauthTokenFile"
  val CLIENT_KEY_FILE_CONF_SUFFIX = "clientKeyFile"
  val CLIENT_CERT_FILE_CONF_SUFFIX = "clientCertFile"
  val CA_CERT_FILE_CONF_SUFFIX = "caCertFile"

  val SUBMISSION_CLIENT_REQUEST_TIMEOUT =
    ConfigBuilder("spark.kubernetes.submission.requestTimeout")
      .doc("request timeout to be used in milliseconds for starting the driver")
      .intConf
      .createWithDefault(10000)

  val SUBMISSION_CLIENT_CONNECTION_TIMEOUT =
    ConfigBuilder("spark.kubernetes.submission.connectionTimeout")
      .doc("connection timeout to be used in milliseconds for starting the driver")
      .intConf
      .createWithDefault(10000)

  val DRIVER_CLIENT_REQUEST_TIMEOUT =
    ConfigBuilder("spark.kubernetes.driver.requestTimeout")
      .doc("request timeout to be used in milliseconds for driver to request executors")
      .intConf
      .createWithDefault(10000)

  val DRIVER_CLIENT_CONNECTION_TIMEOUT =
    ConfigBuilder("spark.kubernetes.driver.connectionTimeout")
      .doc("connection timeout to be used in milliseconds for driver to request executors")
      .intConf
      .createWithDefault(10000)

  val KUBERNETES_SERVICE_ACCOUNT_NAME =
    ConfigBuilder(s"$KUBERNETES_AUTH_DRIVER_CONF_PREFIX.serviceAccountName")
      .doc("Service account that is used when running the driver pod. The driver pod uses " +
        "this service account when requesting executor pods from the API server. If specific " +
        "credentials are given for the driver pod to use, the driver will favor " +
        "using those credentials instead.")
      .stringConf
      .createOptional

  val KUBERNETES_DRIVER_LIMIT_CORES =
    ConfigBuilder("spark.kubernetes.driver.limit.cores")
      .doc("Specify the hard cpu limit for the driver pod")
      .stringConf
      .createOptional

  val KUBERNETES_DRIVER_REQUEST_CORES =
    ConfigBuilder("spark.kubernetes.driver.request.cores")
      .doc("Specify the cpu request for the driver pod")
      .stringConf
      .createOptional

  val KUBERNETES_DRIVER_SUBMIT_CHECK =
    ConfigBuilder("spark.kubernetes.submitInDriver")
    .internal()
    .booleanConf
    .createWithDefault(false)

  val KUBERNETES_EXECUTOR_LIMIT_CORES =
    ConfigBuilder("spark.kubernetes.executor.limit.cores")
      .doc("Specify the hard cpu limit for each executor pod")
      .stringConf
      .createOptional

  val KUBERNETES_EXECUTOR_SCHEDULER_NAME =
    ConfigBuilder("spark.kubernetes.executor.scheduler.name")
      .doc("Specify the scheduler name for each executor pod")
      .stringConf
      .createOptional

  val KUBERNETES_EXECUTOR_REQUEST_CORES =
    ConfigBuilder("spark.kubernetes.executor.request.cores")
      .doc("Specify the cpu request for each executor pod")
      .stringConf
      .createOptional

  val KUBERNETES_DRIVER_POD_NAME =
    ConfigBuilder("spark.kubernetes.driver.pod.name")
      .doc("Name of the driver pod.")
      .stringConf
      .createOptional

  // For testing only.
  val KUBERNETES_DRIVER_POD_NAME_PREFIX =
    ConfigBuilder("spark.kubernetes.driver.resourceNamePrefix")
      .internal()
      .stringConf
      .createOptional

  val KUBERNETES_EXECUTOR_POD_NAME_PREFIX =
    ConfigBuilder("spark.kubernetes.executor.podNamePrefix")
      .doc("Prefix to use in front of the executor pod names.")
      .internal()
      .stringConf
      .createOptional

  val KUBERNETES_ALLOCATION_BATCH_SIZE =
    ConfigBuilder("spark.kubernetes.allocation.batch.size")
      .doc("Number of pods to launch at once in each round of executor allocation.")
      .intConf
      .checkValue(value => value > 0, "Allocation batch size should be a positive integer")
      .createWithDefault(5)

  val KUBERNETES_ALLOCATION_BATCH_DELAY =
    ConfigBuilder("spark.kubernetes.allocation.batch.delay")
      .doc("Time to wait between each round of executor allocation.")
      .timeConf(TimeUnit.MILLISECONDS)
      .checkValue(value => value > 0, "Allocation batch delay must be a positive time value.")
      .createWithDefaultString("1s")

  val KUBERNETES_EXECUTOR_LOST_REASON_CHECK_MAX_ATTEMPTS =
    ConfigBuilder("spark.kubernetes.executor.lostCheck.maxAttempts")
      .doc("Maximum number of attempts allowed for checking the reason of an executor loss " +
        "before it is assumed that the executor failed.")
      .intConf
      .checkValue(value => value > 0, "Maximum attempts of checks of executor lost reason " +
        "must be a positive integer")
      .createWithDefault(10)

  val WAIT_FOR_APP_COMPLETION =
    ConfigBuilder("spark.kubernetes.submission.waitAppCompletion")
      .doc("In cluster mode, whether to wait for the application to finish before exiting the " +
        "launcher process.")
      .booleanConf
      .createWithDefault(true)

  val REPORT_INTERVAL =
    ConfigBuilder("spark.kubernetes.report.interval")
      .doc("Interval between reports of the current app status in cluster mode.")
      .timeConf(TimeUnit.MILLISECONDS)
      .checkValue(interval => interval > 0, s"Logging interval must be a positive time value.")
      .createWithDefaultString("1s")

  val KUBERNETES_EXECUTOR_API_POLLING_INTERVAL =
    ConfigBuilder("spark.kubernetes.executor.apiPollingInterval")
      .doc("Interval between polls against the Kubernetes API server to inspect the " +
        "state of executors.")
      .timeConf(TimeUnit.MILLISECONDS)
      .checkValue(interval => interval > 0, s"API server polling interval must be a" +
        " positive time value.")
      .createWithDefaultString("30s")

  val KUBERNETES_EXECUTOR_EVENT_PROCESSING_INTERVAL =
    ConfigBuilder("spark.kubernetes.executor.eventProcessingInterval")
      .doc("Interval between successive inspection of executor events sent from the" +
        " Kubernetes API.")
      .timeConf(TimeUnit.MILLISECONDS)
      .checkValue(interval => interval > 0, s"Event processing interval must be a positive" +
        " time value.")
      .createWithDefaultString("1s")

  val MEMORY_OVERHEAD_FACTOR =
    ConfigBuilder("spark.kubernetes.memoryOverheadFactor")
      .doc("This sets the Memory Overhead Factor that will allocate memory to non-JVM jobs " +
        "which in the case of JVM tasks will default to 0.10 and 0.40 for non-JVM jobs")
      .doubleConf
      .checkValue(mem_overhead => mem_overhead >= 0 && mem_overhead < 1,
        "Ensure that memory overhead is a double between 0 --> 1.0")
      .createWithDefault(0.1)

  val PYSPARK_MAJOR_PYTHON_VERSION =
    ConfigBuilder("spark.kubernetes.pyspark.pythonVersion")
      .doc("This sets the major Python version. Either 2 or 3. (Python2 or Python3)")
      .stringConf
      .checkValue(pv => List("2", "3").contains(pv),
        "Ensure that major Python version is either Python2 or Python3")
      .createWithDefault("3")

  val KUBERNETES_KERBEROS_KRB5_FILE =
    ConfigBuilder("spark.kubernetes.kerberos.krb5.path")
      .doc("Specify the local location of the krb5.conf file to be mounted on the driver " +
        "and executors for Kerberos. Note: The KDC defined needs to be " +
        "visible from inside the containers ")
      .stringConf
      .createOptional

  val KUBERNETES_KERBEROS_KRB5_CONFIG_MAP =
    ConfigBuilder("spark.kubernetes.kerberos.krb5.configMapName")
      .doc("Specify the name of the ConfigMap, containing the krb5.conf file, to be mounted " +
        "on the driver and executors for Kerberos. Note: The KDC defined" +
        "needs to be visible from inside the containers ")
      .stringConf
      .createOptional

  val KUBERNETES_HADOOP_CONF_CONFIG_MAP =
    ConfigBuilder("spark.kubernetes.hadoop.configMapName")
      .doc("Specify the name of the ConfigMap, containing the HADOOP_CONF_DIR files, " +
        "to be mounted on the driver and executors for custom Hadoop configuration.")
      .stringConf
      .createOptional

  val KUBERNETES_KERBEROS_DT_SECRET_NAME =
    ConfigBuilder("spark.kubernetes.kerberos.tokenSecret.name")
      .doc("Specify the name of the secret where your existing delegation tokens are stored. " +
        "This removes the need for the job user to provide any keytab for launching a job")
      .stringConf
      .createOptional

  val KUBERNETES_KERBEROS_DT_SECRET_ITEM_KEY =
    ConfigBuilder("spark.kubernetes.kerberos.tokenSecret.itemKey")
      .doc("Specify the item key of the data where your existing delegation tokens are stored. " +
        "This removes the need for the job user to provide any keytab for launching a job")
      .stringConf
      .createOptional

  val APP_RESOURCE_TYPE =
    ConfigBuilder("spark.kubernetes.resource.type")
      .doc("This sets the resource type internally")
      .internal()
      .stringConf
      .checkValues(Set(APP_RESOURCE_TYPE_JAVA, APP_RESOURCE_TYPE_PYTHON, APP_RESOURCE_TYPE_R))
      .createOptional

  val KUBERNETES_LOCAL_DIRS_TMPFS =
    ConfigBuilder("spark.kubernetes.local.dirs.tmpfs")
      .doc("If set to true then emptyDir volumes created to back SPARK_LOCAL_DIRS will have " +
        "their medium set to Memory so that they will be created as tmpfs (i.e. RAM) backed " +
        "volumes. This may improve performance but scratch space usage will count towards " +
        "your pods memory limit so you may wish to request more memory.")
      .booleanConf
      .createWithDefault(false)

  val KUBERNETES_DRIVER_PODTEMPLATE_FILE =
    ConfigBuilder("spark.kubernetes.driver.podTemplateFile")
      .doc("File containing a template pod spec for the driver")
      .stringConf
      .createOptional

  val KUBERNETES_EXECUTOR_PODTEMPLATE_FILE =
    ConfigBuilder("spark.kubernetes.executor.podTemplateFile")
      .doc("File containing a template pod spec for executors")
      .stringConf
      .createOptional

  val KUBERNETES_DRIVER_PODTEMPLATE_CONTAINER_NAME =
    ConfigBuilder("spark.kubernetes.driver.podTemplateContainerName")
      .doc("container name to be used as a basis for the driver in the given pod template")
      .stringConf
      .createOptional

  val KUBERNETES_EXECUTOR_PODTEMPLATE_CONTAINER_NAME =
    ConfigBuilder("spark.kubernetes.executor.podTemplateContainerName")
      .doc("container name to be used as a basis for executors in the given pod template")
      .stringConf
      .createOptional

  val KUBERNETES_KERBEROS_KRB5_FILE =
    ConfigBuilder("spark.kubernetes.kerberos.krb5.path")
      .doc("Specify the local location of the krb5.conf file to be mounted on the driver " +
        "and executors for Kerberos. Note: The KDC defined needs to be " +
        "visible from inside the containers ")
      .stringConf
      .createOptional

  val KUBERNETES_KERBEROS_KRB5_CONFIG_MAP =
    ConfigBuilder("spark.kubernetes.kerberos.krb5.configMapName")
      .doc("Specify the name of the ConfigMap, containing the krb5.conf file, to be mounted " +
        "on the driver and executors for Kerberos. Note: The KDC defined" +
        "needs to be visible from inside the containers ")
      .stringConf
      .createOptional

  val KUBERNETES_HADOOP_CONF_CONFIG_MAP =
    ConfigBuilder("spark.kubernetes.hadoop.configMapName")
      .doc("Specify the name of the ConfigMap, containing the HADOOP_CONF_DIR files, " +
        "to be mounted on the driver and executors for custom Hadoop configuration.")
      .stringConf
      .createOptional

  val KUBERNETES_KERBEROS_DT_SECRET_NAME =
    ConfigBuilder("spark.kubernetes.kerberos.tokenSecret.name")
      .doc("Specify the name of the secret where your existing delegation tokens are stored. " +
        "This removes the need for the job user to provide any keytab for launching a job")
      .stringConf
      .createOptional

  val KUBERNETES_KERBEROS_DT_SECRET_ITEM_KEY =
    ConfigBuilder("spark.kubernetes.kerberos.tokenSecret.itemKey")
      .doc("Specify the item key of the data where your existing delegation tokens are stored. " +
        "This removes the need for the job user to provide any keytab for launching a job")
      .stringConf
      .createOptional

  val APP_RESOURCE_TYPE =
    ConfigBuilder("spark.kubernetes.resource.type")
      .doc("This sets the resource type internally")
      .internal()
      .stringConf
      .checkValues(Set(APP_RESOURCE_TYPE_JAVA, APP_RESOURCE_TYPE_PYTHON, APP_RESOURCE_TYPE_R))
      .createOptional

  val KUBERNETES_LOCAL_DIRS_TMPFS =
    ConfigBuilder("spark.kubernetes.local.dirs.tmpfs")
      .doc("If set to true then emptyDir volumes created to back SPARK_LOCAL_DIRS will have " +
        "their medium set to Memory so that they will be created as tmpfs (i.e. RAM) backed " +
        "volumes. This may improve performance but scratch space usage will count towards " +
        "your pods memory limit so you may wish to request more memory.")
      .booleanConf
      .createWithDefault(false)

  val KUBERNETES_DRIVER_PODTEMPLATE_FILE =
    ConfigBuilder("spark.kubernetes.driver.podTemplateFile")
      .doc("File containing a template pod spec for the driver")
      .stringConf
      .createOptional

  val KUBERNETES_EXECUTOR_PODTEMPLATE_FILE =
    ConfigBuilder("spark.kubernetes.executor.podTemplateFile")
      .doc("File containing a template pod spec for executors")
      .stringConf
      .createOptional

  val KUBERNETES_DRIVER_PODTEMPLATE_CONTAINER_NAME =
    ConfigBuilder("spark.kubernetes.driver.podTemplateContainerName")
      .doc("container name to be used as a basis for the driver in the given pod template")
      .stringConf
      .createOptional

  val KUBERNETES_EXECUTOR_PODTEMPLATE_CONTAINER_NAME =
    ConfigBuilder("spark.kubernetes.executor.podTemplateContainerName")
      .doc("container name to be used as a basis for executors in the given pod template")
      .stringConf
      .createOptional

  val KUBERNETES_AUTH_SUBMISSION_CONF_PREFIX =
    "spark.kubernetes.authenticate.submission"

  val KUBERNETES_NODE_SELECTOR_PREFIX = "spark.kubernetes.node.selector."

  val KUBERNETES_DELETE_EXECUTORS =
    ConfigBuilder("spark.kubernetes.executor.deleteOnTermination")
      .doc("If set to false then executor pods will not be deleted in case " +
        "of failure or normal termination.")
      .booleanConf
      .createWithDefault(true)

  val KUBERNETES_DYN_ALLOC_KILL_GRACE_PERIOD =
    ConfigBuilder("spark.kubernetes.dynamicAllocation.deleteGracePeriod")
      .doc("How long to wait for executors to shut down gracefully before a forceful kill.")
      .timeConf(TimeUnit.MILLISECONDS)
      .createWithDefaultString("5s")

<<<<<<< HEAD
=======
  val KUBERNETES_SUBMIT_GRACE_PERIOD =
    ConfigBuilder("spark.kubernetes.appKillPodDeletionGracePeriod")
      .doc("Time to wait for graceful deletion of Spark pods when spark-submit" +
        " is used for killing an application.")
      .timeConf(TimeUnit.SECONDS)
      .createOptional

  val KUBERNETES_FILE_UPLOAD_PATH =
    ConfigBuilder("spark.kubernetes.file.upload.path")
      .doc("Hadoop compatible file system path where files from the local file system " +
        "will be uploded to in cluster mode.")
      .stringConf
      .createOptional

>>>>>>> cceb2d6f
  val KUBERNETES_DRIVER_LABEL_PREFIX = "spark.kubernetes.driver.label."
  val KUBERNETES_DRIVER_ANNOTATION_PREFIX = "spark.kubernetes.driver.annotation."
  val KUBERNETES_DRIVER_SECRETS_PREFIX = "spark.kubernetes.driver.secrets."
  val KUBERNETES_DRIVER_SECRET_KEY_REF_PREFIX = "spark.kubernetes.driver.secretKeyRef."
  val KUBERNETES_DRIVER_VOLUMES_PREFIX = "spark.kubernetes.driver.volumes."

  val KUBERNETES_EXECUTOR_LABEL_PREFIX = "spark.kubernetes.executor.label."
  val KUBERNETES_EXECUTOR_ANNOTATION_PREFIX = "spark.kubernetes.executor.annotation."
  val KUBERNETES_EXECUTOR_SECRETS_PREFIX = "spark.kubernetes.executor.secrets."
  val KUBERNETES_EXECUTOR_SECRET_KEY_REF_PREFIX = "spark.kubernetes.executor.secretKeyRef."
  val KUBERNETES_EXECUTOR_VOLUMES_PREFIX = "spark.kubernetes.executor.volumes."

  val KUBERNETES_VOLUMES_HOSTPATH_TYPE = "hostPath"
  val KUBERNETES_VOLUMES_PVC_TYPE = "persistentVolumeClaim"
  val KUBERNETES_VOLUMES_EMPTYDIR_TYPE = "emptyDir"
  val KUBERNETES_VOLUMES_MOUNT_PATH_KEY = "mount.path"
  val KUBERNETES_VOLUMES_MOUNT_SUBPATH_KEY = "mount.subPath"
  val KUBERNETES_VOLUMES_MOUNT_READONLY_KEY = "mount.readOnly"
  val KUBERNETES_VOLUMES_OPTIONS_PATH_KEY = "options.path"
  val KUBERNETES_VOLUMES_OPTIONS_CLAIM_NAME_KEY = "options.claimName"
  val KUBERNETES_VOLUMES_OPTIONS_MEDIUM_KEY = "options.medium"
  val KUBERNETES_VOLUMES_OPTIONS_SIZE_LIMIT_KEY = "options.sizeLimit"

  val KUBERNETES_DRIVER_ENV_PREFIX = "spark.kubernetes.driverEnv."
}<|MERGE_RESOLUTION|>--- conflicted
+++ resolved
@@ -324,84 +324,6 @@
       .stringConf
       .createOptional
 
-  val KUBERNETES_KERBEROS_KRB5_FILE =
-    ConfigBuilder("spark.kubernetes.kerberos.krb5.path")
-      .doc("Specify the local location of the krb5.conf file to be mounted on the driver " +
-        "and executors for Kerberos. Note: The KDC defined needs to be " +
-        "visible from inside the containers ")
-      .stringConf
-      .createOptional
-
-  val KUBERNETES_KERBEROS_KRB5_CONFIG_MAP =
-    ConfigBuilder("spark.kubernetes.kerberos.krb5.configMapName")
-      .doc("Specify the name of the ConfigMap, containing the krb5.conf file, to be mounted " +
-        "on the driver and executors for Kerberos. Note: The KDC defined" +
-        "needs to be visible from inside the containers ")
-      .stringConf
-      .createOptional
-
-  val KUBERNETES_HADOOP_CONF_CONFIG_MAP =
-    ConfigBuilder("spark.kubernetes.hadoop.configMapName")
-      .doc("Specify the name of the ConfigMap, containing the HADOOP_CONF_DIR files, " +
-        "to be mounted on the driver and executors for custom Hadoop configuration.")
-      .stringConf
-      .createOptional
-
-  val KUBERNETES_KERBEROS_DT_SECRET_NAME =
-    ConfigBuilder("spark.kubernetes.kerberos.tokenSecret.name")
-      .doc("Specify the name of the secret where your existing delegation tokens are stored. " +
-        "This removes the need for the job user to provide any keytab for launching a job")
-      .stringConf
-      .createOptional
-
-  val KUBERNETES_KERBEROS_DT_SECRET_ITEM_KEY =
-    ConfigBuilder("spark.kubernetes.kerberos.tokenSecret.itemKey")
-      .doc("Specify the item key of the data where your existing delegation tokens are stored. " +
-        "This removes the need for the job user to provide any keytab for launching a job")
-      .stringConf
-      .createOptional
-
-  val APP_RESOURCE_TYPE =
-    ConfigBuilder("spark.kubernetes.resource.type")
-      .doc("This sets the resource type internally")
-      .internal()
-      .stringConf
-      .checkValues(Set(APP_RESOURCE_TYPE_JAVA, APP_RESOURCE_TYPE_PYTHON, APP_RESOURCE_TYPE_R))
-      .createOptional
-
-  val KUBERNETES_LOCAL_DIRS_TMPFS =
-    ConfigBuilder("spark.kubernetes.local.dirs.tmpfs")
-      .doc("If set to true then emptyDir volumes created to back SPARK_LOCAL_DIRS will have " +
-        "their medium set to Memory so that they will be created as tmpfs (i.e. RAM) backed " +
-        "volumes. This may improve performance but scratch space usage will count towards " +
-        "your pods memory limit so you may wish to request more memory.")
-      .booleanConf
-      .createWithDefault(false)
-
-  val KUBERNETES_DRIVER_PODTEMPLATE_FILE =
-    ConfigBuilder("spark.kubernetes.driver.podTemplateFile")
-      .doc("File containing a template pod spec for the driver")
-      .stringConf
-      .createOptional
-
-  val KUBERNETES_EXECUTOR_PODTEMPLATE_FILE =
-    ConfigBuilder("spark.kubernetes.executor.podTemplateFile")
-      .doc("File containing a template pod spec for executors")
-      .stringConf
-      .createOptional
-
-  val KUBERNETES_DRIVER_PODTEMPLATE_CONTAINER_NAME =
-    ConfigBuilder("spark.kubernetes.driver.podTemplateContainerName")
-      .doc("container name to be used as a basis for the driver in the given pod template")
-      .stringConf
-      .createOptional
-
-  val KUBERNETES_EXECUTOR_PODTEMPLATE_CONTAINER_NAME =
-    ConfigBuilder("spark.kubernetes.executor.podTemplateContainerName")
-      .doc("container name to be used as a basis for executors in the given pod template")
-      .stringConf
-      .createOptional
-
   val KUBERNETES_AUTH_SUBMISSION_CONF_PREFIX =
     "spark.kubernetes.authenticate.submission"
 
@@ -420,8 +342,6 @@
       .timeConf(TimeUnit.MILLISECONDS)
       .createWithDefaultString("5s")
 
-<<<<<<< HEAD
-=======
   val KUBERNETES_SUBMIT_GRACE_PERIOD =
     ConfigBuilder("spark.kubernetes.appKillPodDeletionGracePeriod")
       .doc("Time to wait for graceful deletion of Spark pods when spark-submit" +
@@ -436,7 +356,6 @@
       .stringConf
       .createOptional
 
->>>>>>> cceb2d6f
   val KUBERNETES_DRIVER_LABEL_PREFIX = "spark.kubernetes.driver.label."
   val KUBERNETES_DRIVER_ANNOTATION_PREFIX = "spark.kubernetes.driver.annotation."
   val KUBERNETES_DRIVER_SECRETS_PREFIX = "spark.kubernetes.driver.secrets."
