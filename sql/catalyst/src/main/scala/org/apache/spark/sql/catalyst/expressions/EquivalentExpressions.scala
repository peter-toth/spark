--- conflicted
+++ resolved
@@ -79,18 +79,13 @@
     }
   }
 
-  private def supportedExpression(expr: Expression) = {
-    !expr.exists {
-      // `LambdaVariable` is usually used as a loop variable, which can't be evaluated ahead of the
-      // loop. So we can't evaluate sub-expressions containing `LambdaVariable` at the beginning.
-      case _: LambdaVariable => true
-
+  private def supportedExpression(e: Expression): Boolean = {
+    // `LambdaVariable` is usually used as a loop variable, which can't be evaluated ahead of the
+    // loop. So we can't evaluate sub-expressions containing `LambdaVariable` at the beginning.
+    !(e.containsPattern(LAMBDA_VARIABLE) ||
       // `PlanExpression` wraps query plan. To compare query plans of `PlanExpression` on executor,
       // can cause error like NPE.
-      case _: PlanExpression[_] => Utils.isInRunningSparkTask
-
-      case _ => false
-    }
+      (e.containsPattern(PLAN_EXPRESSION) && Utils.isInRunningSparkTask))
   }
 
   private def updateWithExpr(
@@ -135,7 +130,6 @@
     }
   }
 
-<<<<<<< HEAD
   private def inflateExprState(exprStats: ExpressionStats): Unit = {
     val expr = exprStats.expr
     if (!expr.isInstanceOf[LeafExpression] || allowLeafExpressions) {
@@ -225,15 +219,6 @@
         case e => e.children.foreach(updateWithExpr(_, evalCount, condEvalCount))
       }
     }
-=======
-  private def supportedExpression(e: Expression): Boolean = {
-    // `LambdaVariable` is usually used as a loop variable, which can't be evaluated ahead of the
-    // loop. So we can't evaluate sub-expressions containing `LambdaVariable` at the beginning.
-    !(e.containsPattern(LAMBDA_VARIABLE) ||
-      // `PlanExpression` wraps query plan. To compare query plans of `PlanExpression` on executor,
-      // can cause error like NPE.
-      (e.containsPattern(PLAN_EXPRESSION) && Utils.isInRunningSparkTask))
->>>>>>> 5ef3a846
   }
 
   private def intersectWithExpr(
@@ -300,7 +285,6 @@
     }
   }
 
-<<<<<<< HEAD
   /**
    * This method adds the content of `otherMap` to `map`. It is very similar to
    * `updateWithExprTree()` in terms that it adds expressions to an equivalence map, but
@@ -322,18 +306,6 @@
             map += e
         }
       }
-=======
-  private def updateExprTree(
-      expr: Expression,
-      map: mutable.HashMap[ExpressionEquals, ExpressionStats] = equivalenceMap,
-      useCount: Int = 1): Unit = {
-    val skip = useCount == 0 || expr.isInstanceOf[LeafExpression]
-
-    if (!skip && !updateExprInMap(expr, map, useCount)) {
-      val uc = useCount.sign
-      childrenToRecurse(expr).foreach(updateExprTree(_, map, uc))
-      commonChildrenToRecurse(expr).filter(_.nonEmpty).foreach(updateCommonExprs(_, map, uc))
->>>>>>> 5ef3a846
     }
     maps ++= other.maps.drop(maps.size)
   }
@@ -437,29 +409,18 @@
 /**
  * Wrapper around an Expression that provides semantic equality.
  */
-<<<<<<< HEAD
-case class ExpressionEquals(expr: Expression) {
-  private def getHeight(tree: Expression): Int = {
-    tree.children.map(getHeight).reduceOption(_ max _).getOrElse(0) + 1
-  }
-
-  // This is used to do a fast pre-check for child-parent relationship. For example, expr1 can
-  // only be a parent of expr2 if expr1.height is larger than expr2.height.
-  lazy val height = getHeight(expr)
-=======
 case class ExpressionEquals(e: Expression) {
   // This is used to do a fast pre-check for child-parent relationship. For example, expr1 can
   // only be a parent of expr2 if expr1.height is larger than expr2.height.
   def height: Int = e.height
->>>>>>> 5ef3a846
 
   override def equals(o: Any): Boolean = o match {
     case other: ExpressionEquals =>
-      expr.canonicalized == other.expr.canonicalized && height == other.height
+      e.canonicalized == other.expr.canonicalized && height == other.height
     case _ => false
   }
 
-  override def hashCode: Int = Objects.hash(expr.semanticHash(): Integer, height: Integer)
+  override def hashCode: Int = Objects.hash(e.semanticHash(): Integer, height: Integer)
 }
 
 /**
