/*
 * Licensed to the Apache Software Foundation (ASF) under one or more
 * contributor license agreements.  See the NOTICE file distributed with
 * this work for additional information regarding copyright ownership.
 * The ASF licenses this file to You under the Apache License, Version 2.0
 * (the "License"); you may not use this file except in compliance with
 * the License.  You may obtain a copy of the License at
 *
 *    http://www.apache.org/licenses/LICENSE-2.0
 *
 * Unless required by applicable law or agreed to in writing, software
 * distributed under the License is distributed on an "AS IS" BASIS,
 * WITHOUT WARRANTIES OR CONDITIONS OF ANY KIND, either express or implied.
 * See the License for the specific language governing permissions and
 * limitations under the License.
 */

package org.apache.spark.sql.hive.execution

import java.io.File
import java.util.{Locale, TimeZone}

import org.scalatest.BeforeAndAfter

import org.apache.spark.sql.catalyst.rules.RuleExecutor
import org.apache.spark.sql.hive.HiveUtils
import org.apache.spark.sql.hive.test.TestHive
import org.apache.spark.sql.internal.SQLConf
import org.apache.spark.sql.internal.SQLConf.StoreAssignmentPolicy

/**
 * Runs the test cases that are included in the hive distribution.
 */
class HiveCompatibilitySuite extends HiveQueryFileTest with BeforeAndAfter {
  // TODO: bundle in jar files... get from classpath
  private lazy val hiveQueryDir = TestHive.getHiveFile(
    "ql/src/test/queries/clientpositive".split("/").mkString(File.separator))

  private val originalTimeZone = TimeZone.getDefault
  private val originalLocale = Locale.getDefault
  private val originalColumnBatchSize = TestHive.conf.columnBatchSize
  private val originalInMemoryPartitionPruning = TestHive.conf.inMemoryPartitionPruning
  private val originalCrossJoinEnabled = TestHive.conf.crossJoinEnabled
  private val originalSessionLocalTimeZone = TestHive.conf.sessionLocalTimeZone

  def testCases: Seq[(String, File)] = {
    hiveQueryDir.listFiles.map(f => f.getName.stripSuffix(".q") -> f)
  }

  override def beforeAll(): Unit = {
    super.beforeAll()
    TestHive.setCacheTables(true)
    // Timezone is fixed to America/Los_Angeles for those timezone sensitive tests (timestamp_*)
    TimeZone.setDefault(TimeZone.getTimeZone("America/Los_Angeles"))
    // Add Locale setting
    Locale.setDefault(Locale.US)
    // Set a relatively small column batch size for testing purposes
    TestHive.setConf(SQLConf.COLUMN_BATCH_SIZE, 5)
    // Enable in-memory partition pruning for testing purposes
    TestHive.setConf(SQLConf.IN_MEMORY_PARTITION_PRUNING, true)
    // Ensures that cross joins are enabled so that we can test them
    TestHive.setConf(SQLConf.CROSS_JOINS_ENABLED, true)
<<<<<<< HEAD
=======
    // Ensures that the table insertion behaivor is consistent with Hive
    TestHive.setConf(SQLConf.STORE_ASSIGNMENT_POLICY, StoreAssignmentPolicy.LEGACY.toString)
>>>>>>> cceb2d6f
    // Fix session local timezone to America/Los_Angeles for those timezone sensitive tests
    // (timestamp_*)
    TestHive.setConf(SQLConf.SESSION_LOCAL_TIMEZONE, "America/Los_Angeles")
    RuleExecutor.resetMetrics()
  }

  override def afterAll(): Unit = {
    try {
      TestHive.setCacheTables(false)
      TimeZone.setDefault(originalTimeZone)
      Locale.setDefault(originalLocale)
      TestHive.setConf(SQLConf.COLUMN_BATCH_SIZE, originalColumnBatchSize)
      TestHive.setConf(SQLConf.IN_MEMORY_PARTITION_PRUNING, originalInMemoryPartitionPruning)
      TestHive.setConf(SQLConf.CROSS_JOINS_ENABLED, originalCrossJoinEnabled)
      TestHive.setConf(SQLConf.SESSION_LOCAL_TIMEZONE, originalSessionLocalTimeZone)

      // For debugging dump some statistics about how much time was spent in various optimizer rules
      logWarning(RuleExecutor.dumpTimeSpent())
    } finally {
      super.afterAll()
    }
  }

  /** A list of tests deemed out of scope currently and thus completely disregarded. */
  override def blackList: Seq[String] = Seq(
    // These tests use hooks that are not on the classpath and thus break all subsequent execution.
    "hook_order",
    "hook_context_cs",
    "mapjoin_hook",
    "multi_sahooks",
    "overridden_confs",
    "query_properties",
    "sample10",
    "updateAccessTime",
    "index_compact_binary_search",
    "bucket_num_reducers",
    "column_access_stats",
    "concatenate_inherit_table_location",
    "describe_pretty",
    "describe_syntax",
    "orc_ends_with_nulls",

    // Setting a default property does not seem to get reset and thus changes the answer for many
    // subsequent tests.
    "create_default_prop",

    // User/machine specific test answers, breaks the caching mechanism.
    "authorization_3",
    "authorization_5",
    "keyword_1",
    "misc_json",
    "load_overwrite",
    "alter_table_serde2",
    "alter_table_not_sorted",
    "alter_skewed_table",
    "alter_partition_clusterby_sortby",
    "alter_merge",
    "alter_concatenate_indexed_table",
    "protectmode2",
    // "describe_table",
    "describe_comment_nonascii",

    "create_merge_compressed",
    "create_view",
    "create_view_partitioned",
    "database_location",
    "database_properties",

    // DFS commands
    "symlink_text_input_format",

    // Weird DDL differences result in failures on jenkins.
    "create_like2",
    "partitions_json",

    // This test is totally fine except that it includes wrong queries and expects errors, but error
    // message format in Hive and Spark SQL differ. Should workaround this later.
    "udf_to_unix_timestamp",
    // we can cast dates likes '2015-03-18' to a timestamp and extract the seconds.
    // Hive returns null for second('2015-03-18')
    "udf_second",
    // we can cast dates likes '2015-03-18' to a timestamp and extract the minutes.
    // Hive returns null for minute('2015-03-18')
    "udf_minute",


    // Cant run without local map/reduce.
    "index_auto_update",
    "index_auto_self_join",
    "index_stale.*",
    "index_compression",
    "index_bitmap_compression",
    "index_auto_multiple",
    "index_auto_mult_tables_compact",
    "index_auto_mult_tables",
    "index_auto_file_format",
    "index_auth",
    "index_auto_empty",
    "index_auto_partitioned",
    "index_auto_unused",
    "index_bitmap_auto_partitioned",
    "ql_rewrite_gbtoidx",
    "stats1.*",
    "stats20",
    "alter_merge_stats",
    "columnstats.*",
    "annotate_stats.*",
    "database_drop",
    "index_serde",


    // Hive seems to think 1.0 > NaN = true && 1.0 < NaN = false... which is wrong.
    // http://stackoverflow.com/a/1573715
    "ops_comparison",

    // Tests that seems to never complete on hive...
    "skewjoin",
    "database",

    // These tests fail and exit the JVM.
    "auto_join18_multi_distinct",
    "join18_multi_distinct",
    "input44",
    "input42",
    "input_dfs",
    "metadata_export_drop",
    "repair",

    // Uses a serde that isn't on the classpath... breaks other tests.
    "bucketizedhiveinputformat",

    // Avro tests seem to change the output format permanently thus breaking the answer cache, until
    // we figure out why this is the case let just ignore all of avro related tests.
    ".*avro.*",

    // Unique joins are weird and will require a lot of hacks (see comments in hive parser).
    "uniquejoin",

    // Hive seems to get the wrong answer on some outer joins.  MySQL agrees with catalyst.
    "auto_join29",

    // No support for multi-alias i.e. udf as (e1, e2, e3).
    "allcolref_in_udf",

    // No support for TestSerDe (not published afaik)
    "alter1",
    "input16",

    // No support for unpublished test udfs.
    "autogen_colalias",

    // Hive does not support buckets.
    ".*bucket.*",

    // We have our own tests based on these query files.
    ".*window.*",

    // Fails in hive with authorization errors.
    "alter_rename_partition_authorization",
    "authorization.*",

    // Hadoop version specific tests
    "archive_corrupt",

    // No support for case sensitivity is resolution using hive properties atm.
    "case_sensitivity",

    // Flaky test, Hive sometimes returns different set of 10 rows.
    "lateral_view_outer",

    // After stop taking the `stringOrError` route, exceptions are thrown from these cases.
    // See SPARK-2129 for details.
    "join_view",
    "mergejoins_mixed",

    // Returning the result of a describe state as a JSON object is not supported.
    "describe_table_json",
    "describe_database_json",
    "describe_formatted_view_partitioned_json",

    // Hive returns the results of describe as plain text. Comments with multiple lines
    // introduce extra lines in the Hive results, which make the result comparison fail.
    "describe_comment_indent",

    // Limit clause without a ordering, which causes failure.
    "orc_predicate_pushdown",

    // Requires precision decimal support:
    "udf_when",
    "udf_case",

    // the table src(key INT, value STRING) is not the same as HIVE unittest. In Hive
    // is src(key STRING, value STRING), and in the reflect.q, it failed in
    // Integer.valueOf, which expect the first argument passed as STRING type not INT.
    "udf_reflect",

    // Sort with Limit clause causes failure.
    "ctas",
    "ctas_hadoop20",

    // timestamp in array, the output format of Hive contains double quotes, while
    // Spark SQL doesn't
    "udf_sort_array",

    // It has a bug and it has been fixed by
    // https://issues.apache.org/jira/browse/HIVE-7673 (in Hive 0.14 and trunk).
    "input46",

    // These tests were broken by the hive client isolation PR.
    "part_inherit_tbl_props",
    "part_inherit_tbl_props_with_star",

    "nullformatCTAS", // SPARK-7411: need to finish CTAS parser

    // The isolated classloader seemed to make some of our test reset mechanisms less robust.
    "combine1", // This test changes compression settings in a way that breaks all subsequent tests.
    "load_dyn_part14.*", // These work alone but fail when run with other tests...

    // the answer is sensitive for jdk version
    "udf_java_method",

    // Spark SQL use Long for TimestampType, lose the precision under 1us
    "timestamp_1",
    "timestamp_2",
    "timestamp_udf",

    // Hive returns string from UTC formatted timestamp, spark returns timestamp type
    "date_udf",

    // Can't compare the result that have newline in it
    "udf_get_json_object",

    // Unlike Hive, we do support log base in (0, 1.0], therefore disable this
    "udf7",

    // Trivial changes to DDL output
    "compute_stats_empty_table",
    "compute_stats_long",
    "create_view_translate",
    "show_tblproperties",

    // Odd changes to output
    "merge4",

    // Unsupported underscore syntax.
    "inputddl5",

    // Thift is broken...
    "inputddl8",

    // Hive changed ordering of ddl:
    "varchar_union1",

    // Parser changes in Hive 1.2
    "input25",
    "input26",

    // Uses invalid table name
    "innerjoin",

    // classpath problems
    "compute_stats.*",
    "udf_bitmap_.*",

    // The difference between the double numbers generated by Hive and Spark
    // can be ignored (e.g., 0.6633880657639323 and 0.6633880657639322)
    "udaf_corr",

    // Feature removed in HIVE-11145
    "alter_partition_protect_mode",
    "drop_partitions_ignore_protection",
    "protectmode",

    // Hive returns null rather than NaN when n = 1
    "udaf_covar_samp",

    // The implementation of GROUPING__ID in Hive is wrong (not match with doc).
    "groupby_grouping_id1",
    "groupby_grouping_id2",
    "groupby_grouping_sets1",

    // Spark parser treats numerical literals differently: it creates decimals instead of doubles.
    "udf_abs",
    "udf_format_number",
    "udf_round",
    "udf_round_3",
    "view_cast",

    // These tests check the VIEW table definition, but Spark handles CREATE VIEW itself and
    // generates different View Expanded Text.
    "alter_view_as_select",

    // We don't support show create table commands in general
    "show_create_table_alter",
    "show_create_table_db_table",
    "show_create_table_delimited",
    "show_create_table_does_not_exist",
    "show_create_table_index",
    "show_create_table_partitioned",
    "show_create_table_serde",
    "show_create_table_view",

    // These tests try to change how a table is bucketed, which we don't support
    "alter4",
    "sort_merge_join_desc_5",
    "sort_merge_join_desc_6",
    "sort_merge_join_desc_7",

    // These tests try to create a table with bucketed columns, which we don't support
    "auto_join32",
    "auto_join_filters",
    "auto_smb_mapjoin_14",
    "ct_case_insensitive",
    "explain_rearrange",
    "groupby_sort_10",
    "groupby_sort_2",
    "groupby_sort_3",
    "groupby_sort_4",
    "groupby_sort_5",
    "groupby_sort_7",
    "groupby_sort_8",
    "groupby_sort_9",
    "groupby_sort_test_1",
    "inputddl4",
    "join_filters",
    "join_nulls",
    "join_nullsafe",
    "load_dyn_part2",
    "orc_empty_files",
    "reduce_deduplicate",
    "smb_mapjoin9",
    "smb_mapjoin_1",
    "smb_mapjoin_10",
    "smb_mapjoin_13",
    "smb_mapjoin_14",
    "smb_mapjoin_15",
    "smb_mapjoin_16",
    "smb_mapjoin_17",
    "smb_mapjoin_2",
    "smb_mapjoin_21",
    "smb_mapjoin_25",
    "smb_mapjoin_3",
    "smb_mapjoin_4",
    "smb_mapjoin_5",
    "smb_mapjoin_6",
    "smb_mapjoin_7",
    "smb_mapjoin_8",
    "sort_merge_join_desc_1",
    "sort_merge_join_desc_2",
    "sort_merge_join_desc_3",
    "sort_merge_join_desc_4",

    // These tests try to create a table with skewed columns, which we don't support
    "create_skewed_table1",
    "skewjoinopt13",
    "skewjoinopt18",
    "skewjoinopt9",

    // This test tries to create a table like with TBLPROPERTIES clause, which we don't support.
    "create_like_tbl_props",

    // Index commands are not supported
    "drop_index",
    "drop_index_removes_partition_dirs",
    "alter_index",
    "auto_sortmerge_join_1",
    "auto_sortmerge_join_10",
    "auto_sortmerge_join_11",
    "auto_sortmerge_join_12",
    "auto_sortmerge_join_13",
    "auto_sortmerge_join_14",
    "auto_sortmerge_join_15",
    "auto_sortmerge_join_16",
    "auto_sortmerge_join_2",
    "auto_sortmerge_join_3",
    "auto_sortmerge_join_4",
    "auto_sortmerge_join_5",
    "auto_sortmerge_join_6",
    "auto_sortmerge_join_7",
    "auto_sortmerge_join_8",
    "auto_sortmerge_join_9",

    // Macro commands are not supported
    "macro",

    // Create partitioned view is not supported
    "create_like_view",
    "describe_formatted_view_partitioned",

    // This uses CONCATENATE, which we don't support
    "alter_merge_2",

    // TOUCH is not supported
    "touch",

    // INPUTDRIVER and OUTPUTDRIVER are not supported
    "inoutdriver",

    // We do not support ALTER TABLE ADD COLUMN, ALTER TABLE REPLACE COLUMN,
    // ALTER TABLE CHANGE COLUMN, and ALTER TABLE SET FILEFORMAT.
    // We have converted the useful parts of these tests to tests
    // in org.apache.spark.sql.hive.execution.SQLQuerySuite.
    "alter_partition_format_loc",
    "alter_varchar1",
    "alter_varchar2",
    "date_3",
    "diff_part_input_formats",
    "disallow_incompatible_type_change_off",
    "fileformat_mix",
    "input3",
    "partition_schema1",
    "partition_wise_fileformat4",
    "partition_wise_fileformat5",
    "partition_wise_fileformat6",
    "partition_wise_fileformat7",
    "rename_column",

    // The following fails due to describe extended.
    "alter3",
    "alter5",
    "alter_table_serde",
    "input_part10",
    "input_part10_win",
    "inputddl6",
    "inputddl7",
    "part_inherit_tbl_props_empty",
    "serde_reported_schema",
    "stats0",
    "stats_empty_partition",
    "unicode_notation",
    "union_remove_11",
    "union_remove_3",

    // The following fails due to alter table partitions with predicate.
    "drop_partitions_filter",
    "drop_partitions_filter2",
    "drop_partitions_filter3",

    // The following failes due to truncate table
    "truncate_table",

    // We do not support DFS command.
    // We have converted the useful parts of these tests to tests
    // in org.apache.spark.sql.hive.execution.SQLQuerySuite.
    "drop_database_removes_partition_dirs",
    "drop_table_removes_partition_dirs",

    // These tests use EXPLAIN FORMATTED, which is not supported
    "input4",
    "join0",
    "plan_json",

    // This test uses CREATE EXTERNAL TABLE without specifying LOCATION
    "alter2",

    // [SPARK-16248][SQL] Whitelist the list of Hive fallback functions
    "udf_field",
    "udf_reflect2",
    "udf_xpath",
    "udf_xpath_boolean",
    "udf_xpath_double",
    "udf_xpath_float",
    "udf_xpath_int",
    "udf_xpath_long",
    "udf_xpath_short",
    "udf_xpath_string",

    // These tests DROP TABLE that don't exist (but do not specify IF EXISTS)
    "alter_rename_partition1",
    "date_1",
    "date_4",
    "date_join1",
    "date_serde",
    "insert_compressed",
    "lateral_view_cp",
    "leftsemijoin",
    "mapjoin_subquery2",
    "nomore_ambiguous_table_col",
    "partition_date",
    "partition_varchar1",
    "ppd_repeated_alias",
    "push_or",
    "reducesink_dedup",
    "subquery_in",
    "subquery_notin_having",
    "timestamp_3",
    "timestamp_lazy",
    "udaf_covar_pop",
    "union31",
    "union_date",
    "varchar_2",
    "varchar_join1",

    // This test assumes we parse scientific decimals as doubles (we parse them as decimals)
    "literal_double",

    // These tests are duplicates of joinXYZ
    "auto_join0",
    "auto_join1",
    "auto_join10",
    "auto_join11",
    "auto_join12",
    "auto_join13",
    "auto_join14",
    "auto_join14_hadoop20",
    "auto_join15",
    "auto_join17",
    "auto_join18",
    "auto_join2",
    "auto_join20",
    "auto_join21",
    "auto_join23",
    "auto_join24",
    "auto_join3",
    "auto_join4",
    "auto_join5",
    "auto_join6",
    "auto_join7",
    "auto_join8",
    "auto_join9",

    // These tests are based on the Hive's hash function, which is different from Spark
    "auto_join19",
    "auto_join22",
    "auto_join25",
    "auto_join26",
    "auto_join27",
    "auto_join28",
    "auto_join30",
    "auto_join31",
    "auto_join_nulls",
    "auto_join_reordering_values",
    "correlationoptimizer1",
    "correlationoptimizer2",
    "correlationoptimizer3",
    "correlationoptimizer4",
    "multiMapJoin1",
    "orc_dictionary_threshold",
    "udf_hash",
    // Moved to HiveQuerySuite
    "udf_radians"
  )

  private def commonWhiteList = Seq(
    "add_part_exist",
    "add_part_multiple",
    "add_partition_no_whitelist",
    "add_partition_with_whitelist",
    "alias_casted_column",
    "alter_partition_with_whitelist",
    "ambiguous_col",
    "annotate_stats_join",
    "annotate_stats_limit",
    "annotate_stats_part",
    "annotate_stats_table",
    "annotate_stats_union",
    "binary_constant",
    "binarysortable_1",
    "cast1",
    "cluster",
    "combine1",
    "compute_stats_binary",
    "compute_stats_boolean",
    "compute_stats_double",
    "compute_stats_empty_table",
    "compute_stats_long",
    "compute_stats_string",
    "convert_enum_to_string",
    "correlationoptimizer10",
    "correlationoptimizer11",
    "correlationoptimizer13",
    "correlationoptimizer14",
    "correlationoptimizer15",
    "correlationoptimizer6",
    "correlationoptimizer7",
    "correlationoptimizer8",
    "correlationoptimizer9",
    "count",
    "cp_mj_rc",
    "create_insert_outputformat",
    "create_nested_type",
    "create_struct_table",
    "create_view_translate",
    "cross_join",
    "cross_product_check_1",
    "cross_product_check_2",
    "database_drop",
    "database_location",
    "database_properties",
    "date_2",
    "date_comparison",
    "decimal_1",
    "decimal_4",
    "decimal_join",
    "default_partition_name",
    "delimiter",
    "desc_non_existent_tbl",
    "disable_file_format_check",
    "distinct_stats",
    "drop_function",
    "drop_multi_partitions",
    "drop_table",
    "drop_table2",
    "drop_view",
    "dynamic_partition_skip_default",
    "escape_clusterby1",
    "escape_distributeby1",
    "escape_orderby1",
    "escape_sortby1",
    "fileformat_sequencefile",
    "fileformat_text",
    "filter_join_breaktask",
    "filter_join_breaktask2",
    "groupby1",
    "groupby11",
    "groupby12",
    "groupby1_limit",
    "groupby_grouping_sets2",
    "groupby_grouping_sets3",
    "groupby_grouping_sets4",
    "groupby_grouping_sets5",
    "groupby1_map",
    "groupby1_map_nomap",
    "groupby1_map_skew",
    "groupby1_noskew",
    "groupby2",
    "groupby2_limit",
    "groupby2_map",
    "groupby2_map_skew",
    "groupby2_noskew",
    "groupby4",
    "groupby4_map",
    "groupby4_map_skew",
    "groupby4_noskew",
    "groupby5",
    "groupby5_map",
    "groupby5_map_skew",
    "groupby5_noskew",
    "groupby6",
    "groupby6_map",
    "groupby6_map_skew",
    "groupby6_noskew",
    "groupby7",
    "groupby7_map",
    "groupby7_map_multi_single_reducer",
    "groupby7_map_skew",
    "groupby7_noskew",
    "groupby7_noskew_multi_single_reducer",
    "groupby8",
    "groupby8_map",
    "groupby8_map_skew",
    "groupby8_noskew",
    "groupby9",
    "groupby_distinct_samekey",
    "groupby_map_ppr",
    "groupby_multi_insert_common_distinct",
    "groupby_multi_single_reducer2",
    "groupby_multi_single_reducer3",
    "groupby_mutli_insert_common_distinct",
    "groupby_neg_float",
    "groupby_ppd",
    "groupby_ppr",
    "groupby_sort_6",
    "having",
    "implicit_cast1",
    "index_serde",
    "infer_bucket_sort_dyn_part",
    "innerjoin",
    "input",
    "input0",
    "input1",
    "input10",
    "input11",
    "input11_limit",
    "input12",
    "input12_hadoop20",
    "input14",
    "input15",
    "input19",
    "input1_limit",
    "input2",
    "input21",
    "input22",
    "input23",
    "input24",
    "input25",
    "input26",
    "input28",
    "input2_limit",
    "input40",
    "input41",
    "input49",
    "input4_cb_delim",
    "input6",
    "input7",
    "input8",
    "input9",
    "input_limit",
    "input_part0",
    "input_part1",
    "input_part2",
    "input_part3",
    "input_part4",
    "input_part5",
    "input_part6",
    "input_part7",
    "input_part8",
    "input_part9",
    "input_testsequencefile",
    "inputddl1",
    "inputddl2",
    "inputddl3",
    "inputddl8",
    "insert1",
    "insert1_overwrite_partitions",
    "insert2_overwrite_partitions",
    "join1",
    "join10",
    "join11",
    "join12",
    "join13",
    "join14",
    "join14_hadoop20",
    "join15",
    "join16",
    "join17",
    "join18",
    "join19",
    "join2",
    "join20",
    "join21",
    "join22",
    "join23",
    "join24",
    "join25",
    "join26",
    "join27",
    "join28",
    "join29",
    "join3",
    "join30",
    "join31",
    "join32",
    "join32_lessSize",
    "join33",
    "join34",
    "join35",
    "join36",
    "join37",
    "join38",
    "join39",
    "join4",
    "join40",
    "join41",
    "join5",
    "join6",
    "join7",
    "join8",
    "join9",
    "join_1to1",
    "join_array",
    "join_casesensitive",
    "join_empty",
    "join_hive_626",
    "join_map_ppr",
    "join_rc",
    "join_reorder2",
    "join_reorder3",
    "join_reorder4",
    "join_star",
    "lateral_view",
    "lateral_view_noalias",
    "lateral_view_ppd",
    "leftsemijoin_mr",
    "limit_pushdown_negative",
    "lineage1",
    "literal_ints",
    "literal_string",
    "load_dyn_part1",
    "load_dyn_part10",
    "load_dyn_part11",
    "load_dyn_part12",
    "load_dyn_part13",
    "load_dyn_part14",
    "load_dyn_part14_win",
    "load_dyn_part3",
    "load_dyn_part4",
    "load_dyn_part5",
    "load_dyn_part6",
    "load_dyn_part7",
    "load_dyn_part8",
    "load_dyn_part9",
    "load_file_with_space_in_the_name",
    "loadpart1",
    "louter_join_ppr",
    "mapjoin_distinct",
    "mapjoin_filter_on_outerjoin",
    "mapjoin_mapjoin",
    "mapjoin_subquery",
    "mapjoin_test_outer",
    "mapreduce1",
    "mapreduce2",
    "mapreduce3",
    "mapreduce4",
    "mapreduce5",
    "mapreduce6",
    "mapreduce7",
    "mapreduce8",
    "merge1",
    "merge2",
    "merge4",
    "mergejoins",
    "multiMapJoin2",
    "multi_insert_gby",
    "multi_insert_gby3",
    "multi_insert_lateral_view",
    "multi_join_union",
    "multigroupby_singlemr",
    "noalias_subq1",
    "nonblock_op_deduplicate",
    "notable_alias1",
    "notable_alias2",
    "nullformatCTAS",
    "nullgroup",
    "nullgroup2",
    "nullgroup3",
    "nullgroup4",
    "nullgroup4_multi_distinct",
    "nullgroup5",
    "nullinput",
    "nullinput2",
    "nullscript",
    "optional_outer",
    "order",
    "order2",
    "outer_join_ppr",
    "parallel",
    "parenthesis_star_by",
    "part_inherit_tbl_props",
    "part_inherit_tbl_props_with_star",
    "partcols1",
    "partition_serde_format",
    "partition_type_check",
    "partition_wise_fileformat9",
    "ppd1",
    "ppd2",
    "ppd_clusterby",
    "ppd_constant_expr",
    "ppd_constant_where",
    "ppd_gby",
    "ppd_gby2",
    "ppd_gby_join",
    "ppd_join",
    "ppd_join2",
    "ppd_join3",
    "ppd_join_filter",
    "ppd_outer_join1",
    "ppd_outer_join2",
    "ppd_outer_join3",
    "ppd_outer_join4",
    "ppd_outer_join5",
    "ppd_random",
    "ppd_udf_col",
    "ppd_union",
    "ppr_allchildsarenull",
    "ppr_pushdown",
    "ppr_pushdown2",
    "ppr_pushdown3",
    "progress_1",
    "query_with_semi",
    "quote1",
    "quote2",
    "rcfile_columnar",
    "rcfile_lazydecompress",
    "rcfile_null_value",
    "rcfile_toleratecorruptions",
    "rcfile_union",
    "reduce_deduplicate_exclude_gby",
    "reduce_deduplicate_exclude_join",
    "reduce_deduplicate_extended",
    "router_join_ppr",
    "select_as_omitted",
    "select_unquote_and",
    "select_unquote_not",
    "select_unquote_or",
    "semicolon",
    "semijoin",
    "serde_regex",
    "set_variable_sub",
    "show_columns",
    "show_describe_func_quotes",
    "show_functions",
    "show_partitions",
    "show_tblproperties",
    "sort",
    "stats_aggregator_error_1",
    "stats_publisher_error_1",
    "subq2",
    "subquery_exists",
    "subquery_exists_having",
    "subquery_notexists",
    "subquery_notexists_having",
    "subquery_in_having",
    "tablename_with_select",
    "timestamp_comparison",
    "timestamp_null",
    "transform_ppr1",
    "transform_ppr2",
    "type_cast_1",
    "type_widening",
    "udaf_collect_set",
    "udaf_histogram_numeric",
    "udf2",
    "udf5",
    "udf6",
    "udf8",
    "udf9",
    "udf_10_trims",
    "udf_E",
    "udf_PI",
    "udf_acos",
    "udf_add",
    // "udf_array",  -- done in array.sql
    // "udf_array_contains",  -- done in array.sql
    "udf_ascii",
    "udf_asin",
    "udf_atan",
    "udf_avg",
    "udf_bigint",
    "udf_bin",
    "udf_bitmap_and",
    "udf_bitmap_empty",
    "udf_bitmap_or",
    "udf_bitwise_and",
    "udf_bitwise_not",
    "udf_bitwise_or",
    "udf_bitwise_xor",
    "udf_boolean",
    "udf_case",
    "udf_ceil",
    "udf_ceiling",
    "udf_concat",
    "udf_concat_insert1",
    "udf_concat_insert2",
    "udf_concat_ws",
    "udf_conv",
    "udf_cos",
    "udf_count",
    "udf_date_add",
    "udf_date_sub",
    "udf_datediff",
    "udf_day",
    "udf_dayofmonth",
    "udf_degrees",
    "udf_div",
    "udf_double",
    "udf_elt",
    "udf_equal",
    "udf_exp",
    "udf_find_in_set",
    "udf_float",
    "udf_floor",
    "udf_from_unixtime",
    "udf_greaterthan",
    "udf_greaterthanorequal",
    "udf_hex",
    "udf_if",
    "udf_index",
    "udf_instr",
    "udf_int",
    "udf_isnotnull",
    "udf_isnull",
    "udf_lcase",
    "udf_length",
    "udf_lessthan",
    "udf_lessthanorequal",
    "udf_like",
    "udf_ln",
    "udf_locate",
    "udf_log",
    "udf_log10",
    "udf_log2",
    "udf_lower",
    "udf_lpad",
    "udf_ltrim",
    "udf_map",
    "udf_modulo",
    "udf_month",
    "udf_named_struct",
    "udf_negative",
    "udf_not",
    "udf_notequal",
    "udf_notop",
    "udf_nvl",
    "udf_or",
    "udf_parse_url",
    "udf_pmod",
    "udf_positive",
    "udf_pow",
    "udf_power",
    "udf_rand",
    "udf_regexp",
    "udf_regexp_extract",
    "udf_regexp_replace",
    "udf_repeat",
    "udf_rlike",
    "udf_rpad",
    "udf_rtrim",
    "udf_sign",
    "udf_sin",
    "udf_smallint",
    "udf_space",
    "udf_sqrt",
    "udf_std",
    "udf_stddev",
    "udf_stddev_pop",
    "udf_stddev_samp",
    "udf_string",
    "udf_struct",
    "udf_substring",
    "udf_subtract",
    "udf_sum",
    "udf_tan",
    "udf_tinyint",
    "udf_to_byte",
    "udf_to_date",
    "udf_to_double",
    "udf_to_float",
    "udf_to_long",
    "udf_to_short",
    "udf_translate",
    "udf_trim",
    "udf_ucase",
    "udf_unix_timestamp",
    "udf_unhex",
    "udf_upper",
    "udf_var_pop",
    "udf_var_samp",
    "udf_variance",
    "udf_weekofyear",
    "udf_when",
    "union10",
    "union11",
    "union13",
    "union14",
    "union15",
    "union16",
    "union17",
    "union18",
    "union19",
    "union2",
    "union20",
    "union22",
    "union23",
    "union24",
    "union25",
    "union26",
    "union27",
    "union28",
    "union29",
    "union3",
    "union30",
    "union33",
    "union34",
    "union4",
    "union5",
    "union6",
    "union7",
    "union8",
    "union9",
    "union_lateralview",
    "union_ppr",
    "union_remove_6",
    "union_script",
    "varchar_union1",
    "view",
    "view_cast",
    "view_inputs"
  )

  /**
   * The set of tests that are believed to be working in catalyst. Tests not on whiteList or
   * blacklist are implicitly marked as ignored.
   */
  override def whiteList: Seq[String] = if (HiveUtils.isHive23) {
    commonWhiteList ++ Seq(
      "decimal_1_1"
    )
  } else {
    commonWhiteList
  }
}<|MERGE_RESOLUTION|>--- conflicted
+++ resolved
@@ -60,11 +60,8 @@
     TestHive.setConf(SQLConf.IN_MEMORY_PARTITION_PRUNING, true)
     // Ensures that cross joins are enabled so that we can test them
     TestHive.setConf(SQLConf.CROSS_JOINS_ENABLED, true)
-<<<<<<< HEAD
-=======
     // Ensures that the table insertion behaivor is consistent with Hive
     TestHive.setConf(SQLConf.STORE_ASSIGNMENT_POLICY, StoreAssignmentPolicy.LEGACY.toString)
->>>>>>> cceb2d6f
     // Fix session local timezone to America/Los_Angeles for those timezone sensitive tests
     // (timestamp_*)
     TestHive.setConf(SQLConf.SESSION_LOCAL_TIMEZONE, "America/Los_Angeles")
