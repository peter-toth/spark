--- conflicted
+++ resolved
@@ -91,10 +91,7 @@
     f: AnyRef,
     dataType: DataType,
     inputEncoders: Seq[Option[ExpressionEncoder[_]]] = Nil,
-<<<<<<< HEAD
-=======
     outputEncoder: Option[ExpressionEncoder[_]] = None,
->>>>>>> a630e8d1
     name: Option[String] = None,
     nullable: Boolean = true,
     deterministic: Boolean = true) extends UserDefinedFunction {
@@ -110,10 +107,7 @@
       dataType,
       exprs,
       inputEncoders,
-<<<<<<< HEAD
-=======
       outputEncoder,
->>>>>>> a630e8d1
       udfName = name,
       nullable = nullable,
       udfDeterministic = deterministic)
