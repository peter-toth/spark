/*
 * Licensed to the Apache Software Foundation (ASF) under one or more
 * contributor license agreements.  See the NOTICE file distributed with
 * this work for additional information regarding copyright ownership.
 * The ASF licenses this file to You under the Apache License, Version 2.0
 * (the "License"); you may not use this file except in compliance with
 * the License.  You may obtain a copy of the License at
 *
 *    http://www.apache.org/licenses/LICENSE-2.0
 *
 * Unless required by applicable law or agreed to in writing, software
 * distributed under the License is distributed on an "AS IS" BASIS,
 * WITHOUT WARRANTIES OR CONDITIONS OF ANY KIND, either express or implied.
 * See the License for the specific language governing permissions and
 * limitations under the License.
 */

package org.apache.spark.sql.execution

import java.io.Writer
import java.util.Locale
import java.util.concurrent.atomic.AtomicInteger

import scala.collection.mutable
import scala.util.control.NonFatal

import org.apache.spark.broadcast
import org.apache.spark.rdd.RDD
import org.apache.spark.sql.catalyst.InternalRow
import org.apache.spark.sql.catalyst.expressions._
import org.apache.spark.sql.catalyst.expressions.codegen._
import org.apache.spark.sql.catalyst.expressions.codegen.Block._
import org.apache.spark.sql.catalyst.plans.QueryPlan
import org.apache.spark.sql.catalyst.plans.physical.Partitioning
import org.apache.spark.sql.catalyst.rules.Rule
import org.apache.spark.sql.execution.aggregate.HashAggregateExec
import org.apache.spark.sql.execution.columnar.InMemoryTableScanExec
import org.apache.spark.sql.execution.joins.{BroadcastHashJoinExec, SortMergeJoinExec}
import org.apache.spark.sql.execution.metric.SQLMetrics
import org.apache.spark.sql.internal.SQLConf
import org.apache.spark.sql.types._
import org.apache.spark.sql.vectorized.ColumnarBatch
import org.apache.spark.util.Utils

/**
 * An interface for those physical operators that support codegen.
 */
trait CodegenSupport extends SparkPlan {

  /** Prefix used in the current operator's variable names. */
  private def variablePrefix: String = this match {
    case _: HashAggregateExec => "agg"
    case _: BroadcastHashJoinExec => "bhj"
    case _: SortMergeJoinExec => "smj"
    case _: RDDScanExec => "rdd"
    case _: DataSourceScanExec => "scan"
    case _: InMemoryTableScanExec => "memoryScan"
    case _ => nodeName.toLowerCase(Locale.ROOT)
  }

  /**
   * Creates a metric using the specified name.
   *
   * @return name of the variable representing the metric
   */
  def metricTerm(ctx: CodegenContext, name: String): String = {
    ctx.addReferenceObj(name, longMetric(name))
  }

  /**
   * Whether this SparkPlan supports whole stage codegen or not.
   */
  def supportCodegen: Boolean = true

  /**
   * Which SparkPlan is calling produce() of this one. It's itself for the first SparkPlan.
   */
  protected var parent: CodegenSupport = null

  /**
   * Returns all the RDDs of InternalRow which generates the input rows.
   *
   * @note Right now we support up to two RDDs
   */
  def inputRDDs(): Seq[RDD[InternalRow]]

  /**
   * Returns Java source code to process the rows from input RDD.
   */
  final def produce(ctx: CodegenContext, parent: CodegenSupport): String = executeQuery {
    this.parent = parent
    ctx.freshNamePrefix = variablePrefix
    s"""
       |${ctx.registerComment(s"PRODUCE: ${this.simpleString(SQLConf.get.maxToStringFields)}")}
       |${doProduce(ctx)}
     """.stripMargin
  }

  /**
   * Generate the Java source code to process, should be overridden by subclass to support codegen.
   *
   * doProduce() usually generate the framework, for example, aggregation could generate this:
   *
   *   if (!initialized) {
   *     # create a hash map, then build the aggregation hash map
   *     # call child.produce()
   *     initialized = true;
   *   }
   *   while (hashmap.hasNext()) {
   *     row = hashmap.next();
   *     # build the aggregation results
   *     # create variables for results
   *     # call consume(), which will call parent.doConsume()
   *      if (shouldStop()) return;
   *   }
   */
  protected def doProduce(ctx: CodegenContext): String

  private def prepareRowVar(ctx: CodegenContext, row: String, colVars: Seq[ExprCode]): ExprCode = {
    if (row != null) {
      ExprCode.forNonNullValue(JavaCode.variable(row, classOf[UnsafeRow]))
    } else {
      if (colVars.nonEmpty) {
        val colExprs = output.zipWithIndex.map { case (attr, i) =>
          BoundReference(i, attr.dataType, attr.nullable)
        }
        val evaluateInputs = evaluateVariables(colVars)
        // generate the code to create a UnsafeRow
        ctx.INPUT_ROW = row
        ctx.currentVars = colVars
        val ev = GenerateUnsafeProjection.createCode(ctx, colExprs, false)
        val code = code"""
          |$evaluateInputs
          |${ev.code}
         """.stripMargin
        ExprCode(code, FalseLiteral, ev.value)
      } else {
        // There are no columns
        ExprCode.forNonNullValue(JavaCode.variable("unsafeRow", classOf[UnsafeRow]))
      }
    }
  }

  /**
   * Consume the generated columns or row from current SparkPlan, call its parent's `doConsume()`.
   *
   * Note that `outputVars` and `row` can't both be null.
   */
  final def consume(ctx: CodegenContext, outputVars: Seq[ExprCode], row: String = null): String = {
    val inputVarsCandidate =
      if (outputVars != null) {
        assert(outputVars.length == output.length)
        // outputVars will be used to generate the code for UnsafeRow, so we should copy them
        outputVars.map(_.copy())
      } else {
        assert(row != null, "outputVars and row cannot both be null.")
        ctx.currentVars = null
        ctx.INPUT_ROW = row
        output.zipWithIndex.map { case (attr, i) =>
          BoundReference(i, attr.dataType, attr.nullable).genCode(ctx)
        }
      }

    val inputVars = inputVarsCandidate match {
      case stream: Stream[ExprCode] => stream.force
      case other => other
    }

    val rowVar = prepareRowVar(ctx, row, outputVars)

    // Set up the `currentVars` in the codegen context, as we generate the code of `inputVars`
    // before calling `parent.doConsume`. We can't set up `INPUT_ROW`, because parent needs to
    // generate code of `rowVar` manually.
    ctx.currentVars = inputVars
    ctx.INPUT_ROW = null
    ctx.freshNamePrefix = parent.variablePrefix
    val evaluated = evaluateRequiredVariables(output, inputVars, parent.usedInputs)

    // Under certain conditions, we can put the logic to consume the rows of this operator into
    // another function. So we can prevent a generated function too long to be optimized by JIT.
    // The conditions:
    // 1. The config "spark.sql.codegen.splitConsumeFuncByOperator" is enabled.
    // 2. `inputVars` are all materialized. That is guaranteed to be true if the parent plan uses
    //    all variables in output (see `requireAllOutput`).
    // 3. The number of output variables must less than maximum number of parameters in Java method
    //    declaration.
    val confEnabled = SQLConf.get.wholeStageSplitConsumeFuncByOperator
    val requireAllOutput = output.forall(parent.usedInputs.contains(_))
    val paramLength = CodeGenerator.calculateParamLength(output) + (if (row != null) 1 else 0)
    val consumeFunc = if (confEnabled && requireAllOutput
        && CodeGenerator.isValidParamLength(paramLength)) {
      constructDoConsumeFunction(ctx, inputVars, row)
    } else {
      parent.doConsume(ctx, inputVars, rowVar)
    }
    s"""
       |${ctx.registerComment(s"CONSUME: ${parent.simpleString(SQLConf.get.maxToStringFields)}")}
       |$evaluated
       |$consumeFunc
     """.stripMargin
  }

  /**
   * To prevent concatenated function growing too long to be optimized by JIT. We can separate the
   * parent's `doConsume` codes of a `CodegenSupport` operator into a function to call.
   */
  private def constructDoConsumeFunction(
      ctx: CodegenContext,
      inputVars: Seq[ExprCode],
      row: String): String = {
    val (args, params, inputVarsInFunc) = constructConsumeParameters(ctx, output, inputVars, row)
    val rowVar = prepareRowVar(ctx, row, inputVarsInFunc)

    val doConsume = ctx.freshName("doConsume")
    ctx.currentVars = inputVarsInFunc
    ctx.INPUT_ROW = null

    val doConsumeFuncName = ctx.addNewFunction(doConsume,
      s"""
         | private void $doConsume(${params.mkString(", ")}) throws java.io.IOException {
         |   ${parent.doConsume(ctx, inputVarsInFunc, rowVar)}
         | }
       """.stripMargin)

    s"""
       | $doConsumeFuncName(${args.mkString(", ")});
     """.stripMargin
  }

  /**
   * Returns arguments for calling method and method definition parameters of the consume function.
   * And also returns the list of `ExprCode` for the parameters.
   */
  private def constructConsumeParameters(
      ctx: CodegenContext,
      attributes: Seq[Attribute],
      variables: Seq[ExprCode],
      row: String): (Seq[String], Seq[String], Seq[ExprCode]) = {
    val arguments = mutable.ArrayBuffer[String]()
    val parameters = mutable.ArrayBuffer[String]()
    val paramVars = mutable.ArrayBuffer[ExprCode]()

    if (row != null) {
      arguments += row
      parameters += s"InternalRow $row"
    }

    variables.zipWithIndex.foreach { case (ev, i) =>
      val paramName = ctx.freshName(s"expr_$i")
      val paramType = CodeGenerator.javaType(attributes(i).dataType)

      arguments += ev.value
      parameters += s"$paramType $paramName"
      val paramIsNull = if (!attributes(i).nullable) {
        // Use constant `false` without passing `isNull` for non-nullable variable.
        FalseLiteral
      } else {
        val isNull = ctx.freshName(s"exprIsNull_$i")
        arguments += ev.isNull
        parameters += s"boolean $isNull"
        JavaCode.isNullVariable(isNull)
      }

      paramVars += ExprCode(paramIsNull, JavaCode.variable(paramName, attributes(i).dataType))
    }
    (arguments, parameters, paramVars)
  }

  /**
   * Returns source code to evaluate all the variables, and clear the code of them, to prevent
   * them to be evaluated twice.
   */
  protected def evaluateVariables(variables: Seq[ExprCode]): String = {
    val evaluate = variables.filter(_.code.nonEmpty).map(_.code.toString).mkString("\n")
    variables.foreach(_.code = EmptyBlock)
    evaluate
  }

  /**
   * Returns source code to evaluate the variables for required attributes, and clear the code
   * of evaluated variables, to prevent them to be evaluated twice.
   */
  protected def evaluateRequiredVariables(
      attributes: Seq[Attribute],
      variables: Seq[ExprCode],
      required: AttributeSet): String = {
    val evaluateVars = new StringBuilder
    variables.zipWithIndex.foreach { case (ev, i) =>
      if (ev.code.nonEmpty && required.contains(attributes(i))) {
        evaluateVars.append(ev.code.toString + "\n")
        ev.code = EmptyBlock
      }
    }
    evaluateVars.toString()
  }

  /**
   * Returns source code to evaluate the variables for non-deterministic expressions, and clear the
   * code of evaluated variables, to prevent them to be evaluated twice.
   */
  protected def evaluateNondeterministicVariables(
      attributes: Seq[Attribute],
      variables: Seq[ExprCode],
      expressions: Seq[NamedExpression]): String = {
    val nondeterministicAttrs = expressions.filterNot(_.deterministic).map(_.toAttribute)
    evaluateRequiredVariables(attributes, variables, AttributeSet(nondeterministicAttrs))
  }

  /**
   * The subset of inputSet those should be evaluated before this plan.
   *
   * We will use this to insert some code to access those columns that are actually used by current
   * plan before calling doConsume().
   */
  def usedInputs: AttributeSet = references

  /**
   * Generate the Java source code to process the rows from child SparkPlan. This should only be
   * called from `consume`.
   *
   * This should be override by subclass to support codegen.
   *
   * Note: The operator should not assume the existence of an outer processing loop,
   *       which it can jump from with "continue;"!
   *
   * For example, filter could generate this:
   *   # code to evaluate the predicate expression, result is isNull1 and value2
   *   if (!isNull1 && value2) {
   *     # call consume(), which will call parent.doConsume()
   *   }
   *
   * Note: A plan can either consume the rows as UnsafeRow (row), or a list of variables (input).
   *       When consuming as a listing of variables, the code to produce the input is already
   *       generated and `CodegenContext.currentVars` is already set. When consuming as UnsafeRow,
   *       implementations need to put `row.code` in the generated code and set
   *       `CodegenContext.INPUT_ROW` manually. Some plans may need more tweaks as they have
   *       different inputs(join build side, aggregate buffer, etc.), or other special cases.
   */
  def doConsume(ctx: CodegenContext, input: Seq[ExprCode], row: ExprCode): String = {
    throw new UnsupportedOperationException
  }

  /**
   * Whether or not the result rows of this operator should be copied before putting into a buffer.
   *
   * If any operator inside WholeStageCodegen generate multiple rows from a single row (for
   * example, Join), this should be true.
   *
   * If an operator starts a new pipeline, this should be false.
   */
  def needCopyResult: Boolean = {
    if (children.isEmpty) {
      false
    } else if (children.length == 1) {
      children.head.asInstanceOf[CodegenSupport].needCopyResult
    } else {
      throw new UnsupportedOperationException
    }
  }

  /**
   * Whether or not the children of this operator should generate a stop check when consuming input
   * rows. This is used to suppress shouldStop() in a loop of WholeStageCodegen.
   *
   * This should be false if an operator starts a new pipeline, which means it consumes all rows
   * produced by children but doesn't output row to buffer by calling append(),  so the children
   * don't require shouldStop() in the loop of producing rows.
   */
  def needStopCheck: Boolean = parent.needStopCheck

  /**
   * Helper default should stop check code.
   */
  def shouldStopCheckCode: String = if (needStopCheck) {
    "if (shouldStop()) return;"
  } else {
    "// shouldStop check is eliminated"
  }

  /**
   * A sequence of checks which evaluate to true if the downstream Limit operators have not received
   * enough records and reached the limit. If current node is a data producing node, it can leverage
   * this information to stop producing data and complete the data flow earlier. Common data
   * producing nodes are leaf nodes like Range and Scan, and blocking nodes like Sort and Aggregate.
   * These checks should be put into the loop condition of the data producing loop.
   */
  def limitNotReachedChecks: Seq[String] = parent.limitNotReachedChecks

  /**
   * Check if the node is supposed to produce limit not reached checks.
   */
  protected def canCheckLimitNotReached: Boolean = children.isEmpty

  /**
   * A helper method to generate the data producing loop condition according to the
   * limit-not-reached checks.
   */
  final def limitNotReachedCond: String = {
    if (!canCheckLimitNotReached) {
      val errMsg = "Only leaf nodes and blocking nodes need to call 'limitNotReachedCond' " +
        "in its data producing loop."
      if (Utils.isTesting) {
        throw new IllegalStateException(errMsg)
      } else {
        logWarning(s"[BUG] $errMsg Please open a JIRA ticket to report it.")
      }
    }
    if (parent.limitNotReachedChecks.isEmpty) {
      ""
    } else {
      parent.limitNotReachedChecks.mkString("", " && ", " &&")
    }
  }
}

/**
 * A special kind of operators which support whole stage codegen. Blocking means these operators
 * will consume all the inputs first, before producing output. Typical blocking operators are
 * sort and aggregate.
 */
trait BlockingOperatorWithCodegen extends CodegenSupport {

  // Blocking operators usually have some kind of buffer to keep the data before producing them, so
  // then don't to copy its result even if its child does.
  override def needCopyResult: Boolean = false

  // Blocking operators always consume all the input first, so its upstream operators don't need a
  // stop check.
  override def needStopCheck: Boolean = false

  // Blocking operators need to consume all the inputs before producing any output. This means,
  // Limit operator after this blocking operator will never reach its limit during the execution of
  // this blocking operator's upstream operators. Here we override this method to return Nil, so
  // that upstream operators will not generate useless conditions (which are always evaluated to
  // false) for the Limit operators after this blocking operator.
  override def limitNotReachedChecks: Seq[String] = Nil

  // This is a blocking node so the node can produce these checks
  override protected def canCheckLimitNotReached: Boolean = true
}

/**
 * Leaf codegen node reading from a single RDD.
 */
trait InputRDDCodegen extends CodegenSupport {

  def inputRDD: RDD[InternalRow]

  // If the input can be InternalRows, an UnsafeProjection needs to be created.
  protected val createUnsafeProjection: Boolean

  override def inputRDDs(): Seq[RDD[InternalRow]] = {
    inputRDD :: Nil
  }

  override def doProduce(ctx: CodegenContext): String = {
    // Inline mutable state since an InputRDDCodegen is used once in a task for WholeStageCodegen
    val input = ctx.addMutableState("scala.collection.Iterator", "input", v => s"$v = inputs[0];",
      forceInline = true)
    val row = ctx.freshName("row")

    val outputVars = if (createUnsafeProjection) {
      // creating the vars will make the parent consume add an unsafe projection.
      ctx.INPUT_ROW = row
      ctx.currentVars = null
      output.zipWithIndex.map { case (a, i) =>
        BoundReference(i, a.dataType, a.nullable).genCode(ctx)
      }
    } else {
      null
    }

    val updateNumOutputRowsMetrics = if (metrics.contains("numOutputRows")) {
      val numOutputRows = metricTerm(ctx, "numOutputRows")
      s"$numOutputRows.add(1);"
    } else {
      ""
    }
    s"""
       | while ($limitNotReachedCond $input.hasNext()) {
       |   InternalRow $row = (InternalRow) $input.next();
       |   ${updateNumOutputRowsMetrics}
       |   ${consume(ctx, outputVars, if (createUnsafeProjection) null else row).trim}
       |   ${shouldStopCheckCode}
       | }
     """.stripMargin
  }
}

/**
 * InputAdapter is used to hide a SparkPlan from a subtree that supports codegen.
 *
 * This is the leaf node of a tree with WholeStageCodegen that is used to generate code
 * that consumes an RDD iterator of InternalRow.
 */
case class InputAdapter(child: SparkPlan) extends UnaryExecNode with InputRDDCodegen {

  override def output: Seq[Attribute] = child.output

  override def outputPartitioning: Partitioning = child.outputPartitioning

  override def outputOrdering: Seq[SortOrder] = child.outputOrdering

  override def vectorTypes: Option[Seq[String]] = child.vectorTypes

  // This is not strictly needed because the codegen transformation happens after the columnar
  // transformation but just for consistency
  override def supportsColumnar: Boolean = child.supportsColumnar

  override def doExecute(): RDD[InternalRow] = {
    child.execute()
  }

  override def doExecuteBroadcast[T](): broadcast.Broadcast[T] = {
    child.doExecuteBroadcast()
  }

  override def doExecuteColumnar(): RDD[ColumnarBatch] = {
    child.executeColumnar()
  }

  // `InputAdapter` can only generate code to process the rows from its child. If the child produces
  // columnar batches, there must be a `ColumnarToRowExec` above `InputAdapter` to handle it by
  // overriding `inputRDDs` and calling `InputAdapter#executeColumnar` directly.
  override def inputRDD: RDD[InternalRow] = child.execute()

  // This is a leaf node so the node can produce limit not reached checks.
  override protected def canCheckLimitNotReached: Boolean = true

  // InputAdapter does not need UnsafeProjection.
  protected val createUnsafeProjection: Boolean = false

  override def generateTreeString(
      depth: Int,
      lastChildren: Seq[Boolean],
      append: String => Unit,
      verbose: Boolean,
      prefix: String = "",
      addSuffix: Boolean = false,
<<<<<<< HEAD
      maxFields: Int): Unit = {
=======
      maxFields: Int,
      printNodeId: Boolean): Unit = {
>>>>>>> cceb2d6f
    child.generateTreeString(
      depth,
      lastChildren,
      append,
      verbose,
      prefix = "",
      addSuffix = false,
<<<<<<< HEAD
      maxFields)
=======
      maxFields,
      printNodeId)
>>>>>>> cceb2d6f
  }

  override def needCopyResult: Boolean = false
}

object WholeStageCodegenExec {
  val PIPELINE_DURATION_METRIC = "duration"

  private def numOfNestedFields(dataType: DataType): Int = dataType match {
    case dt: StructType => dt.fields.map(f => numOfNestedFields(f.dataType)).sum
    case m: MapType => numOfNestedFields(m.keyType) + numOfNestedFields(m.valueType)
    case a: ArrayType => numOfNestedFields(a.elementType)
    case u: UserDefinedType[_] => numOfNestedFields(u.sqlType)
    case _ => 1
  }

  def isTooManyFields(conf: SQLConf, dataType: DataType): Boolean = {
    numOfNestedFields(dataType) > conf.wholeStageMaxNumFields
  }
}

/**
 * WholeStageCodegen compiles a subtree of plans that support codegen together into single Java
 * function.
 *
 * Here is the call graph of to generate Java source (plan A supports codegen, but plan B does not):
 *
 *   WholeStageCodegen       Plan A               FakeInput        Plan B
 * =========================================================================
 *
 * -> execute()
 *     |
 *  doExecute() --------->   inputRDDs() -------> inputRDDs() ------> execute()
 *     |
 *     +----------------->   produce()
 *                             |
 *                          doProduce()  -------> produce()
 *                                                   |
 *                                                doProduce()
 *                                                   |
 *                         doConsume() <--------- consume()
 *                             |
 *  doConsume()  <--------  consume()
 *
 * SparkPlan A should override `doProduce()` and `doConsume()`.
 *
 * `doCodeGen()` will create a `CodeGenContext`, which will hold a list of variables for input,
 * used to generated code for [[BoundReference]].
 */
case class WholeStageCodegenExec(child: SparkPlan)(val codegenStageId: Int)
    extends UnaryExecNode with CodegenSupport {

  override def output: Seq[Attribute] = child.output

  override def outputPartitioning: Partitioning = child.outputPartitioning

  override def outputOrdering: Seq[SortOrder] = child.outputOrdering

  // This is not strictly needed because the codegen transformation happens after the columnar
  // transformation but just for consistency
  override def supportsColumnar: Boolean = child.supportsColumnar

  override lazy val metrics = Map(
    "pipelineTime" -> SQLMetrics.createTimingMetric(sparkContext,
      WholeStageCodegenExec.PIPELINE_DURATION_METRIC))

  def generatedClassName(): String = if (conf.wholeStageUseIdInClassName) {
    s"GeneratedIteratorForCodegenStage$codegenStageId"
  } else {
    "GeneratedIterator"
  }

  /**
   * Generates code for this subtree.
   *
   * @return the tuple of the codegen context and the actual generated source.
   */
  def doCodeGen(): (CodegenContext, CodeAndComment) = {
    val ctx = new CodegenContext
    val code = child.asInstanceOf[CodegenSupport].produce(ctx, this)

    // main next function.
    ctx.addNewFunction("processNext",
      s"""
        protected void processNext() throws java.io.IOException {
          ${code.trim}
        }
       """, inlineToOuterClass = true)

    val className = generatedClassName()

    val source = s"""
      public Object generate(Object[] references) {
        return new $className(references);
      }

      ${ctx.registerComment(
        s"""Codegend pipeline for stage (id=$codegenStageId)
           |${this.treeString.trim}""".stripMargin,
         "wsc_codegenPipeline")}
      ${ctx.registerComment(s"codegenStageId=$codegenStageId", "wsc_codegenStageId", true)}
      final class $className extends ${classOf[BufferedRowIterator].getName} {

        private Object[] references;
        private scala.collection.Iterator[] inputs;
        ${ctx.declareMutableStates()}

        public $className(Object[] references) {
          this.references = references;
        }

        public void init(int index, scala.collection.Iterator[] inputs) {
          partitionIndex = index;
          this.inputs = inputs;
          ${ctx.initMutableStates()}
          ${ctx.initPartition()}
        }

        ${ctx.emitExtraCode()}

        ${ctx.declareAddedFunctions()}
      }
      """.trim

    // try to compile, helpful for debug
    val cleanedSource = CodeFormatter.stripOverlappingComments(
      new CodeAndComment(CodeFormatter.stripExtraNewLines(source), ctx.getPlaceHolderToComments()))

    logDebug(s"\n${CodeFormatter.format(cleanedSource)}")
    (ctx, cleanedSource)
  }

  override def doExecuteColumnar(): RDD[ColumnarBatch] = {
    // Code generation is not currently supported for columnar output, so just fall back to
    // the interpreted path
    child.executeColumnar()
  }

  override def doExecute(): RDD[InternalRow] = {
    val (ctx, cleanedSource) = doCodeGen()
    // try to compile and fallback if it failed
    val (_, compiledCodeStats) = try {
      CodeGenerator.compile(cleanedSource)
    } catch {
      case NonFatal(_) if !Utils.isTesting && sqlContext.conf.codegenFallback =>
        // We should already saw the error message
        logWarning(s"Whole-stage codegen disabled for plan (id=$codegenStageId):\n $treeString")
        return child.execute()
    }

    // Check if compiled code has a too large function
    if (compiledCodeStats.maxMethodCodeSize > sqlContext.conf.hugeMethodLimit) {
      logInfo(s"Found too long generated codes and JIT optimization might not work: " +
        s"the bytecode size (${compiledCodeStats.maxMethodCodeSize}) is above the limit " +
        s"${sqlContext.conf.hugeMethodLimit}, and the whole-stage codegen was disabled " +
        s"for this plan (id=$codegenStageId). To avoid this, you can raise the limit " +
        s"`${SQLConf.WHOLESTAGE_HUGE_METHOD_LIMIT.key}`:\n$treeString")
      return child.execute()
    }

    val references = ctx.references.toArray

    val durationMs = longMetric("pipelineTime")

    // Even though rdds is an RDD[InternalRow] it may actually be an RDD[ColumnarBatch] with
    // type erasure hiding that. This allows for the input to a code gen stage to be columnar,
    // but the output must be rows.
    val rdds = child.asInstanceOf[CodegenSupport].inputRDDs()
    assert(rdds.size <= 2, "Up to two input RDDs can be supported")
    if (rdds.length == 1) {
      rdds.head.mapPartitionsWithIndex { (index, iter) =>
        val (clazz, _) = CodeGenerator.compile(cleanedSource)
        val buffer = clazz.generate(references).asInstanceOf[BufferedRowIterator]
        buffer.init(index, Array(iter))
        new Iterator[InternalRow] {
          override def hasNext: Boolean = {
            val v = buffer.hasNext
            if (!v) durationMs += buffer.durationMs()
            v
          }
          override def next: InternalRow = buffer.next()
        }
      }
    } else {
      // Right now, we support up to two input RDDs.
      rdds.head.zipPartitions(rdds(1)) { (leftIter, rightIter) =>
        Iterator((leftIter, rightIter))
        // a small hack to obtain the correct partition index
      }.mapPartitionsWithIndex { (index, zippedIter) =>
        val (leftIter, rightIter) = zippedIter.next()
        val (clazz, _) = CodeGenerator.compile(cleanedSource)
        val buffer = clazz.generate(references).asInstanceOf[BufferedRowIterator]
        buffer.init(index, Array(leftIter, rightIter))
        new Iterator[InternalRow] {
          override def hasNext: Boolean = {
            val v = buffer.hasNext
            if (!v) durationMs += buffer.durationMs()
            v
          }
          override def next: InternalRow = buffer.next()
        }
      }
    }
  }

  override def inputRDDs(): Seq[RDD[InternalRow]] = {
    throw new UnsupportedOperationException
  }

  override def doProduce(ctx: CodegenContext): String = {
    throw new UnsupportedOperationException
  }

  override def doConsume(ctx: CodegenContext, input: Seq[ExprCode], row: ExprCode): String = {
    val doCopy = if (needCopyResult) {
      ".copy()"
    } else {
      ""
    }
    s"""
      |${row.code}
      |append(${row.value}$doCopy);
     """.stripMargin.trim
  }

  override def generateTreeString(
      depth: Int,
      lastChildren: Seq[Boolean],
      append: String => Unit,
      verbose: Boolean,
      prefix: String = "",
      addSuffix: Boolean = false,
<<<<<<< HEAD
      maxFields: Int): Unit = {
=======
      maxFields: Int,
      printNodeId: Boolean): Unit = {
>>>>>>> cceb2d6f
    child.generateTreeString(
      depth,
      lastChildren,
      append,
      verbose,
<<<<<<< HEAD
      s"*($codegenStageId) ",
      false,
      maxFields)
=======
      if (printNodeId) "* " else s"*($codegenStageId) ",
      false,
      maxFields,
      printNodeId)
>>>>>>> cceb2d6f
  }

  override def needStopCheck: Boolean = true

  override def limitNotReachedChecks: Seq[String] = Nil

  override protected def otherCopyArgs: Seq[AnyRef] = Seq(codegenStageId.asInstanceOf[Integer])
}


/**
 * Find the chained plans that support codegen, collapse them together as WholeStageCodegen.
 *
 * The `codegenStageCounter` generates ID for codegen stages within a query plan.
 * It does not affect equality, nor does it participate in destructuring pattern matching
 * of WholeStageCodegenExec.
 *
 * This ID is used to help differentiate between codegen stages. It is included as a part
 * of the explain output for physical plans, e.g.
 *
 * == Physical Plan ==
 * *(5) SortMergeJoin [x#3L], [y#9L], Inner
 * :- *(2) Sort [x#3L ASC NULLS FIRST], false, 0
 * :  +- Exchange hashpartitioning(x#3L, 200)
 * :     +- *(1) Project [(id#0L % 2) AS x#3L]
 * :        +- *(1) Filter isnotnull((id#0L % 2))
 * :           +- *(1) Range (0, 5, step=1, splits=8)
 * +- *(4) Sort [y#9L ASC NULLS FIRST], false, 0
 *    +- Exchange hashpartitioning(y#9L, 200)
 *       +- *(3) Project [(id#6L % 2) AS y#9L]
 *          +- *(3) Filter isnotnull((id#6L % 2))
 *             +- *(3) Range (0, 5, step=1, splits=8)
 *
 * where the ID makes it obvious that not all adjacent codegen'd plan operators are of the
 * same codegen stage.
 *
 * The codegen stage ID is also optionally included in the name of the generated classes as
 * a suffix, so that it's easier to associate a generated class back to the physical operator.
 * This is controlled by SQLConf: spark.sql.codegen.useIdInClassName
 *
 * The ID is also included in various log messages.
 *
 * Within a query, a codegen stage in a plan starts counting from 1, in "insertion order".
 * WholeStageCodegenExec operators are inserted into a plan in depth-first post-order.
 * See CollapseCodegenStages.insertWholeStageCodegen for the definition of insertion order.
 *
 * 0 is reserved as a special ID value to indicate a temporary WholeStageCodegenExec object
 * is created, e.g. for special fallback handling when an existing WholeStageCodegenExec
 * failed to generate/compile code.
 */
case class CollapseCodegenStages(
    conf: SQLConf,
    codegenStageCounter: AtomicInteger = new AtomicInteger(0))
  extends Rule[SparkPlan] {

  private def supportCodegen(e: Expression): Boolean = e match {
    case e: LeafExpression => true
    // CodegenFallback requires the input to be an InternalRow
    case e: CodegenFallback => false
    case _ => true
  }

  private def supportCodegen(plan: SparkPlan): Boolean = plan match {
    case plan: CodegenSupport if plan.supportCodegen =>
      val willFallback = plan.expressions.exists(_.find(e => !supportCodegen(e)).isDefined)
      // the generated code will be huge if there are too many columns
      val hasTooManyOutputFields =
        WholeStageCodegenExec.isTooManyFields(conf, plan.schema)
      val hasTooManyInputFields =
        plan.children.exists(p => WholeStageCodegenExec.isTooManyFields(conf, p.schema))
      !willFallback && !hasTooManyOutputFields && !hasTooManyInputFields
    case _ => false
  }

  /**
   * Inserts an InputAdapter on top of those that do not support codegen.
   */
  private def insertInputAdapter(plan: SparkPlan): SparkPlan = {
    plan match {
      case p if !supportCodegen(p) =>
        // collapse them recursively
        InputAdapter(insertWholeStageCodegen(p))
      case j: SortMergeJoinExec =>
        // The children of SortMergeJoin should do codegen separately.
        j.withNewChildren(j.children.map(
          child => InputAdapter(insertWholeStageCodegen(child))))
      case p => p.withNewChildren(p.children.map(insertInputAdapter))
    }
  }

  /**
   * Inserts a WholeStageCodegen on top of those that support codegen.
   */
  private def insertWholeStageCodegen(plan: SparkPlan): SparkPlan = {
    plan match {
      // For operators that will output domain object, do not insert WholeStageCodegen for it as
      // domain object can not be written into unsafe row.
      case plan if plan.output.length == 1 && plan.output.head.dataType.isInstanceOf[ObjectType] =>
        plan.withNewChildren(plan.children.map(insertWholeStageCodegen))
      case plan: LocalTableScanExec =>
        // Do not make LogicalTableScanExec the root of WholeStageCodegen
        // to support the fast driver-local collect/take paths.
        plan
      case plan: CodegenSupport if supportCodegen(plan) =>
        // The whole-stage-codegen framework is row-based. If a plan supports columnar execution,
        // it can't support whole-stage-codegen at the same time.
        assert(!plan.supportsColumnar)
        WholeStageCodegenExec(insertInputAdapter(plan))(codegenStageCounter.incrementAndGet())
      case other =>
        other.withNewChildren(other.children.map(insertWholeStageCodegen))
    }
  }

  def apply(plan: SparkPlan): SparkPlan = {
    if (conf.wholeStageEnabled) {
      insertWholeStageCodegen(plan)
    } else {
      plan
    }
  }
}<|MERGE_RESOLUTION|>--- conflicted
+++ resolved
@@ -17,7 +17,6 @@
 
 package org.apache.spark.sql.execution
 
-import java.io.Writer
 import java.util.Locale
 import java.util.concurrent.atomic.AtomicInteger
 
@@ -537,12 +536,8 @@
       verbose: Boolean,
       prefix: String = "",
       addSuffix: Boolean = false,
-<<<<<<< HEAD
-      maxFields: Int): Unit = {
-=======
       maxFields: Int,
       printNodeId: Boolean): Unit = {
->>>>>>> cceb2d6f
     child.generateTreeString(
       depth,
       lastChildren,
@@ -550,12 +545,8 @@
       verbose,
       prefix = "",
       addSuffix = false,
-<<<<<<< HEAD
-      maxFields)
-=======
       maxFields,
       printNodeId)
->>>>>>> cceb2d6f
   }
 
   override def needCopyResult: Boolean = false
@@ -788,27 +779,17 @@
       verbose: Boolean,
       prefix: String = "",
       addSuffix: Boolean = false,
-<<<<<<< HEAD
-      maxFields: Int): Unit = {
-=======
       maxFields: Int,
       printNodeId: Boolean): Unit = {
->>>>>>> cceb2d6f
     child.generateTreeString(
       depth,
       lastChildren,
       append,
       verbose,
-<<<<<<< HEAD
-      s"*($codegenStageId) ",
-      false,
-      maxFields)
-=======
       if (printNodeId) "* " else s"*($codegenStageId) ",
       false,
       maxFields,
       printNodeId)
->>>>>>> cceb2d6f
   }
 
   override def needStopCheck: Boolean = true
