/*
 * Licensed to the Apache Software Foundation (ASF) under one or more
 * contributor license agreements.  See the NOTICE file distributed with
 * this work for additional information regarding copyright ownership.
 * The ASF licenses this file to You under the Apache License, Version 2.0
 * (the "License"); you may not use this file except in compliance with
 * the License.  You may obtain a copy of the License at
 *
 *    http://www.apache.org/licenses/LICENSE-2.0
 *
 * Unless required by applicable law or agreed to in writing, software
 * distributed under the License is distributed on an "AS IS" BASIS,
 * WITHOUT WARRANTIES OR CONDITIONS OF ANY KIND, either express or implied.
 * See the License for the specific language governing permissions and
 * limitations under the License.
 */

package org.apache.spark.sql

import java.util.{Locale, Properties}

import scala.collection.JavaConverters._

import org.apache.spark.annotation.Stable
import org.apache.spark.sql.catalyst.TableIdentifier
import org.apache.spark.sql.catalyst.analysis.{EliminateSubqueryAliases, NoSuchTableException, UnresolvedRelation}
import org.apache.spark.sql.catalyst.catalog._
import org.apache.spark.sql.catalyst.expressions.Literal
import org.apache.spark.sql.catalyst.plans.logical.{AppendData, CreateTableAsSelect, CreateTableAsSelectStatement, InsertIntoStatement, LogicalPlan, OverwriteByExpression, OverwritePartitionsDynamic, ReplaceTableAsSelectStatement}
import org.apache.spark.sql.catalyst.util.CaseInsensitiveMap
import org.apache.spark.sql.connector.catalog.{CatalogPlugin, CatalogV2Implicits, CatalogV2Util, Identifier, SupportsCatalogOptions, Table, TableCatalog, TableProvider, V1Table}
import org.apache.spark.sql.connector.catalog.TableCapability._
import org.apache.spark.sql.connector.expressions.{FieldReference, IdentityTransform, Transform}
import org.apache.spark.sql.execution.SQLExecution
import org.apache.spark.sql.execution.command.DDLUtils
import org.apache.spark.sql.execution.datasources.{CreateTable, DataSource, DataSourceUtils, LogicalRelation}
import org.apache.spark.sql.execution.datasources.v2._
import org.apache.spark.sql.internal.SQLConf
import org.apache.spark.sql.internal.SQLConf.PartitionOverwriteMode
import org.apache.spark.sql.sources.BaseRelation
import org.apache.spark.sql.types.StructType
import org.apache.spark.sql.util.CaseInsensitiveStringMap

/**
 * Interface used to write a [[Dataset]] to external storage systems (e.g. file systems,
 * key-value stores, etc). Use `Dataset.write` to access this.
 *
 * @since 1.4.0
 */
@Stable
final class DataFrameWriter[T] private[sql](ds: Dataset[T]) {

  private val df = ds.toDF()

  /**
   * Specifies the behavior when data or table already exists. Options include:
   * <ul>
   * <li>`SaveMode.Overwrite`: overwrite the existing data.</li>
   * <li>`SaveMode.Append`: append the data.</li>
   * <li>`SaveMode.Ignore`: ignore the operation (i.e. no-op).</li>
   * <li>`SaveMode.ErrorIfExists`: throw an exception at runtime.</li>
   * </ul>
   * <p>
   * The default option is `ErrorIfExists`.
   *
   * @since 1.4.0
   */
  def mode(saveMode: SaveMode): DataFrameWriter[T] = {
    this.mode = saveMode
    this
  }

  /**
   * Specifies the behavior when data or table already exists. Options include:
   * <ul>
   * <li>`overwrite`: overwrite the existing data.</li>
   * <li>`append`: append the data.</li>
   * <li>`ignore`: ignore the operation (i.e. no-op).</li>
   * <li>`error` or `errorifexists`: default option, throw an exception at runtime.</li>
   * </ul>
   *
   * @since 1.4.0
   */
  def mode(saveMode: String): DataFrameWriter[T] = {
    saveMode.toLowerCase(Locale.ROOT) match {
      case "overwrite" => mode(SaveMode.Overwrite)
      case "append" => mode(SaveMode.Append)
      case "ignore" => mode(SaveMode.Ignore)
      case "error" | "errorifexists" | "default" => mode(SaveMode.ErrorIfExists)
      case _ => throw new IllegalArgumentException(s"Unknown save mode: $saveMode. Accepted " +
        "save modes are 'overwrite', 'append', 'ignore', 'error', 'errorifexists', 'default'.")
    }
  }

  /**
   * Specifies the underlying output data source. Built-in options include "parquet", "json", etc.
   *
   * @since 1.4.0
   */
  def format(source: String): DataFrameWriter[T] = {
    this.source = source
    this
  }

  /**
   * Adds an output option for the underlying data source.
   *
   * All options are maintained in a case-insensitive way in terms of key names.
   * If a new option has the same key case-insensitively, it will override the existing option.
   *
   * You can set the following option(s):
   * <ul>
   * <li>`timeZone` (default session local timezone): sets the string that indicates a time zone ID
   * to be used to format timestamps in the JSON/CSV datasources or partition values. The following
   * formats of `timeZone` are supported:
   *   <ul>
   *     <li> Region-based zone ID: It should have the form 'area/city', such as
   *         'America/Los_Angeles'.</li>
   *     <li> Zone offset: It should be in the format '(+|-)HH:mm', for example '-08:00'
   *          or '+01:00'. Also 'UTC' and 'Z' are supported as aliases of '+00:00'.</li>
   *   </ul>
   * Other short names like 'CST' are not recommended to use because they can be ambiguous.
   * If it isn't set, the current value of the SQL config `spark.sql.session.timeZone` is
   * used by default.
   * </li>
   * </ul>
   *
   * @since 1.4.0
   */
  def option(key: String, value: String): DataFrameWriter[T] = {
    this.extraOptions = this.extraOptions + (key -> value)
    this
  }

  /**
   * Adds an output option for the underlying data source.
   *
   * All options are maintained in a case-insensitive way in terms of key names.
   * If a new option has the same key case-insensitively, it will override the existing option.
   *
   * @since 2.0.0
   */
  def option(key: String, value: Boolean): DataFrameWriter[T] = option(key, value.toString)

  /**
   * Adds an output option for the underlying data source.
   *
   * All options are maintained in a case-insensitive way in terms of key names.
   * If a new option has the same key case-insensitively, it will override the existing option.
   *
   * @since 2.0.0
   */
  def option(key: String, value: Long): DataFrameWriter[T] = option(key, value.toString)

  /**
   * Adds an output option for the underlying data source.
   *
   * All options are maintained in a case-insensitive way in terms of key names.
   * If a new option has the same key case-insensitively, it will override the existing option.
   *
   * @since 2.0.0
   */
  def option(key: String, value: Double): DataFrameWriter[T] = option(key, value.toString)

  /**
   * (Scala-specific) Adds output options for the underlying data source.
   *
   * All options are maintained in a case-insensitive way in terms of key names.
   * If a new option has the same key case-insensitively, it will override the existing option.
   *
   * You can set the following option(s):
   * <ul>
   * <li>`timeZone` (default session local timezone): sets the string that indicates a time zone ID
   * to be used to format timestamps in the JSON/CSV datasources or partition values. The following
   * formats of `timeZone` are supported:
   *   <ul>
   *     <li> Region-based zone ID: It should have the form 'area/city', such as
   *         'America/Los_Angeles'.</li>
   *     <li> Zone offset: It should be in the format '(+|-)HH:mm', for example '-08:00'
   *          or '+01:00'. Also 'UTC' and 'Z' are supported as aliases of '+00:00'.</li>
   *   </ul>
   * Other short names like 'CST' are not recommended to use because they can be ambiguous.
   * If it isn't set, the current value of the SQL config `spark.sql.session.timeZone` is
   * used by default.
   * </li>
   * </ul>
   *
   * @since 1.4.0
   */
  def options(options: scala.collection.Map[String, String]): DataFrameWriter[T] = {
    this.extraOptions ++= options
    this
  }

  /**
   * Adds output options for the underlying data source.
   *
   * All options are maintained in a case-insensitive way in terms of key names.
   * If a new option has the same key case-insensitively, it will override the existing option.
   *
   * You can set the following option(s):
   * <ul>
   * <li>`timeZone` (default session local timezone): sets the string that indicates a time zone ID
   * to be used to format timestamps in the JSON/CSV datasources or partition values. The following
   * formats of `timeZone` are supported:
   *   <ul>
   *     <li> Region-based zone ID: It should have the form 'area/city', such as
   *         'America/Los_Angeles'.</li>
   *     <li> Zone offset: It should be in the format '(+|-)HH:mm', for example '-08:00'
   *          or '+01:00'. Also 'UTC' and 'Z' are supported as aliases of '+00:00'.</li>
   *   </ul>
   * Other short names like 'CST' are not recommended to use because they can be ambiguous.
   * If it isn't set, the current value of the SQL config `spark.sql.session.timeZone` is
   * used by default.
   * </li>
   * </ul>
   *
   * @since 1.4.0
   */
  def options(options: java.util.Map[String, String]): DataFrameWriter[T] = {
    this.options(options.asScala)
    this
  }

  /**
   * Partitions the output by the given columns on the file system. If specified, the output is
   * laid out on the file system similar to Hive's partitioning scheme. As an example, when we
   * partition a dataset by year and then month, the directory layout would look like:
   * <ul>
   * <li>year=2016/month=01/</li>
   * <li>year=2016/month=02/</li>
   * </ul>
   *
   * Partitioning is one of the most widely used techniques to optimize physical data layout.
   * It provides a coarse-grained index for skipping unnecessary data reads when queries have
   * predicates on the partitioned columns. In order for partitioning to work well, the number
   * of distinct values in each column should typically be less than tens of thousands.
   *
   * This is applicable for all file-based data sources (e.g. Parquet, JSON) starting with Spark
   * 2.1.0.
   *
   * @since 1.4.0
   */
  @scala.annotation.varargs
  def partitionBy(colNames: String*): DataFrameWriter[T] = {
    this.partitioningColumns = Option(colNames)
    this
  }

  /**
   * Buckets the output by the given columns. If specified, the output is laid out on the file
   * system similar to Hive's bucketing scheme, but with a different bucket hash function
   * and is not compatible with Hive's bucketing.
   *
   * This is applicable for all file-based data sources (e.g. Parquet, JSON) starting with Spark
   * 2.1.0.
   *
   * @since 2.0
   */
  @scala.annotation.varargs
  def bucketBy(numBuckets: Int, colName: String, colNames: String*): DataFrameWriter[T] = {
    this.numBuckets = Option(numBuckets)
    this.bucketColumnNames = Option(colName +: colNames)
    this
  }

  /**
   * Sorts the output in each bucket by the given columns.
   *
   * This is applicable for all file-based data sources (e.g. Parquet, JSON) starting with Spark
   * 2.1.0.
   *
   * @since 2.0
   */
  @scala.annotation.varargs
  def sortBy(colName: String, colNames: String*): DataFrameWriter[T] = {
    this.sortColumnNames = Option(colName +: colNames)
    this
  }

  /**
   * Saves the content of the `DataFrame` at the specified path.
   *
   * @since 1.4.0
   */
  def save(path: String): Unit = {
    if (!df.sparkSession.sessionState.conf.legacyPathOptionBehavior &&
        extraOptions.contains("path")) {
      throw new AnalysisException("There is a 'path' option set and save() is called with a path " +
        "parameter. Either remove the path option, or call save() without the parameter. " +
        s"To ignore this check, set '${SQLConf.LEGACY_PATH_OPTION_BEHAVIOR.key}' to 'true'.")
    }
    saveInternal(Some(path))
  }

  /**
   * Saves the content of the `DataFrame` as the specified table.
   *
   * @since 1.4.0
   */
  def save(): Unit = saveInternal(None)

  private def saveInternal(path: Option[String]): Unit = {
    if (source.toLowerCase(Locale.ROOT) == DDLUtils.HIVE_PROVIDER) {
      throw new AnalysisException("Hive data source can only be used with tables, you can not " +
        "write files of Hive data source directly.")
    }

    assertNotBucketed("save")

    val maybeV2Provider = lookupV2Provider()
    if (maybeV2Provider.isDefined) {
      val provider = maybeV2Provider.get
      val sessionOptions = DataSourceV2Utils.extractSessionConfigs(
        provider, df.sparkSession.sessionState.conf)
<<<<<<< HEAD
      val options = sessionOptions.filterKeys(!extraOptions.contains(_)) ++ extraOptions.toMap
      val dsOptions = new CaseInsensitiveStringMap(options.asJava)
=======

      val optionsWithPath = if (path.isEmpty) {
        extraOptions
      } else {
        extraOptions + ("path" -> path.get)
      }

      val finalOptions = sessionOptions.filterKeys(!optionsWithPath.contains(_)).toMap ++
        optionsWithPath.originalMap
      val dsOptions = new CaseInsensitiveStringMap(finalOptions.asJava)
>>>>>>> a630e8d1

      def getTable: Table = {
        // If the source accepts external table metadata, here we pass the schema of input query
        // and the user-specified partitioning to `getTable`. This is for avoiding
        // schema/partitioning inference, which can be very expensive.
        // If the query schema is not compatible with the existing data, the behavior is undefined.
        // For example, writing file source will success but the following reads will fail.
        if (provider.supportsExternalMetadata()) {
          provider.getTable(
            df.schema.asNullable,
            partitioningAsV2.toArray,
            dsOptions.asCaseSensitiveMap())
        } else {
          DataSourceV2Utils.getTableFromProvider(provider, dsOptions, userSpecifiedSchema = None)
        }
      }

      import org.apache.spark.sql.execution.datasources.v2.DataSourceV2Implicits._
      val catalogManager = df.sparkSession.sessionState.catalogManager
      mode match {
        case SaveMode.Append | SaveMode.Overwrite =>
          val (table, catalog, ident) = provider match {
            case supportsExtract: SupportsCatalogOptions =>
              val ident = supportsExtract.extractIdentifier(dsOptions)
              val catalog = CatalogV2Util.getTableProviderCatalog(
                supportsExtract, catalogManager, dsOptions)

              (catalog.loadTable(ident), Some(catalog), Some(ident))
            case _: TableProvider =>
              val t = getTable
              if (t.supports(BATCH_WRITE)) {
                (t, None, None)
              } else {
                // Streaming also uses the data source V2 API. So it may be that the data source
                // implements v2, but has no v2 implementation for batch writes. In that case, we
                // fall back to saving as though it's a V1 source.
                return saveToV1Source(path)
              }
          }

          val relation = DataSourceV2Relation.create(table, catalog, ident, dsOptions)
          checkPartitioningMatchesV2Table(table)
          if (mode == SaveMode.Append) {
            runCommand(df.sparkSession, "save") {
              AppendData.byName(relation, df.logicalPlan, finalOptions)
            }
          } else {
            // Truncate the table. TableCapabilityCheck will throw a nice exception if this
            // isn't supported
            runCommand(df.sparkSession, "save") {
              OverwriteByExpression.byName(
                relation, df.logicalPlan, Literal(true), finalOptions)
            }
          }

        case createMode =>
          provider match {
            case supportsExtract: SupportsCatalogOptions =>
              val ident = supportsExtract.extractIdentifier(dsOptions)
              val catalog = CatalogV2Util.getTableProviderCatalog(
                supportsExtract, catalogManager, dsOptions)

              val location = Option(dsOptions.get("path")).map(TableCatalog.PROP_LOCATION -> _)

              runCommand(df.sparkSession, "save") {
                CreateTableAsSelect(
                  catalog,
                  ident,
                  partitioningAsV2,
                  df.queryExecution.analyzed,
                  Map(TableCatalog.PROP_PROVIDER -> source) ++ location,
                  finalOptions,
                  ignoreIfExists = createMode == SaveMode.Ignore)
              }
            case _: TableProvider =>
              if (getTable.supports(BATCH_WRITE)) {
                throw new AnalysisException(s"TableProvider implementation $source cannot be " +
                    s"written with $createMode mode, please use Append or Overwrite " +
                    "modes instead.")
              } else {
                // Streaming also uses the data source V2 API. So it may be that the data source
                // implements v2, but has no v2 implementation for batch writes. In that case, we
                // fallback to saving as though it's a V1 source.
                saveToV1Source(path)
              }
          }
      }

    } else {
      saveToV1Source(path)
    }
  }

  private def saveToV1Source(path: Option[String]): Unit = {
    partitioningColumns.foreach { columns =>
      extraOptions = extraOptions + (
        DataSourceUtils.PARTITIONING_COLUMNS_KEY ->
        DataSourceUtils.encodePartitioningColumns(columns))
    }

    val optionsWithPath = if (path.isEmpty) {
      extraOptions
    } else {
      extraOptions + ("path" -> path.get)
    }

    // Code path for data source v1.
    runCommand(df.sparkSession, "save") {
      DataSource(
        sparkSession = df.sparkSession,
        className = source,
        partitionColumns = partitioningColumns.getOrElse(Nil),
        options = optionsWithPath.originalMap).planForWriting(mode, df.logicalPlan)
    }
  }

  /**
   * Inserts the content of the `DataFrame` to the specified table. It requires that
   * the schema of the `DataFrame` is the same as the schema of the table.
   *
   * @note Unlike `saveAsTable`, `insertInto` ignores the column names and just uses position-based
   * resolution. For example:
   *
   * @note SaveMode.ErrorIfExists and SaveMode.Ignore behave as SaveMode.Append in `insertInto` as
   *       `insertInto` is not a table creating operation.
   *
   * {{{
   *    scala> Seq((1, 2)).toDF("i", "j").write.mode("overwrite").saveAsTable("t1")
   *    scala> Seq((3, 4)).toDF("j", "i").write.insertInto("t1")
   *    scala> Seq((5, 6)).toDF("a", "b").write.insertInto("t1")
   *    scala> sql("select * from t1").show
   *    +---+---+
   *    |  i|  j|
   *    +---+---+
   *    |  5|  6|
   *    |  3|  4|
   *    |  1|  2|
   *    +---+---+
   * }}}
   *
   * Because it inserts data to an existing table, format or options will be ignored.
   *
   * @since 1.4.0
   */
  def insertInto(tableName: String): Unit = {
    import df.sparkSession.sessionState.analyzer.{AsTableIdentifier, NonSessionCatalogAndIdentifier, SessionCatalogAndIdentifier}
    import org.apache.spark.sql.connector.catalog.CatalogV2Implicits._

    assertNotBucketed("insertInto")

    if (partitioningColumns.isDefined) {
      throw new AnalysisException(
        "insertInto() can't be used together with partitionBy(). " +
          "Partition columns have already been defined for the table. " +
          "It is not necessary to use partitionBy()."
      )
    }

    val session = df.sparkSession
    val canUseV2 = lookupV2Provider().isDefined

    session.sessionState.sqlParser.parseMultipartIdentifier(tableName) match {
      case NonSessionCatalogAndIdentifier(catalog, ident) =>
        insertInto(catalog, ident)

      case SessionCatalogAndIdentifier(catalog, ident)
          if canUseV2 && ident.namespace().length <= 1 =>
        insertInto(catalog, ident)

      case AsTableIdentifier(tableIdentifier) =>
        insertInto(tableIdentifier)
      case other =>
        throw new AnalysisException(
          s"Couldn't find a catalog to handle the identifier ${other.quoted}.")
    }
  }

  private def insertInto(catalog: CatalogPlugin, ident: Identifier): Unit = {
    import org.apache.spark.sql.connector.catalog.CatalogV2Implicits._

    val table = catalog.asTableCatalog.loadTable(ident) match {
      case _: V1Table =>
        return insertInto(TableIdentifier(ident.name(), ident.namespace().headOption))
      case t =>
        DataSourceV2Relation.create(t, Some(catalog), Some(ident))
    }

    val command = mode match {
      case SaveMode.Append | SaveMode.ErrorIfExists | SaveMode.Ignore =>
        AppendData.byPosition(table, df.logicalPlan, extraOptions.toMap)

      case SaveMode.Overwrite =>
        val conf = df.sparkSession.sessionState.conf
        val dynamicPartitionOverwrite = table.table.partitioning.size > 0 &&
          conf.partitionOverwriteMode == PartitionOverwriteMode.DYNAMIC

        if (dynamicPartitionOverwrite) {
          OverwritePartitionsDynamic.byPosition(table, df.logicalPlan, extraOptions.toMap)
        } else {
          OverwriteByExpression.byPosition(table, df.logicalPlan, Literal(true), extraOptions.toMap)
        }
    }

    runCommand(df.sparkSession, "insertInto") {
      command
    }
  }

  private def insertInto(tableIdent: TableIdentifier): Unit = {
    runCommand(df.sparkSession, "insertInto") {
      InsertIntoStatement(
        table = UnresolvedRelation(tableIdent),
        partitionSpec = Map.empty[String, Option[String]],
        Nil,
        query = df.logicalPlan,
        overwrite = mode == SaveMode.Overwrite,
        ifPartitionNotExists = false)
    }
  }

  private def getBucketSpec: Option[BucketSpec] = {
    if (sortColumnNames.isDefined && numBuckets.isEmpty) {
      throw new AnalysisException("sortBy must be used together with bucketBy")
    }

    numBuckets.map { n =>
      BucketSpec(n, bucketColumnNames.get, sortColumnNames.getOrElse(Nil))
    }
  }

  private def assertNotBucketed(operation: String): Unit = {
    if (getBucketSpec.isDefined) {
      if (sortColumnNames.isEmpty) {
        throw new AnalysisException(s"'$operation' does not support bucketBy right now")
      } else {
        throw new AnalysisException(s"'$operation' does not support bucketBy and sortBy right now")
      }
    }
  }

  private def assertNotPartitioned(operation: String): Unit = {
    if (partitioningColumns.isDefined) {
      throw new AnalysisException(s"'$operation' does not support partitioning")
    }
  }

  /**
   * Saves the content of the `DataFrame` as the specified table.
   *
   * In the case the table already exists, behavior of this function depends on the
   * save mode, specified by the `mode` function (default to throwing an exception).
   * When `mode` is `Overwrite`, the schema of the `DataFrame` does not need to be
   * the same as that of the existing table.
   *
   * When `mode` is `Append`, if there is an existing table, we will use the format and options of
   * the existing table. The column order in the schema of the `DataFrame` doesn't need to be same
   * as that of the existing table. Unlike `insertInto`, `saveAsTable` will use the column names to
   * find the correct column positions. For example:
   *
   * {{{
   *    scala> Seq((1, 2)).toDF("i", "j").write.mode("overwrite").saveAsTable("t1")
   *    scala> Seq((3, 4)).toDF("j", "i").write.mode("append").saveAsTable("t1")
   *    scala> sql("select * from t1").show
   *    +---+---+
   *    |  i|  j|
   *    +---+---+
   *    |  1|  2|
   *    |  4|  3|
   *    +---+---+
   * }}}
   *
   * In this method, save mode is used to determine the behavior if the data source table exists in
   * Spark catalog. We will always overwrite the underlying data of data source (e.g. a table in
   * JDBC data source) if the table doesn't exist in Spark catalog, and will always append to the
   * underlying data of data source if the table already exists.
   *
   * When the DataFrame is created from a non-partitioned `HadoopFsRelation` with a single input
   * path, and the data source provider can be mapped to an existing Hive builtin SerDe (i.e. ORC
   * and Parquet), the table is persisted in a Hive compatible format, which means other systems
   * like Hive will be able to read this table. Otherwise, the table is persisted in a Spark SQL
   * specific format.
   *
   * @since 1.4.0
   */
  def saveAsTable(tableName: String): Unit = {
    import df.sparkSession.sessionState.analyzer.{AsTableIdentifier, NonSessionCatalogAndIdentifier, SessionCatalogAndIdentifier}
    import org.apache.spark.sql.connector.catalog.CatalogV2Implicits._

    val session = df.sparkSession
    val canUseV2 = lookupV2Provider().isDefined

    session.sessionState.sqlParser.parseMultipartIdentifier(tableName) match {
      case nameParts @ NonSessionCatalogAndIdentifier(catalog, ident) =>
        saveAsTable(catalog.asTableCatalog, ident, nameParts)

      case nameParts @ SessionCatalogAndIdentifier(catalog, ident)
          if canUseV2 && ident.namespace().length <= 1 =>
        saveAsTable(catalog.asTableCatalog, ident, nameParts)

      case AsTableIdentifier(tableIdentifier) =>
        saveAsTable(tableIdentifier)

      case other =>
        throw new AnalysisException(
          s"Couldn't find a catalog to handle the identifier ${other.quoted}.")
    }
  }


  private def saveAsTable(
      catalog: TableCatalog, ident: Identifier, nameParts: Seq[String]): Unit = {
    val tableOpt = try Option(catalog.loadTable(ident)) catch {
      case _: NoSuchTableException => None
    }

    val command = (mode, tableOpt) match {
      case (_, Some(_: V1Table)) =>
        return saveAsTable(TableIdentifier(ident.name(), ident.namespace().headOption))

      case (SaveMode.Append, Some(table)) =>
        checkPartitioningMatchesV2Table(table)
        val v2Relation = DataSourceV2Relation.create(table, Some(catalog), Some(ident))
        AppendData.byName(v2Relation, df.logicalPlan, extraOptions.toMap)

      case (SaveMode.Overwrite, _) =>
        ReplaceTableAsSelectStatement(
          nameParts,
          df.queryExecution.analyzed,
          partitioningAsV2,
          None,
          Map.empty,
          Some(source),
          Map.empty,
          extraOptions.get("path"),
          extraOptions.get(TableCatalog.PROP_COMMENT),
          extraOptions.toMap,
          None,
          orCreate = true)      // Create the table if it doesn't exist

      case (other, _) =>
        // We have a potential race condition here in AppendMode, if the table suddenly gets
        // created between our existence check and physical execution, but this can't be helped
        // in any case.
        CreateTableAsSelectStatement(
          nameParts,
          df.queryExecution.analyzed,
          partitioningAsV2,
          None,
          Map.empty,
          Some(source),
          Map.empty,
          extraOptions.get("path"),
          extraOptions.get(TableCatalog.PROP_COMMENT),
          extraOptions.toMap,
<<<<<<< HEAD
          ifNotExists = other == SaveMode.Ignore)
=======
          None,
          ifNotExists = other == SaveMode.Ignore,
          external = false)
>>>>>>> a630e8d1
    }

    runCommand(df.sparkSession, "saveAsTable") {
      command
    }
  }

  private def saveAsTable(tableIdent: TableIdentifier): Unit = {
    val catalog = df.sparkSession.sessionState.catalog
    val tableExists = catalog.tableExists(tableIdent)
    val db = tableIdent.database.getOrElse(catalog.getCurrentDatabase)
    val tableIdentWithDB = tableIdent.copy(database = Some(db))
    val tableName = tableIdentWithDB.unquotedString

    (tableExists, mode) match {
      case (true, SaveMode.Ignore) =>
        // Do nothing

      case (true, SaveMode.ErrorIfExists) =>
        throw new AnalysisException(s"Table $tableIdent already exists.")

      case (true, SaveMode.Overwrite) =>
        // Get all input data source or hive relations of the query.
        val srcRelations = df.logicalPlan.collect {
          case LogicalRelation(src: BaseRelation, _, _, _) => src
          case relation: HiveTableRelation => relation.tableMeta.identifier
        }

        val tableRelation = df.sparkSession.table(tableIdentWithDB).queryExecution.analyzed
        EliminateSubqueryAliases(tableRelation) match {
          // check if the table is a data source table (the relation is a BaseRelation).
          case LogicalRelation(dest: BaseRelation, _, _, _) if srcRelations.contains(dest) =>
            throw new AnalysisException(
              s"Cannot overwrite table $tableName that is also being read from")
          // check hive table relation when overwrite mode
          case relation: HiveTableRelation
              if srcRelations.contains(relation.tableMeta.identifier) =>
            throw new AnalysisException(
              s"Cannot overwrite table $tableName that is also being read from")
          // CDPD-454 This is very unfortunate, but Spark bypasses the analyzer when
          // dropping the table in the saveAsTable with overwrite path. Therefore, we need
          // to check if the table is R/O here (the no-access case can still be checked
          // in the analyzer)
          case HiveTableRelation(tableMeta, _, _, _, _) =>
            CatalogUtils.throwIfRO(tableMeta)
          case LogicalRelation(_, _, Some(tableMeta), _) =>
            CatalogUtils.throwIfRO(tableMeta)
          case _ => // OK
        }

        // Drop the existing table
        catalog.dropTable(tableIdentWithDB, ignoreIfNotExists = true, purge = false)
        createTable(tableIdentWithDB)
        // Refresh the cache of the table in the catalog.
        catalog.refreshTable(tableIdentWithDB)

      case _ => createTable(tableIdent)
    }
  }

  private def createTable(tableIdent: TableIdentifier): Unit = {
    val storage = DataSource.buildStorageFormatFromOptions(extraOptions.toMap)
    val tableType = if (storage.locationUri.isDefined) {
      CatalogTableType.EXTERNAL
    } else {
      CatalogTableType.MANAGED
    }

    val tableDesc = CatalogTable(
      identifier = tableIdent,
      tableType = tableType,
      storage = storage,
      schema = new StructType,
      provider = Some(source),
      partitionColumnNames = partitioningColumns.getOrElse(Nil),
      bucketSpec = getBucketSpec)

    runCommand(df.sparkSession, "saveAsTable")(
      CreateTable(tableDesc, mode, Some(df.logicalPlan)))
  }

  /** Converts the provided partitioning and bucketing information to DataSourceV2 Transforms. */
  private def partitioningAsV2: Seq[Transform] = {
    val partitioning = partitioningColumns.map { colNames =>
      colNames.map(name => IdentityTransform(FieldReference(name)))
    }.getOrElse(Seq.empty[Transform])
    val bucketing =
      getBucketSpec.map(spec => CatalogV2Implicits.BucketSpecHelper(spec).asTransform).toSeq
    partitioning ++ bucketing
  }

  /**
   * For V2 DataSources, performs if the provided partitioning matches that of the table.
   * Partitioning information is not required when appending data to V2 tables.
   */
  private def checkPartitioningMatchesV2Table(existingTable: Table): Unit = {
    val v2Partitions = partitioningAsV2
    if (v2Partitions.isEmpty) return
    require(v2Partitions.sameElements(existingTable.partitioning()),
      "The provided partitioning does not match of the table.\n" +
      s" - provided: ${v2Partitions.mkString(", ")}\n" +
      s" - table: ${existingTable.partitioning().mkString(", ")}")
  }

  /**
   * Saves the content of the `DataFrame` to an external database table via JDBC. In the case the
   * table already exists in the external database, behavior of this function depends on the
   * save mode, specified by the `mode` function (default to throwing an exception).
   *
   * Don't create too many partitions in parallel on a large cluster; otherwise Spark might crash
   * your external database systems.
   *
   * You can set the following JDBC-specific option(s) for storing JDBC:
   * <ul>
   * <li>`truncate` (default `false`): use `TRUNCATE TABLE` instead of `DROP TABLE`.</li>
   * </ul>
   *
   * In case of failures, users should turn off `truncate` option to use `DROP TABLE` again. Also,
   * due to the different behavior of `TRUNCATE TABLE` among DBMS, it's not always safe to use this.
   * MySQLDialect, DB2Dialect, MsSqlServerDialect, DerbyDialect, and OracleDialect supports this
   * while PostgresDialect and default JDBCDirect doesn't. For unknown and unsupported JDBCDirect,
   * the user option `truncate` is ignored.
   *
   * @param url JDBC database url of the form `jdbc:subprotocol:subname`
   * @param table Name of the table in the external database.
   * @param connectionProperties JDBC database connection arguments, a list of arbitrary string
   *                             tag/value. Normally at least a "user" and "password" property
   *                             should be included. "batchsize" can be used to control the
   *                             number of rows per insert. "isolationLevel" can be one of
   *                             "NONE", "READ_COMMITTED", "READ_UNCOMMITTED", "REPEATABLE_READ",
   *                             or "SERIALIZABLE", corresponding to standard transaction
   *                             isolation levels defined by JDBC's Connection object, with default
   *                             of "READ_UNCOMMITTED".
   * @since 1.4.0
   */
  def jdbc(url: String, table: String, connectionProperties: Properties): Unit = {
    assertNotPartitioned("jdbc")
    assertNotBucketed("jdbc")
    // connectionProperties should override settings in extraOptions.
    this.extraOptions ++= connectionProperties.asScala
    // explicit url and dbtable should override all
    this.extraOptions ++= Seq("url" -> url, "dbtable" -> table)
    format("jdbc").save()
  }

  /**
   * Saves the content of the `DataFrame` in JSON format (<a href="http://jsonlines.org/">
   * JSON Lines text format or newline-delimited JSON</a>) at the specified path.
   * This is equivalent to:
   * {{{
   *   format("json").save(path)
   * }}}
   *
   * You can set the following JSON-specific option(s) for writing JSON files:
   * <ul>
   * <li>`compression` (default `null`): compression codec to use when saving to file. This can be
   * one of the known case-insensitive shorten names (`none`, `bzip2`, `gzip`, `lz4`,
   * `snappy` and `deflate`). </li>
   * <li>`dateFormat` (default `yyyy-MM-dd`): sets the string that indicates a date format.
   * Custom date formats follow the formats at
   * <a href="https://spark.apache.org/docs/latest/sql-ref-datetime-pattern.html">
   *   Datetime Patterns</a>.
   * This applies to date type.</li>
   * <li>`timestampFormat` (default `yyyy-MM-dd'T'HH:mm:ss[.SSS][XXX]`): sets the string that
   * indicates a timestamp format. Custom date formats follow the formats at
   * <a href="https://spark.apache.org/docs/latest/sql-ref-datetime-pattern.html">
   *   Datetime Patterns</a>.
   * This applies to timestamp type.</li>
   * <li>`encoding` (by default it is not set): specifies encoding (charset) of saved json
   * files. If it is not set, the UTF-8 charset will be used. </li>
   * <li>`lineSep` (default `\n`): defines the line separator that should be used for writing.</li>
   * <li>`ignoreNullFields` (default `true`): Whether to ignore null fields
   * when generating JSON objects. </li>
   * </ul>
   *
   * @since 1.4.0
   */
  def json(path: String): Unit = {
    format("json").save(path)
  }

  /**
   * Saves the content of the `DataFrame` in Parquet format at the specified path.
   * This is equivalent to:
   * {{{
   *   format("parquet").save(path)
   * }}}
   *
   * You can set the following Parquet-specific option(s) for writing Parquet files:
   * <ul>
   * <li>`compression` (default is the value specified in `spark.sql.parquet.compression.codec`):
   * compression codec to use when saving to file. This can be one of the known case-insensitive
   * shorten names(`none`, `uncompressed`, `snappy`, `gzip`, `lzo`, `brotli`, `lz4`, and `zstd`).
   * This will override `spark.sql.parquet.compression.codec`.</li>
   * </ul>
   *
   * @since 1.4.0
   */
  def parquet(path: String): Unit = {
    format("parquet").save(path)
  }

  /**
   * Saves the content of the `DataFrame` in ORC format at the specified path.
   * This is equivalent to:
   * {{{
   *   format("orc").save(path)
   * }}}
   *
   * You can set the following ORC-specific option(s) for writing ORC files:
   * <ul>
   * <li>`compression` (default is the value specified in `spark.sql.orc.compression.codec`):
   * compression codec to use when saving to file. This can be one of the known case-insensitive
   * shorten names(`none`, `snappy`, `zlib`, and `lzo`). This will override
   * `orc.compress` and `spark.sql.orc.compression.codec`. If `orc.compress` is given,
   * it overrides `spark.sql.orc.compression.codec`.</li>
   * </ul>
   *
   * @since 1.5.0
   */
  def orc(path: String): Unit = {
    format("orc").save(path)
  }

  /**
   * Saves the content of the `DataFrame` in a text file at the specified path.
   * The DataFrame must have only one column that is of string type.
   * Each row becomes a new line in the output file. For example:
   * {{{
   *   // Scala:
   *   df.write.text("/path/to/output")
   *
   *   // Java:
   *   df.write().text("/path/to/output")
   * }}}
   * The text files will be encoded as UTF-8.
   *
   * You can set the following option(s) for writing text files:
   * <ul>
   * <li>`compression` (default `null`): compression codec to use when saving to file. This can be
   * one of the known case-insensitive shorten names (`none`, `bzip2`, `gzip`, `lz4`,
   * `snappy` and `deflate`). </li>
   * <li>`lineSep` (default `\n`): defines the line separator that should be used for writing.</li>
   * </ul>
   *
   * @since 1.6.0
   */
  def text(path: String): Unit = {
    format("text").save(path)
  }

  /**
   * Saves the content of the `DataFrame` in CSV format at the specified path.
   * This is equivalent to:
   * {{{
   *   format("csv").save(path)
   * }}}
   *
   * You can set the following CSV-specific option(s) for writing CSV files:
   * <ul>
   * <li>`sep` (default `,`): sets a single character as a separator for each
   * field and value.</li>
   * <li>`quote` (default `"`): sets a single character used for escaping quoted values where
   * the separator can be part of the value. If an empty string is set, it uses `u0000`
   * (null character).</li>
   * <li>`escape` (default `\`): sets a single character used for escaping quotes inside
   * an already quoted value.</li>
   * <li>`charToEscapeQuoteEscaping` (default `escape` or `\0`): sets a single character used for
   * escaping the escape for the quote character. The default value is escape character when escape
   * and quote characters are different, `\0` otherwise.</li>
   * <li>`escapeQuotes` (default `true`): a flag indicating whether values containing
   * quotes should always be enclosed in quotes. Default is to escape all values containing
   * a quote character.</li>
   * <li>`quoteAll` (default `false`): a flag indicating whether all values should always be
   * enclosed in quotes. Default is to only escape values containing a quote character.</li>
   * <li>`header` (default `false`): writes the names of columns as the first line.</li>
   * <li>`nullValue` (default empty string): sets the string representation of a null value.</li>
   * <li>`emptyValue` (default `""`): sets the string representation of an empty value.</li>
   * <li>`encoding` (by default it is not set): specifies encoding (charset) of saved csv
   * files. If it is not set, the UTF-8 charset will be used.</li>
   * <li>`compression` (default `null`): compression codec to use when saving to file. This can be
   * one of the known case-insensitive shorten names (`none`, `bzip2`, `gzip`, `lz4`,
   * `snappy` and `deflate`). </li>
   * <li>`dateFormat` (default `yyyy-MM-dd`): sets the string that indicates a date format.
   * Custom date formats follow the formats at
   * <a href="https://spark.apache.org/docs/latest/sql-ref-datetime-pattern.html">
   *   Datetime Patterns</a>.
   * This applies to date type.</li>
   * <li>`timestampFormat` (default `yyyy-MM-dd'T'HH:mm:ss[.SSS][XXX]`): sets the string that
   * indicates a timestamp format. Custom date formats follow the formats at
   * <a href="https://spark.apache.org/docs/latest/sql-ref-datetime-pattern.html">
   *   Datetime Patterns</a>.
   * This applies to timestamp type.</li>
   * <li>`ignoreLeadingWhiteSpace` (default `true`): a flag indicating whether or not leading
   * whitespaces from values being written should be skipped.</li>
   * <li>`ignoreTrailingWhiteSpace` (default `true`): a flag indicating defines whether or not
   * trailing whitespaces from values being written should be skipped.</li>
   * <li>`lineSep` (default `\n`): defines the line separator that should be used for writing.
   * Maximum length is 1 character.</li>
   * </ul>
   *
   * @since 2.0.0
   */
  def csv(path: String): Unit = {
    format("csv").save(path)
  }

  /**
   * Wrap a DataFrameWriter action to track the QueryExecution and time cost, then report to the
   * user-registered callback functions.
   */
  private def runCommand(session: SparkSession, name: String)(command: LogicalPlan): Unit = {
    val qe = session.sessionState.executePlan(command)
    // call `QueryExecution.toRDD` to trigger the execution of commands.
    SQLExecution.withNewExecutionId(qe, Some(name))(qe.toRdd)
  }

  private def lookupV2Provider(): Option[TableProvider] = {
    DataSource.lookupDataSourceV2(source, df.sparkSession.sessionState.conf) match {
      // TODO(SPARK-28396): File source v2 write path is currently broken.
      case Some(_: FileDataSourceV2) => None
      case other => other
    }
  }

  ///////////////////////////////////////////////////////////////////////////////////////
  // Builder pattern config options
  ///////////////////////////////////////////////////////////////////////////////////////

  private var source: String = df.sparkSession.sessionState.conf.defaultDataSourceName

  private var mode: SaveMode = SaveMode.ErrorIfExists

  private var extraOptions = CaseInsensitiveMap[String](Map.empty)

  private var partitioningColumns: Option[Seq[String]] = None

  private var bucketColumnNames: Option[Seq[String]] = None

  private var numBuckets: Option[Int] = None

  private var sortColumnNames: Option[Seq[String]] = None
}<|MERGE_RESOLUTION|>--- conflicted
+++ resolved
@@ -313,10 +313,6 @@
       val provider = maybeV2Provider.get
       val sessionOptions = DataSourceV2Utils.extractSessionConfigs(
         provider, df.sparkSession.sessionState.conf)
-<<<<<<< HEAD
-      val options = sessionOptions.filterKeys(!extraOptions.contains(_)) ++ extraOptions.toMap
-      val dsOptions = new CaseInsensitiveStringMap(options.asJava)
-=======
 
       val optionsWithPath = if (path.isEmpty) {
         extraOptions
@@ -327,7 +323,6 @@
       val finalOptions = sessionOptions.filterKeys(!optionsWithPath.contains(_)).toMap ++
         optionsWithPath.originalMap
       val dsOptions = new CaseInsensitiveStringMap(finalOptions.asJava)
->>>>>>> a630e8d1
 
       def getTable: Table = {
         // If the source accepts external table metadata, here we pass the schema of input query
@@ -682,13 +677,9 @@
           extraOptions.get("path"),
           extraOptions.get(TableCatalog.PROP_COMMENT),
           extraOptions.toMap,
-<<<<<<< HEAD
-          ifNotExists = other == SaveMode.Ignore)
-=======
           None,
           ifNotExists = other == SaveMode.Ignore,
           external = false)
->>>>>>> a630e8d1
     }
 
     runCommand(df.sparkSession, "saveAsTable") {
