--- conflicted
+++ resolved
@@ -1,33 +1,3 @@
-<<<<<<< HEAD
-Java HotSpot(TM) 64-Bit Server VM 11.0.5+10-LTS on Mac OS X 10.15.3
-Intel(R) Core(TM) i9-9980HK CPU @ 2.40GHz
-cast strings to intervals:                Best Time(ms)   Avg Time(ms)   Stdev(ms)    Rate(M/s)   Per Row(ns)   Relative
-------------------------------------------------------------------------------------------------------------------------
-prepare string w/ interval                          448            469          20          2.2         447.6       1.0X
-prepare string w/o interval                         405            409           4          2.5         404.6       1.1X
-1 units w/ interval                                 321            328           6          3.1         321.4       1.4X
-1 units w/o interval                                303            307           4          3.3         303.1       1.5X
-2 units w/ interval                                 445            458          12          2.2         444.6       1.0X
-2 units w/o interval                                416            424          10          2.4         416.2       1.1X
-3 units w/ interval                                1006           1012           8          1.0        1006.4       0.4X
-3 units w/o interval                               1240           1249           8          0.8        1239.6       0.4X
-4 units w/ interval                                1295           1418         106          0.8        1295.4       0.3X
-4 units w/o interval                               1172           1188          15          0.9        1171.6       0.4X
-5 units w/ interval                                1326           1335          11          0.8        1325.6       0.3X
-5 units w/o interval                               1309           1336          44          0.8        1308.7       0.3X
-6 units w/ interval                                1441           1464          29          0.7        1441.0       0.3X
-6 units w/o interval                               1350           1369          17          0.7        1350.1       0.3X
-7 units w/ interval                                1606           1669          99          0.6        1605.6       0.3X
-7 units w/o interval                               1546           1557          12          0.6        1546.3       0.3X
-8 units w/ interval                                1771           1875         120          0.6        1770.6       0.3X
-8 units w/o interval                               1775           1789          13          0.6        1775.2       0.3X
-9 units w/ interval                                2126           2757         849          0.5        2126.4       0.2X
-9 units w/o interval                               2053           2070          21          0.5        2053.3       0.2X
-10 units w/ interval                               2209           2243          30          0.5        2209.1       0.2X
-10 units w/o interval                              2400           2702         365          0.4        2400.2       0.2X
-11 units w/ interval                               2616           2699          72          0.4        2616.5       0.2X
-11 units w/o interval                              3218           3380         195          0.3        3218.4       0.1X
-=======
 OpenJDK 64-Bit Server VM 11.0.7+10-post-Ubuntu-2ubuntu218.04 on Linux 4.15.0-1063-aws
 Intel(R) Xeon(R) CPU E5-2670 v2 @ 2.50GHz
 cast strings to intervals:                Best Time(ms)   Avg Time(ms)   Stdev(ms)    Rate(M/s)   Per Row(ns)   Relative
@@ -67,4 +37,3 @@
 make_interval(0, 1, *, *, 4, 5, 50.123456)            115            119           4          8.7         114.8      29.6X
 make_interval(0, 1, 2, 3, *, *, *)                   3359           3382          37          0.3        3358.7       1.0X
 make_interval(*, *, *, *, *, *, *)                   3382           3388           9          0.3        3382.3       1.0X
->>>>>>> a630e8d1
