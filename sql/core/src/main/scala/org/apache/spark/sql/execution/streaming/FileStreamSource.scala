--- conflicted
+++ resolved
@@ -139,10 +139,7 @@
           // Discard unselected files if the number of files are smaller than threshold.
           // This is to avoid the case when the next batch would have too few files to read
           // whereas there're new files available.
-<<<<<<< HEAD
-=======
           logTrace(s"Discarding ${usFiles.length} unread files as it's smaller than threshold.")
->>>>>>> a630e8d1
           (bFiles, null)
         } else {
           (bFiles, usFiles)
@@ -156,12 +153,8 @@
     }
 
     if (unselectedFiles != null && unselectedFiles.nonEmpty) {
-<<<<<<< HEAD
-      unreadFiles = unselectedFiles
-=======
       logTrace(s"Taking first $MAX_CACHED_UNSEEN_FILES unread files.")
       unreadFiles = unselectedFiles.take(MAX_CACHED_UNSEEN_FILES)
->>>>>>> a630e8d1
       logTrace(s"${unreadFiles.size} unread files are available for further batches.")
     } else {
       unreadFiles = null
@@ -358,10 +351,7 @@
   type Timestamp = Long
 
   val DISCARD_UNSEEN_FILES_RATIO = 0.2
-<<<<<<< HEAD
-=======
   val MAX_CACHED_UNSEEN_FILES = 10000
->>>>>>> a630e8d1
 
   case class FileEntry(path: String, timestamp: Timestamp, batchId: Long) extends Serializable
 
