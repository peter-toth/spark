--- conflicted
+++ resolved
@@ -18,10 +18,7 @@
 package org.apache.spark.sql
 
 import java.io.File
-<<<<<<< HEAD
-=======
 import java.net.URI
->>>>>>> a630e8d1
 import java.util.Locale
 
 import scala.collection.mutable.ArrayBuffer
@@ -573,8 +570,6 @@
   private def createTestTables(session: SparkSession): Unit = {
     import session.implicits._
 
-<<<<<<< HEAD
-=======
     // Before creating test tables, deletes orphan directories in warehouse dir
     Seq("testdata", "arraydata", "mapdata", "aggtest", "onek", "tenk1").foreach { dirName =>
       val f = new File(new URI(s"${conf.warehousePath}/$dirName"))
@@ -583,7 +578,6 @@
       }
     }
 
->>>>>>> a630e8d1
     (1 to 100).map(i => (i, i.toString)).toDF("key", "value")
       .repartition(1)
       .write
