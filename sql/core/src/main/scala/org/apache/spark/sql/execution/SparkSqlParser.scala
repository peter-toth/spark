--- conflicted
+++ resolved
@@ -479,133 +479,11 @@
       operationNotAllowed(s"CREATE TABLE LIKE ... USING ... ${serdeInfo.get.describe}", ctx)
     }
 
-<<<<<<< HEAD
-  /**
-   * Create a [[CatalogStorageFormat]].
-   */
-  override def visitTableFileFormat(
-      ctx: TableFileFormatContext): CatalogStorageFormat = withOrigin(ctx) {
-    CatalogStorageFormat.empty.copy(
-      inputFormat = Option(string(ctx.inFmt)),
-      outputFormat = Option(string(ctx.outFmt)))
-  }
-
-  /**
-   * Resolve a [[HiveSerDe]] based on the name given and return it as a [[CatalogStorageFormat]].
-   */
-  override def visitGenericFileFormat(
-      ctx: GenericFileFormatContext): CatalogStorageFormat = withOrigin(ctx) {
-    val source = ctx.identifier.getText
-    HiveSerDe.sourceToSerDe(source) match {
-      case Some(s) =>
-        CatalogStorageFormat.empty.copy(
-          inputFormat = s.inputFormat,
-          outputFormat = s.outputFormat,
-          serde = s.serde)
-      case None =>
-        operationNotAllowed(s"STORED AS with file format '$source'", ctx)
-    }
-  }
-
-  /**
-   * Create a [[CatalogStorageFormat]] used for creating tables.
-   *
-   * Example format:
-   * {{{
-   *   SERDE serde_name [WITH SERDEPROPERTIES (k1=v1, k2=v2, ...)]
-   * }}}
-   *
-   * OR
-   *
-   * {{{
-   *   DELIMITED [FIELDS TERMINATED BY char [ESCAPED BY char]]
-   *   [COLLECTION ITEMS TERMINATED BY char]
-   *   [MAP KEYS TERMINATED BY char]
-   *   [LINES TERMINATED BY char]
-   *   [NULL DEFINED AS char]
-   * }}}
-   */
-  private def visitRowFormat(ctx: RowFormatContext): CatalogStorageFormat = withOrigin(ctx) {
-    ctx match {
-      case serde: RowFormatSerdeContext => visitRowFormatSerde(serde)
-      case delimited: RowFormatDelimitedContext => visitRowFormatDelimited(delimited)
-    }
-  }
-
-  /**
-   * Create SERDE row format name and properties pair.
-   */
-  override def visitRowFormatSerde(
-      ctx: RowFormatSerdeContext): CatalogStorageFormat = withOrigin(ctx) {
-    import ctx._
-    CatalogStorageFormat.empty.copy(
-      serde = Option(string(name)),
-      properties = Option(tablePropertyList).map(visitPropertyKeyValues).getOrElse(Map.empty))
-  }
-
-  /**
-   * Create a delimited row format properties object.
-   */
-  override def visitRowFormatDelimited(
-      ctx: RowFormatDelimitedContext): CatalogStorageFormat = withOrigin(ctx) {
-    // TODO we need proper support for the NULL format.
-    val entries =
-      entry("field.delim", ctx.fieldsTerminatedBy) ++
-        entry("serialization.format", ctx.fieldsTerminatedBy) ++
-        entry("escape.delim", ctx.escapedBy) ++
-        // CDPD-3881: The below property used to be different, due to a typo.
-        // Hive has since fixed the typo.
-        entry("collection.delim", ctx.collectionItemsTerminatedBy) ++
-        entry("mapkey.delim", ctx.keysTerminatedBy) ++
-        Option(ctx.linesSeparatedBy).toSeq.map { token =>
-          val value = string(token)
-          validate(
-            value == "\n",
-            s"LINES TERMINATED BY only supports newline '\\n' right now: $value",
-            ctx)
-          "line.delim" -> value
-        }
-    CatalogStorageFormat.empty.copy(properties = entries.toMap)
-  }
-
-  /**
-   * Throw a [[ParseException]] if the user specified incompatible SerDes through ROW FORMAT
-   * and STORED AS.
-   *
-   * The following are allowed. Anything else is not:
-   *   ROW FORMAT SERDE ... STORED AS [SEQUENCEFILE | RCFILE | TEXTFILE]
-   *   ROW FORMAT DELIMITED ... STORED AS TEXTFILE
-   *   ROW FORMAT ... STORED AS INPUTFORMAT ... OUTPUTFORMAT ...
-   */
-  private def validateRowFormatFileFormat(
-      rowFormatCtx: RowFormatContext,
-      createFileFormatCtx: CreateFileFormatContext,
-      parentCtx: ParserRuleContext): Unit = {
-    if (rowFormatCtx == null || createFileFormatCtx == null) {
-      return
-    }
-    (rowFormatCtx, createFileFormatCtx.fileFormat) match {
-      case (_, ffTable: TableFileFormatContext) => // OK
-      case (rfSerde: RowFormatSerdeContext, ffGeneric: GenericFileFormatContext) =>
-        ffGeneric.identifier.getText.toLowerCase(Locale.ROOT) match {
-          case ("sequencefile" | "textfile" | "rcfile") => // OK
-          case fmt =>
-            operationNotAllowed(
-              s"ROW FORMAT SERDE is incompatible with format '$fmt', which also specifies a serde",
-              parentCtx)
-        }
-      case (rfDelimited: RowFormatDelimitedContext, ffGeneric: GenericFileFormatContext) =>
-        ffGeneric.identifier.getText.toLowerCase(Locale.ROOT) match {
-          case "textfile" => // OK
-          case fmt => operationNotAllowed(
-            s"ROW FORMAT DELIMITED is only compatible with 'textfile', not '$fmt'", parentCtx)
-=======
     // TODO: remove this restriction as it seems unnecessary.
     serdeInfo match {
       case Some(SerdeInfo(storedAs, formatClasses, serde, _)) =>
         if (storedAs.isEmpty && formatClasses.isEmpty && serde.isDefined) {
           throw new ParseException("'ROW FORMAT' must be used with 'STORED AS'", ctx)
->>>>>>> a630e8d1
         }
       case _ =>
     }
