/*
 * Licensed to the Apache Software Foundation (ASF) under one or more
 * contributor license agreements.  See the NOTICE file distributed with
 * this work for additional information regarding copyright ownership.
 * The ASF licenses this file to You under the Apache License, Version 2.0
 * (the "License"); you may not use this file except in compliance with
 * the License.  You may obtain a copy of the License at
 *
 *    http://www.apache.org/licenses/LICENSE-2.0
 *
 * Unless required by applicable law or agreed to in writing, software
 * distributed under the License is distributed on an "AS IS" BASIS,
 * WITHOUT WARRANTIES OR CONDITIONS OF ANY KIND, either express or implied.
 * See the License for the specific language governing permissions and
 * limitations under the License.
 */

package org.apache.spark.sql.execution.benchmark

import org.apache.spark.benchmark.Benchmark
<<<<<<< HEAD
=======
import org.apache.spark.sql.internal.SQLConf
>>>>>>> cceb2d6f

/**
 * Benchmark to measure whole stage codegen performance.
 * To run this benchmark:
 * {{{
 *   1. without sbt: bin/spark-submit --class <this class> <spark sql test jar>
 *   2. build/sbt "sql/test:runMain <this class>"
 *   3. generate result: SPARK_GENERATE_BENCHMARK_FILES=1 build/sbt "sql/test:runMain <this class>"
 *      Results will be written to "benchmarks/MiscBenchmark-results.txt".
 * }}}
 */
<<<<<<< HEAD
class MiscBenchmark extends BenchmarkWithCodegen {
=======
object MiscBenchmark extends SqlBasedBenchmark {
>>>>>>> cceb2d6f

  def filterAndAggregateWithoutGroup(numRows: Long): Unit = {
    runBenchmark("filter & aggregate without group") {
      codegenBenchmark("range/filter/sum", numRows) {
        spark.range(numRows).filter("(id & 1) = 1").groupBy().sum().collect()
      }
    }
  }

  def limitAndAggregateWithoutGroup(numRows: Long): Unit = {
    runBenchmark("range/limit/sum") {
      codegenBenchmark("range/limit/sum", numRows) {
        spark.range(numRows).limit(1000000).groupBy().sum().collect()
      }
    }
  }

  def sample(numRows: Int): Unit = {
    runBenchmark("sample") {
      codegenBenchmark("sample with replacement", numRows) {
        spark.range(numRows).sample(withReplacement = true, 0.01).groupBy().sum().collect()
      }

      codegenBenchmark("sample without replacement", numRows) {
        spark.range(numRows).sample(withReplacement = false, 0.01).groupBy().sum().collect()
      }
    }
  }

  def collect(numRows: Int): Unit = {
    runBenchmark("collect") {
      val benchmark = new Benchmark("collect", numRows, output = output)
      benchmark.addCase("collect 1 million") { iter =>
        spark.range(numRows).collect()
      }
      benchmark.addCase("collect 2 millions") { iter =>
        spark.range(numRows * 2).collect()
      }
      benchmark.addCase("collect 4 millions") { iter =>
        spark.range(numRows * 4).collect()
      }
      benchmark.run()
    }
  }

  def collectLimit(numRows: Int): Unit = {
    runBenchmark("collect limit") {
      val benchmark = new Benchmark("collect limit", numRows, output = output)
      benchmark.addCase("collect limit 1 million") { iter =>
        spark.range(numRows * 4).limit(numRows).collect()
      }
      benchmark.addCase("collect limit 2 millions") { iter =>
        spark.range(numRows * 4).limit(numRows * 2).collect()
      }
      benchmark.run()
    }
  }

  def explode(numRows: Int): Unit = {
    runBenchmark("generate explode") {
      codegenBenchmark("generate explode array", numRows) {
        val df = spark.range(numRows).selectExpr(
          "id as key",
          "array(rand(), rand(), rand(), rand(), rand()) as values")
        df.selectExpr("key", "explode(values) value").count()
      }

      codegenBenchmark("generate explode map", numRows) {
        val df = spark.range(numRows).selectExpr(
          "id as key",
          "map('a', rand(), 'b', rand(), 'c', rand(), 'd', rand(), 'e', rand()) pairs")
        df.selectExpr("key", "explode(pairs) as (k, v)").count()
      }

      codegenBenchmark("generate posexplode array", numRows) {
        val df = spark.range(numRows).selectExpr(
          "id as key",
          "array(rand(), rand(), rand(), rand(), rand()) as values")
        df.selectExpr("key", "posexplode(values) as (idx, value)").count()
      }

      codegenBenchmark("generate inline array", numRows) {
        val df = spark.range(numRows).selectExpr(
          "id as key",
          "array((rand(), rand()), (rand(), rand()), (rand(), 0.0d)) as values")
        df.selectExpr("key", "inline(values) as (r1, r2)").count()
      }

      val M = 60000
      codegenBenchmark("generate big struct array", M) {
        import spark.implicits._
        val df = spark.sparkContext.parallelize(Seq(("1",
          Array.fill(M)({
            val i = math.random
            (i.toString, (i + 1).toString, (i + 2).toString, (i + 3).toString)
          })))).toDF("col", "arr")

        df.selectExpr("*", "explode(arr) as arr_col")
          .select("col", "arr_col.*").count
      }

      withSQLConf(SQLConf.NESTED_PRUNING_ON_EXPRESSIONS.key -> "true") {
        codegenBenchmark("generate big nested struct array", M) {
          import spark.implicits._
          val df = spark.sparkContext.parallelize(Seq(("1",
            Array.fill(M)({
              val i = math.random
              (i.toString, (i + 1).toString, (i + 2).toString, (i + 3).toString)
            })))).toDF("col", "arr")
            .selectExpr("col", "struct(col, arr) as st")
            .selectExpr("col", "st.col as col1", "explode(st.arr) as arr_col")
          df.collect()
        }
      }
    }
  }

  def stack(numRows: Int): Unit = {
    runBenchmark("generate regular generator") {
      codegenBenchmark("generate stack", numRows) {
        val df = spark.range(numRows).selectExpr(
          "id as key",
          "id % 2 as t1",
          "id % 3 as t2",
          "id % 5 as t3",
          "id % 7 as t4",
          "id % 13 as t5")
        df.selectExpr("key", "stack(4, t1, t2, t3, t4, t5)").count()
      }
    }
  }

  override def runBenchmarkSuite(mainArgs: Array[String]): Unit = {
    filterAndAggregateWithoutGroup(500L << 22)
    limitAndAggregateWithoutGroup(500L << 20)
    sample(500 << 18)
    collect(1 << 20)
    collectLimit(1 << 20)
    explode(1 << 24)
    stack(1 << 24)
  }
}<|MERGE_RESOLUTION|>--- conflicted
+++ resolved
@@ -18,10 +18,7 @@
 package org.apache.spark.sql.execution.benchmark
 
 import org.apache.spark.benchmark.Benchmark
-<<<<<<< HEAD
-=======
 import org.apache.spark.sql.internal.SQLConf
->>>>>>> cceb2d6f
 
 /**
  * Benchmark to measure whole stage codegen performance.
@@ -33,11 +30,7 @@
  *      Results will be written to "benchmarks/MiscBenchmark-results.txt".
  * }}}
  */
-<<<<<<< HEAD
-class MiscBenchmark extends BenchmarkWithCodegen {
-=======
 object MiscBenchmark extends SqlBasedBenchmark {
->>>>>>> cceb2d6f
 
   def filterAndAggregateWithoutGroup(numRows: Long): Unit = {
     runBenchmark("filter & aggregate without group") {
