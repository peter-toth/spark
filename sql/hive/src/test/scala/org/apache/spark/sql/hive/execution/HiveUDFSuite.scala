--- conflicted
+++ resolved
@@ -654,8 +654,6 @@
       }
     }
   }
-<<<<<<< HEAD
-=======
   test("SPARK-28012 Hive UDF supports struct type foldable expression") {
     withUserDefinedFunction("testUDFStructType" -> false) {
       // Simulate a hive udf that supports struct parameters
@@ -667,7 +665,6 @@
     }
   }
 
->>>>>>> cceb2d6f
 }
 
 class TestPair(x: Int, y: Int) extends Writable with Serializable {
