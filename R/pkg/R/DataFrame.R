#
# Licensed to the Apache Software Foundation (ASF) under one or more
# contributor license agreements.  See the NOTICE file distributed with
# this work for additional information regarding copyright ownership.
# The ASF licenses this file to You under the Apache License, Version 2.0
# (the "License"); you may not use this file except in compliance with
# the License.  You may obtain a copy of the License at
#
#    http://www.apache.org/licenses/LICENSE-2.0
#
# Unless required by applicable law or agreed to in writing, software
# distributed under the License is distributed on an "AS IS" BASIS,
# WITHOUT WARRANTIES OR CONDITIONS OF ANY KIND, either express or implied.
# See the License for the specific language governing permissions and
# limitations under the License.
#

# DataFrame.R - SparkDataFrame class and methods implemented in S4 OO classes

#' @include generics.R jobj.R schema.R RDD.R pairRDD.R column.R group.R
NULL

setOldClass("jobj")
setOldClass("structType")

#' S4 class that represents a SparkDataFrame
#'
#' SparkDataFrames can be created using functions like \link{createDataFrame},
#' \link{read.json}, \link{table} etc.
#'
#' @family SparkDataFrame functions
#' @rdname SparkDataFrame
#' @docType class
#'
#' @slot env An R environment that stores bookkeeping states of the SparkDataFrame
#' @slot sdf A Java object reference to the backing Scala DataFrame
#' @seealso \link{createDataFrame}, \link{read.json}, \link{table}
#' @seealso \url{https://spark.apache.org/docs/latest/sparkr.html#sparkr-dataframes}
#' @examples
#'\dontrun{
#' sparkR.session()
#' df <- createDataFrame(faithful)
#'}
#' @note SparkDataFrame since 2.0.0
setClass("SparkDataFrame",
         slots = list(env = "environment",
                      sdf = "jobj"))

setMethod("initialize", "SparkDataFrame", function(.Object, sdf, isCached) {
  .Object@env <- new.env()
  .Object@env$isCached <- isCached

  .Object@sdf <- sdf
  .Object
})

#' Set options/mode and then return the write object
#' @noRd
setWriteOptions <- function(write, path = NULL, mode = "error", ...) {
  options <- varargsToStrEnv(...)
  if (!is.null(path)) {
    options[["path"]] <- path
  }
  write <- setWriteMode(write, mode)
  write <- callJMethod(write, "options", options)
  write
}

#' Set mode and then return the write object
#' @noRd
setWriteMode <- function(write, mode) {
  if (!is.character(mode)) {
    stop("mode should be character or omitted. It is 'error' by default.")
  }
  write <- handledCallJMethod(write, "mode", mode)
  write
}

#' @param sdf A Java object reference to the backing Scala DataFrame
#' @param isCached TRUE if the SparkDataFrame is cached
#' @noRd
dataFrame <- function(sdf, isCached = FALSE) {
  new("SparkDataFrame", sdf, isCached)
}

############################ SparkDataFrame Methods ##############################################

#' Print Schema of a SparkDataFrame
#'
#' Prints out the schema in tree format
#'
#' @param x A SparkDataFrame
#'
#' @family SparkDataFrame functions
#' @rdname printSchema
#' @name printSchema
#' @aliases printSchema,SparkDataFrame-method
#' @examples
#'\dontrun{
#' sparkR.session()
#' path <- "path/to/file.json"
#' df <- read.json(path)
#' printSchema(df)
#'}
#' @note printSchema since 1.4.0
setMethod("printSchema",
          signature(x = "SparkDataFrame"),
          function(x) {
            schemaString <- callJMethod(schema(x)$jobj, "treeString")
            cat(schemaString)
          })

#' Get schema object
#'
#' Returns the schema of this SparkDataFrame as a structType object.
#'
#' @param x A SparkDataFrame
#'
#' @family SparkDataFrame functions
#' @rdname schema
#' @name schema
#' @aliases schema,SparkDataFrame-method
#' @examples
#'\dontrun{
#' sparkR.session()
#' path <- "path/to/file.json"
#' df <- read.json(path)
#' dfSchema <- schema(df)
#'}
#' @note schema since 1.4.0
setMethod("schema",
          signature(x = "SparkDataFrame"),
          function(x) {
            structType(callJMethod(x@sdf, "schema"))
          })

#' Explain
#'
#' Print the logical and physical Catalyst plans to the console for debugging.
#'
#' @family SparkDataFrame functions
#' @aliases explain,SparkDataFrame-method
#' @rdname explain
#' @name explain
#' @examples
#'\dontrun{
#' sparkR.session()
#' path <- "path/to/file.json"
#' df <- read.json(path)
#' explain(df, TRUE)
#'}
#' @note explain since 1.4.0
setMethod("explain",
          signature(x = "SparkDataFrame"),
          function(x, extended = FALSE) {
            queryExec <- callJMethod(x@sdf, "queryExecution")
            if (extended) {
              cat(callJMethod(queryExec, "toString"))
            } else {
              execPlan <- callJMethod(queryExec, "executedPlan")
              cat(callJMethod(execPlan, "toString"))
            }
          })

#' isLocal
#'
#' Returns True if the \code{collect} and \code{take} methods can be run locally
#' (without any Spark executors).
#'
#' @param x A SparkDataFrame
#'
#' @family SparkDataFrame functions
#' @rdname isLocal
#' @name isLocal
#' @aliases isLocal,SparkDataFrame-method
#' @examples
#'\dontrun{
#' sparkR.session()
#' path <- "path/to/file.json"
#' df <- read.json(path)
#' isLocal(df)
#'}
#' @note isLocal since 1.4.0
setMethod("isLocal",
          signature(x = "SparkDataFrame"),
          function(x) {
            callJMethod(x@sdf, "isLocal")
          })

#' showDF
#'
#' Print the first numRows rows of a SparkDataFrame
#'
#' @param x a SparkDataFrame.
#' @param numRows the number of rows to print. Defaults to 20.
#' @param truncate whether truncate long strings. If \code{TRUE}, strings more than
#'                 20 characters will be truncated. However, if set greater than zero,
#'                 truncates strings longer than \code{truncate} characters and all cells
#'                 will be aligned right.
#' @param vertical whether print output rows vertically (one line per column value).
#' @param ... further arguments to be passed to or from other methods.
#' @family SparkDataFrame functions
#' @aliases showDF,SparkDataFrame-method
#' @rdname showDF
#' @name showDF
#' @examples
#'\dontrun{
#' sparkR.session()
#' path <- "path/to/file.json"
#' df <- read.json(path)
#' showDF(df)
#'}
#' @note showDF since 1.4.0
setMethod("showDF",
          signature(x = "SparkDataFrame"),
          function(x, numRows = 20, truncate = TRUE, vertical = FALSE) {
            if (is.logical(truncate) && truncate) {
              s <- callJMethod(x@sdf, "showString", numToInt(numRows), numToInt(20), vertical)
            } else {
              truncate2 <- as.numeric(truncate)
              s <- callJMethod(x@sdf, "showString", numToInt(numRows), numToInt(truncate2),
                               vertical)
            }
            cat(s)
          })

#' show
#'
#' If eager evaluation is enabled and the Spark object is a SparkDataFrame, evaluate the
#' SparkDataFrame and print top rows of the SparkDataFrame, otherwise, print the class
#' and type information of the Spark object.
#'
#' @param object a Spark object. Can be a SparkDataFrame, Column, GroupedData, WindowSpec.
#'
#' @family SparkDataFrame functions
#' @rdname show
#' @aliases show,SparkDataFrame-method
#' @name show
#' @examples
#'\dontrun{
#' sparkR.session()
#' path <- "path/to/file.json"
#' df <- read.json(path)
#' show(df)
#'}
#' @note show(SparkDataFrame) since 1.4.0
setMethod("show", "SparkDataFrame",
          function(object) {
            allConf <- sparkR.conf()
            prop <- allConf[["spark.sql.repl.eagerEval.enabled"]]
            if (!is.null(prop) && identical(prop, "true")) {
              argsList <- list()
              argsList$x <- object
              prop <- allConf[["spark.sql.repl.eagerEval.maxNumRows"]]
              if (!is.null(prop)) {
                numRows <- as.integer(prop)
                if (numRows > 0) {
                  argsList$numRows <- numRows
                }
              }
              prop <- allConf[["spark.sql.repl.eagerEval.truncate"]]
              if (!is.null(prop)) {
                truncate <- as.integer(prop)
                if (truncate > 0) {
                  argsList$truncate <- truncate
                }
              }
              do.call(showDF, argsList)
            } else {
              cols <- lapply(dtypes(object), function(l) {
                paste(l, collapse = ":")
              })
              s <- paste(cols, collapse = ", ")
              cat(paste0(class(object), "[", s, "]\n"))
            }
          })

#' DataTypes
#'
#' Return all column names and their data types as a list
#'
#' @param x A SparkDataFrame
#'
#' @family SparkDataFrame functions
#' @rdname dtypes
#' @name dtypes
#' @aliases dtypes,SparkDataFrame-method
#' @examples
#'\dontrun{
#' sparkR.session()
#' path <- "path/to/file.json"
#' df <- read.json(path)
#' dtypes(df)
#'}
#' @note dtypes since 1.4.0
setMethod("dtypes",
          signature(x = "SparkDataFrame"),
          function(x) {
            lapply(schema(x)$fields(), function(f) {
              c(f$name(), f$dataType.simpleString())
            })
          })

#' Column Names of SparkDataFrame
#'
#' Return a vector of column names.
#'
#' @param x a SparkDataFrame.
#'
#' @family SparkDataFrame functions
#' @rdname columns
#' @name columns
#' @aliases columns,SparkDataFrame-method
#' @examples
#'\dontrun{
#' sparkR.session()
#' path <- "path/to/file.json"
#' df <- read.json(path)
#' columns(df)
#' colnames(df)
#'}
#' @note columns since 1.4.0
setMethod("columns",
          signature(x = "SparkDataFrame"),
          function(x) {
            sapply(schema(x)$fields(), function(f) {
              f$name()
            })
          })

#' @rdname columns
#' @name names
#' @aliases names,SparkDataFrame-method
#' @note names since 1.5.0
setMethod("names",
          signature(x = "SparkDataFrame"),
          function(x) {
            columns(x)
          })

#' @rdname columns
#' @aliases names<-,SparkDataFrame-method
#' @name names<-
#' @note names<- since 1.5.0
setMethod("names<-",
          signature(x = "SparkDataFrame"),
          function(x, value) {
            colnames(x) <- value
            x
          })

#' @rdname columns
#' @aliases colnames,SparkDataFrame-method
#' @name colnames
#' @note colnames since 1.6.0
setMethod("colnames",
          signature(x = "SparkDataFrame"),
          function(x) {
            columns(x)
          })

#' @param value a character vector. Must have the same length as the number
#'              of columns to be renamed.
#' @rdname columns
#' @aliases colnames<-,SparkDataFrame-method
#' @name colnames<-
#' @note colnames<- since 1.6.0
setMethod("colnames<-",
          signature(x = "SparkDataFrame"),
          function(x, value) {

            # Check parameter integrity
            if (class(value) != "character") {
              stop("Invalid column names.")
            }

            if (length(value) != ncol(x)) {
              stop(
                "Column names must have the same length as the number of columns in the dataset.")
            }

            if (any(is.na(value))) {
              stop("Column names cannot be NA.")
            }

            # Check if the column names have . in it
            if (any(regexec(".", value, fixed = TRUE)[[1]][1] != -1)) {
              stop("Column names cannot contain the '.' symbol.")
            }

            sdf <- callJMethod(x@sdf, "toDF", as.list(value))
            dataFrame(sdf)
          })

#' coltypes
#'
#' Get column types of a SparkDataFrame
#'
#' @param x A SparkDataFrame
#' @return value A character vector with the column types of the given SparkDataFrame
#' @rdname coltypes
#' @aliases coltypes,SparkDataFrame-method
#' @name coltypes
#' @family SparkDataFrame functions
#' @examples
#'\dontrun{
#' irisDF <- createDataFrame(iris)
#' coltypes(irisDF) # get column types
#'}
#' @note coltypes since 1.6.0
setMethod("coltypes",
          signature(x = "SparkDataFrame"),
          function(x) {
            # Get the data types of the SparkDataFrame by invoking dtypes() function
            types <- sapply(dtypes(x), function(x) {x[[2]]})

            # Map Spark data types into R's data types using DATA_TYPES environment
            rTypes <- sapply(types, USE.NAMES = F, FUN = function(x) {
              # Check for primitive types
              type <- PRIMITIVE_TYPES[[x]]

              if (is.null(type)) {
                # Check for complex types
                for (t in names(COMPLEX_TYPES)) {
                  if (substring(x, 1, nchar(t)) == t) {
                    type <- COMPLEX_TYPES[[t]]
                    break
                  }
                }

                if (is.null(type)) {
                  specialtype <- specialtypeshandle(x)
                  if (is.null(specialtype)) {
                    stop("Unsupported data type: ", x)
                  }
                  type <- PRIMITIVE_TYPES[[specialtype]]
                }
              }
              type[[1]]
            })

            # Find which types don't have mapping to R
            naIndices <- which(is.na(rTypes))

            # Assign the original scala data types to the unmatched ones
            rTypes[naIndices] <- types[naIndices]

            rTypes
          })

#' coltypes
#'
#' Set the column types of a SparkDataFrame.
#'
#' @param value A character vector with the target column types for the given
#'    SparkDataFrame. Column types can be one of integer, numeric/double, character, logical, or NA
#'    to keep that column as-is.
#' @rdname coltypes
#' @name coltypes<-
#' @aliases coltypes<-,SparkDataFrame,character-method
#' @examples
#'\dontrun{
#' sparkR.session()
#' path <- "path/to/file.json"
#' df <- read.json(path)
#' coltypes(df) <- c("character", "integer") # set column types
#' coltypes(df) <- c(NA, "numeric") # set column types
#'}
#' @note coltypes<- since 1.6.0
setMethod("coltypes<-",
          signature(x = "SparkDataFrame", value = "character"),
          function(x, value) {
            cols <- columns(x)
            ncols <- length(cols)
            if (length(value) == 0) {
              stop("Cannot set types of an empty SparkDataFrame with no Column")
            }
            if (length(value) != ncols) {
              stop("Length of type vector should match the number of columns for SparkDataFrame")
            }
            newCols <- lapply(seq_len(ncols), function(i) {
              col <- getColumn(x, cols[i])
              if (!is.na(value[i])) {
                stype <- rToSQLTypes[[value[i]]]
                if (is.null(stype)) {
                  stop("Only atomic type is supported for column types")
                }
                cast(col, stype)
              } else {
                col
              }
            })
            nx <- select(x, newCols)
            dataFrame(nx@sdf)
          })

#' Creates a temporary view using the given name.
#'
#' Creates a new temporary view using a SparkDataFrame in the Spark Session. If a
#' temporary view with the same name already exists, replaces it.
#'
#' @param x A SparkDataFrame
#' @param viewName A character vector containing the name of the table
#'
#' @family SparkDataFrame functions
#' @rdname createOrReplaceTempView
#' @name createOrReplaceTempView
#' @aliases createOrReplaceTempView,SparkDataFrame,character-method
#' @examples
#'\dontrun{
#' sparkR.session()
#' path <- "path/to/file.json"
#' df <- read.json(path)
#' createOrReplaceTempView(df, "json_df")
#' new_df <- sql("SELECT * FROM json_df")
#'}
#' @note createOrReplaceTempView since 2.0.0
setMethod("createOrReplaceTempView",
          signature(x = "SparkDataFrame", viewName = "character"),
          function(x, viewName) {
              invisible(callJMethod(x@sdf, "createOrReplaceTempView", viewName))
          })

#' (Deprecated) Register Temporary Table
#'
#' Registers a SparkDataFrame as a Temporary Table in the SparkSession
#' @param x A SparkDataFrame
#' @param tableName A character vector containing the name of the table
#'
#' @seealso \link{createOrReplaceTempView}
#' @rdname registerTempTable-deprecated
#' @name registerTempTable
#' @aliases registerTempTable,SparkDataFrame,character-method
#' @examples
#'\dontrun{
#' sparkR.session()
#' path <- "path/to/file.json"
#' df <- read.json(path)
#' registerTempTable(df, "json_df")
#' new_df <- sql("SELECT * FROM json_df")
#'}
#' @note registerTempTable since 1.4.0
setMethod("registerTempTable",
          signature(x = "SparkDataFrame", tableName = "character"),
          function(x, tableName) {
              .Deprecated("createOrReplaceTempView")
              invisible(callJMethod(x@sdf, "createOrReplaceTempView", tableName))
          })

#' insertInto
#'
#' Insert the contents of a SparkDataFrame into a table registered in the current SparkSession.
#'
#' @param x a SparkDataFrame.
#' @param tableName a character vector containing the name of the table.
#' @param overwrite a logical argument indicating whether or not to overwrite.
#' @param ... further arguments to be passed to or from other methods.
#' the existing rows in the table.
#'
#' @family SparkDataFrame functions
#' @rdname insertInto
#' @name insertInto
#' @aliases insertInto,SparkDataFrame,character-method
#' @examples
#'\dontrun{
#' sparkR.session()
#' df <- read.df(path, "parquet")
#' df2 <- read.df(path2, "parquet")
#' saveAsTable(df, "table1")
#' insertInto(df2, "table1", overwrite = TRUE)
#'}
#' @note insertInto since 1.4.0
setMethod("insertInto",
          signature(x = "SparkDataFrame", tableName = "character"),
          function(x, tableName, overwrite = FALSE) {
            write <- callJMethod(x@sdf, "write")
            write <- setWriteMode(write, ifelse(overwrite, "overwrite", "append"))
            invisible(callJMethod(write, "insertInto", tableName))
          })

#' Cache
#'
#' Persist with the default storage level (MEMORY_ONLY).
#'
#' @param x A SparkDataFrame
#'
#' @family SparkDataFrame functions
#' @aliases cache,SparkDataFrame-method
#' @rdname cache
#' @name cache
#' @examples
#'\dontrun{
#' sparkR.session()
#' path <- "path/to/file.json"
#' df <- read.json(path)
#' cache(df)
#'}
#' @note cache since 1.4.0
setMethod("cache",
          signature(x = "SparkDataFrame"),
          function(x) {
            cached <- callJMethod(x@sdf, "cache")
            x@env$isCached <- TRUE
            x
          })

#' Persist
#'
#' Persist this SparkDataFrame with the specified storage level. For details of the
#' supported storage levels, refer to
#' \url{http://spark.apache.org/docs/latest/rdd-programming-guide.html#rdd-persistence}.
#'
#' @param x the SparkDataFrame to persist.
#' @param newLevel storage level chosen for the persistence. See available options in
#'        the description.
#'
#' @family SparkDataFrame functions
#' @rdname persist
#' @name persist
#' @aliases persist,SparkDataFrame,character-method
#' @examples
#'\dontrun{
#' sparkR.session()
#' path <- "path/to/file.json"
#' df <- read.json(path)
#' persist(df, "MEMORY_AND_DISK")
#'}
#' @note persist since 1.4.0
setMethod("persist",
          signature(x = "SparkDataFrame", newLevel = "character"),
          function(x, newLevel) {
            callJMethod(x@sdf, "persist", getStorageLevel(newLevel))
            x@env$isCached <- TRUE
            x
          })

#' Unpersist
#'
#' Mark this SparkDataFrame as non-persistent, and remove all blocks for it from memory and
#' disk.
#'
#' @param x the SparkDataFrame to unpersist.
#' @param blocking whether to block until all blocks are deleted.
#' @param ... further arguments to be passed to or from other methods.
#'
#' @family SparkDataFrame functions
#' @rdname unpersist
#' @aliases unpersist,SparkDataFrame-method
#' @name unpersist
#' @examples
#'\dontrun{
#' sparkR.session()
#' path <- "path/to/file.json"
#' df <- read.json(path)
#' persist(df, "MEMORY_AND_DISK")
#' unpersist(df)
#'}
#' @note unpersist since 1.4.0
setMethod("unpersist",
          signature(x = "SparkDataFrame"),
          function(x, blocking = TRUE) {
            callJMethod(x@sdf, "unpersist", blocking)
            x@env$isCached <- FALSE
            x
          })

#' StorageLevel
#'
#' Get storagelevel of this SparkDataFrame.
#'
#' @param x the SparkDataFrame to get the storageLevel.
#'
#' @family SparkDataFrame functions
#' @rdname storageLevel
#' @aliases storageLevel,SparkDataFrame-method
#' @name storageLevel
#' @examples
#'\dontrun{
#' sparkR.session()
#' path <- "path/to/file.json"
#' df <- read.json(path)
#' persist(df, "MEMORY_AND_DISK")
#' storageLevel(df)
#'}
#' @note storageLevel since 2.1.0
setMethod("storageLevel",
          signature(x = "SparkDataFrame"),
          function(x) {
            storageLevelToString(callJMethod(x@sdf, "storageLevel"))
          })

#' Coalesce
#'
#' Returns a new SparkDataFrame that has exactly \code{numPartitions} partitions.
#' This operation results in a narrow dependency, e.g. if you go from 1000 partitions to 100
#' partitions, there will not be a shuffle, instead each of the 100 new partitions will claim 10 of
#' the current partitions. If a larger number of partitions is requested, it will stay at the
#' current number of partitions.
#'
#' However, if you're doing a drastic coalesce on a SparkDataFrame, e.g. to numPartitions = 1,
#' this may result in your computation taking place on fewer nodes than
#' you like (e.g. one node in the case of numPartitions = 1). To avoid this,
#' call \code{repartition}. This will add a shuffle step, but means the
#' current upstream partitions will be executed in parallel (per whatever
#' the current partitioning is).
#'
#' @param numPartitions the number of partitions to use.
#'
#' @family SparkDataFrame functions
#' @rdname coalesce
#' @name coalesce
#' @aliases coalesce,SparkDataFrame-method
#' @seealso \link{repartition}, \link{repartitionByRange}
#' @examples
#'\dontrun{
#' sparkR.session()
#' path <- "path/to/file.json"
#' df <- read.json(path)
#' newDF <- coalesce(df, 1L)
#'}
#' @note coalesce(SparkDataFrame) since 2.1.1
setMethod("coalesce",
          signature(x = "SparkDataFrame"),
          function(x, numPartitions) {
            stopifnot(is.numeric(numPartitions))
            sdf <- callJMethod(x@sdf, "coalesce", numToInt(numPartitions))
            dataFrame(sdf)
          })

#' Repartition
#'
#' The following options for repartition are possible:
#' \itemize{
#'  \item{1.} {Return a new SparkDataFrame that has exactly \code{numPartitions}.}
#'  \item{2.} {Return a new SparkDataFrame hash partitioned by
#'                      the given columns into \code{numPartitions}.}
#'  \item{3.} {Return a new SparkDataFrame hash partitioned by the given column(s),
#'                      using \code{spark.sql.shuffle.partitions} as number of partitions.}
#'}
#' @param x a SparkDataFrame.
#' @param numPartitions the number of partitions to use.
#' @param col the column by which the partitioning will be performed.
#' @param ... additional column(s) to be used in the partitioning.
#'
#' @family SparkDataFrame functions
#' @rdname repartition
#' @name repartition
#' @aliases repartition,SparkDataFrame-method
#' @seealso \link{coalesce}, \link{repartitionByRange}
#' @examples
#'\dontrun{
#' sparkR.session()
#' path <- "path/to/file.json"
#' df <- read.json(path)
#' newDF <- repartition(df, 2L)
#' newDF <- repartition(df, numPartitions = 2L)
#' newDF <- repartition(df, col = df$"col1", df$"col2")
#' newDF <- repartition(df, 3L, col = df$"col1", df$"col2")
#'}
#' @note repartition since 1.4.0
setMethod("repartition",
          signature(x = "SparkDataFrame"),
          function(x, numPartitions = NULL, col = NULL, ...) {
            if (!is.null(numPartitions) && is.numeric(numPartitions)) {
              # number of partitions and columns both are specified
              if (!is.null(col) && class(col) == "Column") {
                cols <- list(col, ...)
                jcol <- lapply(cols, function(c) { c@jc })
                sdf <- callJMethod(x@sdf, "repartition", numToInt(numPartitions), jcol)
              } else {
                # only number of partitions is specified
                sdf <- callJMethod(x@sdf, "repartition", numToInt(numPartitions))
              }
            } else if (!is.null(col) && class(col) == "Column") {
              # only columns are specified
              cols <- list(col, ...)
              jcol <- lapply(cols, function(c) { c@jc })
              sdf <- callJMethod(x@sdf, "repartition", jcol)
            } else {
              stop("Please, specify the number of partitions and/or a column(s)")
            }
            dataFrame(sdf)
          })


#' Repartition by range
#'
#' The following options for repartition by range are possible:
#' \itemize{
#'  \item{1.} {Return a new SparkDataFrame range partitioned by
#'                      the given columns into \code{numPartitions}.}
#'  \item{2.} {Return a new SparkDataFrame range partitioned by the given column(s),
#'                      using \code{spark.sql.shuffle.partitions} as number of partitions.}
#'}
#' At least one partition-by expression must be specified.
#' When no explicit sort order is specified, "ascending nulls first" is assumed.
#'
#' Note that due to performance reasons this method uses sampling to estimate the ranges.
#' Hence, the output may not be consistent, since sampling can return different values.
#' The sample size can be controlled by the config
#' \code{spark.sql.execution.rangeExchange.sampleSizePerPartition}.
#'
#' @param x a SparkDataFrame.
#' @param numPartitions the number of partitions to use.
#' @param col the column by which the range partitioning will be performed.
#' @param ... additional column(s) to be used in the range partitioning.
#'
#' @family SparkDataFrame functions
#' @rdname repartitionByRange
#' @name repartitionByRange
#' @aliases repartitionByRange,SparkDataFrame-method
#' @seealso \link{repartition}, \link{coalesce}
#' @examples
#'\dontrun{
#' sparkR.session()
#' path <- "path/to/file.json"
#' df <- read.json(path)
#' newDF <- repartitionByRange(df, col = df$col1, df$col2)
#' newDF <- repartitionByRange(df, 3L, col = df$col1, df$col2)
#'}
#' @note repartitionByRange since 2.4.0
setMethod("repartitionByRange",
          signature(x = "SparkDataFrame"),
          function(x, numPartitions = NULL, col = NULL, ...) {
            if (!is.null(numPartitions) && !is.null(col)) {
              # number of partitions and columns both are specified
              if (is.numeric(numPartitions) && class(col) == "Column") {
                cols <- list(col, ...)
                jcol <- lapply(cols, function(c) { c@jc })
                sdf <- callJMethod(x@sdf, "repartitionByRange", numToInt(numPartitions), jcol)
              } else {
                stop("numPartitions and col must be numeric and Column; however, got ",
                     class(numPartitions), " and ", class(col))
              }
            } else if (!is.null(col))  {
              # only columns are specified
              if (class(col) == "Column") {
                cols <- list(col, ...)
                jcol <- lapply(cols, function(c) { c@jc })
                sdf <- callJMethod(x@sdf, "repartitionByRange", jcol)
              } else {
                stop("col must be Column; however, got ", class(col))
              }
            } else if (!is.null(numPartitions)) {
              # only numPartitions is specified
              stop("At least one partition-by column must be specified.")
            } else {
              stop("Please, specify a column(s) or the number of partitions with a column(s)")
            }
            dataFrame(sdf)
          })

#' toJSON
#'
#' Converts a SparkDataFrame into a SparkDataFrame of JSON string.
#' Each row is turned into a JSON document with columns as different fields.
#' The returned SparkDataFrame has a single character column with the name \code{value}
#'
#' @param x a SparkDataFrame
#' @return a SparkDataFrame
#' @family SparkDataFrame functions
#' @rdname toJSON
#' @name toJSON
#' @aliases toJSON,SparkDataFrame-method
#' @examples
#'\dontrun{
#' sparkR.session()
#' path <- "path/to/file.parquet"
#' df <- read.parquet(path)
#' df_json <- toJSON(df)
#'}
#' @note toJSON since 2.2.0
setMethod("toJSON",
          signature(x = "SparkDataFrame"),
          function(x) {
            jsonDS <- callJMethod(x@sdf, "toJSON")
            df <- callJMethod(jsonDS, "toDF")
            dataFrame(df)
          })

#' Save the contents of SparkDataFrame as a JSON file
#'
#' Save the contents of a SparkDataFrame as a JSON file (\href{http://jsonlines.org/}{
#' JSON Lines text format or newline-delimited JSON}). Files written out
#' with this method can be read back in as a SparkDataFrame using read.json().
#'
#' @param x A SparkDataFrame
#' @param path The directory where the file is saved
#' @param mode one of 'append', 'overwrite', 'error', 'errorifexists', 'ignore'
#'             save mode (it is 'error' by default)
#' @param ... additional argument(s) passed to the method.
#'
#' @family SparkDataFrame functions
#' @rdname write.json
#' @name write.json
#' @aliases write.json,SparkDataFrame,character-method
#' @examples
#'\dontrun{
#' sparkR.session()
#' path <- "path/to/file.json"
#' df <- read.json(path)
#' write.json(df, "/tmp/sparkr-tmp/")
#'}
#' @note write.json since 1.6.0
setMethod("write.json",
          signature(x = "SparkDataFrame", path = "character"),
          function(x, path, mode = "error", ...) {
            write <- callJMethod(x@sdf, "write")
            write <- setWriteOptions(write, mode = mode, ...)
            invisible(handledCallJMethod(write, "json", path))
          })

#' Save the contents of SparkDataFrame as an ORC file, preserving the schema.
#'
#' Save the contents of a SparkDataFrame as an ORC file, preserving the schema. Files written out
#' with this method can be read back in as a SparkDataFrame using read.orc().
#'
#' @param x A SparkDataFrame
#' @param path The directory where the file is saved
#' @param mode one of 'append', 'overwrite', 'error', 'errorifexists', 'ignore'
#'             save mode (it is 'error' by default)
#' @param ... additional argument(s) passed to the method.
#'
#' @family SparkDataFrame functions
#' @aliases write.orc,SparkDataFrame,character-method
#' @rdname write.orc
#' @name write.orc
#' @examples
#'\dontrun{
#' sparkR.session()
#' path <- "path/to/file.json"
#' df <- read.json(path)
#' write.orc(df, "/tmp/sparkr-tmp1/")
#' }
#' @note write.orc since 2.0.0
setMethod("write.orc",
          signature(x = "SparkDataFrame", path = "character"),
          function(x, path, mode = "error", ...) {
            write <- callJMethod(x@sdf, "write")
            write <- setWriteOptions(write, mode = mode, ...)
            invisible(handledCallJMethod(write, "orc", path))
          })

#' Save the contents of SparkDataFrame as a Parquet file, preserving the schema.
#'
#' Save the contents of a SparkDataFrame as a Parquet file, preserving the schema. Files written out
#' with this method can be read back in as a SparkDataFrame using read.parquet().
#'
#' @param x A SparkDataFrame
#' @param path The directory where the file is saved
#' @param mode one of 'append', 'overwrite', 'error', 'errorifexists', 'ignore'
#'             save mode (it is 'error' by default)
#' @param ... additional argument(s) passed to the method.
#'
#' @family SparkDataFrame functions
#' @rdname write.parquet
#' @name write.parquet
#' @aliases write.parquet,SparkDataFrame,character-method
#' @examples
#'\dontrun{
#' sparkR.session()
#' path <- "path/to/file.json"
#' df <- read.json(path)
#' write.parquet(df, "/tmp/sparkr-tmp1/")
#'}
#' @note write.parquet since 1.6.0
setMethod("write.parquet",
          signature(x = "SparkDataFrame", path = "character"),
          function(x, path, mode = "error", ...) {
            write <- callJMethod(x@sdf, "write")
            write <- setWriteOptions(write, mode = mode, ...)
            invisible(handledCallJMethod(write, "parquet", path))
          })

#' Save the content of SparkDataFrame in a text file at the specified path.
#'
#' Save the content of the SparkDataFrame in a text file at the specified path.
#' The SparkDataFrame must have only one column of string type with the name "value".
#' Each row becomes a new line in the output file. The text files will be encoded as UTF-8.
#'
#' @param x A SparkDataFrame
#' @param path The directory where the file is saved
#' @param mode one of 'append', 'overwrite', 'error', 'errorifexists', 'ignore'
#'             save mode (it is 'error' by default)
#' @param ... additional argument(s) passed to the method.
#'
#' @family SparkDataFrame functions
#' @aliases write.text,SparkDataFrame,character-method
#' @rdname write.text
#' @name write.text
#' @examples
#'\dontrun{
#' sparkR.session()
#' path <- "path/to/file.txt"
#' df <- read.text(path)
#' write.text(df, "/tmp/sparkr-tmp/")
#'}
#' @note write.text since 2.0.0
setMethod("write.text",
          signature(x = "SparkDataFrame", path = "character"),
          function(x, path, mode = "error", ...) {
            write <- callJMethod(x@sdf, "write")
            write <- setWriteOptions(write, mode = mode, ...)
            invisible(handledCallJMethod(write, "text", path))
          })

#' Distinct
#'
#' Return a new SparkDataFrame containing the distinct rows in this SparkDataFrame.
#'
#' @param x A SparkDataFrame
#'
#' @family SparkDataFrame functions
#' @aliases distinct,SparkDataFrame-method
#' @rdname distinct
#' @name distinct
#' @examples
#'\dontrun{
#' sparkR.session()
#' path <- "path/to/file.json"
#' df <- read.json(path)
#' distinctDF <- distinct(df)
#'}
#' @note distinct since 1.4.0
setMethod("distinct",
          signature(x = "SparkDataFrame"),
          function(x) {
            sdf <- callJMethod(x@sdf, "distinct")
            dataFrame(sdf)
          })

#' @rdname distinct
#' @name unique
#' @aliases unique,SparkDataFrame-method
#' @note unique since 1.5.0
setMethod("unique",
          signature(x = "SparkDataFrame"),
          function(x) {
            distinct(x)
          })

#' Sample
#'
#' Return a sampled subset of this SparkDataFrame using a random seed.
#' Note: this is not guaranteed to provide exactly the fraction specified
#' of the total count of of the given SparkDataFrame.
#'
#' @param x A SparkDataFrame
#' @param withReplacement Sampling with replacement or not
#' @param fraction The (rough) sample target fraction
#' @param seed Randomness seed value. Default is a random seed.
#'
#' @family SparkDataFrame functions
#' @aliases sample,SparkDataFrame-method
#' @rdname sample
#' @name sample
#' @examples
#'\dontrun{
#' sparkR.session()
#' path <- "path/to/file.json"
#' df <- read.json(path)
#' collect(sample(df, fraction = 0.5))
#' collect(sample(df, FALSE, 0.5))
#' collect(sample(df, TRUE, 0.5, seed = 3))
#'}
#' @note sample since 1.4.0
setMethod("sample",
          signature(x = "SparkDataFrame"),
          function(x, withReplacement = FALSE, fraction, seed) {
            if (!is.numeric(fraction)) {
              stop("fraction must be numeric; however, got ", class(fraction))
            }
            if (!is.logical(withReplacement)) {
              stop("withReplacement must be logical; however, got ", class(withReplacement))
            }

            if (!missing(seed)) {
              if (is.null(seed)) {
                stop("seed must not be NULL or NA; however, got NULL")
              }
              if (is.na(seed)) {
                stop("seed must not be NULL or NA; however, got NA")
              }

              # TODO : Figure out how to send integer as java.lang.Long to JVM so
              # we can send seed as an argument through callJMethod
              sdf <- handledCallJMethod(x@sdf, "sample", as.logical(withReplacement),
                                        as.numeric(fraction), as.integer(seed))
            } else {
              sdf <- handledCallJMethod(x@sdf, "sample",
                                        as.logical(withReplacement), as.numeric(fraction))
            }
            dataFrame(sdf)
          })

#' @rdname sample
#' @aliases sample_frac,SparkDataFrame-method
#' @name sample_frac
#' @note sample_frac since 1.4.0
setMethod("sample_frac",
          signature(x = "SparkDataFrame"),
          function(x, withReplacement = FALSE, fraction, seed) {
            sample(x, withReplacement, fraction, seed)
          })

#' Returns the number of rows in a SparkDataFrame
#'
#' @param x a SparkDataFrame.
#' @family SparkDataFrame functions
#' @rdname nrow
#' @name nrow
#' @aliases count,SparkDataFrame-method
#' @examples
#'\dontrun{
#' sparkR.session()
#' path <- "path/to/file.json"
#' df <- read.json(path)
#' count(df)
#' }
#' @note count since 1.4.0
setMethod("count",
          signature(x = "SparkDataFrame"),
          function(x) {
            callJMethod(x@sdf, "count")
          })

#' @name nrow
#' @rdname nrow
#' @aliases nrow,SparkDataFrame-method
#' @note nrow since 1.5.0
setMethod("nrow",
          signature(x = "SparkDataFrame"),
          function(x) {
            count(x)
          })

#' Returns the number of columns in a SparkDataFrame
#'
#' @param x a SparkDataFrame
#'
#' @family SparkDataFrame functions
#' @rdname ncol
#' @name ncol
#' @aliases ncol,SparkDataFrame-method
#' @examples
#'\dontrun{
#' sparkR.session()
#' path <- "path/to/file.json"
#' df <- read.json(path)
#' ncol(df)
#' }
#' @note ncol since 1.5.0
setMethod("ncol",
          signature(x = "SparkDataFrame"),
          function(x) {
            length(columns(x))
          })

#' Returns the dimensions of SparkDataFrame
#'
#' Returns the dimensions (number of rows and columns) of a SparkDataFrame
#' @param x a SparkDataFrame
#'
#' @family SparkDataFrame functions
#' @rdname dim
#' @aliases dim,SparkDataFrame-method
#' @name dim
#' @examples
#'\dontrun{
#' sparkR.session()
#' path <- "path/to/file.json"
#' df <- read.json(path)
#' dim(df)
#' }
#' @note dim since 1.5.0
setMethod("dim",
          signature(x = "SparkDataFrame"),
          function(x) {
            c(count(x), ncol(x))
          })

#' Collects all the elements of a SparkDataFrame and coerces them into an R data.frame.
#'
#' @param x a SparkDataFrame.
#' @param stringsAsFactors (Optional) a logical indicating whether or not string columns
#' should be converted to factors. FALSE by default.
#' @param ... further arguments to be passed to or from other methods.
#'
#' @family SparkDataFrame functions
#' @rdname collect
#' @aliases collect,SparkDataFrame-method
#' @name collect
#' @examples
#'\dontrun{
#' sparkR.session()
#' path <- "path/to/file.json"
#' df <- read.json(path)
#' collected <- collect(df)
#' class(collected)
#' firstName <- names(collected)[1]
#' }
#' @note collect since 1.4.0
setMethod("collect",
          signature(x = "SparkDataFrame"),
          function(x, stringsAsFactors = FALSE) {
            connectionTimeout <- as.numeric(Sys.getenv("SPARKR_BACKEND_CONNECTION_TIMEOUT", "6000"))
            useArrow <- FALSE
            arrowEnabled <- sparkR.conf("spark.sql.execution.arrow.sparkr.enabled")[[1]] == "true"
            if (arrowEnabled) {
              useArrow <- tryCatch({
                checkSchemaInArrow(schema(x))
                TRUE
              }, error = function(e) {
                warning("The conversion from Spark DataFrame to R DataFrame was attempted ",
                        "with Arrow optimization because ",
                        "'spark.sql.execution.arrow.sparkr.enabled' is set to true; ",
                        "however, failed, attempting non-optimization. Reason: ", e)
                FALSE
              })
            }

            dtypes <- dtypes(x)
            ncol <- length(dtypes)
            if (ncol <= 0) {
              # empty data.frame with 0 columns and 0 rows
              data.frame()
            } else if (useArrow) {
              if (requireNamespace("arrow", quietly = TRUE)) {
                portAuth <- callJMethod(x@sdf, "collectAsArrowToR")
                port <- portAuth[[1]]
                authSecret <- portAuth[[2]]
                conn <- socketConnection(
                  port = port, blocking = TRUE, open = "wb", timeout = connectionTimeout)
                version <- packageVersion("arrow")
                output <- tryCatch({
                  doServerAuth(conn, authSecret)
<<<<<<< HEAD
                  if (version$minor >= 17 || version$major >= 1) {
                    arrowTable <- arrow::read_ipc_stream(readRaw(conn))
                  } else {
                    arrowTable <- arrow::read_arrow(readRaw(conn))
                  }
                  as.data.frame(arrowTable, stringsAsFactors = stringsAsFactors)
                }, finally = {
=======
                  arrowTable <- arrow::read_ipc_stream(readRaw(conn))
                  as.data.frame(arrowTable, stringsAsFactors = stringsAsFactors)
                },
                finally = {
>>>>>>> a630e8d1
                  close(conn)
                })
                return(output)
              } else {
                stop("'arrow' package should be installed.")
              }
            } else {
              # listCols is a list of columns
              listCols <- callJStatic("org.apache.spark.sql.api.r.SQLUtils", "dfToCols", x@sdf)
              stopifnot(length(listCols) == ncol)

              # An empty data.frame with 0 columns and number of rows as collected
              nrow <- length(listCols[[1]])
              if (nrow <= 0) {
                df <- data.frame()
              } else {
                df <- data.frame(row.names = 1 : nrow)
              }

              # Append columns one by one
              for (colIndex in 1 : ncol) {
                # Note: appending a column of list type into a data.frame so that
                # data of complex type can be held. But getting a cell from a column
                # of list type returns a list instead of a vector. So for columns of
                # non-complex type, append them as vector.
                #
                # For columns of complex type, be careful to access them.
                # Get a column of complex type returns a list.
                # Get a cell from a column of complex type returns a list instead of a vector.
                col <- listCols[[colIndex]]
                if (length(col) <= 0) {
                  df[[colIndex]] <- col
                } else {
                  colType <- dtypes[[colIndex]][[2]]
                  if (is.null(PRIMITIVE_TYPES[[colType]])) {
                    specialtype <- specialtypeshandle(colType)
                    if (!is.null(specialtype)) {
                      colType <- specialtype
                    }
                  }

                  # Note that "binary" columns behave like complex types.
                  if (!is.null(PRIMITIVE_TYPES[[colType]]) && colType != "binary") {
                    vec <- do.call(c, col)
                    stopifnot(class(vec) != "list")
                    class(vec) <- PRIMITIVE_TYPES[[colType]]
                    if (is.character(vec) && stringsAsFactors) {
                      vec <- as.factor(vec)
                    }
                    df[[colIndex]] <- vec
                  } else {
                    df[[colIndex]] <- col
                  }
                }
              }
              names(df) <- names(x)
              df
            }
          })

#' Limit
#'
#' Limit the resulting SparkDataFrame to the number of rows specified.
#'
#' @param x A SparkDataFrame
#' @param num The number of rows to return
#' @return A new SparkDataFrame containing the number of rows specified.
#'
#' @family SparkDataFrame functions
#' @rdname limit
#' @name limit
#' @aliases limit,SparkDataFrame,numeric-method
#' @examples
#' \dontrun{
#' sparkR.session()
#' path <- "path/to/file.json"
#' df <- read.json(path)
#' limitedDF <- limit(df, 10)
#' }
#' @note limit since 1.4.0
setMethod("limit",
          signature(x = "SparkDataFrame", num = "numeric"),
          function(x, num) {
            res <- callJMethod(x@sdf, "limit", as.integer(num))
            dataFrame(res)
          })

#' Take the first NUM rows of a SparkDataFrame and return the results as a R data.frame
#'
#' @param x a SparkDataFrame.
#' @param num number of rows to take.
#' @family SparkDataFrame functions
#' @rdname take
#' @name take
#' @aliases take,SparkDataFrame,numeric-method
#' @examples
#'\dontrun{
#' sparkR.session()
#' path <- "path/to/file.json"
#' df <- read.json(path)
#' take(df, 2)
#' }
#' @note take since 1.4.0
setMethod("take",
          signature(x = "SparkDataFrame", num = "numeric"),
          function(x, num) {
            limited <- limit(x, num)
            collect(limited)
          })

#' Head
#'
#' Return the first \code{num} rows of a SparkDataFrame as a R data.frame. If \code{num} is not
#' specified, then head() returns the first 6 rows as with R data.frame.
#'
#' @param x a SparkDataFrame.
#' @param num the number of rows to return. Default is 6.
#' @return A data.frame.
#'
#' @family SparkDataFrame functions
#' @aliases head,SparkDataFrame-method
#' @rdname head
#' @name head
#' @examples
#'\dontrun{
#' sparkR.session()
#' path <- "path/to/file.json"
#' df <- read.json(path)
#' head(df)
#' }
#' @note head since 1.4.0
setMethod("head",
          signature(x = "SparkDataFrame"),
          function(x, num = 6L) {
          # Default num is 6L in keeping with R's data.frame convention
            take(x, num)
          })

#' Return the first row of a SparkDataFrame
#'
#' @param x a SparkDataFrame or a column used in aggregation function.
#' @param ... further arguments to be passed to or from other methods.
#'
#' @family SparkDataFrame functions
#' @aliases first,SparkDataFrame-method
#' @rdname first
#' @name first
#' @examples
#'\dontrun{
#' sparkR.session()
#' path <- "path/to/file.json"
#' df <- read.json(path)
#' first(df)
#' }
#' @note first(SparkDataFrame) since 1.4.0
setMethod("first",
          signature(x = "SparkDataFrame"),
          function(x) {
            take(x, 1)
          })

#' toRDD
#'
#' Converts a SparkDataFrame to an RDD while preserving column names.
#'
#' @param x A SparkDataFrame
#'
#' @noRd
#' @examples
#'\dontrun{
#' sparkR.session()
#' path <- "path/to/file.json"
#' df <- read.json(path)
#' rdd <- toRDD(df)
#'}
setMethod("toRDD",
          signature(x = "SparkDataFrame"),
          function(x) {
            jrdd <- callJStatic("org.apache.spark.sql.api.r.SQLUtils", "dfToRowRDD", x@sdf)
            colNames <- callJMethod(x@sdf, "columns")
            rdd <- RDD(jrdd, serializedMode = "row")
            lapply(rdd, function(row) {
              names(row) <- colNames
              row
            })
          })

#' GroupBy
#'
#' Groups the SparkDataFrame using the specified columns, so we can run aggregation on them.
#'
#' @param x a SparkDataFrame.
#' @param ... character name(s) or Column(s) to group on.
#' @return A GroupedData.
#' @family SparkDataFrame functions
#' @aliases groupBy,SparkDataFrame-method
#' @rdname groupBy
#' @name groupBy
#' @examples
#' \dontrun{
#'   # Compute the average for all numeric columns grouped by department.
#'   avg(groupBy(df, "department"))
#'
#'   # Compute the max age and average salary, grouped by department and gender.
#'   agg(groupBy(df, "department", "gender"), salary="avg", "age" -> "max")
#' }
#' @note groupBy since 1.4.0
#' @seealso \link{agg}, \link{cube}, \link{rollup}
setMethod("groupBy",
           signature(x = "SparkDataFrame"),
           function(x, ...) {
             cols <- list(...)
             if (length(cols) >= 1 && class(cols[[1]]) == "character") {
               sgd <- callJMethod(x@sdf, "groupBy", cols[[1]], cols[-1])
             } else {
               jcol <- lapply(cols, function(c) { c@jc })
               sgd <- callJMethod(x@sdf, "groupBy", jcol)
             }
             groupedData(sgd)
           })

#' @rdname groupBy
#' @name group_by
#' @aliases group_by,SparkDataFrame-method
#' @note group_by since 1.4.0
setMethod("group_by",
          signature(x = "SparkDataFrame"),
          function(x, ...) {
            groupBy(x, ...)
          })

#' Summarize data across columns
#'
#' Compute aggregates by specifying a list of columns
#'
#' @family SparkDataFrame functions
#' @aliases agg,SparkDataFrame-method
#' @rdname summarize
#' @name agg
#' @note agg since 1.4.0
setMethod("agg",
          signature(x = "SparkDataFrame"),
          function(x, ...) {
            agg(groupBy(x), ...)
          })

#' @rdname summarize
#' @name summarize
#' @aliases summarize,SparkDataFrame-method
#' @note summarize since 1.4.0
setMethod("summarize",
          signature(x = "SparkDataFrame"),
          function(x, ...) {
            agg(x, ...)
          })

dapplyInternal <- function(x, func, schema) {
  if (is.character(schema)) {
    schema <- structType(schema)
  }

  arrowEnabled <- sparkR.conf("spark.sql.execution.arrow.sparkr.enabled")[[1]] == "true"
  if (arrowEnabled) {
    if (inherits(schema, "structType")) {
      checkSchemaInArrow(schema)
    } else if (is.null(schema)) {
      stop("Arrow optimization does not support 'dapplyCollect' yet. Please disable ",
           "Arrow optimization or use 'collect' and 'dapply' APIs instead.")
    } else {
      stop("'schema' should be DDL-formatted string or structType.")
    }
  }

  packageNamesArr <- serialize(.sparkREnv[[".packages"]],
                               connection = NULL)

  broadcastArr <- lapply(ls(.broadcastNames),
                         function(name) { get(name, .broadcastNames) })

  sdf <- callJStatic(
           "org.apache.spark.sql.api.r.SQLUtils",
           "dapply",
           x@sdf,
           serialize(cleanClosure(func), connection = NULL),
           packageNamesArr,
           broadcastArr,
           if (is.null(schema)) { schema } else { schema$jobj })
  dataFrame(sdf)
}

setClassUnion("characterOrstructType", c("character", "structType"))

#' dapply
#'
#' Apply a function to each partition of a SparkDataFrame.
#'
#' @param x A SparkDataFrame
#' @param func A function to be applied to each partition of the SparkDataFrame.
#'             func should have only one parameter, to which a R data.frame corresponds
#'             to each partition will be passed.
#'             The output of func should be a R data.frame.
#' @param schema The schema of the resulting SparkDataFrame after the function is applied.
#'               It must match the output of func. Since Spark 2.3, the DDL-formatted string
#'               is also supported for the schema.
#' @family SparkDataFrame functions
#' @rdname dapply
#' @aliases dapply,SparkDataFrame,function,characterOrstructType-method
#' @name dapply
#' @seealso \link{dapplyCollect}
#' @examples
#' \dontrun{
#'   df <- createDataFrame(iris)
#'   df1 <- dapply(df, function(x) { x }, schema(df))
#'   collect(df1)
#'
#'   # filter and add a column
#'   df <- createDataFrame(
#'           list(list(1L, 1, "1"), list(2L, 2, "2"), list(3L, 3, "3")),
#'           c("a", "b", "c"))
#'   schema <- structType(structField("a", "integer"), structField("b", "double"),
#'                      structField("c", "string"), structField("d", "integer"))
#'   df1 <- dapply(
#'            df,
#'            function(x) {
#'              y <- x[x[1] > 1, ]
#'              y <- cbind(y, y[1] + 1L)
#'            },
#'            schema)
#'
#'   # The schema also can be specified in a DDL-formatted string.
#'   schema <- "a INT, d DOUBLE, c STRING, d INT"
#'   df1 <- dapply(
#'            df,
#'            function(x) {
#'              y <- x[x[1] > 1, ]
#'              y <- cbind(y, y[1] + 1L)
#'            },
#'            schema)
#'
#'   collect(df1)
#'   # the result
#'   #       a b c d
#'   #     1 2 2 2 3
#'   #     2 3 3 3 4
#' }
#' @note dapply since 2.0.0
setMethod("dapply",
          signature(x = "SparkDataFrame", func = "function", schema = "characterOrstructType"),
          function(x, func, schema) {
            dapplyInternal(x, func, schema)
          })

#' dapplyCollect
#'
#' Apply a function to each partition of a SparkDataFrame and collect the result back
#' to R as a data.frame.
#'
#' @param x A SparkDataFrame
#' @param func A function to be applied to each partition of the SparkDataFrame.
#'             func should have only one parameter, to which a R data.frame corresponds
#'             to each partition will be passed.
#'             The output of func should be a R data.frame.
#' @family SparkDataFrame functions
#' @rdname dapplyCollect
#' @aliases dapplyCollect,SparkDataFrame,function-method
#' @name dapplyCollect
#' @seealso \link{dapply}
#' @examples
#' \dontrun{
#'   df <- createDataFrame(iris)
#'   ldf <- dapplyCollect(df, function(x) { x })
#'
#'   # filter and add a column
#'   df <- createDataFrame(
#'           list(list(1L, 1, "1"), list(2L, 2, "2"), list(3L, 3, "3")),
#'           c("a", "b", "c"))
#'   ldf <- dapplyCollect(
#'            df,
#'            function(x) {
#'              y <- x[x[1] > 1, ]
#'              y <- cbind(y, y[1] + 1L)
#'            })
#'   # the result
#'   #       a b c d
#'   #       2 2 2 3
#'   #       3 3 3 4
#' }
#' @note dapplyCollect since 2.0.0
setMethod("dapplyCollect",
          signature(x = "SparkDataFrame", func = "function"),
          function(x, func) {
            df <- dapplyInternal(x, func, NULL)

            content <- callJMethod(df@sdf, "collect")
            # content is a list of items of struct type. Each item has a single field
            # which is a serialized data.frame corresponds to one partition of the
            # SparkDataFrame.
            ldfs <- lapply(content, function(x) { unserialize(x[[1]]) })
            ldf <- do.call(rbind, ldfs)
            row.names(ldf) <- NULL
            ldf
          })

#' gapply
#'
#' Groups the SparkDataFrame using the specified columns and applies the R function to each
#' group.
#'
#' @param cols grouping columns.
#' @param func a function to be applied to each group partition specified by grouping
#'             column of the SparkDataFrame. See Details.
#' @param schema the schema of the resulting SparkDataFrame after the function is applied.
#'               The schema must match to output of \code{func}. It has to be defined for each
#'               output column with preferred output column name and corresponding data type.
#'               Since Spark 2.3, the DDL-formatted string is also supported for the schema.
#' @return A SparkDataFrame.
#' @family SparkDataFrame functions
#' @aliases gapply,SparkDataFrame-method
#' @rdname gapply
#' @name gapply
#' @details
#' \code{func} is a function of two arguments. The first, usually named \code{key}
#' (though this is not enforced) corresponds to the grouping key, will be an
#' unnamed \code{list} of \code{length(cols)} length-one objects corresponding
#' to the grouping columns' values for the current group.
#'
#' The second, herein \code{x}, will be a local \code{\link{data.frame}} with the
#' columns of the input not in \code{cols} for the rows corresponding to \code{key}.
#'
#' The output of \code{func} must be a \code{data.frame} matching \code{schema} --
#' in particular this means the names of the output \code{data.frame} are irrelevant
#'
#' @seealso \link{gapplyCollect}
#' @examples
#'
#' \dontrun{
#' # Computes the arithmetic mean of the second column by grouping
#' # on the first and third columns. Output the grouping values and the average.
#'
#' df <- createDataFrame (
#' list(list(1L, 1, "1", 0.1), list(1L, 2, "1", 0.2), list(3L, 3, "3", 0.3)),
#'   c("a", "b", "c", "d"))
#'
#' # Here our output contains three columns, the key which is a combination of two
#' # columns with data types integer and string and the mean which is a double.
#' schema <- structType(structField("a", "integer"), structField("c", "string"),
#'   structField("avg", "double"))
#' result <- gapply(
#'   df,
#'   c("a", "c"),
#'   function(key, x) {
#'     # key will either be list(1L, '1') (for the group where a=1L,c='1') or
#'     #   list(3L, '3') (for the group where a=3L,c='3')
#'     y <- data.frame(key, mean(x$b), stringsAsFactors = FALSE)
#' }, schema)
#'
#' # The schema also can be specified in a DDL-formatted string.
#' schema <- "a INT, c STRING, avg DOUBLE"
#' result <- gapply(
#'   df,
#'   c("a", "c"),
#'   function(key, x) {
#'     y <- data.frame(key, mean(x$b), stringsAsFactors = FALSE)
#' }, schema)
#'
#' # We can also group the data and afterwards call gapply on GroupedData.
#' # For example:
#' gdf <- group_by(df, "a", "c")
#' result <- gapply(
#'   gdf,
#'   function(key, x) {
#'     y <- data.frame(key, mean(x$b), stringsAsFactors = FALSE)
#' }, schema)
#' collect(result)
#'
#' # Result
#' # ------
#' # a c avg
#' # 3 3 3.0
#' # 1 1 1.5
#'
#' # Fits linear models on iris dataset by grouping on the 'Species' column and
#' # using 'Sepal_Length' as a target variable, 'Sepal_Width', 'Petal_Length'
#' # and 'Petal_Width' as training features.
#'
#' df <- createDataFrame (iris)
#' schema <- structType(structField("(Intercept)", "double"),
#'   structField("Sepal_Width", "double"),structField("Petal_Length", "double"),
#'   structField("Petal_Width", "double"))
#' df1 <- gapply(
#'   df,
#'   df$"Species",
#'   function(key, x) {
#'     m <- suppressWarnings(lm(Sepal_Length ~
#'     Sepal_Width + Petal_Length + Petal_Width, x))
#'     data.frame(t(coef(m)))
#'   }, schema)
#' collect(df1)
#'
#' # Result
#' # ---------
#' # Model  (Intercept)  Sepal_Width  Petal_Length  Petal_Width
#' # 1        0.699883    0.3303370    0.9455356    -0.1697527
#' # 2        1.895540    0.3868576    0.9083370    -0.6792238
#' # 3        2.351890    0.6548350    0.2375602     0.2521257
#'
#'}
#' @note gapply(SparkDataFrame) since 2.0.0
setMethod("gapply",
          signature(x = "SparkDataFrame"),
          function(x, cols, func, schema) {
            grouped <- do.call("groupBy", c(x, cols))
            gapply(grouped, func, schema)
          })

#' gapplyCollect
#'
#' Groups the SparkDataFrame using the specified columns, applies the R function to each
#' group and collects the result back to R as data.frame.
#'
#' @param cols grouping columns.
#' @param func a function to be applied to each group partition specified by grouping
#'             column of the SparkDataFrame. See Details.
#' @return A data.frame.
#' @family SparkDataFrame functions
#' @aliases gapplyCollect,SparkDataFrame-method
#' @rdname gapplyCollect
#' @name gapplyCollect
#' @details
#' \code{func} is a function of two arguments. The first, usually named \code{key}
#' (though this is not enforced) corresponds to the grouping key, will be an
#' unnamed \code{list} of \code{length(cols)} length-one objects corresponding
#' to the grouping columns' values for the current group.
#'
#' The second, herein \code{x}, will be a local \code{\link{data.frame}} with the
#' columns of the input not in \code{cols} for the rows corresponding to \code{key}.
#'
#' The output of \code{func} must be a \code{data.frame} matching \code{schema} --
#' in particular this means the names of the output \code{data.frame} are irrelevant
#'
#' @seealso \link{gapply}
#' @examples
#'
#' \dontrun{
#' # Computes the arithmetic mean of the second column by grouping
#' # on the first and third columns. Output the grouping values and the average.
#'
#' df <- createDataFrame (
#' list(list(1L, 1, "1", 0.1), list(1L, 2, "1", 0.2), list(3L, 3, "3", 0.3)),
#'   c("a", "b", "c", "d"))
#'
#' result <- gapplyCollect(
#'   df,
#'   c("a", "c"),
#'   function(key, x) {
#'     y <- data.frame(key, mean(x$b), stringsAsFactors = FALSE)
#'     colnames(y) <- c("key_a", "key_c", "mean_b")
#'     y
#'   })
#'
#' # We can also group the data and afterwards call gapply on GroupedData.
#' # For example:
#' gdf <- group_by(df, "a", "c")
#' result <- gapplyCollect(
#'   gdf,
#'   function(key, x) {
#'     y <- data.frame(key, mean(x$b), stringsAsFactors = FALSE)
#'     colnames(y) <- c("key_a", "key_c", "mean_b")
#'     y
#'   })
#'
#' # Result
#' # ------
#' # key_a key_c mean_b
#' # 3 3 3.0
#' # 1 1 1.5
#'
#' # Fits linear models on iris dataset by grouping on the 'Species' column and
#' # using 'Sepal_Length' as a target variable, 'Sepal_Width', 'Petal_Length'
#' # and 'Petal_Width' as training features.
#'
#' df <- createDataFrame (iris)
#' result <- gapplyCollect(
#'   df,
#'   df$"Species",
#'   function(key, x) {
#'     m <- suppressWarnings(lm(Sepal_Length ~
#'     Sepal_Width + Petal_Length + Petal_Width, x))
#'     data.frame(t(coef(m)))
#'   })
#'
#' # Result
#' # ---------
#' # Model  X.Intercept.  Sepal_Width  Petal_Length  Petal_Width
#' # 1        0.699883    0.3303370    0.9455356    -0.1697527
#' # 2        1.895540    0.3868576    0.9083370    -0.6792238
#' # 3        2.351890    0.6548350    0.2375602     0.2521257
#'
#'}
#' @note gapplyCollect(SparkDataFrame) since 2.0.0
setMethod("gapplyCollect",
          signature(x = "SparkDataFrame"),
          function(x, cols, func) {
            grouped <- do.call("groupBy", c(x, cols))
            gapplyCollect(grouped, func)
          })

############################## RDD Map Functions ##################################
# All of the following functions mirror the existing RDD map functions,           #
# but allow for use with DataFrames by first converting to an RRDD before calling #
# the requested map function.                                                     #
###################################################################################

#' @rdname lapply
#' @noRd
setMethod("lapply",
          signature(X = "SparkDataFrame", FUN = "function"),
          function(X, FUN) {
            rdd <- toRDD(X)
            lapply(rdd, FUN)
          })

#' @rdname lapply
#' @noRd
setMethod("map",
          signature(X = "SparkDataFrame", FUN = "function"),
          function(X, FUN) {
            lapply(X, FUN)
          })

#' @rdname flatMap
#' @noRd
setMethod("flatMap",
          signature(X = "SparkDataFrame", FUN = "function"),
          function(X, FUN) {
            rdd <- toRDD(X)
            flatMap(rdd, FUN)
          })

#' @rdname lapplyPartition
#' @noRd
setMethod("lapplyPartition",
          signature(X = "SparkDataFrame", FUN = "function"),
          function(X, FUN) {
            rdd <- toRDD(X)
            lapplyPartition(rdd, FUN)
          })

#' @rdname lapplyPartition
#' @noRd
setMethod("mapPartitions",
          signature(X = "SparkDataFrame", FUN = "function"),
          function(X, FUN) {
            lapplyPartition(X, FUN)
          })

#' @rdname foreach
#' @noRd
setMethod("foreach",
          signature(x = "SparkDataFrame", func = "function"),
          function(x, func) {
            rdd <- toRDD(x)
            foreach(rdd, func)
          })

#' @rdname foreach
#' @noRd
setMethod("foreachPartition",
          signature(x = "SparkDataFrame", func = "function"),
          function(x, func) {
            rdd <- toRDD(x)
            foreachPartition(rdd, func)
          })


############################## SELECT ##################################

getColumn <- function(x, c) {
  column(callJMethod(x@sdf, "col", c))
}

setColumn <- function(x, c, value) {
  if (class(value) != "Column" && !is.null(value)) {
    if (isAtomicLengthOne(value)) {
      value <- lit(value)
    } else {
      stop("value must be a Column, literal value as atomic in length of 1, or NULL")
    }
  }

  if (is.null(value)) {
    nx <- drop(x, c)
  } else {
    nx <- withColumn(x, c, value)
  }
  nx
}

#' @param name name of a Column (without being wrapped by \code{""}).
#' @rdname select
#' @name $
#' @aliases $,SparkDataFrame-method
#' @note $ since 1.4.0
setMethod("$", signature(x = "SparkDataFrame"),
          function(x, name) {
            getColumn(x, name)
          })

#' @param value a Column or an atomic vector in the length of 1 as literal value, or \code{NULL}.
#'              If \code{NULL}, the specified Column is dropped.
#' @rdname select
#' @name $<-
#' @aliases $<-,SparkDataFrame-method
#' @note $<- since 1.4.0
setMethod("$<-", signature(x = "SparkDataFrame"),
          function(x, name, value) {
            nx <- setColumn(x, name, value)
            x@sdf <- nx@sdf
            x
          })

setClassUnion("numericOrcharacter", c("numeric", "character"))

#' @rdname subset
#' @name [[
#' @aliases [[,SparkDataFrame,numericOrcharacter-method
#' @note [[ since 1.4.0
setMethod("[[", signature(x = "SparkDataFrame", i = "numericOrcharacter"),
          function(x, i) {
            if (length(i) > 1) {
              warning("Subset index has length > 1. Only the first index is used.")
              i <- i[1]
            }
            if (is.numeric(i)) {
              cols <- columns(x)
              i <- cols[[i]]
            }
            getColumn(x, i)
          })

#' @rdname subset
#' @name [[<-
#' @aliases [[<-,SparkDataFrame,numericOrcharacter-method
#' @note [[<- since 2.1.1
setMethod("[[<-", signature(x = "SparkDataFrame", i = "numericOrcharacter"),
          function(x, i, value) {
            if (length(i) > 1) {
              warning("Subset index has length > 1. Only the first index is used.")
              i <- i[1]
            }
            if (is.numeric(i)) {
              cols <- columns(x)
              i <- cols[[i]]
            }
            nx <- setColumn(x, i, value)
            x@sdf <- nx@sdf
            x
          })

#' @rdname subset
#' @name [
#' @aliases [,SparkDataFrame-method
#' @note [ since 1.4.0
setMethod("[", signature(x = "SparkDataFrame"),
          function(x, i, j, ..., drop = F) {
            # Perform filtering first if needed
            filtered <- if (missing(i)) {
              x
            } else {
              if (class(i) != "Column") {
                stop("Expressions other than filtering predicates are not supported ",
                      "in the first parameter of extract operator [ or subset() method.")
              }
              filter(x, i)
            }

            # If something is to be projected, then do so on the filtered SparkDataFrame
            if (missing(j)) {
              filtered
            } else {
              if (is.numeric(j)) {
                cols <- columns(filtered)
                j <- cols[j]
              }
              if (length(j) > 1) {
                j <- as.list(j)
              }
              selected <- select(filtered, j)

              # Acknowledge parameter drop. Return a Column or SparkDataFrame accordingly
              if (ncol(selected) == 1 & drop == T) {
                getColumn(selected, names(selected))
              } else {
                selected
              }
            }
          })

#' Subset
#'
#' Return subsets of SparkDataFrame according to given conditions
#' @param x a SparkDataFrame.
#' @param i,subset (Optional) a logical expression to filter on rows.
#'                 For extract operator [[ and replacement operator [[<-, the indexing parameter for
#'                 a single Column.
#' @param j,select expression for the single Column or a list of columns to select from the
#'                 SparkDataFrame.
#' @param drop if TRUE, a Column will be returned if the resulting dataset has only one column.
#'             Otherwise, a SparkDataFrame will always be returned.
#' @param value a Column or an atomic vector in the length of 1 as literal value, or \code{NULL}.
#'              If \code{NULL}, the specified Column is dropped.
#' @param ... currently not used.
#' @return A new SparkDataFrame containing only the rows that meet the condition with selected
#'         columns.
#' @family SparkDataFrame functions
#' @aliases subset,SparkDataFrame-method
#' @seealso \link{withColumn}
#' @rdname subset
#' @name subset
#' @family subsetting functions
#' @examples
#' \dontrun{
#'   # Columns can be selected using [[ and [
#'   df[[2]] == df[["age"]]
#'   df[,2] == df[,"age"]
#'   df[,c("name", "age")]
#'   # Or to filter rows
#'   df[df$age > 20,]
#'   # SparkDataFrame can be subset on both rows and Columns
#'   df[df$name == "Smith", c(1,2)]
#'   df[df$age %in% c(19, 30), 1:2]
#'   subset(df, df$age %in% c(19, 30), 1:2)
#'   subset(df, df$age %in% c(19), select = c(1,2))
#'   subset(df, select = c(1,2))
#'   # Columns can be selected and set
#'   df[["age"]] <- 23
#'   df[[1]] <- df$age
#'   df[[2]] <- NULL # drop column
#' }
#' @note subset since 1.5.0
setMethod("subset", signature(x = "SparkDataFrame"),
          function(x, subset, select, drop = F, ...) {
            if (missing(subset)) {
                x[, select, drop = drop, ...]
            } else {
                x[subset, select, drop = drop, ...]
            }
          })

#' Select
#'
#' Selects a set of columns with names or Column expressions.
#' @param x a SparkDataFrame.
#' @param col a list of columns or single Column or name.
#' @param ... additional column(s) if only one column is specified in \code{col}.
#'            If more than one column is assigned in \code{col}, \code{...}
#'            should be left empty.
#' @return A new SparkDataFrame with selected columns.
#' @family SparkDataFrame functions
#' @rdname select
#' @aliases select,SparkDataFrame,character-method
#' @name select
#' @family subsetting functions
#' @examples
#' \dontrun{
#'   select(df, "*")
#'   select(df, "col1", "col2")
#'   select(df, df$name, df$age + 1)
#'   select(df, c("col1", "col2"))
#'   select(df, list(df$name, df$age + 1))
#'   # Similar to R data frames columns can also be selected using $
#'   df[,df$age]
#' }
#' @note select(SparkDataFrame, character) since 1.4.0
setMethod("select", signature(x = "SparkDataFrame", col = "character"),
          function(x, col, ...) {
            if (length(col) > 1) {
              if (length(list(...)) > 0) {
                stop("To select multiple columns, use a character vector or list for col")
              }

              select(x, as.list(col))
            } else {
              sdf <- callJMethod(x@sdf, "select", col, list(...))
              dataFrame(sdf)
            }
          })

#' @rdname select
#' @aliases select,SparkDataFrame,Column-method
#' @note select(SparkDataFrame, Column) since 1.4.0
setMethod("select", signature(x = "SparkDataFrame", col = "Column"),
          function(x, col, ...) {
            jcols <- lapply(list(col, ...), function(c) {
              c@jc
            })
            sdf <- callJMethod(x@sdf, "select", jcols)
            dataFrame(sdf)
          })

#' @rdname select
#' @aliases select,SparkDataFrame,list-method
#' @note select(SparkDataFrame, list) since 1.4.0
setMethod("select",
          signature(x = "SparkDataFrame", col = "list"),
          function(x, col) {
            cols <- lapply(col, function(c) {
              if (class(c) == "Column") {
                c@jc
              } else {
                col(c)@jc
              }
            })
            sdf <- callJMethod(x@sdf, "select", cols)
            dataFrame(sdf)
          })

#' SelectExpr
#'
#' Select from a SparkDataFrame using a set of SQL expressions.
#'
#' @param x A SparkDataFrame to be selected from.
#' @param expr A string containing a SQL expression
#' @param ... Additional expressions
#' @return A SparkDataFrame
#' @family SparkDataFrame functions
#' @aliases selectExpr,SparkDataFrame,character-method
#' @rdname selectExpr
#' @name selectExpr
#' @examples
#'\dontrun{
#' sparkR.session()
#' path <- "path/to/file.json"
#' df <- read.json(path)
#' selectExpr(df, "col1", "(col2 * 5) as newCol")
#' }
#' @note selectExpr since 1.4.0
setMethod("selectExpr",
          signature(x = "SparkDataFrame", expr = "character"),
          function(x, expr, ...) {
            exprList <- list(expr, ...)
            sdf <- callJMethod(x@sdf, "selectExpr", exprList)
            dataFrame(sdf)
          })

#' WithColumn
#'
#' Return a new SparkDataFrame by adding a column or replacing the existing column
#' that has the same name.
#'
#' Note: This method introduces a projection internally. Therefore, calling it multiple times,
#' for instance, via loops in order to add multiple columns can generate big plans which
#' can cause performance issues and even \code{StackOverflowException}. To avoid this,
#' use \code{select} with the multiple columns at once.
#'
#' @param x a SparkDataFrame.
#' @param colName a column name.
#' @param col a Column expression (which must refer only to this SparkDataFrame), or an atomic
#' vector in the length of 1 as literal value.
#' @return A SparkDataFrame with the new column added or the existing column replaced.
#' @family SparkDataFrame functions
#' @aliases withColumn,SparkDataFrame,character-method
#' @rdname withColumn
#' @name withColumn
#' @seealso \link{rename} \link{mutate} \link{subset}
#' @examples
#'\dontrun{
#' sparkR.session()
#' path <- "path/to/file.json"
#' df <- read.json(path)
#' newDF <- withColumn(df, "newCol", df$col1 * 5)
#' # Replace an existing column
#' newDF2 <- withColumn(newDF, "newCol", newDF$col1)
#' newDF3 <- withColumn(newDF, "newCol", 42)
#' # Use extract operator to set an existing or new column
#' df[["age"]] <- 23
#' df[[2]] <- df$col1
#' df[[2]] <- NULL # drop column
#' }
#' @note withColumn since 1.4.0
setMethod("withColumn",
          signature(x = "SparkDataFrame", colName = "character"),
          function(x, colName, col) {
            if (class(col) != "Column") {
              if (!isAtomicLengthOne(col)) stop("Literal value must be atomic in length of 1")
              col <- lit(col)
            }
            sdf <- callJMethod(x@sdf, "withColumn", colName, col@jc)
            dataFrame(sdf)
          })

#' Mutate
#'
#' Return a new SparkDataFrame with the specified columns added or replaced.
#'
#' @param .data a SparkDataFrame.
#' @param ... additional column argument(s) each in the form name = col.
#' @return A new SparkDataFrame with the new columns added or replaced.
#' @family SparkDataFrame functions
#' @aliases mutate,SparkDataFrame-method
#' @rdname mutate
#' @name mutate
#' @seealso \link{rename} \link{withColumn}
#' @examples
#'\dontrun{
#' sparkR.session()
#' path <- "path/to/file.json"
#' df <- read.json(path)
#' newDF <- mutate(df, newCol = df$col1 * 5, newCol2 = df$col1 * 2)
#' names(newDF) # Will contain newCol, newCol2
#' newDF2 <- transform(df, newCol = df$col1 / 5, newCol2 = df$col1 * 2)
#'
#' df <- createDataFrame(list(list("Andy", 30L), list("Justin", 19L)), c("name", "age"))
#' # Replace the "age" column
#' df1 <- mutate(df, age = df$age + 1L)
#' }
#' @note mutate since 1.4.0
setMethod("mutate",
          signature(.data = "SparkDataFrame"),
          function(.data, ...) {
            x <- .data
            cols <- list(...)
            if (length(cols) <= 0) {
              return(x)
            }

            lapply(cols, function(col) {
              stopifnot(class(col) == "Column")
            })

            # Check if there is any duplicated column name in the DataFrame
            dfCols <- columns(x)
            if (length(unique(dfCols)) != length(dfCols)) {
              stop("Error: found duplicated column name in the DataFrame")
            }

            # TODO: simplify the implementation of this method after SPARK-12225 is resolved.

            # For named arguments, use the names for arguments as the column names
            # For unnamed arguments, use the argument symbols as the column names
            args <- sapply(substitute(list(...))[-1], deparse)
            ns <- names(cols)
            if (!is.null(ns)) {
              lapply(seq_along(args), function(i) {
                if (ns[[i]] != "") {
                  args[[i]] <<- ns[[i]]
                }
              })
            }
            ns <- args

            # The last column of the same name in the specific columns takes effect
            deDupCols <- list()
            for (i in seq_len(length(cols))) {
              deDupCols[[ns[[i]]]] <- alias(cols[[i]], ns[[i]])
            }

            # Construct the column list for projection
            colList <- lapply(dfCols, function(col) {
              if (!is.null(deDupCols[[col]])) {
                # Replace existing column
                tmpCol <- deDupCols[[col]]
                deDupCols[[col]] <<- NULL
                tmpCol
              } else {
                col(col)
              }
            })

            do.call(select, c(x, colList, deDupCols))
          })

#' @param _data a SparkDataFrame.
#' @rdname mutate
#' @aliases transform,SparkDataFrame-method
#' @name transform
#' @note transform since 1.5.0
setMethod("transform",
          signature(`_data` = "SparkDataFrame"),
          function(`_data`, ...) {
            mutate(`_data`, ...)
          })

#' rename
#'
#' Rename an existing column in a SparkDataFrame.
#'
#' @param x A SparkDataFrame
#' @param existingCol The name of the column you want to change.
#' @param newCol The new column name.
#' @return A SparkDataFrame with the column name changed.
#' @family SparkDataFrame functions
#' @rdname rename
#' @name withColumnRenamed
#' @aliases withColumnRenamed,SparkDataFrame,character,character-method
#' @seealso \link{mutate}
#' @examples
#'\dontrun{
#' sparkR.session()
#' path <- "path/to/file.json"
#' df <- read.json(path)
#' newDF <- withColumnRenamed(df, "col1", "newCol1")
#' }
#' @note withColumnRenamed since 1.4.0
setMethod("withColumnRenamed",
          signature(x = "SparkDataFrame", existingCol = "character", newCol = "character"),
          function(x, existingCol, newCol) {
            cols <- lapply(columns(x), function(c) {
              if (c == existingCol) {
                alias(col(c), newCol)
              } else {
                col(c)
              }
            })
            select(x, cols)
          })

#' @param ... A named pair of the form new_column_name = existing_column
#' @rdname rename
#' @name rename
#' @aliases rename,SparkDataFrame-method
#' @examples
#'\dontrun{
#' sparkR.session()
#' path <- "path/to/file.json"
#' df <- read.json(path)
#' newDF <- rename(df, col1 = df$newCol1)
#' }
#' @note rename since 1.4.0
setMethod("rename",
          signature(x = "SparkDataFrame"),
          function(x, ...) {
            renameCols <- list(...)
            stopifnot(length(renameCols) > 0)
            stopifnot(class(renameCols[[1]]) == "Column")
            newNames <- names(renameCols)
            oldNames <- lapply(renameCols, function(col) {
              callJMethod(col@jc, "toString")
            })
            cols <- lapply(columns(x), function(c) {
              if (c %in% oldNames) {
                alias(col(c), newNames[[match(c, oldNames)]])
              } else {
                col(c)
              }
            })
            select(x, cols)
          })

setClassUnion("characterOrColumn", c("character", "Column"))

setClassUnion("numericOrColumn", c("numeric", "Column"))

#' Arrange Rows by Variables
#'
#' Sort a SparkDataFrame by the specified column(s).
#'
#' @param x a SparkDataFrame to be sorted.
#' @param col a character or Column object indicating the fields to sort on
#' @param ... additional sorting fields
#' @param decreasing a logical argument indicating sorting order for columns when
#'                   a character vector is specified for col
#' @param withinPartitions a logical argument indicating whether to sort only within each partition
#' @return A SparkDataFrame where all elements are sorted.
#' @family SparkDataFrame functions
#' @aliases arrange,SparkDataFrame,Column-method
#' @rdname arrange
#' @name arrange
#' @examples
#'\dontrun{
#' sparkR.session()
#' path <- "path/to/file.json"
#' df <- read.json(path)
#' arrange(df, df$col1)
#' arrange(df, asc(df$col1), desc(abs(df$col2)))
#' arrange(df, "col1", decreasing = TRUE)
#' arrange(df, "col1", "col2", decreasing = c(TRUE, FALSE))
#' arrange(df, "col1", "col2", withinPartitions = TRUE)
#' }
#' @note arrange(SparkDataFrame, Column) since 1.4.0
setMethod("arrange",
          signature(x = "SparkDataFrame", col = "Column"),
          function(x, col, ..., withinPartitions = FALSE) {
              jcols <- lapply(list(col, ...), function(c) {
                c@jc
              })

            if (withinPartitions) {
              sdf <- callJMethod(x@sdf, "sortWithinPartitions", jcols)
            } else {
              sdf <- callJMethod(x@sdf, "sort", jcols)
            }
            dataFrame(sdf)
          })

#' @rdname arrange
#' @name arrange
#' @aliases arrange,SparkDataFrame,character-method
#' @note arrange(SparkDataFrame, character) since 1.4.0
setMethod("arrange",
          signature(x = "SparkDataFrame", col = "character"),
          function(x, col, ..., decreasing = FALSE, withinPartitions = FALSE) {

            # all sorting columns
            by <- list(col, ...)

            if (length(decreasing) == 1) {
              # in case only 1 boolean argument - decreasing value is specified,
              # it will be used for all columns
              decreasing <- rep(decreasing, length(by))
            } else if (length(decreasing) != length(by)) {
              stop("Arguments 'col' and 'decreasing' must have the same length")
            }

            # builds a list of columns of type Column
            # example: [[1]] Column Species ASC
            #          [[2]] Column Petal_Length DESC
            jcols <- lapply(seq_len(length(decreasing)), function(i) {
              if (decreasing[[i]]) {
                desc(getColumn(x, by[[i]]))
              } else {
                asc(getColumn(x, by[[i]]))
              }
            })

            do.call("arrange", c(x, jcols, withinPartitions = withinPartitions))
          })

#' @rdname arrange
#' @aliases orderBy,SparkDataFrame,characterOrColumn-method
#' @note orderBy(SparkDataFrame, characterOrColumn) since 1.4.0
setMethod("orderBy",
          signature(x = "SparkDataFrame", col = "characterOrColumn"),
          function(x, col, ...) {
            arrange(x, col, ...)
          })

#' Filter
#'
#' Filter the rows of a SparkDataFrame according to a given condition.
#'
#' @param x A SparkDataFrame to be sorted.
#' @param condition The condition to filter on. This may either be a Column expression
#' or a string containing a SQL statement
#' @return A SparkDataFrame containing only the rows that meet the condition.
#' @family SparkDataFrame functions
#' @aliases filter,SparkDataFrame,characterOrColumn-method
#' @rdname filter
#' @name filter
#' @family subsetting functions
#' @examples
#'\dontrun{
#' sparkR.session()
#' path <- "path/to/file.json"
#' df <- read.json(path)
#' filter(df, "col1 > 0")
#' filter(df, df$col2 != "abcdefg")
#' }
#' @note filter since 1.4.0
setMethod("filter",
          signature(x = "SparkDataFrame", condition = "characterOrColumn"),
          function(x, condition) {
            if (class(condition) == "Column") {
              condition <- condition@jc
            }
            sdf <- callJMethod(x@sdf, "filter", condition)
            dataFrame(sdf)
          })

#' @rdname filter
#' @name where
#' @aliases where,SparkDataFrame,characterOrColumn-method
#' @note where since 1.4.0
setMethod("where",
          signature(x = "SparkDataFrame", condition = "characterOrColumn"),
          function(x, condition) {
            filter(x, condition)
          })

#' dropDuplicates
#'
#' Returns a new SparkDataFrame with duplicate rows removed, considering only
#' the subset of columns.
#'
#' @param x A SparkDataFrame.
#' @param ... A character vector of column names or string column names.
#'            If the first argument contains a character vector, the followings are ignored.
#' @return A SparkDataFrame with duplicate rows removed.
#' @family SparkDataFrame functions
#' @aliases dropDuplicates,SparkDataFrame-method
#' @rdname dropDuplicates
#' @name dropDuplicates
#' @examples
#'\dontrun{
#' sparkR.session()
#' path <- "path/to/file.json"
#' df <- read.json(path)
#' dropDuplicates(df)
#' dropDuplicates(df, "col1", "col2")
#' dropDuplicates(df, c("col1", "col2"))
#' }
#' @note dropDuplicates since 2.0.0
setMethod("dropDuplicates",
          signature(x = "SparkDataFrame"),
          function(x, ...) {
            cols <- list(...)
            if (length(cols) == 0) {
              sdf <- callJMethod(x@sdf, "dropDuplicates", as.list(columns(x)))
            } else {
              if (!all(sapply(cols, function(c) { is.character(c) }))) {
                stop("all columns names should be characters")
              }
              col <- cols[[1]]
              if (length(col) > 1) {
                sdf <- callJMethod(x@sdf, "dropDuplicates", as.list(col))
              } else {
                sdf <- callJMethod(x@sdf, "dropDuplicates", cols)
              }
            }
            dataFrame(sdf)
          })

#' Join
#'
#' Joins two SparkDataFrames based on the given join expression.
#'
#' @param x A SparkDataFrame
#' @param y A SparkDataFrame
#' @param joinExpr (Optional) The expression used to perform the join. joinExpr must be a
#' Column expression. If joinExpr is omitted, the default, inner join is attempted and an error is
#' thrown if it would be a Cartesian Product. For Cartesian join, use crossJoin instead.
#' @param joinType The type of join to perform, default 'inner'.
#' Must be one of: 'inner', 'cross', 'outer', 'full', 'fullouter', 'full_outer',
#' 'left', 'leftouter', 'left_outer', 'right', 'rightouter', 'right_outer', 'semi',
#' 'leftsemi', 'left_semi', 'anti', 'leftanti', 'left_anti'.
#' @return A SparkDataFrame containing the result of the join operation.
#' @family SparkDataFrame functions
#' @aliases join,SparkDataFrame,SparkDataFrame-method
#' @rdname join
#' @name join
#' @seealso \link{merge} \link{crossJoin}
#' @examples
#'\dontrun{
#' sparkR.session()
#' df1 <- read.json(path)
#' df2 <- read.json(path2)
#' join(df1, df2, df1$col1 == df2$col2) # Performs an inner join based on expression
#' join(df1, df2, df1$col1 == df2$col2, "right_outer")
#' join(df1, df2) # Attempts an inner join
#' }
#' @note join since 1.4.0
setMethod("join",
          signature(x = "SparkDataFrame", y = "SparkDataFrame"),
          function(x, y, joinExpr = NULL, joinType = NULL) {
            if (is.null(joinExpr)) {
              # this may not fail until the planner checks for Cartesian join later on.
              sdf <- callJMethod(x@sdf, "join", y@sdf)
            } else {
              if (class(joinExpr) != "Column") stop("joinExpr must be a Column")
              if (is.null(joinType)) {
                sdf <- callJMethod(x@sdf, "join", y@sdf, joinExpr@jc)
              } else {
                validJoinTypes <- c("inner", "cross",
                    "outer", "full", "fullouter", "full_outer",
                    "left", "leftouter", "left_outer",
                    "right", "rightouter", "right_outer",
                    "semi", "leftsemi", "left_semi", "anti", "leftanti", "left_anti")
                if (joinType %in% validJoinTypes) {
                  joinType <- gsub("_", "", joinType, fixed = TRUE)
                  sdf <- callJMethod(x@sdf, "join", y@sdf, joinExpr@jc, joinType)
                } else {
                  stop("joinType must be one of the following types: ",
                       "'", paste(validJoinTypes, collapse = "', '"), "'")
                }
              }
            }
            dataFrame(sdf)
          })

#' CrossJoin
#'
#' Returns Cartesian Product on two SparkDataFrames.
#'
#' @param x A SparkDataFrame
#' @param y A SparkDataFrame
#' @return A SparkDataFrame containing the result of the join operation.
#' @family SparkDataFrame functions
#' @aliases crossJoin,SparkDataFrame,SparkDataFrame-method
#' @rdname crossJoin
#' @name crossJoin
#' @seealso \link{merge} \link{join}
#' @examples
#'\dontrun{
#' sparkR.session()
#' df1 <- read.json(path)
#' df2 <- read.json(path2)
#' crossJoin(df1, df2) # Performs a Cartesian
#' }
#' @note crossJoin since 2.1.0
setMethod("crossJoin",
          signature(x = "SparkDataFrame", y = "SparkDataFrame"),
          function(x, y) {
            sdf <- callJMethod(x@sdf, "crossJoin", y@sdf)
            dataFrame(sdf)
          })

#' Merges two data frames
#'
#' @name merge
#' @param x the first data frame to be joined.
#' @param y the second data frame to be joined.
#' @param by a character vector specifying the join columns. If by is not
#'   specified, the common column names in \code{x} and \code{y} will be used.
#'   If by or both by.x and by.y are explicitly set to NULL or of length 0, the Cartesian
#'   Product of x and y will be returned.
#' @param by.x a character vector specifying the joining columns for x.
#' @param by.y a character vector specifying the joining columns for y.
#' @param all a boolean value setting \code{all.x} and \code{all.y}
#'            if any of them are unset.
#' @param all.x a boolean value indicating whether all the rows in x should
#'              be including in the join.
#' @param all.y a boolean value indicating whether all the rows in y should
#'              be including in the join.
#' @param sort a logical argument indicating whether the resulting columns should be sorted.
#' @param suffixes a string vector of length 2 used to make colnames of
#'                 \code{x} and \code{y} unique.
#'                 The first element is appended to each colname of \code{x}.
#'                 The second element is appended to each colname of \code{y}.
#' @param ... additional argument(s) passed to the method.
#' @details  If all.x and all.y are set to FALSE, a natural join will be returned. If
#'   all.x is set to TRUE and all.y is set to FALSE, a left outer join will
#'   be returned. If all.x is set to FALSE and all.y is set to TRUE, a right
#'   outer join will be returned. If all.x and all.y are set to TRUE, a full
#'   outer join will be returned.
#' @family SparkDataFrame functions
#' @aliases merge,SparkDataFrame,SparkDataFrame-method
#' @rdname merge
#' @seealso \link{join} \link{crossJoin}
#' @examples
#'\dontrun{
#' sparkR.session()
#' df1 <- read.json(path)
#' df2 <- read.json(path2)
#' merge(df1, df2) # Performs an inner join by common columns
#' merge(df1, df2, by = "col1") # Performs an inner join based on expression
#' merge(df1, df2, by.x = "col1", by.y = "col2", all.y = TRUE)
#' merge(df1, df2, by.x = "col1", by.y = "col2", all.x = TRUE)
#' merge(df1, df2, by.x = "col1", by.y = "col2", all.x = TRUE, all.y = TRUE)
#' merge(df1, df2, by.x = "col1", by.y = "col2", all = TRUE, sort = FALSE)
#' merge(df1, df2, by = "col1", all = TRUE, suffixes = c("-X", "-Y"))
#' merge(df1, df2, by = NULL) # Performs a Cartesian join
#' }
#' @note merge since 1.5.0
setMethod("merge",
          signature(x = "SparkDataFrame", y = "SparkDataFrame"),
          function(x, y, by = intersect(names(x), names(y)), by.x = by, by.y = by,
                   all = FALSE, all.x = all, all.y = all,
                   sort = TRUE, suffixes = c("_x", "_y"), ...) {

            if (length(suffixes) != 2) {
              stop("suffixes must have length 2")
            }

            # join type is identified based on the values of all, all.x and all.y
            # default join type is inner, according to R it should be natural but since it
            # is not supported in spark inner join is used
            joinType <- "inner"
            if (all || (all.x && all.y)) {
              joinType <- "outer"
            } else if (all.x) {
              joinType <- "left_outer"
            } else if (all.y) {
              joinType <- "right_outer"
            }

            # join expression is based on by.x, by.y if both by.x and by.y are not missing
            # or on by, if by.x or by.y are missing or have different lengths
            if (length(by.x) > 0 && length(by.x) == length(by.y)) {
              joinX <- by.x
              joinY <- by.y
            } else if (length(by) > 0) {
              # if join columns have the same name for both dataframes,
              # they are used in join expression
              joinX <- by
              joinY <- by
            } else {
              # if by or both by.x and by.y have length 0, use Cartesian Product
              joinRes <- crossJoin(x, y)
              return(joinRes)
            }

            # sets alias for making colnames unique in dataframes 'x' and 'y'
            colsX <- genAliasesForIntersectedCols(x, by, suffixes[1])
            colsY <- genAliasesForIntersectedCols(y, by, suffixes[2])

            # selects columns with their aliases from dataframes
            # in case same column names are present in both data frames
            xsel <- select(x, colsX)
            ysel <- select(y, colsY)

            # generates join conditions and adds them into a list
            # it also considers alias names of the columns while generating join conditions
            joinColumns <- lapply(seq_len(length(joinX)), function(i) {
              colX <- joinX[[i]]
              colY <- joinY[[i]]

              if (colX %in% by) {
                colX <- paste0(colX, suffixes[1])
              }
              if (colY %in% by) {
                colY <- paste0(colY, suffixes[2])
              }

              colX <- getColumn(xsel, colX)
              colY <- getColumn(ysel, colY)

              colX == colY
            })

            # concatenates join columns with '&' and executes join
            joinExpr <- Reduce("&", joinColumns)
            joinRes <- join(xsel, ysel, joinExpr, joinType)

            # sorts the result by 'by' columns if sort = TRUE
            if (sort && length(by) > 0) {
              colNameWithSuffix <- paste0(by, suffixes[2])
              joinRes <- do.call("arrange", c(joinRes, colNameWithSuffix, decreasing = FALSE))
            }

            joinRes
          })

#' Creates a list of columns by replacing the intersected ones with aliases
#'
#' Creates a list of columns by replacing the intersected ones with aliases.
#' The name of the alias column is formed by concatenating the original column name and a suffix.
#'
#' @param x a SparkDataFrame
#' @param intersectedColNames a list of intersected column names of the SparkDataFrame
#' @param suffix a suffix for the column name
#' @return list of columns
#' @noRd
genAliasesForIntersectedCols <- function(x, intersectedColNames, suffix) {
  allColNames <- names(x)
  # sets alias for making colnames unique in dataframe 'x'
  cols <- lapply(allColNames, function(colName) {
    col <- getColumn(x, colName)
    if (colName %in% intersectedColNames) {
      newJoin <- paste0(colName, suffix)
      if (newJoin %in% allColNames) {
        stop("The following column name: ", newJoin, " occurs more than once in the 'DataFrame'.",
          "Please use different suffixes for the intersected columns.")
      }
      col <- alias(col, newJoin)
    }
    col
  })
  cols
}

#' Return a new SparkDataFrame containing the union of rows
#'
#' Return a new SparkDataFrame containing the union of rows in this SparkDataFrame
#' and another SparkDataFrame. This is equivalent to \code{UNION ALL} in SQL.
#' Input SparkDataFrames can have different schemas (names and data types).
#'
#' Note: This does not remove duplicate rows across the two SparkDataFrames.
#' Also as standard in SQL, this function resolves columns by position (not by name).
#'
#' @param x A SparkDataFrame
#' @param y A SparkDataFrame
#' @return A SparkDataFrame containing the result of the union.
#' @family SparkDataFrame functions
#' @rdname union
#' @name union
#' @aliases union,SparkDataFrame,SparkDataFrame-method
#' @seealso \link{rbind} \link{unionByName}
#' @examples
#'\dontrun{
#' sparkR.session()
#' df1 <- read.json(path)
#' df2 <- read.json(path2)
#' unioned <- union(df, df2)
#' unions <- rbind(df, df2, df3, df4)
#' }
#' @note union since 2.0.0
setMethod("union",
          signature(x = "SparkDataFrame", y = "SparkDataFrame"),
          function(x, y) {
            unioned <- callJMethod(x@sdf, "union", y@sdf)
            dataFrame(unioned)
          })

#' Return a new SparkDataFrame containing the union of rows.
#'
#' This is an alias for \code{union}.
#'
#' @param x a SparkDataFrame.
#' @param y a SparkDataFrame.
#' @return A SparkDataFrame containing the result of the unionAll operation.
#' @family SparkDataFrame functions
#' @aliases unionAll,SparkDataFrame,SparkDataFrame-method
#' @rdname unionAll
#' @name unionAll
#' @seealso \link{union}
#' @examples
#'\dontrun{
#' sparkR.session()
#' df1 <- read.json(path)
#' df2 <- read.json(path2)
#' unionAllDF <- unionAll(df1, df2)
#' }
#' @note unionAll since 1.4.0
setMethod("unionAll",
          signature(x = "SparkDataFrame", y = "SparkDataFrame"),
          function(x, y) {
            union(x, y)
          })

#' Return a new SparkDataFrame containing the union of rows, matched by column names
#'
#' Return a new SparkDataFrame containing the union of rows in this SparkDataFrame
#' and another SparkDataFrame. This is different from \code{union} function, and both
#' \code{UNION ALL} and \code{UNION DISTINCT} in SQL as column positions are not taken
#' into account. Input SparkDataFrames can have different data types in the schema.
#'
#' When the parameter allowMissingColumns is `TRUE`, the set of column names
#' in x and y can differ; missing columns will be filled as null.
#' Further, the missing columns of x will be added at the end
#' in the schema of the union result.
#'
#' Note: This does not remove duplicate rows across the two SparkDataFrames.
#' This function resolves columns by name (not by position).
#'
#' @param x A SparkDataFrame
#' @param y A SparkDataFrame
#' @param allowMissingColumns logical
#' @param ... further arguments to be passed to or from other methods.
#' @return A SparkDataFrame containing the result of the union.
#' @family SparkDataFrame functions
#' @rdname unionByName
#' @name unionByName
#' @aliases unionByName,SparkDataFrame,SparkDataFrame-method
#' @seealso \link{rbind} \link{union}
#' @examples
#'\dontrun{
#' sparkR.session()
#' df1 <- select(createDataFrame(mtcars), "carb", "am", "gear")
#' df2 <- select(createDataFrame(mtcars), "am", "gear", "carb")
#' head(unionByName(df1, df2))
#'
#' df3 <- select(createDataFrame(mtcars), "carb")
#' head(unionByName(df1, df3, allowMissingColumns = TRUE))
#' }
#' @note unionByName since 2.3.0
setMethod("unionByName",
          signature(x = "SparkDataFrame", y = "SparkDataFrame"),
          function(x, y, allowMissingColumns=FALSE) {
            unioned <- callJMethod(x@sdf, "unionByName", y@sdf, allowMissingColumns)
            dataFrame(unioned)
          })

#' Union two or more SparkDataFrames
#'
#' Union two or more SparkDataFrames by row. As in R's \code{rbind}, this method
#' requires that the input SparkDataFrames have the same column names.
#'
#' Note: This does not remove duplicate rows across the two SparkDataFrames.
#'
#' @param x a SparkDataFrame.
#' @param ... additional SparkDataFrame(s).
#' @param deparse.level currently not used (put here to match the signature of
#'                      the base implementation).
#' @return A SparkDataFrame containing the result of the union.
#' @family SparkDataFrame functions
#' @aliases rbind,SparkDataFrame-method
#' @rdname rbind
#' @name rbind
#' @seealso \link{union} \link{unionByName}
#' @examples
#'\dontrun{
#' sparkR.session()
#' unions <- rbind(df, df2, df3, df4)
#' }
#' @note rbind since 1.5.0
setMethod("rbind",
          signature(... = "SparkDataFrame"),
          function(x, ..., deparse.level = 1) {
            nm <- lapply(list(x, ...), names)
            if (length(unique(nm)) != 1) {
              stop("Names of input data frames are different.")
            }
            if (nargs() == 3) {
              union(x, ...)
            } else {
              union(x, Recall(..., deparse.level = 1))
            }
          })

#' Intersect
#'
#' Return a new SparkDataFrame containing rows only in both this SparkDataFrame
#' and another SparkDataFrame. This is equivalent to \code{INTERSECT} in SQL.
#'
#' @param x A SparkDataFrame
#' @param y A SparkDataFrame
#' @return A SparkDataFrame containing the result of the intersect.
#' @family SparkDataFrame functions
#' @aliases intersect,SparkDataFrame,SparkDataFrame-method
#' @rdname intersect
#' @name intersect
#' @examples
#'\dontrun{
#' sparkR.session()
#' df1 <- read.json(path)
#' df2 <- read.json(path2)
#' intersectDF <- intersect(df, df2)
#' }
#' @note intersect since 1.4.0
setMethod("intersect",
          signature(x = "SparkDataFrame", y = "SparkDataFrame"),
          function(x, y) {
            intersected <- callJMethod(x@sdf, "intersect", y@sdf)
            dataFrame(intersected)
          })

#' intersectAll
#'
#' Return a new SparkDataFrame containing rows in both this SparkDataFrame
#' and another SparkDataFrame while preserving the duplicates.
#' This is equivalent to \code{INTERSECT ALL} in SQL. Also as standard in
#' SQL, this function resolves columns by position (not by name).
#'
#' @param x a SparkDataFrame.
#' @param y a SparkDataFrame.
#' @return A SparkDataFrame containing the result of the intersect all operation.
#' @family SparkDataFrame functions
#' @aliases intersectAll,SparkDataFrame,SparkDataFrame-method
#' @rdname intersectAll
#' @name intersectAll
#' @examples
#'\dontrun{
#' sparkR.session()
#' df1 <- read.json(path)
#' df2 <- read.json(path2)
#' intersectAllDF <- intersectAll(df1, df2)
#' }
#' @note intersectAll since 2.4.0
setMethod("intersectAll",
          signature(x = "SparkDataFrame", y = "SparkDataFrame"),
          function(x, y) {
            intersected <- callJMethod(x@sdf, "intersectAll", y@sdf)
            dataFrame(intersected)
          })

#' except
#'
#' Return a new SparkDataFrame containing rows in this SparkDataFrame
#' but not in another SparkDataFrame. This is equivalent to \code{EXCEPT DISTINCT} in SQL.
#'
#' @param x a SparkDataFrame.
#' @param y a SparkDataFrame.
#' @return A SparkDataFrame containing the result of the except operation.
#' @family SparkDataFrame functions
#' @aliases except,SparkDataFrame,SparkDataFrame-method
#' @rdname except
#' @name except
#' @examples
#'\dontrun{
#' sparkR.session()
#' df1 <- read.json(path)
#' df2 <- read.json(path2)
#' exceptDF <- except(df, df2)
#' }
#' @note except since 1.4.0
setMethod("except",
          signature(x = "SparkDataFrame", y = "SparkDataFrame"),
          function(x, y) {
            excepted <- callJMethod(x@sdf, "except", y@sdf)
            dataFrame(excepted)
          })

#' exceptAll
#'
#' Return a new SparkDataFrame containing rows in this SparkDataFrame
#' but not in another SparkDataFrame while preserving the duplicates.
#' This is equivalent to \code{EXCEPT ALL} in SQL. Also as standard in
#' SQL, this function resolves columns by position (not by name).
#'
#' @param x a SparkDataFrame.
#' @param y a SparkDataFrame.
#' @return A SparkDataFrame containing the result of the except all operation.
#' @family SparkDataFrame functions
#' @aliases exceptAll,SparkDataFrame,SparkDataFrame-method
#' @rdname exceptAll
#' @name exceptAll
#' @examples
#'\dontrun{
#' sparkR.session()
#' df1 <- read.json(path)
#' df2 <- read.json(path2)
#' exceptAllDF <- exceptAll(df1, df2)
#' }
#' @note exceptAll since 2.4.0
setMethod("exceptAll",
          signature(x = "SparkDataFrame", y = "SparkDataFrame"),
          function(x, y) {
            excepted <- callJMethod(x@sdf, "exceptAll", y@sdf)
            dataFrame(excepted)
          })

#' Save the contents of SparkDataFrame to a data source.
#'
#' The data source is specified by the \code{source} and a set of options (...).
#' If \code{source} is not specified, the default data source configured by
#' spark.sql.sources.default will be used.
#'
#' Additionally, mode is used to specify the behavior of the save operation when data already
#' exists in the data source. There are four modes:
#' \itemize{
#'   \item 'append': Contents of this SparkDataFrame are expected to be appended to existing data.
#'   \item 'overwrite': Existing data is expected to be overwritten by the contents of this
#'         SparkDataFrame.
#'   \item 'error' or 'errorifexists': An exception is expected to be thrown.
#'   \item 'ignore': The save operation is expected to not save the contents of the SparkDataFrame
#'         and to not change the existing data.
#' }
#'
#' @param df a SparkDataFrame.
#' @param path a name for the table.
#' @param source a name for external data source.
#' @param mode one of 'append', 'overwrite', 'error', 'errorifexists', 'ignore'
#'             save mode (it is 'error' by default)
#' @param partitionBy a name or a list of names of columns to partition the output by on the file
#'                    system. If specified, the output is laid out on the file system similar
#'                    to Hive's partitioning scheme.
#' @param ... additional argument(s) passed to the method.
#'
#' @family SparkDataFrame functions
#' @aliases write.df,SparkDataFrame-method
#' @rdname write.df
#' @name write.df
#' @examples
#'\dontrun{
#' sparkR.session()
#' path <- "path/to/file.json"
#' df <- read.json(path)
#' write.df(df, "myfile", "parquet", "overwrite", partitionBy = c("col1", "col2"))
#' saveDF(df, parquetPath2, "parquet", mode = "append", mergeSchema = TRUE)
#' }
#' @note write.df since 1.4.0
setMethod("write.df",
          signature(df = "SparkDataFrame"),
          function(df, path = NULL, source = NULL, mode = "error", partitionBy = NULL, ...) {
            if (!is.null(path) && !is.character(path)) {
              stop("path should be character, NULL or omitted.")
            }
            if (!is.null(source) && !is.character(source)) {
              stop("source should be character, NULL or omitted. It is the datasource specified ",
                   "in 'spark.sql.sources.default' configuration by default.")
            }
            if (!is.character(mode)) {
              stop("mode should be character or omitted. It is 'error' by default.")
            }
            if (is.null(source)) {
              source <- getDefaultSqlSource()
            }
            cols <- NULL
            if (!is.null(partitionBy)) {
              if (!all(sapply(partitionBy, function(c) is.character(c)))) {
                stop("All partitionBy column names should be characters.")
              }
              cols <- as.list(partitionBy)
            }
            write <- callJMethod(df@sdf, "write")
            write <- callJMethod(write, "format", source)
            if (!is.null(cols)) {
              write <- callJMethod(write, "partitionBy", cols)
            }
            write <- setWriteOptions(write, path = path, mode = mode, ...)
            write <- handledCallJMethod(write, "save")
          })

#' @rdname write.df
#' @name saveDF
#' @aliases saveDF,SparkDataFrame,character-method
#' @note saveDF since 1.4.0
setMethod("saveDF",
          signature(df = "SparkDataFrame", path = "character"),
          function(df, path, source = NULL, mode = "error", ...) {
            write.df(df, path, source, mode, ...)
          })

#' Save the contents of the SparkDataFrame to a data source as a table
#'
#' The data source is specified by the \code{source} and a set of options (...).
#' If \code{source} is not specified, the default data source configured by
#' spark.sql.sources.default will be used.
#'
#' Additionally, mode is used to specify the behavior of the save operation when
#' data already exists in the data source. There are four modes: \cr
#'  'append': Contents of this SparkDataFrame are expected to be appended to existing data. \cr
#'  'overwrite': Existing data is expected to be overwritten by the contents of this
#'     SparkDataFrame. \cr
#'  'error' or 'errorifexists': An exception is expected to be thrown. \cr
#'  'ignore': The save operation is expected to not save the contents of the SparkDataFrame
#'     and to not change the existing data. \cr
#'
#' @param df a SparkDataFrame.
#' @param tableName a name for the table.
#' @param source a name for external data source.
#' @param mode one of 'append', 'overwrite', 'error', 'errorifexists', 'ignore'
#'             save mode (it is 'error' by default)
#' @param ... additional option(s) passed to the method.
#'
#' @family SparkDataFrame functions
#' @aliases saveAsTable,SparkDataFrame,character-method
#' @rdname saveAsTable
#' @name saveAsTable
#' @examples
#'\dontrun{
#' sparkR.session()
#' path <- "path/to/file.json"
#' df <- read.json(path)
#' saveAsTable(df, "myfile")
#' }
#' @note saveAsTable since 1.4.0
setMethod("saveAsTable",
          signature(df = "SparkDataFrame", tableName = "character"),
          function(df, tableName, source = NULL, mode="error", ...) {
            if (is.null(source)) {
              source <- getDefaultSqlSource()
            }
            options <- varargsToStrEnv(...)

            write <- callJMethod(df@sdf, "write")
            write <- callJMethod(write, "format", source)
            write <- setWriteMode(write, mode)
            write <- callJMethod(write, "options", options)
            invisible(callJMethod(write, "saveAsTable", tableName))
          })

#' describe
#'
#' Computes statistics for numeric and string columns.
#' If no columns are given, this function computes statistics for all numerical or string columns.
#'
#' @param x a SparkDataFrame to be computed.
#' @param col a string of name.
#' @param ... additional expressions.
#' @return A SparkDataFrame.
#' @family SparkDataFrame functions
#' @aliases describe,SparkDataFrame,character-method describe,SparkDataFrame,ANY-method
#' @rdname describe
#' @name describe
#' @examples
#'\dontrun{
#' sparkR.session()
#' path <- "path/to/file.json"
#' df <- read.json(path)
#' describe(df)
#' describe(df, "col1")
#' describe(df, "col1", "col2")
#' }
#' @seealso See \link{summary} for expanded statistics and control over which statistics to compute.
#' @note describe(SparkDataFrame, character) since 1.4.0
setMethod("describe",
          signature(x = "SparkDataFrame", col = "character"),
          function(x, col, ...) {
            colList <- list(col, ...)
            sdf <- callJMethod(x@sdf, "describe", colList)
            dataFrame(sdf)
          })

#' @rdname describe
#' @name describe
#' @aliases describe,SparkDataFrame-method
#' @note describe(SparkDataFrame) since 1.4.0
setMethod("describe",
          signature(x = "SparkDataFrame"),
          function(x) {
            sdf <- callJMethod(x@sdf, "describe", list())
            dataFrame(sdf)
          })

#' summary
#'
#' Computes specified statistics for numeric and string columns. Available statistics are:
#' \itemize{
#' \item count
#' \item mean
#' \item stddev
#' \item min
#' \item max
#' \item arbitrary approximate percentiles specified as a percentage (e.g., "75\%")
#' }
#' If no statistics are given, this function computes count, mean, stddev, min,
#' approximate quartiles (percentiles at 25\%, 50\%, and 75\%), and max.
#' This function is meant for exploratory data analysis, as we make no guarantee about the
#' backward compatibility of the schema of the resulting Dataset. If you want to
#' programmatically compute summary statistics, use the \code{agg} function instead.
#'
#'
#' @param object a SparkDataFrame to be summarized.
#' @param ... (optional) statistics to be computed for all columns.
#' @return A SparkDataFrame.
#' @family SparkDataFrame functions
#' @rdname summary
#' @name summary
#' @aliases summary,SparkDataFrame-method
#' @examples
#'\dontrun{
#' sparkR.session()
#' path <- "path/to/file.json"
#' df <- read.json(path)
#' summary(df)
#' summary(df, "min", "25%", "75%", "max")
#' summary(select(df, "age", "height"))
#' }
#' @note summary(SparkDataFrame) since 1.5.0
#' @note The statistics provided by \code{summary} were change in 2.3.0 use \link{describe} for
#'       previous defaults.
#' @seealso \link{describe}
setMethod("summary",
          signature(object = "SparkDataFrame"),
          function(object, ...) {
            statisticsList <- list(...)
            sdf <- callJMethod(object@sdf, "summary", statisticsList)
            dataFrame(sdf)
          })


#' A set of SparkDataFrame functions working with NA values
#'
#' dropna, na.omit - Returns a new SparkDataFrame omitting rows with null values.
#'
#' @param x a SparkDataFrame.
#' @param how "any" or "all".
#'            if "any", drop a row if it contains any nulls.
#'            if "all", drop a row only if all its values are null.
#'            if \code{minNonNulls} is specified, how is ignored.
#' @param minNonNulls if specified, drop rows that have less than
#'                    \code{minNonNulls} non-null values.
#'                    This overwrites the how parameter.
#' @param cols optional list of column names to consider. In \code{fillna},
#'             columns specified in cols that do not have matching data
#'             type are ignored. For example, if value is a character, and
#'             subset contains a non-character column, then the non-character
#'             column is simply ignored.
#' @return A SparkDataFrame.
#'
#' @family SparkDataFrame functions
#' @rdname nafunctions
#' @aliases dropna,SparkDataFrame-method
#' @name dropna
#' @examples
#'\dontrun{
#' sparkR.session()
#' path <- "path/to/file.json"
#' df <- read.json(path)
#' dropna(df)
#' }
#' @note dropna since 1.4.0
setMethod("dropna",
          signature(x = "SparkDataFrame"),
          function(x, how = c("any", "all"), minNonNulls = NULL, cols = NULL) {
            how <- match.arg(how)
            if (is.null(cols)) {
              cols <- columns(x)
            }
            if (is.null(minNonNulls)) {
              minNonNulls <- if (how == "any") { length(cols) } else { 1 }
            }

            naFunctions <- callJMethod(x@sdf, "na")
            sdf <- callJMethod(naFunctions, "drop",
                               as.integer(minNonNulls), as.list(cols))
            dataFrame(sdf)
          })

#' @param object a SparkDataFrame.
#' @param ... further arguments to be passed to or from other methods.
#' @rdname nafunctions
#' @name na.omit
#' @aliases na.omit,SparkDataFrame-method
#' @note na.omit since 1.5.0
setMethod("na.omit",
          signature(object = "SparkDataFrame"),
          function(object, how = c("any", "all"), minNonNulls = NULL, cols = NULL) {
            dropna(object, how, minNonNulls, cols)
          })

#' fillna - Replace null values.
#'
#' @param value value to replace null values with.
#'              Should be an integer, numeric, character or named list.
#'              If the value is a named list, then cols is ignored and
#'              value must be a mapping from column name (character) to
#'              replacement value. The replacement value must be an
#'              integer, numeric or character.
#'
#' @rdname nafunctions
#' @name fillna
#' @aliases fillna,SparkDataFrame-method
#' @examples
#'\dontrun{
#' sparkR.session()
#' path <- "path/to/file.json"
#' df <- read.json(path)
#' fillna(df, 1)
#' fillna(df, list("age" = 20, "name" = "unknown"))
#' }
#' @note fillna since 1.4.0
setMethod("fillna",
          signature(x = "SparkDataFrame"),
          function(x, value, cols = NULL) {
            if (!(class(value) %in% c("integer", "numeric", "character", "list"))) {
              stop("value should be an integer, numeric, character or named list.")
            }

            if (class(value) == "list") {
              # Check column names in the named list
              colNames <- names(value)
              if (length(colNames) == 0 || !all(colNames != "")) {
                stop("value should be an a named list with each name being a column name.")
              }
              # Check each item in the named list is of valid type
              lapply(value, function(v) {
                if (!(class(v) %in% c("integer", "numeric", "character"))) {
                  stop("Each item in value should be an integer, numeric or character.")
                }
              })

              # Convert to the named list to an environment to be passed to JVM
              valueMap <- convertNamedListToEnv(value)

              # When value is a named list, caller is expected not to pass in cols
              if (!is.null(cols)) {
                warning("When value is a named list, cols is ignored!")
                cols <- NULL
              }

              value <- valueMap
            } else if (is.integer(value)) {
              # Cast an integer to a numeric
              value <- as.numeric(value)
            }

            naFunctions <- callJMethod(x@sdf, "na")
            sdf <- if (length(cols) == 0) {
              callJMethod(naFunctions, "fill", value)
            } else {
              callJMethod(naFunctions, "fill", value, as.list(cols))
            }
            dataFrame(sdf)
          })

#' Download data from a SparkDataFrame into a R data.frame
#'
#' This function downloads the contents of a SparkDataFrame into an R's data.frame.
#' Since data.frames are held in memory, ensure that you have enough memory
#' in your system to accommodate the contents.
#'
#' @param x a SparkDataFrame.
#' @param row.names \code{NULL} or a character vector giving the row names for the data frame.
#' @param optional If \code{TRUE}, converting column names is optional.
#' @param ... additional arguments to pass to base::as.data.frame.
#' @return A data.frame.
#' @family SparkDataFrame functions
#' @aliases as.data.frame,SparkDataFrame-method
#' @rdname as.data.frame
#' @examples
#' \dontrun{
#' irisDF <- createDataFrame(iris)
#' df <- as.data.frame(irisDF[irisDF$Species == "setosa", ])
#' }
#' @note as.data.frame since 1.6.0
setMethod("as.data.frame",
          signature(x = "SparkDataFrame"),
          function(x, row.names = NULL, optional = FALSE, ...) {
            as.data.frame(collect(x), row.names, optional, ...)
          })

#' Attach SparkDataFrame to R search path
#'
#' The specified SparkDataFrame is attached to the R search path. This means that
#' the SparkDataFrame is searched by R when evaluating a variable, so columns in
#' the SparkDataFrame can be accessed by simply giving their names.
#'
#' @family SparkDataFrame functions
#' @rdname attach
#' @aliases attach attach,SparkDataFrame-method
#' @param what (SparkDataFrame) The SparkDataFrame to attach
#' @param pos (integer) Specify position in search() where to attach.
#' @param name (character) Name to use for the attached SparkDataFrame. Names
#'   starting with package: are reserved for library.
#' @param warn.conflicts (logical) If TRUE, warnings are printed about conflicts
#' from attaching the database, unless that SparkDataFrame contains an object
#' @examples
#' \dontrun{
#' attach(irisDf)
#' summary(Sepal_Width)
#' }
#' @seealso \link{detach}
#' @note attach since 1.6.0
setMethod("attach",
          signature(what = "SparkDataFrame"),
          function(what, pos = 2L, name = deparse(substitute(what), backtick = FALSE),
                   warn.conflicts = TRUE) {
            args <- as.list(environment()) # capture all parameters - this must be the first line
            newEnv <- assignNewEnv(args$what)
            args$what <- newEnv
            do.call(attach, args)
          })

#' Evaluate a R expression in an environment constructed from a SparkDataFrame
#'
#' Evaluate a R expression in an environment constructed from a SparkDataFrame
#' with() allows access to columns of a SparkDataFrame by simply referring to
#' their name. It appends every column of a SparkDataFrame into a new
#' environment. Then, the given expression is evaluated in this new
#' environment.
#'
#' @rdname with
#' @family SparkDataFrame functions
#' @aliases with,SparkDataFrame-method
#' @param data (SparkDataFrame) SparkDataFrame to use for constructing an environment.
#' @param expr (expression) Expression to evaluate.
#' @param ... arguments to be passed to future methods.
#' @examples
#' \dontrun{
#' with(irisDf, nrow(Sepal_Width))
#' }
#' @seealso \link{attach}
#' @note with since 1.6.0
setMethod("with",
          signature(data = "SparkDataFrame"),
          function(data, expr, ...) {
            newEnv <- assignNewEnv(data)
            eval(substitute(expr), envir = newEnv, enclos = newEnv)
          })

#' Compactly display the structure of a dataset
#'
#' Display the structure of a SparkDataFrame, including column names, column types, as well as a
#' a small sample of rows.
#'
#' @name str
#' @rdname str
#' @aliases str,SparkDataFrame-method
#' @family SparkDataFrame functions
#' @param object a SparkDataFrame
#' @examples
#' \dontrun{
#' # Create a SparkDataFrame from the Iris dataset
#' irisDF <- createDataFrame(iris)
#'
#' # Show the structure of the SparkDataFrame
#' str(irisDF)
#' }
#' @note str since 1.6.1
setMethod("str",
          signature(object = "SparkDataFrame"),
          function(object) {

            # TODO: These could be made global parameters, though in R it's not the case
            MAX_CHAR_PER_ROW <- 120
            MAX_COLS <- 100

            # Get the column names and types of the DataFrame
            names <- names(object)
            types <- coltypes(object)

            # Get the first elements of the dataset. Limit number of columns accordingly
            localDF <- if (ncol(object) > MAX_COLS) {
              head(object[, c(1:MAX_COLS)])
            } else {
              head(object)
            }

            # The number of observations will not be displayed as computing the
            # number of rows is a very expensive operation
            cat(paste0("'", class(object), "': ", length(names), " variables:\n"))

            if (nrow(localDF) > 0) {
              for (i in seq_len(ncol(localDF))) {
                # Get the first elements for each column

                firstElements <- if (types[i] == "character") {
                  paste(paste0("\"", localDF[, i], "\""), collapse = " ")
                } else {
                  paste(localDF[, i], collapse = " ")
                }

                # Add the corresponding number of spaces for alignment
                spaces <- paste(rep(" ", max(nchar(names) - nchar(names[i]))), collapse = "")

                # Get the short type. For 'character', it would be 'chr';
                # 'for numeric', it's 'num', etc.
                dataType <- SHORT_TYPES[[types[i]]]
                if (is.null(dataType)) {
                  dataType <- substring(types[i], 1, 3)
                }

                # Concatenate the colnames, coltypes, and first
                # elements of each column
                line <- paste0(" $ ", names[i], spaces, ": ",
                               dataType, " ", firstElements)

                # Chop off extra characters if this is too long
                cat(substr(line, 1, MAX_CHAR_PER_ROW))
                cat("\n")
              }

              if (ncol(localDF) < ncol(object)) {
                cat(paste0("\nDisplaying first ", ncol(localDF), " columns only."))
              }
            }
          })

#' drop
#'
#' Returns a new SparkDataFrame with columns dropped.
#' This is a no-op if schema doesn't contain column name(s).
#'
#' @param x a SparkDataFrame.
#' @param col a character vector of column names or a Column.
#' @param ... further arguments to be passed to or from other methods.
#' @return A SparkDataFrame.
#'
#' @family SparkDataFrame functions
#' @rdname drop
#' @name drop
#' @aliases drop,SparkDataFrame-method
#' @examples
#'\dontrun{
#' sparkR.session()
#' path <- "path/to/file.json"
#' df <- read.json(path)
#' drop(df, "col1")
#' drop(df, c("col1", "col2"))
#' drop(df, df$col1)
#' }
#' @note drop since 2.0.0
setMethod("drop",
          signature(x = "SparkDataFrame"),
          function(x, col) {
            stopifnot(class(col) == "character" || class(col) == "Column")

            if (class(col) == "Column") {
              sdf <- callJMethod(x@sdf, "drop", col@jc)
            } else {
              sdf <- callJMethod(x@sdf, "drop", as.list(col))
            }
            dataFrame(sdf)
          })

# Expose base::drop
#' @name drop
#' @rdname drop
#' @aliases drop,ANY-method
setMethod("drop",
          signature(x = "ANY"),
          function(x) {
            base::drop(x)
          })

#' Compute histogram statistics for given column
#'
#' This function computes a histogram for a given SparkR Column.
#'
#' @name histogram
#' @param nbins the number of bins (optional). Default value is 10.
#' @param col the column as Character string or a Column to build the histogram from.
#' @param df the SparkDataFrame containing the Column to build the histogram from.
#' @return a data.frame with the histogram statistics, i.e., counts and centroids.
#' @rdname histogram
#' @aliases histogram,SparkDataFrame,characterOrColumn-method
#' @family SparkDataFrame functions
#' @examples
#' \dontrun{
#'
#' # Create a SparkDataFrame from the Iris dataset
#' irisDF <- createDataFrame(iris)
#'
#' # Compute histogram statistics
#' histStats <- histogram(irisDF, irisDF$Sepal_Length, nbins = 12)
#'
#' # Once SparkR has computed the histogram statistics, the histogram can be
#' # rendered using the ggplot2 library:
#'
#' require(ggplot2)
#' plot <- ggplot(histStats, aes(x = centroids, y = counts)) +
#'         geom_bar(stat = "identity") +
#'         xlab("Sepal_Length") + ylab("Frequency")
#' }
#' @note histogram since 2.0.0
setMethod("histogram",
          signature(df = "SparkDataFrame", col = "characterOrColumn"),
          function(df, col, nbins = 10) {
            # Validate nbins
            if (nbins < 2) {
              stop("The number of bins must be a positive integer number greater than 1.")
            }

            # Round nbins to the smallest integer
            nbins <- floor(nbins)

            # Validate col
            if (is.null(col)) {
              stop("col must be specified.")
            }

            colname <- col
            x <- if (class(col) == "character") {
              if (!colname %in% names(df)) {
                stop("Specified colname does not belong to the given SparkDataFrame.")
              }

              # Filter NA values in the target column and remove all other columns
              df <- na.omit(df[, colname, drop = F])
              getColumn(df, colname)

            } else if (class(col) == "Column") {

              # The given column needs to be appended to the SparkDataFrame so that we can
              # use method describe() to compute statistics in one single pass. The new
              # column must have a name that doesn't exist in the dataset.
              # To do so, we generate a random column name with more characters than the
              # longest colname in the dataset, but no more than 100 (think of a UUID).
              # This column name will never be visible to the user, so the name is irrelevant.
              # Limiting the colname length to 100 makes debugging easier and it does
              # introduce a negligible probability of collision: assuming the user has 1 million
              # columns AND all of them have names 100 characters long (which is very unlikely),
              # AND they run 1 billion histograms, the probability of collision will roughly be
              # 1 in 4.4 x 10 ^ 96
              colname <- paste(base::sample(c(letters, LETTERS),
                                             size = min(max(nchar(colnames(df))) + 1, 100),
                                             replace = TRUE),
                               collapse = "")

              # Append the given column to the dataset. This is to support Columns that
              # don't belong to the SparkDataFrame but are rather expressions
              df <- withColumn(df, colname, col)

              # Filter NA values in the target column. Cannot remove all other columns
              # since given Column may be an expression on one or more existing columns
              df <- na.omit(df)

              col
            }

            stats <- collect(describe(df[, colname, drop = F]))
            min <- as.numeric(stats[4, 2])
            max <- as.numeric(stats[5, 2])

            # Normalize the data
            xnorm <- (x - min) / (max - min)

            # Round the data to 4 significant digits. This is to avoid rounding issues.
            xnorm <- cast(xnorm * 10000, "integer") / 10000.0

            # Since min = 0, max = 1 (data is already normalized)
            normBinSize <- 1 / nbins
            binsize <- (max - min) / nbins
            approxBins <- xnorm / normBinSize

            # Adjust values that are equal to the upper bound of each bin
            bins <- cast(approxBins -
                           ifelse(approxBins == cast(approxBins, "integer") & x != min, 1, 0),
                         "integer")

            df$bins <- bins
            histStats <- collect(count(groupBy(df, "bins")))
            names(histStats) <- c("bins", "counts")

            # Fill bins with zero counts
            y <- data.frame("bins" = seq(0, nbins - 1))
            histStats <- merge(histStats, y, all.x = T, all.y = T)
            histStats[is.na(histStats$count), 2] <- 0

            # Compute centroids
            histStats$centroids <- histStats$bins * binsize + min + binsize / 2

            # Return the statistics
            return(histStats)
          })

#' Save the content of SparkDataFrame to an external database table via JDBC.
#'
#' Save the content of the SparkDataFrame to an external database table via JDBC. Additional JDBC
#' database connection properties can be set (...)
#'
#' Also, mode is used to specify the behavior of the save operation when
#' data already exists in the data source. There are four modes:
#' \itemize{
#'   \item 'append': Contents of this SparkDataFrame are expected to be appended to existing data.
#'   \item 'overwrite': Existing data is expected to be overwritten by the contents of this
#'         SparkDataFrame.
#'   \item 'error' or 'errorifexists': An exception is expected to be thrown.
#'   \item 'ignore': The save operation is expected to not save the contents of the SparkDataFrame
#'         and to not change the existing data.
#' }
#'
#' @param x a SparkDataFrame.
#' @param url JDBC database url of the form \code{jdbc:subprotocol:subname}.
#' @param tableName the name of the table in the external database.
#' @param mode one of 'append', 'overwrite', 'error', 'errorifexists', 'ignore'
#'             save mode (it is 'error' by default)
#' @param ... additional JDBC database connection properties.
#' @family SparkDataFrame functions
#' @rdname write.jdbc
#' @name write.jdbc
#' @aliases write.jdbc,SparkDataFrame,character,character-method
#' @examples
#'\dontrun{
#' sparkR.session()
#' jdbcUrl <- "jdbc:mysql://localhost:3306/databasename"
#' write.jdbc(df, jdbcUrl, "table", user = "username", password = "password")
#' }
#' @note write.jdbc since 2.0.0
setMethod("write.jdbc",
          signature(x = "SparkDataFrame", url = "character", tableName = "character"),
          function(x, url, tableName, mode = "error", ...) {
            jprops <- varargsToJProperties(...)
            write <- callJMethod(x@sdf, "write")
            write <- setWriteMode(write, mode)
            invisible(handledCallJMethod(write, "jdbc", url, tableName, jprops))
          })

#' randomSplit
#'
#' Return a list of randomly split dataframes with the provided weights.
#'
#' @param x A SparkDataFrame
#' @param weights A vector of weights for splits, will be normalized if they don't sum to 1
#' @param seed A seed to use for random split
#'
#' @family SparkDataFrame functions
#' @aliases randomSplit,SparkDataFrame,numeric-method
#' @rdname randomSplit
#' @name randomSplit
#' @examples
#'\dontrun{
#' sparkR.session()
#' df <- createDataFrame(data.frame(id = 1:1000))
#' df_list <- randomSplit(df, c(2, 3, 5), 0)
#' # df_list contains 3 SparkDataFrames with each having about 200, 300 and 500 rows respectively
#' sapply(df_list, count)
#' }
#' @note randomSplit since 2.0.0
setMethod("randomSplit",
          signature(x = "SparkDataFrame", weights = "numeric"),
          function(x, weights, seed) {
            if (!all(sapply(weights, function(c) { c >= 0 }))) {
              stop("all weight values should not be negative")
            }
            normalized_list <- as.list(weights / sum(weights))
            if (!missing(seed)) {
              sdfs <- callJMethod(x@sdf, "randomSplit", normalized_list, as.integer(seed))
            } else {
              sdfs <- callJMethod(x@sdf, "randomSplit", normalized_list)
            }
            sapply(sdfs, dataFrame)
          })

#' getNumPartitions
#'
#' Return the number of partitions
#'
#' @param x A SparkDataFrame
#' @family SparkDataFrame functions
#' @aliases getNumPartitions,SparkDataFrame-method
#' @rdname getNumPartitions
#' @name getNumPartitions
#' @examples
#'\dontrun{
#' sparkR.session()
#' df <- createDataFrame(cars, numPartitions = 2)
#' getNumPartitions(df)
#' }
#' @note getNumPartitions since 2.1.1
setMethod("getNumPartitions",
          signature(x = "SparkDataFrame"),
          function(x) {
            callJMethod(callJMethod(x@sdf, "rdd"), "getNumPartitions")
          })

#' isStreaming
#'
#' Returns TRUE if this SparkDataFrame contains one or more sources that continuously return data
#' as it arrives. A dataset that reads data from a streaming source must be executed as a
#' \code{StreamingQuery} using \code{write.stream}.
#'
#' @param x A SparkDataFrame
#' @return TRUE if this SparkDataFrame is from a streaming source
#' @family SparkDataFrame functions
#' @aliases isStreaming,SparkDataFrame-method
#' @rdname isStreaming
#' @name isStreaming
#' @seealso \link{read.stream} \link{write.stream}
#' @examples
#'\dontrun{
#' sparkR.session()
#' df <- read.stream("socket", host = "localhost", port = 9999)
#' isStreaming(df)
#' }
#' @note isStreaming since 2.2.0
#' @note experimental
setMethod("isStreaming",
          signature(x = "SparkDataFrame"),
          function(x) {
            callJMethod(x@sdf, "isStreaming")
          })

#' Write the streaming SparkDataFrame to a data source.
#'
#' The data source is specified by the \code{source} and a set of options (...).
#' If \code{source} is not specified, the default data source configured by
#' spark.sql.sources.default will be used.
#'
#' Additionally, \code{outputMode} specifies how data of a streaming SparkDataFrame is written to a
#' output data source. There are three modes:
#' \itemize{
#'   \item append: Only the new rows in the streaming SparkDataFrame will be written out. This
#'                 output mode can be only be used in queries that do not contain any aggregation.
#'   \item complete: All the rows in the streaming SparkDataFrame will be written out every time
#'                   there are some updates. This output mode can only be used in queries that
#'                   contain aggregations.
#'   \item update: Only the rows that were updated in the streaming SparkDataFrame will be written
#'                 out every time there are some updates. If the query doesn't contain aggregations,
#'                 it will be equivalent to \code{append} mode.
#' }
#'
#' @param df a streaming SparkDataFrame.
#' @param source a name for external data source.
#' @param outputMode one of 'append', 'complete', 'update'.
#' @param partitionBy a name or a list of names of columns to partition the output by on the file
#'        system. If specified, the output is laid out on the file system similar to Hive's
#'        partitioning scheme.
#' @param trigger.processingTime a processing time interval as a string, e.g. '5 seconds',
#'        '1 minute'. This is a trigger that runs a query periodically based on the processing
#'        time. If value is '0 seconds', the query will run as fast as possible, this is the
#'        default. Only one trigger can be set.
#' @param trigger.once a logical, must be set to \code{TRUE}. This is a trigger that processes only
#'        one batch of data in a streaming query then terminates the query. Only one trigger can be
#'        set.
#' @param ... additional external data source specific named options.
#'
#' @family SparkDataFrame functions
#' @seealso \link{read.stream}
#' @aliases write.stream,SparkDataFrame-method
#' @rdname write.stream
#' @name write.stream
#' @examples
#'\dontrun{
#' sparkR.session()
#' df <- read.stream("socket", host = "localhost", port = 9999)
#' isStreaming(df)
#' wordCounts <- count(group_by(df, "value"))
#'
#' # console
#' q <- write.stream(wordCounts, "console", outputMode = "complete")
#' # text stream
#' q <- write.stream(df, "text", path = "/home/user/out", checkpointLocation = "/home/user/cp"
#'                   partitionBy = c("year", "month"), trigger.processingTime = "30 seconds")
#' # memory stream
#' q <- write.stream(wordCounts, "memory", queryName = "outs", outputMode = "complete")
#' head(sql("SELECT * from outs"))
#' queryName(q)
#'
#' stopQuery(q)
#' }
#' @note write.stream since 2.2.0
#' @note experimental
setMethod("write.stream",
          signature(df = "SparkDataFrame"),
          function(df, source = NULL, outputMode = NULL, partitionBy = NULL,
                   trigger.processingTime = NULL, trigger.once = NULL, ...) {
            if (!is.null(source) && !is.character(source)) {
              stop("source should be character, NULL or omitted. It is the data source specified ",
                   "in 'spark.sql.sources.default' configuration by default.")
            }
            if (!is.null(outputMode) && !is.character(outputMode)) {
              stop("outputMode should be character or omitted.")
            }
            if (is.null(source)) {
              source <- getDefaultSqlSource()
            }
            cols <- NULL
            if (!is.null(partitionBy)) {
              if (!all(sapply(partitionBy, function(c) { is.character(c) }))) {
                stop("All partitionBy column names should be characters.")
              }
              cols <- as.list(partitionBy)
            }
            jtrigger <- NULL
            if (!is.null(trigger.processingTime) && !is.na(trigger.processingTime)) {
              if (!is.null(trigger.once)) {
                stop("Multiple triggers not allowed.")
              }
              interval <- as.character(trigger.processingTime)
              if (nchar(interval) == 0) {
                stop("Value for trigger.processingTime must be a non-empty string.")
              }
              jtrigger <- handledCallJStatic("org.apache.spark.sql.streaming.Trigger",
                                             "ProcessingTime",
                                             interval)
            } else if (!is.null(trigger.once) && !is.na(trigger.once)) {
              if (!is.logical(trigger.once) || !trigger.once) {
                stop("Value for trigger.once must be TRUE.")
              }
              jtrigger <- callJStatic("org.apache.spark.sql.streaming.Trigger", "Once")
            }
            options <- varargsToStrEnv(...)
            write <- handledCallJMethod(df@sdf, "writeStream")
            write <- callJMethod(write, "format", source)
            if (!is.null(outputMode)) {
              write <- callJMethod(write, "outputMode", outputMode)
            }
            if (!is.null(cols)) {
              write <- callJMethod(write, "partitionBy", cols)
            }
            if (!is.null(jtrigger)) {
              write <- callJMethod(write, "trigger", jtrigger)
            }
            write <- callJMethod(write, "options", options)
            ssq <- handledCallJMethod(write, "start")
            streamingQuery(ssq)
          })

#' checkpoint
#'
#' Returns a checkpointed version of this SparkDataFrame. Checkpointing can be used to truncate the
#' logical plan, which is especially useful in iterative algorithms where the plan may grow
#' exponentially. It will be saved to files inside the checkpoint directory set with
#' \code{setCheckpointDir}
#'
#' @param x A SparkDataFrame
#' @param eager whether to checkpoint this SparkDataFrame immediately
#' @return a new checkpointed SparkDataFrame
#' @family SparkDataFrame functions
#' @aliases checkpoint,SparkDataFrame-method
#' @rdname checkpoint
#' @name checkpoint
#' @seealso \link{setCheckpointDir}
#' @examples
#'\dontrun{
#' setCheckpointDir("/checkpoint")
#' df <- checkpoint(df)
#' }
#' @note checkpoint since 2.2.0
setMethod("checkpoint",
          signature(x = "SparkDataFrame"),
          function(x, eager = TRUE) {
            df <- callJMethod(x@sdf, "checkpoint", as.logical(eager))
            dataFrame(df)
          })

#' localCheckpoint
#'
#' Returns a locally checkpointed version of this SparkDataFrame. Checkpointing can be used to
#' truncate the logical plan, which is especially useful in iterative algorithms where the plan
#' may grow exponentially. Local checkpoints are stored in the executors using the caching
#' subsystem and therefore they are not reliable.
#'
#' @param x A SparkDataFrame
#' @param eager whether to locally checkpoint this SparkDataFrame immediately
#' @return a new locally checkpointed SparkDataFrame
#' @family SparkDataFrame functions
#' @aliases localCheckpoint,SparkDataFrame-method
#' @rdname localCheckpoint
#' @name localCheckpoint
#' @examples
#'\dontrun{
#' df <- localCheckpoint(df)
#' }
#' @note localCheckpoint since 2.3.0
setMethod("localCheckpoint",
          signature(x = "SparkDataFrame"),
          function(x, eager = TRUE) {
            df <- callJMethod(x@sdf, "localCheckpoint", as.logical(eager))
            dataFrame(df)
          })

#' cube
#'
#' Create a multi-dimensional cube for the SparkDataFrame using the specified columns.
#'
#' If grouping expression is missing \code{cube} creates a single global aggregate and is
#' equivalent to direct application of \link{agg}.
#'
#' @param x a SparkDataFrame.
#' @param ... character name(s) or Column(s) to group on.
#' @return A GroupedData.
#' @family SparkDataFrame functions
#' @aliases cube,SparkDataFrame-method
#' @rdname cube
#' @name cube
#' @examples
#' \dontrun{
#' df <- createDataFrame(mtcars)
#' mean(cube(df, "cyl", "gear", "am"), "mpg")
#'
#' # Following calls are equivalent
#' agg(cube(df), mean(df$mpg))
#' agg(df, mean(df$mpg))
#' }
#' @note cube since 2.3.0
#' @seealso \link{agg}, \link{groupBy}, \link{rollup}
setMethod("cube",
          signature(x = "SparkDataFrame"),
          function(x, ...) {
            cols <- list(...)
            jcol <- lapply(cols, function(x) if (class(x) == "Column") x@jc else column(x)@jc)
            sgd <- callJMethod(x@sdf, "cube", jcol)
            groupedData(sgd)
          })

#' rollup
#'
#' Create a multi-dimensional rollup for the SparkDataFrame using the specified columns.
#'
#' If grouping expression is missing \code{rollup} creates a single global aggregate and is
#' equivalent to direct application of \link{agg}.
#'
#' @param x a SparkDataFrame.
#' @param ... character name(s) or Column(s) to group on.
#' @return A GroupedData.
#' @family SparkDataFrame functions
#' @aliases rollup,SparkDataFrame-method
#' @rdname rollup
#' @name rollup
#' @examples
#'\dontrun{
#' df <- createDataFrame(mtcars)
#' mean(rollup(df, "cyl", "gear", "am"), "mpg")
#'
#' # Following calls are equivalent
#' agg(rollup(df), mean(df$mpg))
#' agg(df, mean(df$mpg))
#' }
#' @note rollup since 2.3.0
#' @seealso \link{agg}, \link{cube}, \link{groupBy}
setMethod("rollup",
          signature(x = "SparkDataFrame"),
          function(x, ...) {
            cols <- list(...)
            jcol <- lapply(cols, function(x) if (class(x) == "Column") x@jc else column(x)@jc)
            sgd <- callJMethod(x@sdf, "rollup", jcol)
            groupedData(sgd)
          })

#' hint
#'
#' Specifies execution plan hint and return a new SparkDataFrame.
#'
#' @param x a SparkDataFrame.
#' @param name a name of the hint.
#' @param ... optional parameters for the hint.
#' @return A SparkDataFrame.
#' @family SparkDataFrame functions
#' @aliases hint,SparkDataFrame,character-method
#' @rdname hint
#' @name hint
#' @examples
#' \dontrun{
#' df <- createDataFrame(mtcars)
#' avg_mpg <- mean(groupBy(createDataFrame(mtcars), "cyl"), "mpg")
#'
#' head(join(df, hint(avg_mpg, "broadcast"), df$cyl == avg_mpg$cyl))
#' }
#' @note hint since 2.2.0
setMethod("hint",
          signature(x = "SparkDataFrame", name = "character"),
          function(x, name, ...) {
            parameters <- list(...)
            if (!all(sapply(parameters, function(y) {
              if (is.character(y) || is.numeric(y)) {
                TRUE
              } else if (is.list(y)) {
                all(sapply(y, function(z) { is.character(z) || is.numeric(z) }))
              } else {
                FALSE
              }
            }))) {
              stop("sql hint should be character, numeric, or list with character or numeric.")
            }
            jdf <- callJMethod(x@sdf, "hint", name, parameters)
            dataFrame(jdf)
          })

#' alias
#'
#' @aliases alias,SparkDataFrame-method
#' @family SparkDataFrame functions
#' @rdname alias
#' @name alias
#' @examples
#' \dontrun{
#' df <- alias(createDataFrame(mtcars), "mtcars")
#' avg_mpg <- alias(agg(groupBy(df, df$cyl), avg(df$mpg)), "avg_mpg")
#'
#' head(select(df, column("mtcars.mpg")))
#' head(join(df, avg_mpg, column("mtcars.cyl") == column("avg_mpg.cyl")))
#' }
#' @note alias(SparkDataFrame) since 2.3.0
setMethod("alias",
          signature(object = "SparkDataFrame"),
          function(object, data) {
            stopifnot(is.character(data))
            sdf <- callJMethod(object@sdf, "alias", data)
            dataFrame(sdf)
          })

#' broadcast
#'
#' Return a new SparkDataFrame marked as small enough for use in broadcast joins.
#'
#' Equivalent to \code{hint(x, "broadcast")}.
#'
#' @param x a SparkDataFrame.
#' @return a SparkDataFrame.
#'
#' @aliases broadcast,SparkDataFrame-method
#' @family SparkDataFrame functions
#' @rdname broadcast
#' @name broadcast
#' @examples
#' \dontrun{
#' df <- createDataFrame(mtcars)
#' avg_mpg <- mean(groupBy(createDataFrame(mtcars), "cyl"), "mpg")
#'
#' head(join(df, broadcast(avg_mpg), df$cyl == avg_mpg$cyl))
#' }
#' @note broadcast since 2.3.0
setMethod("broadcast",
          signature(x = "SparkDataFrame"),
          function(x) {
            sdf <- callJStatic("org.apache.spark.sql.functions", "broadcast", x@sdf)
            dataFrame(sdf)
          })

#' withWatermark
#'
#' Defines an event time watermark for this streaming SparkDataFrame. A watermark tracks a point in
#' time before which we assume no more late data is going to arrive.
#'
#' Spark will use this watermark for several purposes:
#' \itemize{
#'  \item To know when a given time window aggregation can be finalized and thus can be emitted
#' when using output modes that do not allow updates.
#'  \item To minimize the amount of state that we need to keep for on-going aggregations.
#' }
#' The current watermark is computed by looking at the \code{MAX(eventTime)} seen across
#' all of the partitions in the query minus a user specified \code{delayThreshold}. Due to the cost
#' of coordinating this value across partitions, the actual watermark used is only guaranteed
#' to be at least \code{delayThreshold} behind the actual event time.  In some cases we may still
#' process records that arrive more than \code{delayThreshold} late.
#'
#' @param x a streaming SparkDataFrame
#' @param eventTime a string specifying the name of the Column that contains the event time of the
#'                  row.
#' @param delayThreshold a string specifying the minimum delay to wait to data to arrive late,
#'                       relative to the latest record that has been processed in the form of an
#'                       interval (e.g. "1 minute" or "5 hours"). NOTE: This should not be negative.
#' @return a SparkDataFrame.
#' @aliases withWatermark,SparkDataFrame,character,character-method
#' @family SparkDataFrame functions
#' @rdname withWatermark
#' @name withWatermark
#' @examples
#' \dontrun{
#' sparkR.session()
#' schema <- structType(structField("time", "timestamp"), structField("value", "double"))
#' df <- read.stream("json", path = jsonDir, schema = schema, maxFilesPerTrigger = 1)
#' df <- withWatermark(df, "time", "10 minutes")
#' }
#' @note withWatermark since 2.3.0
setMethod("withWatermark",
          signature(x = "SparkDataFrame", eventTime = "character", delayThreshold = "character"),
          function(x, eventTime, delayThreshold) {
            sdf <- callJMethod(x@sdf, "withWatermark", eventTime, delayThreshold)
            dataFrame(sdf)
          })<|MERGE_RESOLUTION|>--- conflicted
+++ resolved
@@ -1231,23 +1231,12 @@
                 authSecret <- portAuth[[2]]
                 conn <- socketConnection(
                   port = port, blocking = TRUE, open = "wb", timeout = connectionTimeout)
-                version <- packageVersion("arrow")
                 output <- tryCatch({
                   doServerAuth(conn, authSecret)
-<<<<<<< HEAD
-                  if (version$minor >= 17 || version$major >= 1) {
-                    arrowTable <- arrow::read_ipc_stream(readRaw(conn))
-                  } else {
-                    arrowTable <- arrow::read_arrow(readRaw(conn))
-                  }
-                  as.data.frame(arrowTable, stringsAsFactors = stringsAsFactors)
-                }, finally = {
-=======
                   arrowTable <- arrow::read_ipc_stream(readRaw(conn))
                   as.data.frame(arrowTable, stringsAsFactors = stringsAsFactors)
                 },
                 finally = {
->>>>>>> a630e8d1
                   close(conn)
                 })
                 return(output)
