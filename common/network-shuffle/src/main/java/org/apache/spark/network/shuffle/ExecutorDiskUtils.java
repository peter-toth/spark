/*
 * Licensed to the Apache Software Foundation (ASF) under one or more
 * contributor license agreements.  See the NOTICE file distributed with
 * this work for additional information regarding copyright ownership.
 * The ASF licenses this file to You under the Apache License, Version 2.0
 * (the "License"); you may not use this file except in compliance with
 * the License.  You may obtain a copy of the License at
 *
 *    http://www.apache.org/licenses/LICENSE-2.0
 *
 * Unless required by applicable law or agreed to in writing, software
 * distributed under the License is distributed on an "AS IS" BASIS,
 * WITHOUT WARRANTIES OR CONDITIONS OF ANY KIND, either express or implied.
 * See the License for the specific language governing permissions and
 * limitations under the License.
 */

package org.apache.spark.network.shuffle;

import java.io.File;

import org.apache.commons.lang3.SystemUtils;
import org.apache.spark.network.util.JavaUtils;

public class ExecutorDiskUtils {

<<<<<<< HEAD
  private static final Pattern MULTIPLE_SEPARATORS;
  static {
    if (SystemUtils.IS_OS_WINDOWS) {
      MULTIPLE_SEPARATORS = Pattern.compile("[/\\\\]+");
    } else {
      MULTIPLE_SEPARATORS = Pattern.compile("/{2,}");
    }
  }

=======
>>>>>>> a630e8d1
  /**
   * Hashes a filename into the corresponding local directory, in a manner consistent with
   * Spark's DiskBlockManager.getFile().
   */
  public static File getFile(String[] localDirs, int subDirsPerLocalDir, String filename) {
    int hash = JavaUtils.nonNegativeHash(filename);
    String localDir = localDirs[hash % localDirs.length];
    int subDirId = (hash / localDirs.length) % subDirsPerLocalDir;
<<<<<<< HEAD
    return new File(createNormalizedInternedPathname(
        localDir, String.format("%02x", subDirId), filename));
  }

  /**
   * This method is needed to avoid the situation when multiple File instances for the
   * same pathname "foo/bar" are created, each with a separate copy of the "foo/bar" String.
   * According to measurements, in some scenarios such duplicate strings may waste a lot
   * of memory (~ 10% of the heap). To avoid that, we intern the pathname, and before that
   * we make sure that it's in a normalized form (contains no "//", "///" etc.) Otherwise,
   * the internal code in java.io.File would normalize it later, creating a new "foo/bar"
   * String copy. Unfortunately, we cannot just reuse the normalization code that java.io.File
   * uses, since it is in the package-private class java.io.FileSystem.
   *
   * On Windows, separator "\" is used instead of "/".
   *
   * "\\" is a legal character in path name on Unix-like OS, but illegal on Windows.
   */
  @VisibleForTesting
  static String createNormalizedInternedPathname(String dir1, String dir2, String fname) {
    String pathname = dir1 + File.separator + dir2 + File.separator + fname;
    Matcher m = MULTIPLE_SEPARATORS.matcher(pathname);
    pathname = m.replaceAll(Matcher.quoteReplacement(File.separator));
    // A single trailing slash needs to be taken care of separately
    if (pathname.length() > 1 && pathname.charAt(pathname.length() - 1) == File.separatorChar) {
      pathname = pathname.substring(0, pathname.length() - 1);
    }
    return pathname.intern();
=======
    final String notNormalizedPath =
      localDir + File.separator + String.format("%02x", subDirId) + File.separator + filename;
    // Interning the normalized path as according to measurements, in some scenarios such
    // duplicate strings may waste a lot of memory (~ 10% of the heap).
    // Unfortunately, we cannot just call the normalization code that java.io.File
    // uses, since it is in the package-private class java.io.FileSystem.
    // So we are creating a File just to get the normalized path back to intern it.
    // Finally a new File is built and returned with this interned normalized path.
    final String normalizedInternedPath = new File(notNormalizedPath).getPath().intern();
    return new File(normalizedInternedPath);
>>>>>>> a630e8d1
  }

}<|MERGE_RESOLUTION|>--- conflicted
+++ resolved
@@ -19,23 +19,10 @@
 
 import java.io.File;
 
-import org.apache.commons.lang3.SystemUtils;
 import org.apache.spark.network.util.JavaUtils;
 
 public class ExecutorDiskUtils {
 
-<<<<<<< HEAD
-  private static final Pattern MULTIPLE_SEPARATORS;
-  static {
-    if (SystemUtils.IS_OS_WINDOWS) {
-      MULTIPLE_SEPARATORS = Pattern.compile("[/\\\\]+");
-    } else {
-      MULTIPLE_SEPARATORS = Pattern.compile("/{2,}");
-    }
-  }
-
-=======
->>>>>>> a630e8d1
   /**
    * Hashes a filename into the corresponding local directory, in a manner consistent with
    * Spark's DiskBlockManager.getFile().
@@ -44,36 +31,6 @@
     int hash = JavaUtils.nonNegativeHash(filename);
     String localDir = localDirs[hash % localDirs.length];
     int subDirId = (hash / localDirs.length) % subDirsPerLocalDir;
-<<<<<<< HEAD
-    return new File(createNormalizedInternedPathname(
-        localDir, String.format("%02x", subDirId), filename));
-  }
-
-  /**
-   * This method is needed to avoid the situation when multiple File instances for the
-   * same pathname "foo/bar" are created, each with a separate copy of the "foo/bar" String.
-   * According to measurements, in some scenarios such duplicate strings may waste a lot
-   * of memory (~ 10% of the heap). To avoid that, we intern the pathname, and before that
-   * we make sure that it's in a normalized form (contains no "//", "///" etc.) Otherwise,
-   * the internal code in java.io.File would normalize it later, creating a new "foo/bar"
-   * String copy. Unfortunately, we cannot just reuse the normalization code that java.io.File
-   * uses, since it is in the package-private class java.io.FileSystem.
-   *
-   * On Windows, separator "\" is used instead of "/".
-   *
-   * "\\" is a legal character in path name on Unix-like OS, but illegal on Windows.
-   */
-  @VisibleForTesting
-  static String createNormalizedInternedPathname(String dir1, String dir2, String fname) {
-    String pathname = dir1 + File.separator + dir2 + File.separator + fname;
-    Matcher m = MULTIPLE_SEPARATORS.matcher(pathname);
-    pathname = m.replaceAll(Matcher.quoteReplacement(File.separator));
-    // A single trailing slash needs to be taken care of separately
-    if (pathname.length() > 1 && pathname.charAt(pathname.length() - 1) == File.separatorChar) {
-      pathname = pathname.substring(0, pathname.length() - 1);
-    }
-    return pathname.intern();
-=======
     final String notNormalizedPath =
       localDir + File.separator + String.format("%02x", subDirId) + File.separator + filename;
     // Interning the normalized path as according to measurements, in some scenarios such
@@ -84,7 +41,6 @@
     // Finally a new File is built and returned with this interned normalized path.
     final String normalizedInternedPath = new File(notNormalizedPath).getPath().intern();
     return new File(normalizedInternedPath);
->>>>>>> a630e8d1
   }
 
 }