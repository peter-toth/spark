/*
 * Licensed to the Apache Software Foundation (ASF) under one or more
 * contributor license agreements.  See the NOTICE file distributed with
 * this work for additional information regarding copyright ownership.
 * The ASF licenses this file to You under the Apache License, Version 2.0
 * (the "License"); you may not use this file except in compliance with
 * the License.  You may obtain a copy of the License at
 *
 *    http://www.apache.org/licenses/LICENSE-2.0
 *
 * Unless required by applicable law or agreed to in writing, software
 * distributed under the License is distributed on an "AS IS" BASIS,
 * WITHOUT WARRANTIES OR CONDITIONS OF ANY KIND, either express or implied.
 * See the License for the specific language governing permissions and
 * limitations under the License.
 */

package org.apache.spark.sql.catalyst.expressions

import java.sql.{Date, Timestamp}
import java.time.DateTimeException
import java.util.{Calendar, TimeZone}

import scala.collection.parallel.immutable.ParVector

import org.apache.spark.SparkFunSuite
import org.apache.spark.sql.Row
import org.apache.spark.sql.catalyst.InternalRow
import org.apache.spark.sql.catalyst.analysis.TypeCheckResult.TypeCheckFailure
import org.apache.spark.sql.catalyst.analysis.TypeCoercion.numericPrecedence
import org.apache.spark.sql.catalyst.analysis.TypeCoercionSuite
import org.apache.spark.sql.catalyst.expressions.aggregate.{CollectList, CollectSet}
import org.apache.spark.sql.catalyst.expressions.codegen.CodegenContext
import org.apache.spark.sql.catalyst.util.DateTimeConstants._
import org.apache.spark.sql.catalyst.util.DateTimeTestUtils._
import org.apache.spark.sql.catalyst.util.DateTimeUtils._
import org.apache.spark.sql.internal.SQLConf
import org.apache.spark.sql.types._
import org.apache.spark.unsafe.types.UTF8String

abstract class CastSuiteBase extends SparkFunSuite with ExpressionEvalHelper {

  protected def cast(v: Any, targetType: DataType, timeZoneId: Option[String] = None): CastBase

  // expected cannot be null
  protected def checkCast(v: Any, expected: Any): Unit = {
    checkEvaluation(cast(v, Literal(expected).dataType), expected)
  }

  protected def checkNullCast(from: DataType, to: DataType): Unit = {
    checkEvaluation(cast(Literal.create(null, from), to, UTC_OPT), null)
  }

  test("null cast") {
    import DataTypeTestUtils._

    atomicTypes.zip(atomicTypes).foreach { case (from, to) =>
      checkNullCast(from, to)
    }

    atomicTypes.foreach(dt => checkNullCast(NullType, dt))
    atomicTypes.foreach(dt => checkNullCast(dt, StringType))
    checkNullCast(StringType, BinaryType)
    checkNullCast(StringType, BooleanType)
    numericTypes.foreach(dt => checkNullCast(dt, BooleanType))

    checkNullCast(StringType, TimestampType)
    checkNullCast(DateType, TimestampType)

    checkNullCast(StringType, DateType)
    checkNullCast(TimestampType, DateType)

    checkNullCast(StringType, CalendarIntervalType)
    numericTypes.foreach(dt => checkNullCast(StringType, dt))
    numericTypes.foreach(dt => checkNullCast(BooleanType, dt))
    for (from <- numericTypes; to <- numericTypes) checkNullCast(from, to)
  }

  test("cast string to date") {
    var c = Calendar.getInstance()
    c.set(2015, 0, 1, 0, 0, 0)
    c.set(Calendar.MILLISECOND, 0)
    checkEvaluation(Cast(Literal("2015"), DateType), new Date(c.getTimeInMillis))
    c = Calendar.getInstance()
    c.set(2015, 2, 1, 0, 0, 0)
    c.set(Calendar.MILLISECOND, 0)
    checkEvaluation(Cast(Literal("2015-03"), DateType), new Date(c.getTimeInMillis))
    c = Calendar.getInstance()
    c.set(2015, 2, 18, 0, 0, 0)
    c.set(Calendar.MILLISECOND, 0)
    checkEvaluation(Cast(Literal("2015-03-18"), DateType), new Date(c.getTimeInMillis))
    checkEvaluation(Cast(Literal("2015-03-18 "), DateType), new Date(c.getTimeInMillis))
    checkEvaluation(Cast(Literal("2015-03-18 123142"), DateType), new Date(c.getTimeInMillis))
    checkEvaluation(Cast(Literal("2015-03-18T123123"), DateType), new Date(c.getTimeInMillis))
    checkEvaluation(Cast(Literal("2015-03-18T"), DateType), new Date(c.getTimeInMillis))

    checkEvaluation(Cast(Literal("2015-03-18X"), DateType), null)
    checkEvaluation(Cast(Literal("2015/03/18"), DateType), null)
    checkEvaluation(Cast(Literal("2015.03.18"), DateType), null)
    checkEvaluation(Cast(Literal("20150318"), DateType), null)
    checkEvaluation(Cast(Literal("2015-031-8"), DateType), null)
  }

  test("cast string to timestamp") {
    new ParVector(ALL_TIMEZONES.toVector).foreach { zid =>
      def checkCastStringToTimestamp(str: String, expected: Timestamp): Unit = {
        checkEvaluation(cast(Literal(str), TimestampType, Option(zid.getId)), expected)
      }

<<<<<<< HEAD
      checkCastStringToTimestamp("123", null)

=======
>>>>>>> a630e8d1
      val tz = TimeZone.getTimeZone(zid)
      var c = Calendar.getInstance(tz)
      c.set(2015, 0, 1, 0, 0, 0)
      c.set(Calendar.MILLISECOND, 0)
      checkCastStringToTimestamp("2015", new Timestamp(c.getTimeInMillis))
      c = Calendar.getInstance(tz)
      c.set(2015, 2, 1, 0, 0, 0)
      c.set(Calendar.MILLISECOND, 0)
      checkCastStringToTimestamp("2015-03", new Timestamp(c.getTimeInMillis))
      c = Calendar.getInstance(tz)
      c.set(2015, 2, 18, 0, 0, 0)
      c.set(Calendar.MILLISECOND, 0)
      checkCastStringToTimestamp("2015-03-18", new Timestamp(c.getTimeInMillis))
      checkCastStringToTimestamp("2015-03-18 ", new Timestamp(c.getTimeInMillis))
      checkCastStringToTimestamp("2015-03-18T", new Timestamp(c.getTimeInMillis))

      c = Calendar.getInstance(tz)
      c.set(2015, 2, 18, 12, 3, 17)
      c.set(Calendar.MILLISECOND, 0)
      checkCastStringToTimestamp("2015-03-18 12:03:17", new Timestamp(c.getTimeInMillis))
      checkCastStringToTimestamp("2015-03-18T12:03:17", new Timestamp(c.getTimeInMillis))

      // If the string value includes timezone string, it represents the timestamp string
      // in the timezone regardless of the timeZoneId parameter.
      c = Calendar.getInstance(TimeZone.getTimeZone(UTC))
      c.set(2015, 2, 18, 12, 3, 17)
      c.set(Calendar.MILLISECOND, 0)
      checkCastStringToTimestamp("2015-03-18T12:03:17Z", new Timestamp(c.getTimeInMillis))
      checkCastStringToTimestamp("2015-03-18 12:03:17Z", new Timestamp(c.getTimeInMillis))

      c = Calendar.getInstance(TimeZone.getTimeZone("GMT-01:00"))
      c.set(2015, 2, 18, 12, 3, 17)
      c.set(Calendar.MILLISECOND, 0)
      checkCastStringToTimestamp("2015-03-18T12:03:17-1:0", new Timestamp(c.getTimeInMillis))
      checkCastStringToTimestamp("2015-03-18T12:03:17-01:00", new Timestamp(c.getTimeInMillis))

      c = Calendar.getInstance(TimeZone.getTimeZone("GMT+07:30"))
      c.set(2015, 2, 18, 12, 3, 17)
      c.set(Calendar.MILLISECOND, 0)
      checkCastStringToTimestamp("2015-03-18T12:03:17+07:30", new Timestamp(c.getTimeInMillis))

      c = Calendar.getInstance(TimeZone.getTimeZone("GMT+07:03"))
      c.set(2015, 2, 18, 12, 3, 17)
      c.set(Calendar.MILLISECOND, 0)
      checkCastStringToTimestamp("2015-03-18T12:03:17+7:3", new Timestamp(c.getTimeInMillis))

      // tests for the string including milliseconds.
      c = Calendar.getInstance(tz)
      c.set(2015, 2, 18, 12, 3, 17)
      c.set(Calendar.MILLISECOND, 123)
      checkCastStringToTimestamp("2015-03-18 12:03:17.123", new Timestamp(c.getTimeInMillis))
      checkCastStringToTimestamp("2015-03-18T12:03:17.123", new Timestamp(c.getTimeInMillis))

      // If the string value includes timezone string, it represents the timestamp string
      // in the timezone regardless of the timeZoneId parameter.
      c = Calendar.getInstance(TimeZone.getTimeZone(UTC))
      c.set(2015, 2, 18, 12, 3, 17)
      c.set(Calendar.MILLISECOND, 456)
      checkCastStringToTimestamp("2015-03-18T12:03:17.456Z", new Timestamp(c.getTimeInMillis))
      checkCastStringToTimestamp("2015-03-18 12:03:17.456Z", new Timestamp(c.getTimeInMillis))

      c = Calendar.getInstance(TimeZone.getTimeZone("GMT-01:00"))
      c.set(2015, 2, 18, 12, 3, 17)
      c.set(Calendar.MILLISECOND, 123)
      checkCastStringToTimestamp("2015-03-18T12:03:17.123-1:0", new Timestamp(c.getTimeInMillis))
      checkCastStringToTimestamp("2015-03-18T12:03:17.123-01:00", new Timestamp(c.getTimeInMillis))

      c = Calendar.getInstance(TimeZone.getTimeZone("GMT+07:30"))
      c.set(2015, 2, 18, 12, 3, 17)
      c.set(Calendar.MILLISECOND, 123)
      checkCastStringToTimestamp("2015-03-18T12:03:17.123+07:30", new Timestamp(c.getTimeInMillis))

      c = Calendar.getInstance(TimeZone.getTimeZone("GMT+07:03"))
      c.set(2015, 2, 18, 12, 3, 17)
      c.set(Calendar.MILLISECOND, 123)
      checkCastStringToTimestamp("2015-03-18T12:03:17.123+7:3", new Timestamp(c.getTimeInMillis))
    }
  }

  test("cast from boolean") {
    checkEvaluation(cast(true, IntegerType), 1)
    checkEvaluation(cast(false, IntegerType), 0)
    checkEvaluation(cast(true, StringType), "true")
    checkEvaluation(cast(false, StringType), "false")
    checkEvaluation(cast(cast(1, BooleanType), IntegerType), 1)
    checkEvaluation(cast(cast(0, BooleanType), IntegerType), 0)
  }

  test("cast from int") {
    checkCast(0, false)
    checkCast(1, true)
    checkCast(-5, true)
    checkCast(1, 1.toByte)
    checkCast(1, 1.toShort)
    checkCast(1, 1)
    checkCast(1, 1.toLong)
    checkCast(1, 1.0f)
    checkCast(1, 1.0)
    checkCast(123, "123")

    checkEvaluation(cast(123, DecimalType.USER_DEFAULT), Decimal(123))
    checkEvaluation(cast(123, DecimalType(3, 0)), Decimal(123))
    checkEvaluation(cast(1, LongType), 1.toLong)
  }

  test("cast from long") {
    checkCast(0L, false)
    checkCast(1L, true)
    checkCast(-5L, true)
    checkCast(1L, 1.toByte)
    checkCast(1L, 1.toShort)
    checkCast(1L, 1)
    checkCast(1L, 1.toLong)
    checkCast(1L, 1.0f)
    checkCast(1L, 1.0)
    checkCast(123L, "123")

    checkEvaluation(cast(123L, DecimalType.USER_DEFAULT), Decimal(123))
    checkEvaluation(cast(123L, DecimalType(3, 0)), Decimal(123))
  }

  test("cast from float") {
    checkCast(0.0f, false)
    checkCast(0.5f, true)
    checkCast(-5.0f, true)
    checkCast(1.5f, 1.toByte)
    checkCast(1.5f, 1.toShort)
    checkCast(1.5f, 1)
    checkCast(1.5f, 1.toLong)
    checkCast(1.5f, 1.5)
    checkCast(1.5f, "1.5")
  }

  test("cast from double") {
    checkCast(0.0, false)
    checkCast(0.5, true)
    checkCast(-5.0, true)
    checkCast(1.5, 1.toByte)
    checkCast(1.5, 1.toShort)
    checkCast(1.5, 1)
    checkCast(1.5, 1.toLong)
    checkCast(1.5, 1.5f)
    checkCast(1.5, "1.5")
<<<<<<< HEAD

    checkEvaluation(cast(cast(1.toDouble, TimestampType), DoubleType), 1.toDouble)
=======
>>>>>>> a630e8d1
  }

  test("cast from string") {
    assert(cast("abcdef", StringType).nullable === false)
    assert(cast("abcdef", BinaryType).nullable === false)
    assert(cast("abcdef", BooleanType).nullable)
    assert(cast("abcdef", TimestampType).nullable)
    assert(cast("abcdef", LongType).nullable)
    assert(cast("abcdef", IntegerType).nullable)
    assert(cast("abcdef", ShortType).nullable)
    assert(cast("abcdef", ByteType).nullable)
    assert(cast("abcdef", DecimalType.USER_DEFAULT).nullable)
    assert(cast("abcdef", DecimalType(4, 2)).nullable)
    assert(cast("abcdef", DoubleType).nullable)
    assert(cast("abcdef", FloatType).nullable)
  }

  test("data type casting") {
    val sd = "1970-01-01"
    val d = Date.valueOf(sd)
    val zts = sd + " 00:00:00"
    val sts = sd + " 00:00:02"
    val nts = sts + ".1"
    val ts = withDefaultTimeZone(UTC)(Timestamp.valueOf(nts))

    for (tz <- ALL_TIMEZONES) {
      val timeZoneId = Option(tz.getId)
<<<<<<< HEAD
      var c = Calendar.getInstance(TimeZoneGMT)
=======
      var c = Calendar.getInstance(TimeZoneUTC)
>>>>>>> a630e8d1
      c.set(2015, 2, 8, 2, 30, 0)
      checkEvaluation(
        cast(cast(new Timestamp(c.getTimeInMillis), StringType, timeZoneId),
          TimestampType, timeZoneId),
<<<<<<< HEAD
        fromMillis(c.getTimeInMillis))
      c = Calendar.getInstance(TimeZoneGMT)
=======
        millisToMicros(c.getTimeInMillis))
      c = Calendar.getInstance(TimeZoneUTC)
>>>>>>> a630e8d1
      c.set(2015, 10, 1, 2, 30, 0)
      checkEvaluation(
        cast(cast(new Timestamp(c.getTimeInMillis), StringType, timeZoneId),
          TimestampType, timeZoneId),
<<<<<<< HEAD
        fromMillis(c.getTimeInMillis))
    }

    checkEvaluation(cast("abdef", StringType), "abdef")
    checkEvaluation(cast("abdef", TimestampType, UTC_OPT), null)
=======
        millisToMicros(c.getTimeInMillis))
    }

    checkEvaluation(cast("abdef", StringType), "abdef")
>>>>>>> a630e8d1
    checkEvaluation(cast("12.65", DecimalType.SYSTEM_DEFAULT), Decimal(12.65))

    checkEvaluation(cast(cast(sd, DateType), StringType), sd)
    checkEvaluation(cast(cast(d, StringType), DateType), 0)
    checkEvaluation(cast(cast(nts, TimestampType, UTC_OPT), StringType, UTC_OPT), nts)
    checkEvaluation(
      cast(cast(ts, StringType, UTC_OPT), TimestampType, UTC_OPT),
<<<<<<< HEAD
      DateTimeUtils.fromJavaTimestamp(ts))
=======
      fromJavaTimestamp(ts))
>>>>>>> a630e8d1

    // all convert to string type to check
    checkEvaluation(
      cast(cast(cast(nts, TimestampType, UTC_OPT), DateType, UTC_OPT), StringType),
      sd)
    checkEvaluation(
      cast(cast(cast(ts, DateType, UTC_OPT), TimestampType, UTC_OPT), StringType, UTC_OPT),
      zts)

    checkEvaluation(cast(cast("abdef", BinaryType), StringType), "abdef")

    checkEvaluation(cast(cast(cast(cast(
      cast(cast("5", ByteType), ShortType), IntegerType), FloatType), DoubleType), LongType),
      5.toLong)
<<<<<<< HEAD
    checkEvaluation(
      cast(cast(cast(cast(cast(cast("5", ByteType), TimestampType),
        DecimalType.SYSTEM_DEFAULT), LongType), StringType), ShortType),
      5.toShort)
    checkEvaluation(
      cast(cast(cast(cast(cast(cast("5", TimestampType, UTC_OPT), ByteType),
        DecimalType.SYSTEM_DEFAULT), LongType), StringType), ShortType),
      null)
    checkEvaluation(cast(cast(cast(cast(cast(cast("5", DecimalType.SYSTEM_DEFAULT),
      ByteType), TimestampType), LongType), StringType), ShortType),
      5.toShort)
=======
>>>>>>> a630e8d1

    checkEvaluation(cast("23", DoubleType), 23d)
    checkEvaluation(cast("23", IntegerType), 23)
    checkEvaluation(cast("23", FloatType), 23f)
    checkEvaluation(cast("23", DecimalType.USER_DEFAULT), Decimal(23))
    checkEvaluation(cast("23", ByteType), 23.toByte)
    checkEvaluation(cast("23", ShortType), 23.toShort)
    checkEvaluation(cast(123, IntegerType), 123)

    checkEvaluation(cast(Literal.create(null, IntegerType), ShortType), null)
  }

  test("cast and add") {
    checkEvaluation(Add(Literal(23d), cast(true, DoubleType)), 24d)
    checkEvaluation(Add(Literal(23), cast(true, IntegerType)), 24)
    checkEvaluation(Add(Literal(23f), cast(true, FloatType)), 24f)
    checkEvaluation(Add(Literal(Decimal(23)), cast(true, DecimalType.USER_DEFAULT)), Decimal(24))
    checkEvaluation(Add(Literal(23.toByte), cast(true, ByteType)), 24.toByte)
    checkEvaluation(Add(Literal(23.toShort), cast(true, ShortType)), 24.toShort)
  }

  test("from decimal") {
    checkCast(Decimal(0.0), false)
    checkCast(Decimal(0.5), true)
    checkCast(Decimal(-5.0), true)
    checkCast(Decimal(1.5), 1.toByte)
    checkCast(Decimal(1.5), 1.toShort)
    checkCast(Decimal(1.5), 1)
    checkCast(Decimal(1.5), 1.toLong)
    checkCast(Decimal(1.5), 1.5f)
    checkCast(Decimal(1.5), 1.5)
    checkCast(Decimal(1.5), "1.5")
  }

<<<<<<< HEAD
  test("cast from date") {
    val d = Date.valueOf("1970-01-01")
    checkEvaluation(cast(d, ShortType), null)
    checkEvaluation(cast(d, IntegerType), null)
    checkEvaluation(cast(d, LongType), null)
    checkEvaluation(cast(d, FloatType), null)
    checkEvaluation(cast(d, DoubleType), null)
    checkEvaluation(cast(d, DecimalType.SYSTEM_DEFAULT), null)
    checkEvaluation(cast(d, DecimalType(10, 2)), null)
    checkEvaluation(cast(d, StringType), "1970-01-01")

    checkEvaluation(
      cast(cast(d, TimestampType, UTC_OPT), StringType, UTC_OPT),
      "1970-01-01 00:00:00")
  }

  test("cast from timestamp") {
    val millis = 15 * 1000 + 3
    val seconds = millis * 1000 + 3
    val ts = new Timestamp(millis)
    val tss = new Timestamp(seconds)
    checkEvaluation(cast(ts, ShortType), 15.toShort)
    checkEvaluation(cast(ts, IntegerType), 15)
    checkEvaluation(cast(ts, LongType), 15.toLong)
    checkEvaluation(cast(ts, FloatType), 15.003f)
    checkEvaluation(cast(ts, DoubleType), 15.003)
    checkEvaluation(cast(cast(tss, ShortType), TimestampType),
      DateTimeUtils.fromJavaTimestamp(ts) * MILLIS_PER_SECOND)
    checkEvaluation(cast(cast(tss, IntegerType), TimestampType),
      DateTimeUtils.fromJavaTimestamp(ts) * MILLIS_PER_SECOND)
    checkEvaluation(cast(cast(tss, LongType), TimestampType),
      DateTimeUtils.fromJavaTimestamp(ts) * MILLIS_PER_SECOND)
    checkEvaluation(
      cast(cast(millis.toFloat / MILLIS_PER_SECOND, TimestampType), FloatType),
      millis.toFloat / MILLIS_PER_SECOND)
    checkEvaluation(
      cast(cast(millis.toDouble / MILLIS_PER_SECOND, TimestampType), DoubleType),
      millis.toDouble / MILLIS_PER_SECOND)
    checkEvaluation(
      cast(cast(Decimal(1), TimestampType), DecimalType.SYSTEM_DEFAULT),
      Decimal(1))

    // A test for higher precision than millis
    checkEvaluation(cast(cast(0.000001, TimestampType), DoubleType), 0.000001)

    checkEvaluation(cast(Double.NaN, TimestampType), null)
    checkEvaluation(cast(1.0 / 0.0, TimestampType), null)
    checkEvaluation(cast(Float.NaN, TimestampType), null)
    checkEvaluation(cast(1.0f / 0.0f, TimestampType), null)
  }

=======
>>>>>>> a630e8d1
  test("cast from array") {
    val array = Literal.create(Seq("123", "true", "f", null),
      ArrayType(StringType, containsNull = true))
    val array_notNull = Literal.create(Seq("123", "true", "f"),
      ArrayType(StringType, containsNull = false))

    checkNullCast(ArrayType(StringType), ArrayType(IntegerType))

    {
      val ret = cast(array, ArrayType(BooleanType, containsNull = true))
      assert(ret.resolved)
      checkEvaluation(ret, Seq(null, true, false, null))
    }

    {
      val array = Literal.create(Seq.empty, ArrayType(NullType, containsNull = false))
      val ret = cast(array, ArrayType(IntegerType, containsNull = false))
      assert(ret.resolved)
      checkEvaluation(ret, Seq.empty)
    }

    {
      val ret = cast(array, ArrayType(BooleanType, containsNull = false))
      assert(ret.resolved === false)
    }

    {
      val ret = cast(array_notNull, ArrayType(BooleanType, containsNull = true))
      assert(ret.resolved)
      checkEvaluation(ret, Seq(null, true, false))
    }
    {
      val ret = cast(array_notNull, ArrayType(BooleanType, containsNull = false))
      assert(ret.resolved === false)
    }

    {
      val ret = cast(array, IntegerType)
      assert(ret.resolved === false)
    }
  }

  test("cast from map") {
    val map = Literal.create(
      Map("a" -> "123", "b" -> "true", "c" -> "f", "d" -> null),
      MapType(StringType, StringType, valueContainsNull = true))
    val map_notNull = Literal.create(
      Map("a" -> "123", "b" -> "true", "c" -> "f"),
      MapType(StringType, StringType, valueContainsNull = false))

    checkNullCast(MapType(StringType, IntegerType), MapType(StringType, StringType))

    {
      val ret = cast(map, MapType(StringType, BooleanType, valueContainsNull = true))
      assert(ret.resolved)
      checkEvaluation(ret, Map("a" -> null, "b" -> true, "c" -> false, "d" -> null))
    }
    {
      val ret = cast(map, MapType(StringType, BooleanType, valueContainsNull = false))
      assert(ret.resolved === false)
    }
    {
      val ret = cast(map, MapType(IntegerType, StringType, valueContainsNull = true))
      assert(ret.resolved === false)
    }
    {
      val ret = cast(map_notNull, MapType(StringType, BooleanType, valueContainsNull = true))
      assert(ret.resolved)
      checkEvaluation(ret, Map("a" -> null, "b" -> true, "c" -> false))
    }
    {
      val ret = cast(map_notNull, MapType(StringType, BooleanType, valueContainsNull = false))
      assert(ret.resolved === false)
    }
    {
      val ret = cast(map_notNull, MapType(IntegerType, StringType, valueContainsNull = true))
      assert(ret.resolved === false)
    }

    {
      val ret = cast(map, IntegerType)
      assert(ret.resolved === false)
    }
  }

  test("cast from struct") {
    checkNullCast(
      StructType(Seq(
        StructField("a", StringType),
        StructField("b", IntegerType))),
      StructType(Seq(
        StructField("a", StringType),
        StructField("b", StringType))))

    val struct = Literal.create(
      InternalRow(
        UTF8String.fromString("123"),
        UTF8String.fromString("true"),
        UTF8String.fromString("f"),
        null),
      StructType(Seq(
        StructField("a", StringType, nullable = true),
        StructField("b", StringType, nullable = true),
        StructField("c", StringType, nullable = true),
        StructField("d", StringType, nullable = true))))
    val struct_notNull = Literal.create(
      InternalRow(
        UTF8String.fromString("123"),
        UTF8String.fromString("true"),
        UTF8String.fromString("f")),
      StructType(Seq(
        StructField("a", StringType, nullable = false),
        StructField("b", StringType, nullable = false),
        StructField("c", StringType, nullable = false))))

    {
      val ret = cast(struct, StructType(Seq(
        StructField("a", BooleanType, nullable = true),
        StructField("b", BooleanType, nullable = true),
        StructField("c", BooleanType, nullable = true),
        StructField("d", BooleanType, nullable = true))))
      assert(ret.resolved)
      checkEvaluation(ret, InternalRow(null, true, false, null))
    }
    {
      val ret = cast(struct, StructType(Seq(
        StructField("a", BooleanType, nullable = true),
        StructField("b", BooleanType, nullable = true),
        StructField("c", BooleanType, nullable = false),
        StructField("d", BooleanType, nullable = true))))
      assert(ret.resolved === false)
    }

    {
      val ret = cast(struct_notNull, StructType(Seq(
        StructField("a", BooleanType, nullable = true),
        StructField("b", BooleanType, nullable = true),
        StructField("c", BooleanType, nullable = true))))
      assert(ret.resolved)
      checkEvaluation(ret, InternalRow(null, true, false))
    }
    {
      val ret = cast(struct_notNull, StructType(Seq(
        StructField("a", BooleanType, nullable = true),
        StructField("b", BooleanType, nullable = true),
        StructField("c", BooleanType, nullable = false))))
      assert(ret.resolved === false)
    }

    {
      val ret = cast(struct, StructType(Seq(
        StructField("a", StringType, nullable = true),
        StructField("b", StringType, nullable = true),
        StructField("c", StringType, nullable = true))))
      assert(ret.resolved === false)
    }
    {
      val ret = cast(struct, IntegerType)
      assert(ret.resolved === false)
    }
  }

  test("cast struct with a timestamp field") {
    val originalSchema = new StructType().add("tsField", TimestampType, nullable = false)
    // nine out of ten times I'm casting a struct, it's to normalize its fields nullability
    val targetSchema = new StructType().add("tsField", TimestampType, nullable = true)

    val inp = Literal.create(InternalRow(0L), originalSchema)
    val expected = InternalRow(0L)
    checkEvaluation(cast(inp, targetSchema), expected)
  }

  test("complex casting") {
    val complex = Literal.create(
      Row(
        Seq("123", "true", "f"),
        Map("a" -> "123", "b" -> "true", "c" -> "f"),
        Row(0)),
      StructType(Seq(
        StructField("a",
          ArrayType(StringType, containsNull = false), nullable = true),
        StructField("m",
          MapType(StringType, StringType, valueContainsNull = false), nullable = true),
        StructField("s",
          StructType(Seq(
            StructField("i", IntegerType, nullable = true)))))))

    val ret = cast(complex, StructType(Seq(
      StructField("a",
        ArrayType(IntegerType, containsNull = true), nullable = true),
      StructField("m",
        MapType(StringType, BooleanType, valueContainsNull = false), nullable = true),
      StructField("s",
        StructType(Seq(
          StructField("l", LongType, nullable = true)))))))

    assert(ret.resolved === false)
  }

  test("cast between string and interval") {
    import org.apache.spark.unsafe.types.CalendarInterval

    checkEvaluation(Cast(Literal(""), CalendarIntervalType), null)
    checkEvaluation(Cast(Literal("interval -3 month 1 day 7 hours"), CalendarIntervalType),
      new CalendarInterval(-3, 1, 7 * MICROS_PER_HOUR))
    checkEvaluation(Cast(Literal.create(
      new CalendarInterval(15, 9, -3 * MICROS_PER_HOUR), CalendarIntervalType),
      StringType),
      "1 years 3 months 9 days -3 hours")
    checkEvaluation(Cast(Literal("INTERVAL 1 Second 1 microsecond"), CalendarIntervalType),
      new CalendarInterval(0, 0, 1000001))
    checkEvaluation(Cast(Literal("1 MONTH 1 Microsecond"), CalendarIntervalType),
      new CalendarInterval(1, 0, 1))
  }

  test("cast string to boolean") {
    checkCast("t", true)
    checkCast("true", true)
    checkCast("tRUe", true)
    checkCast("y", true)
    checkCast("yes", true)
    checkCast("1", true)
    checkCast("f", false)
    checkCast("false", false)
    checkCast("FAlsE", false)
    checkCast("n", false)
    checkCast("no", false)
    checkCast("0", false)

    checkEvaluation(cast("abc", BooleanType), null)
    checkEvaluation(cast("", BooleanType), null)
  }

  protected def checkInvalidCastFromNumericType(to: DataType): Unit = {
    assert(cast(1.toByte, to).checkInputDataTypes().isFailure)
    assert(cast(1.toShort, to).checkInputDataTypes().isFailure)
    assert(cast(1, to).checkInputDataTypes().isFailure)
    assert(cast(1L, to).checkInputDataTypes().isFailure)
    assert(cast(1.0.toFloat, to).checkInputDataTypes().isFailure)
    assert(cast(1.0, to).checkInputDataTypes().isFailure)
  }

  test("SPARK-16729 type checking for casting to date type") {
    assert(cast("1234", DateType).checkInputDataTypes().isSuccess)
    assert(cast(new Timestamp(1), DateType).checkInputDataTypes().isSuccess)
    assert(cast(false, DateType).checkInputDataTypes().isFailure)
    checkInvalidCastFromNumericType(DateType)
  }

  test("SPARK-20302 cast with same structure") {
    val from = new StructType()
      .add("a", IntegerType)
      .add("b", new StructType().add("b1", LongType))

    val to = new StructType()
      .add("a1", IntegerType)
      .add("b1", new StructType().add("b11", LongType))

    val input = Row(10, Row(12L))

    checkEvaluation(cast(Literal.create(input, from), to), input)
  }

  test("SPARK-22500: cast for struct should not generate codes beyond 64KB") {
    val N = 25

    val fromInner = new StructType(
      (1 to N).map(i => StructField(s"s$i", DoubleType)).toArray)
    val toInner = new StructType(
      (1 to N).map(i => StructField(s"i$i", IntegerType)).toArray)
    val inputInner = Row.fromSeq((1 to N).map(i => i + 0.5))
    val outputInner = Row.fromSeq((1 to N))
    val fromOuter = new StructType(
      (1 to N).map(i => StructField(s"s$i", fromInner)).toArray)
    val toOuter = new StructType(
      (1 to N).map(i => StructField(s"s$i", toInner)).toArray)
    val inputOuter = Row.fromSeq((1 to N).map(_ => inputInner))
    val outputOuter = Row.fromSeq((1 to N).map(_ => outputInner))
    checkEvaluation(cast(Literal.create(inputOuter, fromOuter), toOuter), outputOuter)
  }

  test("SPARK-22570: Cast should not create a lot of global variables") {
    val ctx = new CodegenContext
    cast("1", IntegerType).genCode(ctx)
    cast("2", LongType).genCode(ctx)
    assert(ctx.inlinedMutableStates.length == 0)
  }

  test("up-cast") {
    def isCastSafe(from: NumericType, to: NumericType): Boolean = (from, to) match {
      case (_, dt: DecimalType) => dt.isWiderThan(from)
      case (dt: DecimalType, _) => dt.isTighterThan(to)
      case _ => numericPrecedence.indexOf(from) <= numericPrecedence.indexOf(to)
    }

    def makeComplexTypes(dt: NumericType, nullable: Boolean): Seq[DataType] = {
      Seq(
        new StructType().add("a", dt, nullable).add("b", dt, nullable),
        ArrayType(dt, nullable),
        MapType(dt, dt, nullable),
        ArrayType(new StructType().add("a", dt, nullable), nullable),
        new StructType().add("a", ArrayType(dt, nullable), nullable)
      )
    }

    import DataTypeTestUtils._
    numericTypes.foreach { from =>
      val (safeTargetTypes, unsafeTargetTypes) = numericTypes.partition(to => isCastSafe(from, to))

      safeTargetTypes.foreach { to =>
        assert(Cast.canUpCast(from, to), s"It should be possible to up-cast $from to $to")

        // If the nullability is compatible, we can up-cast complex types too.
        Seq(true -> true, false -> false, false -> true).foreach { case (fn, tn) =>
          makeComplexTypes(from, fn).zip(makeComplexTypes(to, tn)).foreach {
            case (complexFromType, complexToType) =>
              assert(Cast.canUpCast(complexFromType, complexToType))
          }
        }

        makeComplexTypes(from, true).zip(makeComplexTypes(to, false)).foreach {
          case (complexFromType, complexToType) =>
            assert(!Cast.canUpCast(complexFromType, complexToType))
        }
      }

      unsafeTargetTypes.foreach { to =>
        assert(!Cast.canUpCast(from, to), s"It shouldn't be possible to up-cast $from to $to")
        makeComplexTypes(from, true).zip(makeComplexTypes(to, true)).foreach {
          case (complexFromType, complexToType) =>
            assert(!Cast.canUpCast(complexFromType, complexToType))
        }
      }
    }
    numericTypes.foreach { dt =>
      makeComplexTypes(dt, true).foreach { complexType =>
        assert(!Cast.canUpCast(complexType, StringType))
      }
    }

    atomicTypes.foreach { atomicType =>
      assert(Cast.canUpCast(NullType, atomicType))
    }
  }

  test("SPARK-27671: cast from nested null type in struct") {
    import DataTypeTestUtils._

    atomicTypes.foreach { atomicType =>
      val struct = Literal.create(
        InternalRow(null),
        StructType(Seq(StructField("a", NullType, nullable = true))))

      val ret = cast(struct, StructType(Seq(
        StructField("a", atomicType, nullable = true))))
      assert(ret.resolved)
      checkEvaluation(ret, InternalRow(null))
    }
  }

  test("Process Infinity, -Infinity, NaN in case insensitive manner") {
    Seq("inf", "+inf", "infinity", "+infiNity", " infinity ").foreach { value =>
      checkEvaluation(cast(value, FloatType), Float.PositiveInfinity)
    }
    Seq("-infinity", "-infiniTy", "  -infinity  ", "  -inf  ").foreach { value =>
      checkEvaluation(cast(value, FloatType), Float.NegativeInfinity)
    }
    Seq("inf", "+inf", "infinity", "+infiNity", " infinity ").foreach { value =>
      checkEvaluation(cast(value, DoubleType), Double.PositiveInfinity)
    }
    Seq("-infinity", "-infiniTy", "  -infinity  ", "  -inf  ").foreach { value =>
      checkEvaluation(cast(value, DoubleType), Double.NegativeInfinity)
    }
    Seq("nan", "nAn", " nan ").foreach { value =>
      checkEvaluation(cast(value, FloatType), Float.NaN)
    }
    Seq("nan", "nAn", " nan ").foreach { value =>
      checkEvaluation(cast(value, DoubleType), Double.NaN)
    }
  }
}

abstract class AnsiCastSuiteBase extends CastSuiteBase {

  private def testIntMaxAndMin(dt: DataType): Unit = {
    assert(Seq(IntegerType, ShortType, ByteType).contains(dt))
    Seq(Int.MaxValue + 1L, Int.MinValue - 1L).foreach { value =>
      checkExceptionInExpression[ArithmeticException](cast(value, dt), "overflow")
      checkExceptionInExpression[ArithmeticException](cast(Decimal(value.toString), dt), "overflow")
      checkExceptionInExpression[ArithmeticException](
        cast(Literal(value * 1.5f, FloatType), dt), "overflow")
      checkExceptionInExpression[ArithmeticException](
        cast(Literal(value * 1.0, DoubleType), dt), "overflow")
    }
  }

  private def testLongMaxAndMin(dt: DataType): Unit = {
    assert(Seq(LongType, IntegerType).contains(dt))
    Seq(Decimal(Long.MaxValue) + Decimal(1), Decimal(Long.MinValue) - Decimal(1)).foreach { value =>
      checkExceptionInExpression[ArithmeticException](
        cast(value, dt), "overflow")
      checkExceptionInExpression[ArithmeticException](
        cast((value * Decimal(1.1)).toFloat, dt), "overflow")
      checkExceptionInExpression[ArithmeticException](
        cast((value * Decimal(1.1)).toDouble, dt), "overflow")
    }
  }

  test("ANSI mode: Throw exception on casting out-of-range value to byte type") {
    testIntMaxAndMin(ByteType)
    Seq(Byte.MaxValue + 1, Byte.MinValue - 1).foreach { value =>
      checkExceptionInExpression[ArithmeticException](cast(value, ByteType), "overflow")
      checkExceptionInExpression[ArithmeticException](
        cast(Literal(value.toFloat, FloatType), ByteType), "overflow")
      checkExceptionInExpression[ArithmeticException](
        cast(Literal(value.toDouble, DoubleType), ByteType), "overflow")
    }

    Seq(Byte.MaxValue, 0.toByte, Byte.MinValue).foreach { value =>
      checkEvaluation(cast(value, ByteType), value)
      checkEvaluation(cast(value.toString, ByteType), value)
      checkEvaluation(cast(Decimal(value.toString), ByteType), value)
      checkEvaluation(cast(Literal(value.toFloat, FloatType), ByteType), value)
      checkEvaluation(cast(Literal(value.toDouble, DoubleType), ByteType), value)
    }
  }

  test("ANSI mode: Throw exception on casting out-of-range value to short type") {
    testIntMaxAndMin(ShortType)
    Seq(Short.MaxValue + 1, Short.MinValue - 1).foreach { value =>
      checkExceptionInExpression[ArithmeticException](cast(value, ShortType), "overflow")
      checkExceptionInExpression[ArithmeticException](
        cast(Literal(value.toFloat, FloatType), ShortType), "overflow")
      checkExceptionInExpression[ArithmeticException](
        cast(Literal(value.toDouble, DoubleType), ShortType), "overflow")
    }

    Seq(Short.MaxValue, 0.toShort, Short.MinValue).foreach { value =>
      checkEvaluation(cast(value, ShortType), value)
      checkEvaluation(cast(value.toString, ShortType), value)
      checkEvaluation(cast(Decimal(value.toString), ShortType), value)
      checkEvaluation(cast(Literal(value.toFloat, FloatType), ShortType), value)
      checkEvaluation(cast(Literal(value.toDouble, DoubleType), ShortType), value)
    }
  }

  test("ANSI mode: Throw exception on casting out-of-range value to int type") {
    testIntMaxAndMin(IntegerType)
    testLongMaxAndMin(IntegerType)

    Seq(Int.MaxValue, 0, Int.MinValue).foreach { value =>
      checkEvaluation(cast(value, IntegerType), value)
      checkEvaluation(cast(value.toString, IntegerType), value)
      checkEvaluation(cast(Decimal(value.toString), IntegerType), value)
      checkEvaluation(cast(Literal(value * 1.0, DoubleType), IntegerType), value)
    }
    checkEvaluation(cast(Int.MaxValue + 0.9D, IntegerType), Int.MaxValue)
    checkEvaluation(cast(Int.MinValue - 0.9D, IntegerType), Int.MinValue)
  }

  test("ANSI mode: Throw exception on casting out-of-range value to long type") {
    testLongMaxAndMin(LongType)

    Seq(Long.MaxValue, 0, Long.MinValue).foreach { value =>
      checkEvaluation(cast(value, LongType), value)
      checkEvaluation(cast(value.toString, LongType), value)
      checkEvaluation(cast(Decimal(value.toString), LongType), value)
    }
    checkEvaluation(cast(Long.MaxValue + 0.9F, LongType), Long.MaxValue)
    checkEvaluation(cast(Long.MinValue - 0.9F, LongType), Long.MinValue)
    checkEvaluation(cast(Long.MaxValue + 0.9D, LongType), Long.MaxValue)
    checkEvaluation(cast(Long.MinValue - 0.9D, LongType), Long.MinValue)
  }

  test("ANSI mode: Throw exception on casting out-of-range value to decimal type") {
    checkExceptionInExpression[ArithmeticException](
      cast(Literal("134.12"), DecimalType(3, 2)), "cannot be represented")
    checkExceptionInExpression[ArithmeticException](
      cast(Literal(BigDecimal(134.12)), DecimalType(3, 2)), "cannot be represented")
    checkExceptionInExpression[ArithmeticException](
      cast(Literal(134.12), DecimalType(3, 2)), "cannot be represented")
  }

  protected def setConfigurationHint: String

  private def verifyCastFailure(c: CastBase, optionalExpectedMsg: Option[String] = None): Unit = {
    val typeCheckResult = c.checkInputDataTypes()
    assert(typeCheckResult.isFailure)
    assert(typeCheckResult.isInstanceOf[TypeCheckFailure])
    val message = typeCheckResult.asInstanceOf[TypeCheckFailure].message

    if (optionalExpectedMsg.isDefined) {
      assert(message.contains(optionalExpectedMsg.get))
    } else {
      assert(message.contains("with ANSI mode on"))
      assert(message.contains(setConfigurationHint))
    }
  }

  test("ANSI mode: disallow type conversions between Numeric types and Timestamp type") {
    import DataTypeTestUtils.numericTypes
    checkInvalidCastFromNumericType(TimestampType)
    var errorMsg =
      "you can use functions TIMESTAMP_SECONDS/TIMESTAMP_MILLIS/TIMESTAMP_MICROS instead"
    verifyCastFailure(cast(Literal(0L), TimestampType), Some(errorMsg))

    val timestampLiteral = Literal(1L, TimestampType)
    errorMsg = "you can use functions UNIX_SECONDS/UNIX_MILLIS/UNIX_MICROS instead."
    numericTypes.foreach { numericType =>
      verifyCastFailure(cast(timestampLiteral, numericType), Some(errorMsg))
    }
  }

  test("ANSI mode: disallow type conversions between Numeric types and Date type") {
    import DataTypeTestUtils.numericTypes
    checkInvalidCastFromNumericType(DateType)
    var errorMsg = "you can use function DATE_FROM_UNIX_DATE instead"
    verifyCastFailure(cast(Literal(0L), DateType), Some(errorMsg))
    val dateLiteral = Literal(1, DateType)
    errorMsg = "you can use function UNIX_DATE instead"
    numericTypes.foreach { numericType =>
      verifyCastFailure(cast(dateLiteral, numericType), Some(errorMsg))
    }
  }

  test("ANSI mode: disallow type conversions between Numeric types and Binary type") {
    import DataTypeTestUtils.numericTypes
    checkInvalidCastFromNumericType(BinaryType)
    val binaryLiteral = Literal(new Array[Byte](1.toByte), BinaryType)
    numericTypes.foreach { numericType =>
      assert(cast(binaryLiteral, numericType).checkInputDataTypes().isFailure)
    }
  }

  test("ANSI mode: disallow type conversions between Datatime types and Boolean types") {
    val timestampLiteral = Literal(1L, TimestampType)
    assert(cast(timestampLiteral, BooleanType).checkInputDataTypes().isFailure)
    val dateLiteral = Literal(1, DateType)
    assert(cast(dateLiteral, BooleanType).checkInputDataTypes().isFailure)

    val booleanLiteral = Literal(true, BooleanType)
    assert(cast(booleanLiteral, TimestampType).checkInputDataTypes().isFailure)
    assert(cast(booleanLiteral, DateType).checkInputDataTypes().isFailure)
  }

  test("ANSI mode: disallow casting complex types as String type") {
    verifyCastFailure(cast(Literal.create(Array(1, 2, 3, 4, 5)), StringType))
    verifyCastFailure(cast(Literal.create(Map(1 -> "a")), StringType))
    verifyCastFailure(cast(Literal.create((1, "a", 0.1)), StringType))
  }

  test("cast from invalid string to numeric should throw NumberFormatException") {
    // cast to IntegerType
    Seq(IntegerType, ShortType, ByteType, LongType).foreach { dataType =>
      val array = Literal.create(Seq("123", "true", "f", null),
        ArrayType(StringType, containsNull = true))
      checkExceptionInExpression[NumberFormatException](
        cast(array, ArrayType(dataType, containsNull = true)),
        "invalid input syntax for type numeric: true")
      checkExceptionInExpression[NumberFormatException](
        cast("string", dataType), "invalid input syntax for type numeric: string")
      checkExceptionInExpression[NumberFormatException](
        cast("123-string", dataType), "invalid input syntax for type numeric: 123-string")
      checkExceptionInExpression[NumberFormatException](
        cast("2020-07-19", dataType), "invalid input syntax for type numeric: 2020-07-19")
      checkExceptionInExpression[NumberFormatException](
        cast("1.23", dataType), "invalid input syntax for type numeric: 1.23")
    }

    Seq(DoubleType, FloatType, DecimalType.USER_DEFAULT).foreach { dataType =>
      checkExceptionInExpression[NumberFormatException](
        cast("string", dataType), "invalid input syntax for type numeric: string")
      checkExceptionInExpression[NumberFormatException](
        cast("123.000.00", dataType), "invalid input syntax for type numeric: 123.000.00")
      checkExceptionInExpression[NumberFormatException](
        cast("abc.com", dataType), "invalid input syntax for type numeric: abc.com")
    }
  }

  test("Fast fail for cast string type to decimal type in ansi mode") {
    checkEvaluation(cast("12345678901234567890123456789012345678", DecimalType(38, 0)),
      Decimal("12345678901234567890123456789012345678"))
    checkExceptionInExpression[ArithmeticException](
      cast("123456789012345678901234567890123456789", DecimalType(38, 0)),
      "out of decimal type range")
    checkExceptionInExpression[ArithmeticException](
      cast("12345678901234567890123456789012345678", DecimalType(38, 1)),
      "cannot be represented as Decimal(38, 1)")

    checkEvaluation(cast("0.00000000000000000000000000000000000001", DecimalType(38, 0)),
      Decimal("0"))
    checkEvaluation(cast("0.00000000000000000000000000000000000000000001", DecimalType(38, 0)),
      Decimal("0"))
    checkEvaluation(cast("0.00000000000000000000000000000000000001", DecimalType(38, 18)),
      Decimal("0E-18"))
    checkEvaluation(cast("6E-120", DecimalType(38, 0)),
      Decimal("0"))

    checkEvaluation(cast("6E+37", DecimalType(38, 0)),
      Decimal("60000000000000000000000000000000000000"))
    checkExceptionInExpression[ArithmeticException](
      cast("6E+38", DecimalType(38, 0)),
      "out of decimal type range")
    checkExceptionInExpression[ArithmeticException](
      cast("6E+37", DecimalType(38, 1)),
      "cannot be represented as Decimal(38, 1)")

    checkExceptionInExpression[NumberFormatException](
      cast("abcd", DecimalType(38, 1)),
      "invalid input syntax for type numeric")
  }

  test("ANSI mode: cast string to timestamp with parse error") {
    val activeConf = conf
    new ParVector(ALL_TIMEZONES.toVector).foreach { zid =>
      def checkCastWithParseError(str: String): Unit = {
        checkExceptionInExpression[DateTimeException](
          cast(Literal(str), TimestampType, Option(zid.getId)),
          s"Cannot cast $str to TimestampType.")
      }

      SQLConf.withExistingConf(activeConf) {
        checkCastWithParseError("123")
        checkCastWithParseError("2015-03-18 123142")
        checkCastWithParseError("2015-03-18T123123")
        checkCastWithParseError("2015-03-18X")
        checkCastWithParseError("2015/03/18")
        checkCastWithParseError("2015.03.18")
        checkCastWithParseError("20150318")
        checkCastWithParseError("2015-031-8")
        checkCastWithParseError("2015-03-18T12:03:17-0:70")
        checkCastWithParseError("abdef")
      }
    }
  }

  test("SPARK-26218: Fix the corner case of codegen when casting float to Integer") {
    checkExceptionInExpression[ArithmeticException](
      cast(cast(Literal("2147483648"), FloatType), IntegerType), "overflow")
  }
}

/**
 * Test suite for data type casting expression [[Cast]].
 */
class CastSuite extends CastSuiteBase {

  override def cast(v: Any, targetType: DataType, timeZoneId: Option[String] = None): CastBase = {
    v match {
      case lit: Expression => Cast(lit, targetType, timeZoneId)
      case _ => Cast(Literal(v), targetType, timeZoneId)
    }
  }

  test("null cast #2") {
    import DataTypeTestUtils._

    checkNullCast(DateType, BooleanType)
    checkNullCast(TimestampType, BooleanType)
    checkNullCast(BooleanType, TimestampType)
    numericTypes.foreach(dt => checkNullCast(dt, TimestampType))
    numericTypes.foreach(dt => checkNullCast(TimestampType, dt))
    numericTypes.foreach(dt => checkNullCast(DateType, dt))
  }

  test("cast from long #2") {
    checkEvaluation(cast(123L, DecimalType(3, 1)), null)
    checkEvaluation(cast(123L, DecimalType(2, 0)), null)
  }

  test("cast from int #2") {
    checkEvaluation(cast(cast(1000, TimestampType), LongType), 1000.toLong)
    checkEvaluation(cast(cast(-1200, TimestampType), LongType), -1200.toLong)

    checkEvaluation(cast(123, DecimalType(3, 1)), null)
    checkEvaluation(cast(123, DecimalType(2, 0)), null)
  }

  test("casting to fixed-precision decimals") {
    assert(cast(123, DecimalType.USER_DEFAULT).nullable === false)
    assert(cast(10.03f, DecimalType.SYSTEM_DEFAULT).nullable)
    assert(cast(10.03, DecimalType.SYSTEM_DEFAULT).nullable)
    assert(cast(Decimal(10.03), DecimalType.SYSTEM_DEFAULT).nullable === false)

    assert(cast(123, DecimalType(2, 1)).nullable)
    assert(cast(10.03f, DecimalType(2, 1)).nullable)
    assert(cast(10.03, DecimalType(2, 1)).nullable)
    assert(cast(Decimal(10.03), DecimalType(2, 1)).nullable)

    assert(cast(123, DecimalType.IntDecimal).nullable === false)
    assert(cast(10.03f, DecimalType.FloatDecimal).nullable)
    assert(cast(10.03, DecimalType.DoubleDecimal).nullable)
    assert(cast(Decimal(10.03), DecimalType(4, 2)).nullable === false)
    assert(cast(Decimal(10.03), DecimalType(5, 3)).nullable === false)

    assert(cast(Decimal(10.03), DecimalType(3, 1)).nullable)
    assert(cast(Decimal(10.03), DecimalType(4, 1)).nullable === false)
    assert(cast(Decimal(9.95), DecimalType(2, 1)).nullable)
    assert(cast(Decimal(9.95), DecimalType(3, 1)).nullable === false)

    assert(cast(true, DecimalType.SYSTEM_DEFAULT).nullable === false)
    assert(cast(true, DecimalType(1, 1)).nullable)

    checkEvaluation(cast(10.03, DecimalType.SYSTEM_DEFAULT), Decimal(10.03))
    checkEvaluation(cast(10.03, DecimalType(4, 2)), Decimal(10.03))
    checkEvaluation(cast(10.03, DecimalType(3, 1)), Decimal(10.0))
    checkEvaluation(cast(10.03, DecimalType(2, 0)), Decimal(10))
    checkEvaluation(cast(10.03, DecimalType(1, 0)), null)
    checkEvaluation(cast(10.03, DecimalType(2, 1)), null)
    checkEvaluation(cast(10.03, DecimalType(3, 2)), null)
    checkEvaluation(cast(Decimal(10.03), DecimalType(3, 1)), Decimal(10.0))
    checkEvaluation(cast(Decimal(10.03), DecimalType(3, 2)), null)

    checkEvaluation(cast(10.05, DecimalType.SYSTEM_DEFAULT), Decimal(10.05))
    checkEvaluation(cast(10.05, DecimalType(4, 2)), Decimal(10.05))
    checkEvaluation(cast(10.05, DecimalType(3, 1)), Decimal(10.1))
    checkEvaluation(cast(10.05, DecimalType(2, 0)), Decimal(10))
    checkEvaluation(cast(10.05, DecimalType(1, 0)), null)
    checkEvaluation(cast(10.05, DecimalType(2, 1)), null)
    checkEvaluation(cast(10.05, DecimalType(3, 2)), null)
    checkEvaluation(cast(Decimal(10.05), DecimalType(3, 1)), Decimal(10.1))
    checkEvaluation(cast(Decimal(10.05), DecimalType(3, 2)), null)

    checkEvaluation(cast(9.95, DecimalType(3, 2)), Decimal(9.95))
    checkEvaluation(cast(9.95, DecimalType(3, 1)), Decimal(10.0))
    checkEvaluation(cast(9.95, DecimalType(2, 0)), Decimal(10))
    checkEvaluation(cast(9.95, DecimalType(2, 1)), null)
    checkEvaluation(cast(9.95, DecimalType(1, 0)), null)
    checkEvaluation(cast(Decimal(9.95), DecimalType(3, 1)), Decimal(10.0))
    checkEvaluation(cast(Decimal(9.95), DecimalType(1, 0)), null)

    checkEvaluation(cast(-9.95, DecimalType(3, 2)), Decimal(-9.95))
    checkEvaluation(cast(-9.95, DecimalType(3, 1)), Decimal(-10.0))
    checkEvaluation(cast(-9.95, DecimalType(2, 0)), Decimal(-10))
    checkEvaluation(cast(-9.95, DecimalType(2, 1)), null)
    checkEvaluation(cast(-9.95, DecimalType(1, 0)), null)
    checkEvaluation(cast(Decimal(-9.95), DecimalType(3, 1)), Decimal(-10.0))
    checkEvaluation(cast(Decimal(-9.95), DecimalType(1, 0)), null)

    checkEvaluation(cast(Decimal("1003"), DecimalType.SYSTEM_DEFAULT), Decimal(1003))
    checkEvaluation(cast(Decimal("1003"), DecimalType(4, 0)), Decimal(1003))
    checkEvaluation(cast(Decimal("1003"), DecimalType(3, 0)), null)

    checkEvaluation(cast(Decimal("995"), DecimalType(3, 0)), Decimal(995))

    checkEvaluation(cast(Double.NaN, DecimalType.SYSTEM_DEFAULT), null)
    checkEvaluation(cast(1.0 / 0.0, DecimalType.SYSTEM_DEFAULT), null)
    checkEvaluation(cast(Float.NaN, DecimalType.SYSTEM_DEFAULT), null)
    checkEvaluation(cast(1.0f / 0.0f, DecimalType.SYSTEM_DEFAULT), null)

    checkEvaluation(cast(Double.NaN, DecimalType(2, 1)), null)
    checkEvaluation(cast(1.0 / 0.0, DecimalType(2, 1)), null)
    checkEvaluation(cast(Float.NaN, DecimalType(2, 1)), null)
    checkEvaluation(cast(1.0f / 0.0f, DecimalType(2, 1)), null)

    checkEvaluation(cast(true, DecimalType(2, 1)), Decimal(1))
    checkEvaluation(cast(true, DecimalType(1, 1)), null)

    withSQLConf(SQLConf.LEGACY_ALLOW_NEGATIVE_SCALE_OF_DECIMAL_ENABLED.key -> "true") {
      assert(cast(Decimal("1003"), DecimalType(3, -1)).nullable)
      assert(cast(Decimal("1003"), DecimalType(4, -1)).nullable === false)
      assert(cast(Decimal("995"), DecimalType(2, -1)).nullable)
      assert(cast(Decimal("995"), DecimalType(3, -1)).nullable === false)

      checkEvaluation(cast(Decimal("1003"), DecimalType(3, -1)), Decimal(1000))
      checkEvaluation(cast(Decimal("1003"), DecimalType(2, -2)), Decimal(1000))
      checkEvaluation(cast(Decimal("1003"), DecimalType(1, -2)), null)
      checkEvaluation(cast(Decimal("1003"), DecimalType(2, -1)), null)

      checkEvaluation(cast(Decimal("995"), DecimalType(3, -1)), Decimal(1000))
      checkEvaluation(cast(Decimal("995"), DecimalType(2, -2)), Decimal(1000))
      checkEvaluation(cast(Decimal("995"), DecimalType(2, -1)), null)
      checkEvaluation(cast(Decimal("995"), DecimalType(1, -2)), null)
    }
  }

  test("SPARK-28470: Cast should honor nullOnOverflow property") {
    withSQLConf(SQLConf.ANSI_ENABLED.key -> "false") {
      checkEvaluation(Cast(Literal("134.12"), DecimalType(3, 2)), null)
      checkEvaluation(
        Cast(Literal(Timestamp.valueOf("2019-07-25 22:04:36")), DecimalType(3, 2)), null)
      checkEvaluation(Cast(Literal(BigDecimal(134.12)), DecimalType(3, 2)), null)
      checkEvaluation(Cast(Literal(134.12), DecimalType(3, 2)), null)
    }
  }

  test("collect_list/collect_set can cast to ArrayType not containsNull") {
    val list = CollectList(Literal(1))
    assert(Cast.canCast(list.dataType, ArrayType(IntegerType, false)))
    val set = CollectSet(Literal(1))
    assert(Cast.canCast(set.dataType, ArrayType(StringType, false)))
  }

  test("NullTypes should be able to cast to any complex types") {
    assert(Cast.canCast(ArrayType(NullType, true), ArrayType(IntegerType, true)))
    assert(Cast.canCast(ArrayType(NullType, false), ArrayType(IntegerType, true)))

    assert(Cast.canCast(
      MapType(NullType, NullType, true), MapType(IntegerType, IntegerType, true)))
    assert(Cast.canCast(
      MapType(NullType, NullType, false), MapType(IntegerType, IntegerType, true)))

    assert(Cast.canCast(
      StructType(StructField("a", NullType, true) :: Nil),
      StructType(StructField("a", IntegerType, true) :: Nil)))
    assert(Cast.canCast(
      StructType(StructField("a", NullType, false) :: Nil),
      StructType(StructField("a", IntegerType, true) :: Nil)))
  }

  test("SPARK-31227: Non-nullable null type should not coerce to nullable type") {
    TypeCoercionSuite.allTypes.foreach { t =>
      assert(Cast.canCast(ArrayType(NullType, false), ArrayType(t, false)))

      assert(Cast.canCast(
        MapType(NullType, NullType, false), MapType(t, t, false)))

      assert(Cast.canCast(
        StructType(StructField("a", NullType, false) :: Nil),
        StructType(StructField("a", t, false) :: Nil)))
    }
  }

  test("Cast should output null for invalid strings when ANSI is not enabled.") {
    withSQLConf(SQLConf.ANSI_ENABLED.key -> "false") {
      checkEvaluation(cast("abdef", DecimalType.USER_DEFAULT), null)
      checkEvaluation(cast("2012-12-11", DoubleType), null)

      // cast to array
      val array = Literal.create(Seq("123", "true", "f", null),
        ArrayType(StringType, containsNull = true))
      val array_notNull = Literal.create(Seq("123", "true", "f"),
        ArrayType(StringType, containsNull = false))

      {
        val ret = cast(array, ArrayType(IntegerType, containsNull = true))
        assert(ret.resolved)
        checkEvaluation(ret, Seq(123, null, null, null))
      }
      {
        val ret = cast(array, ArrayType(IntegerType, containsNull = false))
        assert(ret.resolved === false)
      }
      {
        val ret = cast(array_notNull, ArrayType(IntegerType, containsNull = true))
        assert(ret.resolved)
        checkEvaluation(ret, Seq(123, null, null))
      }
      {
        val ret = cast(array_notNull, ArrayType(IntegerType, containsNull = false))
        assert(ret.resolved === false)
      }

      // cast from map
      val map = Literal.create(
        Map("a" -> "123", "b" -> "true", "c" -> "f", "d" -> null),
        MapType(StringType, StringType, valueContainsNull = true))
      val map_notNull = Literal.create(
        Map("a" -> "123", "b" -> "true", "c" -> "f"),
        MapType(StringType, StringType, valueContainsNull = false))

      {
        val ret = cast(map, MapType(StringType, IntegerType, valueContainsNull = true))
        assert(ret.resolved)
        checkEvaluation(ret, Map("a" -> 123, "b" -> null, "c" -> null, "d" -> null))
      }
      {
        val ret = cast(map, MapType(StringType, IntegerType, valueContainsNull = false))
        assert(ret.resolved === false)
      }
      {
        val ret = cast(map_notNull, MapType(StringType, IntegerType, valueContainsNull = true))
        assert(ret.resolved)
        checkEvaluation(ret, Map("a" -> 123, "b" -> null, "c" -> null))
      }
      {
        val ret = cast(map_notNull, MapType(StringType, IntegerType, valueContainsNull = false))
        assert(ret.resolved === false)
      }

      // cast from struct
      val struct = Literal.create(
        InternalRow(
          UTF8String.fromString("123"),
          UTF8String.fromString("true"),
          UTF8String.fromString("f"),
          null),
        StructType(Seq(
          StructField("a", StringType, nullable = true),
          StructField("b", StringType, nullable = true),
          StructField("c", StringType, nullable = true),
          StructField("d", StringType, nullable = true))))
      val struct_notNull = Literal.create(
        InternalRow(
          UTF8String.fromString("123"),
          UTF8String.fromString("true"),
          UTF8String.fromString("f")),
        StructType(Seq(
          StructField("a", StringType, nullable = false),
          StructField("b", StringType, nullable = false),
          StructField("c", StringType, nullable = false))))

      {
        val ret = cast(struct, StructType(Seq(
          StructField("a", IntegerType, nullable = true),
          StructField("b", IntegerType, nullable = true),
          StructField("c", IntegerType, nullable = true),
          StructField("d", IntegerType, nullable = true))))
        assert(ret.resolved)
        checkEvaluation(ret, InternalRow(123, null, null, null))
      }
      {
        val ret = cast(struct, StructType(Seq(
          StructField("a", IntegerType, nullable = true),
          StructField("b", IntegerType, nullable = true),
          StructField("c", IntegerType, nullable = false),
          StructField("d", IntegerType, nullable = true))))
        assert(ret.resolved === false)
      }
      {
        val ret = cast(struct_notNull, StructType(Seq(
          StructField("a", IntegerType, nullable = true),
          StructField("b", IntegerType, nullable = true),
          StructField("c", IntegerType, nullable = true))))
        assert(ret.resolved)
        checkEvaluation(ret, InternalRow(123, null, null))
      }
      {
        val ret = cast(struct_notNull, StructType(Seq(
          StructField("a", IntegerType, nullable = true),
          StructField("b", IntegerType, nullable = true),
          StructField("c", IntegerType, nullable = false))))
        assert(ret.resolved === false)
      }

      // Invalid literals when casted to double and float results in null.
      Seq(DoubleType, FloatType).foreach { dataType =>
        checkEvaluation(cast("badvalue", dataType), null)
      }
    }
  }

<<<<<<< HEAD
=======
  test("cast from date") {
    val d = Date.valueOf("1970-01-01")
    checkEvaluation(cast(d, ShortType), null)
    checkEvaluation(cast(d, IntegerType), null)
    checkEvaluation(cast(d, LongType), null)
    checkEvaluation(cast(d, FloatType), null)
    checkEvaluation(cast(d, DoubleType), null)
    checkEvaluation(cast(d, DecimalType.SYSTEM_DEFAULT), null)
    checkEvaluation(cast(d, DecimalType(10, 2)), null)
    checkEvaluation(cast(d, StringType), "1970-01-01")

    checkEvaluation(
      cast(cast(d, TimestampType, UTC_OPT), StringType, UTC_OPT),
      "1970-01-01 00:00:00")
  }

  test("cast from timestamp") {
    val millis = 15 * 1000 + 3
    val seconds = millis * 1000 + 3
    val ts = new Timestamp(millis)
    val tss = new Timestamp(seconds)
    checkEvaluation(cast(ts, ShortType), 15.toShort)
    checkEvaluation(cast(ts, IntegerType), 15)
    checkEvaluation(cast(ts, LongType), 15.toLong)
    checkEvaluation(cast(ts, FloatType), 15.003f)
    checkEvaluation(cast(ts, DoubleType), 15.003)

    checkEvaluation(cast(cast(tss, ShortType), TimestampType),
      fromJavaTimestamp(ts) * MILLIS_PER_SECOND)
    checkEvaluation(cast(cast(tss, IntegerType), TimestampType),
      fromJavaTimestamp(ts) * MILLIS_PER_SECOND)
    checkEvaluation(cast(cast(tss, LongType), TimestampType),
      fromJavaTimestamp(ts) * MILLIS_PER_SECOND)
    checkEvaluation(
      cast(cast(millis.toFloat / MILLIS_PER_SECOND, TimestampType), FloatType),
      millis.toFloat / MILLIS_PER_SECOND)
    checkEvaluation(
      cast(cast(millis.toDouble / MILLIS_PER_SECOND, TimestampType), DoubleType),
      millis.toDouble / MILLIS_PER_SECOND)
    checkEvaluation(
      cast(cast(Decimal(1), TimestampType), DecimalType.SYSTEM_DEFAULT),
      Decimal(1))

    // A test for higher precision than millis
    checkEvaluation(cast(cast(0.000001, TimestampType), DoubleType), 0.000001)

    checkEvaluation(cast(Double.NaN, TimestampType), null)
    checkEvaluation(cast(1.0 / 0.0, TimestampType), null)
    checkEvaluation(cast(Float.NaN, TimestampType), null)
    checkEvaluation(cast(1.0f / 0.0f, TimestampType), null)
  }

>>>>>>> a630e8d1
  test("cast a timestamp before the epoch 1970-01-01 00:00:00Z") {
    withDefaultTimeZone(UTC) {
      val negativeTs = Timestamp.valueOf("1900-05-05 18:34:56.1")
      assert(negativeTs.getTime < 0)
      val expectedSecs = Math.floorDiv(negativeTs.getTime, MILLIS_PER_SECOND)
      checkEvaluation(cast(negativeTs, ByteType), expectedSecs.toByte)
      checkEvaluation(cast(negativeTs, ShortType), expectedSecs.toShort)
      checkEvaluation(cast(negativeTs, IntegerType), expectedSecs.toInt)
      checkEvaluation(cast(negativeTs, LongType), expectedSecs)
    }
  }
<<<<<<< HEAD
=======

  test("SPARK-32828: cast from a derived user-defined type to a base type") {
    val v = Literal.create(Row(1), new ExampleSubTypeUDT())
    checkEvaluation(cast(v, new ExampleBaseTypeUDT), Row(1))
  }

  test("Fast fail for cast string type to decimal type") {
    checkEvaluation(cast("12345678901234567890123456789012345678", DecimalType(38, 0)),
      Decimal("12345678901234567890123456789012345678"))
    checkEvaluation(cast("123456789012345678901234567890123456789", DecimalType(38, 0)), null)
    checkEvaluation(cast("12345678901234567890123456789012345678", DecimalType(38, 1)), null)

    checkEvaluation(cast("0.00000000000000000000000000000000000001", DecimalType(38, 0)),
      Decimal("0"))
    checkEvaluation(cast("0.00000000000000000000000000000000000000000001", DecimalType(38, 0)),
      Decimal("0"))
    checkEvaluation(cast("0.00000000000000000000000000000000000001", DecimalType(38, 18)),
      Decimal("0E-18"))
    checkEvaluation(cast("6E-120", DecimalType(38, 0)),
      Decimal("0"))

    checkEvaluation(cast("6E+37", DecimalType(38, 0)),
      Decimal("60000000000000000000000000000000000000"))
    checkEvaluation(cast("6E+38", DecimalType(38, 0)), null)
    checkEvaluation(cast("6E+37", DecimalType(38, 1)), null)

    checkEvaluation(cast("abcd", DecimalType(38, 1)), null)
  }

  test("SPARK-22825 Cast array to string") {
    val ret1 = cast(Literal.create(Array(1, 2, 3, 4, 5)), StringType)
    checkEvaluation(ret1, "[1, 2, 3, 4, 5]")
    val ret2 = cast(Literal.create(Array("ab", "cde", "f")), StringType)
    checkEvaluation(ret2, "[ab, cde, f]")
    Seq(false, true).foreach { omitNull =>
      withSQLConf(SQLConf.LEGACY_COMPLEX_TYPES_TO_STRING.key -> omitNull.toString) {
        val ret3 = cast(Literal.create(Array("ab", null, "c")), StringType)
        checkEvaluation(ret3, s"[ab,${if (omitNull) "" else " null"}, c]")
      }
    }
    val ret4 =
      cast(Literal.create(Array("ab".getBytes, "cde".getBytes, "f".getBytes)), StringType)
    checkEvaluation(ret4, "[ab, cde, f]")
    val ret5 = cast(
      Literal.create(Array("2014-12-03", "2014-12-04", "2014-12-06").map(Date.valueOf)),
      StringType)
    checkEvaluation(ret5, "[2014-12-03, 2014-12-04, 2014-12-06]")
    val ret6 = cast(
      Literal.create(Array("2014-12-03 13:01:00", "2014-12-04 15:05:00")
        .map(Timestamp.valueOf)),
      StringType)
    checkEvaluation(ret6, "[2014-12-03 13:01:00, 2014-12-04 15:05:00]")
    val ret7 = cast(Literal.create(Array(Array(1, 2, 3), Array(4, 5))), StringType)
    checkEvaluation(ret7, "[[1, 2, 3], [4, 5]]")
    val ret8 = cast(
      Literal.create(Array(Array(Array("a"), Array("b", "c")), Array(Array("d")))),
      StringType)
    checkEvaluation(ret8, "[[[a], [b, c]], [[d]]]")
  }

  test("SPARK-33291: Cast array with null elements to string") {
    Seq(false, true).foreach { omitNull =>
      withSQLConf(SQLConf.LEGACY_COMPLEX_TYPES_TO_STRING.key -> omitNull.toString) {
        val ret1 = cast(Literal.create(Array(null, null)), StringType)
        checkEvaluation(
          ret1,
          s"[${if (omitNull) "" else "null"},${if (omitNull) "" else " null"}]")
      }
    }
  }

  test("SPARK-22973 Cast map to string") {
    Seq(
      false -> ("{", "}"),
      true -> ("[", "]")).foreach { case (legacyCast, (lb, rb)) =>
      withSQLConf(SQLConf.LEGACY_COMPLEX_TYPES_TO_STRING.key -> legacyCast.toString) {
        val ret1 = cast(Literal.create(Map(1 -> "a", 2 -> "b", 3 -> "c")), StringType)
        checkEvaluation(ret1, s"${lb}1 -> a, 2 -> b, 3 -> c$rb")
        val ret2 = cast(
          Literal.create(Map("1" -> "a".getBytes, "2" -> null, "3" -> "c".getBytes)),
          StringType)
        checkEvaluation(ret2, s"${lb}1 -> a, 2 ->${if (legacyCast) "" else " null"}, 3 -> c$rb")
        val ret3 = cast(
          Literal.create(Map(
            1 -> Date.valueOf("2014-12-03"),
            2 -> Date.valueOf("2014-12-04"),
            3 -> Date.valueOf("2014-12-05"))),
          StringType)
        checkEvaluation(ret3, s"${lb}1 -> 2014-12-03, 2 -> 2014-12-04, 3 -> 2014-12-05$rb")
        val ret4 = cast(
          Literal.create(Map(
            1 -> Timestamp.valueOf("2014-12-03 13:01:00"),
            2 -> Timestamp.valueOf("2014-12-04 15:05:00"))),
          StringType)
        checkEvaluation(ret4, s"${lb}1 -> 2014-12-03 13:01:00, 2 -> 2014-12-04 15:05:00$rb")
        val ret5 = cast(
          Literal.create(Map(
            1 -> Array(1, 2, 3),
            2 -> Array(4, 5, 6))),
          StringType)
        checkEvaluation(ret5, s"${lb}1 -> [1, 2, 3], 2 -> [4, 5, 6]$rb")
      }
    }
  }

  test("SPARK-22981 Cast struct to string") {
    Seq(
      false -> ("{", "}"),
      true -> ("[", "]")).foreach { case (legacyCast, (lb, rb)) =>
      withSQLConf(SQLConf.LEGACY_COMPLEX_TYPES_TO_STRING.key -> legacyCast.toString) {
        val ret1 = cast(Literal.create((1, "a", 0.1)), StringType)
        checkEvaluation(ret1, s"${lb}1, a, 0.1$rb")
        val ret2 = cast(Literal.create(Tuple3[Int, String, String](1, null, "a")), StringType)
        checkEvaluation(ret2, s"${lb}1,${if (legacyCast) "" else " null"}, a$rb")
        val ret3 = cast(Literal.create(
          (Date.valueOf("2014-12-03"), Timestamp.valueOf("2014-12-03 15:05:00"))), StringType)
        checkEvaluation(ret3, s"${lb}2014-12-03, 2014-12-03 15:05:00$rb")
        val ret4 = cast(Literal.create(((1, "a"), 5, 0.1)), StringType)
        checkEvaluation(ret4, s"$lb${lb}1, a$rb, 5, 0.1$rb")
        val ret5 = cast(Literal.create((Seq(1, 2, 3), "a", 0.1)), StringType)
        checkEvaluation(ret5, s"$lb[1, 2, 3], a, 0.1$rb")
        val ret6 = cast(Literal.create((1, Map(1 -> "a", 2 -> "b", 3 -> "c"))), StringType)
        checkEvaluation(ret6, s"${lb}1, ${lb}1 -> a, 2 -> b, 3 -> c$rb$rb")
      }
    }
  }

  test("SPARK-33291: Cast struct with null elements to string") {
    Seq(
      false -> ("{", "}"),
      true -> ("[", "]")).foreach { case (legacyCast, (lb, rb)) =>
      withSQLConf(SQLConf.LEGACY_COMPLEX_TYPES_TO_STRING.key -> legacyCast.toString) {
        val ret1 = cast(Literal.create(Tuple2[String, String](null, null)), StringType)
        checkEvaluation(
          ret1,
          s"$lb${if (legacyCast) "" else "null"},${if (legacyCast) "" else " null"}$rb")
      }
    }
  }

  test("data type casting II") {
    checkEvaluation(
      cast(cast(cast(cast(cast(cast("5", ByteType), TimestampType),
        DecimalType.SYSTEM_DEFAULT), LongType), StringType), ShortType),
        5.toShort)
      checkEvaluation(
        cast(cast(cast(cast(cast(cast("5", TimestampType, UTC_OPT), ByteType),
          DecimalType.SYSTEM_DEFAULT), LongType), StringType), ShortType),
        null)
      checkEvaluation(cast(cast(cast(cast(cast(cast("5", DecimalType.SYSTEM_DEFAULT),
        ByteType), TimestampType), LongType), StringType), ShortType),
        5.toShort)
  }

  test("Cast from double II") {
    checkEvaluation(cast(cast(1.toDouble, TimestampType), DoubleType), 1.toDouble)
  }
}

/**
 * Test suite for data type casting expression [[Cast]] with ANSI mode disabled.
 */
class CastSuiteWithAnsiModeOn extends AnsiCastSuiteBase {
  override def beforeAll(): Unit = {
    super.beforeAll()
    SQLConf.get.setConf(SQLConf.ANSI_ENABLED, true)
  }

  override def afterAll(): Unit = {
    super.afterAll()
    SQLConf.get.unsetConf(SQLConf.ANSI_ENABLED)
  }

  override def cast(v: Any, targetType: DataType, timeZoneId: Option[String] = None): CastBase = {
    v match {
      case lit: Expression => Cast(lit, targetType, timeZoneId)
      case _ => Cast(Literal(v), targetType, timeZoneId)
    }
  }

  override def setConfigurationHint: String =
    s"set ${SQLConf.ANSI_ENABLED.key} as false"
>>>>>>> a630e8d1
}

/**
 * Test suite for data type casting expression [[AnsiCast]] with ANSI mode enabled.
 */
class AnsiCastSuiteWithAnsiModeOn extends AnsiCastSuiteBase {
  override def beforeAll(): Unit = {
    super.beforeAll()
    SQLConf.get.setConf(SQLConf.ANSI_ENABLED, true)
  }

  override def afterAll(): Unit = {
    super.afterAll()
    SQLConf.get.unsetConf(SQLConf.ANSI_ENABLED)
  }

  override def cast(v: Any, targetType: DataType, timeZoneId: Option[String] = None): CastBase = {
    v match {
      case lit: Expression => AnsiCast(lit, targetType, timeZoneId)
      case _ => AnsiCast(Literal(v), targetType, timeZoneId)
    }
  }

<<<<<<< HEAD
  test("cast from invalid string to numeric should throw NumberFormatException") {
    // cast to IntegerType
    Seq(IntegerType, ShortType, ByteType, LongType).foreach { dataType =>
      val array = Literal.create(Seq("123", "true", "f", null),
        ArrayType(StringType, containsNull = true))
      checkExceptionInExpression[NumberFormatException](
        cast(array, ArrayType(dataType, containsNull = true)),
        "invalid input syntax for type numeric: true")
      checkExceptionInExpression[NumberFormatException](
        cast("string", dataType), "invalid input syntax for type numeric: string")
      checkExceptionInExpression[NumberFormatException](
        cast("123-string", dataType), "invalid input syntax for type numeric: 123-string")
      checkExceptionInExpression[NumberFormatException](
        cast("2020-07-19", dataType), "invalid input syntax for type numeric: 2020-07-19")
      checkExceptionInExpression[NumberFormatException](
        cast("1.23", dataType), "invalid input syntax for type numeric: 1.23")
    }

    Seq(DoubleType, FloatType, DecimalType.USER_DEFAULT).foreach { dataType =>
      checkExceptionInExpression[NumberFormatException](
        cast("string", dataType), "invalid input syntax for type numeric: string")
      checkExceptionInExpression[NumberFormatException](
        cast("123.000.00", dataType), "invalid input syntax for type numeric: 123.000.00")
      checkExceptionInExpression[NumberFormatException](
        cast("abc.com", dataType), "invalid input syntax for type numeric: abc.com")
    }
  }

  test("cast a timestamp before the epoch 1970-01-01 00:00:00Z") {
    def errMsg(t: String): String = s"Casting -2198208303900000 to $t causes overflow"
    withDefaultTimeZone(UTC) {
      val negativeTs = Timestamp.valueOf("1900-05-05 18:34:56.1")
      assert(negativeTs.getTime < 0)
      val expectedSecs = Math.floorDiv(negativeTs.getTime, MILLIS_PER_SECOND)
      checkExceptionInExpression[ArithmeticException](cast(negativeTs, ByteType), errMsg("byte"))
      checkExceptionInExpression[ArithmeticException](cast(negativeTs, ShortType), errMsg("short"))
      checkExceptionInExpression[ArithmeticException](cast(negativeTs, IntegerType), errMsg("int"))
      checkEvaluation(cast(negativeTs, LongType), expectedSecs)
=======
  override def setConfigurationHint: String =
    s"set ${SQLConf.STORE_ASSIGNMENT_POLICY.key} as" +
      s" ${SQLConf.StoreAssignmentPolicy.LEGACY.toString}"
}

/**
 * Test suite for data type casting expression [[AnsiCast]] with ANSI mode disabled.
 */
class AnsiCastSuiteWithAnsiModeOff extends AnsiCastSuiteBase {
  override def beforeAll(): Unit = {
    super.beforeAll()
    SQLConf.get.setConf(SQLConf.ANSI_ENABLED, false)
  }

  override def afterAll(): Unit = {
    super.afterAll()
    SQLConf.get.unsetConf(SQLConf.ANSI_ENABLED)
  }

  override def cast(v: Any, targetType: DataType, timeZoneId: Option[String] = None): CastBase = {
    v match {
      case lit: Expression => AnsiCast(lit, targetType, timeZoneId)
      case _ => AnsiCast(Literal(v), targetType, timeZoneId)
>>>>>>> a630e8d1
    }
  }

  override def setConfigurationHint: String =
    s"set ${SQLConf.STORE_ASSIGNMENT_POLICY.key} as" +
      s" ${SQLConf.StoreAssignmentPolicy.LEGACY.toString}"
}<|MERGE_RESOLUTION|>--- conflicted
+++ resolved
@@ -107,11 +107,6 @@
         checkEvaluation(cast(Literal(str), TimestampType, Option(zid.getId)), expected)
       }
 
-<<<<<<< HEAD
-      checkCastStringToTimestamp("123", null)
-
-=======
->>>>>>> a630e8d1
       val tz = TimeZone.getTimeZone(zid)
       var c = Calendar.getInstance(tz)
       c.set(2015, 0, 1, 0, 0, 0)
@@ -255,11 +250,6 @@
     checkCast(1.5, 1.toLong)
     checkCast(1.5, 1.5f)
     checkCast(1.5, "1.5")
-<<<<<<< HEAD
-
-    checkEvaluation(cast(cast(1.toDouble, TimestampType), DoubleType), 1.toDouble)
-=======
->>>>>>> a630e8d1
   }
 
   test("cast from string") {
@@ -287,38 +277,21 @@
 
     for (tz <- ALL_TIMEZONES) {
       val timeZoneId = Option(tz.getId)
-<<<<<<< HEAD
-      var c = Calendar.getInstance(TimeZoneGMT)
-=======
       var c = Calendar.getInstance(TimeZoneUTC)
->>>>>>> a630e8d1
       c.set(2015, 2, 8, 2, 30, 0)
       checkEvaluation(
         cast(cast(new Timestamp(c.getTimeInMillis), StringType, timeZoneId),
           TimestampType, timeZoneId),
-<<<<<<< HEAD
-        fromMillis(c.getTimeInMillis))
-      c = Calendar.getInstance(TimeZoneGMT)
-=======
         millisToMicros(c.getTimeInMillis))
       c = Calendar.getInstance(TimeZoneUTC)
->>>>>>> a630e8d1
       c.set(2015, 10, 1, 2, 30, 0)
       checkEvaluation(
         cast(cast(new Timestamp(c.getTimeInMillis), StringType, timeZoneId),
           TimestampType, timeZoneId),
-<<<<<<< HEAD
-        fromMillis(c.getTimeInMillis))
+        millisToMicros(c.getTimeInMillis))
     }
 
     checkEvaluation(cast("abdef", StringType), "abdef")
-    checkEvaluation(cast("abdef", TimestampType, UTC_OPT), null)
-=======
-        millisToMicros(c.getTimeInMillis))
-    }
-
-    checkEvaluation(cast("abdef", StringType), "abdef")
->>>>>>> a630e8d1
     checkEvaluation(cast("12.65", DecimalType.SYSTEM_DEFAULT), Decimal(12.65))
 
     checkEvaluation(cast(cast(sd, DateType), StringType), sd)
@@ -326,11 +299,7 @@
     checkEvaluation(cast(cast(nts, TimestampType, UTC_OPT), StringType, UTC_OPT), nts)
     checkEvaluation(
       cast(cast(ts, StringType, UTC_OPT), TimestampType, UTC_OPT),
-<<<<<<< HEAD
-      DateTimeUtils.fromJavaTimestamp(ts))
-=======
       fromJavaTimestamp(ts))
->>>>>>> a630e8d1
 
     // all convert to string type to check
     checkEvaluation(
@@ -345,20 +314,6 @@
     checkEvaluation(cast(cast(cast(cast(
       cast(cast("5", ByteType), ShortType), IntegerType), FloatType), DoubleType), LongType),
       5.toLong)
-<<<<<<< HEAD
-    checkEvaluation(
-      cast(cast(cast(cast(cast(cast("5", ByteType), TimestampType),
-        DecimalType.SYSTEM_DEFAULT), LongType), StringType), ShortType),
-      5.toShort)
-    checkEvaluation(
-      cast(cast(cast(cast(cast(cast("5", TimestampType, UTC_OPT), ByteType),
-        DecimalType.SYSTEM_DEFAULT), LongType), StringType), ShortType),
-      null)
-    checkEvaluation(cast(cast(cast(cast(cast(cast("5", DecimalType.SYSTEM_DEFAULT),
-      ByteType), TimestampType), LongType), StringType), ShortType),
-      5.toShort)
-=======
->>>>>>> a630e8d1
 
     checkEvaluation(cast("23", DoubleType), 23d)
     checkEvaluation(cast("23", IntegerType), 23)
@@ -393,60 +348,6 @@
     checkCast(Decimal(1.5), "1.5")
   }
 
-<<<<<<< HEAD
-  test("cast from date") {
-    val d = Date.valueOf("1970-01-01")
-    checkEvaluation(cast(d, ShortType), null)
-    checkEvaluation(cast(d, IntegerType), null)
-    checkEvaluation(cast(d, LongType), null)
-    checkEvaluation(cast(d, FloatType), null)
-    checkEvaluation(cast(d, DoubleType), null)
-    checkEvaluation(cast(d, DecimalType.SYSTEM_DEFAULT), null)
-    checkEvaluation(cast(d, DecimalType(10, 2)), null)
-    checkEvaluation(cast(d, StringType), "1970-01-01")
-
-    checkEvaluation(
-      cast(cast(d, TimestampType, UTC_OPT), StringType, UTC_OPT),
-      "1970-01-01 00:00:00")
-  }
-
-  test("cast from timestamp") {
-    val millis = 15 * 1000 + 3
-    val seconds = millis * 1000 + 3
-    val ts = new Timestamp(millis)
-    val tss = new Timestamp(seconds)
-    checkEvaluation(cast(ts, ShortType), 15.toShort)
-    checkEvaluation(cast(ts, IntegerType), 15)
-    checkEvaluation(cast(ts, LongType), 15.toLong)
-    checkEvaluation(cast(ts, FloatType), 15.003f)
-    checkEvaluation(cast(ts, DoubleType), 15.003)
-    checkEvaluation(cast(cast(tss, ShortType), TimestampType),
-      DateTimeUtils.fromJavaTimestamp(ts) * MILLIS_PER_SECOND)
-    checkEvaluation(cast(cast(tss, IntegerType), TimestampType),
-      DateTimeUtils.fromJavaTimestamp(ts) * MILLIS_PER_SECOND)
-    checkEvaluation(cast(cast(tss, LongType), TimestampType),
-      DateTimeUtils.fromJavaTimestamp(ts) * MILLIS_PER_SECOND)
-    checkEvaluation(
-      cast(cast(millis.toFloat / MILLIS_PER_SECOND, TimestampType), FloatType),
-      millis.toFloat / MILLIS_PER_SECOND)
-    checkEvaluation(
-      cast(cast(millis.toDouble / MILLIS_PER_SECOND, TimestampType), DoubleType),
-      millis.toDouble / MILLIS_PER_SECOND)
-    checkEvaluation(
-      cast(cast(Decimal(1), TimestampType), DecimalType.SYSTEM_DEFAULT),
-      Decimal(1))
-
-    // A test for higher precision than millis
-    checkEvaluation(cast(cast(0.000001, TimestampType), DoubleType), 0.000001)
-
-    checkEvaluation(cast(Double.NaN, TimestampType), null)
-    checkEvaluation(cast(1.0 / 0.0, TimestampType), null)
-    checkEvaluation(cast(Float.NaN, TimestampType), null)
-    checkEvaluation(cast(1.0f / 0.0f, TimestampType), null)
-  }
-
-=======
->>>>>>> a630e8d1
   test("cast from array") {
     val array = Literal.create(Seq("123", "true", "f", null),
       ArrayType(StringType, containsNull = true))
@@ -1389,8 +1290,6 @@
     }
   }
 
-<<<<<<< HEAD
-=======
   test("cast from date") {
     val d = Date.valueOf("1970-01-01")
     checkEvaluation(cast(d, ShortType), null)
@@ -1443,7 +1342,6 @@
     checkEvaluation(cast(1.0f / 0.0f, TimestampType), null)
   }
 
->>>>>>> a630e8d1
   test("cast a timestamp before the epoch 1970-01-01 00:00:00Z") {
     withDefaultTimeZone(UTC) {
       val negativeTs = Timestamp.valueOf("1900-05-05 18:34:56.1")
@@ -1455,8 +1353,6 @@
       checkEvaluation(cast(negativeTs, LongType), expectedSecs)
     }
   }
-<<<<<<< HEAD
-=======
 
   test("SPARK-32828: cast from a derived user-defined type to a base type") {
     val v = Literal.create(Row(1), new ExampleSubTypeUDT())
@@ -1639,7 +1535,6 @@
 
   override def setConfigurationHint: String =
     s"set ${SQLConf.ANSI_ENABLED.key} as false"
->>>>>>> a630e8d1
 }
 
 /**
@@ -1663,46 +1558,6 @@
     }
   }
 
-<<<<<<< HEAD
-  test("cast from invalid string to numeric should throw NumberFormatException") {
-    // cast to IntegerType
-    Seq(IntegerType, ShortType, ByteType, LongType).foreach { dataType =>
-      val array = Literal.create(Seq("123", "true", "f", null),
-        ArrayType(StringType, containsNull = true))
-      checkExceptionInExpression[NumberFormatException](
-        cast(array, ArrayType(dataType, containsNull = true)),
-        "invalid input syntax for type numeric: true")
-      checkExceptionInExpression[NumberFormatException](
-        cast("string", dataType), "invalid input syntax for type numeric: string")
-      checkExceptionInExpression[NumberFormatException](
-        cast("123-string", dataType), "invalid input syntax for type numeric: 123-string")
-      checkExceptionInExpression[NumberFormatException](
-        cast("2020-07-19", dataType), "invalid input syntax for type numeric: 2020-07-19")
-      checkExceptionInExpression[NumberFormatException](
-        cast("1.23", dataType), "invalid input syntax for type numeric: 1.23")
-    }
-
-    Seq(DoubleType, FloatType, DecimalType.USER_DEFAULT).foreach { dataType =>
-      checkExceptionInExpression[NumberFormatException](
-        cast("string", dataType), "invalid input syntax for type numeric: string")
-      checkExceptionInExpression[NumberFormatException](
-        cast("123.000.00", dataType), "invalid input syntax for type numeric: 123.000.00")
-      checkExceptionInExpression[NumberFormatException](
-        cast("abc.com", dataType), "invalid input syntax for type numeric: abc.com")
-    }
-  }
-
-  test("cast a timestamp before the epoch 1970-01-01 00:00:00Z") {
-    def errMsg(t: String): String = s"Casting -2198208303900000 to $t causes overflow"
-    withDefaultTimeZone(UTC) {
-      val negativeTs = Timestamp.valueOf("1900-05-05 18:34:56.1")
-      assert(negativeTs.getTime < 0)
-      val expectedSecs = Math.floorDiv(negativeTs.getTime, MILLIS_PER_SECOND)
-      checkExceptionInExpression[ArithmeticException](cast(negativeTs, ByteType), errMsg("byte"))
-      checkExceptionInExpression[ArithmeticException](cast(negativeTs, ShortType), errMsg("short"))
-      checkExceptionInExpression[ArithmeticException](cast(negativeTs, IntegerType), errMsg("int"))
-      checkEvaluation(cast(negativeTs, LongType), expectedSecs)
-=======
   override def setConfigurationHint: String =
     s"set ${SQLConf.STORE_ASSIGNMENT_POLICY.key} as" +
       s" ${SQLConf.StoreAssignmentPolicy.LEGACY.toString}"
@@ -1726,7 +1581,6 @@
     v match {
       case lit: Expression => AnsiCast(lit, targetType, timeZoneId)
       case _ => AnsiCast(Literal(v), targetType, timeZoneId)
->>>>>>> a630e8d1
     }
   }
 
