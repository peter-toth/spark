--- conflicted
+++ resolved
@@ -128,15 +128,9 @@
       new SecurityManager(conf))
   private val master = conf.get("spark.master")
   private val appName = conf.get("spark.app.name")
-<<<<<<< HEAD
-  private val queuedCapacity = conf.getInt("spark.mesos.maxDrivers", 200)
-  private val retainedDrivers = conf.getInt("spark.mesos.retainedDrivers", 200)
-  private val maxRetryWaitTime = conf.getInt("spark.mesos.cluster.retry.wait.max", 60) // 1 minute
-=======
   private val queuedCapacity = conf.get(config.MAX_DRIVERS)
   private val retainedDrivers = conf.get(config.RETAINED_DRIVERS)
   private val maxRetryWaitTime = conf.get(config.CLUSTER_RETRY_WAIT_MAX_SECONDS)
->>>>>>> cceb2d6f
   private val schedulerState = engineFactory.createEngine("scheduler")
   private val stateLock = new Object()
   // Keyed by submission id
@@ -433,22 +427,11 @@
   }
 
   private def getDriverUris(desc: MesosDriverDescription): List[CommandInfo.URI] = {
-<<<<<<< HEAD
-    val useFetchCache = desc.conf.getBoolean("spark.mesos.fetcherCache.enable", false) ||
-        conf.getBoolean("spark.mesos.fetcherCache.enable", false)
-
-    val confUris = List(conf.getOption("spark.mesos.uris"),
-      desc.conf.getOption("spark.mesos.uris"),
-      desc.conf.getOption("spark.submit.pyFiles")).flatMap(
-      _.map(_.split(",").map(_.trim))
-    ).flatten
-=======
     val useFetchCache = desc.conf.get(config.ENABLE_FETCHER_CACHE) ||
         conf.get(config.ENABLE_FETCHER_CACHE)
     val confUris = (conf.get(config.URIS_TO_DOWNLOAD) ++
       desc.conf.get(config.URIS_TO_DOWNLOAD) ++
       desc.conf.get(SUBMIT_PYTHON_FILES)).toList
->>>>>>> cceb2d6f
 
     if (isContainerLocalAppJar(desc)) {
       (confUris ++ getDriverExecutorURI(desc).toList).map(uri =>
