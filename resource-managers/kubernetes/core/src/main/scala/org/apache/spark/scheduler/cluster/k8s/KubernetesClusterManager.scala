/*
 * Licensed to the Apache Software Foundation (ASF) under one or more
 * contributor license agreements.  See the NOTICE file distributed with
 * this work for additional information regarding copyright ownership.
 * The ASF licenses this file to You under the Apache License, Version 2.0
 * (the "License"); you may not use this file except in compliance with
 * the License.  You may obtain a copy of the License at
 *
 *    http://www.apache.org/licenses/LICENSE-2.0
 *
 * Unless required by applicable law or agreed to in writing, software
 * distributed under the License is distributed on an "AS IS" BASIS,
 * WITHOUT WARRANTIES OR CONDITIONS OF ANY KIND, either express or implied.
 * See the License for the specific language governing permissions and
 * limitations under the License.
 */
package org.apache.spark.scheduler.cluster.k8s

import java.io.File
import java.util.concurrent.TimeUnit

import com.google.common.cache.CacheBuilder
import io.fabric8.kubernetes.client.Config

import org.apache.spark.SparkContext
import org.apache.spark.deploy.k8s.{KubernetesConf, KubernetesUtils, SparkKubernetesClientFactory}
import org.apache.spark.deploy.k8s.Config._
import org.apache.spark.deploy.k8s.Constants._
import org.apache.spark.internal.Logging
import org.apache.spark.scheduler.{ExternalClusterManager, SchedulerBackend, TaskScheduler, TaskSchedulerImpl}
import org.apache.spark.util.{SystemClock, ThreadUtils}

private[spark] class KubernetesClusterManager extends ExternalClusterManager with Logging {

  override def canCreate(masterURL: String): Boolean = masterURL.startsWith("k8s")

  override def createTaskScheduler(sc: SparkContext, masterURL: String): TaskScheduler = {
    new TaskSchedulerImpl(sc)
  }

  override def createSchedulerBackend(
      sc: SparkContext,
      masterURL: String,
      scheduler: TaskScheduler): SchedulerBackend = {
    val wasSparkSubmittedInClusterMode = sc.conf.get(KUBERNETES_DRIVER_SUBMIT_CHECK)
    val (authConfPrefix,
      apiServerUri,
      defaultServiceAccountToken,
      defaultServiceAccountCaCrt) = if (wasSparkSubmittedInClusterMode) {
      require(sc.conf.get(KUBERNETES_DRIVER_POD_NAME).isDefined,
        "If the application is deployed using spark-submit in cluster mode, the driver pod name " +
          "must be provided.")
      (KUBERNETES_AUTH_DRIVER_MOUNTED_CONF_PREFIX,
        KUBERNETES_MASTER_INTERNAL_URL,
        Some(new File(Config.KUBERNETES_SERVICE_ACCOUNT_TOKEN_PATH)),
        Some(new File(Config.KUBERNETES_SERVICE_ACCOUNT_CA_CRT_PATH)))
    } else {
      (KUBERNETES_AUTH_CLIENT_MODE_PREFIX,
        KubernetesUtils.parseMasterUrl(masterURL),
        None,
        None)
    }

    // If KUBERNETES_EXECUTOR_POD_NAME_PREFIX is not set, initialize it so that all executors have
    // the same prefix. This is needed for client mode, where the feature steps code that sets this
    // configuration is not used.
    //
    // If/when feature steps are executed in client mode, they should instead take care of this,
    // and this code should be removed.
    if (!sc.conf.contains(KUBERNETES_EXECUTOR_POD_NAME_PREFIX)) {
      sc.conf.set(KUBERNETES_EXECUTOR_POD_NAME_PREFIX,
        KubernetesConf.getResourceNamePrefix(sc.conf.get("spark.app.name")))
    }

    val kubernetesClient = SparkKubernetesClientFactory.createKubernetesClient(
      apiServerUri,
      Some(sc.conf.get(KUBERNETES_NAMESPACE)),
      authConfPrefix,
      SparkKubernetesClientFactory.ClientType.Driver,
      sc.conf,
      defaultServiceAccountToken,
      defaultServiceAccountCaCrt)

    if (sc.conf.get(KUBERNETES_EXECUTOR_PODTEMPLATE_FILE).isDefined) {
      KubernetesUtils.loadPodFromTemplate(
        kubernetesClient,
        new File(sc.conf.get(KUBERNETES_EXECUTOR_PODTEMPLATE_FILE).get),
        sc.conf.get(KUBERNETES_EXECUTOR_PODTEMPLATE_CONTAINER_NAME))
    }
<<<<<<< HEAD

    val schedulerExecutorService = ThreadUtils.newDaemonSingleThreadScheduledExecutor(
      "kubernetes-executor-maintenance")
=======
>>>>>>> 1e65fb2c

    val schedulerExecutorService = ThreadUtils.newDaemonSingleThreadScheduledExecutor(
      "kubernetes-executor-maintenance")

    ExecutorPodsSnapshot.setShouldCheckAllContainers(
      sc.conf.get(KUBERNETES_EXECUTOR_CHECK_ALL_CONTAINERS))
    val sparkContainerName = sc.conf.get(KUBERNETES_EXECUTOR_PODTEMPLATE_CONTAINER_NAME)
      .getOrElse(DEFAULT_EXECUTOR_CONTAINER_NAME)
    ExecutorPodsSnapshot.setSparkContainerName(sparkContainerName)
    val subscribersExecutor = ThreadUtils
      .newDaemonThreadPoolScheduledExecutor(
        "kubernetes-executor-snapshots-subscribers", 2)
    val snapshotsStore = new ExecutorPodsSnapshotsStoreImpl(subscribersExecutor)

    val removedExecutorsCache = CacheBuilder.newBuilder()
      .expireAfterWrite(3, TimeUnit.MINUTES)
      .build[java.lang.Long, java.lang.Long]()
    val executorPodsLifecycleEventHandler = new ExecutorPodsLifecycleManager(
      sc.conf,
      kubernetesClient,
      snapshotsStore,
      removedExecutorsCache)

    val executorPodsAllocator = new ExecutorPodsAllocator(
      sc.conf,
      sc.env.securityManager,
      new KubernetesExecutorBuilder(),
      kubernetesClient,
      snapshotsStore,
      new SystemClock())

    val podsWatchEventSource = new ExecutorPodsWatchSnapshotSource(
      snapshotsStore,
      kubernetesClient)

    val eventsPollingExecutor = ThreadUtils.newDaemonSingleThreadScheduledExecutor(
      "kubernetes-executor-pod-polling-sync")
    val podsPollingEventSource = new ExecutorPodsPollingSnapshotSource(
      sc.conf, kubernetesClient, snapshotsStore, eventsPollingExecutor)

    new KubernetesClusterSchedulerBackend(
      scheduler.asInstanceOf[TaskSchedulerImpl],
      sc,
      kubernetesClient,
      schedulerExecutorService,
      snapshotsStore,
      executorPodsAllocator,
      executorPodsLifecycleEventHandler,
      podsWatchEventSource,
      podsPollingEventSource)
  }

  override def initialize(scheduler: TaskScheduler, backend: SchedulerBackend): Unit = {
    scheduler.asInstanceOf[TaskSchedulerImpl].initialize(backend)
  }
}<|MERGE_RESOLUTION|>--- conflicted
+++ resolved
@@ -87,12 +87,6 @@
         new File(sc.conf.get(KUBERNETES_EXECUTOR_PODTEMPLATE_FILE).get),
         sc.conf.get(KUBERNETES_EXECUTOR_PODTEMPLATE_CONTAINER_NAME))
     }
-<<<<<<< HEAD
-
-    val schedulerExecutorService = ThreadUtils.newDaemonSingleThreadScheduledExecutor(
-      "kubernetes-executor-maintenance")
-=======
->>>>>>> 1e65fb2c
 
     val schedulerExecutorService = ThreadUtils.newDaemonSingleThreadScheduledExecutor(
       "kubernetes-executor-maintenance")
