--- conflicted
+++ resolved
@@ -55,21 +55,4 @@
 StorageLevel.MEMORY_ONLY_2 = StorageLevel(False, True, False, False, 2)
 StorageLevel.MEMORY_AND_DISK = StorageLevel(True, True, False, False)
 StorageLevel.MEMORY_AND_DISK_2 = StorageLevel(True, True, False, False, 2)
-<<<<<<< HEAD
-StorageLevel.OFF_HEAP = StorageLevel(True, True, True, False, 1)
-
-"""
-.. note:: The following four storage level constants are deprecated in 2.0, since the records
-    will always be serialized in Python.
-"""
-StorageLevel.MEMORY_ONLY_SER = StorageLevel.MEMORY_ONLY
-""".. note:: Deprecated in 2.0, use ``StorageLevel.MEMORY_ONLY`` instead."""
-StorageLevel.MEMORY_ONLY_SER_2 = StorageLevel.MEMORY_ONLY_2
-""".. note:: Deprecated in 2.0, use ``StorageLevel.MEMORY_ONLY_2`` instead."""
-StorageLevel.MEMORY_AND_DISK_SER = StorageLevel.MEMORY_AND_DISK
-""".. note:: Deprecated in 2.0, use ``StorageLevel.MEMORY_AND_DISK`` instead."""
-StorageLevel.MEMORY_AND_DISK_SER_2 = StorageLevel.MEMORY_AND_DISK_2
-""".. note:: Deprecated in 2.0, use ``StorageLevel.MEMORY_AND_DISK_2`` instead."""
-=======
-StorageLevel.OFF_HEAP = StorageLevel(True, True, True, False, 1)
->>>>>>> cceb2d6f
+StorageLevel.OFF_HEAP = StorageLevel(True, True, True, False, 1)