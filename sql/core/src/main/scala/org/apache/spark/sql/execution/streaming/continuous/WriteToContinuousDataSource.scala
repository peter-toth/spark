--- conflicted
+++ resolved
@@ -19,22 +19,13 @@
 
 import org.apache.spark.sql.catalyst.expressions.Attribute
 import org.apache.spark.sql.catalyst.plans.logical.LogicalPlan
-<<<<<<< HEAD
-import org.apache.spark.sql.sources.v2.writer.streaming.StreamWriter
-=======
 import org.apache.spark.sql.connector.write.streaming.StreamingWrite
->>>>>>> cceb2d6f
 
 /**
  * The logical plan for writing data in a continuous stream.
  */
-<<<<<<< HEAD
-case class WriteToContinuousDataSource(
-    writer: StreamWriter, query: LogicalPlan) extends LogicalPlan {
-=======
 case class WriteToContinuousDataSource(write: StreamingWrite, query: LogicalPlan)
   extends LogicalPlan {
->>>>>>> cceb2d6f
   override def children: Seq[LogicalPlan] = Seq(query)
   override def output: Seq[Attribute] = Nil
 }