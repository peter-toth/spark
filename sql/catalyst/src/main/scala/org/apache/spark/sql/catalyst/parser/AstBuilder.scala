/*
 * Licensed to the Apache Software Foundation (ASF) under one or more
 * contributor license agreements.  See the NOTICE file distributed with
 * this work for additional information regarding copyright ownership.
 * The ASF licenses this file to You under the Apache License, Version 2.0
 * (the "License"); you may not use this file except in compliance with
 * the License.  You may obtain a copy of the License at
 *
 *    http://www.apache.org/licenses/LICENSE-2.0
 *
 * Unless required by applicable law or agreed to in writing, software
 * distributed under the License is distributed on an "AS IS" BASIS,
 * WITHOUT WARRANTIES OR CONDITIONS OF ANY KIND, either express or implied.
 * See the License for the specific language governing permissions and
 * limitations under the License.
 */

package org.apache.spark.sql.catalyst.parser

import java.util.Locale
import javax.xml.bind.DatatypeConverter

import scala.collection.JavaConverters._
import scala.collection.mutable.ArrayBuffer

import org.antlr.v4.runtime.{ParserRuleContext, Token}
import org.antlr.v4.runtime.tree.{ParseTree, RuleNode, TerminalNode}

import org.apache.spark.internal.Logging
import org.apache.spark.sql.AnalysisException
import org.apache.spark.sql.catalyst.{FunctionIdentifier, SQLConfHelper, TableIdentifier}
import org.apache.spark.sql.catalyst.analysis._
import org.apache.spark.sql.catalyst.catalog.{BucketSpec, CatalogStorageFormat, FunctionResource, FunctionResourceType}
import org.apache.spark.sql.catalyst.expressions._
import org.apache.spark.sql.catalyst.expressions.aggregate.{First, Last}
import org.apache.spark.sql.catalyst.parser.SqlBaseParser._
import org.apache.spark.sql.catalyst.plans._
import org.apache.spark.sql.catalyst.plans.logical._
import org.apache.spark.sql.catalyst.util.{CharVarcharUtils, IntervalUtils}
import org.apache.spark.sql.catalyst.util.DateTimeUtils.{getZoneId, stringToDate, stringToTimestamp}
import org.apache.spark.sql.catalyst.util.IntervalUtils.IntervalUnit
import org.apache.spark.sql.connector.catalog.{SupportsNamespaces, TableCatalog}
import org.apache.spark.sql.connector.catalog.TableChange.ColumnPosition
import org.apache.spark.sql.connector.expressions.{ApplyTransform, BucketTransform, DaysTransform, Expression => V2Expression, FieldReference, HoursTransform, IdentityTransform, LiteralValue, MonthsTransform, Transform, YearsTransform}
import org.apache.spark.sql.internal.SQLConf
import org.apache.spark.sql.types._
import org.apache.spark.unsafe.types.{CalendarInterval, UTF8String}
import org.apache.spark.util.random.RandomSampler

/**
 * The AstBuilder converts an ANTLR4 ParseTree into a catalyst Expression, LogicalPlan or
 * TableIdentifier.
 */
class AstBuilder extends SqlBaseBaseVisitor[AnyRef] with SQLConfHelper with Logging {
  import ParserUtils._

  protected def typedVisit[T](ctx: ParseTree): T = {
    ctx.accept(this).asInstanceOf[T]
  }

  /**
   * Override the default behavior for all visit methods. This will only return a non-null result
   * when the context has only one child. This is done because there is no generic method to
   * combine the results of the context children. In all other cases null is returned.
   */
  override def visitChildren(node: RuleNode): AnyRef = {
    if (node.getChildCount == 1) {
      node.getChild(0).accept(this)
    } else {
      null
    }
  }

  override def visitSingleStatement(ctx: SingleStatementContext): LogicalPlan = withOrigin(ctx) {
    visit(ctx.statement).asInstanceOf[LogicalPlan]
  }

  override def visitSingleExpression(ctx: SingleExpressionContext): Expression = withOrigin(ctx) {
    visitNamedExpression(ctx.namedExpression)
  }

  override def visitSingleTableIdentifier(
      ctx: SingleTableIdentifierContext): TableIdentifier = withOrigin(ctx) {
    visitTableIdentifier(ctx.tableIdentifier)
  }

  override def visitSingleFunctionIdentifier(
      ctx: SingleFunctionIdentifierContext): FunctionIdentifier = withOrigin(ctx) {
    visitFunctionIdentifier(ctx.functionIdentifier)
  }

  override def visitSingleMultipartIdentifier(
      ctx: SingleMultipartIdentifierContext): Seq[String] = withOrigin(ctx) {
    visitMultipartIdentifier(ctx.multipartIdentifier)
  }

  override def visitSingleDataType(ctx: SingleDataTypeContext): DataType = withOrigin(ctx) {
    visitSparkDataType(ctx.dataType)
  }

  override def visitSingleTableSchema(ctx: SingleTableSchemaContext): StructType = {
    val schema = CharVarcharUtils.replaceCharVarcharWithStringInSchema(
      StructType(visitColTypeList(ctx.colTypeList)))
    withOrigin(ctx)(schema)
  }

  def parseRawDataType(ctx: SingleDataTypeContext): DataType = withOrigin(ctx) {
    typedVisit[DataType](ctx.dataType())
  }

  def parseRawDataType(ctx: SingleDataTypeContext): DataType = withOrigin(ctx) {
    typedVisit[DataType](ctx.dataType())
  }

  /* ********************************************************************************************
   * Plan parsing
   * ******************************************************************************************** */
  protected def plan(tree: ParserRuleContext): LogicalPlan = typedVisit(tree)

  /**
   * Create a top-level plan with Common Table Expressions.
   */
  override def visitQuery(ctx: QueryContext): LogicalPlan = withOrigin(ctx) {
    val query = plan(ctx.queryTerm).optionalMap(ctx.queryOrganization)(withQueryResultClauses)

    // Apply CTEs
    query.optionalMap(ctx.ctes)(withCTE)
  }

  override def visitDmlStatement(ctx: DmlStatementContext): AnyRef = withOrigin(ctx) {
    val dmlStmt = plan(ctx.dmlStatementNoWith)
    // Apply CTEs
    dmlStmt.optionalMap(ctx.ctes)(withCTE)
  }

  private def withCTE(ctx: CtesContext, plan: LogicalPlan): LogicalPlan = {
    val ctes = ctx.namedQuery.asScala.map { nCtx =>
      val namedQuery = visitNamedQuery(nCtx)
      (namedQuery.alias, namedQuery)
    }
    // Check for duplicate names.
    val duplicates = ctes.groupBy(_._1).filter(_._2.size > 1).keys
    if (duplicates.nonEmpty) {
      throw new ParseException(
        s"CTE definition can't have duplicate names: ${duplicates.mkString("'", "', '", "'")}.",
        ctx)
    }
    With(plan, ctes.toSeq)
  }

  /**
   * Create a logical query plan for a hive-style FROM statement body.
   */
  private def withFromStatementBody(
      ctx: FromStatementBodyContext, plan: LogicalPlan): LogicalPlan = withOrigin(ctx) {
    // two cases for transforms and selects
    if (ctx.transformClause != null) {
      withTransformQuerySpecification(
        ctx,
        ctx.transformClause,
        ctx.whereClause,
        plan
      )
    } else {
      withSelectQuerySpecification(
        ctx,
        ctx.selectClause,
        ctx.lateralView,
        ctx.whereClause,
        ctx.aggregationClause,
        ctx.havingClause,
        ctx.windowClause,
        plan
      )
    }
  }

  override def visitFromStatement(ctx: FromStatementContext): LogicalPlan = withOrigin(ctx) {
    val from = visitFromClause(ctx.fromClause)
    val selects = ctx.fromStatementBody.asScala.map { body =>
      withFromStatementBody(body, from).
        // Add organization statements.
        optionalMap(body.queryOrganization)(withQueryResultClauses)
    }
    // If there are multiple SELECT just UNION them together into one query.
    if (selects.length == 1) {
      selects.head
    } else {
      Union(selects.toSeq)
    }
  }

  /**
   * Create a named logical plan.
   *
   * This is only used for Common Table Expressions.
   */
  override def visitNamedQuery(ctx: NamedQueryContext): SubqueryAlias = withOrigin(ctx) {
    val subQuery: LogicalPlan = plan(ctx.query).optionalMap(ctx.columnAliases)(
      (columnAliases, plan) =>
        UnresolvedSubqueryColumnAliases(visitIdentifierList(columnAliases), plan)
    )
    SubqueryAlias(ctx.name.getText, subQuery)
  }

  /**
   * Create a logical plan which allows for multiple inserts using one 'from' statement. These
   * queries have the following SQL form:
   * {{{
   *   [WITH cte...]?
   *   FROM src
   *   [INSERT INTO tbl1 SELECT *]+
   * }}}
   * For example:
   * {{{
   *   FROM db.tbl1 A
   *   INSERT INTO dbo.tbl1 SELECT * WHERE A.value = 10 LIMIT 5
   *   INSERT INTO dbo.tbl2 SELECT * WHERE A.value = 12
   * }}}
   * This (Hive) feature cannot be combined with set-operators.
   */
  override def visitMultiInsertQuery(ctx: MultiInsertQueryContext): LogicalPlan = withOrigin(ctx) {
    val from = visitFromClause(ctx.fromClause)

    // Build the insert clauses.
    val inserts = ctx.multiInsertQueryBody.asScala.map { body =>
      withInsertInto(body.insertInto,
        withFromStatementBody(body.fromStatementBody, from).
          optionalMap(body.fromStatementBody.queryOrganization)(withQueryResultClauses))
    }

    // If there are multiple INSERTS just UNION them together into one query.
    if (inserts.length == 1) {
      inserts.head
    } else {
      Union(inserts.toSeq)
    }
  }

  /**
   * Create a logical plan for a regular (single-insert) query.
   */
  override def visitSingleInsertQuery(
      ctx: SingleInsertQueryContext): LogicalPlan = withOrigin(ctx) {
    withInsertInto(
      ctx.insertInto(),
      plan(ctx.queryTerm).optionalMap(ctx.queryOrganization)(withQueryResultClauses))
  }

  /**
   * Parameters used for writing query to a table:
   *   (multipartIdentifier, tableColumnList, partitionKeys, ifPartitionNotExists).
   */
  type InsertTableParams = (Seq[String], Seq[String], Map[String, Option[String]], Boolean)

  /**
   * Parameters used for writing query to a directory: (isLocal, CatalogStorageFormat, provider).
   */
  type InsertDirParams = (Boolean, CatalogStorageFormat, Option[String])

  /**
   * Add an
   * {{{
   *   INSERT OVERWRITE TABLE tableIdentifier [partitionSpec [IF NOT EXISTS]]? [identifierList]
   *   INSERT INTO [TABLE] tableIdentifier [partitionSpec]  [identifierList]
   *   INSERT OVERWRITE [LOCAL] DIRECTORY STRING [rowFormat] [createFileFormat]
   *   INSERT OVERWRITE [LOCAL] DIRECTORY [STRING] tableProvider [OPTIONS tablePropertyList]
   * }}}
   * operation to logical plan
   */
  private def withInsertInto(
      ctx: InsertIntoContext,
      query: LogicalPlan): LogicalPlan = withOrigin(ctx) {
    ctx match {
      case table: InsertIntoTableContext =>
        val (tableIdent, cols, partition, ifPartitionNotExists) = visitInsertIntoTable(table)
        InsertIntoStatement(
          UnresolvedRelation(tableIdent),
          partition,
          cols,
          query,
          overwrite = false,
          ifPartitionNotExists)
      case table: InsertOverwriteTableContext =>
        val (tableIdent, cols, partition, ifPartitionNotExists) = visitInsertOverwriteTable(table)
        InsertIntoStatement(
          UnresolvedRelation(tableIdent),
          partition,
          cols,
          query,
          overwrite = true,
          ifPartitionNotExists)
      case dir: InsertOverwriteDirContext =>
        val (isLocal, storage, provider) = visitInsertOverwriteDir(dir)
        InsertIntoDir(isLocal, storage, provider, query, overwrite = true)
      case hiveDir: InsertOverwriteHiveDirContext =>
        val (isLocal, storage, provider) = visitInsertOverwriteHiveDir(hiveDir)
        InsertIntoDir(isLocal, storage, provider, query, overwrite = true)
      case _ =>
        throw new ParseException("Invalid InsertIntoContext", ctx)
    }
  }

  /**
   * Add an INSERT INTO TABLE operation to the logical plan.
   */
  override def visitInsertIntoTable(
      ctx: InsertIntoTableContext): InsertTableParams = withOrigin(ctx) {
    val tableIdent = visitMultipartIdentifier(ctx.multipartIdentifier)
    val cols = Option(ctx.identifierList()).map(visitIdentifierList).getOrElse(Nil)
    val partitionKeys = Option(ctx.partitionSpec).map(visitPartitionSpec).getOrElse(Map.empty)

    if (ctx.EXISTS != null) {
      operationNotAllowed("INSERT INTO ... IF NOT EXISTS", ctx)
    }

    (tableIdent, cols, partitionKeys, false)
  }

  /**
   * Add an INSERT OVERWRITE TABLE operation to the logical plan.
   */
  override def visitInsertOverwriteTable(
      ctx: InsertOverwriteTableContext): InsertTableParams = withOrigin(ctx) {
    assert(ctx.OVERWRITE() != null)
    val tableIdent = visitMultipartIdentifier(ctx.multipartIdentifier)
    val cols = Option(ctx.identifierList()).map(visitIdentifierList).getOrElse(Nil)
    val partitionKeys = Option(ctx.partitionSpec).map(visitPartitionSpec).getOrElse(Map.empty)

    val dynamicPartitionKeys: Map[String, Option[String]] = partitionKeys.filter(_._2.isEmpty)
    if (ctx.EXISTS != null && dynamicPartitionKeys.nonEmpty) {
      operationNotAllowed("IF NOT EXISTS with dynamic partitions: " +
        dynamicPartitionKeys.keys.mkString(", "), ctx)
    }

    (tableIdent, cols, partitionKeys, ctx.EXISTS() != null)
  }

  /**
   * Write to a directory, returning a [[InsertIntoDir]] logical plan.
   */
  override def visitInsertOverwriteDir(
      ctx: InsertOverwriteDirContext): InsertDirParams = withOrigin(ctx) {
    throw new ParseException("INSERT OVERWRITE DIRECTORY is not supported", ctx)
  }

  /**
   * Write to a directory, returning a [[InsertIntoDir]] logical plan.
   */
  override def visitInsertOverwriteHiveDir(
      ctx: InsertOverwriteHiveDirContext): InsertDirParams = withOrigin(ctx) {
    throw new ParseException("INSERT OVERWRITE DIRECTORY is not supported", ctx)
  }

  private def getTableAliasWithoutColumnAlias(
      ctx: TableAliasContext, op: String): Option[String] = {
    if (ctx == null) {
      None
    } else {
      val ident = ctx.strictIdentifier()
      if (ctx.identifierList() != null) {
        throw new ParseException(s"Columns aliases are not allowed in $op.", ctx.identifierList())
      }
      if (ident != null) Some(ident.getText) else None
    }
  }

  override def visitDeleteFromTable(
      ctx: DeleteFromTableContext): LogicalPlan = withOrigin(ctx) {
    val table = UnresolvedRelation(visitMultipartIdentifier(ctx.multipartIdentifier()))
    val tableAlias = getTableAliasWithoutColumnAlias(ctx.tableAlias(), "DELETE")
    val aliasedTable = tableAlias.map(SubqueryAlias(_, table)).getOrElse(table)
    val predicate = if (ctx.whereClause() != null) {
      Some(expression(ctx.whereClause().booleanExpression()))
    } else {
      None
    }
    DeleteFromTable(aliasedTable, predicate)
  }

  override def visitUpdateTable(ctx: UpdateTableContext): LogicalPlan = withOrigin(ctx) {
    val table = UnresolvedRelation(visitMultipartIdentifier(ctx.multipartIdentifier()))
    val tableAlias = getTableAliasWithoutColumnAlias(ctx.tableAlias(), "UPDATE")
    val aliasedTable = tableAlias.map(SubqueryAlias(_, table)).getOrElse(table)
    val assignments = withAssignments(ctx.setClause().assignmentList())
    val predicate = if (ctx.whereClause() != null) {
      Some(expression(ctx.whereClause().booleanExpression()))
    } else {
      None
    }

    UpdateTable(aliasedTable, assignments, predicate)
  }

  private def withAssignments(assignCtx: SqlBaseParser.AssignmentListContext): Seq[Assignment] =
    withOrigin(assignCtx) {
      assignCtx.assignment().asScala.map { assign =>
        Assignment(UnresolvedAttribute(visitMultipartIdentifier(assign.key)),
          expression(assign.value))
      }.toSeq
    }

  override def visitMergeIntoTable(ctx: MergeIntoTableContext): LogicalPlan = withOrigin(ctx) {
    val targetTable = UnresolvedRelation(visitMultipartIdentifier(ctx.target))
    val targetTableAlias = getTableAliasWithoutColumnAlias(ctx.targetAlias, "MERGE")
    val aliasedTarget = targetTableAlias.map(SubqueryAlias(_, targetTable)).getOrElse(targetTable)

    val sourceTableOrQuery = if (ctx.source != null) {
      UnresolvedRelation(visitMultipartIdentifier(ctx.source))
    } else if (ctx.sourceQuery != null) {
      visitQuery(ctx.sourceQuery)
    } else {
      throw new ParseException("Empty source for merge: you should specify a source" +
          " table/subquery in merge.", ctx.source)
    }
    val sourceTableAlias = getTableAliasWithoutColumnAlias(ctx.sourceAlias, "MERGE")
    val aliasedSource =
      sourceTableAlias.map(SubqueryAlias(_, sourceTableOrQuery)).getOrElse(sourceTableOrQuery)

    val mergeCondition = expression(ctx.mergeCondition)

    val matchedActions = ctx.matchedClause().asScala.map {
      clause => {
        if (clause.matchedAction().DELETE() != null) {
          DeleteAction(Option(clause.matchedCond).map(expression))
        } else if (clause.matchedAction().UPDATE() != null) {
          val condition = Option(clause.matchedCond).map(expression)
          if (clause.matchedAction().ASTERISK() != null) {
            UpdateAction(condition, Seq())
          } else {
            UpdateAction(condition, withAssignments(clause.matchedAction().assignmentList()))
          }
        } else {
          // It should not be here.
          throw new ParseException(
            s"Unrecognized matched action: ${clause.matchedAction().getText}",
            clause.matchedAction())
        }
      }
    }
    val notMatchedActions = ctx.notMatchedClause().asScala.map {
      clause => {
        if (clause.notMatchedAction().INSERT() != null) {
          val condition = Option(clause.notMatchedCond).map(expression)
          if (clause.notMatchedAction().ASTERISK() != null) {
            InsertAction(condition, Seq())
          } else {
            val columns = clause.notMatchedAction().columns.multipartIdentifier()
                .asScala.map(attr => UnresolvedAttribute(visitMultipartIdentifier(attr)))
            val values = clause.notMatchedAction().expression().asScala.map(expression)
            if (columns.size != values.size) {
              throw new ParseException("The number of inserted values cannot match the fields.",
                clause.notMatchedAction())
            }
            InsertAction(condition, columns.zip(values).map(kv => Assignment(kv._1, kv._2)).toSeq)
          }
        } else {
          // It should not be here.
          throw new ParseException(
            s"Unrecognized not matched action: ${clause.notMatchedAction().getText}",
            clause.notMatchedAction())
        }
      }
    }
    if (matchedActions.isEmpty && notMatchedActions.isEmpty) {
      throw new ParseException("There must be at least one WHEN clause in a MERGE statement", ctx)
    }
    // children being empty means that the condition is not set
<<<<<<< HEAD
    if (matchedActions.length == 2 && matchedActions.head.condition.isEmpty) {
      throw new ParseException("When there are 2 MATCHED clauses in a MERGE statement, " +
        "the first MATCHED clause must have a condition", ctx)
    }
    if (matchedActions.groupBy(_.getClass).mapValues(_.size).exists(_._2 > 1)) {
      throw new ParseException(
        "UPDATE and DELETE can appear at most once in MATCHED clauses in a MERGE statement", ctx)
=======
    val matchedActionSize = matchedActions.length
    if (matchedActionSize >= 2 && !matchedActions.init.forall(_.condition.nonEmpty)) {
      throw new ParseException("When there are more than one MATCHED clauses in a MERGE " +
          "statement, only the last MATCHED clause can omit the condition.", ctx)
    }
    val notMatchedActionSize = notMatchedActions.length
    if (notMatchedActionSize >= 2 && !notMatchedActions.init.forall(_.condition.nonEmpty)) {
      throw new ParseException("When there are more than one NOT MATCHED clauses in a MERGE " +
          "statement, only the last NOT MATCHED clause can omit the condition.", ctx)
>>>>>>> a630e8d1
    }

    MergeIntoTable(
      aliasedTarget,
      aliasedSource,
      mergeCondition,
      matchedActions.toSeq,
      notMatchedActions.toSeq)
  }

  /**
   * Create a partition specification map.
   */
  override def visitPartitionSpec(
      ctx: PartitionSpecContext): Map[String, Option[String]] = withOrigin(ctx) {
    val parts = ctx.partitionVal.asScala.map { pVal =>
      val name = pVal.identifier.getText
      val value = Option(pVal.constant).map(visitStringConstant)
      name -> value
    }
    // Before calling `toMap`, we check duplicated keys to avoid silently ignore partition values
    // in partition spec like PARTITION(a='1', b='2', a='3'). The real semantical check for
    // partition columns will be done in analyzer.
    checkDuplicateKeys(parts.toSeq, ctx)
    parts.toMap
  }

  /**
   * Create a partition specification map without optional values.
   */
  protected def visitNonOptionalPartitionSpec(
      ctx: PartitionSpecContext): Map[String, String] = withOrigin(ctx) {
    visitPartitionSpec(ctx).map {
      case (key, None) => throw new ParseException(s"Found an empty partition key '$key'.", ctx)
      case (key, Some(value)) => key -> value
    }
  }

  /**
   * Convert a constant of any type into a string. This is typically used in DDL commands, and its
   * main purpose is to prevent slight differences due to back to back conversions i.e.:
   * String -> Literal -> String.
   */
  protected def visitStringConstant(ctx: ConstantContext): String = withOrigin(ctx) {
    ctx match {
      case s: StringLiteralContext => createString(s)
      case o => o.getText
    }
  }

  /**
   * Add ORDER BY/SORT BY/CLUSTER BY/DISTRIBUTE BY/LIMIT/WINDOWS clauses to the logical plan. These
   * clauses determine the shape (ordering/partitioning/rows) of the query result.
   */
  private def withQueryResultClauses(
      ctx: QueryOrganizationContext,
      query: LogicalPlan): LogicalPlan = withOrigin(ctx) {
    import ctx._

    // Handle ORDER BY, SORT BY, DISTRIBUTE BY, and CLUSTER BY clause.
    val withOrder = if (
      !order.isEmpty && sort.isEmpty && distributeBy.isEmpty && clusterBy.isEmpty) {
      // ORDER BY ...
      Sort(order.asScala.map(visitSortItem).toSeq, global = true, query)
    } else if (order.isEmpty && !sort.isEmpty && distributeBy.isEmpty && clusterBy.isEmpty) {
      // SORT BY ...
      Sort(sort.asScala.map(visitSortItem).toSeq, global = false, query)
    } else if (order.isEmpty && sort.isEmpty && !distributeBy.isEmpty && clusterBy.isEmpty) {
      // DISTRIBUTE BY ...
      withRepartitionByExpression(ctx, expressionList(distributeBy), query)
    } else if (order.isEmpty && !sort.isEmpty && !distributeBy.isEmpty && clusterBy.isEmpty) {
      // SORT BY ... DISTRIBUTE BY ...
      Sort(
        sort.asScala.map(visitSortItem).toSeq,
        global = false,
        withRepartitionByExpression(ctx, expressionList(distributeBy), query))
    } else if (order.isEmpty && sort.isEmpty && distributeBy.isEmpty && !clusterBy.isEmpty) {
      // CLUSTER BY ...
      val expressions = expressionList(clusterBy)
      Sort(
        expressions.map(SortOrder(_, Ascending)),
        global = false,
        withRepartitionByExpression(ctx, expressions, query))
    } else if (order.isEmpty && sort.isEmpty && distributeBy.isEmpty && clusterBy.isEmpty) {
      // [EMPTY]
      query
    } else {
      throw new ParseException(
        "Combination of ORDER BY/SORT BY/DISTRIBUTE BY/CLUSTER BY is not supported", ctx)
    }

    // WINDOWS
    val withWindow = withOrder.optionalMap(windowClause)(withWindowClause)

    // LIMIT
    // - LIMIT ALL is the same as omitting the LIMIT clause
    withWindow.optional(limit) {
      Limit(typedVisit(limit), withWindow)
    }
  }

  /**
   * Create a clause for DISTRIBUTE BY.
   */
  protected def withRepartitionByExpression(
      ctx: QueryOrganizationContext,
      expressions: Seq[Expression],
      query: LogicalPlan): LogicalPlan = {
    throw new ParseException("DISTRIBUTE BY is not supported", ctx)
  }

  override def visitTransformQuerySpecification(
      ctx: TransformQuerySpecificationContext): LogicalPlan = withOrigin(ctx) {
    val from = OneRowRelation().optional(ctx.fromClause) {
      visitFromClause(ctx.fromClause)
    }
    withTransformQuerySpecification(ctx, ctx.transformClause, ctx.whereClause, from)
  }

  override def visitRegularQuerySpecification(
      ctx: RegularQuerySpecificationContext): LogicalPlan = withOrigin(ctx) {
    val from = OneRowRelation().optional(ctx.fromClause) {
      visitFromClause(ctx.fromClause)
    }
    withSelectQuerySpecification(
      ctx,
      ctx.selectClause,
      ctx.lateralView,
      ctx.whereClause,
      ctx.aggregationClause,
      ctx.havingClause,
      ctx.windowClause,
      from
    )
  }

  override def visitNamedExpressionSeq(
      ctx: NamedExpressionSeqContext): Seq[Expression] = {
    Option(ctx).toSeq
      .flatMap(_.namedExpression.asScala)
      .map(typedVisit[Expression])
  }

  /**
   * Create a logical plan using a having clause.
   */
  private def withHavingClause(
      ctx: HavingClauseContext, plan: LogicalPlan): LogicalPlan = {
    // Note that we add a cast to non-predicate expressions. If the expression itself is
    // already boolean, the optimizer will get rid of the unnecessary cast.
    val predicate = expression(ctx.booleanExpression) match {
      case p: Predicate => p
      case e => Cast(e, BooleanType)
    }
    UnresolvedHaving(predicate, plan)
  }

  /**
   * Create a logical plan using a where clause.
   */
  private def withWhereClause(ctx: WhereClauseContext, plan: LogicalPlan): LogicalPlan = {
    Filter(expression(ctx.booleanExpression), plan)
  }

  /**
   * Add a hive-style transform (SELECT TRANSFORM/MAP/REDUCE) query specification to a logical plan.
   */
  private def withTransformQuerySpecification(
      ctx: ParserRuleContext,
      transformClause: TransformClauseContext,
      whereClause: WhereClauseContext,
    relation: LogicalPlan): LogicalPlan = withOrigin(ctx) {
    // Add where.
    val withFilter = relation.optionalMap(whereClause)(withWhereClause)

    // Create the transform.
    val expressions = visitNamedExpressionSeq(transformClause.namedExpressionSeq)

    // Create the attributes.
    val (attributes, schemaLess) = if (transformClause.colTypeList != null) {
      // Typed return columns.
      (createSchema(transformClause.colTypeList).toAttributes, false)
    } else if (transformClause.identifierSeq != null) {
      // Untyped return columns.
      val attrs = visitIdentifierSeq(transformClause.identifierSeq).map { name =>
        AttributeReference(name, StringType, nullable = true)()
      }
      (attrs, false)
    } else {
      (Seq(AttributeReference("key", StringType)(),
        AttributeReference("value", StringType)()), true)
    }

    // Create the transform.
    ScriptTransformation(
      expressions,
      string(transformClause.script),
      attributes,
      withFilter,
      withScriptIOSchema(
        ctx,
        transformClause.inRowFormat,
        transformClause.recordWriter,
        transformClause.outRowFormat,
        transformClause.recordReader,
        schemaLess
      )
    )
  }

  /**
   * Add a regular (SELECT) query specification to a logical plan. The query specification
   * is the core of the logical plan, this is where sourcing (FROM clause), projection (SELECT),
   * aggregation (GROUP BY ... HAVING ...) and filtering (WHERE) takes place.
   *
   * Note that query hints are ignored (both by the parser and the builder).
   */
  private def withSelectQuerySpecification(
      ctx: ParserRuleContext,
      selectClause: SelectClauseContext,
      lateralView: java.util.List[LateralViewContext],
      whereClause: WhereClauseContext,
      aggregationClause: AggregationClauseContext,
      havingClause: HavingClauseContext,
      windowClause: WindowClauseContext,
      relation: LogicalPlan): LogicalPlan = withOrigin(ctx) {
    // Add lateral views.
    val withLateralView = lateralView.asScala.foldLeft(relation)(withGenerate)

    // Add where.
    val withFilter = withLateralView.optionalMap(whereClause)(withWhereClause)

    val expressions = visitNamedExpressionSeq(selectClause.namedExpressionSeq)
    // Add aggregation or a project.
    val namedExpressions = expressions.map {
      case e: NamedExpression => e
      case e: Expression => UnresolvedAlias(e)
    }

    def createProject() = if (namedExpressions.nonEmpty) {
      Project(namedExpressions, withFilter)
    } else {
      withFilter
    }

    val withProject = if (aggregationClause == null && havingClause != null) {
      if (conf.getConf(SQLConf.LEGACY_HAVING_WITHOUT_GROUP_BY_AS_WHERE)) {
        // If the legacy conf is set, treat HAVING without GROUP BY as WHERE.
        withHavingClause(havingClause, createProject())
      } else {
        // According to SQL standard, HAVING without GROUP BY means global aggregate.
        withHavingClause(havingClause, Aggregate(Nil, namedExpressions, withFilter))
      }
    } else if (aggregationClause != null) {
      val aggregate = withAggregationClause(aggregationClause, namedExpressions, withFilter)
      aggregate.optionalMap(havingClause)(withHavingClause)
    } else {
      // When hitting this branch, `having` must be null.
      createProject()
    }

    // Distinct
    val withDistinct = if (
      selectClause.setQuantifier() != null &&
      selectClause.setQuantifier().DISTINCT() != null) {
      Distinct(withProject)
    } else {
      withProject
    }

    // Window
    val withWindow = withDistinct.optionalMap(windowClause)(withWindowClause)

    // Hint
    selectClause.hints.asScala.foldRight(withWindow)(withHints)
  }

  /**
   * Create a (Hive based) [[ScriptInputOutputSchema]].
   */
  protected def withScriptIOSchema(
      ctx: ParserRuleContext,
      inRowFormat: RowFormatContext,
      recordWriter: Token,
      outRowFormat: RowFormatContext,
      recordReader: Token,
      schemaLess: Boolean): ScriptInputOutputSchema = {
    throw new ParseException("Script Transform is not supported", ctx)
  }

  /**
   * Create a logical plan for a given 'FROM' clause. Note that we support multiple (comma
   * separated) relations here, these get converted into a single plan by condition-less inner join.
   */
  override def visitFromClause(ctx: FromClauseContext): LogicalPlan = withOrigin(ctx) {
    val from = ctx.relation.asScala.foldLeft(null: LogicalPlan) { (left, relation) =>
      val right = plan(relation.relationPrimary)
      val join = right.optionalMap(left)(Join(_, _, Inner, None, JoinHint.NONE))
      withJoinRelations(join, relation)
    }
    if (ctx.pivotClause() != null) {
      if (!ctx.lateralView.isEmpty) {
        throw new ParseException("LATERAL cannot be used together with PIVOT in FROM clause", ctx)
      }
      withPivot(ctx.pivotClause, from)
    } else {
      ctx.lateralView.asScala.foldLeft(from)(withGenerate)
    }
  }

  /**
   * Connect two queries by a Set operator.
   *
   * Supported Set operators are:
   * - UNION [ DISTINCT | ALL ]
   * - EXCEPT [ DISTINCT | ALL ]
   * - MINUS [ DISTINCT | ALL ]
   * - INTERSECT [DISTINCT | ALL]
   */
  override def visitSetOperation(ctx: SetOperationContext): LogicalPlan = withOrigin(ctx) {
    val left = plan(ctx.left)
    val right = plan(ctx.right)
    val all = Option(ctx.setQuantifier()).exists(_.ALL != null)
    ctx.operator.getType match {
      case SqlBaseParser.UNION if all =>
        Union(left, right)
      case SqlBaseParser.UNION =>
        Distinct(Union(left, right))
      case SqlBaseParser.INTERSECT if all =>
        Intersect(left, right, isAll = true)
      case SqlBaseParser.INTERSECT =>
        Intersect(left, right, isAll = false)
      case SqlBaseParser.EXCEPT if all =>
        Except(left, right, isAll = true)
      case SqlBaseParser.EXCEPT =>
        Except(left, right, isAll = false)
      case SqlBaseParser.SETMINUS if all =>
        Except(left, right, isAll = true)
      case SqlBaseParser.SETMINUS =>
        Except(left, right, isAll = false)
    }
  }

  /**
   * Add a [[WithWindowDefinition]] operator to a logical plan.
   */
  private def withWindowClause(
      ctx: WindowClauseContext,
      query: LogicalPlan): LogicalPlan = withOrigin(ctx) {
    // Collect all window specifications defined in the WINDOW clause.
    val baseWindowTuples = ctx.namedWindow.asScala.map {
      wCtx =>
        (wCtx.name.getText, typedVisit[WindowSpec](wCtx.windowSpec))
    }
    baseWindowTuples.groupBy(_._1).foreach { kv =>
      if (kv._2.size > 1) {
        throw new ParseException(s"The definition of window '${kv._1}' is repetitive", ctx)
      }
    }
    val baseWindowMap = baseWindowTuples.toMap

    // Handle cases like
    // window w1 as (partition by p_mfgr order by p_name
    //               range between 2 preceding and 2 following),
    //        w2 as w1
    val windowMapView = baseWindowMap.mapValues {
      case WindowSpecReference(name) =>
        baseWindowMap.get(name) match {
          case Some(spec: WindowSpecDefinition) =>
            spec
          case Some(ref) =>
            throw new ParseException(s"Window reference '$name' is not a window specification", ctx)
          case None =>
            throw new ParseException(s"Cannot resolve window reference '$name'", ctx)
        }
      case spec: WindowSpecDefinition => spec
    }

    // Note that mapValues creates a view instead of materialized map. We force materialization by
    // mapping over identity.
    WithWindowDefinition(windowMapView.map(identity).toMap, query)
  }

  /**
   * Add an [[Aggregate]] or [[GroupingSets]] to a logical plan.
   */
  private def withAggregationClause(
      ctx: AggregationClauseContext,
      selectExpressions: Seq[NamedExpression],
      query: LogicalPlan): LogicalPlan = withOrigin(ctx) {
    val groupByExpressions = expressionList(ctx.groupingExpressions)

    if (ctx.GROUPING != null) {
      // GROUP BY .... GROUPING SETS (...)
      val selectedGroupByExprs =
        ctx.groupingSet.asScala.map(_.expression.asScala.map(e => expression(e)).toSeq)
      GroupingSets(selectedGroupByExprs.toSeq, groupByExpressions, query, selectExpressions)
    } else {
      // GROUP BY .... (WITH CUBE | WITH ROLLUP)?
      val mappedGroupByExpressions = if (ctx.CUBE != null) {
        Seq(Cube(groupByExpressions))
      } else if (ctx.ROLLUP != null) {
        Seq(Rollup(groupByExpressions))
      } else {
        groupByExpressions
      }
      Aggregate(mappedGroupByExpressions, selectExpressions, query)
    }
  }

  /**
   * Add [[UnresolvedHint]]s to a logical plan.
   */
  private def withHints(
      ctx: HintContext,
      query: LogicalPlan): LogicalPlan = withOrigin(ctx) {
    var plan = query
    ctx.hintStatements.asScala.reverse.foreach { stmt =>
      plan = UnresolvedHint(stmt.hintName.getText,
        stmt.parameters.asScala.map(expression).toSeq, plan)
    }
    plan
  }

  /**
   * Add a [[Pivot]] to a logical plan.
   */
  private def withPivot(
      ctx: PivotClauseContext,
      query: LogicalPlan): LogicalPlan = withOrigin(ctx) {
    val aggregates = Option(ctx.aggregates).toSeq
      .flatMap(_.namedExpression.asScala)
      .map(typedVisit[Expression])
    val pivotColumn = if (ctx.pivotColumn.identifiers.size == 1) {
      UnresolvedAttribute.quoted(ctx.pivotColumn.identifier.getText)
    } else {
      CreateStruct(
        ctx.pivotColumn.identifiers.asScala.map(
          identifier => UnresolvedAttribute.quoted(identifier.getText)).toSeq)
    }
    val pivotValues = ctx.pivotValues.asScala.map(visitPivotValue)
    Pivot(None, pivotColumn, pivotValues.toSeq, aggregates, query)
  }

  /**
   * Create a Pivot column value with or without an alias.
   */
  override def visitPivotValue(ctx: PivotValueContext): Expression = withOrigin(ctx) {
    val e = expression(ctx.expression)
    if (ctx.identifier != null) {
      Alias(e, ctx.identifier.getText)()
    } else {
      e
    }
  }

  /**
   * Add a [[Generate]] (Lateral View) to a logical plan.
   */
  private def withGenerate(
      query: LogicalPlan,
      ctx: LateralViewContext): LogicalPlan = withOrigin(ctx) {
    val expressions = expressionList(ctx.expression)
    Generate(
      UnresolvedGenerator(visitFunctionName(ctx.qualifiedName), expressions),
      unrequiredChildIndex = Nil,
      outer = ctx.OUTER != null,
      // scalastyle:off caselocale
      Some(ctx.tblName.getText.toLowerCase),
      // scalastyle:on caselocale
      ctx.colName.asScala.map(_.getText).map(UnresolvedAttribute.apply).toSeq,
      query)
  }

  /**
   * Create a single relation referenced in a FROM clause. This method is used when a part of the
   * join condition is nested, for example:
   * {{{
   *   select * from t1 join (t2 cross join t3) on col1 = col2
   * }}}
   */
  override def visitRelation(ctx: RelationContext): LogicalPlan = withOrigin(ctx) {
    withJoinRelations(plan(ctx.relationPrimary), ctx)
  }

  /**
   * Join one more [[LogicalPlan]]s to the current logical plan.
   */
  private def withJoinRelations(base: LogicalPlan, ctx: RelationContext): LogicalPlan = {
    ctx.joinRelation.asScala.foldLeft(base) { (left, join) =>
      withOrigin(join) {
        val baseJoinType = join.joinType match {
          case null => Inner
          case jt if jt.CROSS != null => Cross
          case jt if jt.FULL != null => FullOuter
          case jt if jt.SEMI != null => LeftSemi
          case jt if jt.ANTI != null => LeftAnti
          case jt if jt.LEFT != null => LeftOuter
          case jt if jt.RIGHT != null => RightOuter
          case _ => Inner
        }

        // Resolve the join type and join condition
        val (joinType, condition) = Option(join.joinCriteria) match {
          case Some(c) if c.USING != null =>
            (UsingJoin(baseJoinType, visitIdentifierList(c.identifierList)), None)
          case Some(c) if c.booleanExpression != null =>
            (baseJoinType, Option(expression(c.booleanExpression)))
          case Some(c) =>
            throw new ParseException(s"Unimplemented joinCriteria: $c", ctx)
          case None if join.NATURAL != null =>
            if (baseJoinType == Cross) {
              throw new ParseException("NATURAL CROSS JOIN is not supported", ctx)
            }
            (NaturalJoin(baseJoinType), None)
          case None =>
            (baseJoinType, None)
        }
        Join(left, plan(join.right), joinType, condition, JoinHint.NONE)
      }
    }
  }

  /**
   * Add a [[Sample]] to a logical plan.
   *
   * This currently supports the following sampling methods:
   * - TABLESAMPLE(x ROWS): Sample the table down to the given number of rows.
   * - TABLESAMPLE(x PERCENT): Sample the table down to the given percentage. Note that percentages
   * are defined as a number between 0 and 100.
   * - TABLESAMPLE(BUCKET x OUT OF y): Sample the table down to a 'x' divided by 'y' fraction.
   */
  private def withSample(ctx: SampleContext, query: LogicalPlan): LogicalPlan = withOrigin(ctx) {
    // Create a sampled plan if we need one.
    def sample(fraction: Double): Sample = {
      // The range of fraction accepted by Sample is [0, 1]. Because Hive's block sampling
      // function takes X PERCENT as the input and the range of X is [0, 100], we need to
      // adjust the fraction.
      val eps = RandomSampler.roundingEpsilon
      validate(fraction >= 0.0 - eps && fraction <= 1.0 + eps,
        s"Sampling fraction ($fraction) must be on interval [0, 1]",
        ctx)
      Sample(0.0, fraction, withReplacement = false, (math.random * 1000).toInt, query)
    }

    if (ctx.sampleMethod() == null) {
      throw new ParseException("TABLESAMPLE does not accept empty inputs.", ctx)
    }

    ctx.sampleMethod() match {
      case ctx: SampleByRowsContext =>
        Limit(expression(ctx.expression), query)

      case ctx: SampleByPercentileContext =>
        val fraction = ctx.percentage.getText.toDouble
        val sign = if (ctx.negativeSign == null) 1 else -1
        sample(sign * fraction / 100.0d)

      case ctx: SampleByBytesContext =>
        val bytesStr = ctx.bytes.getText
        if (bytesStr.matches("[0-9]+[bBkKmMgG]")) {
          throw new ParseException("TABLESAMPLE(byteLengthLiteral) is not supported", ctx)
        } else {
          throw new ParseException(
            bytesStr + " is not a valid byte length literal, " +
              "expected syntax: DIGIT+ ('B' | 'K' | 'M' | 'G')", ctx)
        }

      case ctx: SampleByBucketContext if ctx.ON() != null =>
        if (ctx.identifier != null) {
          throw new ParseException(
            "TABLESAMPLE(BUCKET x OUT OF y ON colname) is not supported", ctx)
        } else {
          throw new ParseException(
            "TABLESAMPLE(BUCKET x OUT OF y ON function) is not supported", ctx)
        }

      case ctx: SampleByBucketContext =>
        sample(ctx.numerator.getText.toDouble / ctx.denominator.getText.toDouble)
    }
  }

  /**
   * Create a logical plan for a sub-query.
   */
  override def visitSubquery(ctx: SubqueryContext): LogicalPlan = withOrigin(ctx) {
    plan(ctx.query)
  }

  /**
   * Create an un-aliased table reference. This is typically used for top-level table references,
   * for example:
   * {{{
   *   INSERT INTO db.tbl2
   *   TABLE db.tbl1
   * }}}
   */
  override def visitTable(ctx: TableContext): LogicalPlan = withOrigin(ctx) {
    UnresolvedRelation(visitMultipartIdentifier(ctx.multipartIdentifier))
  }

  /**
   * Create an aliased table reference. This is typically used in FROM clauses.
   */
  override def visitTableName(ctx: TableNameContext): LogicalPlan = withOrigin(ctx) {
    val tableId = visitMultipartIdentifier(ctx.multipartIdentifier)
    val table = mayApplyAliasPlan(ctx.tableAlias, UnresolvedRelation(tableId))
    table.optionalMap(ctx.sample)(withSample)
  }

  /**
   * Create a table-valued function call with arguments, e.g. range(1000)
   */
  override def visitTableValuedFunction(ctx: TableValuedFunctionContext)
      : LogicalPlan = withOrigin(ctx) {
    val func = ctx.functionTable
    val aliases = if (func.tableAlias.identifierList != null) {
      visitIdentifierList(func.tableAlias.identifierList)
    } else {
      Seq.empty
    }

    val tvf = UnresolvedTableValuedFunction(
      func.funcName.getText, func.expression.asScala.map(expression).toSeq, aliases)
    tvf.optionalMap(func.tableAlias.strictIdentifier)(aliasPlan)
  }

  /**
   * Create an inline table (a virtual table in Hive parlance).
   */
  override def visitInlineTable(ctx: InlineTableContext): LogicalPlan = withOrigin(ctx) {
    // Get the backing expressions.
    val rows = ctx.expression.asScala.map { e =>
      expression(e) match {
        // inline table comes in two styles:
        // style 1: values (1), (2), (3)  -- multiple columns are supported
        // style 2: values 1, 2, 3  -- only a single column is supported here
        case struct: CreateNamedStruct => struct.valExprs // style 1
        case child => Seq(child)                          // style 2
      }
    }

    val aliases = if (ctx.tableAlias.identifierList != null) {
      visitIdentifierList(ctx.tableAlias.identifierList)
    } else {
      Seq.tabulate(rows.head.size)(i => s"col${i + 1}")
    }

    val table = UnresolvedInlineTable(aliases, rows.toSeq)
    table.optionalMap(ctx.tableAlias.strictIdentifier)(aliasPlan)
  }

  /**
   * Create an alias (SubqueryAlias) for a join relation. This is practically the same as
   * visitAliasedQuery and visitNamedExpression, ANTLR4 however requires us to use 3 different
   * hooks. We could add alias names for output columns, for example:
   * {{{
   *   SELECT a, b, c, d FROM (src1 s1 INNER JOIN src2 s2 ON s1.id = s2.id) dst(a, b, c, d)
   * }}}
   */
  override def visitAliasedRelation(ctx: AliasedRelationContext): LogicalPlan = withOrigin(ctx) {
    val relation = plan(ctx.relation).optionalMap(ctx.sample)(withSample)
    mayApplyAliasPlan(ctx.tableAlias, relation)
  }

  /**
   * Create an alias (SubqueryAlias) for a sub-query. This is practically the same as
   * visitAliasedRelation and visitNamedExpression, ANTLR4 however requires us to use 3 different
   * hooks. We could add alias names for output columns, for example:
   * {{{
   *   SELECT col1, col2 FROM testData AS t(col1, col2)
   * }}}
   */
  override def visitAliasedQuery(ctx: AliasedQueryContext): LogicalPlan = withOrigin(ctx) {
    val relation = plan(ctx.query).optionalMap(ctx.sample)(withSample)
    if (ctx.tableAlias.strictIdentifier == null) {
      // For un-aliased subqueries, use a default alias name that is not likely to conflict with
      // normal subquery names, so that parent operators can only access the columns in subquery by
      // unqualified names. Users can still use this special qualifier to access columns if they
      // know it, but that's not recommended.
      SubqueryAlias("__auto_generated_subquery_name", relation)
    } else {
      mayApplyAliasPlan(ctx.tableAlias, relation)
    }
  }

  /**
   * Create an alias ([[SubqueryAlias]]) for a [[LogicalPlan]].
   */
  private def aliasPlan(alias: ParserRuleContext, plan: LogicalPlan): LogicalPlan = {
    SubqueryAlias(alias.getText, plan)
  }

  /**
   * If aliases specified in a FROM clause, create a subquery alias ([[SubqueryAlias]]) and
   * column aliases for a [[LogicalPlan]].
   */
  private def mayApplyAliasPlan(tableAlias: TableAliasContext, plan: LogicalPlan): LogicalPlan = {
    if (tableAlias.strictIdentifier != null) {
      val subquery = SubqueryAlias(tableAlias.strictIdentifier.getText, plan)
      if (tableAlias.identifierList != null) {
        val columnNames = visitIdentifierList(tableAlias.identifierList)
        UnresolvedSubqueryColumnAliases(columnNames, subquery)
      } else {
        subquery
      }
    } else {
      plan
    }
  }

  /**
   * Create a Sequence of Strings for a parenthesis enclosed alias list.
   */
  override def visitIdentifierList(ctx: IdentifierListContext): Seq[String] = withOrigin(ctx) {
    visitIdentifierSeq(ctx.identifierSeq)
  }

  /**
   * Create a Sequence of Strings for an identifier list.
   */
  override def visitIdentifierSeq(ctx: IdentifierSeqContext): Seq[String] = withOrigin(ctx) {
    ctx.ident.asScala.map(_.getText).toSeq
  }

  /* ********************************************************************************************
   * Table Identifier parsing
   * ******************************************************************************************** */
  /**
   * Create a [[TableIdentifier]] from a 'tableName' or 'databaseName'.'tableName' pattern.
   */
  override def visitTableIdentifier(
      ctx: TableIdentifierContext): TableIdentifier = withOrigin(ctx) {
    TableIdentifier(ctx.table.getText, Option(ctx.db).map(_.getText))
  }

  /**
   * Create a [[FunctionIdentifier]] from a 'functionName' or 'databaseName'.'functionName' pattern.
   */
  override def visitFunctionIdentifier(
      ctx: FunctionIdentifierContext): FunctionIdentifier = withOrigin(ctx) {
    FunctionIdentifier(ctx.function.getText, Option(ctx.db).map(_.getText))
  }

  /**
   * Create a multi-part identifier.
   */
  override def visitMultipartIdentifier(ctx: MultipartIdentifierContext): Seq[String] =
    withOrigin(ctx) {
      ctx.parts.asScala.map(_.getText).toSeq
    }

  /* ********************************************************************************************
   * Expression parsing
   * ******************************************************************************************** */
  /**
   * Create an expression from the given context. This method just passes the context on to the
   * visitor and only takes care of typing (We assume that the visitor returns an Expression here).
   */
  protected def expression(ctx: ParserRuleContext): Expression = typedVisit(ctx)

  /**
   * Create sequence of expressions from the given sequence of contexts.
   */
  private def expressionList(trees: java.util.List[ExpressionContext]): Seq[Expression] = {
    trees.asScala.map(expression).toSeq
  }

  /**
   * Create a star (i.e. all) expression; this selects all elements (in the specified object).
   * Both un-targeted (global) and targeted aliases are supported.
   */
  override def visitStar(ctx: StarContext): Expression = withOrigin(ctx) {
    UnresolvedStar(Option(ctx.qualifiedName()).map(_.identifier.asScala.map(_.getText).toSeq))
  }

  /**
   * Create an aliased expression if an alias is specified. Both single and multi-aliases are
   * supported.
   */
  override def visitNamedExpression(ctx: NamedExpressionContext): Expression = withOrigin(ctx) {
    val e = expression(ctx.expression)
    if (ctx.name != null) {
      Alias(e, ctx.name.getText)()
    } else if (ctx.identifierList != null) {
      MultiAlias(e, visitIdentifierList(ctx.identifierList))
    } else {
      e
    }
  }

  /**
   * Combine a number of boolean expressions into a balanced expression tree. These expressions are
   * either combined by a logical [[And]] or a logical [[Or]].
   *
   * A balanced binary tree is created because regular left recursive trees cause considerable
   * performance degradations and can cause stack overflows.
   */
  override def visitLogicalBinary(ctx: LogicalBinaryContext): Expression = withOrigin(ctx) {
    val expressionType = ctx.operator.getType
    val expressionCombiner = expressionType match {
      case SqlBaseParser.AND => And.apply _
      case SqlBaseParser.OR => Or.apply _
    }

    // Collect all similar left hand contexts.
    val contexts = ArrayBuffer(ctx.right)
    var current = ctx.left
    def collectContexts: Boolean = current match {
      case lbc: LogicalBinaryContext if lbc.operator.getType == expressionType =>
        contexts += lbc.right
        current = lbc.left
        true
      case _ =>
        contexts += current
        false
    }
    while (collectContexts) {
      // No body - all updates take place in the collectContexts.
    }

    // Reverse the contexts to have them in the same sequence as in the SQL statement & turn them
    // into expressions.
    val expressions = contexts.reverseMap(expression)

    // Create a balanced tree.
    def reduceToExpressionTree(low: Int, high: Int): Expression = high - low match {
      case 0 =>
        expressions(low)
      case 1 =>
        expressionCombiner(expressions(low), expressions(high))
      case x =>
        val mid = low + x / 2
        expressionCombiner(
          reduceToExpressionTree(low, mid),
          reduceToExpressionTree(mid + 1, high))
    }
    reduceToExpressionTree(0, expressions.size - 1)
  }

  /**
   * Invert a boolean expression.
   */
  override def visitLogicalNot(ctx: LogicalNotContext): Expression = withOrigin(ctx) {
    Not(expression(ctx.booleanExpression()))
  }

  /**
   * Create a filtering correlated sub-query (EXISTS).
   */
  override def visitExists(ctx: ExistsContext): Expression = {
    Exists(plan(ctx.query))
  }

  /**
   * Create a comparison expression. This compares two expressions. The following comparison
   * operators are supported:
   * - Equal: '=' or '=='
   * - Null-safe Equal: '<=>'
   * - Not Equal: '<>' or '!='
   * - Less than: '<'
   * - Less then or Equal: '<='
   * - Greater than: '>'
   * - Greater then or Equal: '>='
   */
  override def visitComparison(ctx: ComparisonContext): Expression = withOrigin(ctx) {
    val left = expression(ctx.left)
    val right = expression(ctx.right)
    val operator = ctx.comparisonOperator().getChild(0).asInstanceOf[TerminalNode]
    operator.getSymbol.getType match {
      case SqlBaseParser.EQ =>
        EqualTo(left, right)
      case SqlBaseParser.NSEQ =>
        EqualNullSafe(left, right)
      case SqlBaseParser.NEQ | SqlBaseParser.NEQJ =>
        Not(EqualTo(left, right))
      case SqlBaseParser.LT =>
        LessThan(left, right)
      case SqlBaseParser.LTE =>
        LessThanOrEqual(left, right)
      case SqlBaseParser.GT =>
        GreaterThan(left, right)
      case SqlBaseParser.GTE =>
        GreaterThanOrEqual(left, right)
    }
  }

  /**
   * Create a predicated expression. A predicated expression is a normal expression with a
   * predicate attached to it, for example:
   * {{{
   *    a + 1 IS NULL
   * }}}
   */
  override def visitPredicated(ctx: PredicatedContext): Expression = withOrigin(ctx) {
    val e = expression(ctx.valueExpression)
    if (ctx.predicate != null) {
      withPredicate(e, ctx.predicate)
    } else {
      e
    }
  }

  /**
   * Add a predicate to the given expression. Supported expressions are:
   * - (NOT) BETWEEN
   * - (NOT) IN
   * - (NOT) LIKE (ANY | SOME | ALL)
   * - (NOT) RLIKE
   * - IS (NOT) NULL.
   * - IS (NOT) (TRUE | FALSE | UNKNOWN)
   * - IS (NOT) DISTINCT FROM
   */
  private def withPredicate(e: Expression, ctx: PredicateContext): Expression = withOrigin(ctx) {
    // Invert a predicate if it has a valid NOT clause.
    def invertIfNotDefined(e: Expression): Expression = ctx.NOT match {
      case null => e
      case not => Not(e)
    }

    def getValueExpressions(e: Expression): Seq[Expression] = e match {
      case c: CreateNamedStruct => c.valExprs
      case other => Seq(other)
    }

    // Create the predicate.
    ctx.kind.getType match {
      case SqlBaseParser.BETWEEN =>
        // BETWEEN is translated to lower <= e && e <= upper
        invertIfNotDefined(And(
          GreaterThanOrEqual(e, expression(ctx.lower)),
          LessThanOrEqual(e, expression(ctx.upper))))
      case SqlBaseParser.IN if ctx.query != null =>
        invertIfNotDefined(InSubquery(getValueExpressions(e), ListQuery(plan(ctx.query))))
      case SqlBaseParser.IN =>
        invertIfNotDefined(In(e, ctx.expression.asScala.map(expression).toSeq))
      case SqlBaseParser.LIKE =>
<<<<<<< HEAD
        val escapeChar = Option(ctx.escapeChar).map(string).map { str =>
          if (str.length != 1) {
            throw new ParseException("Invalid escape string." +
              "Escape string must contains only one character.", ctx)
          }
          str.charAt(0)
        }.getOrElse('\\')
        invertIfNotDefined(Like(e, expression(ctx.pattern), escapeChar))
=======
        Option(ctx.quantifier).map(_.getType) match {
          case Some(SqlBaseParser.ANY) | Some(SqlBaseParser.SOME) =>
            validate(!ctx.expression.isEmpty, "Expected something between '(' and ')'.", ctx)
            val expressions = expressionList(ctx.expression)
            if (expressions.forall(_.foldable) && expressions.forall(_.dataType == StringType)) {
              // If there are many pattern expressions, will throw StackOverflowError.
              // So we use LikeAny or NotLikeAny instead.
              val patterns = expressions.map(_.eval(EmptyRow).asInstanceOf[UTF8String])
              ctx.NOT match {
                case null => LikeAny(e, patterns.toSeq)
                case _ => NotLikeAny(e, patterns.toSeq)
              }
            } else {
              ctx.expression.asScala.map(expression)
                .map(p => invertIfNotDefined(new Like(e, p))).toSeq.reduceLeft(Or)
            }
          case Some(SqlBaseParser.ALL) =>
            validate(!ctx.expression.isEmpty, "Expected something between '(' and ')'.", ctx)
            val expressions = expressionList(ctx.expression)
            if (expressions.forall(_.foldable) && expressions.forall(_.dataType == StringType)) {
              // If there are many pattern expressions, will throw StackOverflowError.
              // So we use LikeAll or NotLikeAll instead.
              val patterns = expressions.map(_.eval(EmptyRow).asInstanceOf[UTF8String])
              ctx.NOT match {
                case null => LikeAll(e, patterns.toSeq)
                case _ => NotLikeAll(e, patterns.toSeq)
              }
            } else {
              ctx.expression.asScala.map(expression)
                .map(p => invertIfNotDefined(new Like(e, p))).toSeq.reduceLeft(And)
            }
          case _ =>
            val escapeChar = Option(ctx.escapeChar).map(string).map { str =>
              if (str.length != 1) {
                throw new ParseException("Invalid escape string." +
                  "Escape string must contain only one character.", ctx)
              }
              str.charAt(0)
            }.getOrElse('\\')
            invertIfNotDefined(Like(e, expression(ctx.pattern), escapeChar))
        }
>>>>>>> a630e8d1
      case SqlBaseParser.RLIKE =>
        invertIfNotDefined(RLike(e, expression(ctx.pattern)))
      case SqlBaseParser.NULL if ctx.NOT != null =>
        IsNotNull(e)
      case SqlBaseParser.NULL =>
        IsNull(e)
      case SqlBaseParser.TRUE => ctx.NOT match {
        case null => EqualNullSafe(e, Literal(true))
        case _ => Not(EqualNullSafe(e, Literal(true)))
      }
      case SqlBaseParser.FALSE => ctx.NOT match {
        case null => EqualNullSafe(e, Literal(false))
        case _ => Not(EqualNullSafe(e, Literal(false)))
      }
      case SqlBaseParser.UNKNOWN => ctx.NOT match {
        case null => IsUnknown(e)
        case _ => IsNotUnknown(e)
      }
      case SqlBaseParser.DISTINCT if ctx.NOT != null =>
        EqualNullSafe(e, expression(ctx.right))
      case SqlBaseParser.DISTINCT =>
        Not(EqualNullSafe(e, expression(ctx.right)))
    }
  }

  /**
   * Create a binary arithmetic expression. The following arithmetic operators are supported:
   * - Multiplication: '*'
   * - Division: '/'
   * - Hive Long Division: 'DIV'
   * - Modulo: '%'
   * - Addition: '+'
   * - Subtraction: '-'
   * - Binary AND: '&'
   * - Binary XOR
   * - Binary OR: '|'
   */
  override def visitArithmeticBinary(ctx: ArithmeticBinaryContext): Expression = withOrigin(ctx) {
    val left = expression(ctx.left)
    val right = expression(ctx.right)
    ctx.operator.getType match {
      case SqlBaseParser.ASTERISK =>
        Multiply(left, right)
      case SqlBaseParser.SLASH =>
        Divide(left, right)
      case SqlBaseParser.PERCENT =>
        Remainder(left, right)
      case SqlBaseParser.DIV =>
        IntegralDivide(left, right)
      case SqlBaseParser.PLUS =>
        Add(left, right)
      case SqlBaseParser.MINUS =>
        Subtract(left, right)
      case SqlBaseParser.CONCAT_PIPE =>
        Concat(left :: right :: Nil)
      case SqlBaseParser.AMPERSAND =>
        BitwiseAnd(left, right)
      case SqlBaseParser.HAT =>
        BitwiseXor(left, right)
      case SqlBaseParser.PIPE =>
        BitwiseOr(left, right)
    }
  }

  /**
   * Create a unary arithmetic expression. The following arithmetic operators are supported:
   * - Plus: '+'
   * - Minus: '-'
   * - Bitwise Not: '~'
   */
  override def visitArithmeticUnary(ctx: ArithmeticUnaryContext): Expression = withOrigin(ctx) {
    val value = expression(ctx.valueExpression)
    ctx.operator.getType match {
      case SqlBaseParser.PLUS =>
        UnaryPositive(value)
      case SqlBaseParser.MINUS =>
        UnaryMinus(value)
      case SqlBaseParser.TILDE =>
        BitwiseNot(value)
    }
  }

  override def visitCurrentDatetime(ctx: CurrentDatetimeContext): Expression = withOrigin(ctx) {
    if (conf.ansiEnabled) {
      ctx.name.getType match {
        case SqlBaseParser.CURRENT_DATE =>
          CurrentDate()
        case SqlBaseParser.CURRENT_TIMESTAMP =>
          CurrentTimestamp()
      }
    } else {
      // If the parser is not in ansi mode, we should return `UnresolvedAttribute`, in case there
      // are columns named `CURRENT_DATE` or `CURRENT_TIMESTAMP`.
      UnresolvedAttribute.quoted(ctx.name.getText)
    }
  }

  /**
   * Create a [[Cast]] expression.
   */
  override def visitCast(ctx: CastContext): Expression = withOrigin(ctx) {
    Cast(expression(ctx.expression), visitSparkDataType(ctx.dataType))
  }

  /**
   * Create a [[CreateStruct]] expression.
   */
  override def visitStruct(ctx: StructContext): Expression = withOrigin(ctx) {
<<<<<<< HEAD
    CreateStruct.create(ctx.argument.asScala.map(expression))
=======
    CreateStruct.create(ctx.argument.asScala.map(expression).toSeq)
>>>>>>> a630e8d1
  }

  /**
   * Create a [[First]] expression.
   */
  override def visitFirst(ctx: FirstContext): Expression = withOrigin(ctx) {
    val ignoreNullsExpr = ctx.IGNORE != null
    First(expression(ctx.expression), ignoreNullsExpr).toAggregateExpression()
  }

  /**
   * Create a [[Last]] expression.
   */
  override def visitLast(ctx: LastContext): Expression = withOrigin(ctx) {
    val ignoreNullsExpr = ctx.IGNORE != null
    Last(expression(ctx.expression), ignoreNullsExpr).toAggregateExpression()
  }

  /**
   * Create a Position expression.
   */
  override def visitPosition(ctx: PositionContext): Expression = withOrigin(ctx) {
    new StringLocate(expression(ctx.substr), expression(ctx.str))
  }

  /**
   * Create a Extract expression.
   */
  override def visitExtract(ctx: ExtractContext): Expression = withOrigin(ctx) {
    val arguments = Seq(Literal(ctx.field.getText), expression(ctx.source))
    UnresolvedFunction("extract", arguments, isDistinct = false)
  }

  /**
   * Create a Substring/Substr expression.
   */
  override def visitSubstring(ctx: SubstringContext): Expression = withOrigin(ctx) {
    if (ctx.len != null) {
      Substring(expression(ctx.str), expression(ctx.pos), expression(ctx.len))
    } else {
      new Substring(expression(ctx.str), expression(ctx.pos))
    }
  }

  /**
   * Create a Trim expression.
   */
  override def visitTrim(ctx: TrimContext): Expression = withOrigin(ctx) {
    val srcStr = expression(ctx.srcStr)
    val trimStr = Option(ctx.trimStr).map(expression)
    Option(ctx.trimOption).map(_.getType).getOrElse(SqlBaseParser.BOTH) match {
      case SqlBaseParser.BOTH =>
        StringTrim(srcStr, trimStr)
      case SqlBaseParser.LEADING =>
        StringTrimLeft(srcStr, trimStr)
      case SqlBaseParser.TRAILING =>
        StringTrimRight(srcStr, trimStr)
      case other =>
        throw new ParseException("Function trim doesn't support with " +
          s"type $other. Please use BOTH, LEADING or TRAILING as trim type", ctx)
    }
  }

  /**
   * Create a Overlay expression.
   */
  override def visitOverlay(ctx: OverlayContext): Expression = withOrigin(ctx) {
    val input = expression(ctx.input)
    val replace = expression(ctx.replace)
    val position = expression(ctx.position)
    val lengthOpt = Option(ctx.length).map(expression)
    lengthOpt match {
      case Some(length) => Overlay(input, replace, position, length)
      case None => new Overlay(input, replace, position)
    }
  }

  /**
   * Create a (windowed) Function expression.
   */
  override def visitFunctionCall(ctx: FunctionCallContext): Expression = withOrigin(ctx) {
    // Create the function call.
    val name = ctx.functionName.getText
    val isDistinct = Option(ctx.setQuantifier()).exists(_.DISTINCT != null)
    // Call `toSeq`, otherwise `ctx.argument.asScala.map(expression)` is `Buffer` in Scala 2.13
    val arguments = ctx.argument.asScala.map(expression).toSeq match {
      case Seq(UnresolvedStar(None))
        if name.toLowerCase(Locale.ROOT) == "count" && !isDistinct =>
        // Transform COUNT(*) into COUNT(1).
        Seq(Literal(1))
      case expressions =>
        expressions
    }
    val filter = Option(ctx.where).map(expression(_))
    val function = UnresolvedFunction(
      getFunctionIdentifier(ctx.functionName), arguments, isDistinct, filter)

    // Check if the function is evaluated in a windowed context.
    ctx.windowSpec match {
      case spec: WindowRefContext =>
        UnresolvedWindowExpression(function, visitWindowRef(spec))
      case spec: WindowDefContext =>
        WindowExpression(function, visitWindowDef(spec))
      case _ => function
    }
  }


  /**
   * Create a function database (optional) and name pair, for multipartIdentifier.
   * This is used in CREATE FUNCTION, DROP FUNCTION, SHOWFUNCTIONS.
   */
  protected def visitFunctionName(ctx: MultipartIdentifierContext): FunctionIdentifier = {
    visitFunctionName(ctx, ctx.parts.asScala.map(_.getText).toSeq)
  }

  /**
   * Create a function database (optional) and name pair.
   */
  protected def visitFunctionName(ctx: QualifiedNameContext): FunctionIdentifier = {
    visitFunctionName(ctx, ctx.identifier().asScala.map(_.getText).toSeq)
  }

  /**
   * Create a function database (optional) and name pair.
   */
  private def visitFunctionName(ctx: ParserRuleContext, texts: Seq[String]): FunctionIdentifier = {
    texts match {
      case Seq(db, fn) => FunctionIdentifier(fn, Option(db))
      case Seq(fn) => FunctionIdentifier(fn, None)
      case other =>
        throw new ParseException(s"Unsupported function name '${texts.mkString(".")}'", ctx)
    }
  }

  /**
   * Get a function identifier consist by database (optional) and name.
   */
  protected def getFunctionIdentifier(ctx: FunctionNameContext): FunctionIdentifier = {
    if (ctx.qualifiedName != null) {
      visitFunctionName(ctx.qualifiedName)
    } else {
      FunctionIdentifier(ctx.getText, None)
    }
  }

  /**
   * Create an [[LambdaFunction]].
   */
  override def visitLambda(ctx: LambdaContext): Expression = withOrigin(ctx) {
    val arguments = ctx.identifier().asScala.map { name =>
      UnresolvedNamedLambdaVariable(UnresolvedAttribute.quoted(name.getText).nameParts)
    }
    val function = expression(ctx.expression).transformUp {
      case a: UnresolvedAttribute => UnresolvedNamedLambdaVariable(a.nameParts)
    }
    LambdaFunction(function, arguments.toSeq)
  }

  /**
   * Create a reference to a window frame, i.e. [[WindowSpecReference]].
   */
  override def visitWindowRef(ctx: WindowRefContext): WindowSpecReference = withOrigin(ctx) {
    WindowSpecReference(ctx.name.getText)
  }

  /**
   * Create a window definition, i.e. [[WindowSpecDefinition]].
   */
  override def visitWindowDef(ctx: WindowDefContext): WindowSpecDefinition = withOrigin(ctx) {
    // CLUSTER BY ... | PARTITION BY ... ORDER BY ...
    val partition = ctx.partition.asScala.map(expression)
    val order = ctx.sortItem.asScala.map(visitSortItem)

    // RANGE/ROWS BETWEEN ...
    val frameSpecOption = Option(ctx.windowFrame).map { frame =>
      val frameType = frame.frameType.getType match {
        case SqlBaseParser.RANGE => RangeFrame
        case SqlBaseParser.ROWS => RowFrame
      }

      SpecifiedWindowFrame(
        frameType,
        visitFrameBound(frame.start),
        Option(frame.end).map(visitFrameBound).getOrElse(CurrentRow))
    }

    WindowSpecDefinition(
      partition.toSeq,
      order.toSeq,
      frameSpecOption.getOrElse(UnspecifiedFrame))
  }

  /**
   * Create or resolve a frame boundary expressions.
   */
  override def visitFrameBound(ctx: FrameBoundContext): Expression = withOrigin(ctx) {
    def value: Expression = {
      val e = expression(ctx.expression)
      validate(e.resolved && e.foldable, "Frame bound value must be a literal.", ctx)
      e
    }

    ctx.boundType.getType match {
      case SqlBaseParser.PRECEDING if ctx.UNBOUNDED != null =>
        UnboundedPreceding
      case SqlBaseParser.PRECEDING =>
        UnaryMinus(value)
      case SqlBaseParser.CURRENT =>
        CurrentRow
      case SqlBaseParser.FOLLOWING if ctx.UNBOUNDED != null =>
        UnboundedFollowing
      case SqlBaseParser.FOLLOWING =>
        value
    }
  }

  /**
   * Create a [[CreateStruct]] expression.
   */
  override def visitRowConstructor(ctx: RowConstructorContext): Expression = withOrigin(ctx) {
    CreateStruct(ctx.namedExpression().asScala.map(expression).toSeq)
  }

  /**
   * Create a [[ScalarSubquery]] expression.
   */
  override def visitSubqueryExpression(
      ctx: SubqueryExpressionContext): Expression = withOrigin(ctx) {
    ScalarSubquery(plan(ctx.query))
  }

  /**
   * Create a value based [[CaseWhen]] expression. This has the following SQL form:
   * {{{
   *   CASE [expression]
   *    WHEN [value] THEN [expression]
   *    ...
   *    ELSE [expression]
   *   END
   * }}}
   */
  override def visitSimpleCase(ctx: SimpleCaseContext): Expression = withOrigin(ctx) {
    val e = expression(ctx.value)
    val branches = ctx.whenClause.asScala.map { wCtx =>
      (EqualTo(e, expression(wCtx.condition)), expression(wCtx.result))
    }
    CaseWhen(branches.toSeq, Option(ctx.elseExpression).map(expression))
  }

  /**
   * Create a condition based [[CaseWhen]] expression. This has the following SQL syntax:
   * {{{
   *   CASE
   *    WHEN [predicate] THEN [expression]
   *    ...
   *    ELSE [expression]
   *   END
   * }}}
   *
   * @param ctx the parse tree
   *    */
  override def visitSearchedCase(ctx: SearchedCaseContext): Expression = withOrigin(ctx) {
    val branches = ctx.whenClause.asScala.map { wCtx =>
      (expression(wCtx.condition), expression(wCtx.result))
    }
    CaseWhen(branches.toSeq, Option(ctx.elseExpression).map(expression))
  }

  /**
   * Currently only regex in expressions of SELECT statements are supported; in other
   * places, e.g., where `(a)?+.+` = 2, regex are not meaningful.
   */
  private def canApplyRegex(ctx: ParserRuleContext): Boolean = withOrigin(ctx) {
    var parent = ctx.getParent
    while (parent != null) {
      if (parent.isInstanceOf[NamedExpressionContext]) return true
      parent = parent.getParent
    }
    return false
  }

  /**
   * Create a dereference expression. The return type depends on the type of the parent.
   * If the parent is an [[UnresolvedAttribute]], it can be a [[UnresolvedAttribute]] or
   * a [[UnresolvedRegex]] for regex quoted in ``; if the parent is some other expression,
   * it can be [[UnresolvedExtractValue]].
   */
  override def visitDereference(ctx: DereferenceContext): Expression = withOrigin(ctx) {
    val attr = ctx.fieldName.getText
    expression(ctx.base) match {
      case unresolved_attr @ UnresolvedAttribute(nameParts) =>
        ctx.fieldName.getStart.getText match {
          case escapedIdentifier(columnNameRegex)
            if conf.supportQuotedRegexColumnName && canApplyRegex(ctx) =>
            UnresolvedRegex(columnNameRegex, Some(unresolved_attr.name),
              conf.caseSensitiveAnalysis)
          case _ =>
            UnresolvedAttribute(nameParts :+ attr)
        }
      case e =>
        UnresolvedExtractValue(e, Literal(attr))
    }
  }

  /**
   * Create an [[UnresolvedAttribute]] expression or a [[UnresolvedRegex]] if it is a regex
   * quoted in ``
   */
  override def visitColumnReference(ctx: ColumnReferenceContext): Expression = withOrigin(ctx) {
    ctx.getStart.getText match {
      case escapedIdentifier(columnNameRegex)
        if conf.supportQuotedRegexColumnName && canApplyRegex(ctx) =>
        UnresolvedRegex(columnNameRegex, None, conf.caseSensitiveAnalysis)
      case _ =>
        UnresolvedAttribute.quoted(ctx.getText)
    }

  }

  /**
   * Create an [[UnresolvedExtractValue]] expression, this is used for subscript access to an array.
   */
  override def visitSubscript(ctx: SubscriptContext): Expression = withOrigin(ctx) {
    UnresolvedExtractValue(expression(ctx.value), expression(ctx.index))
  }

  /**
   * Create an expression for an expression between parentheses. This is need because the ANTLR
   * visitor cannot automatically convert the nested context into an expression.
   */
  override def visitParenthesizedExpression(
     ctx: ParenthesizedExpressionContext): Expression = withOrigin(ctx) {
    expression(ctx.expression)
  }

  /**
   * Create a [[SortOrder]] expression.
   */
  override def visitSortItem(ctx: SortItemContext): SortOrder = withOrigin(ctx) {
    val direction = if (ctx.DESC != null) {
      Descending
    } else {
      Ascending
    }
    val nullOrdering = if (ctx.FIRST != null) {
      NullsFirst
    } else if (ctx.LAST != null) {
      NullsLast
    } else {
      direction.defaultNullOrdering
    }
    SortOrder(expression(ctx.expression), direction, nullOrdering, Seq.empty)
  }

  /**
   * Create a typed Literal expression. A typed literal has the following SQL syntax:
   * {{{
   *   [TYPE] '[VALUE]'
   * }}}
   * Currently Date, Timestamp, Interval and Binary typed literals are supported.
   */
  override def visitTypeConstructor(ctx: TypeConstructorContext): Literal = withOrigin(ctx) {
    val value = string(ctx.STRING)
    val valueType = ctx.identifier.getText.toUpperCase(Locale.ROOT)

    def toLiteral[T](f: UTF8String => Option[T], t: DataType): Literal = {
      f(UTF8String.fromString(value)).map(Literal(_, t)).getOrElse {
        throw new ParseException(s"Cannot parse the $valueType value: $value", ctx)
      }
    }
    try {
      valueType match {
        case "DATE" =>
          toLiteral(stringToDate(_, getZoneId(SQLConf.get.sessionLocalTimeZone)), DateType)
        case "TIMESTAMP" =>
          val zoneId = getZoneId(SQLConf.get.sessionLocalTimeZone)
          toLiteral(stringToTimestamp(_, zoneId), TimestampType)
        case "INTERVAL" =>
          val interval = try {
            IntervalUtils.stringToInterval(UTF8String.fromString(value))
          } catch {
            case e: IllegalArgumentException =>
              val ex = new ParseException("Cannot parse the INTERVAL value: " + value, ctx)
              ex.setStackTrace(e.getStackTrace)
              throw ex
          }
          Literal(interval, CalendarIntervalType)
        case "X" =>
          val padding = if (value.length % 2 != 0) "0" else ""
          Literal(DatatypeConverter.parseHexBinary(padding + value))
        case other =>
          throw new ParseException(s"Literals of type '$other' are currently not" +
            " supported.", ctx)
      }
    } catch {
      case e: IllegalArgumentException =>
        val message = Option(e.getMessage).getOrElse(s"Exception parsing $valueType")
        throw new ParseException(message, ctx)
    }
  }

  /**
   * Create a NULL literal expression.
   */
  override def visitNullLiteral(ctx: NullLiteralContext): Literal = withOrigin(ctx) {
    Literal(null)
  }

  /**
   * Create a Boolean literal expression.
   */
  override def visitBooleanLiteral(ctx: BooleanLiteralContext): Literal = withOrigin(ctx) {
    if (ctx.getText.toBoolean) {
      Literal.TrueLiteral
    } else {
      Literal.FalseLiteral
    }
  }

  /**
   * Create an integral literal expression. The code selects the most narrow integral type
   * possible, either a BigDecimal, a Long or an Integer is returned.
   */
  override def visitIntegerLiteral(ctx: IntegerLiteralContext): Literal = withOrigin(ctx) {
    BigDecimal(ctx.getText) match {
      case v if v.isValidInt =>
        Literal(v.intValue)
      case v if v.isValidLong =>
        Literal(v.longValue)
      case v => Literal(v.underlying())
    }
  }

  /**
   * Create a decimal literal for a regular decimal number.
   */
  override def visitDecimalLiteral(ctx: DecimalLiteralContext): Literal = withOrigin(ctx) {
    Literal(BigDecimal(ctx.getText).underlying())
  }

  /**
   * Create a decimal literal for a regular decimal number or a scientific decimal number.
   */
  override def visitLegacyDecimalLiteral(
      ctx: LegacyDecimalLiteralContext): Literal = withOrigin(ctx) {
    Literal(BigDecimal(ctx.getText).underlying())
  }

  /**
   * Create a double literal for number with an exponent, e.g. 1E-30
   */
  override def visitExponentLiteral(ctx: ExponentLiteralContext): Literal = {
    numericLiteral(ctx, ctx.getText, /* exponent values don't have a suffix */
      Double.MinValue, Double.MaxValue, DoubleType.simpleString)(_.toDouble)
  }

  /** Create a numeric literal expression. */
  private def numericLiteral(
      ctx: NumberContext,
      rawStrippedQualifier: String,
      minValue: BigDecimal,
      maxValue: BigDecimal,
      typeName: String)(converter: String => Any): Literal = withOrigin(ctx) {
    try {
      val rawBigDecimal = BigDecimal(rawStrippedQualifier)
      if (rawBigDecimal < minValue || rawBigDecimal > maxValue) {
        throw new ParseException(s"Numeric literal ${rawStrippedQualifier} does not " +
          s"fit in range [${minValue}, ${maxValue}] for type ${typeName}", ctx)
      }
      Literal(converter(rawStrippedQualifier))
    } catch {
      case e: NumberFormatException =>
        throw new ParseException(e.getMessage, ctx)
    }
  }

  /**
   * Create a Byte Literal expression.
   */
  override def visitTinyIntLiteral(ctx: TinyIntLiteralContext): Literal = {
    val rawStrippedQualifier = ctx.getText.substring(0, ctx.getText.length - 1)
    numericLiteral(ctx, rawStrippedQualifier,
      Byte.MinValue, Byte.MaxValue, ByteType.simpleString)(_.toByte)
  }

  /**
   * Create a Short Literal expression.
   */
  override def visitSmallIntLiteral(ctx: SmallIntLiteralContext): Literal = {
    val rawStrippedQualifier = ctx.getText.substring(0, ctx.getText.length - 1)
    numericLiteral(ctx, rawStrippedQualifier,
      Short.MinValue, Short.MaxValue, ShortType.simpleString)(_.toShort)
  }

  /**
   * Create a Long Literal expression.
   */
  override def visitBigIntLiteral(ctx: BigIntLiteralContext): Literal = {
    val rawStrippedQualifier = ctx.getText.substring(0, ctx.getText.length - 1)
    numericLiteral(ctx, rawStrippedQualifier,
      Long.MinValue, Long.MaxValue, LongType.simpleString)(_.toLong)
  }

  /**
   * Create a Float Literal expression.
   */
  override def visitFloatLiteral(ctx: FloatLiteralContext): Literal = {
    val rawStrippedQualifier = ctx.getText.substring(0, ctx.getText.length - 1)
    numericLiteral(ctx, rawStrippedQualifier,
      Float.MinValue, Float.MaxValue, FloatType.simpleString)(_.toFloat)
  }

  /**
   * Create a Double Literal expression.
   */
  override def visitDoubleLiteral(ctx: DoubleLiteralContext): Literal = {
    val rawStrippedQualifier = ctx.getText.substring(0, ctx.getText.length - 1)
    numericLiteral(ctx, rawStrippedQualifier,
      Double.MinValue, Double.MaxValue, DoubleType.simpleString)(_.toDouble)
  }

  /**
   * Create a BigDecimal Literal expression.
   */
  override def visitBigDecimalLiteral(ctx: BigDecimalLiteralContext): Literal = {
    val raw = ctx.getText.substring(0, ctx.getText.length - 2)
    try {
      Literal(BigDecimal(raw).underlying())
    } catch {
      case e: AnalysisException =>
        throw new ParseException(e.message, ctx)
    }
  }

  /**
   * Create a String literal expression.
   */
  override def visitStringLiteral(ctx: StringLiteralContext): Literal = withOrigin(ctx) {
    Literal(createString(ctx))
  }

  /**
   * Create a String from a string literal context. This supports multiple consecutive string
   * literals, these are concatenated, for example this expression "'hello' 'world'" will be
   * converted into "helloworld".
   *
   * Special characters can be escaped by using Hive/C-style escaping.
   */
  private def createString(ctx: StringLiteralContext): String = {
    if (conf.escapedStringLiterals) {
      ctx.STRING().asScala.map(stringWithoutUnescape).mkString
    } else {
      ctx.STRING().asScala.map(string).mkString
    }
  }

  /**
   * Create a [[CalendarInterval]] literal expression. Two syntaxes are supported:
   * - multiple unit value pairs, for instance: interval 2 months 2 days.
   * - from-to unit, for instance: interval '1-2' year to month.
   */
  override def visitInterval(ctx: IntervalContext): Literal = withOrigin(ctx) {
    Literal(parseIntervalLiteral(ctx), CalendarIntervalType)
  }

  /**
   * Create a [[CalendarInterval]] object
   */
  protected def parseIntervalLiteral(ctx: IntervalContext): CalendarInterval = withOrigin(ctx) {
    if (ctx.errorCapturingMultiUnitsInterval != null) {
      val innerCtx = ctx.errorCapturingMultiUnitsInterval
      if (innerCtx.unitToUnitInterval != null) {
        throw new ParseException(
          "Can only have a single from-to unit in the interval literal syntax",
          innerCtx.unitToUnitInterval)
      }
      visitMultiUnitsInterval(innerCtx.multiUnitsInterval)
    } else if (ctx.errorCapturingUnitToUnitInterval != null) {
      val innerCtx = ctx.errorCapturingUnitToUnitInterval
      if (innerCtx.error1 != null || innerCtx.error2 != null) {
        val errorCtx = if (innerCtx.error1 != null) innerCtx.error1 else innerCtx.error2
        throw new ParseException(
          "Can only have a single from-to unit in the interval literal syntax",
          errorCtx)
      }
      visitUnitToUnitInterval(innerCtx.body)
    } else {
      throw new ParseException("at least one time unit should be given for interval literal", ctx)
    }
  }

  /**
   * Creates a [[CalendarInterval]] with multiple unit value pairs, e.g. 1 YEAR 2 DAYS.
   */
  override def visitMultiUnitsInterval(ctx: MultiUnitsIntervalContext): CalendarInterval = {
    withOrigin(ctx) {
      val units = ctx.unit.asScala
      val values = ctx.intervalValue().asScala
      try {
        assert(units.length == values.length)
        val kvs = units.indices.map { i =>
          val u = units(i).getText
          val v = if (values(i).STRING() != null) {
            val value = string(values(i).STRING())
            // SPARK-32840: For invalid cases, e.g. INTERVAL '1 day 2' hour,
            // INTERVAL 'interval 1' day, we need to check ahead before they are concatenated with
            // units and become valid ones, e.g. '1 day 2 hour'.
            // Ideally, we only ensure the value parts don't contain any units here.
            if (value.exists(Character.isLetter)) {
              throw new ParseException("Can only use numbers in the interval value part for" +
                s" multiple unit value pairs interval form, but got invalid value: $value", ctx)
            }
            value
          } else {
            values(i).getText
          }
          UTF8String.fromString(" " + v + " " + u)
        }
        IntervalUtils.stringToInterval(UTF8String.concat(kvs: _*))
      } catch {
        case i: IllegalArgumentException =>
          val e = new ParseException(i.getMessage, ctx)
          e.setStackTrace(i.getStackTrace)
          throw e
      }
    }
  }

  /**
   * Creates a [[CalendarInterval]] with from-to unit, e.g. '2-1' YEAR TO MONTH.
   */
  override def visitUnitToUnitInterval(ctx: UnitToUnitIntervalContext): CalendarInterval = {
    withOrigin(ctx) {
      val value = Option(ctx.intervalValue.STRING).map(string).getOrElse {
        throw new ParseException("The value of from-to unit must be a string", ctx.intervalValue)
      }
      try {
        val from = ctx.from.getText.toLowerCase(Locale.ROOT)
        val to = ctx.to.getText.toLowerCase(Locale.ROOT)
        (from, to) match {
          case ("year", "month") =>
            IntervalUtils.fromYearMonthString(value)
          case ("day", "hour") =>
            IntervalUtils.fromDayTimeString(value, IntervalUnit.DAY, IntervalUnit.HOUR)
          case ("day", "minute") =>
            IntervalUtils.fromDayTimeString(value, IntervalUnit.DAY, IntervalUnit.MINUTE)
          case ("day", "second") =>
            IntervalUtils.fromDayTimeString(value, IntervalUnit.DAY, IntervalUnit.SECOND)
          case ("hour", "minute") =>
            IntervalUtils.fromDayTimeString(value, IntervalUnit.HOUR, IntervalUnit.MINUTE)
          case ("hour", "second") =>
            IntervalUtils.fromDayTimeString(value, IntervalUnit.HOUR, IntervalUnit.SECOND)
          case ("minute", "second") =>
            IntervalUtils.fromDayTimeString(value, IntervalUnit.MINUTE, IntervalUnit.SECOND)
          case _ =>
            throw new ParseException(s"Intervals FROM $from TO $to are not supported.", ctx)
        }
      } catch {
        // Handle Exceptions thrown by CalendarInterval
        case e: IllegalArgumentException =>
          val pe = new ParseException(e.getMessage, ctx)
          pe.setStackTrace(e.getStackTrace)
          throw pe
      }
    }
  }

  /* ********************************************************************************************
   * DataType parsing
   * ******************************************************************************************** */
  /**
   * Create a Spark DataType.
   */
  private def visitSparkDataType(ctx: DataTypeContext): DataType = {
    CharVarcharUtils.replaceCharVarcharWithString(typedVisit(ctx))
  }

  /**
   * Resolve/create a primitive type.
   */
  override def visitPrimitiveDataType(ctx: PrimitiveDataTypeContext): DataType = withOrigin(ctx) {
    val dataType = ctx.identifier.getText.toLowerCase(Locale.ROOT)
    (dataType, ctx.INTEGER_VALUE().asScala.toList) match {
      case ("boolean", Nil) => BooleanType
      case ("tinyint" | "byte", Nil) => ByteType
      case ("smallint" | "short", Nil) => ShortType
      case ("int" | "integer", Nil) => IntegerType
      case ("bigint" | "long", Nil) => LongType
      case ("float" | "real", Nil) => FloatType
      case ("double", Nil) => DoubleType
      case ("date", Nil) => DateType
      case ("timestamp", Nil) => TimestampType
      case ("string", Nil) => StringType
      case ("character" | "char", length :: Nil) => CharType(length.getText.toInt)
      case ("varchar", length :: Nil) => VarcharType(length.getText.toInt)
      case ("binary", Nil) => BinaryType
      case ("decimal" | "dec" | "numeric", Nil) => DecimalType.USER_DEFAULT
      case ("decimal" | "dec" | "numeric", precision :: Nil) =>
        DecimalType(precision.getText.toInt, 0)
      case ("decimal" | "dec" | "numeric", precision :: scale :: Nil) =>
        DecimalType(precision.getText.toInt, scale.getText.toInt)
      case ("void", Nil) => NullType
      case ("interval", Nil) => CalendarIntervalType
      case (dt, params) =>
        val dtStr = if (params.nonEmpty) s"$dt(${params.mkString(",")})" else dt
        throw new ParseException(s"DataType $dtStr is not supported.", ctx)
    }
  }

  /**
   * Create a complex DataType. Arrays, Maps and Structures are supported.
   */
  override def visitComplexDataType(ctx: ComplexDataTypeContext): DataType = withOrigin(ctx) {
    ctx.complex.getType match {
      case SqlBaseParser.ARRAY =>
        ArrayType(typedVisit(ctx.dataType(0)))
      case SqlBaseParser.MAP =>
        MapType(typedVisit(ctx.dataType(0)), typedVisit(ctx.dataType(1)))
      case SqlBaseParser.STRUCT =>
        StructType(Option(ctx.complexColTypeList).toSeq.flatMap(visitComplexColTypeList))
    }
  }

  /**
   * Create top level table schema.
   */
  protected def createSchema(ctx: ColTypeListContext): StructType = {
    StructType(Option(ctx).toSeq.flatMap(visitColTypeList))
  }

  /**
   * Create a [[StructType]] from a number of column definitions.
   */
  override def visitColTypeList(ctx: ColTypeListContext): Seq[StructField] = withOrigin(ctx) {
    ctx.colType().asScala.map(visitColType).toSeq
  }

  /**
   * Create a top level [[StructField]] from a column definition.
   */
  override def visitColType(ctx: ColTypeContext): StructField = withOrigin(ctx) {
    import ctx._

    val builder = new MetadataBuilder
    // Add comment to metadata
    Option(commentSpec()).map(visitCommentSpec).foreach {
      builder.putString("comment", _)
    }

    StructField(
      name = colName.getText,
      dataType = typedVisit[DataType](ctx.dataType),
      nullable = NULL == null,
      metadata = builder.build())
  }

  /**
   * Create a [[StructType]] from a sequence of [[StructField]]s.
   */
  protected def createStructType(ctx: ComplexColTypeListContext): StructType = {
    StructType(Option(ctx).toSeq.flatMap(visitComplexColTypeList))
  }

  /**
   * Create a [[StructType]] from a number of column definitions.
   */
  override def visitComplexColTypeList(
      ctx: ComplexColTypeListContext): Seq[StructField] = withOrigin(ctx) {
    ctx.complexColType().asScala.map(visitComplexColType).toSeq
  }

  /**
   * Create a [[StructField]] from a column definition.
   */
  override def visitComplexColType(ctx: ComplexColTypeContext): StructField = withOrigin(ctx) {
    import ctx._
    val structField = StructField(
      name = identifier.getText,
      dataType = typedVisit(dataType()),
      nullable = NULL == null)
    Option(commentSpec).map(visitCommentSpec).map(structField.withComment).getOrElse(structField)
  }

  /**
   * Create a location string.
   */
  override def visitLocationSpec(ctx: LocationSpecContext): String = withOrigin(ctx) {
    string(ctx.STRING)
  }

  /**
   * Create an optional location string.
   */
  protected def visitLocationSpecList(ctx: java.util.List[LocationSpecContext]): Option[String] = {
    ctx.asScala.headOption.map(visitLocationSpec)
  }

  /**
   * Create a comment string.
   */
  override def visitCommentSpec(ctx: CommentSpecContext): String = withOrigin(ctx) {
    string(ctx.STRING)
  }

  /**
   * Create an optional comment string.
   */
  protected def visitCommentSpecList(ctx: java.util.List[CommentSpecContext]): Option[String] = {
    ctx.asScala.headOption.map(visitCommentSpec)
  }

  /**
   * Create a [[BucketSpec]].
   */
  override def visitBucketSpec(ctx: BucketSpecContext): BucketSpec = withOrigin(ctx) {
    BucketSpec(
      ctx.INTEGER_VALUE.getText.toInt,
      visitIdentifierList(ctx.identifierList),
      Option(ctx.orderedIdentifierList)
          .toSeq
          .flatMap(_.orderedIdentifier.asScala)
          .map { orderedIdCtx =>
            Option(orderedIdCtx.ordering).map(_.getText).foreach { dir =>
              if (dir.toLowerCase(Locale.ROOT) != "asc") {
                operationNotAllowed(s"Column ordering must be ASC, was '$dir'", ctx)
              }
            }

            orderedIdCtx.ident.getText
          })
  }

  /**
   * Convert a table property list into a key-value map.
   * This should be called through [[visitPropertyKeyValues]] or [[visitPropertyKeys]].
   */
  override def visitTablePropertyList(
      ctx: TablePropertyListContext): Map[String, String] = withOrigin(ctx) {
    val properties = ctx.tableProperty.asScala.map { property =>
      val key = visitTablePropertyKey(property.key)
      val value = visitTablePropertyValue(property.value)
      key -> value
    }
    // Check for duplicate property names.
    checkDuplicateKeys(properties.toSeq, ctx)
    properties.toMap
  }

  /**
   * Parse a key-value map from a [[TablePropertyListContext]], assuming all values are specified.
   */
  def visitPropertyKeyValues(ctx: TablePropertyListContext): Map[String, String] = {
    val props = visitTablePropertyList(ctx)
    val badKeys = props.collect { case (key, null) => key }
    if (badKeys.nonEmpty) {
      operationNotAllowed(
        s"Values must be specified for key(s): ${badKeys.mkString("[", ",", "]")}", ctx)
    }
    props
  }

  /**
   * Parse a list of keys from a [[TablePropertyListContext]], assuming no values are specified.
   */
  def visitPropertyKeys(ctx: TablePropertyListContext): Seq[String] = {
    val props = visitTablePropertyList(ctx)
    val badKeys = props.filter { case (_, v) => v != null }.keys
    if (badKeys.nonEmpty) {
      operationNotAllowed(
        s"Values should not be specified for key(s): ${badKeys.mkString("[", ",", "]")}", ctx)
    }
    props.keys.toSeq
  }

  /**
   * A table property key can either be String or a collection of dot separated elements. This
   * function extracts the property key based on whether its a string literal or a table property
   * identifier.
   */
  override def visitTablePropertyKey(key: TablePropertyKeyContext): String = {
    if (key.STRING != null) {
      string(key.STRING)
    } else {
      key.getText
    }
  }

  /**
   * A table property value can be String, Integer, Boolean or Decimal. This function extracts
   * the property value based on whether its a string, integer, boolean or decimal literal.
   */
  override def visitTablePropertyValue(value: TablePropertyValueContext): String = {
    if (value == null) {
      null
    } else if (value.STRING != null) {
      string(value.STRING)
    } else if (value.booleanValue != null) {
      value.getText.toLowerCase(Locale.ROOT)
    } else {
      value.getText
    }
  }

  /**
   * Type to keep track of a table header: (identifier, isTemporary, ifNotExists, isExternal).
   */
  type TableHeader = (Seq[String], Boolean, Boolean, Boolean)

  /**
   * Type to keep track of table clauses:
   * - partition transforms
   * - partition columns
   * - bucketSpec
   * - properties
   * - options
   * - location
   * - comment
   * - serde
   *
   * Note: Partition transforms are based on existing table schema definition. It can be simple
   * column names, or functions like `year(date_col)`. Partition columns are column names with data
   * types like `i INT`, which should be appended to the existing table schema.
   */
  type TableClauses = (
      Seq[Transform], Seq[StructField], Option[BucketSpec], Map[String, String],
      Map[String, String], Option[String], Option[String], Option[SerdeInfo])

  /**
   * Validate a create table statement and return the [[TableIdentifier]].
   */
  override def visitCreateTableHeader(
      ctx: CreateTableHeaderContext): TableHeader = withOrigin(ctx) {
    val temporary = ctx.TEMPORARY != null
    val ifNotExists = ctx.EXISTS != null
    if (temporary && ifNotExists) {
      operationNotAllowed("CREATE TEMPORARY TABLE ... IF NOT EXISTS", ctx)
    }
    val multipartIdentifier = ctx.multipartIdentifier.parts.asScala.map(_.getText).toSeq
    (multipartIdentifier, temporary, ifNotExists, ctx.EXTERNAL != null)
  }

  /**
   * Validate a replace table statement and return the [[TableIdentifier]].
   */
  override def visitReplaceTableHeader(
      ctx: ReplaceTableHeaderContext): TableHeader = withOrigin(ctx) {
    val multipartIdentifier = ctx.multipartIdentifier.parts.asScala.map(_.getText).toSeq
    (multipartIdentifier, false, false, false)
  }

  /**
   * Parse a qualified name to a multipart name.
   */
  override def visitQualifiedName(ctx: QualifiedNameContext): Seq[String] = withOrigin(ctx) {
    ctx.identifier.asScala.map(_.getText).toSeq
  }

  /**
   * Parse a list of transforms or columns.
   */
  override def visitPartitionFieldList(
      ctx: PartitionFieldListContext): (Seq[Transform], Seq[StructField]) = withOrigin(ctx) {
    val (transforms, columns) = ctx.fields.asScala.map {
      case transform: PartitionTransformContext =>
        (Some(visitPartitionTransform(transform)), None)
      case field: PartitionColumnContext =>
        (None, Some(visitColType(field.colType)))
    }.unzip

    (transforms.flatten.toSeq, columns.flatten.toSeq)
  }

  override def visitPartitionTransform(
      ctx: PartitionTransformContext): Transform = withOrigin(ctx) {
    def getFieldReference(
        ctx: ApplyTransformContext,
        arg: V2Expression): FieldReference = {
      lazy val name: String = ctx.identifier.getText
      arg match {
        case ref: FieldReference =>
          ref
        case nonRef =>
          throw new ParseException(
            s"Expected a column reference for transform $name: ${nonRef.describe}", ctx)
      }
    }

    def getSingleFieldReference(
        ctx: ApplyTransformContext,
        arguments: Seq[V2Expression]): FieldReference = {
      lazy val name: String = ctx.identifier.getText
      if (arguments.size > 1) {
        throw new ParseException(s"Too many arguments for transform $name", ctx)
      } else if (arguments.isEmpty) {
        throw new ParseException(s"Not enough arguments for transform $name", ctx)
      } else {
        getFieldReference(ctx, arguments.head)
      }
    }

    ctx.transform match {
      case identityCtx: IdentityTransformContext =>
        IdentityTransform(FieldReference(typedVisit[Seq[String]](identityCtx.qualifiedName)))

      case applyCtx: ApplyTransformContext =>
        val arguments = applyCtx.argument.asScala.map(visitTransformArgument).toSeq

        applyCtx.identifier.getText match {
          case "bucket" =>
            val numBuckets: Int = arguments.head match {
              case LiteralValue(shortValue, ShortType) =>
                shortValue.asInstanceOf[Short].toInt
              case LiteralValue(intValue, IntegerType) =>
                intValue.asInstanceOf[Int]
              case LiteralValue(longValue, LongType) =>
                longValue.asInstanceOf[Long].toInt
              case lit =>
                throw new ParseException(s"Invalid number of buckets: ${lit.describe}", applyCtx)
            }

            val fields = arguments.tail.map(arg => getFieldReference(applyCtx, arg))

            BucketTransform(LiteralValue(numBuckets, IntegerType), fields.toSeq)

          case "years" =>
            YearsTransform(getSingleFieldReference(applyCtx, arguments))

          case "months" =>
            MonthsTransform(getSingleFieldReference(applyCtx, arguments))

          case "days" =>
            DaysTransform(getSingleFieldReference(applyCtx, arguments))

          case "hours" =>
            HoursTransform(getSingleFieldReference(applyCtx, arguments))

          case name =>
            ApplyTransform(name, arguments)
        }
    }
  }

  /**
   * Parse an argument to a transform. An argument may be a field reference (qualified name) or
   * a value literal.
   */
  override def visitTransformArgument(ctx: TransformArgumentContext): V2Expression = {
    withOrigin(ctx) {
      val reference = Option(ctx.qualifiedName)
          .map(typedVisit[Seq[String]])
          .map(FieldReference(_))
      val literal = Option(ctx.constant)
          .map(typedVisit[Literal])
          .map(lit => LiteralValue(lit.value, lit.dataType))
      reference.orElse(literal)
          .getOrElse(throw new ParseException(s"Invalid transform argument", ctx))
    }
  }

  private def cleanNamespaceProperties(
      properties: Map[String, String],
      ctx: ParserRuleContext): Map[String, String] = withOrigin(ctx) {
    import SupportsNamespaces._
    val legacyOn = conf.getConf(SQLConf.LEGACY_PROPERTY_NON_RESERVED)
    properties.filter {
      case (PROP_LOCATION, _) if !legacyOn =>
        throw new ParseException(s"$PROP_LOCATION is a reserved namespace property, please use" +
          s" the LOCATION clause to specify it.", ctx)
      case (PROP_LOCATION, _) => false
      case (PROP_OWNER, _) if !legacyOn =>
        throw new ParseException(s"$PROP_OWNER is a reserved namespace property, it will be" +
          s" set to the current user.", ctx)
      case (PROP_OWNER, _) => false
      case _ => true
    }
  }

  /**
   * Create a [[CreateNamespaceStatement]] command.
   *
   * For example:
   * {{{
   *   CREATE NAMESPACE [IF NOT EXISTS] ns1.ns2.ns3
   *     create_namespace_clauses;
   *
   *   create_namespace_clauses (order insensitive):
   *     [COMMENT namespace_comment]
   *     [LOCATION path]
   *     [WITH PROPERTIES (key1=val1, key2=val2, ...)]
   * }}}
   */
  override def visitCreateNamespace(ctx: CreateNamespaceContext): LogicalPlan = withOrigin(ctx) {
    import SupportsNamespaces._
    checkDuplicateClauses(ctx.commentSpec(), "COMMENT", ctx)
    checkDuplicateClauses(ctx.locationSpec, "LOCATION", ctx)
    checkDuplicateClauses(ctx.PROPERTIES, "WITH PROPERTIES", ctx)
    checkDuplicateClauses(ctx.DBPROPERTIES, "WITH DBPROPERTIES", ctx)

    if (!ctx.PROPERTIES.isEmpty && !ctx.DBPROPERTIES.isEmpty) {
      throw new ParseException(s"Either PROPERTIES or DBPROPERTIES is allowed.", ctx)
    }

    var properties = ctx.tablePropertyList.asScala.headOption
      .map(visitPropertyKeyValues)
      .getOrElse(Map.empty)

    properties = cleanNamespaceProperties(properties, ctx)

    visitCommentSpecList(ctx.commentSpec()).foreach {
      properties += PROP_COMMENT -> _
    }

    visitLocationSpecList(ctx.locationSpec()).foreach {
      properties += PROP_LOCATION -> _
    }

    CreateNamespaceStatement(
      visitMultipartIdentifier(ctx.multipartIdentifier),
      ctx.EXISTS != null,
      properties)
  }

  /**
   * Create a [[DropNamespace]] command.
   *
   * For example:
   * {{{
   *   DROP (DATABASE|SCHEMA|NAMESPACE) [IF EXISTS] ns1.ns2 [RESTRICT|CASCADE];
   * }}}
   */
  override def visitDropNamespace(ctx: DropNamespaceContext): LogicalPlan = withOrigin(ctx) {
    DropNamespace(
      UnresolvedNamespace(visitMultipartIdentifier(ctx.multipartIdentifier)),
      ctx.EXISTS != null,
      ctx.CASCADE != null)
  }

  /**
   * Create an [[AlterNamespaceSetProperties]] logical plan.
   *
   * For example:
   * {{{
   *   ALTER (DATABASE|SCHEMA|NAMESPACE) database
   *   SET (DBPROPERTIES|PROPERTIES) (property_name=property_value, ...);
   * }}}
   */
  override def visitSetNamespaceProperties(ctx: SetNamespacePropertiesContext): LogicalPlan = {
    withOrigin(ctx) {
      val properties = cleanNamespaceProperties(visitPropertyKeyValues(ctx.tablePropertyList), ctx)
      AlterNamespaceSetProperties(
        UnresolvedNamespace(visitMultipartIdentifier(ctx.multipartIdentifier)),
        properties)
    }
  }

  /**
   * Create an [[AlterNamespaceSetLocation]] logical plan.
   *
   * For example:
   * {{{
   *   ALTER (DATABASE|SCHEMA|NAMESPACE) namespace SET LOCATION path;
   * }}}
   */
  override def visitSetNamespaceLocation(ctx: SetNamespaceLocationContext): LogicalPlan = {
    withOrigin(ctx) {
      AlterNamespaceSetLocation(
        UnresolvedNamespace(visitMultipartIdentifier(ctx.multipartIdentifier)),
        visitLocationSpec(ctx.locationSpec))
    }
  }

  /**
   * Create a [[ShowNamespaces]] command.
   */
  override def visitShowNamespaces(ctx: ShowNamespacesContext): LogicalPlan = withOrigin(ctx) {
    if (ctx.DATABASES != null && ctx.multipartIdentifier != null) {
      throw new ParseException(s"FROM/IN operator is not allowed in SHOW DATABASES", ctx)
    }

    val multiPart = Option(ctx.multipartIdentifier).map(visitMultipartIdentifier)
    ShowNamespaces(
      UnresolvedNamespace(multiPart.getOrElse(Seq.empty[String])),
      Option(ctx.pattern).map(string))
  }

  /**
   * Create a [[DescribeNamespace]].
   *
   * For example:
   * {{{
   *   DESCRIBE (DATABASE|SCHEMA|NAMESPACE) [EXTENDED] database;
   * }}}
   */
  override def visitDescribeNamespace(ctx: DescribeNamespaceContext): LogicalPlan =
    withOrigin(ctx) {
      DescribeNamespace(
        UnresolvedNamespace(visitMultipartIdentifier(ctx.multipartIdentifier())),
        ctx.EXTENDED != null)
    }

  def cleanTableProperties(
      ctx: ParserRuleContext, properties: Map[String, String]): Map[String, String] = {
    import TableCatalog._
    val legacyOn = conf.getConf(SQLConf.LEGACY_PROPERTY_NON_RESERVED)
    properties.filter {
      case (PROP_PROVIDER, _) if !legacyOn =>
        throw new ParseException(s"$PROP_PROVIDER is a reserved table property, please use" +
          s" the USING clause to specify it.", ctx)
      case (PROP_PROVIDER, _) => false
      case (PROP_LOCATION, _) if !legacyOn =>
        throw new ParseException(s"$PROP_LOCATION is a reserved table property, please use" +
          s" the LOCATION clause to specify it.", ctx)
      case (PROP_LOCATION, _) => false
      case (PROP_OWNER, _) if !legacyOn =>
        throw new ParseException(s"$PROP_OWNER is a reserved table property, it will be" +
          s" set to the current user", ctx)
      case (PROP_OWNER, _) => false
      case _ => true
    }
  }

  def cleanTableOptions(
      ctx: ParserRuleContext,
      options: Map[String, String],
      location: Option[String]): (Map[String, String], Option[String]) = {
    var path = location
    val filtered = cleanTableProperties(ctx, options).filter {
      case (k, v) if k.equalsIgnoreCase("path") && path.nonEmpty =>
        throw new ParseException(s"Duplicated table paths found: '${path.get}' and '$v'. LOCATION" +
          s" and the case insensitive key 'path' in OPTIONS are all used to indicate the custom" +
          s" table path, you can only specify one of them.", ctx)
      case (k, v) if k.equalsIgnoreCase("path") =>
        path = Some(v)
        false
      case _ => true
    }
    (filtered, path)
  }

  /**
   * Create a [[SerdeInfo]] for creating tables.
   *
   * Format: STORED AS (name | INPUTFORMAT input_format OUTPUTFORMAT output_format)
   */
  override def visitCreateFileFormat(ctx: CreateFileFormatContext): SerdeInfo = withOrigin(ctx) {
    (ctx.fileFormat, ctx.storageHandler) match {
      // Expected format: INPUTFORMAT input_format OUTPUTFORMAT output_format
      case (c: TableFileFormatContext, null) =>
        SerdeInfo(formatClasses = Some(FormatClasses(string(c.inFmt), string(c.outFmt))))
      // Expected format: SEQUENCEFILE | TEXTFILE | RCFILE | ORC | PARQUET | AVRO
      case (c: GenericFileFormatContext, null) =>
        SerdeInfo(storedAs = Some(c.identifier.getText))
      case (null, storageHandler) =>
        operationNotAllowed("STORED BY", ctx)
      case _ =>
        throw new ParseException("Expected either STORED AS or STORED BY, not both", ctx)
    }
  }

  /**
   * Create a [[SerdeInfo]] used for creating tables.
   *
   * Example format:
   * {{{
   *   SERDE serde_name [WITH SERDEPROPERTIES (k1=v1, k2=v2, ...)]
   * }}}
   *
   * OR
   *
   * {{{
   *   DELIMITED [FIELDS TERMINATED BY char [ESCAPED BY char]]
   *   [COLLECTION ITEMS TERMINATED BY char]
   *   [MAP KEYS TERMINATED BY char]
   *   [LINES TERMINATED BY char]
   *   [NULL DEFINED AS char]
   * }}}
   */
  def visitRowFormat(ctx: RowFormatContext): SerdeInfo = withOrigin(ctx) {
    ctx match {
      case serde: RowFormatSerdeContext => visitRowFormatSerde(serde)
      case delimited: RowFormatDelimitedContext => visitRowFormatDelimited(delimited)
    }
  }

  /**
   * Create SERDE row format name and properties pair.
   */
  override def visitRowFormatSerde(ctx: RowFormatSerdeContext): SerdeInfo = withOrigin(ctx) {
    import ctx._
    SerdeInfo(
      serde = Some(string(name)),
      serdeProperties = Option(tablePropertyList).map(visitPropertyKeyValues).getOrElse(Map.empty))
  }

  /**
   * Create a delimited row format properties object.
   */
  override def visitRowFormatDelimited(
      ctx: RowFormatDelimitedContext): SerdeInfo = withOrigin(ctx) {
    // Collect the entries if any.
    def entry(key: String, value: Token): Seq[(String, String)] = {
      Option(value).toSeq.map(x => key -> string(x))
    }
    // TODO we need proper support for the NULL format.
    val entries =
      entry("field.delim", ctx.fieldsTerminatedBy) ++
          entry("serialization.format", ctx.fieldsTerminatedBy) ++
          entry("escape.delim", ctx.escapedBy) ++
          // The following typo is inherited from Hive...
          entry("colelction.delim", ctx.collectionItemsTerminatedBy) ++
          entry("mapkey.delim", ctx.keysTerminatedBy) ++
          Option(ctx.linesSeparatedBy).toSeq.map { token =>
            val value = string(token)
            validate(
              value == "\n",
              s"LINES TERMINATED BY only supports newline '\\n' right now: $value",
              ctx)
            "line.delim" -> value
          }
    SerdeInfo(serdeProperties = entries.toMap)
  }

  /**
   * Throw a [[ParseException]] if the user specified incompatible SerDes through ROW FORMAT
   * and STORED AS.
   *
   * The following are allowed. Anything else is not:
   *   ROW FORMAT SERDE ... STORED AS [SEQUENCEFILE | RCFILE | TEXTFILE]
   *   ROW FORMAT DELIMITED ... STORED AS TEXTFILE
   *   ROW FORMAT ... STORED AS INPUTFORMAT ... OUTPUTFORMAT ...
   */
  protected def validateRowFormatFileFormat(
      rowFormatCtx: RowFormatContext,
      createFileFormatCtx: CreateFileFormatContext,
      parentCtx: ParserRuleContext): Unit = {
    if (rowFormatCtx == null || createFileFormatCtx == null) {
      return
    }
    (rowFormatCtx, createFileFormatCtx.fileFormat) match {
      case (_, ffTable: TableFileFormatContext) => // OK
      case (rfSerde: RowFormatSerdeContext, ffGeneric: GenericFileFormatContext) =>
        ffGeneric.identifier.getText.toLowerCase(Locale.ROOT) match {
          case ("sequencefile" | "textfile" | "rcfile") => // OK
          case fmt =>
            operationNotAllowed(
              s"ROW FORMAT SERDE is incompatible with format '$fmt', which also specifies a serde",
              parentCtx)
        }
      case (rfDelimited: RowFormatDelimitedContext, ffGeneric: GenericFileFormatContext) =>
        ffGeneric.identifier.getText.toLowerCase(Locale.ROOT) match {
          case "textfile" => // OK
          case fmt => operationNotAllowed(
            s"ROW FORMAT DELIMITED is only compatible with 'textfile', not '$fmt'", parentCtx)
        }
      case _ =>
        // should never happen
        def str(ctx: ParserRuleContext): String = {
          (0 until ctx.getChildCount).map { i => ctx.getChild(i).getText }.mkString(" ")
        }
        operationNotAllowed(
          s"Unexpected combination of ${str(rowFormatCtx)} and ${str(createFileFormatCtx)}",
          parentCtx)
    }
  }

  protected def validateRowFormatFileFormat(
      rowFormatCtx: Seq[RowFormatContext],
      createFileFormatCtx: Seq[CreateFileFormatContext],
      parentCtx: ParserRuleContext): Unit = {
    if (rowFormatCtx.size == 1 && createFileFormatCtx.size == 1) {
      validateRowFormatFileFormat(rowFormatCtx.head, createFileFormatCtx.head, parentCtx)
    }
  }

  override def visitCreateTableClauses(ctx: CreateTableClausesContext): TableClauses = {
    checkDuplicateClauses(ctx.TBLPROPERTIES, "TBLPROPERTIES", ctx)
    checkDuplicateClauses(ctx.OPTIONS, "OPTIONS", ctx)
    checkDuplicateClauses(ctx.PARTITIONED, "PARTITIONED BY", ctx)
    checkDuplicateClauses(ctx.createFileFormat, "STORED AS/BY", ctx)
    checkDuplicateClauses(ctx.rowFormat, "ROW FORMAT", ctx)
    checkDuplicateClauses(ctx.commentSpec(), "COMMENT", ctx)
    checkDuplicateClauses(ctx.bucketSpec(), "CLUSTERED BY", ctx)
    checkDuplicateClauses(ctx.locationSpec, "LOCATION", ctx)

    if (ctx.skewSpec.size > 0) {
      operationNotAllowed("CREATE TABLE ... SKEWED BY", ctx)
    }

    val (partTransforms, partCols) =
      Option(ctx.partitioning).map(visitPartitionFieldList).getOrElse((Nil, Nil))
    val bucketSpec = ctx.bucketSpec().asScala.headOption.map(visitBucketSpec)
    val properties = Option(ctx.tableProps).map(visitPropertyKeyValues).getOrElse(Map.empty)
    val cleanedProperties = cleanTableProperties(ctx, properties)
    val options = Option(ctx.options).map(visitPropertyKeyValues).getOrElse(Map.empty)
    val location = visitLocationSpecList(ctx.locationSpec())
    val (cleanedOptions, newLocation) = cleanTableOptions(ctx, options, location)
    val comment = visitCommentSpecList(ctx.commentSpec())
    val serdeInfo =
      getSerdeInfo(ctx.rowFormat.asScala.toSeq, ctx.createFileFormat.asScala.toSeq, ctx)
    (partTransforms, partCols, bucketSpec, cleanedProperties, cleanedOptions, newLocation, comment,
      serdeInfo)
  }

  protected def getSerdeInfo(
      rowFormatCtx: Seq[RowFormatContext],
      createFileFormatCtx: Seq[CreateFileFormatContext],
      ctx: ParserRuleContext,
      skipCheck: Boolean = false): Option[SerdeInfo] = {
    if (!skipCheck) validateRowFormatFileFormat(rowFormatCtx, createFileFormatCtx, ctx)
    val rowFormatSerdeInfo = rowFormatCtx.map(visitRowFormat)
    val fileFormatSerdeInfo = createFileFormatCtx.map(visitCreateFileFormat)
    (fileFormatSerdeInfo ++ rowFormatSerdeInfo).reduceLeftOption((l, r) => l.merge(r))
  }

  private def partitionExpressions(
      partTransforms: Seq[Transform],
      partCols: Seq[StructField],
      ctx: ParserRuleContext): Seq[Transform] = {
    if (partTransforms.nonEmpty) {
      if (partCols.nonEmpty) {
        val references = partTransforms.map(_.describe()).mkString(", ")
        val columns = partCols
          .map(field => s"${field.name} ${field.dataType.simpleString}")
          .mkString(", ")
        operationNotAllowed(
          s"""PARTITION BY: Cannot mix partition expressions and partition columns:
             |Expressions: $references
             |Columns: $columns""".stripMargin, ctx)

      }
      partTransforms
    } else {
      // columns were added to create the schema. convert to column references
      partCols.map { column =>
        IdentityTransform(FieldReference(Seq(column.name)))
      }
    }
  }

  /**
   * Create a table, returning a [[CreateTableStatement]] logical plan.
   *
   * Expected format:
   * {{{
   *   CREATE [TEMPORARY] TABLE [IF NOT EXISTS] [db_name.]table_name
   *   [USING table_provider]
   *   create_table_clauses
   *   [[AS] select_statement];
   *
   *   create_table_clauses (order insensitive):
   *     [PARTITIONED BY (partition_fields)]
   *     [OPTIONS table_property_list]
   *     [ROW FORMAT row_format]
   *     [STORED AS file_format]
   *     [CLUSTERED BY (col_name, col_name, ...)
   *       [SORTED BY (col_name [ASC|DESC], ...)]
   *       INTO num_buckets BUCKETS
   *     ]
   *     [LOCATION path]
   *     [COMMENT table_comment]
   *     [TBLPROPERTIES (property_name=property_value, ...)]
   *
   *   partition_fields:
   *     col_name, transform(col_name), transform(constant, col_name), ... |
   *     col_name data_type [NOT NULL] [COMMENT col_comment], ...
   * }}}
   */
  override def visitCreateTable(ctx: CreateTableContext): LogicalPlan = withOrigin(ctx) {
    val (table, temp, ifNotExists, external) = visitCreateTableHeader(ctx.createTableHeader)
<<<<<<< HEAD
    if (external) {
      operationNotAllowed("CREATE EXTERNAL TABLE ...", ctx)
    }
    val schema = Option(ctx.colTypeList()).map(createSchema)
    val provider = Option(ctx.tableProvider).map(_.multipartIdentifier.getText)
    val (partitioning, bucketSpec, properties, options, location, comment) =
=======

    val columns = Option(ctx.colTypeList()).map(visitColTypeList).getOrElse(Nil)
    val provider = Option(ctx.tableProvider).map(_.multipartIdentifier.getText)
    val (partTransforms, partCols, bucketSpec, properties, options, location, comment, serdeInfo) =
>>>>>>> a630e8d1
      visitCreateTableClauses(ctx.createTableClauses())

    if (provider.isDefined && serdeInfo.isDefined) {
      operationNotAllowed(s"CREATE TABLE ... USING ... ${serdeInfo.get.describe}", ctx)
    }

    if (temp) {
      val asSelect = if (ctx.query == null) "" else " AS ..."
      operationNotAllowed(
        s"CREATE TEMPORARY TABLE ...$asSelect, use CREATE TEMPORARY VIEW instead", ctx)
    }

    val partitioning = partitionExpressions(partTransforms, partCols, ctx)

    Option(ctx.query).map(plan) match {
      case Some(_) if columns.nonEmpty =>
        operationNotAllowed(
          "Schema may not be specified in a Create Table As Select (CTAS) statement",
          ctx)

      case Some(_) if partCols.nonEmpty =>
        // non-reference partition columns are not allowed because schema can't be specified
        operationNotAllowed(
          "Partition column types may not be specified in Create Table As Select (CTAS)",
          ctx)

      case Some(query) =>
        CreateTableAsSelectStatement(
          table, query, partitioning, bucketSpec, properties, provider, options, location, comment,
<<<<<<< HEAD
          writeOptions = Map.empty, ifNotExists = ifNotExists)

      case None if temp =>
        // CREATE TEMPORARY TABLE ... USING ... is not supported by the catalyst parser.
        // Use CREATE TEMPORARY VIEW ... USING ... instead.
        operationNotAllowed("CREATE TEMPORARY TABLE IF NOT EXISTS", ctx)
=======
          writeOptions = Map.empty, serdeInfo, external = external, ifNotExists = ifNotExists)
>>>>>>> a630e8d1

      case _ =>
        // Note: table schema includes both the table columns list and the partition columns
        // with data type.
        val schema = StructType(columns ++ partCols)
        CreateTableStatement(table, schema, partitioning, bucketSpec, properties, provider,
          options, location, comment, serdeInfo, external = external, ifNotExists = ifNotExists)
    }
  }

  /**
   * Replace a table, returning a [[ReplaceTableStatement]] logical plan.
   *
   * Expected format:
   * {{{
   *   [CREATE OR] REPLACE TABLE [db_name.]table_name
   *   [USING table_provider]
   *   replace_table_clauses
   *   [[AS] select_statement];
   *
   *   replace_table_clauses (order insensitive):
   *     [OPTIONS table_property_list]
   *     [PARTITIONED BY (partition_fields)]
   *     [CLUSTERED BY (col_name, col_name, ...)
   *       [SORTED BY (col_name [ASC|DESC], ...)]
   *       INTO num_buckets BUCKETS
   *     ]
   *     [LOCATION path]
   *     [COMMENT table_comment]
   *     [TBLPROPERTIES (property_name=property_value, ...)]
   *
   *   partition_fields:
   *     col_name, transform(col_name), transform(constant, col_name), ... |
   *     col_name data_type [NOT NULL] [COMMENT col_comment], ...
   * }}}
   */
  override def visitReplaceTable(ctx: ReplaceTableContext): LogicalPlan = withOrigin(ctx) {
    val (table, temp, ifNotExists, external) = visitReplaceTableHeader(ctx.replaceTableHeader)
    val orCreate = ctx.replaceTableHeader().CREATE() != null

    if (temp) {
      val action = if (orCreate) "CREATE OR REPLACE" else "REPLACE"
      operationNotAllowed(s"$action TEMPORARY TABLE ..., use $action TEMPORARY VIEW instead.", ctx)
    }

    if (external) {
      operationNotAllowed("REPLACE EXTERNAL TABLE ...", ctx)
    }

    if (ifNotExists) {
      operationNotAllowed("REPLACE ... IF NOT EXISTS, use CREATE IF NOT EXISTS instead", ctx)
    }

    val (partTransforms, partCols, bucketSpec, properties, options, location, comment, serdeInfo) =
      visitCreateTableClauses(ctx.createTableClauses())
<<<<<<< HEAD
    val schema = Option(ctx.colTypeList()).map(createSchema)
    val provider = Option(ctx.tableProvider).map(_.multipartIdentifier.getText)
    val orCreate = ctx.replaceTableHeader().CREATE() != null
=======
    val columns = Option(ctx.colTypeList()).map(visitColTypeList).getOrElse(Nil)
    val provider = Option(ctx.tableProvider).map(_.multipartIdentifier.getText)

    if (provider.isDefined && serdeInfo.isDefined) {
      operationNotAllowed(s"CREATE TABLE ... USING ... ${serdeInfo.get.describe}", ctx)
    }

    val partitioning = partitionExpressions(partTransforms, partCols, ctx)
>>>>>>> a630e8d1

    Option(ctx.query).map(plan) match {
      case Some(_) if columns.nonEmpty =>
        operationNotAllowed(
          "Schema may not be specified in a Replace Table As Select (RTAS) statement",
          ctx)

      case Some(_) if partCols.nonEmpty =>
        // non-reference partition columns are not allowed because schema can't be specified
        operationNotAllowed(
          "Partition column types may not be specified in Replace Table As Select (RTAS)",
          ctx)

      case Some(query) =>
        ReplaceTableAsSelectStatement(table, query, partitioning, bucketSpec, properties,
<<<<<<< HEAD
          provider, options, location, comment, writeOptions = Map.empty, orCreate = orCreate)
=======
          provider, options, location, comment, writeOptions = Map.empty, serdeInfo,
          orCreate = orCreate)
>>>>>>> a630e8d1

      case _ =>
        // Note: table schema includes both the table columns list and the partition columns
        // with data type.
        val schema = StructType(columns ++ partCols)
        ReplaceTableStatement(table, schema, partitioning, bucketSpec, properties, provider,
          options, location, comment, serdeInfo, orCreate = orCreate)
    }
  }

  /**
   * Create a [[DropTable]] command.
   */
  override def visitDropTable(ctx: DropTableContext): LogicalPlan = withOrigin(ctx) {
    // DROP TABLE works with either a table or a temporary view.
    DropTable(
      UnresolvedTableOrView(visitMultipartIdentifier(ctx.multipartIdentifier()), "DROP TABLE"),
      ctx.EXISTS != null,
      ctx.PURGE != null)
  }

  /**
   * Create a [[DropViewStatement]] command.
   */
  override def visitDropView(ctx: DropViewContext): AnyRef = withOrigin(ctx) {
    DropViewStatement(
      visitMultipartIdentifier(ctx.multipartIdentifier()),
      ctx.EXISTS != null)
  }

  /**
   * Create a [[UseStatement]] logical plan.
   */
  override def visitUse(ctx: UseContext): LogicalPlan = withOrigin(ctx) {
    val nameParts = visitMultipartIdentifier(ctx.multipartIdentifier)
    UseStatement(ctx.NAMESPACE != null, nameParts)
  }

  /**
   * Create a [[ShowCurrentNamespaceStatement]].
   */
  override def visitShowCurrentNamespace(
      ctx: ShowCurrentNamespaceContext) : LogicalPlan = withOrigin(ctx) {
    ShowCurrentNamespaceStatement()
  }

  /**
   * Create a [[ShowTables]] command.
   */
  override def visitShowTables(ctx: ShowTablesContext): LogicalPlan = withOrigin(ctx) {
    val multiPart = Option(ctx.multipartIdentifier).map(visitMultipartIdentifier)
    ShowTables(
      UnresolvedNamespace(multiPart.getOrElse(Seq.empty[String])),
      Option(ctx.pattern).map(string))
  }

  /**
   * Create a [[ShowTableStatement]] command.
   */
  override def visitShowTable(ctx: ShowTableContext): LogicalPlan = withOrigin(ctx) {
    ShowTableStatement(
      Option(ctx.ns).map(visitMultipartIdentifier),
      string(ctx.pattern),
      Option(ctx.partitionSpec).map(visitNonOptionalPartitionSpec))
  }

  /**
   * Create a [[ShowViews]] command.
   */
  override def visitShowViews(ctx: ShowViewsContext): LogicalPlan = withOrigin(ctx) {
    val multiPart = Option(ctx.multipartIdentifier).map(visitMultipartIdentifier)
    ShowViews(
      UnresolvedNamespace(multiPart.getOrElse(Seq.empty[String])),
      Option(ctx.pattern).map(string))
  }

  override def visitColPosition(ctx: ColPositionContext): ColumnPosition = {
    ctx.position.getType match {
      case SqlBaseParser.FIRST => ColumnPosition.first()
      case SqlBaseParser.AFTER => ColumnPosition.after(ctx.afterCol.getText)
    }
  }

  /**
   * Parse new column info from ADD COLUMN into a QualifiedColType.
   */
  override def visitQualifiedColTypeWithPosition(
      ctx: QualifiedColTypeWithPositionContext): QualifiedColType = withOrigin(ctx) {
    QualifiedColType(
      name = typedVisit[Seq[String]](ctx.name),
      dataType = typedVisit[DataType](ctx.dataType),
      nullable = ctx.NULL == null,
      comment = Option(ctx.commentSpec()).map(visitCommentSpec),
      position = Option(ctx.colPosition).map(typedVisit[ColumnPosition]))
  }

  /**
   * Parse a [[AlterTableAddColumnsStatement]] command.
   *
   * For example:
   * {{{
   *   ALTER TABLE table1
   *   ADD COLUMNS (col_name data_type [COMMENT col_comment], ...);
   * }}}
   */
  override def visitAddTableColumns(ctx: AddTableColumnsContext): LogicalPlan = withOrigin(ctx) {
    AlterTableAddColumnsStatement(
      visitMultipartIdentifier(ctx.multipartIdentifier),
      ctx.columns.qualifiedColTypeWithPosition.asScala.map(typedVisit[QualifiedColType]).toSeq
    )
  }

  /**
   * Parse a [[AlterTableRenameColumnStatement]] command.
   *
   * For example:
   * {{{
   *   ALTER TABLE table1 RENAME COLUMN a.b.c TO x
   * }}}
   */
  override def visitRenameTableColumn(
      ctx: RenameTableColumnContext): LogicalPlan = withOrigin(ctx) {
    AlterTableRenameColumnStatement(
      visitMultipartIdentifier(ctx.table),
      ctx.from.parts.asScala.map(_.getText).toSeq,
      ctx.to.getText)
  }

  /**
   * Parse a [[AlterTableAlterColumnStatement]] command to alter a column's property.
   *
   * For example:
   * {{{
   *   ALTER TABLE table1 ALTER COLUMN a.b.c TYPE bigint
   *   ALTER TABLE table1 ALTER COLUMN a.b.c SET NOT NULL
   *   ALTER TABLE table1 ALTER COLUMN a.b.c DROP NOT NULL
   *   ALTER TABLE table1 ALTER COLUMN a.b.c COMMENT 'new comment'
   *   ALTER TABLE table1 ALTER COLUMN a.b.c FIRST
   *   ALTER TABLE table1 ALTER COLUMN a.b.c AFTER x
   * }}}
   */
  override def visitAlterTableAlterColumn(
      ctx: AlterTableAlterColumnContext): LogicalPlan = withOrigin(ctx) {
    val action = ctx.alterColumnAction
    if (action == null) {
      val verb = if (ctx.CHANGE != null) "CHANGE" else "ALTER"
      operationNotAllowed(
        s"ALTER TABLE table $verb COLUMN requires a TYPE, a SET/DROP, a COMMENT, or a FIRST/AFTER",
        ctx)
    }

    val dataType = if (action.dataType != null) {
      Some(typedVisit[DataType](action.dataType))
    } else {
      None
    }
    val nullable = if (action.setOrDrop != null) {
      action.setOrDrop.getType match {
        case SqlBaseParser.SET => Some(false)
        case SqlBaseParser.DROP => Some(true)
      }
    } else {
      None
    }
    val comment = if (action.commentSpec != null) {
      Some(visitCommentSpec(action.commentSpec()))
    } else {
      None
    }
    val position = if (action.colPosition != null) {
      Some(typedVisit[ColumnPosition](action.colPosition))
    } else {
      None
    }

    assert(Seq(dataType, nullable, comment, position).count(_.nonEmpty) == 1)

    AlterTableAlterColumnStatement(
      visitMultipartIdentifier(ctx.table),
      typedVisit[Seq[String]](ctx.column),
      dataType = dataType,
      nullable = nullable,
      comment = comment,
      position = position)
  }

  /**
   * Parse a [[AlterTableAlterColumnStatement]] command. This is Hive SQL syntax.
   *
   * For example:
   * {{{
   *   ALTER TABLE table [PARTITION partition_spec]
   *   CHANGE [COLUMN] column_old_name column_new_name column_dataType [COMMENT column_comment]
   *   [FIRST | AFTER column_name];
   * }}}
   */
  override def visitHiveChangeColumn(ctx: HiveChangeColumnContext): LogicalPlan = withOrigin(ctx) {
    if (ctx.partitionSpec != null) {
      operationNotAllowed("ALTER TABLE table PARTITION partition_spec CHANGE COLUMN", ctx)
    }
    val columnNameParts = typedVisit[Seq[String]](ctx.colName)
    if (!conf.resolver(columnNameParts.last, ctx.colType().colName.getText)) {
      throw new AnalysisException("Renaming column is not supported in Hive-style ALTER COLUMN, " +
        "please run RENAME COLUMN instead.")
    }
    if (ctx.colType.NULL != null) {
      throw new AnalysisException("NOT NULL is not supported in Hive-style ALTER COLUMN, " +
        "please run ALTER COLUMN ... SET/DROP NOT NULL instead.")
    }

    AlterTableAlterColumnStatement(
      typedVisit[Seq[String]](ctx.table),
      columnNameParts,
      dataType = Option(ctx.colType().dataType()).map(typedVisit[DataType]),
      nullable = None,
      comment = Option(ctx.colType().commentSpec()).map(visitCommentSpec),
      position = Option(ctx.colPosition).map(typedVisit[ColumnPosition]))
  }

  override def visitHiveReplaceColumns(
      ctx: HiveReplaceColumnsContext): LogicalPlan = withOrigin(ctx) {
    if (ctx.partitionSpec != null) {
      operationNotAllowed("ALTER TABLE table PARTITION partition_spec REPLACE COLUMNS", ctx)
    }
    AlterTableReplaceColumnsStatement(
      visitMultipartIdentifier(ctx.multipartIdentifier),
      ctx.columns.qualifiedColTypeWithPosition.asScala.map { colType =>
        if (colType.NULL != null) {
          throw new AnalysisException(
            "NOT NULL is not supported in Hive-style REPLACE COLUMNS")
        }
        if (colType.colPosition != null) {
          throw new AnalysisException(
            "Column position is not supported in Hive-style REPLACE COLUMNS")
        }
        typedVisit[QualifiedColType](colType)
      }.toSeq
    )
  }

  /**
   * Parse a [[AlterTableDropColumnsStatement]] command.
   *
   * For example:
   * {{{
   *   ALTER TABLE table1 DROP COLUMN a.b.c
   *   ALTER TABLE table1 DROP COLUMNS a.b.c, x, y
   * }}}
   */
  override def visitDropTableColumns(
      ctx: DropTableColumnsContext): LogicalPlan = withOrigin(ctx) {
    val columnsToDrop = ctx.columns.multipartIdentifier.asScala.map(typedVisit[Seq[String]])
    AlterTableDropColumnsStatement(
      visitMultipartIdentifier(ctx.multipartIdentifier),
      columnsToDrop.toSeq)
  }

  /**
   * Parse [[AlterViewSetPropertiesStatement]] or [[AlterTableSetPropertiesStatement]] commands.
   *
   * For example:
   * {{{
   *   ALTER TABLE table SET TBLPROPERTIES ('table_property' = 'property_value');
   *   ALTER VIEW view SET TBLPROPERTIES ('table_property' = 'property_value');
   * }}}
   */
  override def visitSetTableProperties(
      ctx: SetTablePropertiesContext): LogicalPlan = withOrigin(ctx) {
    val identifier = visitMultipartIdentifier(ctx.multipartIdentifier)
    val properties = visitPropertyKeyValues(ctx.tablePropertyList)
    val cleanedTableProperties = cleanTableProperties(ctx, properties)
    if (ctx.VIEW != null) {
      AlterViewSetPropertiesStatement(identifier, cleanedTableProperties)
    } else {
      AlterTableSetPropertiesStatement(identifier, cleanedTableProperties)
    }
  }

  /**
   * Parse [[AlterViewUnsetPropertiesStatement]] or [[AlterTableUnsetPropertiesStatement]] commands.
   *
   * For example:
   * {{{
   *   ALTER TABLE table UNSET TBLPROPERTIES [IF EXISTS] ('comment', 'key');
   *   ALTER VIEW view UNSET TBLPROPERTIES [IF EXISTS] ('comment', 'key');
   * }}}
   */
  override def visitUnsetTableProperties(
      ctx: UnsetTablePropertiesContext): LogicalPlan = withOrigin(ctx) {
    val identifier = visitMultipartIdentifier(ctx.multipartIdentifier)
    val properties = visitPropertyKeys(ctx.tablePropertyList)
    val cleanedProperties = cleanTableProperties(ctx, properties.map(_ -> "").toMap).keys.toSeq

    val ifExists = ctx.EXISTS != null
    if (ctx.VIEW != null) {
      AlterViewUnsetPropertiesStatement(identifier, cleanedProperties, ifExists)
    } else {
      AlterTableUnsetPropertiesStatement(identifier, cleanedProperties, ifExists)
    }
  }

  /**
   * Create an [[AlterTableSetLocationStatement]] command.
   *
   * For example:
   * {{{
   *   ALTER TABLE table SET LOCATION "loc";
   * }}}
   */
  override def visitSetTableLocation(ctx: SetTableLocationContext): LogicalPlan = withOrigin(ctx) {
    AlterTableSetLocationStatement(
      visitMultipartIdentifier(ctx.multipartIdentifier),
      Option(ctx.partitionSpec).map(visitNonOptionalPartitionSpec),
      visitLocationSpec(ctx.locationSpec))
  }

  /**
   * Create a [[DescribeColumn]] or [[DescribeRelation]] commands.
   */
  override def visitDescribeRelation(ctx: DescribeRelationContext): LogicalPlan = withOrigin(ctx) {
    val isExtended = ctx.EXTENDED != null || ctx.FORMATTED != null
    val relation = UnresolvedTableOrView(
      visitMultipartIdentifier(ctx.multipartIdentifier()),
      "DESCRIBE TABLE")
    if (ctx.describeColName != null) {
      if (ctx.partitionSpec != null) {
        throw new ParseException("DESC TABLE COLUMN for a specific partition is not supported", ctx)
      } else {
        DescribeColumn(
          relation,
          ctx.describeColName.nameParts.asScala.map(_.getText).toSeq,
          isExtended)
      }
    } else {
      val partitionSpec = if (ctx.partitionSpec != null) {
        // According to the syntax, visitPartitionSpec returns `Map[String, Option[String]]`.
        visitPartitionSpec(ctx.partitionSpec).map {
          case (key, Some(value)) => key -> value
          case (key, _) =>
            throw new ParseException(s"PARTITION specification is incomplete: `$key`", ctx)
        }
      } else {
        Map.empty[String, String]
      }
      DescribeRelation(relation, partitionSpec, isExtended)
    }
  }

  /**
   * Create an [[AnalyzeTable]], or an [[AnalyzeColumn]].
   * Example SQL for analyzing a table or a set of partitions :
   * {{{
   *   ANALYZE TABLE multi_part_name [PARTITION (partcol1[=val1], partcol2[=val2], ...)]
   *   COMPUTE STATISTICS [NOSCAN];
   * }}}
   *
   * Example SQL for analyzing columns :
   * {{{
   *   ANALYZE TABLE multi_part_name COMPUTE STATISTICS FOR COLUMNS column1, column2;
   * }}}
   *
   * Example SQL for analyzing all columns of a table:
   * {{{
   *   ANALYZE TABLE multi_part_name COMPUTE STATISTICS FOR ALL COLUMNS;
   * }}}
   */
  override def visitAnalyze(ctx: AnalyzeContext): LogicalPlan = withOrigin(ctx) {
    def checkPartitionSpec(): Unit = {
      if (ctx.partitionSpec != null) {
        logWarning("Partition specification is ignored when collecting column statistics: " +
          ctx.partitionSpec.getText)
      }
    }
    if (ctx.identifier != null &&
        ctx.identifier.getText.toLowerCase(Locale.ROOT) != "noscan") {
      throw new ParseException(s"Expected `NOSCAN` instead of `${ctx.identifier.getText}`",
        ctx.identifier())
    }

    val tableName = visitMultipartIdentifier(ctx.multipartIdentifier())
    if (ctx.ALL() != null) {
      checkPartitionSpec()
      AnalyzeColumn(
        UnresolvedTableOrView(tableName, "ANALYZE TABLE ... FOR ALL COLUMNS"),
        None,
        allColumns = true)
    } else if (ctx.identifierSeq() == null) {
      val partitionSpec = if (ctx.partitionSpec != null) {
        visitPartitionSpec(ctx.partitionSpec)
      } else {
        Map.empty[String, Option[String]]
      }
      AnalyzeTable(
        UnresolvedTableOrView(tableName, "ANALYZE TABLE", allowTempView = false),
        partitionSpec,
        noScan = ctx.identifier != null)
    } else {
      checkPartitionSpec()
      AnalyzeColumn(
        UnresolvedTableOrView(tableName, "ANALYZE TABLE ... FOR COLUMNS ..."),
        Option(visitIdentifierSeq(ctx.identifierSeq())),
        allColumns = false)
    }
  }

  /**
   * Create a [[RepairTableStatement]].
   *
   * For example:
   * {{{
   *   MSCK REPAIR TABLE multi_part_name
   * }}}
   */
  override def visitRepairTable(ctx: RepairTableContext): LogicalPlan = withOrigin(ctx) {
    RepairTableStatement(visitMultipartIdentifier(ctx.multipartIdentifier()))
  }

  /**
   * Create a [[LoadData]].
   *
   * For example:
   * {{{
   *   LOAD DATA [LOCAL] INPATH 'filepath' [OVERWRITE] INTO TABLE multi_part_name
   *   [PARTITION (partcol1=val1, partcol2=val2 ...)]
   * }}}
   */
  override def visitLoadData(ctx: LoadDataContext): LogicalPlan = withOrigin(ctx) {
    LoadData(
      child = UnresolvedTable(visitMultipartIdentifier(ctx.multipartIdentifier), "LOAD DATA"),
      path = string(ctx.path),
      isLocal = ctx.LOCAL != null,
      isOverwrite = ctx.OVERWRITE != null,
      partition = Option(ctx.partitionSpec).map(visitNonOptionalPartitionSpec)
    )
  }

  /**
   * Creates a [[ShowCreateTable]]
   */
  override def visitShowCreateTable(ctx: ShowCreateTableContext): LogicalPlan = withOrigin(ctx) {
    ShowCreateTable(
      UnresolvedTableOrView(
        visitMultipartIdentifier(ctx.multipartIdentifier()),
        "SHOW CREATE TABLE",
        allowTempView = false),
      ctx.SERDE != null)
  }

  /**
   * Create a [[TruncateTable]] command.
   *
   * For example:
   * {{{
   *   TRUNCATE TABLE multi_part_name [PARTITION (partcol1=val1, partcol2=val2 ...)]
   * }}}
   */
  override def visitTruncateTable(ctx: TruncateTableContext): LogicalPlan = withOrigin(ctx) {
    TruncateTable(
      UnresolvedTable(visitMultipartIdentifier(ctx.multipartIdentifier), "TRUNCATE TABLE"),
      Option(ctx.partitionSpec).map(visitNonOptionalPartitionSpec))
  }

  /**
   * A command for users to list the partition names of a table. If partition spec is specified,
   * partitions that match the spec are returned. Otherwise an empty result set is returned.
   *
   * This function creates a [[ShowPartitionsStatement]] logical plan
   *
   * The syntax of using this command in SQL is:
   * {{{
   *   SHOW PARTITIONS multi_part_name [partition_spec];
   * }}}
   */
  override def visitShowPartitions(ctx: ShowPartitionsContext): LogicalPlan = withOrigin(ctx) {
    val partitionKeys = Option(ctx.partitionSpec).map { specCtx =>
      UnresolvedPartitionSpec(visitNonOptionalPartitionSpec(specCtx), None)
    }
    ShowPartitions(
      UnresolvedTable(visitMultipartIdentifier(ctx.multipartIdentifier()), "SHOW PARTITIONS"),
      partitionKeys)
  }

  /**
   * Create a [[RefreshTable]].
   *
   * For example:
   * {{{
   *   REFRESH TABLE multi_part_name
   * }}}
   */
  override def visitRefreshTable(ctx: RefreshTableContext): LogicalPlan = withOrigin(ctx) {
    RefreshTable(
      UnresolvedTableOrView(
        visitMultipartIdentifier(ctx.multipartIdentifier()),
        "REFRESH TABLE"))
  }

  /**
   * A command for users to list the column names for a table.
   * This function creates a [[ShowColumns]] logical plan.
   *
   * The syntax of using this command in SQL is:
   * {{{
   *   SHOW COLUMNS (FROM | IN) tableName=multipartIdentifier
   *        ((FROM | IN) namespace=multipartIdentifier)?
   * }}}
   */
  override def visitShowColumns(ctx: ShowColumnsContext): LogicalPlan = withOrigin(ctx) {
    val nameParts = visitMultipartIdentifier(ctx.table)
    val namespace = Option(ctx.ns).map(visitMultipartIdentifier)
    // Use namespace only if table name doesn't specify it. If namespace is already specified
    // in the table name, it's checked against the given namespace after table/view is resolved.
    val tableName = if (namespace.isDefined && nameParts.length == 1) {
      namespace.get ++ nameParts
    } else {
      nameParts
    }
    ShowColumns(UnresolvedTableOrView(tableName, "SHOW COLUMNS"), namespace)
  }

  /**
   * Create an [[AlterTableRecoverPartitionsStatement]]
   *
   * For example:
   * {{{
   *   ALTER TABLE multi_part_name RECOVER PARTITIONS;
   * }}}
   */
  override def visitRecoverPartitions(
      ctx: RecoverPartitionsContext): LogicalPlan = withOrigin(ctx) {
    AlterTableRecoverPartitionsStatement(visitMultipartIdentifier(ctx.multipartIdentifier))
  }

  /**
   * Create an [[AlterTableAddPartition]].
   *
   * For example:
   * {{{
   *   ALTER TABLE multi_part_name ADD [IF NOT EXISTS] PARTITION spec [LOCATION 'loc1']
   *   ALTER VIEW multi_part_name ADD [IF NOT EXISTS] PARTITION spec
   * }}}
   *
   * ALTER VIEW ... ADD PARTITION ... is not supported because the concept of partitioning
   * is associated with physical tables
   */
  override def visitAddTablePartition(
      ctx: AddTablePartitionContext): LogicalPlan = withOrigin(ctx) {
    if (ctx.VIEW != null) {
      operationNotAllowed("ALTER VIEW ... ADD PARTITION", ctx)
    }
    // Create partition spec to location mapping.
    val specsAndLocs = ctx.partitionSpecLocation.asScala.map { splCtx =>
      val spec = visitNonOptionalPartitionSpec(splCtx.partitionSpec)
      val location = Option(splCtx.locationSpec).map(visitLocationSpec)
      UnresolvedPartitionSpec(spec, location)
    }
    AlterTableAddPartition(
      UnresolvedTable(
        visitMultipartIdentifier(ctx.multipartIdentifier),
        "ALTER TABLE ... ADD PARTITION ..."),
      specsAndLocs.toSeq,
      ctx.EXISTS != null)
  }

  /**
   * Create an [[AlterTableRenamePartitionStatement]]
   *
   * For example:
   * {{{
   *   ALTER TABLE multi_part_name PARTITION spec1 RENAME TO PARTITION spec2;
   * }}}
   */
  override def visitRenameTablePartition(
      ctx: RenameTablePartitionContext): LogicalPlan = withOrigin(ctx) {
    AlterTableRenamePartitionStatement(
      visitMultipartIdentifier(ctx.multipartIdentifier),
      visitNonOptionalPartitionSpec(ctx.from),
      visitNonOptionalPartitionSpec(ctx.to))
  }

  /**
   * Create an [[AlterTableDropPartition]]
   *
   * For example:
   * {{{
   *   ALTER TABLE multi_part_name DROP [IF EXISTS] PARTITION spec1[, PARTITION spec2, ...]
   *     [PURGE];
   *   ALTER VIEW view DROP [IF EXISTS] PARTITION spec1[, PARTITION spec2, ...];
   * }}}
   *
   * ALTER VIEW ... DROP PARTITION ... is not supported because the concept of partitioning
   * is associated with physical tables
   */
  override def visitDropTablePartitions(
      ctx: DropTablePartitionsContext): LogicalPlan = withOrigin(ctx) {
    if (ctx.VIEW != null) {
      operationNotAllowed("ALTER VIEW ... DROP PARTITION", ctx)
    }
    val partSpecs = ctx.partitionSpec.asScala.map(visitNonOptionalPartitionSpec)
      .map(spec => UnresolvedPartitionSpec(spec))
    AlterTableDropPartition(
      UnresolvedTable(
        visitMultipartIdentifier(ctx.multipartIdentifier),
        "ALTER TABLE ... DROP PARTITION ..."),
      partSpecs.toSeq,
      ifExists = ctx.EXISTS != null,
      purge = ctx.PURGE != null,
      retainData = false)
  }

  /**
   * Create an [[AlterTableSerDePropertiesStatement]]
   *
   * For example:
   * {{{
   *   ALTER TABLE multi_part_name [PARTITION spec] SET SERDE serde_name
   *     [WITH SERDEPROPERTIES props];
   *   ALTER TABLE multi_part_name [PARTITION spec] SET SERDEPROPERTIES serde_properties;
   * }}}
   */
  override def visitSetTableSerDe(ctx: SetTableSerDeContext): LogicalPlan = withOrigin(ctx) {
    AlterTableSerDePropertiesStatement(
      visitMultipartIdentifier(ctx.multipartIdentifier),
      Option(ctx.STRING).map(string),
      Option(ctx.tablePropertyList).map(visitPropertyKeyValues),
      // TODO a partition spec is allowed to have optional values. This is currently violated.
      Option(ctx.partitionSpec).map(visitNonOptionalPartitionSpec))
  }

  /**
   * Create or replace a view. This creates a [[CreateViewStatement]]
   *
   * For example:
   * {{{
   *   CREATE [OR REPLACE] [[GLOBAL] TEMPORARY] VIEW [IF NOT EXISTS] multi_part_name
   *   [(column_name [COMMENT column_comment], ...) ]
   *   create_view_clauses
   *
   *   AS SELECT ...;
   *
   *   create_view_clauses (order insensitive):
   *     [COMMENT view_comment]
   *     [TBLPROPERTIES (property_name = property_value, ...)]
   * }}}
   */
  override def visitCreateView(ctx: CreateViewContext): LogicalPlan = withOrigin(ctx) {
    if (!ctx.identifierList.isEmpty) {
      operationNotAllowed("CREATE VIEW ... PARTITIONED ON", ctx)
    }

    checkDuplicateClauses(ctx.commentSpec(), "COMMENT", ctx)
    checkDuplicateClauses(ctx.PARTITIONED, "PARTITIONED ON", ctx)
    checkDuplicateClauses(ctx.TBLPROPERTIES, "TBLPROPERTIES", ctx)

    val userSpecifiedColumns = Option(ctx.identifierCommentList).toSeq.flatMap { icl =>
      icl.identifierComment.asScala.map { ic =>
        ic.identifier.getText -> Option(ic.commentSpec()).map(visitCommentSpec)
      }
    }

    val properties = ctx.tablePropertyList.asScala.headOption.map(visitPropertyKeyValues)
      .getOrElse(Map.empty)
    if (ctx.TEMPORARY != null && !properties.isEmpty) {
      operationNotAllowed("TBLPROPERTIES can't coexist with CREATE TEMPORARY VIEW", ctx)
    }

    val viewType = if (ctx.TEMPORARY == null) {
      PersistedView
    } else if (ctx.GLOBAL != null) {
      GlobalTempView
    } else {
      LocalTempView
    }
    CreateViewStatement(
      visitMultipartIdentifier(ctx.multipartIdentifier),
      userSpecifiedColumns,
      visitCommentSpecList(ctx.commentSpec()),
      properties,
      Option(source(ctx.query)),
      plan(ctx.query),
      ctx.EXISTS != null,
      ctx.REPLACE != null,
      viewType)
  }

  /**
   * Alter the query of a view. This creates a [[AlterViewAsStatement]]
   *
   * For example:
   * {{{
   *   ALTER VIEW multi_part_name AS SELECT ...;
   * }}}
   */
  override def visitAlterViewQuery(ctx: AlterViewQueryContext): LogicalPlan = withOrigin(ctx) {
    AlterViewAsStatement(
      visitMultipartIdentifier(ctx.multipartIdentifier),
      originalText = source(ctx.query),
      query = plan(ctx.query))
  }

  /**
   * Create a [[RenameTableStatement]] command.
   *
   * For example:
   * {{{
   *   ALTER TABLE multi_part_name1 RENAME TO multi_part_name2;
   *   ALTER VIEW multi_part_name1 RENAME TO multi_part_name2;
   * }}}
   */
  override def visitRenameTable(ctx: RenameTableContext): LogicalPlan = withOrigin(ctx) {
    RenameTableStatement(
      visitMultipartIdentifier(ctx.from),
      visitMultipartIdentifier(ctx.to),
      ctx.VIEW != null)
  }

  /**
   * A command for users to list the properties for a table. If propertyKey is specified, the value
   * for the propertyKey is returned. If propertyKey is not specified, all the keys and their
   * corresponding values are returned.
   * The syntax of using this command in SQL is:
   * {{{
   *   SHOW TBLPROPERTIES multi_part_name[('propertyKey')];
   * }}}
   */
  override def visitShowTblProperties(
      ctx: ShowTblPropertiesContext): LogicalPlan = withOrigin(ctx) {
    ShowTableProperties(
<<<<<<< HEAD
      UnresolvedTableOrView(visitMultipartIdentifier(ctx.table)),
=======
      UnresolvedTableOrView(visitMultipartIdentifier(ctx.table), "SHOW TBLPROPERTIES"),
>>>>>>> a630e8d1
      Option(ctx.key).map(visitTablePropertyKey))
  }

  /**
   * Create a plan for a DESCRIBE FUNCTION statement.
   */
  override def visitDescribeFunction(ctx: DescribeFunctionContext): LogicalPlan = withOrigin(ctx) {
    import ctx._
    val functionName =
      if (describeFuncName.STRING() != null) {
        Seq(string(describeFuncName.STRING()))
      } else if (describeFuncName.qualifiedName() != null) {
        visitQualifiedName(describeFuncName.qualifiedName)
      } else {
        Seq(describeFuncName.getText)
      }
    DescribeFunction(UnresolvedFunc(functionName), EXTENDED != null)
  }

  /**
   * Create a plan for a SHOW FUNCTIONS command.
   */
  override def visitShowFunctions(ctx: ShowFunctionsContext): LogicalPlan = withOrigin(ctx) {
    val (userScope, systemScope) = Option(ctx.identifier)
      .map(_.getText.toLowerCase(Locale.ROOT)) match {
        case None | Some("all") => (true, true)
        case Some("system") => (false, true)
        case Some("user") => (true, false)
        case Some(x) => throw new ParseException(s"SHOW $x FUNCTIONS not supported", ctx)
    }
    val pattern = Option(ctx.pattern).map(string(_))
    val unresolvedFuncOpt = Option(ctx.multipartIdentifier)
      .map(visitMultipartIdentifier)
      .map(UnresolvedFunc(_))
    ShowFunctions(unresolvedFuncOpt, userScope, systemScope, pattern)
  }

  /**
   * Create a DROP FUNCTION statement.
   *
   * For example:
   * {{{
   *   DROP [TEMPORARY] FUNCTION [IF EXISTS] function;
   * }}}
   */
  override def visitDropFunction(ctx: DropFunctionContext): LogicalPlan = withOrigin(ctx) {
    val functionName = visitMultipartIdentifier(ctx.multipartIdentifier)
    DropFunction(
      UnresolvedFunc(functionName),
      ctx.EXISTS != null,
      ctx.TEMPORARY != null)
  }

  /**
   * Create a CREATE FUNCTION statement.
   *
   * For example:
   * {{{
   *   CREATE [OR REPLACE] [TEMPORARY] FUNCTION [IF NOT EXISTS] [db_name.]function_name
   *   AS class_name [USING JAR|FILE|ARCHIVE 'file_uri' [, JAR|FILE|ARCHIVE 'file_uri']];
   * }}}
   */
  override def visitCreateFunction(ctx: CreateFunctionContext): LogicalPlan = withOrigin(ctx) {
    val resources = ctx.resource.asScala.map { resource =>
      val resourceType = resource.identifier.getText.toLowerCase(Locale.ROOT)
      resourceType match {
        case "jar" | "file" | "archive" =>
          FunctionResource(FunctionResourceType.fromString(resourceType), string(resource.STRING))
        case other =>
          operationNotAllowed(s"CREATE FUNCTION with resource type '$resourceType'", ctx)
      }
    }

    val functionIdentifier = visitMultipartIdentifier(ctx.multipartIdentifier)
    CreateFunctionStatement(
      functionIdentifier,
      string(ctx.className),
      resources.toSeq,
      ctx.TEMPORARY != null,
      ctx.EXISTS != null,
      ctx.REPLACE != null)
  }

  override def visitRefreshFunction(ctx: RefreshFunctionContext): LogicalPlan = withOrigin(ctx) {
    val functionIdentifier = visitMultipartIdentifier(ctx.multipartIdentifier)
    RefreshFunction(UnresolvedFunc(functionIdentifier))
  }

  override def visitCommentNamespace(ctx: CommentNamespaceContext): LogicalPlan = withOrigin(ctx) {
    val comment = ctx.comment.getType match {
      case SqlBaseParser.NULL => ""
      case _ => string(ctx.STRING)
    }
    val nameParts = visitMultipartIdentifier(ctx.multipartIdentifier)
    CommentOnNamespace(UnresolvedNamespace(nameParts), comment)
  }

  override def visitCommentTable(ctx: CommentTableContext): LogicalPlan = withOrigin(ctx) {
    val comment = ctx.comment.getType match {
      case SqlBaseParser.NULL => ""
      case _ => string(ctx.STRING)
    }
    val nameParts = visitMultipartIdentifier(ctx.multipartIdentifier)
    CommentOnTable(UnresolvedTable(nameParts, "COMMENT ON TABLE"), comment)
  }
}<|MERGE_RESOLUTION|>--- conflicted
+++ resolved
@@ -102,10 +102,6 @@
     val schema = CharVarcharUtils.replaceCharVarcharWithStringInSchema(
       StructType(visitColTypeList(ctx.colTypeList)))
     withOrigin(ctx)(schema)
-  }
-
-  def parseRawDataType(ctx: SingleDataTypeContext): DataType = withOrigin(ctx) {
-    typedVisit[DataType](ctx.dataType())
   }
 
   def parseRawDataType(ctx: SingleDataTypeContext): DataType = withOrigin(ctx) {
@@ -466,15 +462,6 @@
       throw new ParseException("There must be at least one WHEN clause in a MERGE statement", ctx)
     }
     // children being empty means that the condition is not set
-<<<<<<< HEAD
-    if (matchedActions.length == 2 && matchedActions.head.condition.isEmpty) {
-      throw new ParseException("When there are 2 MATCHED clauses in a MERGE statement, " +
-        "the first MATCHED clause must have a condition", ctx)
-    }
-    if (matchedActions.groupBy(_.getClass).mapValues(_.size).exists(_._2 > 1)) {
-      throw new ParseException(
-        "UPDATE and DELETE can appear at most once in MATCHED clauses in a MERGE statement", ctx)
-=======
     val matchedActionSize = matchedActions.length
     if (matchedActionSize >= 2 && !matchedActions.init.forall(_.condition.nonEmpty)) {
       throw new ParseException("When there are more than one MATCHED clauses in a MERGE " +
@@ -484,7 +471,6 @@
     if (notMatchedActionSize >= 2 && !notMatchedActions.init.forall(_.condition.nonEmpty)) {
       throw new ParseException("When there are more than one NOT MATCHED clauses in a MERGE " +
           "statement, only the last NOT MATCHED clause can omit the condition.", ctx)
->>>>>>> a630e8d1
     }
 
     MergeIntoTable(
@@ -1422,16 +1408,6 @@
       case SqlBaseParser.IN =>
         invertIfNotDefined(In(e, ctx.expression.asScala.map(expression).toSeq))
       case SqlBaseParser.LIKE =>
-<<<<<<< HEAD
-        val escapeChar = Option(ctx.escapeChar).map(string).map { str =>
-          if (str.length != 1) {
-            throw new ParseException("Invalid escape string." +
-              "Escape string must contains only one character.", ctx)
-          }
-          str.charAt(0)
-        }.getOrElse('\\')
-        invertIfNotDefined(Like(e, expression(ctx.pattern), escapeChar))
-=======
         Option(ctx.quantifier).map(_.getType) match {
           case Some(SqlBaseParser.ANY) | Some(SqlBaseParser.SOME) =>
             validate(!ctx.expression.isEmpty, "Expected something between '(' and ')'.", ctx)
@@ -1473,7 +1449,6 @@
             }.getOrElse('\\')
             invertIfNotDefined(Like(e, expression(ctx.pattern), escapeChar))
         }
->>>>>>> a630e8d1
       case SqlBaseParser.RLIKE =>
         invertIfNotDefined(RLike(e, expression(ctx.pattern)))
       case SqlBaseParser.NULL if ctx.NOT != null =>
@@ -1582,11 +1557,7 @@
    * Create a [[CreateStruct]] expression.
    */
   override def visitStruct(ctx: StructContext): Expression = withOrigin(ctx) {
-<<<<<<< HEAD
-    CreateStruct.create(ctx.argument.asScala.map(expression))
-=======
     CreateStruct.create(ctx.argument.asScala.map(expression).toSeq)
->>>>>>> a630e8d1
   }
 
   /**
@@ -2897,7 +2868,8 @@
           entry("serialization.format", ctx.fieldsTerminatedBy) ++
           entry("escape.delim", ctx.escapedBy) ++
           // The following typo is inherited from Hive...
-          entry("colelction.delim", ctx.collectionItemsTerminatedBy) ++
+          // CDP Hive has fixed the typo.
+          entry("collection.delim", ctx.collectionItemsTerminatedBy) ++
           entry("mapkey.delim", ctx.keysTerminatedBy) ++
           Option(ctx.linesSeparatedBy).toSeq.map { token =>
             val value = string(token)
@@ -3057,19 +3029,10 @@
    */
   override def visitCreateTable(ctx: CreateTableContext): LogicalPlan = withOrigin(ctx) {
     val (table, temp, ifNotExists, external) = visitCreateTableHeader(ctx.createTableHeader)
-<<<<<<< HEAD
-    if (external) {
-      operationNotAllowed("CREATE EXTERNAL TABLE ...", ctx)
-    }
-    val schema = Option(ctx.colTypeList()).map(createSchema)
-    val provider = Option(ctx.tableProvider).map(_.multipartIdentifier.getText)
-    val (partitioning, bucketSpec, properties, options, location, comment) =
-=======
 
     val columns = Option(ctx.colTypeList()).map(visitColTypeList).getOrElse(Nil)
     val provider = Option(ctx.tableProvider).map(_.multipartIdentifier.getText)
     val (partTransforms, partCols, bucketSpec, properties, options, location, comment, serdeInfo) =
->>>>>>> a630e8d1
       visitCreateTableClauses(ctx.createTableClauses())
 
     if (provider.isDefined && serdeInfo.isDefined) {
@@ -3099,16 +3062,7 @@
       case Some(query) =>
         CreateTableAsSelectStatement(
           table, query, partitioning, bucketSpec, properties, provider, options, location, comment,
-<<<<<<< HEAD
-          writeOptions = Map.empty, ifNotExists = ifNotExists)
-
-      case None if temp =>
-        // CREATE TEMPORARY TABLE ... USING ... is not supported by the catalyst parser.
-        // Use CREATE TEMPORARY VIEW ... USING ... instead.
-        operationNotAllowed("CREATE TEMPORARY TABLE IF NOT EXISTS", ctx)
-=======
           writeOptions = Map.empty, serdeInfo, external = external, ifNotExists = ifNotExists)
->>>>>>> a630e8d1
 
       case _ =>
         // Note: table schema includes both the table columns list and the partition columns
@@ -3164,11 +3118,6 @@
 
     val (partTransforms, partCols, bucketSpec, properties, options, location, comment, serdeInfo) =
       visitCreateTableClauses(ctx.createTableClauses())
-<<<<<<< HEAD
-    val schema = Option(ctx.colTypeList()).map(createSchema)
-    val provider = Option(ctx.tableProvider).map(_.multipartIdentifier.getText)
-    val orCreate = ctx.replaceTableHeader().CREATE() != null
-=======
     val columns = Option(ctx.colTypeList()).map(visitColTypeList).getOrElse(Nil)
     val provider = Option(ctx.tableProvider).map(_.multipartIdentifier.getText)
 
@@ -3177,7 +3126,6 @@
     }
 
     val partitioning = partitionExpressions(partTransforms, partCols, ctx)
->>>>>>> a630e8d1
 
     Option(ctx.query).map(plan) match {
       case Some(_) if columns.nonEmpty =>
@@ -3193,12 +3141,8 @@
 
       case Some(query) =>
         ReplaceTableAsSelectStatement(table, query, partitioning, bucketSpec, properties,
-<<<<<<< HEAD
-          provider, options, location, comment, writeOptions = Map.empty, orCreate = orCreate)
-=======
           provider, options, location, comment, writeOptions = Map.empty, serdeInfo,
           orCreate = orCreate)
->>>>>>> a630e8d1
 
       case _ =>
         // Note: table schema includes both the table columns list and the partition columns
@@ -3927,11 +3871,7 @@
   override def visitShowTblProperties(
       ctx: ShowTblPropertiesContext): LogicalPlan = withOrigin(ctx) {
     ShowTableProperties(
-<<<<<<< HEAD
-      UnresolvedTableOrView(visitMultipartIdentifier(ctx.table)),
-=======
       UnresolvedTableOrView(visitMultipartIdentifier(ctx.table), "SHOW TBLPROPERTIES"),
->>>>>>> a630e8d1
       Option(ctx.key).map(visitTablePropertyKey))
   }
 
