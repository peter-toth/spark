--- conflicted
+++ resolved
@@ -19,10 +19,7 @@
 
 import java.io.IOException;
 import java.nio.ByteBuffer;
-<<<<<<< HEAD
-=======
 import java.util.ArrayList;
->>>>>>> cceb2d6f
 import java.util.Arrays;
 import java.util.HashMap;
 
@@ -89,8 +86,6 @@
     this.chunkCallback = new ChunkCallback();
     this.transportConf = transportConf;
     this.downloadFileManager = downloadFileManager;
-<<<<<<< HEAD
-=======
     if (blockIds.length == 0) {
       throw new IllegalArgumentException("Zero-sized blockIds array");
     }
@@ -158,7 +153,6 @@
         "Unexpected shuffle block id format: " + blockId);
     }
     return blockIdParts;
->>>>>>> cceb2d6f
   }
 
   /** Callback invoked on receipt of each chunk. We equate a single chunk to a single block. */
