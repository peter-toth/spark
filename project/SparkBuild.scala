--- conflicted
+++ resolved
@@ -261,17 +261,9 @@
       // Google Mirror of Maven Central, placed first so that it's used instead of flaky Maven Central.
       // See https://storage-download.googleapis.com/maven-central/index.html for more info.
       "gcs-maven-central-mirror" at "https://maven-central.storage-download.googleapis.com/repos/central/data/",
-<<<<<<< HEAD
-      DefaultMavenRepository,
-      Resolver.mavenLocal,
-      "Cloudera Nexus" at "https://nexus-private.hortonworks.com/nexus/content/groups/public",
-      Resolver.file("local", file(Path.userHome.absolutePath + "/.ivy2/local"))(Resolver.ivyStylePatterns)
-    ),
-=======
       DefaultMavenRepository) ++
       localRepo ++
       Seq("Cloudera Nexus" at "https://nexus-private.hortonworks.com/nexus/content/groups/public"),
->>>>>>> 1e65fb2c
     externalResolvers := resolvers.value,
     otherResolvers := SbtPomKeys.mvnLocalRepository(dotM2 => Seq(Resolver.file("dotM2", dotM2))).value,
     publishLocalConfiguration in MavenCompile :=
