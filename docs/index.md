---
layout: global
displayTitle: Spark Overview
title: Overview
description: Apache Spark SPARK_VERSION_SHORT documentation homepage
license: |
  Licensed to the Apache Software Foundation (ASF) under one or more
  contributor license agreements.  See the NOTICE file distributed with
  this work for additional information regarding copyright ownership.
  The ASF licenses this file to You under the Apache License, Version 2.0
  (the "License"); you may not use this file except in compliance with
  the License.  You may obtain a copy of the License at
 
     http://www.apache.org/licenses/LICENSE-2.0
 
  Unless required by applicable law or agreed to in writing, software
  distributed under the License is distributed on an "AS IS" BASIS,
  WITHOUT WARRANTIES OR CONDITIONS OF ANY KIND, either express or implied.
  See the License for the specific language governing permissions and
  limitations under the License.
---

Apache Spark is a unified analytics engine for large-scale data processing.
It provides high-level APIs in Java, Scala, Python and R,
and an optimized engine that supports general execution graphs.
It also supports a rich set of higher-level tools including [Spark SQL](sql-programming-guide.html) for SQL and structured data processing, [MLlib](ml-guide.html) for machine learning, [GraphX](graphx-programming-guide.html) for graph processing, and [Structured Streaming](structured-streaming-programming-guide.html) for incremental computation and stream processing.

# Security

Security in Spark is OFF by default. This could mean you are vulnerable to attack by default.
Please see [Spark Security](security.html) before downloading and running Spark.

# Security

Security in Spark is OFF by default. This could mean you are vulnerable to attack by default.
Please see [Spark Security](security.html) before downloading and running Spark.

# Downloading

Get Spark from the [downloads page](https://spark.apache.org/downloads.html) of the project website. This documentation is for Spark version {{site.SPARK_VERSION}}. Spark uses Hadoop's client libraries for HDFS and YARN. Downloads are pre-packaged for a handful of popular Hadoop versions.
Users can also download a "Hadoop free" binary and run Spark with any Hadoop version
[by augmenting Spark's classpath](hadoop-provided.html).
Scala and Java users can include Spark in their projects using its Maven coordinates and Python users can install Spark from PyPI.


If you'd like to build Spark from 
source, visit [Building Spark](building-spark.html).


Spark runs on both Windows and UNIX-like systems (e.g. Linux, Mac OS). It's easy to run
locally on one machine --- all you need is to have `java` installed on your system `PATH`,
or the `JAVA_HOME` environment variable pointing to a Java installation.

<<<<<<< HEAD
Spark runs on Java 8, Python 2.7+/3.4+ and R 3.1+. For the Scala API, Spark {{site.SPARK_VERSION}}
uses Scala {{site.SCALA_BINARY_VERSION}}. You will need to use a compatible Scala version
({{site.SCALA_BINARY_VERSION}}.x).

Note that support for Java 7, Python 2.6 and old Hadoop versions before 2.6.5 were removed as of Spark 2.2.0.
Support for Scala 2.10 was removed as of 2.3.0. Support for Scala 2.11 is deprecated as of Spark 2.4.1
and will be removed in Spark 3.0.

=======
Spark runs on Java 8/11, Scala 2.12, Python 2.7+/3.4+ and R 3.1+.
Java 8 prior to version 8u92 support is deprecated as of Spark 3.0.0.
Python 2 and Python 3 prior to version 3.6 support is deprecated as of Spark 3.0.0.
R prior to version 3.4 support is deprecated as of Spark 3.0.0.
For the Scala API, Spark {{site.SPARK_VERSION}}
uses Scala {{site.SCALA_BINARY_VERSION}}. You will need to use a compatible Scala version
({{site.SCALA_BINARY_VERSION}}.x).

>>>>>>> cceb2d6f
# Running the Examples and Shell

Spark comes with several sample programs.  Scala, Java, Python and R examples are in the
`examples/src/main` directory. To run one of the Java or Scala sample programs, use
`bin/run-example <class> [params]` in the top-level Spark directory. (Behind the scenes, this
invokes the more general
[`spark-submit` script](submitting-applications.html) for
launching applications). For example,

    ./bin/run-example SparkPi 10

You can also run Spark interactively through a modified version of the Scala shell. This is a
great way to learn the framework.

    ./bin/spark-shell --master local[2]

The `--master` option specifies the
[master URL for a distributed cluster](submitting-applications.html#master-urls), or `local` to run
locally with one thread, or `local[N]` to run locally with N threads. You should start by using
`local` for testing. For a full list of options, run Spark shell with the `--help` option.

Spark also provides a Python API. To run Spark interactively in a Python interpreter, use
`bin/pyspark`:

    ./bin/pyspark --master local[2]

Example applications are also provided in Python. For example,

    ./bin/spark-submit examples/src/main/python/pi.py 10

Spark also provides an [R API](sparkr.html) since 1.4 (only DataFrames APIs included).
To run Spark interactively in an R interpreter, use `bin/sparkR`:

    ./bin/sparkR --master local[2]

Example applications are also provided in R. For example,

    ./bin/spark-submit examples/src/main/r/dataframe.R

# Launching on a Cluster

The Spark [cluster mode overview](cluster-overview.html) explains the key concepts in running on a cluster.
Spark can run both by itself, or over several existing cluster managers. It currently provides several
options for deployment:

* [Standalone Deploy Mode](spark-standalone.html): simplest way to deploy Spark on a private cluster
* [Apache Mesos](running-on-mesos.html)
* [Hadoop YARN](running-on-yarn.html)
* [Kubernetes](running-on-kubernetes.html)

# Where to Go from Here

**Programming Guides:**

* [Quick Start](quick-start.html): a quick introduction to the Spark API; start here!
* [RDD Programming Guide](rdd-programming-guide.html): overview of Spark basics - RDDs (core but old API), accumulators, and broadcast variables  
* [Spark SQL, Datasets, and DataFrames](sql-programming-guide.html): processing structured data with relational queries (newer API than RDDs)
* [Structured Streaming](structured-streaming-programming-guide.html): processing structured data streams with relation queries (using Datasets and DataFrames, newer API than DStreams)
* [Spark Streaming](streaming-programming-guide.html): processing data streams using DStreams (old API)
* [MLlib](ml-guide.html): applying machine learning algorithms
* [GraphX](graphx-programming-guide.html): processing graphs 

**API Docs:**

* [Spark Scala API (Scaladoc)](api/scala/index.html#org.apache.spark.package)
* [Spark Java API (Javadoc)](api/java/index.html)
* [Spark Python API (Sphinx)](api/python/index.html)
* [Spark R API (Roxygen2)](api/R/index.html)
* [Spark SQL, Built-in Functions (MkDocs)](api/sql/index.html)

**Deployment Guides:**

* [Cluster Overview](cluster-overview.html): overview of concepts and components when running on a cluster
* [Submitting Applications](submitting-applications.html): packaging and deploying applications
* Deployment modes:
  * [Amazon EC2](https://github.com/amplab/spark-ec2): scripts that let you launch a cluster on EC2 in about 5 minutes
  * [Standalone Deploy Mode](spark-standalone.html): launch a standalone cluster quickly without a third-party cluster manager
  * [Mesos](running-on-mesos.html): deploy a private cluster using
      [Apache Mesos](https://mesos.apache.org)
  * [YARN](running-on-yarn.html): deploy Spark on top of Hadoop NextGen (YARN)
  * [Kubernetes](running-on-kubernetes.html): deploy Spark on top of Kubernetes

**Other Documents:**

* [Configuration](configuration.html): customize Spark via its configuration system
* [Monitoring](monitoring.html): track the behavior of your applications
* [Tuning Guide](tuning.html): best practices to optimize performance and memory use
* [Job Scheduling](job-scheduling.html): scheduling resources across and within Spark applications
* [Security](security.html): Spark security support
* [Hardware Provisioning](hardware-provisioning.html): recommendations for cluster hardware
* Integration with other storage systems:
  * [Cloud Infrastructures](cloud-integration.html)
  * [OpenStack Swift](storage-openstack-swift.html)
* [Migration Guide](migration-guide.html): Migration guides for Spark components
* [Building Spark](building-spark.html): build Spark using the Maven system
* [Contributing to Spark](https://spark.apache.org/contributing.html)
* [Third Party Projects](https://spark.apache.org/third-party-projects.html): related third party Spark projects

**External Resources:**

* [Spark Homepage](https://spark.apache.org)
* [Spark Community](https://spark.apache.org/community.html) resources, including local meetups
* [StackOverflow tag `apache-spark`](http://stackoverflow.com/questions/tagged/apache-spark)
* [Mailing Lists](https://spark.apache.org/mailing-lists.html): ask questions about Spark here
* [AMP Camps](http://ampcamp.berkeley.edu/): a series of training camps at UC Berkeley that featured talks and
  exercises about Spark, Spark Streaming, Mesos, and more. [Videos](http://ampcamp.berkeley.edu/6/),
  [slides](http://ampcamp.berkeley.edu/6/) and [exercises](http://ampcamp.berkeley.edu/6/exercises/) are
  available online for free.
* [Code Examples](https://spark.apache.org/examples.html): more are also available in the `examples` subfolder of Spark ([Scala]({{site.SPARK_GITHUB_URL}}/tree/master/examples/src/main/scala/org/apache/spark/examples),
 [Java]({{site.SPARK_GITHUB_URL}}/tree/master/examples/src/main/java/org/apache/spark/examples),
 [Python]({{site.SPARK_GITHUB_URL}}/tree/master/examples/src/main/python),
 [R]({{site.SPARK_GITHUB_URL}}/tree/master/examples/src/main/r))<|MERGE_RESOLUTION|>--- conflicted
+++ resolved
@@ -30,11 +30,6 @@
 Security in Spark is OFF by default. This could mean you are vulnerable to attack by default.
 Please see [Spark Security](security.html) before downloading and running Spark.
 
-# Security
-
-Security in Spark is OFF by default. This could mean you are vulnerable to attack by default.
-Please see [Spark Security](security.html) before downloading and running Spark.
-
 # Downloading
 
 Get Spark from the [downloads page](https://spark.apache.org/downloads.html) of the project website. This documentation is for Spark version {{site.SPARK_VERSION}}. Spark uses Hadoop's client libraries for HDFS and YARN. Downloads are pre-packaged for a handful of popular Hadoop versions.
@@ -51,16 +46,6 @@
 locally on one machine --- all you need is to have `java` installed on your system `PATH`,
 or the `JAVA_HOME` environment variable pointing to a Java installation.
 
-<<<<<<< HEAD
-Spark runs on Java 8, Python 2.7+/3.4+ and R 3.1+. For the Scala API, Spark {{site.SPARK_VERSION}}
-uses Scala {{site.SCALA_BINARY_VERSION}}. You will need to use a compatible Scala version
-({{site.SCALA_BINARY_VERSION}}.x).
-
-Note that support for Java 7, Python 2.6 and old Hadoop versions before 2.6.5 were removed as of Spark 2.2.0.
-Support for Scala 2.10 was removed as of 2.3.0. Support for Scala 2.11 is deprecated as of Spark 2.4.1
-and will be removed in Spark 3.0.
-
-=======
 Spark runs on Java 8/11, Scala 2.12, Python 2.7+/3.4+ and R 3.1+.
 Java 8 prior to version 8u92 support is deprecated as of Spark 3.0.0.
 Python 2 and Python 3 prior to version 3.6 support is deprecated as of Spark 3.0.0.
@@ -69,7 +54,6 @@
 uses Scala {{site.SCALA_BINARY_VERSION}}. You will need to use a compatible Scala version
 ({{site.SCALA_BINARY_VERSION}}.x).
 
->>>>>>> cceb2d6f
 # Running the Examples and Shell
 
 Spark comes with several sample programs.  Scala, Java, Python and R examples are in the
