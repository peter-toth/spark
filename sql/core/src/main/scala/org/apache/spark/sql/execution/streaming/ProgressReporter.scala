/*
 * Licensed to the Apache Software Foundation (ASF) under one or more
 * contributor license agreements.  See the NOTICE file distributed with
 * this work for additional information regarding copyright ownership.
 * The ASF licenses this file to You under the Apache License, Version 2.0
 * (the "License"); you may not use this file except in compliance with
 * the License.  You may obtain a copy of the License at
 *
 *    http://www.apache.org/licenses/LICENSE-2.0
 *
 * Unless required by applicable law or agreed to in writing, software
 * distributed under the License is distributed on an "AS IS" BASIS,
 * WITHOUT WARRANTIES OR CONDITIONS OF ANY KIND, either express or implied.
 * See the License for the specific language governing permissions and
 * limitations under the License.
 */

package org.apache.spark.sql.execution.streaming

import java.text.SimpleDateFormat
import java.util.{Date, UUID}

import scala.collection.JavaConverters._
import scala.collection.mutable

import org.apache.spark.internal.Logging
import org.apache.spark.sql.SparkSession
import org.apache.spark.sql.catalyst.plans.logical.{EventTimeWatermark, LogicalPlan}
import org.apache.spark.sql.catalyst.util.DateTimeConstants.MILLIS_PER_SECOND
import org.apache.spark.sql.catalyst.util.DateTimeUtils
import org.apache.spark.sql.connector.catalog.Table
import org.apache.spark.sql.connector.read.streaming.{MicroBatchStream, SparkDataStream}
import org.apache.spark.sql.execution.QueryExecution
<<<<<<< HEAD
import org.apache.spark.sql.execution.datasources.v2.DataSourceV2ScanExec
import org.apache.spark.sql.sources.v2.reader.streaming.MicroBatchReader
=======
import org.apache.spark.sql.execution.datasources.v2.{MicroBatchScanExec, StreamingDataSourceV2Relation, StreamWriterCommitProgress}
>>>>>>> cceb2d6f
import org.apache.spark.sql.streaming._
import org.apache.spark.sql.streaming.StreamingQueryListener.QueryProgressEvent
import org.apache.spark.util.Clock

/**
 * Responsible for continually reporting statistics about the amount of data processed as well
 * as latency for a streaming query.  This trait is designed to be mixed into the
 * [[StreamExecution]], who is responsible for calling `startTrigger` and `finishTrigger`
 * at the appropriate times. Additionally, the status can updated with `updateStatusMessage` to
 * allow reporting on the streams current state (i.e. "Fetching more data").
 */
trait ProgressReporter extends Logging {

  case class ExecutionStats(
    inputRows: Map[SparkDataStream, Long],
    stateOperators: Seq[StateOperatorProgress],
    eventTimeStats: Map[String, String])

  // Internal state of the stream, required for computing metrics.
  protected def id: UUID
  protected def runId: UUID
  protected def name: String
  protected def triggerClock: Clock
  protected def logicalPlan: LogicalPlan
  protected def lastExecution: QueryExecution
  protected def newData: Map[SparkDataStream, LogicalPlan]
  protected def sinkCommitProgress: Option[StreamWriterCommitProgress]
  protected def sources: Seq[SparkDataStream]
  protected def sink: Table
  protected def offsetSeqMetadata: OffsetSeqMetadata
  protected def currentBatchId: Long
  protected def sparkSession: SparkSession
  protected def postEvent(event: StreamingQueryListener.Event): Unit

  // Local timestamps and counters.
  private var currentTriggerStartTimestamp = -1L
  private var currentTriggerEndTimestamp = -1L
  private var currentTriggerStartOffsets: Map[SparkDataStream, String] = _
  private var currentTriggerEndOffsets: Map[SparkDataStream, String] = _
  // TODO: Restore this from the checkpoint when possible.
  private var lastTriggerStartTimestamp = -1L

  private val currentDurationsMs = new mutable.HashMap[String, Long]()

  /** Flag that signals whether any error with input metrics have already been logged */
  private var metricWarningLogged: Boolean = false

  /** Holds the most recent query progress updates.  Accesses must lock on the queue itself. */
  private val progressBuffer = new mutable.Queue[StreamingQueryProgress]()

  private val noDataProgressEventInterval =
    sparkSession.sessionState.conf.streamingNoDataProgressEventInterval

  // The timestamp we report an event that has no input data
  private var lastNoDataProgressEventTime = Long.MinValue

  private val timestampFormat = new SimpleDateFormat("yyyy-MM-dd'T'HH:mm:ss.SSS'Z'") // ISO8601
  timestampFormat.setTimeZone(DateTimeUtils.getTimeZone("UTC"))

  @volatile
  protected var currentStatus: StreamingQueryStatus = {
    new StreamingQueryStatus(
      message = "Initializing StreamExecution",
      isDataAvailable = false,
      isTriggerActive = false)
  }

  /** Returns the current status of the query. */
  def status: StreamingQueryStatus = currentStatus

  /** Returns an array containing the most recent query progress updates. */
  def recentProgress: Array[StreamingQueryProgress] = progressBuffer.synchronized {
    progressBuffer.toArray
  }

  /** Returns the most recent query progress update or null if there were no progress updates. */
  def lastProgress: StreamingQueryProgress = progressBuffer.synchronized {
    progressBuffer.lastOption.orNull
  }

  /** Begins recording statistics about query progress for a given trigger. */
  protected def startTrigger(): Unit = {
    logDebug("Starting Trigger Calculation")
    lastTriggerStartTimestamp = currentTriggerStartTimestamp
    currentTriggerStartTimestamp = triggerClock.getTimeMillis()
    currentTriggerStartOffsets = null
    currentTriggerEndOffsets = null
    currentDurationsMs.clear()
  }

  /**
   * Record the offsets range this trigger will process. Call this before updating
   * `committedOffsets` in `StreamExecution` to make sure that the correct range is recorded.
   */
  protected def recordTriggerOffsets(from: StreamProgress, to: StreamProgress): Unit = {
    currentTriggerStartOffsets = from.mapValues(_.json)
    currentTriggerEndOffsets = to.mapValues(_.json)
  }

  private def updateProgress(newProgress: StreamingQueryProgress): Unit = {
    progressBuffer.synchronized {
      progressBuffer += newProgress
      while (progressBuffer.length >= sparkSession.sqlContext.conf.streamingProgressRetention) {
        progressBuffer.dequeue()
      }
    }
    postEvent(new QueryProgressEvent(newProgress))
    logInfo(s"Streaming query made progress: $newProgress")
  }

  /** Finalizes the query progress and adds it to list of recent status updates. */
  protected def finishTrigger(hasNewData: Boolean): Unit = {
    assert(currentTriggerStartOffsets != null && currentTriggerEndOffsets != null)
    currentTriggerEndTimestamp = triggerClock.getTimeMillis()

    val executionStats = extractExecutionStats(hasNewData)
    val processingTimeSec =
      (currentTriggerEndTimestamp - currentTriggerStartTimestamp).toDouble / MILLIS_PER_SECOND

    val inputTimeSec = if (lastTriggerStartTimestamp >= 0) {
      (currentTriggerStartTimestamp - lastTriggerStartTimestamp).toDouble / MILLIS_PER_SECOND
    } else {
      Double.NaN
    }
    logDebug(s"Execution stats: $executionStats")

    val sourceProgress = sources.distinct.map { source =>
      val numRecords = executionStats.inputRows.getOrElse(source, 0L)
      new SourceProgress(
        description = source.toString,
        startOffset = currentTriggerStartOffsets.get(source).orNull,
        endOffset = currentTriggerEndOffsets.get(source).orNull,
        numInputRows = numRecords,
        inputRowsPerSecond = numRecords / inputTimeSec,
        processedRowsPerSecond = numRecords / processingTimeSec
      )
    }

    val sinkProgress = SinkProgress(
      sink.toString,
      sinkCommitProgress.map(_.numOutputRows))

    val newProgress = new StreamingQueryProgress(
      id = id,
      runId = runId,
      name = name,
      timestamp = formatTimestamp(currentTriggerStartTimestamp),
      batchId = currentBatchId,
      durationMs = new java.util.HashMap(currentDurationsMs.toMap.mapValues(long2Long).asJava),
      eventTime = new java.util.HashMap(executionStats.eventTimeStats.asJava),
      stateOperators = executionStats.stateOperators.toArray,
      sources = sourceProgress.toArray,
      sink = sinkProgress)

    if (hasNewData) {
      // Reset noDataEventTimestamp if we processed any data
      lastNoDataProgressEventTime = Long.MinValue
      updateProgress(newProgress)
    } else {
      val now = triggerClock.getTimeMillis()
      if (now - noDataProgressEventInterval >= lastNoDataProgressEventTime) {
        lastNoDataProgressEventTime = now
        updateProgress(newProgress)
      }
    }

    currentStatus = currentStatus.copy(isTriggerActive = false)
  }

  /** Extract statistics about stateful operators from the executed query plan. */
  private def extractStateOperatorMetrics(hasNewData: Boolean): Seq[StateOperatorProgress] = {
    if (lastExecution == null) return Nil
    // lastExecution could belong to one of the previous triggers if `!hasNewData`.
    // Walking the plan again should be inexpensive.
    lastExecution.executedPlan.collect {
      case p if p.isInstanceOf[StateStoreWriter] =>
        val progress = p.asInstanceOf[StateStoreWriter].getProgress()
        if (hasNewData) progress else progress.copy(newNumRowsUpdated = 0)
    }
  }

  /** Extracts statistics from the most recent query execution. */
  private def extractExecutionStats(hasNewData: Boolean): ExecutionStats = {
    val hasEventTime = logicalPlan.collect { case e: EventTimeWatermark => e }.nonEmpty
    val watermarkTimestamp =
      if (hasEventTime) Map("watermark" -> formatTimestamp(offsetSeqMetadata.batchWatermarkMs))
      else Map.empty[String, String]

    // SPARK-19378: Still report metrics even though no data was processed while reporting progress.
    val stateOperators = extractStateOperatorMetrics(hasNewData)

    if (!hasNewData) {
      return ExecutionStats(Map.empty, stateOperators, watermarkTimestamp)
    }

    val numInputRows = extractSourceToNumInputRows()

    val eventTimeStats = lastExecution.executedPlan.collect {
      case e: EventTimeWatermarkExec if e.eventTimeStats.value.count > 0 =>
        val stats = e.eventTimeStats.value
        Map(
          "max" -> stats.max,
          "min" -> stats.min,
          "avg" -> stats.avg.toLong).mapValues(formatTimestamp)
    }.headOption.getOrElse(Map.empty) ++ watermarkTimestamp

    ExecutionStats(numInputRows, stateOperators, eventTimeStats)
  }

  /** Extract number of input sources for each streaming source in plan */
  private def extractSourceToNumInputRows(): Map[SparkDataStream, Long] = {

    def sumRows(tuples: Seq[(SparkDataStream, Long)]): Map[SparkDataStream, Long] = {
      tuples.groupBy(_._1).mapValues(_.map(_._2).sum) // sum up rows for each source
    }

    val onlyDataSourceV2Sources = {
<<<<<<< HEAD
      // Check whether the streaming query's logical plan has only V2 data sources
      val allStreamingLeaves =
        logicalPlan.collect { case s: StreamingExecutionRelation => s }
      allStreamingLeaves.forall { _.source.isInstanceOf[MicroBatchReader] }
    }

    if (onlyDataSourceV2Sources) {
      // DataSourceV2ScanExec is the execution plan leaf that is responsible for reading data
      // from a V2 source and has a direct reference to the V2 source that generated it. Each
      // DataSourceV2ScanExec records the number of rows it has read using SQLMetrics. However,
      // just collecting all DataSourceV2ScanExec nodes and getting the metric is not correct as
      // a DataSourceV2ScanExec instance may be referred to in the execution plan from two (or
      // even multiple times) points and considering it twice will lead to double counting. We
      // can't dedup them using their hashcode either because two different instances of
      // DataSourceV2ScanExec can have the same hashcode but account for separate sets of
      // records read, and deduping them to consider only one of them would be undercounting the
      // records read. Therefore the right way to do this is to consider the unique instances of
      // DataSourceV2ScanExec (using their identity hash codes) and get metrics from them.
      // Hence we calculate in the following way.
      //
      // 1. Collect all the unique DataSourceV2ScanExec instances using IdentityHashMap.
      //
      // 2. Extract the source and the number of rows read from the DataSourceV2ScanExec instanes.
      //
      // 3. Multiple DataSourceV2ScanExec instance may refer to the same source (can happen with
      //    self-unions or self-joins). Add up the number of rows for each unique source.
      val uniqueStreamingExecLeavesMap =
        new IdentityHashMap[DataSourceV2ScanExec, DataSourceV2ScanExec]()

      lastExecution.executedPlan.collectLeaves().foreach {
        case s: DataSourceV2ScanExec if s.reader.isInstanceOf[BaseStreamingSource] =>
          uniqueStreamingExecLeavesMap.put(s, s)
        case _ =>
      }

      val sourceToInputRowsTuples =
        uniqueStreamingExecLeavesMap.values.asScala.map { execLeaf =>
          val numRows = execLeaf.metrics.get("numOutputRows").map(_.value).getOrElse(0L)
          val source = execLeaf.reader.asInstanceOf[BaseStreamingSource]
=======
      // Check whether the streaming query's logical plan has only V2 micro-batch data sources
      val allStreamingLeaves = logicalPlan.collect {
        case s: StreamingDataSourceV2Relation => s.stream.isInstanceOf[MicroBatchStream]
        case _: StreamingExecutionRelation => false
      }
      allStreamingLeaves.forall(_ == true)
    }

    if (onlyDataSourceV2Sources) {
      // It's possible that multiple DataSourceV2ScanExec instances may refer to the same source
      // (can happen with self-unions or self-joins). This means the source is scanned multiple
      // times in the query, we should count the numRows for each scan.
      val sourceToInputRowsTuples = lastExecution.executedPlan.collect {
        case s: MicroBatchScanExec =>
          val numRows = s.metrics.get("numOutputRows").map(_.value).getOrElse(0L)
          val source = s.stream
>>>>>>> cceb2d6f
          source -> numRows
      }
      logDebug("Source -> # input rows\n\t" + sourceToInputRowsTuples.mkString("\n\t"))
      sumRows(sourceToInputRowsTuples)
    } else {

      // Since V1 source do not generate execution plan leaves that directly link with source that
      // generated it, we can only do a best-effort association between execution plan leaves to the
      // sources. This is known to fail in a few cases, see SPARK-24050.
      //
      // We want to associate execution plan leaves to sources that generate them, so that we match
      // the their metrics (e.g. numOutputRows) to the sources. To do this we do the following.
      // Consider the translation from the streaming logical plan to the final executed plan.
      //
      // streaming logical plan (with sources) <==> trigger's logical plan <==> executed plan
      //
      // 1. We keep track of streaming sources associated with each leaf in trigger's logical plan
      //  - Each logical plan leaf will be associated with a single streaming source.
      //  - There can be multiple logical plan leaves associated with a streaming source.
      //  - There can be leaves not associated with any streaming source, because they were
      //      generated from a batch source (e.g. stream-batch joins)
      //
      // 2. Assuming that the executed plan has same number of leaves in the same order as that of
      //    the trigger logical plan, we associate executed plan leaves with corresponding
      //    streaming sources.
      //
      // 3. For each source, we sum the metrics of the associated execution plan leaves.
      //
      val logicalPlanLeafToSource = newData.flatMap { case (source, logicalPlan) =>
        logicalPlan.collectLeaves().map { leaf => leaf -> source }
      }
      val allLogicalPlanLeaves = lastExecution.logical.collectLeaves() // includes non-streaming
      val allExecPlanLeaves = lastExecution.executedPlan.collectLeaves()
      if (allLogicalPlanLeaves.size == allExecPlanLeaves.size) {
        val execLeafToSource = allLogicalPlanLeaves.zip(allExecPlanLeaves).flatMap {
          case (lp, ep) => logicalPlanLeafToSource.get(lp).map { source => ep -> source }
        }
        val sourceToInputRowsTuples = execLeafToSource.map { case (execLeaf, source) =>
          val numRows = execLeaf.metrics.get("numOutputRows").map(_.value).getOrElse(0L)
          source -> numRows
        }
        sumRows(sourceToInputRowsTuples)
      } else {
        if (!metricWarningLogged) {
          def toString[T](seq: Seq[T]): String = s"(size = ${seq.size}), ${seq.mkString(", ")}"

          logWarning(
            "Could not report metrics as number leaves in trigger logical plan did not match that" +
              s" of the execution plan:\n" +
              s"logical plan leaves: ${toString(allLogicalPlanLeaves)}\n" +
              s"execution plan leaves: ${toString(allExecPlanLeaves)}\n")
          metricWarningLogged = true
        }
        Map.empty
      }
    }
  }

  /** Records the duration of running `body` for the next query progress update. */
  protected def reportTimeTaken[T](triggerDetailKey: String)(body: => T): T = {
    val startTime = triggerClock.getTimeMillis()
    val result = body
    val endTime = triggerClock.getTimeMillis()
    val timeTaken = math.max(endTime - startTime, 0)

    val previousTime = currentDurationsMs.getOrElse(triggerDetailKey, 0L)
    currentDurationsMs.put(triggerDetailKey, previousTime + timeTaken)
    logDebug(s"$triggerDetailKey took $timeTaken ms")
    result
  }

  private def formatTimestamp(millis: Long): String = {
    timestampFormat.format(new Date(millis))
  }

  /** Updates the message returned in `status`. */
  protected def updateStatusMessage(message: String): Unit = {
    currentStatus = currentStatus.copy(message = message)
  }
}<|MERGE_RESOLUTION|>--- conflicted
+++ resolved
@@ -31,12 +31,7 @@
 import org.apache.spark.sql.connector.catalog.Table
 import org.apache.spark.sql.connector.read.streaming.{MicroBatchStream, SparkDataStream}
 import org.apache.spark.sql.execution.QueryExecution
-<<<<<<< HEAD
-import org.apache.spark.sql.execution.datasources.v2.DataSourceV2ScanExec
-import org.apache.spark.sql.sources.v2.reader.streaming.MicroBatchReader
-=======
 import org.apache.spark.sql.execution.datasources.v2.{MicroBatchScanExec, StreamingDataSourceV2Relation, StreamWriterCommitProgress}
->>>>>>> cceb2d6f
 import org.apache.spark.sql.streaming._
 import org.apache.spark.sql.streaming.StreamingQueryListener.QueryProgressEvent
 import org.apache.spark.util.Clock
@@ -254,47 +249,6 @@
     }
 
     val onlyDataSourceV2Sources = {
-<<<<<<< HEAD
-      // Check whether the streaming query's logical plan has only V2 data sources
-      val allStreamingLeaves =
-        logicalPlan.collect { case s: StreamingExecutionRelation => s }
-      allStreamingLeaves.forall { _.source.isInstanceOf[MicroBatchReader] }
-    }
-
-    if (onlyDataSourceV2Sources) {
-      // DataSourceV2ScanExec is the execution plan leaf that is responsible for reading data
-      // from a V2 source and has a direct reference to the V2 source that generated it. Each
-      // DataSourceV2ScanExec records the number of rows it has read using SQLMetrics. However,
-      // just collecting all DataSourceV2ScanExec nodes and getting the metric is not correct as
-      // a DataSourceV2ScanExec instance may be referred to in the execution plan from two (or
-      // even multiple times) points and considering it twice will lead to double counting. We
-      // can't dedup them using their hashcode either because two different instances of
-      // DataSourceV2ScanExec can have the same hashcode but account for separate sets of
-      // records read, and deduping them to consider only one of them would be undercounting the
-      // records read. Therefore the right way to do this is to consider the unique instances of
-      // DataSourceV2ScanExec (using their identity hash codes) and get metrics from them.
-      // Hence we calculate in the following way.
-      //
-      // 1. Collect all the unique DataSourceV2ScanExec instances using IdentityHashMap.
-      //
-      // 2. Extract the source and the number of rows read from the DataSourceV2ScanExec instanes.
-      //
-      // 3. Multiple DataSourceV2ScanExec instance may refer to the same source (can happen with
-      //    self-unions or self-joins). Add up the number of rows for each unique source.
-      val uniqueStreamingExecLeavesMap =
-        new IdentityHashMap[DataSourceV2ScanExec, DataSourceV2ScanExec]()
-
-      lastExecution.executedPlan.collectLeaves().foreach {
-        case s: DataSourceV2ScanExec if s.reader.isInstanceOf[BaseStreamingSource] =>
-          uniqueStreamingExecLeavesMap.put(s, s)
-        case _ =>
-      }
-
-      val sourceToInputRowsTuples =
-        uniqueStreamingExecLeavesMap.values.asScala.map { execLeaf =>
-          val numRows = execLeaf.metrics.get("numOutputRows").map(_.value).getOrElse(0L)
-          val source = execLeaf.reader.asInstanceOf[BaseStreamingSource]
-=======
       // Check whether the streaming query's logical plan has only V2 micro-batch data sources
       val allStreamingLeaves = logicalPlan.collect {
         case s: StreamingDataSourceV2Relation => s.stream.isInstanceOf[MicroBatchStream]
@@ -311,7 +265,6 @@
         case s: MicroBatchScanExec =>
           val numRows = s.metrics.get("numOutputRows").map(_.value).getOrElse(0L)
           val source = s.stream
->>>>>>> cceb2d6f
           source -> numRows
       }
       logDebug("Source -> # input rows\n\t" + sourceToInputRowsTuples.mkString("\n\t"))
