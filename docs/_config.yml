highlighter: rouge
markdown: kramdown
gems:
  - jekyll-redirect-from

# For some reason kramdown seems to behave differently on different
# OS/packages wrt encoding. So we hard code this config.
kramdown:
  entity_output: numeric

include:
  - _static
  - _modules

# These allow the documentation to be updated with newer releases
# of Spark, Scala, and Mesos.
<<<<<<< HEAD
SPARK_VERSION: 3.0.0.cloudera1-SNAPSHOT
SPARK_VERSION_SHORT: 3.0.0
=======
SPARK_VERSION: 3.0.0-preview2
SPARK_VERSION_SHORT: 3.0.0-preview2
>>>>>>> bcadd5c3
SCALA_BINARY_VERSION: "2.12"
SCALA_VERSION: "2.12.10"
MESOS_VERSION: 1.0.0
SPARK_ISSUE_TRACKER_URL: https://issues.apache.org/jira/browse/SPARK
SPARK_GITHUB_URL: https://github.com/apache/spark<|MERGE_RESOLUTION|>--- conflicted
+++ resolved
@@ -14,13 +14,8 @@
 
 # These allow the documentation to be updated with newer releases
 # of Spark, Scala, and Mesos.
-<<<<<<< HEAD
 SPARK_VERSION: 3.0.0.cloudera1-SNAPSHOT
 SPARK_VERSION_SHORT: 3.0.0
-=======
-SPARK_VERSION: 3.0.0-preview2
-SPARK_VERSION_SHORT: 3.0.0-preview2
->>>>>>> bcadd5c3
 SCALA_BINARY_VERSION: "2.12"
 SCALA_VERSION: "2.12.10"
 MESOS_VERSION: 1.0.0
