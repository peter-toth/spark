--- conflicted
+++ resolved
@@ -328,16 +328,14 @@
     CACHED_FILES_TYPES,
     CACHED_CONF_ARCHIVE)
 
-<<<<<<< HEAD
   private[yarn] val SPARK_SHUFFLE_SERVICE_NAME = ConfigBuilder("spark.shuffle.service.name")
     .stringConf
     .createWithDefault("spark2_shuffle")
-=======
+
   /* YARN allocator-level blacklisting related config entries. */
   private[spark] val YARN_EXECUTOR_LAUNCH_BLACKLIST_ENABLED =
     ConfigBuilder("spark.yarn.blacklist.executor.launch.blacklisting.enabled")
       .booleanConf
       .createWithDefault(false)
 
->>>>>>> b9a6f749
 }