/*
 * Licensed to the Apache Software Foundation (ASF) under one or more
 * contributor license agreements.  See the NOTICE file distributed with
 * this work for additional information regarding copyright ownership.
 * The ASF licenses this file to You under the Apache License, Version 2.0
 * (the "License"); you may not use this file except in compliance with
 * the License.  You may obtain a copy of the License at
 *
 *    http://www.apache.org/licenses/LICENSE-2.0
 *
 * Unless required by applicable law or agreed to in writing, software
 * distributed under the License is distributed on an "AS IS" BASIS,
 * WITHOUT WARRANTIES OR CONDITIONS OF ANY KIND, either express or implied.
 * See the License for the specific language governing permissions and
 * limitations under the License.
 */

package org.apache.spark.sql.execution

import org.apache.spark.rdd.RDD
import org.apache.spark.serializer.Serializer
import org.apache.spark.sql.catalyst.InternalRow
import org.apache.spark.sql.catalyst.expressions._
import org.apache.spark.sql.catalyst.expressions.codegen.{CodegenContext, CodeGenerator, ExprCode, LazilyGeneratedOrdering}
import org.apache.spark.sql.catalyst.plans.physical._
import org.apache.spark.sql.catalyst.util.truncatedString
import org.apache.spark.sql.execution.exchange.ShuffleExchangeExec
<<<<<<< HEAD
=======
import org.apache.spark.sql.execution.metric.{SQLShuffleReadMetricsReporter, SQLShuffleWriteMetricsReporter}

/**
 * The operator takes limited number of elements from its child operator.
 */
trait LimitExec extends UnaryExecNode {
  /** Number of element should be taken from child operator */
  def limit: Int
}
>>>>>>> cceb2d6f

/**
 * Take the first `limit` elements and collect them to a single partition.
 *
 * This operator will be used when a logical `Limit` operation is the final operator in an
 * logical plan, which happens when the user is collecting results back to the driver.
 */
case class CollectLimitExec(limit: Int, child: SparkPlan) extends LimitExec {
  override def output: Seq[Attribute] = child.output
  override def outputPartitioning: Partitioning = SinglePartition
  override def executeCollect(): Array[InternalRow] = child.executeTake(limit)
  private val serializer: Serializer = new UnsafeRowSerializer(child.output.size)
  private lazy val writeMetrics =
    SQLShuffleWriteMetricsReporter.createShuffleWriteMetrics(sparkContext)
  private lazy val readMetrics =
    SQLShuffleReadMetricsReporter.createShuffleReadMetrics(sparkContext)
  override lazy val metrics = readMetrics ++ writeMetrics
  protected override def doExecute(): RDD[InternalRow] = {
    val locallyLimited = child.execute().mapPartitionsInternal(_.take(limit))
    val shuffled = new ShuffledRowRDD(
      ShuffleExchangeExec.prepareShuffleDependency(
        locallyLimited,
        child.output,
        SinglePartition,
        serializer,
        writeMetrics),
      readMetrics)
    shuffled.mapPartitionsInternal(_.take(limit))
  }
}

object BaseLimitExec {
  private val curId = new java.util.concurrent.atomic.AtomicInteger()

  def newLimitCountTerm(): String = {
    val id = curId.getAndIncrement()
    s"_limit_counter_$id"
  }
}

/**
 * Helper trait which defines methods that are shared by both
 * [[LocalLimitExec]] and [[GlobalLimitExec]].
 */
<<<<<<< HEAD
trait BaseLimitExec extends UnaryExecNode with CodegenSupport {
  val limit: Int
=======
trait BaseLimitExec extends LimitExec with CodegenSupport {
>>>>>>> cceb2d6f
  override def output: Seq[Attribute] = child.output

  protected override def doExecute(): RDD[InternalRow] = child.execute().mapPartitions { iter =>
    iter.take(limit)
  }

  override def inputRDDs(): Seq[RDD[InternalRow]] = {
    child.asInstanceOf[CodegenSupport].inputRDDs()
  }

  // Mark this as empty. This plan doesn't need to evaluate any inputs and can defer the evaluation
  // to the parent operator.
  override def usedInputs: AttributeSet = AttributeSet.empty

  private lazy val countTerm = BaseLimitExec.newLimitCountTerm()

  override lazy val limitNotReachedChecks: Seq[String] = {
    s"$countTerm < $limit" +: super.limitNotReachedChecks
  }

  protected override def doProduce(ctx: CodegenContext): String = {
    child.asInstanceOf[CodegenSupport].produce(ctx, this)
  }

  override def doConsume(ctx: CodegenContext, input: Seq[ExprCode], row: ExprCode): String = {
    // The counter name is already obtained by the upstream operators via `limitNotReachedChecks`.
    // Here we have to inline it to not change its name. This is fine as we won't have many limit
    // operators in one query.
    ctx.addMutableState(CodeGenerator.JAVA_INT, countTerm, forceInline = true, useFreshName = false)
    s"""
       | if ($countTerm < $limit) {
       |   $countTerm += 1;
       |   ${consume(ctx, input)}
       | }
     """.stripMargin
  }
}

/**
 * Take the first `limit` elements of each child partition, but do not collect or shuffle them.
 */
case class LocalLimitExec(limit: Int, child: SparkPlan) extends BaseLimitExec {

  override def outputOrdering: Seq[SortOrder] = child.outputOrdering

  override def outputPartitioning: Partitioning = child.outputPartitioning
}

/**
 * Take the first `limit` elements of the child's single output partition.
 */
case class GlobalLimitExec(limit: Int, child: SparkPlan) extends BaseLimitExec {

  override def requiredChildDistribution: List[Distribution] = AllTuples :: Nil

  override def outputPartitioning: Partitioning = child.outputPartitioning

  override def outputOrdering: Seq[SortOrder] = child.outputOrdering
}

/**
 * Take the first limit elements as defined by the sortOrder, and do projection if needed.
 * This is logically equivalent to having a Limit operator after a [[SortExec]] operator,
 * or having a [[ProjectExec]] operator between them.
 * This could have been named TopK, but Spark's top operator does the opposite in ordering
 * so we name it TakeOrdered to avoid confusion.
 */
case class TakeOrderedAndProjectExec(
    limit: Int,
    sortOrder: Seq[SortOrder],
    projectList: Seq[NamedExpression],
    child: SparkPlan) extends UnaryExecNode {

  override def output: Seq[Attribute] = {
    projectList.map(_.toAttribute)
  }

  override def executeCollect(): Array[InternalRow] = {
    val ord = new LazilyGeneratedOrdering(sortOrder, child.output)
    val data = child.execute().map(_.copy()).takeOrdered(limit)(ord)
    if (projectList != child.output) {
      val proj = UnsafeProjection.create(projectList, child.output)
      data.map(r => proj(r).copy())
    } else {
      data
    }
  }

  private val serializer: Serializer = new UnsafeRowSerializer(child.output.size)

  private lazy val writeMetrics =
    SQLShuffleWriteMetricsReporter.createShuffleWriteMetrics(sparkContext)
  private lazy val readMetrics =
    SQLShuffleReadMetricsReporter.createShuffleReadMetrics(sparkContext)
  override lazy val metrics = readMetrics ++ writeMetrics

  protected override def doExecute(): RDD[InternalRow] = {
    val ord = new LazilyGeneratedOrdering(sortOrder, child.output)
    val localTopK: RDD[InternalRow] = {
      child.execute().map(_.copy()).mapPartitions { iter =>
        org.apache.spark.util.collection.Utils.takeOrdered(iter, limit)(ord)
      }
    }
    val shuffled = new ShuffledRowRDD(
      ShuffleExchangeExec.prepareShuffleDependency(
        localTopK,
        child.output,
        SinglePartition,
        serializer,
        writeMetrics),
      readMetrics)
    shuffled.mapPartitions { iter =>
      val topK = org.apache.spark.util.collection.Utils.takeOrdered(iter.map(_.copy()), limit)(ord)
      if (projectList != child.output) {
        val proj = UnsafeProjection.create(projectList, child.output)
        topK.map(r => proj(r))
      } else {
        topK
      }
    }
  }

  override def outputOrdering: Seq[SortOrder] = sortOrder

  override def outputPartitioning: Partitioning = SinglePartition

  override def simpleString(maxFields: Int): String = {
    val orderByString = truncatedString(sortOrder, "[", ",", "]", maxFields)
    val outputString = truncatedString(output, "[", ",", "]", maxFields)

    s"TakeOrderedAndProject(limit=$limit, orderBy=$orderByString, output=$outputString)"
  }
}<|MERGE_RESOLUTION|>--- conflicted
+++ resolved
@@ -25,8 +25,6 @@
 import org.apache.spark.sql.catalyst.plans.physical._
 import org.apache.spark.sql.catalyst.util.truncatedString
 import org.apache.spark.sql.execution.exchange.ShuffleExchangeExec
-<<<<<<< HEAD
-=======
 import org.apache.spark.sql.execution.metric.{SQLShuffleReadMetricsReporter, SQLShuffleWriteMetricsReporter}
 
 /**
@@ -36,7 +34,6 @@
   /** Number of element should be taken from child operator */
   def limit: Int
 }
->>>>>>> cceb2d6f
 
 /**
  * Take the first `limit` elements and collect them to a single partition.
@@ -81,12 +78,7 @@
  * Helper trait which defines methods that are shared by both
  * [[LocalLimitExec]] and [[GlobalLimitExec]].
  */
-<<<<<<< HEAD
-trait BaseLimitExec extends UnaryExecNode with CodegenSupport {
-  val limit: Int
-=======
 trait BaseLimitExec extends LimitExec with CodegenSupport {
->>>>>>> cceb2d6f
   override def output: Seq[Attribute] = child.output
 
   protected override def doExecute(): RDD[InternalRow] = child.execute().mapPartitions { iter =>
