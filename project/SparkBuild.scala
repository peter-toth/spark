--- conflicted
+++ resolved
@@ -113,13 +113,8 @@
 
   lazy val sparkGenjavadocSettings: Seq[sbt.Def.Setting[_]] = GenJavadocPlugin.projectSettings ++ Seq(
     scalacOptions ++= Seq(
-<<<<<<< HEAD
-      "-P:genjavadoc:out=" + (target.value / "java"),
       "-P:genjavadoc:strictVisibility=true", // hide package private types
       "-language:existentials"
-=======
-      "-P:genjavadoc:strictVisibility=true" // hide package private types
->>>>>>> a630e8d1
     )
   )
 
@@ -268,12 +263,8 @@
       "gcs-maven-central-mirror" at "https://maven-central.storage-download.googleapis.com/maven2/",
       DefaultMavenRepository,
       Resolver.mavenLocal,
-<<<<<<< HEAD
       "Cloudera Nexus" at "https://nexus-private.hortonworks.com/nexus/content/groups/public",
-      Resolver.file("local", file(Path.userHome.absolutePath + "/.ivy2/local"))(Resolver.ivyStylePatterns)
-=======
       Resolver.file("ivyLocal", file(Path.userHome.absolutePath + "/.ivy2/local"))(Resolver.ivyStylePatterns)
->>>>>>> a630e8d1
     ),
     externalResolvers := resolvers.value,
     otherResolvers := SbtPomKeys.mvnLocalRepository(dotM2 => Seq(Resolver.file("dotM2", dotM2))).value,
@@ -504,10 +495,6 @@
     "org.apache.spark.sql.hive.thriftserver.SparkSQLEnvSuite",
     "org.apache.spark.sql.hive.thriftserver.ui.ThriftServerPageSuite",
     "org.apache.spark.sql.hive.thriftserver.ui.HiveThriftServer2ListenerSuite",
-<<<<<<< HEAD
-    "org.apache.spark.sql.hive.thriftserver.ThriftServerWithSparkContextSuite",
-=======
->>>>>>> a630e8d1
     "org.apache.spark.sql.kafka010.KafkaDelegationTokenSuite"
   )
 
@@ -655,13 +642,9 @@
  * Overrides to work around sbt's dependency resolution being different from Maven's.
  */
 object DependencyOverrides {
-  lazy val guavaVersion = sys.props.get("guava.version").getOrElse("14.0.1")
+  lazy val guavaVersion = sys.props.get("guava.version").getOrElse("28.0-jre")
   lazy val settings = Seq(
     dependencyOverrides += "com.google.guava" % "guava" % guavaVersion,
-<<<<<<< HEAD
-    dependencyOverrides += "commons-io" % "commons-io" % "2.4",
-=======
->>>>>>> a630e8d1
     dependencyOverrides += "xerces" % "xercesImpl" % "2.12.0",
     dependencyOverrides += "jline" % "jline" % "2.14.6",
     dependencyOverrides += "org.apache.avro" % "avro" % "1.8.2")
@@ -900,10 +883,7 @@
       .map(_.filterNot(_.getCanonicalPath.contains("org/apache/spark/sql/catalog/v2/utils")))
       .map(_.filterNot(_.getCanonicalPath.contains("org/apache/hive")))
       .map(_.filterNot(_.getCanonicalPath.contains("org/apache/spark/sql/v2/avro")))
-<<<<<<< HEAD
-=======
       .map(_.filterNot(_.getCanonicalPath.contains("SSLOptions")))
->>>>>>> a630e8d1
   }
 
   private def ignoreClasspaths(classpaths: Seq[Classpath]): Seq[Classpath] = {
@@ -1021,21 +1001,6 @@
   import BuildCommons._
   private val defaultExcludedTags = Seq("org.apache.spark.tags.ChromeUITest")
 
-<<<<<<< HEAD
-  // TODO revisit for Scala 2.13 support
-  private val scalaBinaryVersion = "2.12"
-    /*
-    if (System.getProperty("scala-2.11") == "true") {
-      "2.11"
-    } else {
-      "2.12"
-    }
-     */
-
-  private val defaultExcludedTags = Seq("org.apache.spark.tags.ChromeUITest")
-
-=======
->>>>>>> a630e8d1
   lazy val settings = Seq (
     // Fork new JVMs for tests and set Java options for those
     fork := true,
