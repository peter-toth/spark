--- conflicted
+++ resolved
@@ -989,8 +989,6 @@
       }
     }
   }
-<<<<<<< HEAD
-=======
 
   test("SPARK-27671: cast from nested null type in struct") {
     import DataTypeTestUtils._
@@ -1006,5 +1004,4 @@
       checkEvaluation(ret, InternalRow(null))
     }
   }
->>>>>>> 7955b396
 }