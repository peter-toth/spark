--- conflicted
+++ resolved
@@ -42,11 +42,7 @@
  *      Results will be written to "benchmarks/AggregateBenchmark-results.txt".
  * }}}
  */
-<<<<<<< HEAD
-class AggregateBenchmark extends BenchmarkWithCodegen {
-=======
 object AggregateBenchmark extends SqlBasedBenchmark {
->>>>>>> cceb2d6f
 
   override def runBenchmarkSuite(mainArgs: Array[String]): Unit = {
     runBenchmark("aggregate without grouping") {
