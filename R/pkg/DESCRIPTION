Package: SparkR
Type: Package
<<<<<<< HEAD
Version: 3.0.1
=======
Version: 3.1.0
>>>>>>> a630e8d1
Title: R Front End for 'Apache Spark'
Description: Provides an R Front end for 'Apache Spark' <https://spark.apache.org>.
Authors@R: c(person("Shivaram", "Venkataraman", role = c("aut", "cre"),
                    email = "shivaram@cs.berkeley.edu"),
             person("Xiangrui", "Meng", role = "aut",
                    email = "meng@databricks.com"),
             person("Felix", "Cheung", role = "aut",
                    email = "felixcheung@apache.org"),
             person(family = "The Apache Software Foundation", role = c("aut", "cph")))
License: Apache License (== 2.0)
URL: https://www.apache.org/ https://spark.apache.org/
BugReports: https://spark.apache.org/contributing.html
SystemRequirements: Java (>= 8, < 12)
Depends:
    R (>= 3.5),
    methods
Suggests:
    knitr,
    rmarkdown,
    testthat,
    e1071,
    survival,
<<<<<<< HEAD
    arrow (>= 0.15.1)
=======
    arrow (>= 1.0.0)
>>>>>>> a630e8d1
Collate:
    'schema.R'
    'generics.R'
    'jobj.R'
    'column.R'
    'group.R'
    'RDD.R'
    'pairRDD.R'
    'DataFrame.R'
    'SQLContext.R'
    'WindowSpec.R'
    'backend.R'
    'broadcast.R'
    'catalog.R'
    'client.R'
    'context.R'
    'deserialize.R'
    'functions.R'
    'install.R'
    'jvm.R'
    'mllib_classification.R'
    'mllib_clustering.R'
    'mllib_fpm.R'
    'mllib_recommendation.R'
    'mllib_regression.R'
    'mllib_stat.R'
    'mllib_tree.R'
    'mllib_utils.R'
    'serialize.R'
    'sparkR.R'
    'stats.R'
    'streaming.R'
    'types.R'
    'utils.R'
    'window.R'
RoxygenNote: 5.0.1
VignetteBuilder: knitr
NeedsCompilation: no
Encoding: UTF-8<|MERGE_RESOLUTION|>--- conflicted
+++ resolved
@@ -1,10 +1,6 @@
 Package: SparkR
 Type: Package
-<<<<<<< HEAD
-Version: 3.0.1
-=======
 Version: 3.1.0
->>>>>>> a630e8d1
 Title: R Front End for 'Apache Spark'
 Description: Provides an R Front end for 'Apache Spark' <https://spark.apache.org>.
 Authors@R: c(person("Shivaram", "Venkataraman", role = c("aut", "cre"),
@@ -27,11 +23,7 @@
     testthat,
     e1071,
     survival,
-<<<<<<< HEAD
-    arrow (>= 0.15.1)
-=======
     arrow (>= 1.0.0)
->>>>>>> a630e8d1
 Collate:
     'schema.R'
     'generics.R'
