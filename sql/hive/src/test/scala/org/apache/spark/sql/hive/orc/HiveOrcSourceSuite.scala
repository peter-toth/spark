/*
 * Licensed to the Apache Software Foundation (ASF) under one or more
 * contributor license agreements.  See the NOTICE file distributed with
 * this work for additional information regarding copyright ownership.
 * The ASF licenses this file to You under the Apache License, Version 2.0
 * (the "License"); you may not use this file except in compliance with
 * the License.  You may obtain a copy of the License at
 *
 *    http://www.apache.org/licenses/LICENSE-2.0
 *
 * Unless required by applicable law or agreed to in writing, software
 * distributed under the License is distributed on an "AS IS" BASIS,
 * WITHOUT WARRANTIES OR CONDITIONS OF ANY KIND, either express or implied.
 * See the License for the specific language governing permissions and
 * limitations under the License.
 */

package org.apache.spark.sql.hive.orc

import java.io.File

import org.apache.commons.lang3.{JavaVersion, SystemUtils}

import org.apache.spark.sql.{AnalysisException, Row}
import org.apache.spark.sql.TestingUDT.{IntervalData, IntervalUDT}
import org.apache.spark.sql.execution.datasources.orc.OrcSuite
import org.apache.spark.sql.hive.HiveUtils
import org.apache.spark.sql.hive.test.TestHiveSingleton
import org.apache.spark.sql.types._
import org.apache.spark.util.Utils

class HiveOrcSourceSuite extends OrcSuite with TestHiveSingleton {

  override val orcImp: String = "hive"

  override def beforeAll(): Unit = {
    super.beforeAll()

    sql(
      s"""CREATE EXTERNAL TABLE normal_orc(
         |  intField INT,
         |  stringField STRING
         |)
         |STORED AS ORC
         |LOCATION '${orcTableAsDir.toURI}'
       """.stripMargin)

    sql(
      s"""INSERT INTO TABLE normal_orc
         |SELECT intField, stringField FROM orc_temp_table
       """.stripMargin)

    spark.sql(
      s"""CREATE TEMPORARY VIEW normal_orc_source
         |USING org.apache.spark.sql.hive.orc
         |OPTIONS (
         |  PATH '${new File(orcTableAsDir.getAbsolutePath).toURI}'
         |)
       """.stripMargin)

    spark.sql(
      s"""CREATE TEMPORARY VIEW normal_orc_as_source
         |USING org.apache.spark.sql.hive.orc
         |OPTIONS (
         |  PATH '${new File(orcTableAsDir.getAbsolutePath).toURI}'
         |)
       """.stripMargin)
  }

  test("SPARK-19459/SPARK-18220: read char/varchar column written by Hive") {
    val location = Utils.createTempDir()
    val uri = location.toURI
    try {
      hiveClient.runSqlHive("USE default")
      hiveClient.runSqlHive(
        """
          |CREATE EXTERNAL TABLE hive_orc(
          |  a STRING,
          |  b CHAR(10),
          |  c VARCHAR(10),
          |  d ARRAY<CHAR(3)>)
          |STORED AS orc""".stripMargin)
      // Hive throws an exception if I assign the location in the create table statement.
      hiveClient.runSqlHive(
        s"ALTER TABLE hive_orc SET LOCATION '$uri'")
      hiveClient.runSqlHive(
        """
          |INSERT INTO TABLE hive_orc
          |SELECT 'a', 'b', 'c', ARRAY(CAST('d' AS CHAR(3)))
          |FROM (SELECT 1) t""".stripMargin)

      // We create a different table in Spark using the same schema which points to
      // the same location.
      spark.sql(
        s"""
           |CREATE EXTERNAL TABLE spark_orc(
           |  a STRING,
           |  b CHAR(10),
           |  c VARCHAR(10),
           |  d ARRAY<CHAR(3)>)
           |STORED AS orc
           |LOCATION '$uri'""".stripMargin)
      val result = Row("a", "b         ", "c", Seq("d  "))
      checkAnswer(spark.table("hive_orc"), result)
      checkAnswer(spark.table("spark_orc"), result)
    } finally {
      hiveClient.runSqlHive("DROP TABLE IF EXISTS hive_orc")
      hiveClient.runSqlHive("DROP TABLE IF EXISTS spark_orc")
      Utils.deleteRecursively(location)
    }
  }

  test("SPARK-24204 error handling for unsupported data types") {
    withTempDir { dir =>
      val orcDir = new File(dir, "orc").getCanonicalPath

      // write path
      var msg = intercept[AnalysisException] {
        sql("select interval 1 days").write.mode("overwrite").orc(orcDir)
      }.getMessage
      assert(msg.contains("Cannot save interval data type into external storage."))

      msg = intercept[AnalysisException] {
        sql("select null").write.mode("overwrite").orc(orcDir)
      }.getMessage
      assert(msg.contains("ORC data source does not support null data type."))

      msg = intercept[AnalysisException] {
        spark.udf.register("testType", () => new IntervalData())
        sql("select testType()").write.mode("overwrite").orc(orcDir)
      }.getMessage
      assert(msg.contains("ORC data source does not support interval data type."))

      // read path
      msg = intercept[AnalysisException] {
        val schema = StructType(StructField("a", CalendarIntervalType, true) :: Nil)
        spark.range(1).write.mode("overwrite").orc(orcDir)
        spark.read.schema(schema).orc(orcDir).collect()
      }.getMessage
      assert(msg.contains("ORC data source does not support interval data type."))

      msg = intercept[AnalysisException] {
        val schema = StructType(StructField("a", new IntervalUDT(), true) :: Nil)
        spark.range(1).write.mode("overwrite").orc(orcDir)
        spark.read.schema(schema).orc(orcDir).collect()
      }.getMessage
      assert(msg.contains("ORC data source does not support interval data type."))
    }
  }

  test("Check BloomFilter creation") {
    Seq(true, false).foreach { convertMetastore =>
      withSQLConf(HiveUtils.CONVERT_METASTORE_ORC.key -> s"$convertMetastore") {
        if (HiveUtils.isHive23) {
          testBloomFilterCreation(org.apache.orc.OrcProto.Stream.Kind.BLOOM_FILTER_UTF8)
        } else {
          // Before ORC-101
          testBloomFilterCreation(org.apache.orc.OrcProto.Stream.Kind.BLOOM_FILTER)
        }
      }
    }
  }

  test("Enforce direct encoding column-wise selectively") {
    Seq(true, false).foreach { convertMetastore =>
      withSQLConf(HiveUtils.CONVERT_METASTORE_ORC.key -> s"$convertMetastore") {
        testSelectiveDictionaryEncoding(isSelective = false, isHive23 = HiveUtils.isHive23)
      }
    }
  }

<<<<<<< HEAD
  test("Check BloomFilter creation") {
    // CDPD-4216: disabled in JDK11; possibly fixed upstream as part of SPARK-27737.
    assume(!SystemUtils.isJavaVersionAtLeast(JavaVersion.JAVA_9))
    Seq(true, false).foreach { convertMetastore =>
      withSQLConf(HiveUtils.CONVERT_METASTORE_ORC.key -> s"$convertMetastore") {
        if (HiveUtils.isHive23) {
          testBloomFilterCreation(org.apache.orc.OrcProto.Stream.Kind.BLOOM_FILTER_UTF8)
        } else {
          // Before ORC-101
          testBloomFilterCreation(org.apache.orc.OrcProto.Stream.Kind.BLOOM_FILTER)
        }
      }
    }
=======
  test("SPARK-11412 read and merge orc schemas in parallel") {
    testMergeSchemasInParallel(OrcFileOperator.readOrcSchemasInParallel)
>>>>>>> cceb2d6f
  }
}<|MERGE_RESOLUTION|>--- conflicted
+++ resolved
@@ -169,23 +169,7 @@
     }
   }
 
-<<<<<<< HEAD
-  test("Check BloomFilter creation") {
-    // CDPD-4216: disabled in JDK11; possibly fixed upstream as part of SPARK-27737.
-    assume(!SystemUtils.isJavaVersionAtLeast(JavaVersion.JAVA_9))
-    Seq(true, false).foreach { convertMetastore =>
-      withSQLConf(HiveUtils.CONVERT_METASTORE_ORC.key -> s"$convertMetastore") {
-        if (HiveUtils.isHive23) {
-          testBloomFilterCreation(org.apache.orc.OrcProto.Stream.Kind.BLOOM_FILTER_UTF8)
-        } else {
-          // Before ORC-101
-          testBloomFilterCreation(org.apache.orc.OrcProto.Stream.Kind.BLOOM_FILTER)
-        }
-      }
-    }
-=======
   test("SPARK-11412 read and merge orc schemas in parallel") {
     testMergeSchemasInParallel(OrcFileOperator.readOrcSchemasInParallel)
->>>>>>> cceb2d6f
   }
 }