/*
 * Licensed to the Apache Software Foundation (ASF) under one or more
 * contributor license agreements.  See the NOTICE file distributed with
 * this work for additional information regarding copyright ownership.
 * The ASF licenses this file to You under the Apache License, Version 2.0
 * (the "License"); you may not use this file except in compliance with
 * the License.  You may obtain a copy of the License at
 *
 *    http://www.apache.org/licenses/LICENSE-2.0
 *
 * Unless required by applicable law or agreed to in writing, software
 * distributed under the License is distributed on an "AS IS" BASIS,
 * WITHOUT WARRANTIES OR CONDITIONS OF ANY KIND, either express or implied.
 * See the License for the specific language governing permissions and
 * limitations under the License.
 */

package org.apache.spark.sql.catalyst.expressions

import org.apache.spark.sql.AnalysisException
import org.apache.spark.sql.catalyst.InternalRow
import org.apache.spark.sql.catalyst.expressions.codegen.{CodegenContext, CodeGenerator, ExprCode, FalseLiteral}
import org.apache.spark.sql.catalyst.expressions.codegen.Block._
import org.apache.spark.sql.types._
import org.apache.spark.util.Utils
import org.apache.spark.util.random.XORShiftRandom

/**
 * A Random distribution generating expression.
 * TODO: This can be made generic to generate any type of random distribution, or any type of
 * StructType.
 *
 * Since this expression is stateful, it cannot be a case object.
 */
abstract class RDG extends UnaryExpression with ExpectsInputTypes with Stateful {
  /**
   * Record ID within each partition. By being transient, the Random Number Generator is
   * reset every time we serialize and deserialize and initialize it.
   */
  @transient protected var rng: XORShiftRandom = _

  override protected def initializeInternal(partitionIndex: Int): Unit = {
    rng = new XORShiftRandom(seed + partitionIndex)
  }

  @transient protected lazy val seed: Long = child match {
    case Literal(s, IntegerType) => s.asInstanceOf[Int]
    case Literal(s, LongType) => s.asInstanceOf[Long]
    case _ => throw new AnalysisException(
      s"Input argument to $prettyName must be an integer, long or null literal.")
  }

  override def nullable: Boolean = false

  override def dataType: DataType = DoubleType

  override def inputTypes: Seq[AbstractDataType] = Seq(TypeCollection(IntegerType, LongType))
}

/**
 * Represents the behavior of expressions which have a random seed and can renew the seed.
 * Usually the random seed needs to be renewed at each execution under streaming queries.
 */
trait ExpressionWithRandomSeed {
  def withNewSeed(seed: Long): Expression
}

/** Generate a random column with i.i.d. uniformly distributed values in [0, 1). */
// scalastyle:off line.size.limit
@ExpressionDescription(
  usage = "_FUNC_([seed]) - Returns a random value with independent and identically distributed (i.i.d.) uniformly distributed values in [0, 1).",
  examples = """
    Examples:
      > SELECT _FUNC_();
       0.9629742951434543
      > SELECT _FUNC_(0);
       0.8446490682263027
      > SELECT _FUNC_(null);
       0.8446490682263027
  """,
<<<<<<< HEAD
  note = "The function is non-deterministic in general case.",
=======
  note = """
    The function is non-deterministic in general case.
  """,
>>>>>>> cceb2d6f
  since = "1.5.0")
// scalastyle:on line.size.limit
case class Rand(child: Expression) extends RDG with ExpressionWithRandomSeed {

  def this() = this(Literal(Utils.random.nextLong(), LongType))

  override def withNewSeed(seed: Long): Rand = Rand(Literal(seed, LongType))

  override protected def evalInternal(input: InternalRow): Double = rng.nextDouble()

  override def doGenCode(ctx: CodegenContext, ev: ExprCode): ExprCode = {
    val className = classOf[XORShiftRandom].getName
    val rngTerm = ctx.addMutableState(className, "rng")
    ctx.addPartitionInitializationStatement(
      s"$rngTerm = new $className(${seed}L + partitionIndex);")
    ev.copy(code = code"""
      final ${CodeGenerator.javaType(dataType)} ${ev.value} = $rngTerm.nextDouble();""",
      isNull = FalseLiteral)
  }

  override def freshCopy(): Rand = Rand(child)
}

object Rand {
  def apply(seed: Long): Rand = Rand(Literal(seed, LongType))
}

/** Generate a random column with i.i.d. values drawn from the standard normal distribution. */
// scalastyle:off line.size.limit
@ExpressionDescription(
  usage = """_FUNC_([seed]) - Returns a random value with independent and identically distributed (i.i.d.) values drawn from the standard normal distribution.""",
  examples = """
    Examples:
      > SELECT _FUNC_();
       -0.3254147983080288
      > SELECT _FUNC_(0);
       1.1164209726833079
      > SELECT _FUNC_(null);
       1.1164209726833079
  """,
<<<<<<< HEAD
  note = "The function is non-deterministic in general case.",
=======
  note = """
    The function is non-deterministic in general case.
  """,
>>>>>>> cceb2d6f
  since = "1.5.0")
// scalastyle:on line.size.limit
case class Randn(child: Expression) extends RDG with ExpressionWithRandomSeed {

  def this() = this(Literal(Utils.random.nextLong(), LongType))

  override def withNewSeed(seed: Long): Randn = Randn(Literal(seed, LongType))

  override protected def evalInternal(input: InternalRow): Double = rng.nextGaussian()

  override def doGenCode(ctx: CodegenContext, ev: ExprCode): ExprCode = {
    val className = classOf[XORShiftRandom].getName
    val rngTerm = ctx.addMutableState(className, "rng")
    ctx.addPartitionInitializationStatement(
      s"$rngTerm = new $className(${seed}L + partitionIndex);")
    ev.copy(code = code"""
      final ${CodeGenerator.javaType(dataType)} ${ev.value} = $rngTerm.nextGaussian();""",
      isNull = FalseLiteral)
  }

  override def freshCopy(): Randn = Randn(child)
}

object Randn {
  def apply(seed: Long): Randn = Randn(Literal(seed, LongType))
}<|MERGE_RESOLUTION|>--- conflicted
+++ resolved
@@ -78,13 +78,9 @@
       > SELECT _FUNC_(null);
        0.8446490682263027
   """,
-<<<<<<< HEAD
-  note = "The function is non-deterministic in general case.",
-=======
   note = """
     The function is non-deterministic in general case.
   """,
->>>>>>> cceb2d6f
   since = "1.5.0")
 // scalastyle:on line.size.limit
 case class Rand(child: Expression) extends RDG with ExpressionWithRandomSeed {
@@ -125,13 +121,9 @@
       > SELECT _FUNC_(null);
        1.1164209726833079
   """,
-<<<<<<< HEAD
-  note = "The function is non-deterministic in general case.",
-=======
   note = """
     The function is non-deterministic in general case.
   """,
->>>>>>> cceb2d6f
   since = "1.5.0")
 // scalastyle:on line.size.limit
 case class Randn(child: Expression) extends RDG with ExpressionWithRandomSeed {
