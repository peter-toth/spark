/*
 * Licensed to the Apache Software Foundation (ASF) under one or more
 * contributor license agreements.  See the NOTICE file distributed with
 * this work for additional information regarding copyright ownership.
 * The ASF licenses this file to You under the Apache License, Version 2.0
 * (the "License"); you may not use this file except in compliance with
 * the License.  You may obtain a copy of the License at
 *
 *    http://www.apache.org/licenses/LICENSE-2.0
 *
 * Unless required by applicable law or agreed to in writing, software
 * distributed under the License is distributed on an "AS IS" BASIS,
 * WITHOUT WARRANTIES OR CONDITIONS OF ANY KIND, either express or implied.
 * See the License for the specific language governing permissions and
 * limitations under the License.
 */
package org.apache.spark.deploy.k8s

import java.util.Locale

import io.fabric8.kubernetes.api.model.{LocalObjectReference, LocalObjectReferenceBuilder, Pod}

import org.apache.spark.SparkConf
import org.apache.spark.deploy.k8s.Config._
import org.apache.spark.deploy.k8s.Constants._
import org.apache.spark.deploy.k8s.submit._
import org.apache.spark.deploy.k8s.submit.KubernetesClientApplication._
import org.apache.spark.internal.config.ConfigEntry
import org.apache.spark.util.Utils

/**
 * Structure containing metadata for Kubernetes logic to build Spark pods.
 */
private[spark] abstract class KubernetesConf(val sparkConf: SparkConf) {

  val resourceNamePrefix: String
  def labels: Map[String, String]
  def environment: Map[String, String]
  def annotations: Map[String, String]
  def secretEnvNamesToKeyRefs: Map[String, String]
  def secretNamesToMountPaths: Map[String, String]
  def volumes: Seq[KubernetesVolumeSpec]

  def appName: String = get("spark.app.name", "spark")

  def namespace: String = get(KUBERNETES_NAMESPACE)

  def imagePullPolicy: String = get(CONTAINER_IMAGE_PULL_POLICY)

  def imagePullSecrets: Seq[LocalObjectReference] = {
    sparkConf
      .get(IMAGE_PULL_SECRETS)
      .map { secret =>
        new LocalObjectReferenceBuilder().withName(secret).build()
      }
  }

  def nodeSelector: Map[String, String] =
    KubernetesUtils.parsePrefixedKeyValuePairs(sparkConf, KUBERNETES_NODE_SELECTOR_PREFIX)

  def contains(config: ConfigEntry[_]): Boolean = sparkConf.contains(config)

  def get[T](config: ConfigEntry[T]): T = sparkConf.get(config)

  def get(conf: String): String = sparkConf.get(conf)

  def get(conf: String, defaultValue: String): String = sparkConf.get(conf, defaultValue)

  def getOption(key: String): Option[String] = sparkConf.getOption(key)
}

private[spark] class KubernetesDriverConf(
    sparkConf: SparkConf,
    val appId: String,
    val mainAppResource: MainAppResource,
    val mainClass: String,
    val appArgs: Array[String],
    val pyFiles: Seq[String])
  extends KubernetesConf(sparkConf) {

  override val resourceNamePrefix: String = {
    val custom = if (Utils.isTesting) get(KUBERNETES_DRIVER_POD_NAME_PREFIX) else None
    custom.getOrElse(KubernetesConf.getResourceNamePrefix(appName))
  }

  override def labels: Map[String, String] = {
    val presetLabels = Map(
      SPARK_APP_ID_LABEL -> appId,
      SPARK_ROLE_LABEL -> SPARK_POD_DRIVER_ROLE)
    val driverCustomLabels = KubernetesUtils.parsePrefixedKeyValuePairs(
      sparkConf, KUBERNETES_DRIVER_LABEL_PREFIX)

    presetLabels.keys.foreach { key =>
      require(
        !driverCustomLabels.contains(key),
        s"Label with key $key is not allowed as it is reserved for Spark bookkeeping operations.")
    }

    driverCustomLabels ++ presetLabels
  }

  override def environment: Map[String, String] = {
    KubernetesUtils.parsePrefixedKeyValuePairs(sparkConf, KUBERNETES_DRIVER_ENV_PREFIX)
  }

  override def annotations: Map[String, String] = {
    KubernetesUtils.parsePrefixedKeyValuePairs(sparkConf, KUBERNETES_DRIVER_ANNOTATION_PREFIX)
  }

  override def secretNamesToMountPaths: Map[String, String] = {
    KubernetesUtils.parsePrefixedKeyValuePairs(sparkConf, KUBERNETES_DRIVER_SECRETS_PREFIX)
  }

  override def secretEnvNamesToKeyRefs: Map[String, String] = {
    KubernetesUtils.parsePrefixedKeyValuePairs(sparkConf, KUBERNETES_DRIVER_SECRET_KEY_REF_PREFIX)
  }

  override def volumes: Seq[KubernetesVolumeSpec] = {
    KubernetesVolumeUtils.parseVolumesWithPrefix(sparkConf, KUBERNETES_DRIVER_VOLUMES_PREFIX)
  }
}

private[spark] class KubernetesExecutorConf(
    sparkConf: SparkConf,
    val appId: String,
    val executorId: String,
    val driverPod: Option[Pod])
  extends KubernetesConf(sparkConf) {

  override val resourceNamePrefix: String = {
    get(KUBERNETES_EXECUTOR_POD_NAME_PREFIX).getOrElse(
      KubernetesConf.getResourceNamePrefix(appName))
  }

  override def labels: Map[String, String] = {
    val presetLabels = Map(
      SPARK_EXECUTOR_ID_LABEL -> executorId,
      SPARK_APP_ID_LABEL -> appId,
      SPARK_ROLE_LABEL -> SPARK_POD_EXECUTOR_ROLE)

    val executorCustomLabels = KubernetesUtils.parsePrefixedKeyValuePairs(
      sparkConf, KUBERNETES_EXECUTOR_LABEL_PREFIX)

    presetLabels.keys.foreach { key =>
      require(
        !executorCustomLabels.contains(key),
        s"Custom executor labels cannot contain $key as it is reserved for Spark.")
    }

    executorCustomLabels ++ presetLabels
  }

  override def environment: Map[String, String] = sparkConf.getExecutorEnv.toMap

  override def annotations: Map[String, String] = {
    KubernetesUtils.parsePrefixedKeyValuePairs(sparkConf, KUBERNETES_EXECUTOR_ANNOTATION_PREFIX)
  }

  override def secretNamesToMountPaths: Map[String, String] = {
    KubernetesUtils.parsePrefixedKeyValuePairs(sparkConf, KUBERNETES_EXECUTOR_SECRETS_PREFIX)
  }

  override def secretEnvNamesToKeyRefs: Map[String, String] = {
    KubernetesUtils.parsePrefixedKeyValuePairs(sparkConf, KUBERNETES_EXECUTOR_SECRET_KEY_REF_PREFIX)
  }

  override def volumes: Seq[KubernetesVolumeSpec] = {
    KubernetesVolumeUtils.parseVolumesWithPrefix(sparkConf, KUBERNETES_EXECUTOR_VOLUMES_PREFIX)
  }

}

private[spark] object KubernetesConf {
  def createDriverConf(
      sparkConf: SparkConf,
      appId: String,
      mainAppResource: MainAppResource,
      mainClass: String,
      appArgs: Array[String],
      maybePyFiles: Option[String]): KubernetesDriverConf = {
    // Parse executor volumes in order to verify configuration before the driver pod is created.
    KubernetesVolumeUtils.parseVolumesWithPrefix(sparkConf, KUBERNETES_EXECUTOR_VOLUMES_PREFIX)

    val pyFiles = maybePyFiles.map(Utils.stringToSeq).getOrElse(Nil)
    new KubernetesDriverConf(sparkConf.clone(), appId, mainAppResource, mainClass, appArgs,
      pyFiles)
  }

  def createExecutorConf(
      sparkConf: SparkConf,
      executorId: String,
      appId: String,
<<<<<<< HEAD
      driverPod: Option[Pod]): KubernetesExecutorConf = {
    new KubernetesExecutorConf(sparkConf.clone(), appId, executorId, driverPod)
  }

  def getResourceNamePrefix(appName: String): String = {
    val launchTime = System.currentTimeMillis()
    s"$appName-$launchTime"
      .trim
      .toLowerCase(Locale.ROOT)
      .replaceAll("\\s+", "-")
      .replaceAll("\\.", "-")
      .replaceAll("[^a-z0-9\\-]", "")
      .replaceAll("-+", "-")
=======
      driverPod: Option[Pod]): KubernetesConf[KubernetesExecutorSpecificConf] = {
    val executorCustomLabels = KubernetesUtils.parsePrefixedKeyValuePairs(
      sparkConf, KUBERNETES_EXECUTOR_LABEL_PREFIX)
    require(
      !executorCustomLabels.contains(SPARK_APP_ID_LABEL),
      s"Custom executor labels cannot contain $SPARK_APP_ID_LABEL as it is reserved for Spark.")
    require(
      !executorCustomLabels.contains(SPARK_EXECUTOR_ID_LABEL),
      s"Custom executor labels cannot contain $SPARK_EXECUTOR_ID_LABEL as it is reserved for" +
        " Spark.")
    require(
      !executorCustomLabels.contains(SPARK_ROLE_LABEL),
      s"Custom executor labels cannot contain $SPARK_ROLE_LABEL as it is reserved for Spark.")
    val executorLabels = Map(
      SPARK_EXECUTOR_ID_LABEL -> executorId,
      SPARK_APP_ID_LABEL -> appId,
      SPARK_ROLE_LABEL -> SPARK_POD_EXECUTOR_ROLE) ++
      executorCustomLabels
    val executorAnnotations = KubernetesUtils.parsePrefixedKeyValuePairs(
      sparkConf, KUBERNETES_EXECUTOR_ANNOTATION_PREFIX)
    val executorMountSecrets = KubernetesUtils.parsePrefixedKeyValuePairs(
      sparkConf, KUBERNETES_EXECUTOR_SECRETS_PREFIX)
    val executorEnvSecrets = KubernetesUtils.parsePrefixedKeyValuePairs(
      sparkConf, KUBERNETES_EXECUTOR_SECRET_KEY_REF_PREFIX)
    val executorEnv = sparkConf.getExecutorEnv.toMap
    val executorVolumes = KubernetesVolumeUtils.parseVolumesWithPrefix(
      sparkConf, KUBERNETES_EXECUTOR_VOLUMES_PREFIX).map(_.get)

    // If no prefix is defined then we are in pure client mode
    // (not the one used by cluster mode inside the container)
    val appResourceNamePrefix = {
      if (sparkConf.getOption(KUBERNETES_EXECUTOR_POD_NAME_PREFIX.key).isEmpty) {
        getResourceNamePrefix(getAppName(sparkConf))
      } else {
        sparkConf.get(KUBERNETES_EXECUTOR_POD_NAME_PREFIX)
      }
    }

    KubernetesConf(
      sparkConf.clone(),
      KubernetesExecutorSpecificConf(executorId, driverPod),
      appResourceNamePrefix,
      appId,
      executorLabels,
      executorAnnotations,
      executorMountSecrets,
      executorEnvSecrets,
      executorEnv,
      executorVolumes,
      Seq.empty[String])
>>>>>>> 7955b396
  }
}<|MERGE_RESOLUTION|>--- conflicted
+++ resolved
@@ -190,7 +190,6 @@
       sparkConf: SparkConf,
       executorId: String,
       appId: String,
-<<<<<<< HEAD
       driverPod: Option[Pod]): KubernetesExecutorConf = {
     new KubernetesExecutorConf(sparkConf.clone(), appId, executorId, driverPod)
   }
@@ -204,57 +203,5 @@
       .replaceAll("\\.", "-")
       .replaceAll("[^a-z0-9\\-]", "")
       .replaceAll("-+", "-")
-=======
-      driverPod: Option[Pod]): KubernetesConf[KubernetesExecutorSpecificConf] = {
-    val executorCustomLabels = KubernetesUtils.parsePrefixedKeyValuePairs(
-      sparkConf, KUBERNETES_EXECUTOR_LABEL_PREFIX)
-    require(
-      !executorCustomLabels.contains(SPARK_APP_ID_LABEL),
-      s"Custom executor labels cannot contain $SPARK_APP_ID_LABEL as it is reserved for Spark.")
-    require(
-      !executorCustomLabels.contains(SPARK_EXECUTOR_ID_LABEL),
-      s"Custom executor labels cannot contain $SPARK_EXECUTOR_ID_LABEL as it is reserved for" +
-        " Spark.")
-    require(
-      !executorCustomLabels.contains(SPARK_ROLE_LABEL),
-      s"Custom executor labels cannot contain $SPARK_ROLE_LABEL as it is reserved for Spark.")
-    val executorLabels = Map(
-      SPARK_EXECUTOR_ID_LABEL -> executorId,
-      SPARK_APP_ID_LABEL -> appId,
-      SPARK_ROLE_LABEL -> SPARK_POD_EXECUTOR_ROLE) ++
-      executorCustomLabels
-    val executorAnnotations = KubernetesUtils.parsePrefixedKeyValuePairs(
-      sparkConf, KUBERNETES_EXECUTOR_ANNOTATION_PREFIX)
-    val executorMountSecrets = KubernetesUtils.parsePrefixedKeyValuePairs(
-      sparkConf, KUBERNETES_EXECUTOR_SECRETS_PREFIX)
-    val executorEnvSecrets = KubernetesUtils.parsePrefixedKeyValuePairs(
-      sparkConf, KUBERNETES_EXECUTOR_SECRET_KEY_REF_PREFIX)
-    val executorEnv = sparkConf.getExecutorEnv.toMap
-    val executorVolumes = KubernetesVolumeUtils.parseVolumesWithPrefix(
-      sparkConf, KUBERNETES_EXECUTOR_VOLUMES_PREFIX).map(_.get)
-
-    // If no prefix is defined then we are in pure client mode
-    // (not the one used by cluster mode inside the container)
-    val appResourceNamePrefix = {
-      if (sparkConf.getOption(KUBERNETES_EXECUTOR_POD_NAME_PREFIX.key).isEmpty) {
-        getResourceNamePrefix(getAppName(sparkConf))
-      } else {
-        sparkConf.get(KUBERNETES_EXECUTOR_POD_NAME_PREFIX)
-      }
-    }
-
-    KubernetesConf(
-      sparkConf.clone(),
-      KubernetesExecutorSpecificConf(executorId, driverPod),
-      appResourceNamePrefix,
-      appId,
-      executorLabels,
-      executorAnnotations,
-      executorMountSecrets,
-      executorEnvSecrets,
-      executorEnv,
-      executorVolumes,
-      Seq.empty[String])
->>>>>>> 7955b396
   }
 }