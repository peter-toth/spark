--- conflicted
+++ resolved
@@ -217,7 +217,6 @@
     ret
   }.toArray
 
-<<<<<<< HEAD
   // We can only determine the actual partitions at runtime when a dynamic partition filter is
   // present. This is because such a filter relies on information that is only available at run
   // time (for instance the keys used in the other side of a join).
@@ -252,10 +251,6 @@
     partitionFilters.exists(ExecSubqueryExpression.hasSubquery)
   }
 
-  override lazy val (outputPartitioning, outputOrdering): (Partitioning, Seq[SortOrder]) = {
-    val bucketSpec = if (relation.sparkSession.sessionState.conf.bucketingEnabled) {
-      relation.bucketSpec
-=======
   private def toAttribute(colName: String): Option[Attribute] =
     output.find(_.name == colName)
 
@@ -265,65 +260,9 @@
       val spec = relation.bucketSpec.get
       val bucketColumns = spec.bucketColumnNames.flatMap(n => toAttribute(n))
       bucketColumns.size == spec.bucketColumnNames.size
->>>>>>> 14211a19
     } else {
       false
     }
-<<<<<<< HEAD
-    bucketSpec match {
-      case Some(spec) =>
-        // For bucketed columns:
-        // -----------------------
-        // `HashPartitioning` would be used only when:
-        // 1. ALL the bucketing columns are being read from the table
-        //
-        // For sorted columns:
-        // ---------------------
-        // Sort ordering should be used when ALL these criteria's match:
-        // 1. `HashPartitioning` is being used
-        // 2. A prefix (or all) of the sort columns are being read from the table.
-        //
-        // Sort ordering would be over the prefix subset of `sort columns` being read
-        // from the table.
-        // eg.
-        // Assume (col0, col2, col3) are the columns read from the table
-        // If sort columns are (col0, col1), then sort ordering would be considered as (col0)
-        // If sort columns are (col1, col0), then sort ordering would be empty as per rule #2
-        // above
-
-        def toAttribute(colName: String): Option[Attribute] =
-          output.find(_.name == colName)
-
-        val bucketColumns = spec.bucketColumnNames.flatMap(n => toAttribute(n))
-        if (bucketColumns.size == spec.bucketColumnNames.size) {
-          val partitioning = HashPartitioning(bucketColumns, spec.numBuckets)
-          val sortColumns =
-            spec.sortColumnNames.map(x => toAttribute(x)).takeWhile(x => x.isDefined).map(_.get)
-
-          val sortOrder = if (sortColumns.nonEmpty && !hasPartitionsAvailableAtRunTime) {
-            // In case of bucketing, its possible to have multiple files belonging to the
-            // same bucket in a given relation. Each of these files are locally sorted
-            // but those files combined together are not globally sorted. Given that,
-            // the RDD partition will not be sorted even if the relation has sort columns set
-            // Current solution is to check if all the buckets have a single file in it
-
-            val files = selectedPartitions.flatMap(partition => partition.files)
-            val bucketToFilesGrouping =
-              files.map(_.getPath.getName).groupBy(file => BucketingUtils.getBucketId(file))
-            val singleFilePartitions = bucketToFilesGrouping.forall(p => p._2.length <= 1)
-
-            if (singleFilePartitions) {
-              // TODO Currently Spark does not support writing columns sorting in descending order
-              // so using Ascending order. This can be fixed in future
-              sortColumns.map(attribute => SortOrder(attribute, Ascending))
-            } else {
-              Nil
-            }
-          } else {
-            Nil
-          }
-          (partitioning, sortOrder)
-=======
   }
 
   override lazy val (outputPartitioning, outputOrdering): (Partitioning, Seq[SortOrder]) = {
@@ -352,7 +291,7 @@
       val sortColumns =
         spec.sortColumnNames.map(x => toAttribute(x)).takeWhile(x => x.isDefined).map(_.get)
 
-      val sortOrder = if (sortColumns.nonEmpty) {
+      val sortOrder = if (sortColumns.nonEmpty && !hasPartitionsAvailableAtRunTime) {
         // In case of bucketing, its possible to have multiple files belonging to the
         // same bucket in a given relation. Each of these files are locally sorted
         // but those files combined together are not globally sorted. Given that,
@@ -368,7 +307,6 @@
           // TODO Currently Spark does not support writing columns sorting in descending order
           // so using Ascending order. This can be fixed in future
           sortColumns.map(attribute => SortOrder(attribute, Ascending))
->>>>>>> 14211a19
         } else {
           Nil
         }
@@ -431,18 +369,14 @@
         options = relation.options,
         hadoopConf = relation.sparkSession.sessionState.newHadoopConfWithOptions(relation.options))
 
-<<<<<<< HEAD
-    val readRDD = relation.bucketSpec match {
-      case Some(bucketing) if relation.sparkSession.sessionState.conf.bucketingEnabled =>
-        createBucketedReadRDD(bucketing, readFile, dynamicallySelectedPartitions, relation)
-      case _ =>
-        createNonBucketedReadRDD(readFile, dynamicallySelectedPartitions, relation)
-=======
-    if (bucketedScan) {
-      createBucketedReadRDD(relation.bucketSpec.get, readFile, selectedPartitions, relation)
-    } else {
-      createNonBucketedReadRDD(readFile, selectedPartitions, relation)
->>>>>>> 14211a19
+    val readRDD = if (bucketedScan) {
+      createBucketedReadRDD(
+        relation.bucketSpec.get,
+        readFile,
+        dynamicallySelectedPartitions,
+        relation)
+    } else {
+      createNonBucketedReadRDD(readFile, dynamicallySelectedPartitions, relation)
     }
     sendDriverMetrics()
     readRDD
