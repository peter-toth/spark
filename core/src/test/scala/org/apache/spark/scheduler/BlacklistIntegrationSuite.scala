--- conflicted
+++ resolved
@@ -101,17 +101,10 @@
     "SPARK-15865 Progress with fewer executors than maxTaskFailures",
     extraConfs = Seq(
       config.BLACKLIST_ENABLED.key -> "true",
-<<<<<<< HEAD
-      "spark.testing.nHosts" -> "2",
-      "spark.testing.nExecutorsPerHost" -> "1",
-      "spark.testing.nCoresPerExecutor" -> "1",
-      "spark.scheduler.blacklist.unschedulableTaskSetTimeout" -> "0s"
-=======
       TEST_N_HOSTS.key -> "2",
       TEST_N_EXECUTORS_HOST.key -> "1",
       TEST_N_CORES_EXECUTOR.key -> "1",
       config.UNSCHEDULABLE_TASKSET_TIMEOUT.key -> "0s"
->>>>>>> cceb2d6f
     )
   ) {
     def runBackend(): Unit = {
