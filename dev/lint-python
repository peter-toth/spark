--- conflicted
+++ resolved
@@ -19,38 +19,6 @@
 PYDOCSTYLE_BUILD="pydocstyle"
 MINIMUM_PYDOCSTYLE="3.0.0"
 
-<<<<<<< HEAD
-SCRIPT_DIR="$( cd "$( dirname "$0" )" && pwd )"
-SPARK_ROOT_DIR="$(dirname "$SCRIPT_DIR")"
-# Exclude auto-generated configuration file.
-PATHS_TO_CHECK="$( cd "$SPARK_ROOT_DIR" && find . -name "*.py" )"
-PYCODESTYLE_REPORT_PATH="$SPARK_ROOT_DIR/dev/pycodestyle-report.txt"
-PYLINT_REPORT_PATH="$SPARK_ROOT_DIR/dev/pylint-report.txt"
-PYLINT_INSTALL_INFO="$SPARK_ROOT_DIR/dev/pylint-info.txt"
-SPHINXBUILD=${SPHINXBUILD:=sphinx-build}
-SPHINX_REPORT_PATH="$SPARK_ROOT_DIR/dev/sphinx-report.txt"
-
-cd "$SPARK_ROOT_DIR"
-
-# compileall: https://docs.python.org/2/library/compileall.html
-python -B -m compileall -q -l $PATHS_TO_CHECK > "$PYCODESTYLE_REPORT_PATH"
-compile_status="${PIPESTATUS[0]}"
-
-# Get pycodestyle at runtime so that we don't rely on it being installed on the build server.
-# See: https://github.com/apache/spark/pull/1744#issuecomment-50982162
-# Updated to the latest official version of pep8. pep8 is formally renamed to pycodestyle.
-PYCODESTYLE_VERSION="2.4.0"
-PYCODESTYLE_SCRIPT_PATH="$SPARK_ROOT_DIR/dev/pycodestyle-$PYCODESTYLE_VERSION.py"
-PYCODESTYLE_SCRIPT_REMOTE_PATH="https://raw.githubusercontent.com/PyCQA/pycodestyle/$PYCODESTYLE_VERSION/pycodestyle.py"
-
-if [ ! -e "$PYCODESTYLE_SCRIPT_PATH" ]; then
-    curl --silent -o "$PYCODESTYLE_SCRIPT_PATH" "$PYCODESTYLE_SCRIPT_REMOTE_PATH"
-    curl_status="$?"
-
-    if [ "$curl_status" -ne 0 ]; then
-        echo "Failed to download pycodestyle.py from \"$PYCODESTYLE_SCRIPT_REMOTE_PATH\"."
-        exit "$curl_status"
-=======
 FLAKE8_BUILD="flake8"
 MINIMUM_FLAKE8="3.5.0"
 
@@ -172,7 +140,6 @@
 
 flake8 checks failed."
         exit 1
->>>>>>> cceb2d6f
     fi
 
     echo "starting $FLAKE8_BUILD test..."
