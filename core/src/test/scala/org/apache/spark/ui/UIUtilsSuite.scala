--- conflicted
+++ resolved
@@ -130,8 +130,6 @@
     assert(decoded1 === decodeURLParameter(decoded1))
   }
 
-<<<<<<< HEAD
-=======
   test("listingTable with tooltips") {
 
     def generateDataRowValue: String => Seq[Node] = row => <a>{row}</a>
@@ -181,7 +179,6 @@
     assert(trim(generated(0)) == trim(expected))
   }
 
->>>>>>> cceb2d6f
   private def verify(
       desc: String,
       expected: Node,
