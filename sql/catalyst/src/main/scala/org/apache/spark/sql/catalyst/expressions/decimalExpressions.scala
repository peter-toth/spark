--- conflicted
+++ resolved
@@ -50,11 +50,7 @@
     child: Expression,
     precision: Int,
     scale: Int,
-<<<<<<< HEAD
-    nullOnOverflow: Boolean) extends UnaryExpression {
-=======
     nullOnOverflow: Boolean) extends UnaryExpression with NullIntolerant {
->>>>>>> a630e8d1
 
   def this(child: Expression, precision: Int, scale: Int) = {
     this(child, precision, scale, !SQLConf.get.ansiEnabled)
