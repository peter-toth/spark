/*
 * Licensed to the Apache Software Foundation (ASF) under one or more
 * contributor license agreements.  See the NOTICE file distributed with
 * this work for additional information regarding copyright ownership.
 * The ASF licenses this file to You under the Apache License, Version 2.0
 * (the "License"); you may not use this file except in compliance with
 * the License.  You may obtain a copy of the License at
 *
 *    http://www.apache.org/licenses/LICENSE-2.0
 *
 * Unless required by applicable law or agreed to in writing, software
 * distributed under the License is distributed on an "AS IS" BASIS,
 * WITHOUT WARRANTIES OR CONDITIONS OF ANY KIND, either express or implied.
 * See the License for the specific language governing permissions and
 * limitations under the License.
 */

package org.apache.spark.sql.catalyst.expressions;

/**
 * Expression information, will be used to describe a expression.
 */
public class ExpressionInfo {
    private String className;
    private String usage;
    private String name;
    private String extended;
    private String db;
    private String arguments;
    private String examples;
    private String note;
    private String since;

    public String getClassName() {
        return className;
    }

    public String getUsage() {
        return usage;
    }

    public String getName() {
        return name;
    }

    public String getExtended() {
        return extended;
    }

    public String getSince() {
        return since;
    }

    public String getArguments() {
        return arguments;
    }

    public String getExamples() {
        return examples;
    }

    public String getNote() {
        return note;
    }

    public String getDb() {
        return db;
    }

    public ExpressionInfo(
            String className,
            String db,
            String name,
            String usage,
            String arguments,
            String examples,
            String note,
            String since) {
        assert name != null;
        assert arguments != null;
        assert examples != null;
<<<<<<< HEAD
        assert examples.isEmpty() || examples.startsWith(System.lineSeparator() + "    Examples:");
=======
        assert examples.isEmpty() || examples.contains("    Examples:");
>>>>>>> 7955b396
        assert note != null;
        assert since != null;

        this.className = className;
        this.db = db;
        this.name = name;
        this.usage = usage;
        this.arguments = arguments;
        this.examples = examples;
        this.note = note;
        this.since = since;

        // Make the extended description.
        this.extended = arguments + examples;
        if (this.extended.isEmpty()) {
            this.extended = "\n    No example/argument for _FUNC_.\n";
        }
        if (!note.isEmpty()) {
            this.extended += "\n    Note:\n      " + note.trim() + "\n";
        }
        if (!since.isEmpty()) {
            this.extended += "\n    Since: " + since + "\n";
        }
    }

    public ExpressionInfo(String className, String name) {
        this(className, null, name, null, "", "", "", "");
    }

    public ExpressionInfo(String className, String db, String name) {
        this(className, db, name, null, "", "", "", "");
    }

    // This is to keep the original constructor just in case.
    public ExpressionInfo(String className, String db, String name, String usage, String extended) {
        // `arguments` and `examples` are concatenated for the extended description. So, here
        // simply pass the `extended` as `arguments` and an empty string for `examples`.
        this(className, db, name, usage, extended, "", "", "");
    }
}<|MERGE_RESOLUTION|>--- conflicted
+++ resolved
@@ -79,11 +79,7 @@
         assert name != null;
         assert arguments != null;
         assert examples != null;
-<<<<<<< HEAD
-        assert examples.isEmpty() || examples.startsWith(System.lineSeparator() + "    Examples:");
-=======
         assert examples.isEmpty() || examples.contains("    Examples:");
->>>>>>> 7955b396
         assert note != null;
         assert since != null;
 
