--- conflicted
+++ resolved
@@ -861,8 +861,6 @@
     }
   }
 
-<<<<<<< HEAD
-=======
   test("Migration from INT96 to TIMESTAMP_MICROS timestamp type") {
     def testMigration(fromTsType: String, toTsType: String): Unit = {
       def checkAppend(write: DataFrameWriter[_] => Unit, readback: => DataFrame): Unit = {
@@ -974,7 +972,6 @@
       }
     }
   }
->>>>>>> cceb2d6f
 }
 
 object TestingUDT {
