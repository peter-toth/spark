/*
 * Licensed to the Apache Software Foundation (ASF) under one or more
 * contributor license agreements.  See the NOTICE file distributed with
 * this work for additional information regarding copyright ownership.
 * The ASF licenses this file to You under the Apache License, Version 2.0
 * (the "License"); you may not use this file except in compliance with
 * the License.  You may obtain a copy of the License at
 *
 *    http://www.apache.org/licenses/LICENSE-2.0
 *
 * Unless required by applicable law or agreed to in writing, software
 * distributed under the License is distributed on an "AS IS" BASIS,
 * WITHOUT WARRANTIES OR CONDITIONS OF ANY KIND, either express or implied.
 * See the License for the specific language governing permissions and
 * limitations under the License.
 */

package org.apache.spark.sql.avro

import java.io._
import java.net.URI

import scala.util.control.NonFatal

import org.apache.avro.Schema
import org.apache.avro.file.DataFileReader
import org.apache.avro.generic.{GenericDatumReader, GenericRecord}
import org.apache.avro.mapred.FsInput
import org.apache.hadoop.conf.Configuration
import org.apache.hadoop.fs.{FileStatus, Path}
import org.apache.hadoop.mapreduce.Job

import org.apache.spark.TaskContext
import org.apache.spark.internal.Logging
import org.apache.spark.sql.SparkSession
<<<<<<< HEAD
import org.apache.spark.sql.catalyst.InternalRow
=======
import org.apache.spark.sql.catalyst.{InternalRow, NoopFilters, OrderedFilters}
>>>>>>> a630e8d1
import org.apache.spark.sql.execution.datasources.{DataSourceUtils, FileFormat, OutputWriterFactory, PartitionedFile}
import org.apache.spark.sql.internal.SQLConf
import org.apache.spark.sql.sources.{DataSourceRegister, Filter}
import org.apache.spark.sql.types._
import org.apache.spark.util.SerializableConfiguration

private[sql] class AvroFileFormat extends FileFormat
  with DataSourceRegister with Logging with Serializable {

  override def equals(other: Any): Boolean = other match {
    case _: AvroFileFormat => true
    case _ => false
  }

  // Dummy hashCode() to appease ScalaStyle.
  override def hashCode(): Int = super.hashCode()

  override def inferSchema(
      spark: SparkSession,
      options: Map[String, String],
      files: Seq[FileStatus]): Option[StructType] = {
    AvroUtils.inferSchema(spark, options, files)
  }

  override def shortName(): String = "avro"

  override def toString(): String = "Avro"

  override def isSplitable(
      sparkSession: SparkSession,
      options: Map[String, String],
      path: Path): Boolean = true

  override def prepareWrite(
      spark: SparkSession,
      job: Job,
      options: Map[String, String],
      dataSchema: StructType): OutputWriterFactory = {
    AvroUtils.prepareWrite(spark.sessionState.conf, job, options, dataSchema)
  }

  override def buildReader(
      spark: SparkSession,
      dataSchema: StructType,
      partitionSchema: StructType,
      requiredSchema: StructType,
      filters: Seq[Filter],
      options: Map[String, String],
      hadoopConf: Configuration): (PartitionedFile) => Iterator[InternalRow] = {

    val broadcastedConf =
      spark.sparkContext.broadcast(new SerializableConfiguration(hadoopConf))
    val parsedOptions = new AvroOptions(options, hadoopConf)

    (file: PartitionedFile) => {
      val conf = broadcastedConf.value.value
      val userProvidedSchema = parsedOptions.schema.map(new Schema.Parser().parse)

      // TODO Removes this check once `FileFormat` gets a general file filtering interface method.
      // Doing input file filtering is improper because we may generate empty tasks that process no
      // input files but stress the scheduler. We should probably add a more general input file
      // filtering mechanism for `FileFormat` data sources. See SPARK-16317.
      if (parsedOptions.ignoreExtension || file.filePath.endsWith(".avro")) {
        val reader = {
          val in = new FsInput(new Path(new URI(file.filePath)), conf)
          try {
            val datumReader = userProvidedSchema match {
              case Some(userSchema) => new GenericDatumReader[GenericRecord](userSchema)
              case _ => new GenericDatumReader[GenericRecord]()
            }
            DataFileReader.openReader(in, datumReader)
          } catch {
            case NonFatal(e) =>
              logError("Exception while opening DataFileReader", e)
              in.close()
              throw e
          }
        }

        // Ensure that the reader is closed even if the task fails or doesn't consume the entire
        // iterator of records.
        Option(TaskContext.get()).foreach { taskContext =>
          taskContext.addTaskCompletionListener[Unit] { _ =>
            reader.close()
          }
        }

        reader.sync(file.start)
<<<<<<< HEAD
        val stop = file.start + file.length

        val datetimeRebaseMode = DataSourceUtils.datetimeRebaseMode(
          reader.asInstanceOf[DataFileReader[_]].getMetaString,
          SQLConf.get.getConf(SQLConf.LEGACY_AVRO_REBASE_MODE_IN_READ))

        val deserializer = new AvroDeserializer(
          userProvidedSchema.getOrElse(reader.getSchema), requiredSchema, datetimeRebaseMode)

        new Iterator[InternalRow] {
          private[this] var completed = false

          override def hasNext: Boolean = {
            if (completed) {
              false
            } else {
              val r = reader.hasNext && !reader.pastSync(stop)
              if (!r) {
                reader.close()
                completed = true
              }
              r
            }
          }
=======
>>>>>>> a630e8d1

        val datetimeRebaseMode = DataSourceUtils.datetimeRebaseMode(
          reader.asInstanceOf[DataFileReader[_]].getMetaString,
          SQLConf.get.getConf(SQLConf.LEGACY_AVRO_REBASE_MODE_IN_READ))

        val avroFilters = if (SQLConf.get.avroFilterPushDown) {
          new OrderedFilters(filters, requiredSchema)
        } else {
          new NoopFilters
        }

        new Iterator[InternalRow] with AvroUtils.RowReader {
          override val fileReader = reader
          override val deserializer = new AvroDeserializer(
            userProvidedSchema.getOrElse(reader.getSchema),
            requiredSchema,
            datetimeRebaseMode,
            avroFilters)
          override val stopPosition = file.start + file.length

          override def hasNext: Boolean = hasNextRow
          override def next(): InternalRow = nextRow
        }
      } else {
        Iterator.empty
      }
    }
  }

  override def supportDataType(dataType: DataType): Boolean = AvroUtils.supportsDataType(dataType)
}

private[avro] object AvroFileFormat {
  val IgnoreFilesWithoutExtensionProperty = "avro.mapred.ignore.inputs.without.extension"
}<|MERGE_RESOLUTION|>--- conflicted
+++ resolved
@@ -33,11 +33,7 @@
 import org.apache.spark.TaskContext
 import org.apache.spark.internal.Logging
 import org.apache.spark.sql.SparkSession
-<<<<<<< HEAD
-import org.apache.spark.sql.catalyst.InternalRow
-=======
 import org.apache.spark.sql.catalyst.{InternalRow, NoopFilters, OrderedFilters}
->>>>>>> a630e8d1
 import org.apache.spark.sql.execution.datasources.{DataSourceUtils, FileFormat, OutputWriterFactory, PartitionedFile}
 import org.apache.spark.sql.internal.SQLConf
 import org.apache.spark.sql.sources.{DataSourceRegister, Filter}
@@ -126,33 +122,6 @@
         }
 
         reader.sync(file.start)
-<<<<<<< HEAD
-        val stop = file.start + file.length
-
-        val datetimeRebaseMode = DataSourceUtils.datetimeRebaseMode(
-          reader.asInstanceOf[DataFileReader[_]].getMetaString,
-          SQLConf.get.getConf(SQLConf.LEGACY_AVRO_REBASE_MODE_IN_READ))
-
-        val deserializer = new AvroDeserializer(
-          userProvidedSchema.getOrElse(reader.getSchema), requiredSchema, datetimeRebaseMode)
-
-        new Iterator[InternalRow] {
-          private[this] var completed = false
-
-          override def hasNext: Boolean = {
-            if (completed) {
-              false
-            } else {
-              val r = reader.hasNext && !reader.pastSync(stop)
-              if (!r) {
-                reader.close()
-                completed = true
-              }
-              r
-            }
-          }
-=======
->>>>>>> a630e8d1
 
         val datetimeRebaseMode = DataSourceUtils.datetimeRebaseMode(
           reader.asInstanceOf[DataFileReader[_]].getMetaString,
