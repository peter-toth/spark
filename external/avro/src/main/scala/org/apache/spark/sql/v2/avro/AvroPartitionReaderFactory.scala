--- conflicted
+++ resolved
@@ -92,11 +92,6 @@
       val datetimeRebaseMode = DataSourceUtils.datetimeRebaseMode(
         reader.asInstanceOf[DataFileReader[_]].getMetaString,
         SQLConf.get.getConf(SQLConf.LEGACY_AVRO_REBASE_MODE_IN_READ))
-<<<<<<< HEAD
-      val deserializer = new AvroDeserializer(
-        userProvidedSchema.getOrElse(reader.getSchema), readDataSchema, datetimeRebaseMode)
-=======
->>>>>>> a630e8d1
 
       val avroFilters = if (SQLConf.get.avroFilterPushDown) {
         new OrderedFilters(filters, readDataSchema)
