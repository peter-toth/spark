#
# Licensed to the Apache Software Foundation (ASF) under one or more
# contributor license agreements.  See the NOTICE file distributed with
# this work for additional information regarding copyright ownership.
# The ASF licenses this file to You under the Apache License, Version 2.0
# (the "License"); you may not use this file except in compliance with
# the License.  You may obtain a copy of the License at
#
#    http://www.apache.org/licenses/LICENSE-2.0
#
# Unless required by applicable law or agreed to in writing, software
# distributed under the License is distributed on an "AS IS" BASIS,
# WITHOUT WARRANTIES OR CONDITIONS OF ANY KIND, either express or implied.
# See the License for the specific language governing permissions and
# limitations under the License.
#

from __future__ import print_function

import os
import shutil
import signal
import sys
import threading
import warnings
from threading import RLock
from tempfile import NamedTemporaryFile

from py4j.protocol import Py4JError

from pyspark import accumulators
from pyspark.accumulators import Accumulator
from pyspark.broadcast import Broadcast, BroadcastPickleRegistry
from pyspark.conf import SparkConf
from pyspark.files import SparkFiles
from pyspark.java_gateway import launch_gateway, local_connect_and_auth
from pyspark.serializers import PickleSerializer, BatchedSerializer, UTF8Deserializer, \
    PairDeserializer, AutoBatchedSerializer, NoOpSerializer, ChunkedStream
from pyspark.storagelevel import StorageLevel
from pyspark.resourceinformation import ResourceInformation
from pyspark.rdd import RDD, _load_from_socket, ignore_unicode_prefix
from pyspark.traceback_utils import CallSite, first_spark_call
from pyspark.status import StatusTracker
from pyspark.profiler import ProfilerCollector, BasicProfiler

if sys.version > '3':
    xrange = range


__all__ = ['SparkContext']


# These are special default configs for PySpark, they will overwrite
# the default ones for Spark if they are not configured by user.
DEFAULT_CONFIGS = {
    "spark.serializer.objectStreamReset": 100,
    "spark.rdd.compress": True,
}


class SparkContext(object):

    """
    Main entry point for Spark functionality. A SparkContext represents the
    connection to a Spark cluster, and can be used to create :class:`RDD` and
    broadcast variables on that cluster.

<<<<<<< HEAD
=======
    .. note:: Only one :class:`SparkContext` should be active per JVM. You must `stop()`
        the active :class:`SparkContext` before creating a new one.

>>>>>>> cceb2d6f
    .. note:: :class:`SparkContext` instance is not supported to share across multiple
        processes out of the box, and PySpark does not guarantee multi-processing execution.
        Use threads instead for concurrent processing purpose.
    """

    _gateway = None
    _jvm = None
    _next_accum_id = 0
    _active_spark_context = None
    _lock = RLock()
    _python_includes = None  # zip and egg files that need to be added to PYTHONPATH

    PACKAGE_EXTENSIONS = ('.zip', '.egg', '.jar')

    def __init__(self, master=None, appName=None, sparkHome=None, pyFiles=None,
                 environment=None, batchSize=0, serializer=PickleSerializer(), conf=None,
                 gateway=None, jsc=None, profiler_cls=BasicProfiler):
        """
        Create a new SparkContext. At least the master and app name should be set,
        either through the named parameters here or through `conf`.

        :param master: Cluster URL to connect to
               (e.g. mesos://host:port, spark://host:port, local[4]).
        :param appName: A name for your job, to display on the cluster web UI.
        :param sparkHome: Location where Spark is installed on cluster nodes.
        :param pyFiles: Collection of .zip or .py files to send to the cluster
               and add to PYTHONPATH.  These can be paths on the local file
               system or HDFS, HTTP, HTTPS, or FTP URLs.
        :param environment: A dictionary of environment variables to set on
               worker nodes.
        :param batchSize: The number of Python objects represented as a single
               Java object. Set 1 to disable batching, 0 to automatically choose
               the batch size based on object sizes, or -1 to use an unlimited
               batch size
        :param serializer: The serializer for RDDs.
        :param conf: A :class:`SparkConf` object setting Spark properties.
        :param gateway: Use an existing gateway and JVM, otherwise a new JVM
               will be instantiated.
        :param jsc: The JavaSparkContext instance (optional).
        :param profiler_cls: A class of custom Profiler used to do profiling
               (default is pyspark.profiler.BasicProfiler).


        >>> from pyspark.context import SparkContext
        >>> sc = SparkContext('local', 'test')

        >>> sc2 = SparkContext('local', 'test2') # doctest: +IGNORE_EXCEPTION_DETAIL
        Traceback (most recent call last):
            ...
        ValueError:...
        """
        self._callsite = first_spark_call() or CallSite(None, None, None)
        if gateway is not None and gateway.gateway_parameters.auth_token is None:
<<<<<<< HEAD
            allow_insecure_env = os.environ.get("PYSPARK_ALLOW_INSECURE_GATEWAY", "0")
            if allow_insecure_env == "1" or allow_insecure_env.lower() == "true":
                warnings.warn(
                    "You are passing in an insecure Py4j gateway.  This "
                    "presents a security risk, and will be completely forbidden in Spark 3.0")
            else:
                raise ValueError(
                    "You are trying to pass an insecure Py4j gateway to Spark. This"
                    " presents a security risk.  If you are sure you understand and accept this"
                    " risk, you can set the environment variable"
                    " 'PYSPARK_ALLOW_INSECURE_GATEWAY=1', but"
                    " note this option will be removed in Spark 3.0")
=======
            raise ValueError(
                "You are trying to pass an insecure Py4j gateway to Spark. This"
                " is not allowed as it is a security risk.")
>>>>>>> cceb2d6f

        SparkContext._ensure_initialized(self, gateway=gateway, conf=conf)
        try:
            self._do_init(master, appName, sparkHome, pyFiles, environment, batchSize, serializer,
                          conf, jsc, profiler_cls)
        except:
            # If an error occurs, clean up in order to allow future SparkContext creation:
            self.stop()
            raise

    def _do_init(self, master, appName, sparkHome, pyFiles, environment, batchSize, serializer,
                 conf, jsc, profiler_cls):
        self.environment = environment or {}
        # java gateway must have been launched at this point.
        if conf is not None and conf._jconf is not None:
            # conf has been initialized in JVM properly, so use conf directly. This represents the
            # scenario that JVM has been launched before SparkConf is created (e.g. SparkContext is
            # created and then stopped, and we create a new SparkConf and new SparkContext again)
            self._conf = conf
        else:
            self._conf = SparkConf(_jvm=SparkContext._jvm)
            if conf is not None:
                for k, v in conf.getAll():
                    self._conf.set(k, v)

        self._batchSize = batchSize  # -1 represents an unlimited batch size
        self._unbatched_serializer = serializer
        if batchSize == 0:
            self.serializer = AutoBatchedSerializer(self._unbatched_serializer)
        else:
            self.serializer = BatchedSerializer(self._unbatched_serializer,
                                                batchSize)

        # Set any parameters passed directly to us on the conf
        if master:
            self._conf.setMaster(master)
        if appName:
            self._conf.setAppName(appName)
        if sparkHome:
            self._conf.setSparkHome(sparkHome)
        if environment:
            for key, value in environment.items():
                self._conf.setExecutorEnv(key, value)
        for key, value in DEFAULT_CONFIGS.items():
            self._conf.setIfMissing(key, value)

        # Check that we have at least the required parameters
        if not self._conf.contains("spark.master"):
            raise Exception("A master URL must be set in your configuration")
        if not self._conf.contains("spark.app.name"):
            raise Exception("An application name must be set in your configuration")

        # Read back our properties from the conf in case we loaded some of them from
        # the classpath or an external config file
        self.master = self._conf.get("spark.master")
        self.appName = self._conf.get("spark.app.name")
        self.sparkHome = self._conf.get("spark.home", None)

        for (k, v) in self._conf.getAll():
            if k.startswith("spark.executorEnv."):
                varName = k[len("spark.executorEnv."):]
                self.environment[varName] = v

        self.environment["PYTHONHASHSEED"] = os.environ.get("PYTHONHASHSEED", "0")

        # Create the Java SparkContext through Py4J
        self._jsc = jsc or self._initialize_context(self._conf._jconf)
        # Reset the SparkConf to the one actually used by the SparkContext in JVM.
        self._conf = SparkConf(_jconf=self._jsc.sc().conf())

        # Create a single Accumulator in Java that we'll send all our updates through;
        # they will be passed back to us through a TCP server
        auth_token = self._gateway.gateway_parameters.auth_token
        self._accumulatorServer = accumulators._start_update_server(auth_token)
        (host, port) = self._accumulatorServer.server_address
        self._javaAccumulator = self._jvm.PythonAccumulatorV2(host, port, auth_token)
        self._jsc.sc().register(self._javaAccumulator)

        # If encryption is enabled, we need to setup a server in the jvm to read broadcast
        # data via a socket.
        # scala's mangled names w/ $ in them require special treatment.
<<<<<<< HEAD
        self._encryption_enabled = self._jvm.PythonUtils.getEncryptionEnabled(self._jsc)
=======
        self._encryption_enabled = self._jvm.PythonUtils.isEncryptionEnabled(self._jsc)
>>>>>>> cceb2d6f

        self.pythonExec = os.environ.get("PYSPARK_PYTHON", 'python')
        self.pythonVer = "%d.%d" % sys.version_info[:2]

        if sys.version_info < (3, 6):
            with warnings.catch_warnings():
                warnings.simplefilter("once")
                warnings.warn(
                    "Support for Python 2 and Python 3 prior to version 3.6 is deprecated as "
                    "of Spark 3.0. See also the plan for dropping Python 2 support at "
                    "https://spark.apache.org/news/plan-for-dropping-python-2-support.html.",
                    DeprecationWarning)

        # Broadcast's __reduce__ method stores Broadcast instances here.
        # This allows other code to determine which Broadcast instances have
        # been pickled, so it can determine which Java broadcast objects to
        # send.
        self._pickled_broadcast_vars = BroadcastPickleRegistry()

        SparkFiles._sc = self
        root_dir = SparkFiles.getRootDirectory()
        sys.path.insert(1, root_dir)

        # Deploy any code dependencies specified in the constructor
        self._python_includes = list()
        for path in (pyFiles or []):
            self.addPyFile(path)

        # Deploy code dependencies set by spark-submit; these will already have been added
        # with SparkContext.addFile, so we just need to add them to the PYTHONPATH
        for path in self._conf.get("spark.submit.pyFiles", "").split(","):
            if path != "":
                (dirname, filename) = os.path.split(path)
                try:
                    filepath = os.path.join(SparkFiles.getRootDirectory(), filename)
                    if not os.path.exists(filepath):
                        # In case of YARN with shell mode, 'spark.submit.pyFiles' files are
                        # not added via SparkContext.addFile. Here we check if the file exists,
                        # try to copy and then add it to the path. See SPARK-21945.
                        shutil.copyfile(path, filepath)
                    if filename[-4:].lower() in self.PACKAGE_EXTENSIONS:
                        self._python_includes.append(filename)
                        sys.path.insert(1, filepath)
                except Exception:
                    warnings.warn(
                        "Failed to add file [%s] speficied in 'spark.submit.pyFiles' to "
                        "Python path:\n  %s" % (path, "\n  ".join(sys.path)),
                        RuntimeWarning)

        # Create a temporary directory inside spark.local.dir:
        local_dir = self._jvm.org.apache.spark.util.Utils.getLocalDir(self._jsc.sc().conf())
        self._temp_dir = \
            self._jvm.org.apache.spark.util.Utils.createTempDir(local_dir, "pyspark") \
                .getAbsolutePath()

        # profiling stats collected for each PythonRDD
        if self._conf.get("spark.python.profile", "false") == "true":
            dump_path = self._conf.get("spark.python.profile.dump", None)
            self.profiler_collector = ProfilerCollector(profiler_cls, dump_path)
        else:
            self.profiler_collector = None

        # create a signal handler which would be invoked on receiving SIGINT
        def signal_handler(signal, frame):
            self.cancelAllJobs()
            raise KeyboardInterrupt()

        # see http://stackoverflow.com/questions/23206787/
        if isinstance(threading.current_thread(), threading._MainThread):
            signal.signal(signal.SIGINT, signal_handler)

    def __repr__(self):
        return "<SparkContext master={master} appName={appName}>".format(
            master=self.master,
            appName=self.appName,
        )

    def _repr_html_(self):
        return """
        <div>
            <p><b>SparkContext</b></p>

            <p><a href="{sc.uiWebUrl}">Spark UI</a></p>

            <dl>
              <dt>Version</dt>
                <dd><code>v{sc.version}</code></dd>
              <dt>Master</dt>
                <dd><code>{sc.master}</code></dd>
              <dt>AppName</dt>
                <dd><code>{sc.appName}</code></dd>
            </dl>
        </div>
        """.format(
            sc=self
        )

    def _initialize_context(self, jconf):
        """
        Initialize SparkContext in function to allow subclass specific initialization
        """
        return self._jvm.JavaSparkContext(jconf)

    @classmethod
    def _ensure_initialized(cls, instance=None, gateway=None, conf=None):
        """
        Checks whether a SparkContext is initialized or not.
        Throws error if a SparkContext is already running.
        """
        with SparkContext._lock:
            if not SparkContext._gateway:
                SparkContext._gateway = gateway or launch_gateway(conf)
                SparkContext._jvm = SparkContext._gateway.jvm

            if instance:
                if (SparkContext._active_spark_context and
                        SparkContext._active_spark_context != instance):
                    currentMaster = SparkContext._active_spark_context.master
                    currentAppName = SparkContext._active_spark_context.appName
                    callsite = SparkContext._active_spark_context._callsite

                    # Raise error if there is already a running Spark context
                    raise ValueError(
                        "Cannot run multiple SparkContexts at once; "
                        "existing SparkContext(app=%s, master=%s)"
                        " created by %s at %s:%s "
                        % (currentAppName, currentMaster,
                            callsite.function, callsite.file, callsite.linenum))
                else:
                    SparkContext._active_spark_context = instance

    def __getnewargs__(self):
        # This method is called when attempting to pickle SparkContext, which is always an error:
        raise Exception(
            "It appears that you are attempting to reference SparkContext from a broadcast "
            "variable, action, or transformation. SparkContext can only be used on the driver, "
            "not in code that it run on workers. For more information, see SPARK-5063."
        )

    def __enter__(self):
        """
        Enable 'with SparkContext(...) as sc: app(sc)' syntax.
        """
        return self

    def __exit__(self, type, value, trace):
        """
        Enable 'with SparkContext(...) as sc: app' syntax.

        Specifically stop the context on exit of the with block.
        """
        self.stop()

    @classmethod
    def getOrCreate(cls, conf=None):
        """
        Get or instantiate a SparkContext and register it as a singleton object.

        :param conf: SparkConf (optional)
        """
        with SparkContext._lock:
            if SparkContext._active_spark_context is None:
                SparkContext(conf=conf or SparkConf())
            return SparkContext._active_spark_context

    def setLogLevel(self, logLevel):
        """
        Control our logLevel. This overrides any user-defined log settings.
        Valid log levels include: ALL, DEBUG, ERROR, FATAL, INFO, OFF, TRACE, WARN
        """
        self._jsc.setLogLevel(logLevel)

    @classmethod
    def setSystemProperty(cls, key, value):
        """
        Set a Java system property, such as spark.executor.memory. This must
        must be invoked before instantiating SparkContext.
        """
        SparkContext._ensure_initialized()
        SparkContext._jvm.java.lang.System.setProperty(key, value)

    @property
    def version(self):
        """
        The version of Spark on which this application is running.
        """
        return self._jsc.version()

    @property
    @ignore_unicode_prefix
    def applicationId(self):
        """
        A unique identifier for the Spark application.
        Its format depends on the scheduler implementation.

        * in case of local spark app something like 'local-1433865536131'
        * in case of YARN something like 'application_1433865536131_34483'

        >>> sc.applicationId  # doctest: +ELLIPSIS
        u'local-...'
        """
        return self._jsc.sc().applicationId()

    @property
    def uiWebUrl(self):
        """Return the URL of the SparkUI instance started by this SparkContext"""
        return self._jsc.sc().uiWebUrl().get()

    @property
    def startTime(self):
        """Return the epoch time when the Spark Context was started."""
        return self._jsc.startTime()

    @property
    def defaultParallelism(self):
        """
        Default level of parallelism to use when not given by user (e.g. for
        reduce tasks)
        """
        return self._jsc.sc().defaultParallelism()

    @property
    def defaultMinPartitions(self):
        """
        Default min number of partitions for Hadoop RDDs when not given by user
        """
        return self._jsc.sc().defaultMinPartitions()

    def stop(self):
        """
        Shut down the SparkContext.
        """
        if getattr(self, "_jsc", None):
            try:
                self._jsc.stop()
            except Py4JError:
                # Case: SPARK-18523
                warnings.warn(
                    'Unable to cleanly shutdown Spark JVM process.'
                    ' It is possible that the process has crashed,'
                    ' been killed or may also be in a zombie state.',
                    RuntimeWarning
                )
            finally:
                self._jsc = None
        if getattr(self, "_accumulatorServer", None):
            self._accumulatorServer.shutdown()
            self._accumulatorServer = None
        with SparkContext._lock:
            SparkContext._active_spark_context = None

    def emptyRDD(self):
        """
        Create an RDD that has no partitions or elements.
        """
        return RDD(self._jsc.emptyRDD(), self, NoOpSerializer())

    def range(self, start, end=None, step=1, numSlices=None):
        """
        Create a new RDD of int containing elements from `start` to `end`
        (exclusive), increased by `step` every element. Can be called the same
        way as python's built-in range() function. If called with a single argument,
        the argument is interpreted as `end`, and `start` is set to 0.

        :param start: the start value
        :param end: the end value (exclusive)
        :param step: the incremental step (default: 1)
        :param numSlices: the number of partitions of the new RDD
        :return: An RDD of int

        >>> sc.range(5).collect()
        [0, 1, 2, 3, 4]
        >>> sc.range(2, 4).collect()
        [2, 3]
        >>> sc.range(1, 7, 2).collect()
        [1, 3, 5]
        """
        if end is None:
            end = start
            start = 0

        return self.parallelize(xrange(start, end, step), numSlices)

    def parallelize(self, c, numSlices=None):
        """
        Distribute a local Python collection to form an RDD. Using xrange
        is recommended if the input represents a range for performance.

        >>> sc.parallelize([0, 2, 3, 4, 6], 5).glom().collect()
        [[0], [2], [3], [4], [6]]
        >>> sc.parallelize(xrange(0, 6, 2), 5).glom().collect()
        [[], [0], [], [2], [4]]
        """
        numSlices = int(numSlices) if numSlices is not None else self.defaultParallelism
        if isinstance(c, xrange):
            size = len(c)
            if size == 0:
                return self.parallelize([], numSlices)
            step = c[1] - c[0] if size > 1 else 1
            start0 = c[0]

            def getStart(split):
                return start0 + int((split * size / numSlices)) * step

            def f(split, iterator):
                # it's an empty iterator here but we need this line for triggering the
                # logic of signal handling in FramedSerializer.load_stream, for instance,
                # SpecialLengths.END_OF_DATA_SECTION in _read_with_length. Since
                # FramedSerializer.load_stream produces a generator, the control should
                # at least be in that function once. Here we do it by explicitly converting
                # the empty iterator to a list, thus make sure worker reuse takes effect.
                # See more details in SPARK-26549.
                assert len(list(iterator)) == 0
                return xrange(getStart(split), getStart(split + 1), step)

            return self.parallelize([], numSlices).mapPartitionsWithIndex(f)

        # Make sure we distribute data evenly if it's smaller than self.batchSize
        if "__len__" not in dir(c):
            c = list(c)    # Make it a list so we can compute its length
        batchSize = max(1, min(len(c) // numSlices, self._batchSize or 1024))
        serializer = BatchedSerializer(self._unbatched_serializer, batchSize)

        def reader_func(temp_filename):
            return self._jvm.PythonRDD.readRDDFromFile(self._jsc, temp_filename, numSlices)

        def createRDDServer():
            return self._jvm.PythonParallelizeServer(self._jsc.sc(), numSlices)

        jrdd = self._serialize_to_jvm(c, serializer, reader_func, createRDDServer)
        return RDD(jrdd, self, serializer)

    def _serialize_to_jvm(self, data, serializer, reader_func, createRDDServer):
        """
        Using py4j to send a large dataset to the jvm is really slow, so we use either a file
        or a socket if we have encryption enabled.
        :param data:
        :param serializer:
        :param reader_func:  A function which takes a filename and reads in the data in the jvm and
                returns a JavaRDD. Only used when encryption is disabled.
        :param createRDDServer:  A function which creates a PythonRDDServer in the jvm to
               accept the serialized data, for use when encryption is enabled.
        :return:
        """
        if self._encryption_enabled:
            # with encryption, we open a server in java and send the data directly
            server = createRDDServer()
            (sock_file, _) = local_connect_and_auth(server.port(), server.secret())
            chunked_out = ChunkedStream(sock_file, 8192)
            serializer.dump_stream(data, chunked_out)
            chunked_out.close()
            # this call will block until the server has read all the data and processed it (or
            # throws an exception)
            r = server.getResult()
            return r
        else:
            # without encryption, we serialize to a file, and we read the file in java and
            # parallelize from there.
            tempFile = NamedTemporaryFile(delete=False, dir=self._temp_dir)
            try:
                try:
                    serializer.dump_stream(data, tempFile)
                finally:
                    tempFile.close()
                return reader_func(tempFile.name)
            finally:
                # we eagerily reads the file so we can delete right after.
                os.unlink(tempFile.name)

    def pickleFile(self, name, minPartitions=None):
        """
        Load an RDD previously saved using :meth:`RDD.saveAsPickleFile` method.

        >>> tmpFile = NamedTemporaryFile(delete=True)
        >>> tmpFile.close()
        >>> sc.parallelize(range(10)).saveAsPickleFile(tmpFile.name, 5)
        >>> sorted(sc.pickleFile(tmpFile.name, 3).collect())
        [0, 1, 2, 3, 4, 5, 6, 7, 8, 9]
        """
        minPartitions = minPartitions or self.defaultMinPartitions
        return RDD(self._jsc.objectFile(name, minPartitions), self)

    @ignore_unicode_prefix
    def textFile(self, name, minPartitions=None, use_unicode=True):
        """
        Read a text file from HDFS, a local file system (available on all
        nodes), or any Hadoop-supported file system URI, and return it as an
        RDD of Strings.
        The text files must be encoded as UTF-8.

        If use_unicode is False, the strings will be kept as `str` (encoding
        as `utf-8`), which is faster and smaller than unicode. (Added in
        Spark 1.2)

        >>> path = os.path.join(tempdir, "sample-text.txt")
        >>> with open(path, "w") as testFile:
        ...    _ = testFile.write("Hello world!")
        >>> textFile = sc.textFile(path)
        >>> textFile.collect()
        [u'Hello world!']
        """
        minPartitions = minPartitions or min(self.defaultParallelism, 2)
        return RDD(self._jsc.textFile(name, minPartitions), self,
                   UTF8Deserializer(use_unicode))

    @ignore_unicode_prefix
    def wholeTextFiles(self, path, minPartitions=None, use_unicode=True):
        """
        Read a directory of text files from HDFS, a local file system
        (available on all nodes), or any  Hadoop-supported file system
        URI. Each file is read as a single record and returned in a
        key-value pair, where the key is the path of each file, the
        value is the content of each file.
        The text files must be encoded as UTF-8.

        If use_unicode is False, the strings will be kept as `str` (encoding
        as `utf-8`), which is faster and smaller than unicode. (Added in
        Spark 1.2)

        For example, if you have the following files:

        .. code-block:: text

            hdfs://a-hdfs-path/part-00000
            hdfs://a-hdfs-path/part-00001
            ...
            hdfs://a-hdfs-path/part-nnnnn

        Do ``rdd = sparkContext.wholeTextFiles("hdfs://a-hdfs-path")``,
        then ``rdd`` contains:

        .. code-block:: text

            (a-hdfs-path/part-00000, its content)
            (a-hdfs-path/part-00001, its content)
            ...
            (a-hdfs-path/part-nnnnn, its content)

        .. note:: Small files are preferred, as each file will be loaded
            fully in memory.

        >>> dirPath = os.path.join(tempdir, "files")
        >>> os.mkdir(dirPath)
        >>> with open(os.path.join(dirPath, "1.txt"), "w") as file1:
        ...    _ = file1.write("1")
        >>> with open(os.path.join(dirPath, "2.txt"), "w") as file2:
        ...    _ = file2.write("2")
        >>> textFiles = sc.wholeTextFiles(dirPath)
        >>> sorted(textFiles.collect())
        [(u'.../1.txt', u'1'), (u'.../2.txt', u'2')]
        """
        minPartitions = minPartitions or self.defaultMinPartitions
        return RDD(self._jsc.wholeTextFiles(path, minPartitions), self,
                   PairDeserializer(UTF8Deserializer(use_unicode), UTF8Deserializer(use_unicode)))

    def binaryFiles(self, path, minPartitions=None):
        """
        Read a directory of binary files from HDFS, a local file system
        (available on all nodes), or any Hadoop-supported file system URI
        as a byte array. Each file is read as a single record and returned
        in a key-value pair, where the key is the path of each file, the
        value is the content of each file.

        .. note:: Small files are preferred, large file is also allowable, but
            may cause bad performance.
        """
        minPartitions = minPartitions or self.defaultMinPartitions
        return RDD(self._jsc.binaryFiles(path, minPartitions), self,
                   PairDeserializer(UTF8Deserializer(), NoOpSerializer()))

    def binaryRecords(self, path, recordLength):
        """
        Load data from a flat binary file, assuming each record is a set of numbers
        with the specified numerical format (see ByteBuffer), and the number of
        bytes per record is constant.

        :param path: Directory to the input data files
        :param recordLength: The length at which to split the records
        """
        return RDD(self._jsc.binaryRecords(path, recordLength), self, NoOpSerializer())

    def _dictToJavaMap(self, d):
        jm = self._jvm.java.util.HashMap()
        if not d:
            d = {}
        for k, v in d.items():
            jm[k] = v
        return jm

    def sequenceFile(self, path, keyClass=None, valueClass=None, keyConverter=None,
                     valueConverter=None, minSplits=None, batchSize=0):
        """
        Read a Hadoop SequenceFile with arbitrary key and value Writable class from HDFS,
        a local file system (available on all nodes), or any Hadoop-supported file system URI.
        The mechanism is as follows:

            1. A Java RDD is created from the SequenceFile or other InputFormat, and the key
               and value Writable classes
            2. Serialization is attempted via Pyrolite pickling
            3. If this fails, the fallback is to call 'toString' on each key and value
            4. :class:`PickleSerializer` is used to deserialize pickled objects on the Python side

        :param path: path to sequncefile
        :param keyClass: fully qualified classname of key Writable class
               (e.g. "org.apache.hadoop.io.Text")
        :param valueClass: fully qualified classname of value Writable class
               (e.g. "org.apache.hadoop.io.LongWritable")
        :param keyConverter:
        :param valueConverter:
        :param minSplits: minimum splits in dataset
               (default min(2, sc.defaultParallelism))
        :param batchSize: The number of Python objects represented as a single
               Java object. (default 0, choose batchSize automatically)
        """
        minSplits = minSplits or min(self.defaultParallelism, 2)
        jrdd = self._jvm.PythonRDD.sequenceFile(self._jsc, path, keyClass, valueClass,
                                                keyConverter, valueConverter, minSplits, batchSize)
        return RDD(jrdd, self)

    def newAPIHadoopFile(self, path, inputFormatClass, keyClass, valueClass, keyConverter=None,
                         valueConverter=None, conf=None, batchSize=0):
        """
        Read a 'new API' Hadoop InputFormat with arbitrary key and value class from HDFS,
        a local file system (available on all nodes), or any Hadoop-supported file system URI.
        The mechanism is the same as for sc.sequenceFile.

        A Hadoop configuration can be passed in as a Python dict. This will be converted into a
        Configuration in Java

        :param path: path to Hadoop file
        :param inputFormatClass: fully qualified classname of Hadoop InputFormat
               (e.g. "org.apache.hadoop.mapreduce.lib.input.TextInputFormat")
        :param keyClass: fully qualified classname of key Writable class
               (e.g. "org.apache.hadoop.io.Text")
        :param valueClass: fully qualified classname of value Writable class
               (e.g. "org.apache.hadoop.io.LongWritable")
        :param keyConverter: (None by default)
        :param valueConverter: (None by default)
        :param conf: Hadoop configuration, passed in as a dict
               (None by default)
        :param batchSize: The number of Python objects represented as a single
               Java object. (default 0, choose batchSize automatically)
        """
        jconf = self._dictToJavaMap(conf)
        jrdd = self._jvm.PythonRDD.newAPIHadoopFile(self._jsc, path, inputFormatClass, keyClass,
                                                    valueClass, keyConverter, valueConverter,
                                                    jconf, batchSize)
        return RDD(jrdd, self)

    def newAPIHadoopRDD(self, inputFormatClass, keyClass, valueClass, keyConverter=None,
                        valueConverter=None, conf=None, batchSize=0):
        """
        Read a 'new API' Hadoop InputFormat with arbitrary key and value class, from an arbitrary
        Hadoop configuration, which is passed in as a Python dict.
        This will be converted into a Configuration in Java.
        The mechanism is the same as for sc.sequenceFile.

        :param inputFormatClass: fully qualified classname of Hadoop InputFormat
               (e.g. "org.apache.hadoop.mapreduce.lib.input.TextInputFormat")
        :param keyClass: fully qualified classname of key Writable class
               (e.g. "org.apache.hadoop.io.Text")
        :param valueClass: fully qualified classname of value Writable class
               (e.g. "org.apache.hadoop.io.LongWritable")
        :param keyConverter: (None by default)
        :param valueConverter: (None by default)
        :param conf: Hadoop configuration, passed in as a dict
               (None by default)
        :param batchSize: The number of Python objects represented as a single
               Java object. (default 0, choose batchSize automatically)
        """
        jconf = self._dictToJavaMap(conf)
        jrdd = self._jvm.PythonRDD.newAPIHadoopRDD(self._jsc, inputFormatClass, keyClass,
                                                   valueClass, keyConverter, valueConverter,
                                                   jconf, batchSize)
        return RDD(jrdd, self)

    def hadoopFile(self, path, inputFormatClass, keyClass, valueClass, keyConverter=None,
                   valueConverter=None, conf=None, batchSize=0):
        """
        Read an 'old' Hadoop InputFormat with arbitrary key and value class from HDFS,
        a local file system (available on all nodes), or any Hadoop-supported file system URI.
        The mechanism is the same as for sc.sequenceFile.

        A Hadoop configuration can be passed in as a Python dict. This will be converted into a
        Configuration in Java.

        :param path: path to Hadoop file
        :param inputFormatClass: fully qualified classname of Hadoop InputFormat
               (e.g. "org.apache.hadoop.mapred.TextInputFormat")
        :param keyClass: fully qualified classname of key Writable class
               (e.g. "org.apache.hadoop.io.Text")
        :param valueClass: fully qualified classname of value Writable class
               (e.g. "org.apache.hadoop.io.LongWritable")
        :param keyConverter: (None by default)
        :param valueConverter: (None by default)
        :param conf: Hadoop configuration, passed in as a dict
               (None by default)
        :param batchSize: The number of Python objects represented as a single
               Java object. (default 0, choose batchSize automatically)
        """
        jconf = self._dictToJavaMap(conf)
        jrdd = self._jvm.PythonRDD.hadoopFile(self._jsc, path, inputFormatClass, keyClass,
                                              valueClass, keyConverter, valueConverter,
                                              jconf, batchSize)
        return RDD(jrdd, self)

    def hadoopRDD(self, inputFormatClass, keyClass, valueClass, keyConverter=None,
                  valueConverter=None, conf=None, batchSize=0):
        """
        Read an 'old' Hadoop InputFormat with arbitrary key and value class, from an arbitrary
        Hadoop configuration, which is passed in as a Python dict.
        This will be converted into a Configuration in Java.
        The mechanism is the same as for sc.sequenceFile.

        :param inputFormatClass: fully qualified classname of Hadoop InputFormat
               (e.g. "org.apache.hadoop.mapred.TextInputFormat")
        :param keyClass: fully qualified classname of key Writable class
               (e.g. "org.apache.hadoop.io.Text")
        :param valueClass: fully qualified classname of value Writable class
               (e.g. "org.apache.hadoop.io.LongWritable")
        :param keyConverter: (None by default)
        :param valueConverter: (None by default)
        :param conf: Hadoop configuration, passed in as a dict
               (None by default)
        :param batchSize: The number of Python objects represented as a single
               Java object. (default 0, choose batchSize automatically)
        """
        jconf = self._dictToJavaMap(conf)
        jrdd = self._jvm.PythonRDD.hadoopRDD(self._jsc, inputFormatClass, keyClass,
                                             valueClass, keyConverter, valueConverter,
                                             jconf, batchSize)
        return RDD(jrdd, self)

    def _checkpointFile(self, name, input_deserializer):
        jrdd = self._jsc.checkpointFile(name)
        return RDD(jrdd, self, input_deserializer)

    @ignore_unicode_prefix
    def union(self, rdds):
        """
        Build the union of a list of RDDs.

        This supports unions() of RDDs with different serialized formats,
        although this forces them to be reserialized using the default
        serializer:

        >>> path = os.path.join(tempdir, "union-text.txt")
        >>> with open(path, "w") as testFile:
        ...    _ = testFile.write("Hello")
        >>> textFile = sc.textFile(path)
        >>> textFile.collect()
        [u'Hello']
        >>> parallelized = sc.parallelize(["World!"])
        >>> sorted(sc.union([textFile, parallelized]).collect())
        [u'Hello', 'World!']
        """
        first_jrdd_deserializer = rdds[0]._jrdd_deserializer
        if any(x._jrdd_deserializer != first_jrdd_deserializer for x in rdds):
            rdds = [x._reserialize() for x in rdds]
        cls = SparkContext._jvm.org.apache.spark.api.java.JavaRDD
        jrdds = SparkContext._gateway.new_array(cls, len(rdds))
        for i in range(0, len(rdds)):
            jrdds[i] = rdds[i]._jrdd
        return RDD(self._jsc.union(jrdds), self, rdds[0]._jrdd_deserializer)

    def broadcast(self, value):
        """
        Broadcast a read-only variable to the cluster, returning a :class:`Broadcast`
        object for reading it in distributed functions. The variable will
        be sent to each cluster only once.
        """
        return Broadcast(self, value, self._pickled_broadcast_vars)

    def accumulator(self, value, accum_param=None):
        """
        Create an :class:`Accumulator` with the given initial value, using a given
        :class:`AccumulatorParam` helper object to define how to add values of the
        data type if provided. Default AccumulatorParams are used for integers
        and floating-point numbers if you do not provide one. For other types,
        a custom AccumulatorParam can be used.
        """
        if accum_param is None:
            if isinstance(value, int):
                accum_param = accumulators.INT_ACCUMULATOR_PARAM
            elif isinstance(value, float):
                accum_param = accumulators.FLOAT_ACCUMULATOR_PARAM
            elif isinstance(value, complex):
                accum_param = accumulators.COMPLEX_ACCUMULATOR_PARAM
            else:
                raise TypeError("No default accumulator param for type %s" % type(value))
        SparkContext._next_accum_id += 1
        return Accumulator(SparkContext._next_accum_id - 1, value, accum_param)

    def addFile(self, path, recursive=False):
        """
        Add a file to be downloaded with this Spark job on every node.
        The `path` passed can be either a local file, a file in HDFS
        (or other Hadoop-supported filesystems), or an HTTP, HTTPS or
        FTP URI.

        To access the file in Spark jobs, use :meth:`SparkFiles.get` with the
        filename to find its download location.

        A directory can be given if the recursive option is set to True.
        Currently directories are only supported for Hadoop-supported filesystems.

        .. note:: A path can be added only once. Subsequent additions of the same path are ignored.

        >>> from pyspark import SparkFiles
        >>> path = os.path.join(tempdir, "test.txt")
        >>> with open(path, "w") as testFile:
        ...    _ = testFile.write("100")
        >>> sc.addFile(path)
        >>> def func(iterator):
        ...    with open(SparkFiles.get("test.txt")) as testFile:
        ...        fileVal = int(testFile.readline())
        ...        return [x * fileVal for x in iterator]
        >>> sc.parallelize([1, 2, 3, 4]).mapPartitions(func).collect()
        [100, 200, 300, 400]
        """
        self._jsc.sc().addFile(path, recursive)

    def addPyFile(self, path):
        """
        Add a .py or .zip dependency for all tasks to be executed on this
        SparkContext in the future.  The `path` passed can be either a local
        file, a file in HDFS (or other Hadoop-supported filesystems), or an
        HTTP, HTTPS or FTP URI.

        .. note:: A path can be added only once. Subsequent additions of the same path are ignored.
        """
        self.addFile(path)
        (dirname, filename) = os.path.split(path)  # dirname may be directory or HDFS/S3 prefix
        if filename[-4:].lower() in self.PACKAGE_EXTENSIONS:
            self._python_includes.append(filename)
            # for tests in local mode
            sys.path.insert(1, os.path.join(SparkFiles.getRootDirectory(), filename))
        if sys.version > '3':
            import importlib
            importlib.invalidate_caches()

    def setCheckpointDir(self, dirName):
        """
        Set the directory under which RDDs are going to be checkpointed. The
        directory must be an HDFS path if running on a cluster.
        """
        self._jsc.sc().setCheckpointDir(dirName)

    def _getJavaStorageLevel(self, storageLevel):
        """
        Returns a Java StorageLevel based on a pyspark.StorageLevel.
        """
        if not isinstance(storageLevel, StorageLevel):
            raise Exception("storageLevel must be of type pyspark.StorageLevel")

        newStorageLevel = self._jvm.org.apache.spark.storage.StorageLevel
        return newStorageLevel(storageLevel.useDisk,
                               storageLevel.useMemory,
                               storageLevel.useOffHeap,
                               storageLevel.deserialized,
                               storageLevel.replication)

    def setJobGroup(self, groupId, description, interruptOnCancel=False):
        """
        Assigns a group ID to all the jobs started by this thread until the group ID is set to a
        different value or cleared.

        Often, a unit of execution in an application consists of multiple Spark actions or jobs.
        Application programmers can use this method to group all those jobs together and give a
        group description. Once set, the Spark web UI will associate such jobs with this group.

        The application can use :meth:`SparkContext.cancelJobGroup` to cancel all
        running jobs in this group.

        >>> import threading
        >>> from time import sleep
        >>> result = "Not Set"
        >>> lock = threading.Lock()
        >>> def map_func(x):
        ...     sleep(100)
        ...     raise Exception("Task should have been cancelled")
        >>> def start_job(x):
        ...     global result
        ...     try:
        ...         sc.setJobGroup("job_to_cancel", "some description")
        ...         result = sc.parallelize(range(x)).map(map_func).collect()
        ...     except Exception as e:
        ...         result = "Cancelled"
        ...     lock.release()
        >>> def stop_job():
        ...     sleep(5)
        ...     sc.cancelJobGroup("job_to_cancel")
        >>> suppress = lock.acquire()
        >>> suppress = threading.Thread(target=start_job, args=(10,)).start()
        >>> suppress = threading.Thread(target=stop_job).start()
        >>> suppress = lock.acquire()
        >>> print(result)
        Cancelled

        If interruptOnCancel is set to true for the job group, then job cancellation will result
        in Thread.interrupt() being called on the job's executor threads. This is useful to help
        ensure that the tasks are actually stopped in a timely manner, but is off by default due
        to HDFS-1208, where HDFS may respond to Thread.interrupt() by marking nodes as dead.

        .. note:: Currently, setting a group ID (set to local properties) with a thread does
            not properly work. Internally threads on PVM and JVM are not synced, and JVM thread
            can be reused for multiple threads on PVM, which fails to isolate local properties
            for each thread on PVM. To work around this, you can set `PYSPARK_PIN_THREAD` to
            `'true'` (see SPARK-22340). However, note that it cannot inherit the local properties
            from the parent thread although it isolates each thread on PVM and JVM with its own
            local properties. To work around this, you should manually copy and set the local
            properties from the parent thread to the child thread when you create another thread.
        """
        warnings.warn(
            "Currently, setting a group ID (set to local properties) with a thread does "
            "not properly work. "
            "\n"
            "Internally threads on PVM and JVM are not synced, and JVM thread can be reused "
            "for multiple threads on PVM, which fails to isolate local properties for each "
            "thread on PVM. "
            "\n"
            "To work around this, you can set PYSPARK_PIN_THREAD to true (see SPARK-22340). "
            "However, note that it cannot inherit the local properties from the parent thread "
            "although it isolates each thread on PVM and JVM with its own local properties. "
            "\n"
            "To work around this, you should manually copy and set the local properties from "
            "the parent thread to the child thread when you create another thread.",
            UserWarning)
        self._jsc.setJobGroup(groupId, description, interruptOnCancel)

    def setLocalProperty(self, key, value):
        """
        Set a local property that affects jobs submitted from this thread, such as the
        Spark fair scheduler pool.

        .. note:: Currently, setting a local property with a thread does
            not properly work. Internally threads on PVM and JVM are not synced, and JVM thread
            can be reused for multiple threads on PVM, which fails to isolate local properties
            for each thread on PVM. To work around this, you can set `PYSPARK_PIN_THREAD` to
            `'true'` (see SPARK-22340). However, note that it cannot inherit the local properties
            from the parent thread although it isolates each thread on PVM and JVM with its own
            local properties. To work around this, you should manually copy and set the local
            properties from the parent thread to the child thread when you create another thread.
        """
        warnings.warn(
            "Currently, setting a local property with a thread does not properly work. "
            "\n"
            "Internally threads on PVM and JVM are not synced, and JVM thread can be reused "
            "for multiple threads on PVM, which fails to isolate local properties for each "
            "thread on PVM. "
            "\n"
            "To work around this, you can set PYSPARK_PIN_THREAD to true (see SPARK-22340). "
            "However, note that it cannot inherit the local properties from the parent thread "
            "although it isolates each thread on PVM and JVM with its own local properties. "
            "\n"
            "To work around this, you should manually copy and set the local properties from "
            "the parent thread to the child thread when you create another thread.",
            UserWarning)
        self._jsc.setLocalProperty(key, value)

    def getLocalProperty(self, key):
        """
        Get a local property set in this thread, or null if it is missing. See
        :meth:`setLocalProperty`.
        """
        return self._jsc.getLocalProperty(key)

    def setJobDescription(self, value):
        """
        Set a human readable description of the current job.

        .. note:: Currently, setting a job description (set to local properties) with a thread does
            not properly work. Internally threads on PVM and JVM are not synced, and JVM thread
            can be reused for multiple threads on PVM, which fails to isolate local properties
            for each thread on PVM. To work around this, you can set `PYSPARK_PIN_THREAD` to
            `'true'` (see SPARK-22340). However, note that it cannot inherit the local properties
            from the parent thread although it isolates each thread on PVM and JVM with its own
            local properties. To work around this, you should manually copy and set the local
            properties from the parent thread to the child thread when you create another thread.
        """
        warnings.warn(
            "Currently, setting a job description (set to local properties) with a thread does "
            "not properly work. "
            "\n"
            "Internally threads on PVM and JVM are not synced, and JVM thread can be reused "
            "for multiple threads on PVM, which fails to isolate local properties for each "
            "thread on PVM. "
            "\n"
            "To work around this, you can set PYSPARK_PIN_THREAD to true (see SPARK-22340). "
            "However, note that it cannot inherit the local properties from the parent thread "
            "although it isolates each thread on PVM and JVM with its own local properties. "
            "\n"
            "To work around this, you should manually copy and set the local properties from "
            "the parent thread to the child thread when you create another thread.",
            UserWarning)
        self._jsc.setJobDescription(value)

    def sparkUser(self):
        """
        Get SPARK_USER for user who is running SparkContext.
        """
        return self._jsc.sc().sparkUser()

    def cancelJobGroup(self, groupId):
        """
        Cancel active jobs for the specified group. See :meth:`SparkContext.setJobGroup`.
        for more information.
        """
        self._jsc.sc().cancelJobGroup(groupId)

    def cancelAllJobs(self):
        """
        Cancel all jobs that have been scheduled or are running.
        """
        self._jsc.sc().cancelAllJobs()

    def statusTracker(self):
        """
        Return :class:`StatusTracker` object
        """
        return StatusTracker(self._jsc.statusTracker())

    def runJob(self, rdd, partitionFunc, partitions=None, allowLocal=False):
        """
        Executes the given partitionFunc on the specified set of partitions,
        returning the result as an array of elements.

        If 'partitions' is not specified, this will run over all partitions.

        >>> myRDD = sc.parallelize(range(6), 3)
        >>> sc.runJob(myRDD, lambda part: [x * x for x in part])
        [0, 1, 4, 9, 16, 25]

        >>> myRDD = sc.parallelize(range(6), 3)
        >>> sc.runJob(myRDD, lambda part: [x * x for x in part], [0, 2], True)
        [0, 1, 16, 25]
        """
        if partitions is None:
            partitions = range(rdd._jrdd.partitions().size())

        # Implementation note: This is implemented as a mapPartitions followed
        # by runJob() in order to avoid having to pass a Python lambda into
        # SparkContext#runJob.
        mappedRDD = rdd.mapPartitions(partitionFunc)
        sock_info = self._jvm.PythonRDD.runJob(self._jsc.sc(), mappedRDD._jrdd, partitions)
        return list(_load_from_socket(sock_info, mappedRDD._jrdd_deserializer))

    def show_profiles(self):
        """ Print the profile stats to stdout """
        if self.profiler_collector is not None:
            self.profiler_collector.show_profiles()
        else:
            raise RuntimeError("'spark.python.profile' configuration must be set "
                               "to 'true' to enable Python profile.")

    def dump_profiles(self, path):
        """ Dump the profile stats into directory `path`
        """
        if self.profiler_collector is not None:
            self.profiler_collector.dump_profiles(path)
        else:
            raise RuntimeError("'spark.python.profile' configuration must be set "
                               "to 'true' to enable Python profile.")

    def getConf(self):
        conf = SparkConf()
        conf.setAll(self._conf.getAll())
        return conf

    @property
    def resources(self):
        resources = {}
        jresources = self._jsc.resources()
        for x in jresources:
            name = jresources[x].name()
            jaddresses = jresources[x].addresses()
            addrs = [addr for addr in jaddresses]
            resources[name] = ResourceInformation(name, addrs)
        return resources


def _test():
    import atexit
    import doctest
    import tempfile
    globs = globals().copy()
    globs['sc'] = SparkContext('local[4]', 'PythonTest')
    globs['tempdir'] = tempfile.mkdtemp()
    atexit.register(lambda: shutil.rmtree(globs['tempdir']))
    (failure_count, test_count) = doctest.testmod(globs=globs, optionflags=doctest.ELLIPSIS)
    globs['sc'].stop()
    if failure_count:
        sys.exit(-1)


if __name__ == "__main__":
    _test()<|MERGE_RESOLUTION|>--- conflicted
+++ resolved
@@ -65,12 +65,9 @@
     connection to a Spark cluster, and can be used to create :class:`RDD` and
     broadcast variables on that cluster.
 
-<<<<<<< HEAD
-=======
     .. note:: Only one :class:`SparkContext` should be active per JVM. You must `stop()`
         the active :class:`SparkContext` before creating a new one.
 
->>>>>>> cceb2d6f
     .. note:: :class:`SparkContext` instance is not supported to share across multiple
         processes out of the box, and PySpark does not guarantee multi-processing execution.
         Use threads instead for concurrent processing purpose.
@@ -124,24 +121,9 @@
         """
         self._callsite = first_spark_call() or CallSite(None, None, None)
         if gateway is not None and gateway.gateway_parameters.auth_token is None:
-<<<<<<< HEAD
-            allow_insecure_env = os.environ.get("PYSPARK_ALLOW_INSECURE_GATEWAY", "0")
-            if allow_insecure_env == "1" or allow_insecure_env.lower() == "true":
-                warnings.warn(
-                    "You are passing in an insecure Py4j gateway.  This "
-                    "presents a security risk, and will be completely forbidden in Spark 3.0")
-            else:
-                raise ValueError(
-                    "You are trying to pass an insecure Py4j gateway to Spark. This"
-                    " presents a security risk.  If you are sure you understand and accept this"
-                    " risk, you can set the environment variable"
-                    " 'PYSPARK_ALLOW_INSECURE_GATEWAY=1', but"
-                    " note this option will be removed in Spark 3.0")
-=======
             raise ValueError(
                 "You are trying to pass an insecure Py4j gateway to Spark. This"
                 " is not allowed as it is a security risk.")
->>>>>>> cceb2d6f
 
         SparkContext._ensure_initialized(self, gateway=gateway, conf=conf)
         try:
@@ -223,11 +205,7 @@
         # If encryption is enabled, we need to setup a server in the jvm to read broadcast
         # data via a socket.
         # scala's mangled names w/ $ in them require special treatment.
-<<<<<<< HEAD
-        self._encryption_enabled = self._jvm.PythonUtils.getEncryptionEnabled(self._jsc)
-=======
         self._encryption_enabled = self._jvm.PythonUtils.isEncryptionEnabled(self._jsc)
->>>>>>> cceb2d6f
 
         self.pythonExec = os.environ.get("PYSPARK_PYTHON", 'python')
         self.pythonVer = "%d.%d" % sys.version_info[:2]
