--- conflicted
+++ resolved
@@ -210,21 +210,6 @@
   }
 
   /**
-<<<<<<< HEAD
-   * This function has been deprecated in Spark 2.4. See SPARK-25842 for more information.
-   * @since 2.3.0
-   */
-  @deprecated("Use the version with Long parameter types", "2.4.0")
-  def rangeBetween(start: Column, end: Column): WindowSpec = {
-    new WindowSpec(
-      partitionSpec,
-      orderSpec,
-      SpecifiedWindowFrame(RangeFrame, start.expr, end.expr))
-  }
-
-  /**
-=======
->>>>>>> cceb2d6f
    * Converts this [[WindowSpec]] into a [[Column]] with an aggregate expression.
    */
   private[sql] def withAggregate(aggregate: Column): Column = {
