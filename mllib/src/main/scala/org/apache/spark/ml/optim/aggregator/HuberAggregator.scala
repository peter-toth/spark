/*
 * Licensed to the Apache Software Foundation (ASF) under one or more
 * contributor license agreements.  See the NOTICE file distributed with
 * this work for additional information regarding copyright ownership.
 * The ASF licenses this file to You under the Apache License, Version 2.0
 * (the "License"); you may not use this file except in compliance with
 * the License.  You may obtain a copy of the License at
 *
 *    http://www.apache.org/licenses/LICENSE-2.0
 *
 * Unless required by applicable law or agreed to in writing, software
 * distributed under the License is distributed on an "AS IS" BASIS,
 * WITHOUT WARRANTIES OR CONDITIONS OF ANY KIND, either express or implied.
 * See the License for the specific language governing permissions and
 * limitations under the License.
 */
package org.apache.spark.ml.optim.aggregator

import org.apache.spark.broadcast.Broadcast
import org.apache.spark.ml.feature.Instance
import org.apache.spark.ml.linalg.Vector

/**
 * HuberAggregator computes the gradient and loss for a huber loss function,
 * as used in robust regression for samples in sparse or dense vector in an online fashion.
 *
 * The huber loss function based on:
 * <a href="http://statweb.stanford.edu/~owen/reports/hhu.pdf">Art B. Owen (2006),
 * A robust hybrid of lasso and ridge regression</a>.
 *
 * Two HuberAggregator can be merged together to have a summary of loss and gradient of
 * the corresponding joint dataset.
 *
 * The huber loss function is given by
 *
 * <blockquote>
 *   $$
 *   \begin{align}
 *   \min_{w, \sigma}\frac{1}{2n}{\sum_{i=1}^n\left(\sigma +
 *   H_m\left(\frac{X_{i}w - y_{i}}{\sigma}\right)\sigma\right) + \frac{1}{2}\lambda {||w||_2}^2}
 *   \end{align}
 *   $$
 * </blockquote>
 *
 * where
 *
 * <blockquote>
 *   $$
 *   \begin{align}
 *   H_m(z) = \begin{cases}
 *            z^2, & \text {if } |z| &lt; \epsilon, \\
 *            2\epsilon|z| - \epsilon^2, & \text{otherwise}
 *            \end{cases}
 *   \end{align}
 *   $$
 * </blockquote>
 *
 * It is advised to set the parameter $\epsilon$ to 1.35 to achieve 95% statistical efficiency
 * for normally distributed data. Please refer to chapter 2 of
 * <a href="http://statweb.stanford.edu/~owen/reports/hhu.pdf">
 * A robust hybrid of lasso and ridge regression</a> for more detail.
 *
 * @param fitIntercept Whether to fit an intercept term.
 * @param epsilon The shape parameter to control the amount of robustness.
 * @param bcFeaturesStd The broadcast standard deviation values of the features.
 * @param bcParameters including three parts: the regression coefficients corresponding
 *                     to the features, the intercept (if fitIntercept is ture)
 *                     and the scale parameter (sigma).
 */
private[ml] class HuberAggregator(
    fitIntercept: Boolean,
    epsilon: Double,
    bcFeaturesStd: Broadcast[Array[Double]])(bcParameters: Broadcast[Vector])
  extends DifferentiableLossAggregator[Instance, HuberAggregator] {

  protected override val dim: Int = bcParameters.value.size
<<<<<<< HEAD
  private val numFeatures: Int = if (fitIntercept) dim - 2 else dim - 1
  private val sigma: Double = bcParameters.value(dim - 1)
  private val intercept: Double = if (fitIntercept) {
    bcParameters.value(dim - 2)
  } else {
    0.0
  }
  // make transient so we do not serialize between aggregation stages
  @transient private lazy val coefficients = bcParameters.value.toArray.slice(0, numFeatures)
=======
  private val numFeatures = if (fitIntercept) dim - 2 else dim - 1
  private val sigma = bcParameters.value(dim - 1)
  private val intercept = if (fitIntercept) bcParameters.value(dim - 2) else 0.0

  // make transient so we do not serialize between aggregation stages
  @transient private lazy val coefficients = bcParameters.value.toArray.take(numFeatures)
>>>>>>> a630e8d1

  /**
   * Add a new training instance to this HuberAggregator, and update the loss and gradient
   * of the objective function.
   *
   * @param instance The instance of data point to be added.
   * @return This HuberAggregator object.
   */
  def add(instance: Instance): HuberAggregator = {
    instance match { case Instance(label, weight, features) =>
      require(numFeatures == features.size, s"Dimensions mismatch when adding new sample." +
        s" Expecting $numFeatures but got ${features.size}.")
      require(weight >= 0.0, s"instance weight, $weight has to be >= 0.0")

      if (weight == 0.0) return this
      val localFeaturesStd = bcFeaturesStd.value
      val localCoefficients = coefficients
      val localGradientSumArray = gradientSumArray

      val margin = {
        var sum = 0.0
        features.foreachNonZero { (index, value) =>
          if (localFeaturesStd(index) != 0.0) {
            sum += localCoefficients(index) * (value / localFeaturesStd(index))
          }
        }
        if (fitIntercept) sum += intercept
        sum
      }
      val linearLoss = label - margin

      if (math.abs(linearLoss) <= sigma * epsilon) {
        lossSum += 0.5 * weight * (sigma + math.pow(linearLoss, 2.0) / sigma)
        val linearLossDivSigma = linearLoss / sigma

        features.foreachNonZero { (index, value) =>
          if (localFeaturesStd(index) != 0.0) {
            localGradientSumArray(index) +=
              -1.0 * weight * linearLossDivSigma * (value / localFeaturesStd(index))
          }
        }
        if (fitIntercept) {
          localGradientSumArray(dim - 2) += -1.0 * weight * linearLossDivSigma
        }
        localGradientSumArray(dim - 1) += 0.5 * weight * (1.0 - math.pow(linearLossDivSigma, 2.0))
      } else {
        val sign = if (linearLoss >= 0) -1.0 else 1.0
        lossSum += 0.5 * weight *
          (sigma + 2.0 * epsilon * math.abs(linearLoss) - sigma * epsilon * epsilon)

        features.foreachNonZero { (index, value) =>
          if (localFeaturesStd(index) != 0.0) {
            localGradientSumArray(index) +=
              weight * sign * epsilon * (value / localFeaturesStd(index))
          }
        }
        if (fitIntercept) {
          localGradientSumArray(dim - 2) += weight * sign * epsilon
        }
        localGradientSumArray(dim - 1) += 0.5 * weight * (1.0 - epsilon * epsilon)
      }

      weightSum += weight
      this
    }
  }
<<<<<<< HEAD
=======
}


/**
 * BlockHuberAggregator computes the gradient and loss for Huber loss function
 * as used in linear regression for blocks in sparse or dense matrix in an online fashion.
 *
 * Two BlockHuberAggregators can be merged together to have a summary of loss and gradient
 * of the corresponding joint dataset.
 *
 * NOTE: The feature values are expected to be standardized before computation.
 *
 * @param fitIntercept Whether to fit an intercept term.
 */
private[ml] class BlockHuberAggregator(
    fitIntercept: Boolean,
    epsilon: Double)(bcParameters: Broadcast[Vector])
  extends DifferentiableLossAggregator[InstanceBlock, BlockHuberAggregator] {

  protected override val dim: Int = bcParameters.value.size
  private val numFeatures = if (fitIntercept) dim - 2 else dim - 1
  private val intercept = if (fitIntercept) bcParameters.value(dim - 2) else 0.0
  // make transient so we do not serialize between aggregation stages
  @transient private lazy val linear = Vectors.dense(bcParameters.value.toArray.take(numFeatures))

  /**
   * Add a new training instance block to this BlockHuberAggregator, and update the loss and
   * gradient of the objective function.
   *
   * @param block The instance block of data point to be added.
   * @return This BlockHuberAggregator object.
   */
  def add(block: InstanceBlock): BlockHuberAggregator = {
    require(block.matrix.isTransposed)
    require(numFeatures == block.numFeatures, s"Dimensions mismatch when adding new " +
      s"instance. Expecting $numFeatures but got ${block.numFeatures}.")
    require(block.weightIter.forall(_ >= 0),
      s"instance weights ${block.weightIter.mkString("[", ",", "]")} has to be >= 0.0")

    if (block.weightIter.forall(_ == 0)) return this

    val size = block.size
    val sigma = bcParameters.value(dim - 1)

    // vec here represents margins or dotProducts
    val vec = if (fitIntercept) {
      Vectors.dense(Array.fill(size)(intercept)).toDense
    } else {
      Vectors.zeros(size).toDense
    }
    BLAS.gemv(1.0, block.matrix, linear, 1.0, vec)

    // in-place convert margins to multipliers
    // then, vec represents multipliers
    var sigmaGradSum = 0.0
    var localLossSum = 0.0
    var i = 0
    while (i < size) {
      val weight = block.getWeight(i)
      if (weight > 0) {
        val label = block.getLabel(i)
        val margin = vec(i)
        val linearLoss = label - margin

        if (math.abs(linearLoss) <= sigma * epsilon) {
          localLossSum += 0.5 * weight * (sigma + math.pow(linearLoss, 2.0) / sigma)
          val linearLossDivSigma = linearLoss / sigma
          val multiplier = -1.0 * weight * linearLossDivSigma
          vec.values(i) = multiplier
          sigmaGradSum += 0.5 * weight * (1.0 - math.pow(linearLossDivSigma, 2.0))
        } else {
          localLossSum += 0.5 * weight *
            (sigma + 2.0 * epsilon * math.abs(linearLoss) - sigma * epsilon * epsilon)
          val sign = if (linearLoss >= 0) -1.0 else 1.0
          val multiplier = weight * sign * epsilon
          vec.values(i) = multiplier
          sigmaGradSum += 0.5 * weight * (1.0 - epsilon * epsilon)
        }
      } else { vec.values(i) = 0.0 }
      i += 1
    }
    lossSum += localLossSum
    weightSum += block.weightIter.sum

    block.matrix match {
      case dm: DenseMatrix =>
        BLAS.nativeBLAS.dgemv("N", dm.numCols, dm.numRows, 1.0, dm.values, dm.numCols,
          vec.values, 1, 1.0, gradientSumArray, 1)

      case sm: SparseMatrix =>
        val linearGradSumVec = Vectors.zeros(numFeatures).toDense
        BLAS.gemv(1.0, sm.transpose, vec, 0.0, linearGradSumVec)
        BLAS.getBLAS(numFeatures).daxpy(numFeatures, 1.0, linearGradSumVec.values, 1,
          gradientSumArray, 1)
    }

    gradientSumArray(dim - 1) += sigmaGradSum
    if (fitIntercept) gradientSumArray(dim - 2) += vec.values.sum

    this
  }
>>>>>>> a630e8d1
}<|MERGE_RESOLUTION|>--- conflicted
+++ resolved
@@ -17,8 +17,8 @@
 package org.apache.spark.ml.optim.aggregator
 
 import org.apache.spark.broadcast.Broadcast
-import org.apache.spark.ml.feature.Instance
-import org.apache.spark.ml.linalg.Vector
+import org.apache.spark.ml.feature.{Instance, InstanceBlock}
+import org.apache.spark.ml.linalg._
 
 /**
  * HuberAggregator computes the gradient and loss for a huber loss function,
@@ -74,24 +74,12 @@
   extends DifferentiableLossAggregator[Instance, HuberAggregator] {
 
   protected override val dim: Int = bcParameters.value.size
-<<<<<<< HEAD
-  private val numFeatures: Int = if (fitIntercept) dim - 2 else dim - 1
-  private val sigma: Double = bcParameters.value(dim - 1)
-  private val intercept: Double = if (fitIntercept) {
-    bcParameters.value(dim - 2)
-  } else {
-    0.0
-  }
-  // make transient so we do not serialize between aggregation stages
-  @transient private lazy val coefficients = bcParameters.value.toArray.slice(0, numFeatures)
-=======
   private val numFeatures = if (fitIntercept) dim - 2 else dim - 1
   private val sigma = bcParameters.value(dim - 1)
   private val intercept = if (fitIntercept) bcParameters.value(dim - 2) else 0.0
 
   // make transient so we do not serialize between aggregation stages
   @transient private lazy val coefficients = bcParameters.value.toArray.take(numFeatures)
->>>>>>> a630e8d1
 
   /**
    * Add a new training instance to this HuberAggregator, and update the loss and gradient
@@ -158,8 +146,6 @@
       this
     }
   }
-<<<<<<< HEAD
-=======
 }
 
 
@@ -261,5 +247,4 @@
 
     this
   }
->>>>>>> a630e8d1
 }