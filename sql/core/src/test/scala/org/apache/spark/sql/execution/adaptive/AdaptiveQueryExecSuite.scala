/*
 * Licensed to the Apache Software Foundation (ASF) under one or more
 * contributor license agreements.  See the NOTICE file distributed with
 * this work for additional information regarding copyright ownership.
 * The ASF licenses this file to You under the Apache License, Version 2.0
 * (the "License"); you may not use this file except in compliance with
 * the License.  You may obtain a copy of the License at
 *
 *    http://www.apache.org/licenses/LICENSE-2.0
 *
 * Unless required by applicable law or agreed to in writing, software
 * distributed under the License is distributed on an "AS IS" BASIS,
 * WITHOUT WARRANTIES OR CONDITIONS OF ANY KIND, either express or implied.
 * See the License for the specific language governing permissions and
 * limitations under the License.
 */

package org.apache.spark.sql.execution.adaptive

import java.io.File
import java.net.URI

import org.apache.log4j.Level

import org.apache.spark.scheduler.{SparkListener, SparkListenerEvent, SparkListenerJobStart}
<<<<<<< HEAD
import org.apache.spark.sql.{QueryTest, Row, SparkSession, Strategy}
import org.apache.spark.sql.catalyst.plans.logical.{Aggregate, LogicalPlan}
import org.apache.spark.sql.execution.{PartialReducerPartitionSpec, ReusedSubqueryExec, ShuffledRowRDD, SparkPlan}
import org.apache.spark.sql.execution.adaptive.OptimizeLocalShuffleReader.LOCAL_SHUFFLE_READER_DESCRIPTION
import org.apache.spark.sql.execution.command.DataWritingCommandExec
import org.apache.spark.sql.execution.exchange.{BroadcastExchangeExec, Exchange, ReusedExchangeExec}
import org.apache.spark.sql.execution.joins.{BroadcastHashJoinExec, BuildRight, SortMergeJoinExec}
=======
import org.apache.spark.sql.{Dataset, QueryTest, Row, SparkSession, Strategy}
import org.apache.spark.sql.catalyst.optimizer.{BuildLeft, BuildRight}
import org.apache.spark.sql.catalyst.plans.logical.{Aggregate, LogicalPlan}
import org.apache.spark.sql.execution.{PartialReducerPartitionSpec, QueryExecution, ReusedSubqueryExec, ShuffledRowRDD, SparkPlan, UnaryExecNode}
import org.apache.spark.sql.execution.command.DataWritingCommandExec
import org.apache.spark.sql.execution.datasources.noop.NoopDataSource
import org.apache.spark.sql.execution.datasources.v2.V2TableWriteExec
import org.apache.spark.sql.execution.exchange.{BroadcastExchangeExec, Exchange, REPARTITION, REPARTITION_WITH_NUM, ReusedExchangeExec, ShuffleExchangeExec, ShuffleExchangeLike}
import org.apache.spark.sql.execution.joins.{BaseJoinExec, BroadcastHashJoinExec, SortMergeJoinExec}
>>>>>>> a630e8d1
import org.apache.spark.sql.execution.ui.SparkListenerSQLAdaptiveExecutionUpdate
import org.apache.spark.sql.functions._
import org.apache.spark.sql.internal.SQLConf
import org.apache.spark.sql.internal.SQLConf.PartitionOverwriteMode
import org.apache.spark.sql.test.SharedSparkSession
import org.apache.spark.sql.types.{IntegerType, StructType}
<<<<<<< HEAD
=======
import org.apache.spark.sql.util.QueryExecutionListener
>>>>>>> a630e8d1
import org.apache.spark.util.Utils

class AdaptiveQueryExecSuite
  extends QueryTest
  with SharedSparkSession
  with AdaptiveSparkPlanHelper {

  import testImplicits._

  setupTestData()

  private def runAdaptiveAndVerifyResult(query: String): (SparkPlan, SparkPlan) = {
    var finalPlanCnt = 0
    val listener = new SparkListener {
      override def onOtherEvent(event: SparkListenerEvent): Unit = {
        event match {
          case SparkListenerSQLAdaptiveExecutionUpdate(_, _, sparkPlanInfo) =>
            if (sparkPlanInfo.simpleString.startsWith(
              "AdaptiveSparkPlan isFinalPlan=true")) {
              finalPlanCnt += 1
            }
          case _ => // ignore other events
        }
      }
    }
    spark.sparkContext.addSparkListener(listener)

    val dfAdaptive = sql(query)
    val planBefore = dfAdaptive.queryExecution.executedPlan
    assert(planBefore.toString.startsWith("AdaptiveSparkPlan isFinalPlan=false"))
    val result = dfAdaptive.collect()
    withSQLConf(SQLConf.ADAPTIVE_EXECUTION_ENABLED.key -> "false") {
      val df = sql(query)
      checkAnswer(df, result)
    }
    val planAfter = dfAdaptive.queryExecution.executedPlan
    assert(planAfter.toString.startsWith("AdaptiveSparkPlan isFinalPlan=true"))
    val adaptivePlan = planAfter.asInstanceOf[AdaptiveSparkPlanExec].executedPlan

    spark.sparkContext.listenerBus.waitUntilEmpty()
    // AQE will post `SparkListenerSQLAdaptiveExecutionUpdate` twice in case of subqueries that
    // exist out of query stages.
    val expectedFinalPlanCnt = adaptivePlan.find(_.subqueries.nonEmpty).map(_ => 2).getOrElse(1)
    assert(finalPlanCnt == expectedFinalPlanCnt)
    spark.sparkContext.removeSparkListener(listener)

    val exchanges = adaptivePlan.collect {
      case e: Exchange => e
    }
    assert(exchanges.isEmpty, "The final plan should not contain any Exchange node.")
    (dfAdaptive.queryExecution.sparkPlan, adaptivePlan)
  }

  private def findTopLevelBroadcastHashJoin(plan: SparkPlan): Seq[BroadcastHashJoinExec] = {
    collect(plan) {
      case j: BroadcastHashJoinExec => j
    }
  }

  private def findTopLevelSortMergeJoin(plan: SparkPlan): Seq[SortMergeJoinExec] = {
    collect(plan) {
      case j: SortMergeJoinExec => j
    }
  }

  private def findTopLevelBaseJoin(plan: SparkPlan): Seq[BaseJoinExec] = {
    collect(plan) {
      case j: BaseJoinExec => j
    }
  }

  private def findReusedExchange(plan: SparkPlan): Seq[ReusedExchangeExec] = {
    collectWithSubqueries(plan) {
      case ShuffleQueryStageExec(_, e: ReusedExchangeExec) => e
      case BroadcastQueryStageExec(_, e: ReusedExchangeExec) => e
    }
  }

  private def findReusedSubquery(plan: SparkPlan): Seq[ReusedSubqueryExec] = {
    collectWithSubqueries(plan) {
      case e: ReusedSubqueryExec => e
    }
  }

  private def checkNumLocalShuffleReaders(
      plan: SparkPlan, numShufflesWithoutLocalReader: Int = 0): Unit = {
    val numShuffles = collect(plan) {
      case s: ShuffleQueryStageExec => s
    }.length

    val numLocalReaders = collect(plan) {
<<<<<<< HEAD
      case reader @ CustomShuffleReaderExec(_, _, LOCAL_SHUFFLE_READER_DESCRIPTION) => reader
=======
      case reader: CustomShuffleReaderExec if reader.isLocalReader => reader
>>>>>>> a630e8d1
    }
    numLocalReaders.foreach { r =>
      val rdd = r.execute()
      val parts = rdd.partitions
      assert(parts.forall(rdd.preferredLocations(_).nonEmpty))
    }
    assert(numShuffles === (numLocalReaders.length + numShufflesWithoutLocalReader))
<<<<<<< HEAD
=======
  }

  private def checkInitialPartitionNum(df: Dataset[_], numPartition: Int): Unit = {
    // repartition obeys initialPartitionNum when adaptiveExecutionEnabled
    val plan = df.queryExecution.executedPlan
    assert(plan.isInstanceOf[AdaptiveSparkPlanExec])
    val shuffle = plan.asInstanceOf[AdaptiveSparkPlanExec].executedPlan.collect {
      case s: ShuffleExchangeExec => s
    }
    assert(shuffle.size == 1)
    assert(shuffle(0).outputPartitioning.numPartitions == numPartition)
>>>>>>> a630e8d1
  }

  test("Change merge join to broadcast join") {
    withSQLConf(
        SQLConf.ADAPTIVE_EXECUTION_ENABLED.key -> "true",
        SQLConf.AUTO_BROADCASTJOIN_THRESHOLD.key -> "80") {
      val (plan, adaptivePlan) = runAdaptiveAndVerifyResult(
        "SELECT * FROM testData join testData2 ON key = a where value = '1'")
      val smj = findTopLevelSortMergeJoin(plan)
      assert(smj.size == 1)
      val bhj = findTopLevelBroadcastHashJoin(adaptivePlan)
      assert(bhj.size == 1)
      checkNumLocalShuffleReaders(adaptivePlan)
    }
  }

  test("Reuse the parallelism of CoalescedShuffleReaderExec in LocalShuffleReaderExec") {
    withSQLConf(
      SQLConf.ADAPTIVE_EXECUTION_ENABLED.key -> "true",
      SQLConf.AUTO_BROADCASTJOIN_THRESHOLD.key -> "80",
      SQLConf.ADVISORY_PARTITION_SIZE_IN_BYTES.key -> "10") {
      val (plan, adaptivePlan) = runAdaptiveAndVerifyResult(
        "SELECT * FROM testData join testData2 ON key = a where value = '1'")
      val smj = findTopLevelSortMergeJoin(plan)
      assert(smj.size == 1)
      val bhj = findTopLevelBroadcastHashJoin(adaptivePlan)
      assert(bhj.size == 1)
      val localReaders = collect(adaptivePlan) {
<<<<<<< HEAD
        case reader @ CustomShuffleReaderExec(_, _, LOCAL_SHUFFLE_READER_DESCRIPTION) => reader
=======
        case reader: CustomShuffleReaderExec if reader.isLocalReader => reader
>>>>>>> a630e8d1
      }
      assert(localReaders.length == 2)
      val localShuffleRDD0 = localReaders(0).execute().asInstanceOf[ShuffledRowRDD]
      val localShuffleRDD1 = localReaders(1).execute().asInstanceOf[ShuffledRowRDD]
      // The pre-shuffle partition size is [0, 0, 0, 72, 0]
      // We exclude the 0-size partitions, so only one partition, advisoryParallelism = 1
      // the final parallelism is
      // math.max(1, advisoryParallelism / numMappers): math.max(1, 1/2) = 1
      // and the partitions length is 1 * numMappers = 2
      assert(localShuffleRDD0.getPartitions.length == 2)
      // The pre-shuffle partition size is [0, 72, 0, 72, 126]
      // We exclude the 0-size partitions, so only 3 partition, advisoryParallelism = 3
      // the final parallelism is
      // math.max(1, advisoryParallelism / numMappers): math.max(1, 3/2) = 1
      // and the partitions length is 1 * numMappers = 2
      assert(localShuffleRDD1.getPartitions.length == 2)
    }
  }

  test("Reuse the default parallelism in LocalShuffleReaderExec") {
    withSQLConf(
      SQLConf.ADAPTIVE_EXECUTION_ENABLED.key -> "true",
      SQLConf.AUTO_BROADCASTJOIN_THRESHOLD.key -> "80",
      SQLConf.COALESCE_PARTITIONS_ENABLED.key -> "false") {
      val (plan, adaptivePlan) = runAdaptiveAndVerifyResult(
        "SELECT * FROM testData join testData2 ON key = a where value = '1'")
      val smj = findTopLevelSortMergeJoin(plan)
      assert(smj.size == 1)
      val bhj = findTopLevelBroadcastHashJoin(adaptivePlan)
      assert(bhj.size == 1)
      val localReaders = collect(adaptivePlan) {
<<<<<<< HEAD
        case reader @ CustomShuffleReaderExec(_, _, LOCAL_SHUFFLE_READER_DESCRIPTION) => reader
=======
        case reader: CustomShuffleReaderExec if reader.isLocalReader => reader
>>>>>>> a630e8d1
      }
      assert(localReaders.length == 2)
      val localShuffleRDD0 = localReaders(0).execute().asInstanceOf[ShuffledRowRDD]
      val localShuffleRDD1 = localReaders(1).execute().asInstanceOf[ShuffledRowRDD]
      // the final parallelism is math.max(1, numReduces / numMappers): math.max(1, 5/2) = 2
      // and the partitions length is 2 * numMappers = 4
      assert(localShuffleRDD0.getPartitions.length == 4)
      // the final parallelism is math.max(1, numReduces / numMappers): math.max(1, 5/2) = 2
      // and the partitions length is 2 * numMappers = 4
      assert(localShuffleRDD1.getPartitions.length == 4)
    }
  }

  test("Empty stage coalesced to 1-partition RDD") {
    withSQLConf(
      SQLConf.ADAPTIVE_EXECUTION_ENABLED.key -> "true",
      SQLConf.COALESCE_PARTITIONS_ENABLED.key -> "true") {
      val df1 = spark.range(10).withColumn("a", 'id)
      val df2 = spark.range(10).withColumn("b", 'id)
      withSQLConf(SQLConf.AUTO_BROADCASTJOIN_THRESHOLD.key -> "-1") {
        val testDf = df1.where('a > 10).join(df2.where('b > 10), Seq("id"), "left_outer")
          .groupBy('a).count()
        checkAnswer(testDf, Seq())
        val plan = testDf.queryExecution.executedPlan
        assert(find(plan)(_.isInstanceOf[SortMergeJoinExec]).isDefined)
        val coalescedReaders = collect(plan) {
          case r: CustomShuffleReaderExec => r
        }
        assert(coalescedReaders.length == 3)
        coalescedReaders.foreach(r => assert(r.partitionSpecs.length == 1))
      }

      withSQLConf(SQLConf.AUTO_BROADCASTJOIN_THRESHOLD.key -> "1") {
        val testDf = df1.where('a > 10).join(df2.where('b > 10), Seq("id"), "left_outer")
          .groupBy('a).count()
        checkAnswer(testDf, Seq())
        val plan = testDf.queryExecution.executedPlan
        assert(find(plan)(_.isInstanceOf[BroadcastHashJoinExec]).isDefined)
        val coalescedReaders = collect(plan) {
          case r: CustomShuffleReaderExec => r
        }
        assert(coalescedReaders.length == 3, s"$plan")
        coalescedReaders.foreach(r => assert(r.isLocalReader || r.partitionSpecs.length == 1))
      }
    }
  }

  test("Scalar subquery") {
    withSQLConf(
        SQLConf.ADAPTIVE_EXECUTION_ENABLED.key -> "true",
        SQLConf.AUTO_BROADCASTJOIN_THRESHOLD.key -> "80") {
      val (plan, adaptivePlan) = runAdaptiveAndVerifyResult(
        "SELECT * FROM testData join testData2 ON key = a " +
        "where value = (SELECT max(a) from testData3)")
      val smj = findTopLevelSortMergeJoin(plan)
      assert(smj.size == 1)
      val bhj = findTopLevelBroadcastHashJoin(adaptivePlan)
      assert(bhj.size == 1)
      checkNumLocalShuffleReaders(adaptivePlan)
    }
  }

  test("Scalar subquery in later stages") {
    withSQLConf(
        SQLConf.ADAPTIVE_EXECUTION_ENABLED.key -> "true",
        SQLConf.AUTO_BROADCASTJOIN_THRESHOLD.key -> "80") {
      val (plan, adaptivePlan) = runAdaptiveAndVerifyResult(
        "SELECT * FROM testData join testData2 ON key = a " +
        "where (value + a) = (SELECT max(a) from testData3)")
      val smj = findTopLevelSortMergeJoin(plan)
      assert(smj.size == 1)
      val bhj = findTopLevelBroadcastHashJoin(adaptivePlan)
      assert(bhj.size == 1)

      checkNumLocalShuffleReaders(adaptivePlan)
    }
  }

  test("multiple joins") {
    withSQLConf(
        SQLConf.ADAPTIVE_EXECUTION_ENABLED.key -> "true",
        SQLConf.AUTO_BROADCASTJOIN_THRESHOLD.key -> "80") {
      val (plan, adaptivePlan) = runAdaptiveAndVerifyResult(
        """
          |WITH t4 AS (
          |  SELECT * FROM lowercaseData t2 JOIN testData3 t3 ON t2.n = t3.a where t2.n = '1'
          |)
          |SELECT * FROM testData
          |JOIN testData2 t2 ON key = t2.a
          |JOIN t4 ON t2.b = t4.a
          |WHERE value = 1
        """.stripMargin)
      val smj = findTopLevelSortMergeJoin(plan)
      assert(smj.size == 3)
      val bhj = findTopLevelBroadcastHashJoin(adaptivePlan)
      assert(bhj.size == 3)

      // A possible resulting query plan:
      // BroadcastHashJoin
      // +- BroadcastExchange
      //    +- LocalShuffleReader*
      //       +- ShuffleExchange
      //          +- BroadcastHashJoin
      //             +- BroadcastExchange
      //                +- LocalShuffleReader*
      //                   +- ShuffleExchange
      //             +- LocalShuffleReader*
      //                +- ShuffleExchange
      // +- BroadcastHashJoin
      //    +- LocalShuffleReader*
      //       +- ShuffleExchange
      //    +- BroadcastExchange
      //       +-LocalShuffleReader*
      //             +- ShuffleExchange

      // After applied the 'OptimizeLocalShuffleReader' rule, we can convert all the four
      // shuffle reader to local shuffle reader in the bottom two 'BroadcastHashJoin'.
      // For the top level 'BroadcastHashJoin', the probe side is not shuffle query stage
      // and the build side shuffle query stage is also converted to local shuffle reader.
      checkNumLocalShuffleReaders(adaptivePlan)
    }
  }

  test("multiple joins with aggregate") {
    withSQLConf(
        SQLConf.ADAPTIVE_EXECUTION_ENABLED.key -> "true",
        SQLConf.AUTO_BROADCASTJOIN_THRESHOLD.key -> "80") {
      val (plan, adaptivePlan) = runAdaptiveAndVerifyResult(
        """
          |WITH t4 AS (
          |  SELECT * FROM lowercaseData t2 JOIN (
          |    select a, sum(b) from testData3 group by a
          |  ) t3 ON t2.n = t3.a where t2.n = '1'
          |)
          |SELECT * FROM testData
          |JOIN testData2 t2 ON key = t2.a
          |JOIN t4 ON t2.b = t4.a
          |WHERE value = 1
        """.stripMargin)
      val smj = findTopLevelSortMergeJoin(plan)
      assert(smj.size == 3)
      val bhj = findTopLevelBroadcastHashJoin(adaptivePlan)
      assert(bhj.size == 3)

      // A possible resulting query plan:
      // BroadcastHashJoin
      // +- BroadcastExchange
      //    +- LocalShuffleReader*
      //       +- ShuffleExchange
      //          +- BroadcastHashJoin
      //             +- BroadcastExchange
      //                +- LocalShuffleReader*
      //                   +- ShuffleExchange
      //             +- LocalShuffleReader*
      //                +- ShuffleExchange
      // +- BroadcastHashJoin
      //    +- LocalShuffleReader*
      //       +- ShuffleExchange
      //    +- BroadcastExchange
      //       +-HashAggregate
      //          +- CoalescedShuffleReader
      //             +- ShuffleExchange

      // The shuffle added by Aggregate can't apply local reader.
      checkNumLocalShuffleReaders(adaptivePlan, 1)
    }
  }

  test("multiple joins with aggregate 2") {
    withSQLConf(
        SQLConf.ADAPTIVE_EXECUTION_ENABLED.key -> "true",
        SQLConf.AUTO_BROADCASTJOIN_THRESHOLD.key -> "500") {
      val (plan, adaptivePlan) = runAdaptiveAndVerifyResult(
        """
          |WITH t4 AS (
          |  SELECT * FROM lowercaseData t2 JOIN (
          |    select a, max(b) b from testData2 group by a
          |  ) t3 ON t2.n = t3.b
          |)
          |SELECT * FROM testData
          |JOIN testData2 t2 ON key = t2.a
          |JOIN t4 ON value = t4.a
          |WHERE value = 1
        """.stripMargin)
      val smj = findTopLevelSortMergeJoin(plan)
      assert(smj.size == 3)
      val bhj = findTopLevelBroadcastHashJoin(adaptivePlan)
      assert(bhj.size == 3)

      // A possible resulting query plan:
      // BroadcastHashJoin
      // +- BroadcastExchange
      //    +- LocalShuffleReader*
      //       +- ShuffleExchange
      //          +- BroadcastHashJoin
      //             +- BroadcastExchange
      //                +- LocalShuffleReader*
      //                   +- ShuffleExchange
      //             +- LocalShuffleReader*
      //                +- ShuffleExchange
      // +- BroadcastHashJoin
      //    +- Filter
      //       +- HashAggregate
      //          +- CoalescedShuffleReader
      //             +- ShuffleExchange
      //    +- BroadcastExchange
      //       +-LocalShuffleReader*
      //           +- ShuffleExchange

      // The shuffle added by Aggregate can't apply local reader.
      checkNumLocalShuffleReaders(adaptivePlan, 1)
    }
  }

  test("Exchange reuse") {
    withSQLConf(
        SQLConf.ADAPTIVE_EXECUTION_ENABLED.key -> "true",
        SQLConf.AUTO_BROADCASTJOIN_THRESHOLD.key -> "80") {
      val (plan, adaptivePlan) = runAdaptiveAndVerifyResult(
        "SELECT value FROM testData join testData2 ON key = a " +
        "join (SELECT value v from testData join testData3 ON key = a) on value = v")
      val smj = findTopLevelSortMergeJoin(plan)
      assert(smj.size == 3)
      val bhj = findTopLevelBroadcastHashJoin(adaptivePlan)
      assert(bhj.size == 2)
      // There is still a SMJ, and its two shuffles can't apply local reader.
      checkNumLocalShuffleReaders(adaptivePlan, 2)
      // Even with local shuffle reader, the query stage reuse can also work.
      val ex = findReusedExchange(adaptivePlan)
      assert(ex.size == 1)
    }
  }

  test("Exchange reuse with subqueries") {
    withSQLConf(
        SQLConf.ADAPTIVE_EXECUTION_ENABLED.key -> "true",
        SQLConf.AUTO_BROADCASTJOIN_THRESHOLD.key -> "80") {
      val (plan, adaptivePlan) = runAdaptiveAndVerifyResult(
        "SELECT a FROM testData join testData2 ON key = a " +
        "where value = (SELECT max(a) from testData join testData2 ON key = a)")
      val smj = findTopLevelSortMergeJoin(plan)
      assert(smj.size == 1)
      val bhj = findTopLevelBroadcastHashJoin(adaptivePlan)
      assert(bhj.size == 1)
      checkNumLocalShuffleReaders(adaptivePlan)
      // Even with local shuffle reader, the query stage reuse can also work.
      val ex = findReusedExchange(adaptivePlan)
      assert(ex.size == 1)
    }
  }

  test("Exchange reuse across subqueries") {
    withSQLConf(
        SQLConf.ADAPTIVE_EXECUTION_ENABLED.key -> "true",
        SQLConf.AUTO_BROADCASTJOIN_THRESHOLD.key -> "80",
        SQLConf.SUBQUERY_REUSE_ENABLED.key -> "false") {
      val (plan, adaptivePlan) = runAdaptiveAndVerifyResult(
        "SELECT a FROM testData join testData2 ON key = a " +
        "where value >= (SELECT max(a) from testData join testData2 ON key = a) " +
        "and a <= (SELECT max(a) from testData join testData2 ON key = a)")
      val smj = findTopLevelSortMergeJoin(plan)
      assert(smj.size == 1)
      val bhj = findTopLevelBroadcastHashJoin(adaptivePlan)
      assert(bhj.size == 1)
      checkNumLocalShuffleReaders(adaptivePlan)
      // Even with local shuffle reader, the query stage reuse can also work.
      val ex = findReusedExchange(adaptivePlan)
      assert(ex.nonEmpty)
      val sub = findReusedSubquery(adaptivePlan)
      assert(sub.isEmpty)
    }
  }

  test("Subquery reuse") {
    withSQLConf(
        SQLConf.ADAPTIVE_EXECUTION_ENABLED.key -> "true",
        SQLConf.AUTO_BROADCASTJOIN_THRESHOLD.key -> "80") {
      val (plan, adaptivePlan) = runAdaptiveAndVerifyResult(
        "SELECT a FROM testData join testData2 ON key = a " +
        "where value >= (SELECT max(a) from testData join testData2 ON key = a) " +
        "and a <= (SELECT max(a) from testData join testData2 ON key = a)")
      val smj = findTopLevelSortMergeJoin(plan)
      assert(smj.size == 1)
      val bhj = findTopLevelBroadcastHashJoin(adaptivePlan)
      assert(bhj.size == 1)
      checkNumLocalShuffleReaders(adaptivePlan)
      // Even with local shuffle reader, the query stage reuse can also work.
      val ex = findReusedExchange(adaptivePlan)
      assert(ex.isEmpty)
      val sub = findReusedSubquery(adaptivePlan)
      assert(sub.nonEmpty)
    }
  }

  test("Broadcast exchange reuse across subqueries") {
    withSQLConf(
        SQLConf.ADAPTIVE_EXECUTION_ENABLED.key -> "true",
        SQLConf.AUTO_BROADCASTJOIN_THRESHOLD.key -> "20000000",
        SQLConf.SUBQUERY_REUSE_ENABLED.key -> "false") {
      val (plan, adaptivePlan) = runAdaptiveAndVerifyResult(
        "SELECT a FROM testData join testData2 ON key = a " +
        "where value >= (" +
        "SELECT /*+ broadcast(testData2) */ max(key) from testData join testData2 ON key = a) " +
        "and a <= (" +
        "SELECT /*+ broadcast(testData2) */ max(value) from testData join testData2 ON key = a)")
      val smj = findTopLevelSortMergeJoin(plan)
      assert(smj.size == 1)
      val bhj = findTopLevelBroadcastHashJoin(adaptivePlan)
      assert(bhj.size == 1)
      checkNumLocalShuffleReaders(adaptivePlan)
      // Even with local shuffle reader, the query stage reuse can also work.
      val ex = findReusedExchange(adaptivePlan)
      assert(ex.nonEmpty)
      assert(ex.head.child.isInstanceOf[BroadcastExchangeExec])
      val sub = findReusedSubquery(adaptivePlan)
      assert(sub.isEmpty)
    }
  }

  test("Union/Except/Intersect queries") {
    withSQLConf(SQLConf.ADAPTIVE_EXECUTION_ENABLED.key -> "true") {
      runAdaptiveAndVerifyResult(
        """
          |SELECT * FROM testData
          |EXCEPT
          |SELECT * FROM testData2
          |UNION ALL
          |SELECT * FROM testData
          |INTERSECT ALL
          |SELECT * FROM testData2
        """.stripMargin)
    }
  }

  test("Subquery de-correlation in Union queries") {
    withSQLConf(SQLConf.ADAPTIVE_EXECUTION_ENABLED.key -> "true") {
      withTempView("a", "b") {
        Seq("a" -> 2, "b" -> 1).toDF("id", "num").createTempView("a")
        Seq("a" -> 2, "b" -> 1).toDF("id", "num").createTempView("b")

        runAdaptiveAndVerifyResult(
          """
            |SELECT id,num,source FROM (
            |  SELECT id, num, 'a' as source FROM a
            |  UNION ALL
            |  SELECT id, num, 'b' as source FROM b
            |) AS c WHERE c.id IN (SELECT id FROM b WHERE num = 2)
          """.stripMargin)
      }
    }
  }

  test("Avoid plan change if cost is greater") {
    val origPlan = sql("SELECT * FROM testData " +
      "join testData2 t2 ON key = t2.a " +
      "join testData2 t3 on t2.a = t3.a where t2.b = 1").queryExecution.executedPlan

    withSQLConf(
      SQLConf.ADAPTIVE_EXECUTION_ENABLED.key -> "true",
      SQLConf.AUTO_BROADCASTJOIN_THRESHOLD.key -> "80",
      SQLConf.BROADCAST_HASH_JOIN_OUTPUT_PARTITIONING_EXPAND_LIMIT.key -> "0") {
      val (plan, adaptivePlan) = runAdaptiveAndVerifyResult(
        "SELECT * FROM testData " +
          "join testData2 t2 ON key = t2.a " +
          "join testData2 t3 on t2.a = t3.a where t2.b = 1")
      val smj = findTopLevelSortMergeJoin(plan)
      assert(smj.size == 2)
      val smj2 = findTopLevelSortMergeJoin(adaptivePlan)
      assert(smj2.size == 2, origPlan.toString)
    }
  }

  test("Change merge join to broadcast join without local shuffle reader") {
    withSQLConf(
      SQLConf.ADAPTIVE_EXECUTION_ENABLED.key -> "true",
      SQLConf.LOCAL_SHUFFLE_READER_ENABLED.key -> "true",
      SQLConf.AUTO_BROADCASTJOIN_THRESHOLD.key -> "40") {
      val (plan, adaptivePlan) = runAdaptiveAndVerifyResult(
        """
          |SELECT * FROM testData t1 join testData2 t2
          |ON t1.key = t2.a join testData3 t3 on t2.a = t3.a
          |where t1.value = 1
        """.stripMargin
      )
      val smj = findTopLevelSortMergeJoin(plan)
      assert(smj.size == 2)
      val bhj = findTopLevelBroadcastHashJoin(adaptivePlan)
      assert(bhj.size == 1)
      // There is still a SMJ, and its two shuffles can't apply local reader.
      checkNumLocalShuffleReaders(adaptivePlan, 2)
    }
  }

  test("Avoid changing merge join to broadcast join if too many empty partitions on build plan") {
    withSQLConf(
      SQLConf.ADAPTIVE_EXECUTION_ENABLED.key -> "true",
      SQLConf.NON_EMPTY_PARTITION_RATIO_FOR_BROADCAST_JOIN.key -> "0.5") {
      // `testData` is small enough to be broadcast but has empty partition ratio over the config.
      withSQLConf(SQLConf.AUTO_BROADCASTJOIN_THRESHOLD.key -> "80") {
        val (plan, adaptivePlan) = runAdaptiveAndVerifyResult(
          "SELECT * FROM testData join testData2 ON key = a where value = '1'")
        val smj = findTopLevelSortMergeJoin(plan)
        assert(smj.size == 1)
        val bhj = findTopLevelBroadcastHashJoin(adaptivePlan)
        assert(bhj.isEmpty)
      }
      // It is still possible to broadcast `testData2`.
      withSQLConf(SQLConf.AUTO_BROADCASTJOIN_THRESHOLD.key -> "2000") {
        val (plan, adaptivePlan) = runAdaptiveAndVerifyResult(
          "SELECT * FROM testData join testData2 ON key = a where value = '1'")
        val smj = findTopLevelSortMergeJoin(plan)
        assert(smj.size == 1)
        val bhj = findTopLevelBroadcastHashJoin(adaptivePlan)
        assert(bhj.size == 1)
        assert(bhj.head.buildSide == BuildRight)
      }
    }
  }

  test("SPARK-29906: AQE should not introduce extra shuffle for outermost limit") {
    var numStages = 0
    val listener = new SparkListener {
      override def onJobStart(jobStart: SparkListenerJobStart): Unit = {
        numStages = jobStart.stageInfos.length
      }
    }
    try {
      withSQLConf(SQLConf.ADAPTIVE_EXECUTION_ENABLED.key -> "true") {
        spark.sparkContext.addSparkListener(listener)
        spark.range(0, 100, 1, numPartitions = 10).take(1)
        spark.sparkContext.listenerBus.waitUntilEmpty()
        // Should be only one stage since there is no shuffle.
        assert(numStages == 1)
      }
    } finally {
      spark.sparkContext.removeSparkListener(listener)
    }
  }

  test("SPARK-30524: Do not optimize skew join if introduce additional shuffle") {
    withSQLConf(
      SQLConf.ADAPTIVE_EXECUTION_ENABLED.key -> "true",
      SQLConf.AUTO_BROADCASTJOIN_THRESHOLD.key -> "-1",
      SQLConf.SKEW_JOIN_SKEWED_PARTITION_THRESHOLD.key -> "100",
      SQLConf.ADVISORY_PARTITION_SIZE_IN_BYTES.key -> "100") {
      withTempView("skewData1", "skewData2") {
        spark
          .range(0, 1000, 1, 10)
          .selectExpr("id % 3 as key1", "id as value1")
          .createOrReplaceTempView("skewData1")
        spark
          .range(0, 1000, 1, 10)
          .selectExpr("id % 1 as key2", "id as value2")
          .createOrReplaceTempView("skewData2")

        def checkSkewJoin(query: String, optimizeSkewJoin: Boolean): Unit = {
          val (_, innerAdaptivePlan) = runAdaptiveAndVerifyResult(query)
          val innerSmj = findTopLevelSortMergeJoin(innerAdaptivePlan)
          assert(innerSmj.size == 1 && innerSmj.head.isSkewJoin == optimizeSkewJoin)
        }

        checkSkewJoin(
          "SELECT key1 FROM skewData1 JOIN skewData2 ON key1 = key2", true)
        // Additional shuffle introduced, so disable the "OptimizeSkewedJoin" optimization
        checkSkewJoin(
          "SELECT key1 FROM skewData1 JOIN skewData2 ON key1 = key2 GROUP BY key1", false)
      }
    }
  }

  test("SPARK-29544: adaptive skew join with different join types") {
    withSQLConf(
      SQLConf.ADAPTIVE_EXECUTION_ENABLED.key -> "true",
      SQLConf.AUTO_BROADCASTJOIN_THRESHOLD.key -> "-1",
      SQLConf.COALESCE_PARTITIONS_MIN_PARTITION_NUM.key -> "1",
      SQLConf.SHUFFLE_PARTITIONS.key -> "100",
      SQLConf.SKEW_JOIN_SKEWED_PARTITION_THRESHOLD.key -> "800",
      SQLConf.ADVISORY_PARTITION_SIZE_IN_BYTES.key -> "800") {
      withTempView("skewData1", "skewData2") {
        spark
          .range(0, 1000, 1, 10)
          .select(
            when('id < 250, 249)
              .when('id >= 750, 1000)
              .otherwise('id).as("key1"),
            'id as "value1")
          .createOrReplaceTempView("skewData1")
        spark
          .range(0, 1000, 1, 10)
          .select(
            when('id < 250, 249)
              .otherwise('id).as("key2"),
            'id as "value2")
          .createOrReplaceTempView("skewData2")

        def checkSkewJoin(
            joins: Seq[SortMergeJoinExec],
            leftSkewNum: Int,
            rightSkewNum: Int): Unit = {
          assert(joins.size == 1 && joins.head.isSkewJoin)
          assert(joins.head.left.collect {
            case r: CustomShuffleReaderExec => r
          }.head.partitionSpecs.collect {
            case p: PartialReducerPartitionSpec => p.reducerIndex
          }.distinct.length == leftSkewNum)
          assert(joins.head.right.collect {
            case r: CustomShuffleReaderExec => r
          }.head.partitionSpecs.collect {
            case p: PartialReducerPartitionSpec => p.reducerIndex
          }.distinct.length == rightSkewNum)
        }

        // skewed inner join optimization
        val (_, innerAdaptivePlan) = runAdaptiveAndVerifyResult(
          "SELECT * FROM skewData1 join skewData2 ON key1 = key2")
        val innerSmj = findTopLevelSortMergeJoin(innerAdaptivePlan)
        checkSkewJoin(innerSmj, 2, 1)

        // skewed left outer join optimization
        val (_, leftAdaptivePlan) = runAdaptiveAndVerifyResult(
          "SELECT * FROM skewData1 left outer join skewData2 ON key1 = key2")
        val leftSmj = findTopLevelSortMergeJoin(leftAdaptivePlan)
        checkSkewJoin(leftSmj, 2, 0)

        // skewed right outer join optimization
        val (_, rightAdaptivePlan) = runAdaptiveAndVerifyResult(
          "SELECT * FROM skewData1 right outer join skewData2 ON key1 = key2")
        val rightSmj = findTopLevelSortMergeJoin(rightAdaptivePlan)
        checkSkewJoin(rightSmj, 0, 1)
      }
    }
  }

  test("SPARK-30291: AQE should catch the exceptions when doing materialize") {
    withSQLConf(
      SQLConf.ADAPTIVE_EXECUTION_ENABLED.key -> "true") {
      withTable("bucketed_table") {
        val df1 =
          (0 until 50).map(i => (i % 5, i % 13, i.toString)).toDF("i", "j", "k").as("df1")
        df1.write.format("parquet").bucketBy(8, "i").saveAsTable("bucketed_table")
        val warehouseFilePath = new URI(spark.sessionState.conf.warehousePath).getPath
        val tableDir = new File(warehouseFilePath, "bucketed_table")
        Utils.deleteRecursively(tableDir)
        df1.write.parquet(tableDir.getAbsolutePath)

        val agged = spark.table("bucketed_table").groupBy("i").count()
        val error = intercept[Exception] {
          agged.count()
        }
        assert(error.getCause().toString contains "Invalid bucket file")
        assert(error.getSuppressed.size === 0)
      }
    }
  }

  test("SPARK-30403: AQE should handle InSubquery") {
    withSQLConf(SQLConf.ADAPTIVE_EXECUTION_ENABLED.key -> "true") {
      runAdaptiveAndVerifyResult("SELECT * FROM testData LEFT OUTER join testData2" +
        " ON key = a  AND key NOT IN (select a from testData3) where value = '1'"
      )
    }
  }

  test("force apply AQE") {
    withSQLConf(
      SQLConf.ADAPTIVE_EXECUTION_ENABLED.key -> "true",
      SQLConf.ADAPTIVE_EXECUTION_FORCE_APPLY.key -> "true") {
      val plan = sql("SELECT * FROM testData").queryExecution.executedPlan
      assert(plan.isInstanceOf[AdaptiveSparkPlanExec])
    }
  }

  test("SPARK-30719: do not log warning if intentionally skip AQE") {
    val testAppender = new LogAppender("aqe logging warning test when skip")
    withLogAppender(testAppender) {
      withSQLConf(
        SQLConf.ADAPTIVE_EXECUTION_ENABLED.key -> "true") {
        val plan = sql("SELECT * FROM testData").queryExecution.executedPlan
        assert(!plan.isInstanceOf[AdaptiveSparkPlanExec])
      }
    }
    assert(!testAppender.loggingEvents
      .exists(msg => msg.getRenderedMessage.contains(
        s"${SQLConf.ADAPTIVE_EXECUTION_ENABLED.key} is" +
        s" enabled but is not supported for")))
  }

  test("test log level") {
    def verifyLog(expectedLevel: Level): Unit = {
      val logAppender = new LogAppender("adaptive execution")
      withLogAppender(
        logAppender,
        loggerName = Some(AdaptiveSparkPlanExec.getClass.getName.dropRight(1)),
        level = Some(Level.TRACE)) {
        withSQLConf(
          SQLConf.ADAPTIVE_EXECUTION_ENABLED.key -> "true",
          SQLConf.AUTO_BROADCASTJOIN_THRESHOLD.key -> "80") {
          sql("SELECT * FROM testData join testData2 ON key = a where value = '1'").collect()
        }
      }
      Seq("Plan changed", "Final plan").foreach { msg =>
        assert(
          logAppender.loggingEvents.exists { event =>
            event.getRenderedMessage.contains(msg) && event.getLevel == expectedLevel
          })
      }
    }

    // Verify default log level
    verifyLog(Level.DEBUG)

    // Verify custom log level
    val levels = Seq(
      "TRACE" -> Level.TRACE,
      "trace" -> Level.TRACE,
      "DEBUG" -> Level.DEBUG,
      "debug" -> Level.DEBUG,
      "INFO" -> Level.INFO,
      "info" -> Level.INFO,
      "WARN" -> Level.WARN,
      "warn" -> Level.WARN,
      "ERROR" -> Level.ERROR,
      "error" -> Level.ERROR,
      "deBUG" -> Level.DEBUG)

    levels.foreach { level =>
      withSQLConf(SQLConf.ADAPTIVE_EXECUTION_LOG_LEVEL.key -> level._1) {
        verifyLog(level._2)
      }
    }
  }

<<<<<<< HEAD
=======
  test("tree string output") {
    withSQLConf(SQLConf.ADAPTIVE_EXECUTION_ENABLED.key -> "true") {
      val df = sql("SELECT * FROM testData join testData2 ON key = a where value = '1'")
      val planBefore = df.queryExecution.executedPlan
      assert(!planBefore.toString.contains("== Current Plan =="))
      assert(!planBefore.toString.contains("== Initial Plan =="))
      df.collect()
      val planAfter = df.queryExecution.executedPlan
      assert(planAfter.toString.contains("== Final Plan =="))
      assert(planAfter.toString.contains("== Initial Plan =="))
    }
  }

>>>>>>> a630e8d1
  test("SPARK-31384: avoid NPE in OptimizeSkewedJoin when there's 0 partition plan") {
    withSQLConf(SQLConf.ADAPTIVE_EXECUTION_ENABLED.key -> "true",
      SQLConf.AUTO_BROADCASTJOIN_THRESHOLD.key -> "-1") {
      withTempView("t2") {
        // create DataFrame with 0 partition
        spark.createDataFrame(sparkContext.emptyRDD[Row], new StructType().add("b", IntegerType))
          .createOrReplaceTempView("t2")
        // should run successfully without NPE
        runAdaptiveAndVerifyResult("SELECT * FROM testData2 t1 left semi join t2 ON t1.a=t2.b")
      }
    }
  }

<<<<<<< HEAD
=======
  test("metrics of the shuffle reader") {
    withSQLConf(SQLConf.ADAPTIVE_EXECUTION_ENABLED.key -> "true") {
      val (_, adaptivePlan) = runAdaptiveAndVerifyResult(
        "SELECT key FROM testData GROUP BY key")
      val readers = collect(adaptivePlan) {
        case r: CustomShuffleReaderExec => r
      }
      assert(readers.length == 1)
      val reader = readers.head
      assert(!reader.isLocalReader)
      assert(!reader.hasSkewedPartition)
      assert(reader.hasCoalescedPartition)
      assert(reader.metrics.keys.toSeq.sorted == Seq(
        "numPartitions", "partitionDataSize"))
      assert(reader.metrics("numPartitions").value == reader.partitionSpecs.length)
      assert(reader.metrics("partitionDataSize").value > 0)

      withSQLConf(SQLConf.AUTO_BROADCASTJOIN_THRESHOLD.key -> "80") {
        val (_, adaptivePlan) = runAdaptiveAndVerifyResult(
          "SELECT * FROM testData join testData2 ON key = a where value = '1'")
        val join = collect(adaptivePlan) {
          case j: BroadcastHashJoinExec => j
        }.head
        assert(join.buildSide == BuildLeft)

        val readers = collect(join.right) {
          case r: CustomShuffleReaderExec => r
        }
        assert(readers.length == 1)
        val reader = readers.head
        assert(reader.isLocalReader)
        assert(reader.metrics.keys.toSeq == Seq("numPartitions"))
        assert(reader.metrics("numPartitions").value == reader.partitionSpecs.length)
      }

      withSQLConf(
        SQLConf.AUTO_BROADCASTJOIN_THRESHOLD.key -> "-1",
        SQLConf.SHUFFLE_PARTITIONS.key -> "100",
        SQLConf.SKEW_JOIN_SKEWED_PARTITION_THRESHOLD.key -> "800",
        SQLConf.ADVISORY_PARTITION_SIZE_IN_BYTES.key -> "800") {
        withTempView("skewData1", "skewData2") {
          spark
            .range(0, 1000, 1, 10)
            .select(
              when('id < 250, 249)
                .when('id >= 750, 1000)
                .otherwise('id).as("key1"),
              'id as "value1")
            .createOrReplaceTempView("skewData1")
          spark
            .range(0, 1000, 1, 10)
            .select(
              when('id < 250, 249)
                .otherwise('id).as("key2"),
              'id as "value2")
            .createOrReplaceTempView("skewData2")
          val (_, adaptivePlan) = runAdaptiveAndVerifyResult(
            "SELECT * FROM skewData1 join skewData2 ON key1 = key2")
          val readers = collect(adaptivePlan) {
            case r: CustomShuffleReaderExec => r
          }
          readers.foreach { reader =>
            assert(!reader.isLocalReader)
            assert(reader.hasCoalescedPartition)
            assert(reader.hasSkewedPartition)
            assert(reader.metrics.contains("numSkewedPartitions"))
          }
          assert(readers(0).metrics("numSkewedPartitions").value == 2)
          assert(readers(0).metrics("numSkewedSplits").value == 15)
          assert(readers(1).metrics("numSkewedPartitions").value == 1)
          assert(readers(1).metrics("numSkewedSplits").value == 12)
        }
      }
    }
  }

  test("control a plan explain mode in listeners via SQLConf") {

    def checkPlanDescription(mode: String, expected: Seq[String]): Unit = {
      var checkDone = false
      val listener = new SparkListener {
        override def onOtherEvent(event: SparkListenerEvent): Unit = {
          event match {
            case SparkListenerSQLAdaptiveExecutionUpdate(_, planDescription, _) =>
              assert(expected.forall(planDescription.contains))
              checkDone = true
            case _ => // ignore other events
          }
        }
      }
      spark.sparkContext.addSparkListener(listener)
      withSQLConf(SQLConf.UI_EXPLAIN_MODE.key -> mode,
          SQLConf.ADAPTIVE_EXECUTION_ENABLED.key -> "true",
          SQLConf.AUTO_BROADCASTJOIN_THRESHOLD.key -> "80") {
        val dfApdaptive = sql("SELECT * FROM testData JOIN testData2 ON key = a WHERE value = '1'")
        try {
          checkAnswer(dfApdaptive, Row(1, "1", 1, 1) :: Row(1, "1", 1, 2) :: Nil)
          spark.sparkContext.listenerBus.waitUntilEmpty()
          assert(checkDone)
        } finally {
          spark.sparkContext.removeSparkListener(listener)
        }
      }
    }

    Seq(("simple", Seq("== Physical Plan ==")),
        ("extended", Seq("== Parsed Logical Plan ==", "== Analyzed Logical Plan ==",
          "== Optimized Logical Plan ==", "== Physical Plan ==")),
        ("codegen", Seq("WholeStageCodegen subtrees")),
        ("cost", Seq("== Optimized Logical Plan ==", "Statistics(sizeInBytes")),
        ("formatted", Seq("== Physical Plan ==", "Output", "Arguments"))).foreach {
      case (mode, expected) =>
        checkPlanDescription(mode, expected)
    }
  }

>>>>>>> a630e8d1
  test("SPARK-30953: InsertAdaptiveSparkPlan should apply AQE on child plan of write commands") {
    withSQLConf(SQLConf.ADAPTIVE_EXECUTION_ENABLED.key -> "true",
      SQLConf.ADAPTIVE_EXECUTION_FORCE_APPLY.key -> "true") {
      withTable("t1") {
        val plan = sql("CREATE TABLE t1 USING parquet AS SELECT 1 col").queryExecution.executedPlan
        assert(plan.isInstanceOf[DataWritingCommandExec])
        assert(plan.asInstanceOf[DataWritingCommandExec].child.isInstanceOf[AdaptiveSparkPlanExec])
      }
    }
  }

  test("AQE should set active session during execution") {
    withSQLConf(SQLConf.ADAPTIVE_EXECUTION_ENABLED.key -> "true") {
      val df = spark.range(10).select(sum('id))
      assert(df.queryExecution.executedPlan.isInstanceOf[AdaptiveSparkPlanExec])
      SparkSession.setActiveSession(null)
      checkAnswer(df, Seq(Row(45)))
      SparkSession.setActiveSession(spark) // recover the active session.
    }
  }

  test("No deadlock in UI update") {
    object TestStrategy extends Strategy {
      def apply(plan: LogicalPlan): Seq[SparkPlan] = plan match {
        case _: Aggregate =>
          withSQLConf(
            SQLConf.ADAPTIVE_EXECUTION_ENABLED.key -> "true",
            SQLConf.ADAPTIVE_EXECUTION_FORCE_APPLY.key -> "true") {
            spark.range(5).rdd
          }
          Nil
        case _ => Nil
      }
    }

    withSQLConf(
      SQLConf.ADAPTIVE_EXECUTION_ENABLED.key -> "true",
      SQLConf.ADAPTIVE_EXECUTION_FORCE_APPLY.key -> "true") {
      try {
        spark.experimental.extraStrategies = TestStrategy :: Nil
        val df = spark.range(10).groupBy('id).count()
        df.collect()
      } finally {
        spark.experimental.extraStrategies = Nil
      }
    }
  }

  test("SPARK-31658: SQL UI should show write commands") {
    withSQLConf(SQLConf.ADAPTIVE_EXECUTION_ENABLED.key -> "true",
      SQLConf.ADAPTIVE_EXECUTION_FORCE_APPLY.key -> "true") {
      withTable("t1") {
        var checkDone = false
        val listener = new SparkListener {
          override def onOtherEvent(event: SparkListenerEvent): Unit = {
            event match {
              case SparkListenerSQLAdaptiveExecutionUpdate(_, _, planInfo) =>
                assert(planInfo.nodeName == "Execute CreateDataSourceTableAsSelectCommand")
                checkDone = true
              case _ => // ignore other events
            }
          }
        }
        spark.sparkContext.addSparkListener(listener)
        try {
          sql("CREATE TABLE t1 USING parquet AS SELECT 1 col").collect()
          spark.sparkContext.listenerBus.waitUntilEmpty()
          assert(checkDone)
        } finally {
          spark.sparkContext.removeSparkListener(listener)
        }
      }
    }
  }

<<<<<<< HEAD
  test("SPARK-31220 repartition obeys initialPartitionNum when adaptiveExecutionEnabled") {
    Seq(true, false).foreach { enableAQE =>
      withSQLConf(
        SQLConf.ADAPTIVE_EXECUTION_ENABLED.key -> enableAQE.toString,
        SQLConf.SHUFFLE_PARTITIONS.key -> "6",
        SQLConf.COALESCE_PARTITIONS_INITIAL_PARTITION_NUM.key -> "7") {
        val partitionsNum = spark.range(10).repartition($"id").rdd.collectPartitions().length
        if (enableAQE) {
          assert(partitionsNum === 7)
        } else {
          assert(partitionsNum === 6)
        }
=======
  test("SPARK-31220, SPARK-32056: repartition by expression with AQE") {
    Seq(true, false).foreach { enableAQE =>
      withSQLConf(
        SQLConf.ADAPTIVE_EXECUTION_ENABLED.key -> enableAQE.toString,
        SQLConf.COALESCE_PARTITIONS_ENABLED.key -> "true",
        SQLConf.COALESCE_PARTITIONS_INITIAL_PARTITION_NUM.key -> "10",
        SQLConf.SHUFFLE_PARTITIONS.key -> "10") {

        val df1 = spark.range(10).repartition($"id")
        val df2 = spark.range(10).repartition($"id" + 1)

        val partitionsNum1 = df1.rdd.collectPartitions().length
        val partitionsNum2 = df2.rdd.collectPartitions().length

        if (enableAQE) {
          assert(partitionsNum1 < 10)
          assert(partitionsNum2 < 10)

          checkInitialPartitionNum(df1, 10)
          checkInitialPartitionNum(df2, 10)
        } else {
          assert(partitionsNum1 === 10)
          assert(partitionsNum2 === 10)
        }


        // Don't coalesce partitions if the number of partitions is specified.
        val df3 = spark.range(10).repartition(10, $"id")
        val df4 = spark.range(10).repartition(10)
        assert(df3.rdd.collectPartitions().length == 10)
        assert(df4.rdd.collectPartitions().length == 10)
      }
    }
  }

  test("SPARK-31220, SPARK-32056: repartition by range with AQE") {
    Seq(true, false).foreach { enableAQE =>
      withSQLConf(
        SQLConf.ADAPTIVE_EXECUTION_ENABLED.key -> enableAQE.toString,
        SQLConf.COALESCE_PARTITIONS_ENABLED.key -> "true",
        SQLConf.COALESCE_PARTITIONS_INITIAL_PARTITION_NUM.key -> "10",
        SQLConf.SHUFFLE_PARTITIONS.key -> "10") {

        val df1 = spark.range(10).toDF.repartitionByRange($"id".asc)
        val df2 = spark.range(10).toDF.repartitionByRange(($"id" + 1).asc)

        val partitionsNum1 = df1.rdd.collectPartitions().length
        val partitionsNum2 = df2.rdd.collectPartitions().length

        if (enableAQE) {
          assert(partitionsNum1 < 10)
          assert(partitionsNum2 < 10)

          checkInitialPartitionNum(df1, 10)
          checkInitialPartitionNum(df2, 10)
        } else {
          assert(partitionsNum1 === 10)
          assert(partitionsNum2 === 10)
        }

        // Don't coalesce partitions if the number of partitions is specified.
        val df3 = spark.range(10).repartitionByRange(10, $"id".asc)
        assert(df3.rdd.collectPartitions().length == 10)
      }
    }
  }

  test("SPARK-31220, SPARK-32056: repartition using sql and hint with AQE") {
    Seq(true, false).foreach { enableAQE =>
      withTempView("test") {
        withSQLConf(
          SQLConf.ADAPTIVE_EXECUTION_ENABLED.key -> enableAQE.toString,
          SQLConf.COALESCE_PARTITIONS_ENABLED.key -> "true",
          SQLConf.COALESCE_PARTITIONS_INITIAL_PARTITION_NUM.key -> "10",
          SQLConf.SHUFFLE_PARTITIONS.key -> "10") {

          spark.range(10).toDF.createTempView("test")

          val df1 = spark.sql("SELECT /*+ REPARTITION(id) */ * from test")
          val df2 = spark.sql("SELECT /*+ REPARTITION_BY_RANGE(id) */ * from test")
          val df3 = spark.sql("SELECT * from test DISTRIBUTE BY id")
          val df4 = spark.sql("SELECT * from test CLUSTER BY id")

          val partitionsNum1 = df1.rdd.collectPartitions().length
          val partitionsNum2 = df2.rdd.collectPartitions().length
          val partitionsNum3 = df3.rdd.collectPartitions().length
          val partitionsNum4 = df4.rdd.collectPartitions().length

          if (enableAQE) {
            assert(partitionsNum1 < 10)
            assert(partitionsNum2 < 10)
            assert(partitionsNum3 < 10)
            assert(partitionsNum4 < 10)

            checkInitialPartitionNum(df1, 10)
            checkInitialPartitionNum(df2, 10)
            checkInitialPartitionNum(df3, 10)
            checkInitialPartitionNum(df4, 10)
          } else {
            assert(partitionsNum1 === 10)
            assert(partitionsNum2 === 10)
            assert(partitionsNum3 === 10)
            assert(partitionsNum4 === 10)
          }

          // Don't coalesce partitions if the number of partitions is specified.
          val df5 = spark.sql("SELECT /*+ REPARTITION(10, id) */ * from test")
          val df6 = spark.sql("SELECT /*+ REPARTITION_BY_RANGE(10, id) */ * from test")
          assert(df5.rdd.collectPartitions().length == 10)
          assert(df6.rdd.collectPartitions().length == 10)
        }
      }
    }
  }

  test("SPARK-32573: Eliminate NAAJ when BuildSide is HashedRelationWithAllNullKeys") {
    withSQLConf(
      SQLConf.ADAPTIVE_EXECUTION_ENABLED.key -> "true",
      SQLConf.AUTO_BROADCASTJOIN_THRESHOLD.key -> Long.MaxValue.toString) {
      val (plan, adaptivePlan) = runAdaptiveAndVerifyResult(
        "SELECT * FROM testData2 t1 WHERE t1.b NOT IN (SELECT b FROM testData3)")
      val bhj = findTopLevelBroadcastHashJoin(plan)
      assert(bhj.size == 1)
      val join = findTopLevelBaseJoin(adaptivePlan)
      assert(join.isEmpty)
      checkNumLocalShuffleReaders(adaptivePlan)
    }
  }

  test("SPARK-32717: AQEOptimizer should respect excludedRules configuration") {
    withSQLConf(
      SQLConf.ADAPTIVE_EXECUTION_ENABLED.key -> "true",
      SQLConf.AUTO_BROADCASTJOIN_THRESHOLD.key -> Long.MaxValue.toString,
      // This test is a copy of test(SPARK-32573), in order to test the configuration
      // `spark.sql.adaptive.optimizer.excludedRules` works as expect.
      SQLConf.ADAPTIVE_OPTIMIZER_EXCLUDED_RULES.key -> EliminateJoinToEmptyRelation.ruleName) {
      val (plan, adaptivePlan) = runAdaptiveAndVerifyResult(
        "SELECT * FROM testData2 t1 WHERE t1.b NOT IN (SELECT b FROM testData3)")
      val bhj = findTopLevelBroadcastHashJoin(plan)
      assert(bhj.size == 1)
      val join = findTopLevelBaseJoin(adaptivePlan)
      // this is different compares to test(SPARK-32573) due to the rule
      // `EliminateJoinToEmptyRelation` has been excluded.
      assert(join.nonEmpty)
      checkNumLocalShuffleReaders(adaptivePlan)
    }
  }

  test("SPARK-32649: Eliminate inner and semi join to empty relation") {
    withSQLConf(
      SQLConf.ADAPTIVE_EXECUTION_ENABLED.key -> "true",
      SQLConf.AUTO_BROADCASTJOIN_THRESHOLD.key -> "80") {
      Seq(
        // inner join (small table at right side)
        "SELECT * FROM testData t1 join testData3 t2 ON t1.key = t2.a WHERE t2.b = 1",
        // inner join (small table at left side)
        "SELECT * FROM testData3 t1 join testData t2 ON t1.a = t2.key WHERE t1.b = 1",
        // left semi join
        "SELECT * FROM testData t1 left semi join testData3 t2 ON t1.key = t2.a AND t2.b = 1"
      ).foreach(query => {
        val (plan, adaptivePlan) = runAdaptiveAndVerifyResult(query)
        val smj = findTopLevelSortMergeJoin(plan)
        assert(smj.size == 1)
        val join = findTopLevelBaseJoin(adaptivePlan)
        assert(join.isEmpty)
        checkNumLocalShuffleReaders(adaptivePlan)
      })
    }
  }

  test("SPARK-32753: Only copy tags to node with no tags") {
    withSQLConf(SQLConf.ADAPTIVE_EXECUTION_ENABLED.key -> "true") {
      withTempView("v1") {
        spark.range(10).union(spark.range(10)).createOrReplaceTempView("v1")

        val (_, adaptivePlan) = runAdaptiveAndVerifyResult(
          "SELECT id FROM v1 GROUP BY id DISTRIBUTE BY id")
        assert(collect(adaptivePlan) {
          case s: ShuffleExchangeExec => s
        }.length == 1)
      }
    }
  }

  test("Logging plan changes for AQE") {
    val testAppender = new LogAppender("plan changes")
    withLogAppender(testAppender) {
      withSQLConf(
          SQLConf.PLAN_CHANGE_LOG_LEVEL.key -> "INFO",
          SQLConf.ADAPTIVE_EXECUTION_ENABLED.key -> "true",
          SQLConf.AUTO_BROADCASTJOIN_THRESHOLD.key -> "80") {
        sql("SELECT * FROM testData JOIN testData2 ON key = a " +
          "WHERE value = (SELECT max(a) FROM testData3)").collect()
      }
      Seq("=== Result of Batch AQE Preparations ===",
          "=== Result of Batch AQE Post Stage Creation ===",
          "=== Result of Batch AQE Replanning ===",
          "=== Result of Batch AQE Query Stage Optimization ===",
          "=== Result of Batch AQE Final Query Stage Optimization ===").foreach { expectedMsg =>
        assert(testAppender.loggingEvents.exists(_.getRenderedMessage.contains(expectedMsg)))
      }
    }
  }

  test("SPARK-32932: Do not use local shuffle reader at final stage on write command") {
    withSQLConf(SQLConf.PARTITION_OVERWRITE_MODE.key -> PartitionOverwriteMode.DYNAMIC.toString,
      SQLConf.SHUFFLE_PARTITIONS.key -> "5",
      SQLConf.ADAPTIVE_EXECUTION_ENABLED.key -> "true") {
      val data = for (
        i <- 1L to 10L;
        j <- 1L to 3L
      ) yield (i, j)

      val df = data.toDF("i", "j").repartition($"j")
      var noLocalReader: Boolean = false
      val listener = new QueryExecutionListener {
        override def onSuccess(funcName: String, qe: QueryExecution, durationNs: Long): Unit = {
          qe.executedPlan match {
            case plan@(_: DataWritingCommandExec | _: V2TableWriteExec) =>
              assert(plan.asInstanceOf[UnaryExecNode].child.isInstanceOf[AdaptiveSparkPlanExec])
              noLocalReader = collect(plan) {
                case exec: CustomShuffleReaderExec if exec.isLocalReader => exec
              }.isEmpty
            case _ => // ignore other events
          }
        }
        override def onFailure(funcName: String, qe: QueryExecution,
          exception: Exception): Unit = {}
      }
      spark.listenerManager.register(listener)

      withTable("t") {
        df.write.partitionBy("j").saveAsTable("t")
        sparkContext.listenerBus.waitUntilEmpty()
        assert(noLocalReader)
        noLocalReader = false
      }

      // Test DataSource v2
      val format = classOf[NoopDataSource].getName
      df.write.format(format).mode("overwrite").save()
      sparkContext.listenerBus.waitUntilEmpty()
      assert(noLocalReader)
      noLocalReader = false

      spark.listenerManager.unregister(listener)
    }
  }

  test("SPARK-33494: Do not use local shuffle reader for repartition") {
    withSQLConf(SQLConf.ADAPTIVE_EXECUTION_ENABLED.key -> "true") {
      val df = spark.table("testData").repartition('key)
      df.collect()
      // local shuffle reader breaks partitioning and shouldn't be used for repartition operation
      // which is specified by users.
      checkNumLocalShuffleReaders(df.queryExecution.executedPlan, numShufflesWithoutLocalReader = 1)
    }
  }

  test("SPARK-33551: Do not use custom shuffle reader for repartition") {
    def hasRepartitionShuffle(plan: SparkPlan): Boolean = {
      find(plan) {
        case s: ShuffleExchangeLike =>
          s.shuffleOrigin == REPARTITION || s.shuffleOrigin == REPARTITION_WITH_NUM
        case _ => false
      }.isDefined
    }

    withSQLConf(SQLConf.ADAPTIVE_EXECUTION_ENABLED.key -> "true",
      SQLConf.SHUFFLE_PARTITIONS.key -> "5") {
      val df = sql(
        """
          |SELECT * FROM (
          |  SELECT * FROM testData WHERE key = 1
          |)
          |RIGHT OUTER JOIN testData2
          |ON value = b
        """.stripMargin)

      withSQLConf(SQLConf.AUTO_BROADCASTJOIN_THRESHOLD.key -> "80") {
        // Repartition with no partition num specified.
        val dfRepartition = df.repartition('b)
        dfRepartition.collect()
        val plan = dfRepartition.queryExecution.executedPlan
        // The top shuffle from repartition is optimized out.
        assert(!hasRepartitionShuffle(plan))
        val bhj = findTopLevelBroadcastHashJoin(plan)
        assert(bhj.length == 1)
        checkNumLocalShuffleReaders(plan, 1)
        // Probe side is coalesced.
        val customReader = bhj.head.right.find(_.isInstanceOf[CustomShuffleReaderExec])
        assert(customReader.isDefined)
        assert(customReader.get.asInstanceOf[CustomShuffleReaderExec].hasCoalescedPartition)

        // Repartition with partition default num specified.
        val dfRepartitionWithNum = df.repartition(5, 'b)
        dfRepartitionWithNum.collect()
        val planWithNum = dfRepartitionWithNum.queryExecution.executedPlan
        // The top shuffle from repartition is optimized out.
        assert(!hasRepartitionShuffle(planWithNum))
        val bhjWithNum = findTopLevelBroadcastHashJoin(planWithNum)
        assert(bhjWithNum.length == 1)
        checkNumLocalShuffleReaders(planWithNum, 1)
        // Probe side is not coalesced.
        assert(bhjWithNum.head.right.find(_.isInstanceOf[CustomShuffleReaderExec]).isEmpty)

        // Repartition with partition non-default num specified.
        val dfRepartitionWithNum2 = df.repartition(3, 'b)
        dfRepartitionWithNum2.collect()
        val planWithNum2 = dfRepartitionWithNum2.queryExecution.executedPlan
        // The top shuffle from repartition is not optimized out, and this is the only shuffle that
        // does not have local shuffle reader.
        assert(hasRepartitionShuffle(planWithNum2))
        val bhjWithNum2 = findTopLevelBroadcastHashJoin(planWithNum2)
        assert(bhjWithNum2.length == 1)
        checkNumLocalShuffleReaders(planWithNum2, 1)
        val customReader2 = bhjWithNum2.head.right.find(_.isInstanceOf[CustomShuffleReaderExec])
        assert(customReader2.isDefined)
        assert(customReader2.get.asInstanceOf[CustomShuffleReaderExec].isLocalReader)
      }

      // Force skew join
      withSQLConf(SQLConf.AUTO_BROADCASTJOIN_THRESHOLD.key -> "-1",
        SQLConf.SKEW_JOIN_ENABLED.key -> "true",
        SQLConf.SKEW_JOIN_SKEWED_PARTITION_THRESHOLD.key -> "1",
        SQLConf.SKEW_JOIN_SKEWED_PARTITION_FACTOR.key -> "0",
        SQLConf.ADVISORY_PARTITION_SIZE_IN_BYTES.key -> "10") {
        // Repartition with no partition num specified.
        val dfRepartition = df.repartition('b)
        dfRepartition.collect()
        val plan = dfRepartition.queryExecution.executedPlan
        // The top shuffle from repartition is optimized out.
        assert(!hasRepartitionShuffle(plan))
        val smj = findTopLevelSortMergeJoin(plan)
        assert(smj.length == 1)
        // No skew join due to the repartition.
        assert(!smj.head.isSkewJoin)
        // Both sides are coalesced.
        val customReaders = collect(smj.head) {
          case c: CustomShuffleReaderExec if c.hasCoalescedPartition => c
        }
        assert(customReaders.length == 2)

        // Repartition with default partition num specified.
        val dfRepartitionWithNum = df.repartition(5, 'b)
        dfRepartitionWithNum.collect()
        val planWithNum = dfRepartitionWithNum.queryExecution.executedPlan
        // The top shuffle from repartition is optimized out.
        assert(!hasRepartitionShuffle(planWithNum))
        val smjWithNum = findTopLevelSortMergeJoin(planWithNum)
        assert(smjWithNum.length == 1)
        // No skew join due to the repartition.
        assert(!smjWithNum.head.isSkewJoin)
        // No coalesce due to the num in repartition.
        val customReadersWithNum = collect(smjWithNum.head) {
          case c: CustomShuffleReaderExec if c.hasCoalescedPartition => c
        }
        assert(customReadersWithNum.isEmpty)

        // Repartition with default non-partition num specified.
        val dfRepartitionWithNum2 = df.repartition(3, 'b)
        dfRepartitionWithNum2.collect()
        val planWithNum2 = dfRepartitionWithNum2.queryExecution.executedPlan
        // The top shuffle from repartition is not optimized out.
        assert(hasRepartitionShuffle(planWithNum2))
        val smjWithNum2 = findTopLevelSortMergeJoin(planWithNum2)
        assert(smjWithNum2.length == 1)
        // Skew join can apply as the repartition is not optimized out.
        assert(smjWithNum2.head.isSkewJoin)
>>>>>>> a630e8d1
      }
    }
  }
}<|MERGE_RESOLUTION|>--- conflicted
+++ resolved
@@ -23,15 +23,6 @@
 import org.apache.log4j.Level
 
 import org.apache.spark.scheduler.{SparkListener, SparkListenerEvent, SparkListenerJobStart}
-<<<<<<< HEAD
-import org.apache.spark.sql.{QueryTest, Row, SparkSession, Strategy}
-import org.apache.spark.sql.catalyst.plans.logical.{Aggregate, LogicalPlan}
-import org.apache.spark.sql.execution.{PartialReducerPartitionSpec, ReusedSubqueryExec, ShuffledRowRDD, SparkPlan}
-import org.apache.spark.sql.execution.adaptive.OptimizeLocalShuffleReader.LOCAL_SHUFFLE_READER_DESCRIPTION
-import org.apache.spark.sql.execution.command.DataWritingCommandExec
-import org.apache.spark.sql.execution.exchange.{BroadcastExchangeExec, Exchange, ReusedExchangeExec}
-import org.apache.spark.sql.execution.joins.{BroadcastHashJoinExec, BuildRight, SortMergeJoinExec}
-=======
 import org.apache.spark.sql.{Dataset, QueryTest, Row, SparkSession, Strategy}
 import org.apache.spark.sql.catalyst.optimizer.{BuildLeft, BuildRight}
 import org.apache.spark.sql.catalyst.plans.logical.{Aggregate, LogicalPlan}
@@ -41,17 +32,13 @@
 import org.apache.spark.sql.execution.datasources.v2.V2TableWriteExec
 import org.apache.spark.sql.execution.exchange.{BroadcastExchangeExec, Exchange, REPARTITION, REPARTITION_WITH_NUM, ReusedExchangeExec, ShuffleExchangeExec, ShuffleExchangeLike}
 import org.apache.spark.sql.execution.joins.{BaseJoinExec, BroadcastHashJoinExec, SortMergeJoinExec}
->>>>>>> a630e8d1
 import org.apache.spark.sql.execution.ui.SparkListenerSQLAdaptiveExecutionUpdate
 import org.apache.spark.sql.functions._
 import org.apache.spark.sql.internal.SQLConf
 import org.apache.spark.sql.internal.SQLConf.PartitionOverwriteMode
 import org.apache.spark.sql.test.SharedSparkSession
 import org.apache.spark.sql.types.{IntegerType, StructType}
-<<<<<<< HEAD
-=======
 import org.apache.spark.sql.util.QueryExecutionListener
->>>>>>> a630e8d1
 import org.apache.spark.util.Utils
 
 class AdaptiveQueryExecSuite
@@ -143,11 +130,7 @@
     }.length
 
     val numLocalReaders = collect(plan) {
-<<<<<<< HEAD
-      case reader @ CustomShuffleReaderExec(_, _, LOCAL_SHUFFLE_READER_DESCRIPTION) => reader
-=======
       case reader: CustomShuffleReaderExec if reader.isLocalReader => reader
->>>>>>> a630e8d1
     }
     numLocalReaders.foreach { r =>
       val rdd = r.execute()
@@ -155,8 +138,6 @@
       assert(parts.forall(rdd.preferredLocations(_).nonEmpty))
     }
     assert(numShuffles === (numLocalReaders.length + numShufflesWithoutLocalReader))
-<<<<<<< HEAD
-=======
   }
 
   private def checkInitialPartitionNum(df: Dataset[_], numPartition: Int): Unit = {
@@ -168,7 +149,6 @@
     }
     assert(shuffle.size == 1)
     assert(shuffle(0).outputPartitioning.numPartitions == numPartition)
->>>>>>> a630e8d1
   }
 
   test("Change merge join to broadcast join") {
@@ -197,11 +177,7 @@
       val bhj = findTopLevelBroadcastHashJoin(adaptivePlan)
       assert(bhj.size == 1)
       val localReaders = collect(adaptivePlan) {
-<<<<<<< HEAD
-        case reader @ CustomShuffleReaderExec(_, _, LOCAL_SHUFFLE_READER_DESCRIPTION) => reader
-=======
         case reader: CustomShuffleReaderExec if reader.isLocalReader => reader
->>>>>>> a630e8d1
       }
       assert(localReaders.length == 2)
       val localShuffleRDD0 = localReaders(0).execute().asInstanceOf[ShuffledRowRDD]
@@ -233,11 +209,7 @@
       val bhj = findTopLevelBroadcastHashJoin(adaptivePlan)
       assert(bhj.size == 1)
       val localReaders = collect(adaptivePlan) {
-<<<<<<< HEAD
-        case reader @ CustomShuffleReaderExec(_, _, LOCAL_SHUFFLE_READER_DESCRIPTION) => reader
-=======
         case reader: CustomShuffleReaderExec if reader.isLocalReader => reader
->>>>>>> a630e8d1
       }
       assert(localReaders.length == 2)
       val localShuffleRDD0 = localReaders(0).execute().asInstanceOf[ShuffledRowRDD]
@@ -870,8 +842,6 @@
     }
   }
 
-<<<<<<< HEAD
-=======
   test("tree string output") {
     withSQLConf(SQLConf.ADAPTIVE_EXECUTION_ENABLED.key -> "true") {
       val df = sql("SELECT * FROM testData join testData2 ON key = a where value = '1'")
@@ -885,7 +855,6 @@
     }
   }
 
->>>>>>> a630e8d1
   test("SPARK-31384: avoid NPE in OptimizeSkewedJoin when there's 0 partition plan") {
     withSQLConf(SQLConf.ADAPTIVE_EXECUTION_ENABLED.key -> "true",
       SQLConf.AUTO_BROADCASTJOIN_THRESHOLD.key -> "-1") {
@@ -899,8 +868,6 @@
     }
   }
 
-<<<<<<< HEAD
-=======
   test("metrics of the shuffle reader") {
     withSQLConf(SQLConf.ADAPTIVE_EXECUTION_ENABLED.key -> "true") {
       val (_, adaptivePlan) = runAdaptiveAndVerifyResult(
@@ -1017,7 +984,6 @@
     }
   }
 
->>>>>>> a630e8d1
   test("SPARK-30953: InsertAdaptiveSparkPlan should apply AQE on child plan of write commands") {
     withSQLConf(SQLConf.ADAPTIVE_EXECUTION_ENABLED.key -> "true",
       SQLConf.ADAPTIVE_EXECUTION_FORCE_APPLY.key -> "true") {
@@ -1093,20 +1059,6 @@
     }
   }
 
-<<<<<<< HEAD
-  test("SPARK-31220 repartition obeys initialPartitionNum when adaptiveExecutionEnabled") {
-    Seq(true, false).foreach { enableAQE =>
-      withSQLConf(
-        SQLConf.ADAPTIVE_EXECUTION_ENABLED.key -> enableAQE.toString,
-        SQLConf.SHUFFLE_PARTITIONS.key -> "6",
-        SQLConf.COALESCE_PARTITIONS_INITIAL_PARTITION_NUM.key -> "7") {
-        val partitionsNum = spark.range(10).repartition($"id").rdd.collectPartitions().length
-        if (enableAQE) {
-          assert(partitionsNum === 7)
-        } else {
-          assert(partitionsNum === 6)
-        }
-=======
   test("SPARK-31220, SPARK-32056: repartition by expression with AQE") {
     Seq(true, false).foreach { enableAQE =>
       withSQLConf(
@@ -1476,7 +1428,6 @@
         assert(smjWithNum2.length == 1)
         // Skew join can apply as the repartition is not optimized out.
         assert(smjWithNum2.head.isSkewJoin)
->>>>>>> a630e8d1
       }
     }
   }
