--- conflicted
+++ resolved
@@ -607,8 +607,6 @@
 
   def buildErrorResponse(status: Response.Status, msg: String): Response = {
     Response.status(status).entity(msg).`type`(MediaType.TEXT_PLAIN).build()
-<<<<<<< HEAD
-=======
   }
 
   /**
@@ -644,6 +642,5 @@
     } else {
       Seq.empty[Node]
     }
->>>>>>> 1e65fb2c
   }
 }