/*
 * Licensed to the Apache Software Foundation (ASF) under one or more
 * contributor license agreements.  See the NOTICE file distributed with
 * this work for additional information regarding copyright ownership.
 * The ASF licenses this file to You under the Apache License, Version 2.0
 * (the "License"); you may not use this file except in compliance with
 * the License.  You may obtain a copy of the License at
 *
 *    http://www.apache.org/licenses/LICENSE-2.0
 *
 * Unless required by applicable law or agreed to in writing, software
 * distributed under the License is distributed on an "AS IS" BASIS,
 * WITHOUT WARRANTIES OR CONDITIONS OF ANY KIND, either express or implied.
 * See the License for the specific language governing permissions and
 * limitations under the License.
 */

package org.apache.spark.sql.hive.execution

import java.sql.{Date, Timestamp}

import org.apache.spark.sql.{QueryTest, Row}
import org.apache.spark.sql.hive.HiveUtils.{CONVERT_METASTORE_ORC, CONVERT_METASTORE_PARQUET}
import org.apache.spark.sql.hive.test.TestHiveSingleton
import org.apache.spark.sql.internal.SQLConf.ORC_IMPLEMENTATION
import org.apache.spark.sql.test.SQLTestUtils

class HiveSerDeReadWriteSuite extends QueryTest with SQLTestUtils with TestHiveSingleton {

  private var originalConvertMetastoreParquet = CONVERT_METASTORE_PARQUET.defaultValueString
  private var originalConvertMetastoreORC = CONVERT_METASTORE_ORC.defaultValueString
  private var originalORCImplementation = ORC_IMPLEMENTATION.defaultValueString

  protected override def beforeAll(): Unit = {
    super.beforeAll()
    originalConvertMetastoreParquet = spark.conf.get(CONVERT_METASTORE_PARQUET.key)
    originalConvertMetastoreORC = spark.conf.get(CONVERT_METASTORE_ORC.key)
    originalORCImplementation = spark.conf.get(ORC_IMPLEMENTATION)

    spark.conf.set(CONVERT_METASTORE_PARQUET.key, "false")
    spark.conf.set(CONVERT_METASTORE_ORC.key, "false")
    spark.conf.set(ORC_IMPLEMENTATION.key, "hive")
  }

  protected override def afterAll(): Unit = {
    spark.conf.set(CONVERT_METASTORE_PARQUET.key, originalConvertMetastoreParquet)
    spark.conf.set(CONVERT_METASTORE_ORC.key, originalConvertMetastoreORC)
    spark.conf.set(ORC_IMPLEMENTATION.key, originalORCImplementation)
    super.afterAll()
  }

  private def checkNumericTypes(fileFormat: String, dataType: String, value: Any): Unit = {
    withTable("hive_serde") {
      hiveClient.runSqlHive(s"CREATE TABLE hive_serde (c1 $dataType) STORED AS $fileFormat")
      hiveClient.runSqlHive("INSERT INTO TABLE hive_serde values(1)")
      checkAnswer(spark.table("hive_serde"), Row(1))
      spark.sql(s"INSERT INTO TABLE hive_serde values($value)")
      checkAnswer(spark.table("hive_serde"), Seq(Row(1), Row(value)))
    }
  }

  private def checkDateTimeTypes(fileFormat: String): Unit = {
    // TIMESTAMP
    withTable("hive_serde") {
      hiveClient.runSqlHive(s"CREATE TABLE hive_serde (c1 TIMESTAMP) STORED AS $fileFormat")
      hiveClient.runSqlHive("INSERT INTO TABLE hive_serde values('2019-04-11 15:50:00')")
      checkAnswer(spark.table("hive_serde"), Row(Timestamp.valueOf("2019-04-11 15:50:00")))
      spark.sql("INSERT INTO TABLE hive_serde values(TIMESTAMP('2019-04-12 15:50:00'))")
      checkAnswer(
        spark.table("hive_serde"),
        Seq(Row(Timestamp.valueOf("2019-04-11 15:50:00")),
          Row(Timestamp.valueOf("2019-04-12 15:50:00"))))
    }

    // DATE
    withTable("hive_serde") {
      hiveClient.runSqlHive(s"CREATE TABLE hive_serde (c1 DATE) STORED AS $fileFormat")
      hiveClient.runSqlHive("INSERT INTO TABLE hive_serde values('2019-04-11')")
      checkAnswer(spark.table("hive_serde"), Row(Date.valueOf("2019-04-11")))
      spark.sql("INSERT INTO TABLE hive_serde values(TIMESTAMP('2019-04-12'))")
      checkAnswer(
        spark.table("hive_serde"),
        Seq(Row(Date.valueOf("2019-04-11")), Row(Date.valueOf("2019-04-12"))))
    }
  }

  private def checkStringTypes(fileFormat: String, dataType: String, value: String): Unit = {
    withTable("hive_serde") {
      hiveClient.runSqlHive(s"CREATE TABLE hive_serde (c1 $dataType) STORED AS $fileFormat")
      hiveClient.runSqlHive("INSERT INTO TABLE hive_serde values('s')")
      checkAnswer(spark.table("hive_serde"), Row("s"))
      spark.sql(s"INSERT INTO TABLE hive_serde values('$value')")
      checkAnswer(spark.table("hive_serde"), Seq(Row("s"), Row(value)))
    }
  }

  private def checkCharTypes(fileFormat: String): Unit = {
    withTable("hive_serde") {
      hiveClient.runSqlHive(s"CREATE TABLE hive_serde (c1 CHAR(10)) STORED AS $fileFormat")
      hiveClient.runSqlHive("INSERT INTO TABLE hive_serde values('s')")
      checkAnswer(spark.table("hive_serde"), Row("s" + " " * 9))
      spark.sql(s"INSERT INTO TABLE hive_serde values('s3')")
      checkAnswer(spark.table("hive_serde"), Seq(Row("s" + " " * 9), Row("s3" + " " * 8)))
    }
  }

  private def checkMiscTypes(fileFormat: String): Unit = {
    // BOOLEAN
    withTable("hive_serde") {
      hiveClient.runSqlHive(s"CREATE TABLE hive_serde (c1 BOOLEAN) STORED AS $fileFormat")
      hiveClient.runSqlHive("INSERT INTO TABLE hive_serde values(false)")
      checkAnswer(spark.table("hive_serde"), Row(false))
      spark.sql("INSERT INTO TABLE hive_serde values(true)")
      checkAnswer(spark.table("hive_serde"), Seq(Row(false), Row(true)))
    }

    // BINARY
    withTable("hive_serde") {
      hiveClient.runSqlHive(s"CREATE TABLE hive_serde (c1 BINARY) STORED AS $fileFormat")
      hiveClient.runSqlHive("INSERT INTO TABLE hive_serde values('1')")
      checkAnswer(spark.table("hive_serde"), Row("1".getBytes))
      spark.sql("INSERT INTO TABLE hive_serde values(BINARY('2'))")
      checkAnswer(spark.table("hive_serde"), Seq(Row("1".getBytes), Row("2".getBytes)))
    }
  }

  private def checkComplexTypes(fileFormat: String): Unit = {
    // ARRAY<data_type>
    withTable("hive_serde") {
      hiveClient.runSqlHive(s"CREATE TABLE hive_serde (c1 ARRAY <STRING>) STORED AS $fileFormat")
      hiveClient.runSqlHive("INSERT INTO TABLE hive_serde SELECT ARRAY('a','b') FROM (SELECT 1) t")
      checkAnswer(spark.table("hive_serde"), Row(Array("a", "b")))
      spark.sql("INSERT INTO TABLE hive_serde SELECT ARRAY('c', 'd')")
      checkAnswer(spark.table("hive_serde"), Seq(Row(Array("a", "b")), Row(Array("c", "d"))))
    }
    // MAP<primitive_type, data_type>
    withTable("hive_serde") {
      hiveClient.runSqlHive(
        s"CREATE TABLE hive_serde (c1 MAP <STRING, STRING>) STORED AS $fileFormat")
      hiveClient.runSqlHive("INSERT INTO TABLE hive_serde SELECT MAP('1', 'a') FROM (SELECT 1) t")
      checkAnswer(spark.table("hive_serde"), Row(Map("1" -> "a")))
      spark.sql("INSERT INTO TABLE hive_serde SELECT MAP('2', 'b')")
      checkAnswer(spark.table("hive_serde"), Seq(Row(Map("1" -> "a")), Row(Map("2" -> "b"))))
    }

    // STRUCT<col_name : data_type [COMMENT col_comment], ...>
    withTable("hive_serde") {
      hiveClient.runSqlHive(
        s"CREATE TABLE hive_serde (c1 STRUCT <k: INT>) STORED AS $fileFormat")
      hiveClient.runSqlHive(
        "INSERT INTO TABLE hive_serde SELECT NAMED_STRUCT('k', 1) FROM (SELECT 1) t")
      checkAnswer(spark.table("hive_serde"), Row(Row(1)))
      spark.sql("INSERT INTO TABLE hive_serde SELECT NAMED_STRUCT('k', 2)")
      checkAnswer(spark.table("hive_serde"), Seq(Row(Row(1)), Row(Row(2))))
    }
  }

<<<<<<< HEAD
  Seq("PARQUET", "ORC", "TEXTFILE").foreach { fileFormat =>
=======
  Seq("SEQUENCEFILE", "TEXTFILE", "RCFILE", "ORC", "PARQUET", "AVRO").foreach { fileFormat =>
>>>>>>> a630e8d1
    test(s"Read/Write Hive $fileFormat serde table") {
      // Numeric Types
      checkNumericTypes(fileFormat, "TINYINT", 2)
      checkNumericTypes(fileFormat, "SMALLINT", 2)
      checkNumericTypes(fileFormat, "INT", 2)
      checkNumericTypes(fileFormat, "BIGINT", 2)
      checkNumericTypes(fileFormat, "FLOAT", 2.1F)
      checkNumericTypes(fileFormat, "DOUBLE", 2.1D)
      checkNumericTypes(fileFormat, "DECIMAL(9, 2)", 2.1D)
      checkNumericTypes(fileFormat, "DECIMAL(18, 2)", 2.1D)
      checkNumericTypes(fileFormat, "DECIMAL(38, 2)", 2.1D)

      // Date/Time Types
      // SPARK-28885 String value is not allowed to be stored as date/timestamp type with
      // ANSI store assignment policy.
      checkDateTimeTypes(fileFormat)

      // String Types
      checkStringTypes(fileFormat, "STRING", "s1")
      checkStringTypes(fileFormat, "VARCHAR(10)", "s2")
      checkCharTypes(fileFormat)

      // Misc Types
      checkMiscTypes(fileFormat)

      // Complex Types
      checkComplexTypes(fileFormat)
    }
  }
}<|MERGE_RESOLUTION|>--- conflicted
+++ resolved
@@ -155,11 +155,7 @@
     }
   }
 
-<<<<<<< HEAD
-  Seq("PARQUET", "ORC", "TEXTFILE").foreach { fileFormat =>
-=======
   Seq("SEQUENCEFILE", "TEXTFILE", "RCFILE", "ORC", "PARQUET", "AVRO").foreach { fileFormat =>
->>>>>>> a630e8d1
     test(s"Read/Write Hive $fileFormat serde table") {
       // Numeric Types
       checkNumericTypes(fileFormat, "TINYINT", 2)
