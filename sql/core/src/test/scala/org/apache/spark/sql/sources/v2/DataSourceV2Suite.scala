/*
 * Licensed to the Apache Software Foundation (ASF) under one or more
 * contributor license agreements.  See the NOTICE file distributed with
 * this work for additional information regarding copyright ownership.
 * The ASF licenses this file to You under the Apache License, Version 2.0
 * (the "License"); you may not use this file except in compliance with
 * the License.  You may obtain a copy of the License at
 *
 *    http://www.apache.org/licenses/LICENSE-2.0
 *
 * Unless required by applicable law or agreed to in writing, software
 * distributed under the License is distributed on an "AS IS" BASIS,
 * WITHOUT WARRANTIES OR CONDITIONS OF ANY KIND, either express or implied.
 * See the License for the specific language governing permissions and
 * limitations under the License.
 */

package org.apache.spark.sql.sources.v2

import java.io.File
import java.util.{ArrayList, List => JList}

import test.org.apache.spark.sql.sources.v2._

import org.apache.spark.SparkException
import org.apache.spark.sql.{DataFrame, QueryTest, Row}
import org.apache.spark.sql.catalyst.InternalRow
import org.apache.spark.sql.execution.datasources.v2.{DataSourceV2Relation, DataSourceV2ScanExec}
import org.apache.spark.sql.execution.exchange.{Exchange, ShuffleExchangeExec}
import org.apache.spark.sql.execution.vectorized.OnHeapColumnVector
import org.apache.spark.sql.functions._
import org.apache.spark.sql.sources.{Filter, GreaterThan}
import org.apache.spark.sql.sources.v2.reader._
import org.apache.spark.sql.sources.v2.reader.partitioning.{ClusteredDistribution, Distribution, Partitioning}
import org.apache.spark.sql.test.SharedSQLContext
import org.apache.spark.sql.types.{IntegerType, StructType}
import org.apache.spark.sql.vectorized.ColumnarBatch

class DataSourceV2Suite extends QueryTest with SharedSQLContext {
  import testImplicits._

  test("simplest implementation") {
    Seq(classOf[SimpleDataSourceV2], classOf[JavaSimpleDataSourceV2]).foreach { cls =>
      withClue(cls.getName) {
        val df = spark.read.format(cls.getName).load()
        checkAnswer(df, (0 until 10).map(i => Row(i, -i)))
        checkAnswer(df.select('j), (0 until 10).map(i => Row(-i)))
        checkAnswer(df.filter('i > 5), (6 until 10).map(i => Row(i, -i)))
      }
    }
  }

  test("advanced implementation") {
    def getReader(query: DataFrame): AdvancedDataSourceV2#Reader = {
      query.queryExecution.executedPlan.collect {
        case d: DataSourceV2ScanExec => d.reader.asInstanceOf[AdvancedDataSourceV2#Reader]
      }.head
    }

    def getJavaReader(query: DataFrame): JavaAdvancedDataSourceV2#Reader = {
      query.queryExecution.executedPlan.collect {
        case d: DataSourceV2ScanExec => d.reader.asInstanceOf[JavaAdvancedDataSourceV2#Reader]
      }.head
    }

    Seq(classOf[AdvancedDataSourceV2], classOf[JavaAdvancedDataSourceV2]).foreach { cls =>
      withClue(cls.getName) {
        val df = spark.read.format(cls.getName).load()
        checkAnswer(df, (0 until 10).map(i => Row(i, -i)))

        val q1 = df.select('j)
        checkAnswer(q1, (0 until 10).map(i => Row(-i)))
        if (cls == classOf[AdvancedDataSourceV2]) {
          val reader = getReader(q1)
          assert(reader.filters.isEmpty)
          assert(reader.requiredSchema.fieldNames === Seq("j"))
        } else {
          val reader = getJavaReader(q1)
          assert(reader.filters.isEmpty)
          assert(reader.requiredSchema.fieldNames === Seq("j"))
        }

        val q2 = df.filter('i > 3)
        checkAnswer(q2, (4 until 10).map(i => Row(i, -i)))
        if (cls == classOf[AdvancedDataSourceV2]) {
          val reader = getReader(q2)
          assert(reader.filters.flatMap(_.references).toSet == Set("i"))
          assert(reader.requiredSchema.fieldNames === Seq("i", "j"))
        } else {
          val reader = getJavaReader(q2)
          assert(reader.filters.flatMap(_.references).toSet == Set("i"))
          assert(reader.requiredSchema.fieldNames === Seq("i", "j"))
        }

        val q3 = df.select('i).filter('i > 6)
        checkAnswer(q3, (7 until 10).map(i => Row(i)))
        if (cls == classOf[AdvancedDataSourceV2]) {
          val reader = getReader(q3)
          assert(reader.filters.flatMap(_.references).toSet == Set("i"))
          assert(reader.requiredSchema.fieldNames === Seq("i"))
        } else {
          val reader = getJavaReader(q3)
          assert(reader.filters.flatMap(_.references).toSet == Set("i"))
          assert(reader.requiredSchema.fieldNames === Seq("i"))
        }

        val q4 = df.select('j).filter('j < -10)
        checkAnswer(q4, Nil)
        if (cls == classOf[AdvancedDataSourceV2]) {
          val reader = getReader(q4)
          // 'j < 10 is not supported by the testing data source.
          assert(reader.filters.isEmpty)
          assert(reader.requiredSchema.fieldNames === Seq("j"))
        } else {
          val reader = getJavaReader(q4)
          // 'j < 10 is not supported by the testing data source.
          assert(reader.filters.isEmpty)
          assert(reader.requiredSchema.fieldNames === Seq("j"))
        }
      }
    }
  }

  test("columnar batch scan implementation") {
    Seq(classOf[BatchDataSourceV2], classOf[JavaBatchDataSourceV2]).foreach { cls =>
      withClue(cls.getName) {
        val df = spark.read.format(cls.getName).load()
        checkAnswer(df, (0 until 90).map(i => Row(i, -i)))
        checkAnswer(df.select('j), (0 until 90).map(i => Row(-i)))
        checkAnswer(df.filter('i > 50), (51 until 90).map(i => Row(i, -i)))
      }
    }
  }

  test("schema required data source") {
    Seq(classOf[SchemaRequiredDataSource], classOf[JavaSchemaRequiredDataSource]).foreach { cls =>
      withClue(cls.getName) {
        val e = intercept[IllegalArgumentException](spark.read.format(cls.getName).load())
        assert(e.getMessage.contains("requires a user-supplied schema"))

        val schema = new StructType().add("i", "int").add("s", "string")
        val df = spark.read.format(cls.getName).schema(schema).load()

        assert(df.schema == schema)
        assert(df.collect().isEmpty)
      }
    }
  }

  test("partitioning reporting") {
    import org.apache.spark.sql.functions.{count, sum}
    Seq(classOf[PartitionAwareDataSource], classOf[JavaPartitionAwareDataSource]).foreach { cls =>
      withClue(cls.getName) {
        val df = spark.read.format(cls.getName).load()
        checkAnswer(df, Seq(Row(1, 4), Row(1, 4), Row(3, 6), Row(2, 6), Row(4, 2), Row(4, 2)))

        val groupByColA = df.groupBy('a).agg(sum('b))
        checkAnswer(groupByColA, Seq(Row(1, 8), Row(2, 6), Row(3, 6), Row(4, 4)))
        assert(groupByColA.queryExecution.executedPlan.collectFirst {
          case e: ShuffleExchangeExec => e
        }.isEmpty)

        val groupByColAB = df.groupBy('a, 'b).agg(count("*"))
        checkAnswer(groupByColAB, Seq(Row(1, 4, 2), Row(2, 6, 1), Row(3, 6, 1), Row(4, 2, 2)))
        assert(groupByColAB.queryExecution.executedPlan.collectFirst {
          case e: ShuffleExchangeExec => e
        }.isEmpty)

        val groupByColB = df.groupBy('b).agg(sum('a))
        checkAnswer(groupByColB, Seq(Row(2, 8), Row(4, 2), Row(6, 5)))
        assert(groupByColB.queryExecution.executedPlan.collectFirst {
          case e: ShuffleExchangeExec => e
        }.isDefined)

        val groupByAPlusB = df.groupBy('a + 'b).agg(count("*"))
        checkAnswer(groupByAPlusB, Seq(Row(5, 2), Row(6, 2), Row(8, 1), Row(9, 1)))
        assert(groupByAPlusB.queryExecution.executedPlan.collectFirst {
          case e: ShuffleExchangeExec => e
        }.isDefined)
      }
    }
  }

  test("SPARK-23574: no shuffle exchange with single partition") {
    val df = spark.read.format(classOf[SimpleSinglePartitionSource].getName).load().agg(count("*"))
    assert(df.queryExecution.executedPlan.collect { case e: Exchange => e }.isEmpty)
  }

  test("simple writable data source") {
    // TODO: java implementation.
    Seq(classOf[SimpleWritableDataSource]).foreach { cls =>
      withTempPath { file =>
        val path = file.getCanonicalPath
        assert(spark.read.format(cls.getName).option("path", path).load().collect().isEmpty)

        spark.range(10).select('id as 'i, -'id as 'j).write.format(cls.getName)
          .option("path", path).save()
        checkAnswer(
          spark.read.format(cls.getName).option("path", path).load(),
          spark.range(10).select('id, -'id))

        // test with different save modes
        spark.range(10).select('id as 'i, -'id as 'j).write.format(cls.getName)
          .option("path", path).mode("append").save()
        checkAnswer(
          spark.read.format(cls.getName).option("path", path).load(),
          spark.range(10).union(spark.range(10)).select('id, -'id))

        spark.range(5).select('id as 'i, -'id as 'j).write.format(cls.getName)
          .option("path", path).mode("overwrite").save()
        checkAnswer(
          spark.read.format(cls.getName).option("path", path).load(),
          spark.range(5).select('id, -'id))

        spark.range(5).select('id as 'i, -'id as 'j).write.format(cls.getName)
          .option("path", path).mode("ignore").save()
        checkAnswer(
          spark.read.format(cls.getName).option("path", path).load(),
          spark.range(5).select('id, -'id))

        val e = intercept[Exception] {
          spark.range(5).select('id as 'i, -'id as 'j).write.format(cls.getName)
            .option("path", path).mode("error").save()
        }
        assert(e.getMessage.contains("data already exists"))

        // test transaction
        val failingUdf = org.apache.spark.sql.functions.udf {
          var count = 0
          (id: Long) => {
            if (count > 5) {
              throw new RuntimeException("testing error")
            }
            count += 1
            id
          }
        }
        // this input data will fail to read middle way.
        val input = spark.range(10).select(failingUdf('id).as('i)).select('i, -'i as 'j)
        val e2 = intercept[SparkException] {
          input.write.format(cls.getName).option("path", path).mode("overwrite").save()
        }
        assert(e2.getMessage.contains("Writing job aborted"))
        // make sure we don't have partial data.
        assert(spark.read.format(cls.getName).option("path", path).load().collect().isEmpty)
      }
    }
  }

  test("simple counter in writer with onDataWriterCommit") {
    Seq(classOf[SimpleWritableDataSource]).foreach { cls =>
      withTempPath { file =>
        val path = file.getCanonicalPath
        assert(spark.read.format(cls.getName).option("path", path).load().collect().isEmpty)

        val numPartition = 6
        spark.range(0, 10, 1, numPartition).select('id as 'i, -'id as 'j).write.format(cls.getName)
          .option("path", path).save()
        checkAnswer(
          spark.read.format(cls.getName).option("path", path).load(),
          spark.range(10).select('id, -'id))

        assert(SimpleCounter.getCounter == numPartition,
          "method onDataWriterCommit should be called as many as the number of partitions")
      }
    }
  }

  test("SPARK-23293: data source v2 self join") {
    val df = spark.read.format(classOf[SimpleDataSourceV2].getName).load()
    val df2 = df.select(($"i" + 1).as("k"), $"j")
    checkAnswer(df.join(df2, "j"), (0 until 10).map(i => Row(-i, i, i + 1)))
  }

  test("SPARK-23301: column pruning with arbitrary expressions") {
    def getReader(query: DataFrame): AdvancedDataSourceV2#Reader = {
      query.queryExecution.executedPlan.collect {
        case d: DataSourceV2ScanExec => d.reader.asInstanceOf[AdvancedDataSourceV2#Reader]
      }.head
    }

    val df = spark.read.format(classOf[AdvancedDataSourceV2].getName).load()

    val q1 = df.select('i + 1)
    checkAnswer(q1, (1 until 11).map(i => Row(i)))
    val reader1 = getReader(q1)
    assert(reader1.requiredSchema.fieldNames === Seq("i"))

    val q2 = df.select(lit(1))
    checkAnswer(q2, (0 until 10).map(i => Row(1)))
    val reader2 = getReader(q2)
    assert(reader2.requiredSchema.isEmpty)

    // 'j === 1 can't be pushed down, but we should still be able do column pruning
    val q3 = df.filter('j === -1).select('j * 2)
    checkAnswer(q3, Row(-2))
    val reader3 = getReader(q3)
    assert(reader3.filters.isEmpty)
    assert(reader3.requiredSchema.fieldNames === Seq("j"))

    // column pruning should work with other operators.
    val q4 = df.sort('i).limit(1).select('i + 1)
    checkAnswer(q4, Row(1))
    val reader4 = getReader(q4)
    assert(reader4.requiredSchema.fieldNames === Seq("i"))
  }

  test("SPARK-23315: get output from canonicalized data source v2 related plans") {
    def checkCanonicalizedOutput(
        df: DataFrame, logicalNumOutput: Int, physicalNumOutput: Int): Unit = {
      val logical = df.queryExecution.optimizedPlan.collect {
        case d: DataSourceV2Relation => d
      }.head
      assert(logical.canonicalized.output.length == logicalNumOutput)

      val physical = df.queryExecution.executedPlan.collect {
        case d: DataSourceV2ScanExec => d
      }.head
      assert(physical.canonicalized.output.length == physicalNumOutput)
    }

    val df = spark.read.format(classOf[AdvancedDataSourceV2].getName).load()
    checkCanonicalizedOutput(df, 2, 2)
    checkCanonicalizedOutput(df.select('i), 2, 1)
  }

  test("SPARK-25425: extra options should override sessions options during reading") {
    val prefix = "spark.datasource.userDefinedDataSource."
    val optionName = "optionA"
    withSQLConf(prefix + optionName -> "true") {
      val df = spark
        .read
        .option(optionName, false)
        .format(classOf[DataSourceV2WithSessionConfig].getName).load()
      val options = df.queryExecution.optimizedPlan.collectFirst {
        case d: DataSourceV2Relation => d.options
      }
      assert(options.get.get(optionName) == Some("false"))
    }
  }

  test("SPARK-25425: extra options should override sessions options during writing") {
    withTempPath { path =>
      val sessionPath = path.getCanonicalPath
      withSQLConf("spark.datasource.simpleWritableDataSource.path" -> sessionPath) {
        withTempPath { file =>
          val optionPath = file.getCanonicalPath
          val format = classOf[SimpleWritableDataSource].getName

          val df = Seq((1L, 2L)).toDF("i", "j")
          df.write.format(format).option("path", optionPath).save()
          assert(!new File(sessionPath).exists)
          checkAnswer(spark.read.format(format).option("path", optionPath).load(), df)
        }
      }
    }
  }

  test("SPARK-25700: do not read schema when writing") {
    withTempPath { file =>
      val cls = classOf[SimpleWriteOnlyDataSource]
      val path = file.getCanonicalPath
      val df = spark.range(5).select('id as 'i, -'id as 'j)
      try {
        df.write.format(cls.getName).option("path", path).mode("error").save()
        df.write.format(cls.getName).option("path", path).mode("overwrite").save()
        df.write.format(cls.getName).option("path", path).mode("ignore").save()
        df.write.format(cls.getName).option("path", path).mode("append").save()
      } catch {
        case e: SchemaReadAttemptException => fail("Schema read was attempted.", e)
      }
    }
  }

  test("SPARK-32609: DataSourceV2 with different pushedfilters should be different") {
    def getScanExec(query: DataFrame): DataSourceV2ScanExec = {
      query.queryExecution.executedPlan.collect {
        case d: DataSourceV2ScanExec => d
      }.head
    }

    Seq(classOf[AdvancedDataSourceV2], classOf[JavaAdvancedDataSourceV2]).foreach { cls =>
      withClue(cls.getName) {
        val df = spark.read.format(cls.getName).load()
        val q1 = df.select('i).filter('i > 6)
        val q2 = df.select('i).filter('i > 5)
        val q3 = df.select('i).filter('i > 5)
        val scan1 = getScanExec(q1)
        val scan2 = getScanExec(q2)
        val scan3 = getScanExec(q3)
        assert(!scan1.equals(scan2))
        assert(scan2.equals(scan3))
      }
    }
  }

<<<<<<< HEAD
  test("SPARK-27411: DataSourceV2Strategy should not eliminate subquery") {
    withTempView("t1") {
      val t2 = spark.read.format(classOf[SimpleDataSourceV2].getName).load()
      Seq(2, 3).toDF("a").createTempView("t1")
      val df = t2.where("i < (select max(a) from t1)").select('i)
      val subqueries = df.queryExecution.executedPlan.collect {
        case p => p.subqueries
      }.flatten
      assert(subqueries.length == 1)
      checkAnswer(df, (0 until 3).map(i => Row(i)))
    }
  }

=======
>>>>>>> 163fbd25
  test("SPARK-32708: same columns with different ExprIds should be equal after canonicalization ") {
    def getV2ScanExec(query: DataFrame): DataSourceV2ScanExec = {
      query.queryExecution.executedPlan.collect {
        case d: DataSourceV2ScanExec => d
      }.head
    }

    val df1 = spark.read.format(classOf[AdvancedDataSourceV2].getName).load()
    val q1 = df1.select('i).filter('i > 6)
    val df2 = spark.read.format(classOf[AdvancedDataSourceV2].getName).load()
    val q2 = df2.select('i).filter('i > 6)
    val scan1 = getV2ScanExec(q1)
    val scan2 = getV2ScanExec(q2)
    assert(scan1.sameResult(scan2))
    assert(scan1.doCanonicalize().equals(scan2.doCanonicalize()))

    val q3 = df2.select('i).filter('i > 5)
    val scan3 = getV2ScanExec(q3)
    assert(!scan1.sameResult(scan3))
    assert(!scan1.doCanonicalize().equals(scan3.doCanonicalize()))
  }
<<<<<<< HEAD
=======

>>>>>>> 163fbd25
}

class SimpleSinglePartitionSource extends DataSourceV2 with ReadSupport {

  class Reader extends DataSourceReader {
    override def readSchema(): StructType = new StructType().add("i", "int").add("j", "int")

    override def planInputPartitions(): JList[InputPartition[InternalRow]] = {
      java.util.Arrays.asList(new SimpleInputPartition(0, 5))
    }
  }

  override def createReader(options: DataSourceOptions): DataSourceReader = new Reader
}

// This class is used by pyspark tests. If this class is modified/moved, make sure pyspark
// tests still pass.
class SimpleDataSourceV2 extends DataSourceV2 with ReadSupport {

  class Reader extends DataSourceReader {
    override def readSchema(): StructType = new StructType().add("i", "int").add("j", "int")

    override def planInputPartitions(): JList[InputPartition[InternalRow]] = {
      java.util.Arrays.asList(new SimpleInputPartition(0, 5), new SimpleInputPartition(5, 10))
    }
  }

  override def createReader(options: DataSourceOptions): DataSourceReader = new Reader
}

class SimpleInputPartition(start: Int, end: Int)
  extends InputPartition[InternalRow]
  with InputPartitionReader[InternalRow] {
  private var current = start - 1

  override def createPartitionReader(): InputPartitionReader[InternalRow] =
    new SimpleInputPartition(start, end)

  override def next(): Boolean = {
    current += 1
    current < end
  }

  override def get(): InternalRow = InternalRow(current, -current)

  override def close(): Unit = {}
}

class AdvancedDataSourceV2 extends DataSourceV2 with ReadSupport {

  class Reader extends DataSourceReader
    with SupportsPushDownRequiredColumns with SupportsPushDownFilters {

    var requiredSchema = new StructType().add("i", "int").add("j", "int")
    var filters = Array.empty[Filter]

    override def pruneColumns(requiredSchema: StructType): Unit = {
      this.requiredSchema = requiredSchema
    }

    override def pushFilters(filters: Array[Filter]): Array[Filter] = {
      val (supported, unsupported) = filters.partition {
        case GreaterThan("i", _: Int) => true
        case _ => false
      }
      this.filters = supported
      unsupported
    }

    override def pushedFilters(): Array[Filter] = filters

    override def readSchema(): StructType = {
      requiredSchema
    }

    override def planInputPartitions(): JList[InputPartition[InternalRow]] = {
      val lowerBound = filters.collectFirst {
        case GreaterThan("i", v: Int) => v
      }

      val res = new ArrayList[InputPartition[InternalRow]]

      if (lowerBound.isEmpty) {
        res.add(new AdvancedInputPartition(0, 5, requiredSchema))
        res.add(new AdvancedInputPartition(5, 10, requiredSchema))
      } else if (lowerBound.get < 4) {
        res.add(new AdvancedInputPartition(lowerBound.get + 1, 5, requiredSchema))
        res.add(new AdvancedInputPartition(5, 10, requiredSchema))
      } else if (lowerBound.get < 9) {
        res.add(new AdvancedInputPartition(lowerBound.get + 1, 10, requiredSchema))
      }

      res
    }
  }

  override def createReader(options: DataSourceOptions): DataSourceReader = new Reader
}

class AdvancedInputPartition(start: Int, end: Int, requiredSchema: StructType)
  extends InputPartition[InternalRow] with InputPartitionReader[InternalRow] {

  private var current = start - 1

  override def createPartitionReader(): InputPartitionReader[InternalRow] = {
    new AdvancedInputPartition(start, end, requiredSchema)
  }

  override def close(): Unit = {}

  override def next(): Boolean = {
    current += 1
    current < end
  }

  override def get(): InternalRow = {
    val values = requiredSchema.map(_.name).map {
      case "i" => current
      case "j" => -current
    }
    InternalRow.fromSeq(values)
  }
}


class SchemaRequiredDataSource extends DataSourceV2 with ReadSupport {

  class Reader(val readSchema: StructType) extends DataSourceReader {
    override def planInputPartitions(): JList[InputPartition[InternalRow]] =
      java.util.Collections.emptyList()
  }

  override def createReader(options: DataSourceOptions): DataSourceReader = {
    throw new IllegalArgumentException("requires a user-supplied schema")
  }

  override def createReader(schema: StructType, options: DataSourceOptions): DataSourceReader = {
    new Reader(schema)
  }
}

class BatchDataSourceV2 extends DataSourceV2 with ReadSupport {

  class Reader extends DataSourceReader with SupportsScanColumnarBatch {
    override def readSchema(): StructType = new StructType().add("i", "int").add("j", "int")

    override def planBatchInputPartitions(): JList[InputPartition[ColumnarBatch]] = {
      java.util.Arrays.asList(
        new BatchInputPartitionReader(0, 50), new BatchInputPartitionReader(50, 90))
    }
  }

  override def createReader(options: DataSourceOptions): DataSourceReader = new Reader
}

class BatchInputPartitionReader(start: Int, end: Int)
  extends InputPartition[ColumnarBatch] with InputPartitionReader[ColumnarBatch] {

  private final val BATCH_SIZE = 20
  private lazy val i = new OnHeapColumnVector(BATCH_SIZE, IntegerType)
  private lazy val j = new OnHeapColumnVector(BATCH_SIZE, IntegerType)
  private lazy val batch = new ColumnarBatch(Array(i, j))

  private var current = start

  override def createPartitionReader(): InputPartitionReader[ColumnarBatch] = this

  override def next(): Boolean = {
    i.reset()
    j.reset()

    var count = 0
    while (current < end && count < BATCH_SIZE) {
      i.putInt(count, current)
      j.putInt(count, -current)
      current += 1
      count += 1
    }

    if (count == 0) {
      false
    } else {
      batch.setNumRows(count)
      true
    }
  }

  override def get(): ColumnarBatch = {
    batch
  }

  override def close(): Unit = batch.close()
}

class PartitionAwareDataSource extends DataSourceV2 with ReadSupport {

  class Reader extends DataSourceReader with SupportsReportPartitioning {
    override def readSchema(): StructType = new StructType().add("a", "int").add("b", "int")

    override def planInputPartitions(): JList[InputPartition[InternalRow]] = {
      // Note that we don't have same value of column `a` across partitions.
      java.util.Arrays.asList(
        new SpecificInputPartitionReader(Array(1, 1, 3), Array(4, 4, 6)),
        new SpecificInputPartitionReader(Array(2, 4, 4), Array(6, 2, 2)))
    }

    override def outputPartitioning(): Partitioning = new MyPartitioning
  }

  class MyPartitioning extends Partitioning {
    override def numPartitions(): Int = 2

    override def satisfy(distribution: Distribution): Boolean = distribution match {
      case c: ClusteredDistribution => c.clusteredColumns.contains("a")
      case _ => false
    }
  }

  override def createReader(options: DataSourceOptions): DataSourceReader = new Reader
}

class SpecificInputPartitionReader(i: Array[Int], j: Array[Int])
  extends InputPartition[InternalRow]
  with InputPartitionReader[InternalRow] {
  assert(i.length == j.length)

  private var current = -1

  override def createPartitionReader(): InputPartitionReader[InternalRow] = this

  override def next(): Boolean = {
    current += 1
    current < i.length
  }

  override def get(): InternalRow = InternalRow(i(current), j(current))

  override def close(): Unit = {}
}

class SchemaReadAttemptException(m: String) extends RuntimeException(m)

class SimpleWriteOnlyDataSource extends SimpleWritableDataSource {
  override def fullSchema(): StructType = {
    // This is a bit hacky since this source implements read support but throws
    // during schema retrieval. Might have to rewrite but it's done
    // such so for minimised changes.
    throw new SchemaReadAttemptException("read is not supported")
  }
}<|MERGE_RESOLUTION|>--- conflicted
+++ resolved
@@ -394,7 +394,28 @@
     }
   }
 
-<<<<<<< HEAD
+  test("SPARK-32708: same columns with different ExprIds should be equal after canonicalization ") {
+    def getV2ScanExec(query: DataFrame): DataSourceV2ScanExec = {
+      query.queryExecution.executedPlan.collect {
+        case d: DataSourceV2ScanExec => d
+      }.head
+    }
+
+    val df1 = spark.read.format(classOf[AdvancedDataSourceV2].getName).load()
+    val q1 = df1.select('i).filter('i > 6)
+    val df2 = spark.read.format(classOf[AdvancedDataSourceV2].getName).load()
+    val q2 = df2.select('i).filter('i > 6)
+    val scan1 = getV2ScanExec(q1)
+    val scan2 = getV2ScanExec(q2)
+    assert(scan1.sameResult(scan2))
+    assert(scan1.doCanonicalize().equals(scan2.doCanonicalize()))
+
+    val q3 = df2.select('i).filter('i > 5)
+    val scan3 = getV2ScanExec(q3)
+    assert(!scan1.sameResult(scan3))
+    assert(!scan1.doCanonicalize().equals(scan3.doCanonicalize()))
+  }
+
   test("SPARK-27411: DataSourceV2Strategy should not eliminate subquery") {
     withTempView("t1") {
       val t2 = spark.read.format(classOf[SimpleDataSourceV2].getName).load()
@@ -407,34 +428,6 @@
       checkAnswer(df, (0 until 3).map(i => Row(i)))
     }
   }
-
-=======
->>>>>>> 163fbd25
-  test("SPARK-32708: same columns with different ExprIds should be equal after canonicalization ") {
-    def getV2ScanExec(query: DataFrame): DataSourceV2ScanExec = {
-      query.queryExecution.executedPlan.collect {
-        case d: DataSourceV2ScanExec => d
-      }.head
-    }
-
-    val df1 = spark.read.format(classOf[AdvancedDataSourceV2].getName).load()
-    val q1 = df1.select('i).filter('i > 6)
-    val df2 = spark.read.format(classOf[AdvancedDataSourceV2].getName).load()
-    val q2 = df2.select('i).filter('i > 6)
-    val scan1 = getV2ScanExec(q1)
-    val scan2 = getV2ScanExec(q2)
-    assert(scan1.sameResult(scan2))
-    assert(scan1.doCanonicalize().equals(scan2.doCanonicalize()))
-
-    val q3 = df2.select('i).filter('i > 5)
-    val scan3 = getV2ScanExec(q3)
-    assert(!scan1.sameResult(scan3))
-    assert(!scan1.doCanonicalize().equals(scan3.doCanonicalize()))
-  }
-<<<<<<< HEAD
-=======
-
->>>>>>> 163fbd25
 }
 
 class SimpleSinglePartitionSource extends DataSourceV2 with ReadSupport {
