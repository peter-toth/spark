--- conflicted
+++ resolved
@@ -1,55 +1,13 @@
 == Physical Plan ==
-<<<<<<< HEAD
-TakeOrderedAndProject (40)
-+- * Project (39)
-   +- * Filter (38)
-      +- * HashAggregate (37)
-         +- Exchange (36)
-            +- * HashAggregate (35)
-               +- * Project (34)
-                  +- * BroadcastHashJoin Inner BuildRight (33)
-                     :- * Project (18)
-                     :  +- * BroadcastHashJoin Inner BuildRight (17)
-                     :     :- * Project (15)
-                     :     :  +- * BroadcastHashJoin Inner BuildRight (14)
-                     :     :     :- * Project (9)
-                     :     :     :  +- * BroadcastHashJoin Inner BuildRight (8)
-                     :     :     :     :- * Filter (3)
-                     :     :     :     :  +- * ColumnarToRow (2)
-                     :     :     :     :     +- Scan parquet default.customer_address (1)
-                     :     :     :     +- BroadcastExchange (7)
-                     :     :     :        +- * Filter (6)
-                     :     :     :           +- * ColumnarToRow (5)
-                     :     :     :              +- Scan parquet default.customer (4)
-                     :     :     +- BroadcastExchange (13)
-                     :     :        +- * Filter (12)
-                     :     :           +- * ColumnarToRow (11)
-                     :     :              +- Scan parquet default.store_sales (10)
-                     :     +- ReusedExchange (16)
-                     +- BroadcastExchange (32)
-                        +- * Project (31)
-                           +- * Filter (30)
-                              +- * BroadcastHashJoin LeftOuter BuildRight (29)
-                                 :- * Filter (21)
-                                 :  +- * ColumnarToRow (20)
-                                 :     +- Scan parquet default.item (19)
-                                 +- BroadcastExchange (28)
-                                    +- * HashAggregate (27)
-                                       +- Exchange (26)
-                                          +- * HashAggregate (25)
-                                             +- * Filter (24)
-                                                +- * ColumnarToRow (23)
-                                                   +- Scan parquet default.item (22)
-=======
-TakeOrderedAndProject (43)
-+- * Filter (42)
-   +- * HashAggregate (41)
-      +- Exchange (40)
-         +- * HashAggregate (39)
-            +- * Project (38)
-               +- * BroadcastHashJoin Inner BuildRight (37)
-                  :- * Project (22)
-                  :  +- * BroadcastHashJoin Inner BuildRight (21)
+TakeOrderedAndProject (39)
++- * Filter (38)
+   +- * HashAggregate (37)
+      +- Exchange (36)
+         +- * HashAggregate (35)
+            +- * Project (34)
+               +- * BroadcastHashJoin Inner BuildRight (33)
+                  :- * Project (18)
+                  :  +- * BroadcastHashJoin Inner BuildRight (17)
                   :     :- * Project (15)
                   :     :  +- * BroadcastHashJoin Inner BuildRight (14)
                   :     :     :- * Project (9)
@@ -65,26 +23,21 @@
                   :     :        +- * Filter (12)
                   :     :           +- * ColumnarToRow (11)
                   :     :              +- Scan parquet default.store_sales (10)
-                  :     +- BroadcastExchange (20)
-                  :        +- * Project (19)
-                  :           +- * Filter (18)
-                  :              +- * ColumnarToRow (17)
-                  :                 +- Scan parquet default.date_dim (16)
-                  +- BroadcastExchange (36)
-                     +- * Project (35)
-                        +- * Filter (34)
-                           +- * BroadcastHashJoin LeftOuter BuildRight (33)
-                              :- * Filter (25)
-                              :  +- * ColumnarToRow (24)
-                              :     +- Scan parquet default.item (23)
-                              +- BroadcastExchange (32)
-                                 +- * HashAggregate (31)
-                                    +- Exchange (30)
-                                       +- * HashAggregate (29)
-                                          +- * Filter (28)
-                                             +- * ColumnarToRow (27)
-                                                +- Scan parquet default.item (26)
->>>>>>> abf9675a
+                  :     +- ReusedExchange (16)
+                  +- BroadcastExchange (32)
+                     +- * Project (31)
+                        +- * Filter (30)
+                           +- * BroadcastHashJoin LeftOuter BuildRight (29)
+                              :- * Filter (21)
+                              :  +- * ColumnarToRow (20)
+                              :     +- Scan parquet default.item (19)
+                              +- BroadcastExchange (28)
+                                 +- * HashAggregate (27)
+                                    +- Exchange (26)
+                                       +- * HashAggregate (25)
+                                          +- * Filter (24)
+                                             +- * ColumnarToRow (23)
+                                                +- Scan parquet default.item (22)
 
 
 (1) Scan parquet default.customer_address
@@ -156,7 +109,7 @@
 Output [3]: [ca_state#2, ss_item_sk#6, ss_sold_date_sk#8]
 Input [5]: [ca_state#2, c_customer_sk#3, ss_item_sk#6, ss_customer_sk#7, ss_sold_date_sk#8]
 
-(16) ReusedExchange [Reuses operator id: 45]
+(16) ReusedExchange [Reuses operator id: 44]
 Output [1]: [d_date_sk#11]
 
 (17) BroadcastHashJoin [codegen id : 7]
@@ -259,84 +212,50 @@
 Input [2]: [ca_state#2, count#27]
 Keys [1]: [ca_state#2]
 Functions [1]: [count(1)]
-<<<<<<< HEAD
 Aggregate Attributes [1]: [count(1)#29]
-Results [4]: [ca_state#2 AS state#30, count(1)#29 AS cnt#31, count(1)#29 AS count(1)#32, ca_state#2]
+Results [3]: [ca_state#2 AS state#30, count(1)#29 AS cnt#31, ca_state#2]
 
 (38) Filter [codegen id : 8]
-Input [4]: [state#30, cnt#31, count(1)#32, ca_state#2]
-Condition : (count(1)#32 >= 10)
-
-(39) Project [codegen id : 8]
-Output [3]: [state#30, cnt#31, ca_state#2]
-Input [4]: [state#30, cnt#31, count(1)#32, ca_state#2]
-
-(40) TakeOrderedAndProject
+Input [3]: [state#30, cnt#31, ca_state#2]
+Condition : (cnt#31 >= 10)
+
+(39) TakeOrderedAndProject
 Input [3]: [state#30, cnt#31, ca_state#2]
 Arguments: 100, [cnt#31 ASC NULLS FIRST, ca_state#2 ASC NULLS FIRST], [state#30, cnt#31]
-=======
-Aggregate Attributes [1]: [count(1)#33]
-Results [3]: [ca_state#2 AS state#34, count(1)#33 AS cnt#35, ca_state#2]
-
-(42) Filter [codegen id : 8]
-Input [3]: [state#34, cnt#35, ca_state#2]
-Condition : (cnt#35 >= 10)
-
-(43) TakeOrderedAndProject
-Input [3]: [state#34, cnt#35, ca_state#2]
-Arguments: 100, [cnt#35 ASC NULLS FIRST, ca_state#2 ASC NULLS FIRST], [state#34, cnt#35]
->>>>>>> abf9675a
 
 ===== Subqueries =====
 
 Subquery:1 Hosting operator id = 10 Hosting Expression = ss_sold_date_sk#8 IN dynamicpruning#9
-<<<<<<< HEAD
-BroadcastExchange (45)
-+- * Project (44)
-   +- * Filter (43)
-      +- * ColumnarToRow (42)
-         +- Scan parquet default.date_dim (41)
-
-
-(41) Scan parquet default.date_dim
-Output [2]: [d_date_sk#11, d_month_seq#33]
+BroadcastExchange (44)
++- * Project (43)
+   +- * Filter (42)
+      +- * ColumnarToRow (41)
+         +- Scan parquet default.date_dim (40)
+
+
+(40) Scan parquet default.date_dim
+Output [2]: [d_date_sk#11, d_month_seq#32]
 Batched: true
 Location [not included in comparison]/{warehouse_dir}/date_dim]
 PushedFilters: [IsNotNull(d_month_seq), IsNotNull(d_date_sk)]
 ReadSchema: struct<d_date_sk:int,d_month_seq:int>
 
-(42) ColumnarToRow [codegen id : 1]
-Input [2]: [d_date_sk#11, d_month_seq#33]
-
-(43) Filter [codegen id : 1]
-Input [2]: [d_date_sk#11, d_month_seq#33]
-Condition : ((isnotnull(d_month_seq#33) AND (d_month_seq#33 = Subquery scalar-subquery#34, [id=#35])) AND isnotnull(d_date_sk#11))
-
-(44) Project [codegen id : 1]
-=======
-ReusedExchange (44)
-
-
-(44) ReusedExchange [Reuses operator id: 20]
->>>>>>> abf9675a
+(41) ColumnarToRow [codegen id : 1]
+Input [2]: [d_date_sk#11, d_month_seq#32]
+
+(42) Filter [codegen id : 1]
+Input [2]: [d_date_sk#11, d_month_seq#32]
+Condition : ((isnotnull(d_month_seq#32) AND (d_month_seq#32 = Subquery scalar-subquery#33, [id=#34])) AND isnotnull(d_date_sk#11))
+
+(43) Project [codegen id : 1]
 Output [1]: [d_date_sk#11]
-Input [2]: [d_date_sk#11, d_month_seq#33]
-
-(45) BroadcastExchange
+Input [2]: [d_date_sk#11, d_month_seq#32]
+
+(44) BroadcastExchange
 Input [1]: [d_date_sk#11]
-Arguments: HashedRelationBroadcastMode(List(cast(input[0, int, true] as bigint)),false), [id=#36]
-
-<<<<<<< HEAD
-Subquery:2 Hosting operator id = 43 Hosting Expression = Subquery scalar-subquery#34, [id=#35]
-* HashAggregate (52)
-+- Exchange (51)
-   +- * HashAggregate (50)
-      +- * Project (49)
-         +- * Filter (48)
-            +- * ColumnarToRow (47)
-               +- Scan parquet default.date_dim (46)
-=======
-Subquery:2 Hosting operator id = 18 Hosting Expression = Subquery scalar-subquery#13, [id=#14]
+Arguments: HashedRelationBroadcastMode(List(cast(input[0, int, true] as bigint)),false), [id=#35]
+
+Subquery:2 Hosting operator id = 42 Hosting Expression = Subquery scalar-subquery#33, [id=#34]
 * HashAggregate (51)
 +- Exchange (50)
    +- * HashAggregate (49)
@@ -344,7 +263,6 @@
          +- * Filter (47)
             +- * ColumnarToRow (46)
                +- Scan parquet default.date_dim (45)
->>>>>>> abf9675a
 
 
 (45) Scan parquet default.date_dim
