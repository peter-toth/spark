--- conflicted
+++ resolved
@@ -335,11 +335,7 @@
 
         // Select the result of the first aggregate in the last aggregate.
         val result = AggregateExpression(
-<<<<<<< HEAD
-          aggregate.First(evalWithinGroup(regularGroupId, operator.toAttribute), true),
-=======
           aggregate.First(evalWithinGroup(regularGroupId, operator.toAttribute, None), true),
->>>>>>> a630e8d1
           mode = Complete,
           isDistinct = false)
 
