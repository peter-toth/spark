/*
 * Licensed to the Apache Software Foundation (ASF) under one or more
 * contributor license agreements.  See the NOTICE file distributed with
 * this work for additional information regarding copyright ownership.
 * The ASF licenses this file to You under the Apache License, Version 2.0
 * (the "License"); you may not use this file except in compliance with
 * the License.  You may obtain a copy of the License at
 *
 *    http://www.apache.org/licenses/LICENSE-2.0
 *
 * Unless required by applicable law or agreed to in writing, software
 * distributed under the License is distributed on an "AS IS" BASIS,
 * WITHOUT WARRANTIES OR CONDITIONS OF ANY KIND, either express or implied.
 * See the License for the specific language governing permissions and
 * limitations under the License.
 */

package org.apache.spark.sql.hive

import java.nio.ByteBuffer

import scala.collection.JavaConverters._
import scala.collection.mutable.ArrayBuffer

import org.apache.hadoop.hive.ql.exec._
import org.apache.hadoop.hive.ql.udf.{UDFType => HiveUDFType}
import org.apache.hadoop.hive.ql.udf.generic._
import org.apache.hadoop.hive.ql.udf.generic.GenericUDAFEvaluator.AggregationBuffer
import org.apache.hadoop.hive.ql.udf.generic.GenericUDF._
import org.apache.hadoop.hive.ql.udf.generic.GenericUDFUtils.ConversionHelper
import org.apache.hadoop.hive.serde2.objectinspector.{ConstantObjectInspector, ObjectInspector, ObjectInspectorFactory}
import org.apache.hadoop.hive.serde2.objectinspector.ObjectInspectorFactory.ObjectInspectorOptions

import org.apache.spark.internal.Logging
import org.apache.spark.sql.catalyst.InternalRow
import org.apache.spark.sql.catalyst.expressions._
import org.apache.spark.sql.catalyst.expressions.aggregate._
import org.apache.spark.sql.catalyst.expressions.codegen.CodegenFallback
import org.apache.spark.sql.hive.HiveShim._
import org.apache.spark.sql.types._


private[hive] case class HiveSimpleUDF(
    name: String, funcWrapper: HiveFunctionWrapper, children: Seq[Expression])
  extends Expression
  with HiveInspectors
  with CodegenFallback
  with Logging
  with UserDefinedExpression {

  override lazy val deterministic: Boolean = isUDFDeterministic && children.forall(_.deterministic)

  override def nullable: Boolean = true

  @transient
  lazy val function = funcWrapper.createFunction[UDF]()

  @transient
  private lazy val method =
    function.getResolver.getEvalMethod(children.map(_.dataType.toTypeInfo).asJava)

  @transient
  private lazy val arguments = children.map(toInspector).toArray

  @transient
  private lazy val isUDFDeterministic = {
    val udfType = function.getClass.getAnnotation(classOf[HiveUDFType])
    udfType != null && udfType.deterministic() && !udfType.stateful()
  }

  override def foldable: Boolean = isUDFDeterministic && children.forall(_.foldable)

  // Create parameter converters
  @transient
  private lazy val conversionHelper = new ConversionHelper(method, arguments)

  override lazy val dataType = javaTypeToDataType(method.getGenericReturnType)

  @transient
  private lazy val wrappers = children.map(x => wrapperFor(toInspector(x), x.dataType)).toArray

  @transient
  lazy val unwrapper = unwrapperFor(ObjectInspectorFactory.getReflectionObjectInspector(
    method.getGenericReturnType, ObjectInspectorOptions.JAVA))

  @transient
  private lazy val cached: Array[AnyRef] = new Array[AnyRef](children.length)

  @transient
  private lazy val inputDataTypes: Array[DataType] = children.map(_.dataType).toArray

  // TODO: Finish input output types.
  override def eval(input: InternalRow): Any = {
    val inputs = wrap(children.map(_.eval(input)), wrappers, cached, inputDataTypes)
    val ret = FunctionRegistry.invoke(
      method,
      function,
      conversionHelper.convertIfNecessary(inputs : _*): _*)
    unwrapper(ret)
  }

  override def toString: String = {
    s"$nodeName#${funcWrapper.functionClassName}(${children.mkString(",")})"
  }

  override def prettyName: String = name

  override def sql: String = s"$name(${children.map(_.sql).mkString(", ")})"
}

// Adapter from Catalyst ExpressionResult to Hive DeferredObject
private[hive] class DeferredObjectAdapter(oi: ObjectInspector, dataType: DataType)
  extends DeferredObject with HiveInspectors {

  private val wrapper = wrapperFor(oi, dataType)
  private var func: () => Any = _
  def set(func: () => Any): Unit = {
    this.func = func
  }
  override def prepare(i: Int): Unit = {}
  override def get(): AnyRef = wrapper(func()).asInstanceOf[AnyRef]
}

private[hive] case class HiveGenericUDF(
    name: String, funcWrapper: HiveFunctionWrapper, children: Seq[Expression])
  extends Expression
  with HiveInspectors
  with CodegenFallback
  with Logging
  with UserDefinedExpression {

  override def nullable: Boolean = true

  override lazy val deterministic: Boolean = isUDFDeterministic && children.forall(_.deterministic)

  override def foldable: Boolean =
    isUDFDeterministic && returnInspector.isInstanceOf[ConstantObjectInspector]

  @transient
  lazy val function = funcWrapper.createFunction[GenericUDF]()

  @transient
  private lazy val argumentInspectors = children.map(toInspector)

  @transient
  private lazy val returnInspector = {
    function.initializeAndFoldConstants(argumentInspectors.toArray)
  }

  @transient
  private lazy val unwrapper = unwrapperFor(returnInspector)

  @transient
  private lazy val isUDFDeterministic = {
    val udfType = function.getClass.getAnnotation(classOf[HiveUDFType])
    udfType != null && udfType.deterministic() && !udfType.stateful()
  }

  @transient
  private lazy val deferredObjects = argumentInspectors.zip(children).map { case (inspect, child) =>
    new DeferredObjectAdapter(inspect, child.dataType)
  }.toArray[DeferredObject]

  override lazy val dataType: DataType = inspectorToDataType(returnInspector)

  override def eval(input: InternalRow): Any = {
    returnInspector // Make sure initialized.

    var i = 0
    val length = children.length
    while (i < length) {
      val idx = i
      deferredObjects(i).asInstanceOf[DeferredObjectAdapter]
        .set(() => children(idx).eval(input))
      i += 1
    }
    unwrapper(function.evaluate(deferredObjects))
  }

  override def prettyName: String = name

  override def toString: String = {
    s"$nodeName#${funcWrapper.functionClassName}(${children.mkString(",")})"
  }
}

/**
 * Converts a Hive Generic User Defined Table Generating Function (UDTF) to a
 * `Generator`. Note that the semantics of Generators do not allow
 * Generators to maintain state in between input rows.  Thus UDTFs that rely on partitioning
 * dependent operations like calls to `close()` before producing output will not operate the same as
 * in Hive.  However, in practice this should not affect compatibility for most sane UDTFs
 * (e.g. explode or GenericUDTFParseUrlTuple).
 *
 * Operators that require maintaining state in between input rows should instead be implemented as
 * user defined aggregations, which have clean semantics even in a partitioned execution.
 */
private[hive] case class HiveGenericUDTF(
    name: String,
    funcWrapper: HiveFunctionWrapper,
    children: Seq[Expression])
  extends Generator with HiveInspectors with CodegenFallback with UserDefinedExpression {

  @transient
  protected lazy val function: GenericUDTF = {
    val fun: GenericUDTF = funcWrapper.createFunction()
    fun.setCollector(collector)
    fun
  }

  @transient
  protected lazy val inputInspectors = children.map(toInspector)

  @transient
  protected lazy val outputInspector = function.initialize(inputInspectors.toArray)

  @transient
  protected lazy val udtInput = new Array[AnyRef](children.length)

  @transient
  protected lazy val collector = new UDTFCollector

  override lazy val elementSchema = StructType(outputInspector.getAllStructFieldRefs.asScala.map {
    field => StructField(field.getFieldName, inspectorToDataType(field.getFieldObjectInspector),
      nullable = true)
  })

  @transient
  private lazy val inputDataTypes: Array[DataType] = children.map(_.dataType).toArray

  @transient
  private lazy val wrappers = children.map(x => wrapperFor(toInspector(x), x.dataType)).toArray

  @transient
  private lazy val unwrapper = unwrapperFor(outputInspector)

  override def eval(input: InternalRow): TraversableOnce[InternalRow] = {
    outputInspector // Make sure initialized.

    val inputProjection = new InterpretedProjection(children)

    function.process(wrap(inputProjection(input), wrappers, udtInput, inputDataTypes))
    collector.collectRows()
  }

  protected class UDTFCollector extends Collector {
    var collected = new ArrayBuffer[InternalRow]

    override def collect(input: java.lang.Object) {
      // We need to clone the input here because implementations of
      // GenericUDTF reuse the same object. Luckily they are always an array, so
      // it is easy to clone.
      collected += unwrapper(input).asInstanceOf[InternalRow]
    }

    def collectRows(): Seq[InternalRow] = {
      val toCollect = collected
      collected = new ArrayBuffer[InternalRow]
      toCollect
    }
  }

  override def terminate(): TraversableOnce[InternalRow] = {
    outputInspector // Make sure initialized.
    function.close()
    collector.collectRows()
  }

  override def toString: String = {
    s"$nodeName#${funcWrapper.functionClassName}(${children.mkString(",")})"
  }

  override def prettyName: String = name
}

/**
 * While being evaluated by Spark SQL, the aggregation state of a Hive UDAF may be in the following
 * three formats:
 *
 *  1. An instance of some concrete `GenericUDAFEvaluator.AggregationBuffer` class
 *
 *     This is the native Hive representation of an aggregation state. Hive `GenericUDAFEvaluator`
 *     methods like `iterate()`, `merge()`, `terminatePartial()`, and `terminate()` use this format.
 *     We call these methods to evaluate Hive UDAFs.
 *
 *  2. A Java object that can be inspected using the `ObjectInspector` returned by the
 *     `GenericUDAFEvaluator.init()` method.
 *
 *     Hive uses this format to produce a serializable aggregation state so that it can shuffle
 *     partial aggregation results. Whenever we need to convert a Hive `AggregationBuffer` instance
 *     into a Spark SQL value, we have to convert it to this format first and then do the conversion
 *     with the help of `ObjectInspector`s.
 *
 *  3. A Spark SQL value
 *
 *     We use this format for serializing Hive UDAF aggregation states on Spark side. To be more
 *     specific, we convert `AggregationBuffer`s into equivalent Spark SQL values, write them into
 *     `UnsafeRow`s, and then retrieve the byte array behind those `UnsafeRow`s as serialization
 *     results.
 *
 * We may use the following methods to convert the aggregation state back and forth:
 *
 *  - `wrap()`/`wrapperFor()`: from 3 to 1
 *  - `unwrap()`/`unwrapperFor()`: from 1 to 3
 *  - `GenericUDAFEvaluator.terminatePartial()`: from 2 to 3
 *
 *  Note that, Hive UDAF is initialized with aggregate mode, and some specific Hive UDAFs can't
 *  mix UPDATE and MERGE actions during its life cycle. However, Spark may do UPDATE on a UDAF and
 *  then do MERGE, in case of hash aggregate falling back to sort aggregate. To work around this
 *  issue, we track the ability to do MERGE in the Hive UDAF aggregate buffer. If Spark does
 *  UPDATE then MERGE, we can detect it and re-create the aggregate buffer with a different
 *  aggregate mode.
 */
private[hive] case class HiveUDAFFunction(
    name: String,
    funcWrapper: HiveFunctionWrapper,
    children: Seq[Expression],
    isUDAFBridgeRequired: Boolean = false,
    mutableAggBufferOffset: Int = 0,
    inputAggBufferOffset: Int = 0)
  extends TypedImperativeAggregate[HiveUDAFBuffer]
  with HiveInspectors
  with UserDefinedExpression {

  override def withNewMutableAggBufferOffset(newMutableAggBufferOffset: Int): ImperativeAggregate =
    copy(mutableAggBufferOffset = newMutableAggBufferOffset)

  override def withNewInputAggBufferOffset(newInputAggBufferOffset: Int): ImperativeAggregate =
    copy(inputAggBufferOffset = newInputAggBufferOffset)

  // Hive `ObjectInspector`s for all child expressions (input parameters of the function).
  @transient
  private lazy val inputInspectors = children.map(toInspector).toArray

  // Spark SQL data types of input parameters.
  @transient
  private lazy val inputDataTypes: Array[DataType] = children.map(_.dataType).toArray

  private def newEvaluator(): GenericUDAFEvaluator = {
    val resolver = if (isUDAFBridgeRequired) {
      new GenericUDAFBridge(funcWrapper.createFunction[UDAF]())
    } else {
      funcWrapper.createFunction[AbstractGenericUDAFResolver]()
    }

    val parameterInfo = new SimpleGenericUDAFParameterInfo(inputInspectors, false, false)
    resolver.getEvaluator(parameterInfo)
  }

  private case class HiveEvaluator(
      evaluator: GenericUDAFEvaluator,
      objectInspector: ObjectInspector)

  // The UDAF evaluator used to consume raw input rows and produce partial aggregation results.
  // Hive `ObjectInspector` used to inspect partial aggregation results.
  @transient
  private lazy val partial1HiveEvaluator = {
    val evaluator = newEvaluator()
    HiveEvaluator(evaluator, evaluator.init(GenericUDAFEvaluator.Mode.PARTIAL1, inputInspectors))
  }

  // The UDAF evaluator used to consume partial aggregation results and produce final results.
  // Hive `ObjectInspector` used to inspect final results.
  @transient
  private lazy val finalHiveEvaluator = {
    val evaluator = newEvaluator()
<<<<<<< HEAD
    evaluator.init(GenericUDAFEvaluator.Mode.PARTIAL2, Array(partial1HiveEvaluator.objectInspector))
    evaluator
=======
    HiveEvaluator(
      evaluator,
      evaluator.init(GenericUDAFEvaluator.Mode.FINAL, Array(partial1HiveEvaluator.objectInspector)))
>>>>>>> 7955b396
  }

  // Spark SQL data type of partial aggregation results
  @transient
  private lazy val partialResultDataType =
    inspectorToDataType(partial1HiveEvaluator.objectInspector)
<<<<<<< HEAD

  // The UDAF evaluator used to compute the final result from a partial aggregation result objects.
  // Hive `ObjectInspector` used to inspect the final aggregation result object.
  @transient
  private lazy val finalHiveEvaluator = {
    val evaluator = newEvaluator()
    HiveEvaluator(
      evaluator,
      evaluator.init(GenericUDAFEvaluator.Mode.FINAL, Array(partial1HiveEvaluator.objectInspector)))
  }
=======
>>>>>>> 7955b396

  // Wrapper functions used to wrap Spark SQL input arguments into Hive specific format.
  @transient
  private lazy val inputWrappers = children.map(x => wrapperFor(toInspector(x), x.dataType)).toArray

  // Unwrapper function used to unwrap final aggregation result objects returned by Hive UDAFs into
  // Spark SQL specific format.
  @transient
  private lazy val resultUnwrapper = unwrapperFor(finalHiveEvaluator.objectInspector)

  @transient
  private lazy val cached: Array[AnyRef] = new Array[AnyRef](children.length)

  @transient
  private lazy val aggBufferSerDe: AggregationBufferSerDe = new AggregationBufferSerDe

  override def nullable: Boolean = true

  override lazy val dataType: DataType = inspectorToDataType(finalHiveEvaluator.objectInspector)

  override def prettyName: String = name

  override def sql(isDistinct: Boolean): String = {
    val distinct = if (isDistinct) "DISTINCT " else " "
    s"$name($distinct${children.map(_.sql).mkString(", ")})"
  }

<<<<<<< HEAD
  override def createAggregationBuffer(): AggregationBuffer =
    partial1HiveEvaluator.evaluator.getNewAggregationBuffer
=======
  // The hive UDAF may create different buffers to handle different inputs: original data or
  // aggregate buffer. However, the Spark UDAF framework does not expose this information when
  // creating the buffer. Here we return null, and create the buffer in `update` and `merge`
  // on demand, so that we can know what input we are dealing with.
  override def createAggregationBuffer(): HiveUDAFBuffer = null
>>>>>>> 7955b396

  @transient
  private lazy val inputProjection = UnsafeProjection.create(children)

<<<<<<< HEAD
  override def update(buffer: AggregationBuffer, input: InternalRow): AggregationBuffer = {
    partial1HiveEvaluator.evaluator.iterate(
      buffer, wrap(inputProjection(input), inputWrappers, cached, inputDataTypes))
    buffer
=======
  override def update(buffer: HiveUDAFBuffer, input: InternalRow): HiveUDAFBuffer = {
    // The input is original data, we create buffer with the partial1 evaluator.
    val nonNullBuffer = if (buffer == null) {
      HiveUDAFBuffer(partial1HiveEvaluator.evaluator.getNewAggregationBuffer, false)
    } else {
      buffer
    }

    assert(!nonNullBuffer.canDoMerge, "can not call `merge` then `update` on a Hive UDAF.")

    partial1HiveEvaluator.evaluator.iterate(
      nonNullBuffer.buf, wrap(inputProjection(input), inputWrappers, cached, inputDataTypes))
    nonNullBuffer
>>>>>>> 7955b396
  }

  override def merge(buffer: HiveUDAFBuffer, input: HiveUDAFBuffer): HiveUDAFBuffer = {
    // The input is aggregate buffer, we create buffer with the final evaluator.
    val nonNullBuffer = if (buffer == null) {
      HiveUDAFBuffer(finalHiveEvaluator.evaluator.getNewAggregationBuffer, true)
    } else {
      buffer
    }

    // It's possible that we've called `update` of this Hive UDAF, and some specific Hive UDAF
    // implementation can't mix the `update` and `merge` calls during its life cycle. To work
    // around it, here we create a fresh buffer with final evaluator, and merge the existing buffer
    // to it, and replace the existing buffer with it.
    val mergeableBuf = if (!nonNullBuffer.canDoMerge) {
      val newBuf = finalHiveEvaluator.evaluator.getNewAggregationBuffer
      finalHiveEvaluator.evaluator.merge(
        newBuf, partial1HiveEvaluator.evaluator.terminatePartial(nonNullBuffer.buf))
      HiveUDAFBuffer(newBuf, true)
    } else {
      nonNullBuffer
    }

    // The 2nd argument of the Hive `GenericUDAFEvaluator.merge()` method is an input aggregation
    // buffer in the 3rd format mentioned in the ScalaDoc of this class. Originally, Hive converts
    // this `AggregationBuffer`s into this format before shuffling partial aggregation results, and
    // calls `GenericUDAFEvaluator.terminatePartial()` to do the conversion.
<<<<<<< HEAD
    partial2ModeEvaluator.merge(buffer, partial1HiveEvaluator.evaluator.terminatePartial(input))
    buffer
  }

  override def eval(buffer: AggregationBuffer): Any = {
    resultUnwrapper(finalHiveEvaluator.evaluator.terminate(buffer))
=======
    finalHiveEvaluator.evaluator.merge(
      mergeableBuf.buf, partial1HiveEvaluator.evaluator.terminatePartial(input.buf))
    mergeableBuf
  }

  override def eval(buffer: HiveUDAFBuffer): Any = {
    resultUnwrapper(finalHiveEvaluator.evaluator.terminate(
      if (buffer == null) {
        finalHiveEvaluator.evaluator.getNewAggregationBuffer
      } else {
        buffer.buf
      }
    ))
>>>>>>> 7955b396
  }

  override def serialize(buffer: HiveUDAFBuffer): Array[Byte] = {
    // Serializes an `AggregationBuffer` that holds partial aggregation results so that we can
    // shuffle it for global aggregation later.
    aggBufferSerDe.serialize(if (buffer == null) null else buffer.buf)
  }

  override def deserialize(bytes: Array[Byte]): HiveUDAFBuffer = {
    // Deserializes an `AggregationBuffer` from the shuffled partial aggregation phase to prepare
    // for global aggregation by merging multiple partial aggregation results within a single group.
    HiveUDAFBuffer(aggBufferSerDe.deserialize(bytes), false)
  }

  // Helper class used to de/serialize Hive UDAF `AggregationBuffer` objects
  private class AggregationBufferSerDe {
    private val partialResultUnwrapper = unwrapperFor(partial1HiveEvaluator.objectInspector)

    private val partialResultWrapper =
      wrapperFor(partial1HiveEvaluator.objectInspector, partialResultDataType)

    private val projection = UnsafeProjection.create(Array(partialResultDataType))

    private val mutableRow = new GenericInternalRow(1)

    def serialize(buffer: AggregationBuffer): Array[Byte] = {
      // The buffer may be null if there is no input. It's unclear if the hive UDAF accepts null
      // buffer, for safety we create an empty buffer here.
      val nonNullBuffer = if (buffer == null) {
        partial1HiveEvaluator.evaluator.getNewAggregationBuffer
      } else {
        buffer
      }

      // `GenericUDAFEvaluator.terminatePartial()` converts an `AggregationBuffer` into an object
      // that can be inspected by the `ObjectInspector` returned by `GenericUDAFEvaluator.init()`.
      // Then we can unwrap it to a Spark SQL value.
      mutableRow.update(0, partialResultUnwrapper(
<<<<<<< HEAD
        partial1HiveEvaluator.evaluator.terminatePartial(buffer)))
=======
        partial1HiveEvaluator.evaluator.terminatePartial(nonNullBuffer)))
>>>>>>> 7955b396
      val unsafeRow = projection(mutableRow)
      val bytes = ByteBuffer.allocate(unsafeRow.getSizeInBytes)
      unsafeRow.writeTo(bytes)
      bytes.array()
    }

    def deserialize(bytes: Array[Byte]): AggregationBuffer = {
      // `GenericUDAFEvaluator` doesn't provide any method that is capable to convert an object
      // returned by `GenericUDAFEvaluator.terminatePartial()` back to an `AggregationBuffer`. The
      // workaround here is creating an initial `AggregationBuffer` first and then merge the
      // deserialized object into the buffer.
      val buffer = finalHiveEvaluator.evaluator.getNewAggregationBuffer
      val unsafeRow = new UnsafeRow(1)
      unsafeRow.pointTo(bytes, bytes.length)
      val partialResult = unsafeRow.get(0, partialResultDataType)
      finalHiveEvaluator.evaluator.merge(buffer, partialResultWrapper(partialResult))
      buffer
    }
  }
}

case class HiveUDAFBuffer(buf: AggregationBuffer, canDoMerge: Boolean)<|MERGE_RESOLUTION|>--- conflicted
+++ resolved
@@ -364,33 +364,15 @@
   @transient
   private lazy val finalHiveEvaluator = {
     val evaluator = newEvaluator()
-<<<<<<< HEAD
-    evaluator.init(GenericUDAFEvaluator.Mode.PARTIAL2, Array(partial1HiveEvaluator.objectInspector))
-    evaluator
-=======
     HiveEvaluator(
       evaluator,
       evaluator.init(GenericUDAFEvaluator.Mode.FINAL, Array(partial1HiveEvaluator.objectInspector)))
->>>>>>> 7955b396
   }
 
   // Spark SQL data type of partial aggregation results
   @transient
   private lazy val partialResultDataType =
     inspectorToDataType(partial1HiveEvaluator.objectInspector)
-<<<<<<< HEAD
-
-  // The UDAF evaluator used to compute the final result from a partial aggregation result objects.
-  // Hive `ObjectInspector` used to inspect the final aggregation result object.
-  @transient
-  private lazy val finalHiveEvaluator = {
-    val evaluator = newEvaluator()
-    HiveEvaluator(
-      evaluator,
-      evaluator.init(GenericUDAFEvaluator.Mode.FINAL, Array(partial1HiveEvaluator.objectInspector)))
-  }
-=======
->>>>>>> 7955b396
 
   // Wrapper functions used to wrap Spark SQL input arguments into Hive specific format.
   @transient
@@ -418,26 +400,15 @@
     s"$name($distinct${children.map(_.sql).mkString(", ")})"
   }
 
-<<<<<<< HEAD
-  override def createAggregationBuffer(): AggregationBuffer =
-    partial1HiveEvaluator.evaluator.getNewAggregationBuffer
-=======
   // The hive UDAF may create different buffers to handle different inputs: original data or
   // aggregate buffer. However, the Spark UDAF framework does not expose this information when
   // creating the buffer. Here we return null, and create the buffer in `update` and `merge`
   // on demand, so that we can know what input we are dealing with.
   override def createAggregationBuffer(): HiveUDAFBuffer = null
->>>>>>> 7955b396
 
   @transient
   private lazy val inputProjection = UnsafeProjection.create(children)
 
-<<<<<<< HEAD
-  override def update(buffer: AggregationBuffer, input: InternalRow): AggregationBuffer = {
-    partial1HiveEvaluator.evaluator.iterate(
-      buffer, wrap(inputProjection(input), inputWrappers, cached, inputDataTypes))
-    buffer
-=======
   override def update(buffer: HiveUDAFBuffer, input: InternalRow): HiveUDAFBuffer = {
     // The input is original data, we create buffer with the partial1 evaluator.
     val nonNullBuffer = if (buffer == null) {
@@ -451,7 +422,6 @@
     partial1HiveEvaluator.evaluator.iterate(
       nonNullBuffer.buf, wrap(inputProjection(input), inputWrappers, cached, inputDataTypes))
     nonNullBuffer
->>>>>>> 7955b396
   }
 
   override def merge(buffer: HiveUDAFBuffer, input: HiveUDAFBuffer): HiveUDAFBuffer = {
@@ -479,14 +449,6 @@
     // buffer in the 3rd format mentioned in the ScalaDoc of this class. Originally, Hive converts
     // this `AggregationBuffer`s into this format before shuffling partial aggregation results, and
     // calls `GenericUDAFEvaluator.terminatePartial()` to do the conversion.
-<<<<<<< HEAD
-    partial2ModeEvaluator.merge(buffer, partial1HiveEvaluator.evaluator.terminatePartial(input))
-    buffer
-  }
-
-  override def eval(buffer: AggregationBuffer): Any = {
-    resultUnwrapper(finalHiveEvaluator.evaluator.terminate(buffer))
-=======
     finalHiveEvaluator.evaluator.merge(
       mergeableBuf.buf, partial1HiveEvaluator.evaluator.terminatePartial(input.buf))
     mergeableBuf
@@ -500,7 +462,6 @@
         buffer.buf
       }
     ))
->>>>>>> 7955b396
   }
 
   override def serialize(buffer: HiveUDAFBuffer): Array[Byte] = {
@@ -539,11 +500,7 @@
       // that can be inspected by the `ObjectInspector` returned by `GenericUDAFEvaluator.init()`.
       // Then we can unwrap it to a Spark SQL value.
       mutableRow.update(0, partialResultUnwrapper(
-<<<<<<< HEAD
-        partial1HiveEvaluator.evaluator.terminatePartial(buffer)))
-=======
         partial1HiveEvaluator.evaluator.terminatePartial(nonNullBuffer)))
->>>>>>> 7955b396
       val unsafeRow = projection(mutableRow)
       val bytes = ByteBuffer.allocate(unsafeRow.getSizeInBytes)
       unsafeRow.writeTo(bytes)
