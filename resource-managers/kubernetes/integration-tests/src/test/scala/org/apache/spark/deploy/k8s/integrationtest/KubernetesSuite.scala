--- conflicted
+++ resolved
@@ -33,11 +33,7 @@
 import org.scalatest.concurrent.PatienceConfiguration.{Interval, Timeout}
 import org.scalatest.time.{Minutes, Seconds, Span}
 
-<<<<<<< HEAD
-import org.apache.spark.{SPARK_VERSION, SparkFunSuite}
-=======
 import org.apache.spark.SparkFunSuite
->>>>>>> cceb2d6f
 import org.apache.spark.deploy.k8s.integrationtest.TestConstants._
 import org.apache.spark.deploy.k8s.integrationtest.backend.{IntegrationTestBackend, IntegrationTestBackendFactory}
 import org.apache.spark.internal.Logging
@@ -45,13 +41,8 @@
 
 class KubernetesSuite extends SparkFunSuite
   with BeforeAndAfterAll with BeforeAndAfter with BasicTestsSuite with SecretsTestsSuite
-<<<<<<< HEAD
-  with PythonTestsSuite with ClientModeTestsSuite with PodTemplateSuite
-  with Logging with Eventually with Matchers {
-=======
   with PythonTestsSuite with ClientModeTestsSuite with PodTemplateSuite with PVTestsSuite
   with DepsTestsSuite with RTestsSuite with Logging with Eventually with Matchers {
->>>>>>> cceb2d6f
 
   import KubernetesSuite._
 
@@ -126,25 +117,12 @@
     sparkHomeDir = Paths.get(sparkDirProp)
     require(sparkHomeDir.toFile.isDirectory,
       s"No directory found for spark home specified at $sparkHomeDir.")
-<<<<<<< HEAD
-    image = testImageRef("spark")
-    pyImage = testImageRef("spark-py")
-    rImage = testImageRef("spark-r")
-
-    val scalaVersion = scala.util.Properties.versionNumberString
-      .split("\\.")
-      .take(2)
-      .mkString(".")
-    containerLocalSparkDistroExamplesJar =
-      s"local:///opt/spark/examples/jars/spark-examples_$scalaVersion-${SPARK_VERSION}.jar"
-=======
     image = testImageRef(sys.props.getOrElse(CONFIG_KEY_IMAGE_JVM, "spark"))
     pyImage = testImageRef(sys.props.getOrElse(CONFIG_KEY_IMAGE_PYTHON, "spark-py"))
     rImage = testImageRef(sys.props.getOrElse(CONFIG_KEY_IMAGE_R, "spark-r"))
 
     containerLocalSparkDistroExamplesJar =
       s"local:///opt/spark/examples/jars/${Utils.getExamplesJarName()}"
->>>>>>> cceb2d6f
     testBackend = IntegrationTestBackendFactory.getTestBackend
     testBackend.initialize()
     kubernetesTestComponents = new KubernetesTestComponents(testBackend.getKubernetesClient)
@@ -326,12 +304,6 @@
           }
         }
       })
-<<<<<<< HEAD
-    Eventually.eventually(TIMEOUT, INTERVAL) { execPods.values.nonEmpty should be (true) }
-    execWatcher.close()
-    execPods.values.foreach(executorPodChecker(_))
-    Eventually.eventually(TIMEOUT, INTERVAL) {
-=======
 
     val (patienceInterval, patienceTimeout) = {
       executorPatience match {
@@ -346,7 +318,6 @@
     execWatcher.close()
     execPods.values.foreach(executorPodChecker(_))
     Eventually.eventually(TIMEOUT, patienceInterval) {
->>>>>>> cceb2d6f
       expectedLogOnCompletion.foreach { e =>
         assert(kubernetesTestComponents.kubernetesClient
           .pods()
