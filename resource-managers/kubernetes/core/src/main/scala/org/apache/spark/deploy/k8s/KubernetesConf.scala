--- conflicted
+++ resolved
@@ -24,11 +24,7 @@
 import org.apache.spark.deploy.k8s.Config._
 import org.apache.spark.deploy.k8s.Constants._
 import org.apache.spark.deploy.k8s.submit._
-<<<<<<< HEAD
-import org.apache.spark.deploy.k8s.submit.KubernetesClientApplication._
-=======
 import org.apache.spark.internal.Logging
->>>>>>> cceb2d6f
 import org.apache.spark.internal.config.ConfigEntry
 import org.apache.spark.util.Utils
 
@@ -36,7 +32,6 @@
  * Structure containing metadata for Kubernetes logic to build Spark pods.
  */
 private[spark] abstract class KubernetesConf(val sparkConf: SparkConf) {
-<<<<<<< HEAD
 
   val resourceNamePrefix: String
   def labels: Map[String, String]
@@ -52,23 +47,6 @@
 
   def imagePullPolicy: String = get(CONTAINER_IMAGE_PULL_POLICY)
 
-=======
-
-  val resourceNamePrefix: String
-  def labels: Map[String, String]
-  def environment: Map[String, String]
-  def annotations: Map[String, String]
-  def secretEnvNamesToKeyRefs: Map[String, String]
-  def secretNamesToMountPaths: Map[String, String]
-  def volumes: Seq[KubernetesVolumeSpec]
-
-  def appName: String = get("spark.app.name", "spark")
-
-  def namespace: String = get(KUBERNETES_NAMESPACE)
-
-  def imagePullPolicy: String = get(CONTAINER_IMAGE_PULL_POLICY)
-
->>>>>>> cceb2d6f
   def imagePullSecrets: Seq[LocalObjectReference] = {
     sparkConf
       .get(IMAGE_PULL_SECRETS)
@@ -96,12 +74,7 @@
     val appId: String,
     val mainAppResource: MainAppResource,
     val mainClass: String,
-<<<<<<< HEAD
-    val appArgs: Array[String],
-    val pyFiles: Seq[String])
-=======
     val appArgs: Array[String])
->>>>>>> cceb2d6f
   extends KubernetesConf(sparkConf) {
 
   override val resourceNamePrefix: String = {
@@ -151,11 +124,7 @@
     val appId: String,
     val executorId: String,
     val driverPod: Option[Pod])
-<<<<<<< HEAD
-  extends KubernetesConf(sparkConf) {
-=======
   extends KubernetesConf(sparkConf) with Logging {
->>>>>>> cceb2d6f
 
   override val resourceNamePrefix: String = {
     get(KUBERNETES_EXECUTOR_POD_NAME_PREFIX).getOrElse(
@@ -180,12 +149,8 @@
     executorCustomLabels ++ presetLabels
   }
 
-<<<<<<< HEAD
-  override def environment: Map[String, String] = sparkConf.getExecutorEnv.toMap
-=======
   override def environment: Map[String, String] = sparkConf.getExecutorEnv.filter(
     p => checkExecutorEnvKey(p._1)).toMap
->>>>>>> cceb2d6f
 
   override def annotations: Map[String, String] = {
     KubernetesUtils.parsePrefixedKeyValuePairs(sparkConf, KUBERNETES_EXECUTOR_ANNOTATION_PREFIX)
@@ -203,8 +168,6 @@
     KubernetesVolumeUtils.parseVolumesWithPrefix(sparkConf, KUBERNETES_EXECUTOR_VOLUMES_PREFIX)
   }
 
-<<<<<<< HEAD
-=======
   private def checkExecutorEnvKey(key: String): Boolean = {
     // Pattern for matching an executorEnv key, which meets certain naming rules.
     val executorEnvRegex = "[-._a-zA-Z][-._a-zA-Z0-9]*".r
@@ -219,7 +182,6 @@
     }
   }
 
->>>>>>> cceb2d6f
 }
 
 private[spark] object KubernetesConf {
@@ -228,22 +190,11 @@
       appId: String,
       mainAppResource: MainAppResource,
       mainClass: String,
-<<<<<<< HEAD
-      appArgs: Array[String],
-      maybePyFiles: Option[String]): KubernetesDriverConf = {
-    // Parse executor volumes in order to verify configuration before the driver pod is created.
-    KubernetesVolumeUtils.parseVolumesWithPrefix(sparkConf, KUBERNETES_EXECUTOR_VOLUMES_PREFIX)
-
-    val pyFiles = maybePyFiles.map(Utils.stringToSeq).getOrElse(Nil)
-    new KubernetesDriverConf(sparkConf.clone(), appId, mainAppResource, mainClass, appArgs,
-      pyFiles)
-=======
       appArgs: Array[String]): KubernetesDriverConf = {
     // Parse executor volumes in order to verify configuration before the driver pod is created.
     KubernetesVolumeUtils.parseVolumesWithPrefix(sparkConf, KUBERNETES_EXECUTOR_VOLUMES_PREFIX)
 
     new KubernetesDriverConf(sparkConf.clone(), appId, mainAppResource, mainClass, appArgs)
->>>>>>> cceb2d6f
   }
 
   def createExecutorConf(
@@ -255,21 +206,14 @@
   }
 
   def getResourceNamePrefix(appName: String): String = {
-<<<<<<< HEAD
-    val launchTime = System.currentTimeMillis()
-    s"$appName-$launchTime"
-=======
     val id = KubernetesUtils.uniqueID()
     s"$appName-$id"
->>>>>>> cceb2d6f
       .trim
       .toLowerCase(Locale.ROOT)
       .replaceAll("\\s+", "-")
       .replaceAll("\\.", "-")
       .replaceAll("[^a-z0-9\\-]", "")
       .replaceAll("-+", "-")
-<<<<<<< HEAD
-=======
   }
 
   /**
@@ -279,6 +223,5 @@
    */
   def buildKubernetesResourceName(vendorDomain: String, resourceName: String): String = {
     s"${vendorDomain}/${resourceName}"
->>>>>>> cceb2d6f
   }
 }