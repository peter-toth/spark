--- conflicted
+++ resolved
@@ -297,11 +297,6 @@
     True
     >>> model.transform(test).take(1) == model2.transform(test).take(1)
     True
-<<<<<<< HEAD
-
-    .. versionadded:: 1.4.0
-=======
->>>>>>> a630e8d1
     """
 
     @keyword_only
