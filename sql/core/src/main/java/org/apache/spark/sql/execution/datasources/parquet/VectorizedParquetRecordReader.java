--- conflicted
+++ resolved
@@ -92,14 +92,11 @@
    * The mode of rebasing date/timestamp from Julian to Proleptic Gregorian calendar.
    */
   private final String datetimeRebaseMode;
-<<<<<<< HEAD
-=======
 
   /**
    * The mode of rebasing INT96 timestamp from Julian to Proleptic Gregorian calendar.
    */
   private final String int96RebaseMode;
->>>>>>> a630e8d1
 
   /**
    * columnBatch object that is used for batch decoding. This is created on first use and triggers
@@ -130,11 +127,6 @@
   private final MemoryMode MEMORY_MODE;
 
   public VectorizedParquetRecordReader(
-<<<<<<< HEAD
-    ZoneId convertTz, String datetimeRebaseMode, boolean useOffHeap, int capacity) {
-    this.convertTz = convertTz;
-    this.datetimeRebaseMode = datetimeRebaseMode;
-=======
       ZoneId convertTz,
       String datetimeRebaseMode,
       String int96RebaseMode,
@@ -143,18 +135,13 @@
     this.convertTz = convertTz;
     this.datetimeRebaseMode = datetimeRebaseMode;
     this.int96RebaseMode = int96RebaseMode;
->>>>>>> a630e8d1
     MEMORY_MODE = useOffHeap ? MemoryMode.OFF_HEAP : MemoryMode.ON_HEAP;
     this.capacity = capacity;
   }
 
   // For test only.
   public VectorizedParquetRecordReader(boolean useOffHeap, int capacity) {
-<<<<<<< HEAD
-    this(null, "CORRECTED", useOffHeap, capacity);
-=======
     this(null, "CORRECTED", "LEGACY", useOffHeap, capacity);
->>>>>>> a630e8d1
   }
 
   /**
@@ -343,10 +330,6 @@
     columnReaders = new VectorizedColumnReader[columns.size()];
     for (int i = 0; i < columns.size(); ++i) {
       if (missingColumns[i]) continue;
-<<<<<<< HEAD
-      columnReaders[i] = new VectorizedColumnReader(columns.get(i), types.get(i).getOriginalType(),
-        pages.getPageReader(columns.get(i)), convertTz, datetimeRebaseMode);
-=======
       columnReaders[i] = new VectorizedColumnReader(
         columns.get(i),
         types.get(i).getOriginalType(),
@@ -354,7 +337,6 @@
         convertTz,
         datetimeRebaseMode,
         int96RebaseMode);
->>>>>>> a630e8d1
     }
     totalCountLoadedSoFar += pages.getRowCount();
   }
