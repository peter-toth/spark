--- conflicted
+++ resolved
@@ -60,11 +60,7 @@
         CreateArray(elems.map(GetStructField(_, ordinal, Some(field.name))), useStringTypeWhenEmpty)
 
       // Remove redundant map lookup.
-<<<<<<< HEAD
-      case ga @ GetArrayItem(CreateArray(elems, _), IntegerLiteral(idx)) =>
-=======
       case ga @ GetArrayItem(CreateArray(elems, _), IntegerLiteral(idx), _) =>
->>>>>>> a630e8d1
         // Instead of creating the array and then selecting one row, remove array creation
         // altogether.
         if (idx >= 0 && idx < elems.size) {
@@ -74,11 +70,7 @@
           // out of bounds, mimic the runtime behavior and return null
           Literal(null, ga.dataType)
         }
-<<<<<<< HEAD
-      case GetMapValue(CreateMap(elems, _), key) => CaseKeyWhen(key, elems)
-=======
       case GetMapValue(CreateMap(elems, _), key, _) => CaseKeyWhen(key, elems)
->>>>>>> a630e8d1
     }
   }
 }