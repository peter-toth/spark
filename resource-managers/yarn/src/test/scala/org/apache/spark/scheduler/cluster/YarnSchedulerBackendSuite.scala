/*
 * Licensed to the Apache Software Foundation (ASF) under one or more
 * contributor license agreements.  See the NOTICE file distributed with
 * this work for additional information regarding copyright ownership.
 * The ASF licenses this file to You under the Apache License, Version 2.0
 * (the "License"); you may not use this file except in compliance with
 * the License.  You may obtain a copy of the License at
 *
 *    http://www.apache.org/licenses/LICENSE-2.0
 *
 * Unless required by applicable law or agreed to in writing, software
 * distributed under the License is distributed on an "AS IS" BASIS,
 * WITHOUT WARRANTIES OR CONDITIONS OF ANY KIND, either express or implied.
 * See the License for the specific language governing permissions and
 * limitations under the License.
 */
package org.apache.spark.scheduler.cluster

import java.net.URL
import java.util.concurrent.atomic.AtomicReference
import javax.servlet.http.{HttpServlet, HttpServletRequest, HttpServletResponse}
<<<<<<< HEAD

import scala.language.reflectiveCalls
=======
>>>>>>> cceb2d6f

import org.eclipse.jetty.servlet.{ServletContextHandler, ServletHolder}
import org.mockito.Mockito.when
import org.scalatestplus.mockito.MockitoSugar

import org.apache.spark._
import org.apache.spark.scheduler.TaskSchedulerImpl
import org.apache.spark.serializer.JavaSerializer
import org.apache.spark.ui.TestFilter

class YarnSchedulerBackendSuite extends SparkFunSuite with MockitoSugar with LocalSparkContext {

  private var yarnSchedulerBackend: YarnSchedulerBackend = _

  override def afterEach(): Unit = {
    try {
      if (yarnSchedulerBackend != null) {
        yarnSchedulerBackend.stop()
<<<<<<< HEAD
      }
    } finally {
      super.afterEach()
    }
  }

  test("RequestExecutors reflects node blacklist and is serializable") {
    sc = new SparkContext("local", "YarnSchedulerBackendSuite")
    // Subclassing the TaskSchedulerImpl here instead of using Mockito. For details see SPARK-26891.
    val sched = new TaskSchedulerImpl(sc) {
      val blacklistedNodes = new AtomicReference[Set[String]]()

      def setNodeBlacklist(nodeBlacklist: Set[String]): Unit = blacklistedNodes.set(nodeBlacklist)

      override def nodeBlacklist(): Set[String] = blacklistedNodes.get()
    }

    val yarnSchedulerBackendExtended = new YarnSchedulerBackend(sched, sc) {
      def setHostToLocalTaskCount(hostToLocalTaskCount: Map[String, Int]): Unit = {
        this.hostToLocalTaskCount = hostToLocalTaskCount
=======
>>>>>>> cceb2d6f
      }
    } finally {
      super.afterEach()
    }
  }

  private class TestTaskSchedulerImpl(sc: SparkContext) extends TaskSchedulerImpl(sc) {
    val blacklistedNodes = new AtomicReference[Set[String]]()
    def setNodeBlacklist(nodeBlacklist: Set[String]): Unit = blacklistedNodes.set(nodeBlacklist)
    override def nodeBlacklist(): Set[String] = blacklistedNodes.get()
  }

  private class TestYarnSchedulerBackend(scheduler: TaskSchedulerImpl, sc: SparkContext)
      extends YarnSchedulerBackend(scheduler, sc) {
    def setHostToLocalTaskCount(hostToLocalTaskCount: Map[String, Int]): Unit = {
      this.hostToLocalTaskCount = hostToLocalTaskCount
    }
<<<<<<< HEAD
=======
  }

  test("RequestExecutors reflects node blacklist and is serializable") {
    sc = new SparkContext("local", "YarnSchedulerBackendSuite")
    // Subclassing the TaskSchedulerImpl here instead of using Mockito. For details see SPARK-26891.
    val sched = new TestTaskSchedulerImpl(sc)
    val yarnSchedulerBackendExtended = new TestYarnSchedulerBackend(sched, sc)
>>>>>>> cceb2d6f
    yarnSchedulerBackend = yarnSchedulerBackendExtended
    val ser = new JavaSerializer(sc.conf).newInstance()
    for {
      blacklist <- IndexedSeq(Set[String](), Set("a", "b", "c"))
      numRequested <- 0 until 10
      hostToLocalCount <- IndexedSeq(
        Map[String, Int](),
        Map("a" -> 1, "b" -> 2)
      )
    } {
      yarnSchedulerBackendExtended.setHostToLocalTaskCount(hostToLocalCount)
      sched.setNodeBlacklist(blacklist)
      val req = yarnSchedulerBackendExtended.prepareRequestExecutors(numRequested)
      assert(req.requestedTotal === numRequested)
      assert(req.nodeBlacklist === blacklist)
      assert(req.hostToLocalTaskCount.keySet.intersect(blacklist).isEmpty)
      // Serialize to make sure serialization doesn't throw an error
      ser.serialize(req)
    }
  }

  test("Respect user filters when adding AM IP filter") {
    val conf = new SparkConf(false)
      .set("spark.ui.filters", classOf[TestFilter].getName())
      .set(s"spark.${classOf[TestFilter].getName()}.param.responseCode",
        HttpServletResponse.SC_BAD_GATEWAY.toString)

    sc = new SparkContext("local", "YarnSchedulerBackendSuite", conf)
    val sched = mock[TaskSchedulerImpl]
    when(sched.sc).thenReturn(sc)

    val url = new URL(sc.uiWebUrl.get)
    // Before adding the "YARN" filter, should get the code from the filter in SparkConf.
    assert(TestUtils.httpResponseCode(url) === HttpServletResponse.SC_BAD_GATEWAY)

    yarnSchedulerBackend = new YarnSchedulerBackend(sched, sc) { }

    yarnSchedulerBackend.addWebUIFilter(classOf[TestFilter2].getName(),
      Map("responseCode" -> HttpServletResponse.SC_NOT_ACCEPTABLE.toString), "")

    sc.ui.get.getDelegatingHandlers.foreach { h =>
      // Two filters above + security filter.
      assert(h.filterCount() === 3)
    }

    // The filter should have been added first in the chain, so we should get SC_NOT_ACCEPTABLE
    // instead of SC_OK.
    assert(TestUtils.httpResponseCode(url) === HttpServletResponse.SC_NOT_ACCEPTABLE)

    // Add a new handler and make sure the added filter is properly registered.
    val servlet = new HttpServlet() {
      override def doGet(req: HttpServletRequest, res: HttpServletResponse): Unit = {
        res.sendError(HttpServletResponse.SC_CONFLICT)
      }
    }

    sc.ui.get.attachHandler("/new-handler", servlet, "/")

    val newUrl = new URL(sc.uiWebUrl.get + "/new-handler/")
    assert(TestUtils.httpResponseCode(newUrl) === HttpServletResponse.SC_NOT_ACCEPTABLE)

    val bypassUrl = new URL(sc.uiWebUrl.get + "/new-handler/?bypass")
    assert(TestUtils.httpResponseCode(bypassUrl) === HttpServletResponse.SC_CONFLICT)
  }

}

// Just extend the test filter so we can configure two of them.
class TestFilter2 extends TestFilter<|MERGE_RESOLUTION|>--- conflicted
+++ resolved
@@ -19,13 +19,7 @@
 import java.net.URL
 import java.util.concurrent.atomic.AtomicReference
 import javax.servlet.http.{HttpServlet, HttpServletRequest, HttpServletResponse}
-<<<<<<< HEAD
 
-import scala.language.reflectiveCalls
-=======
->>>>>>> cceb2d6f
-
-import org.eclipse.jetty.servlet.{ServletContextHandler, ServletHolder}
 import org.mockito.Mockito.when
 import org.scalatestplus.mockito.MockitoSugar
 
@@ -42,29 +36,6 @@
     try {
       if (yarnSchedulerBackend != null) {
         yarnSchedulerBackend.stop()
-<<<<<<< HEAD
-      }
-    } finally {
-      super.afterEach()
-    }
-  }
-
-  test("RequestExecutors reflects node blacklist and is serializable") {
-    sc = new SparkContext("local", "YarnSchedulerBackendSuite")
-    // Subclassing the TaskSchedulerImpl here instead of using Mockito. For details see SPARK-26891.
-    val sched = new TaskSchedulerImpl(sc) {
-      val blacklistedNodes = new AtomicReference[Set[String]]()
-
-      def setNodeBlacklist(nodeBlacklist: Set[String]): Unit = blacklistedNodes.set(nodeBlacklist)
-
-      override def nodeBlacklist(): Set[String] = blacklistedNodes.get()
-    }
-
-    val yarnSchedulerBackendExtended = new YarnSchedulerBackend(sched, sc) {
-      def setHostToLocalTaskCount(hostToLocalTaskCount: Map[String, Int]): Unit = {
-        this.hostToLocalTaskCount = hostToLocalTaskCount
-=======
->>>>>>> cceb2d6f
       }
     } finally {
       super.afterEach()
@@ -82,8 +53,6 @@
     def setHostToLocalTaskCount(hostToLocalTaskCount: Map[String, Int]): Unit = {
       this.hostToLocalTaskCount = hostToLocalTaskCount
     }
-<<<<<<< HEAD
-=======
   }
 
   test("RequestExecutors reflects node blacklist and is serializable") {
@@ -91,7 +60,6 @@
     // Subclassing the TaskSchedulerImpl here instead of using Mockito. For details see SPARK-26891.
     val sched = new TestTaskSchedulerImpl(sc)
     val yarnSchedulerBackendExtended = new TestYarnSchedulerBackend(sched, sc)
->>>>>>> cceb2d6f
     yarnSchedulerBackend = yarnSchedulerBackendExtended
     val ser = new JavaSerializer(sc.conf).newInstance()
     for {
