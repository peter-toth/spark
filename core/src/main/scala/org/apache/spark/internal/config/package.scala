/*
 * Licensed to the Apache Software Foundation (ASF) under one or more
 * contributor license agreements.  See the NOTICE file distributed with
 * this work for additional information regarding copyright ownership.
 * The ASF licenses this file to You under the Apache License, Version 2.0
 * (the "License"); you may not use this file except in compliance with
 * the License.  You may obtain a copy of the License at
 *
 *    http://www.apache.org/licenses/LICENSE-2.0
 *
 * Unless required by applicable law or agreed to in writing, software
 * distributed under the License is distributed on an "AS IS" BASIS,
 * WITHOUT WARRANTIES OR CONDITIONS OF ANY KIND, either express or implied.
 * See the License for the specific language governing permissions and
 * limitations under the License.
 */

package org.apache.spark.internal

import java.util.Locale
import java.util.concurrent.TimeUnit

import org.apache.spark.launcher.SparkLauncher
import org.apache.spark.metrics.GarbageCollectionMetrics
import org.apache.spark.network.shuffle.Constants
import org.apache.spark.network.util.ByteUnit
import org.apache.spark.scheduler.{EventLoggingListener, SchedulingMode}
import org.apache.spark.shuffle.sort.io.LocalDiskShuffleDataIO
import org.apache.spark.storage.{DefaultTopologyMapper, RandomBlockReplicationPolicy}
import org.apache.spark.unsafe.array.ByteArrayMethods
import org.apache.spark.util.Utils
import org.apache.spark.util.collection.unsafe.sort.UnsafeSorterSpillReader.MAX_BUFFER_SIZE_BYTES

package object config {

  private[spark] val SPARK_DRIVER_PREFIX = "spark.driver"
  private[spark] val SPARK_EXECUTOR_PREFIX = "spark.executor"
  private[spark] val SPARK_TASK_PREFIX = "spark.task"
  private[spark] val LISTENER_BUS_EVENT_QUEUE_PREFIX = "spark.scheduler.listenerbus.eventqueue"

  private[spark] val RESOURCES_DISCOVERY_PLUGIN =
    ConfigBuilder("spark.resources.discoveryPlugin")
      .doc("Comma-separated list of class names implementing" +
        "org.apache.spark.api.resource.ResourceDiscoveryPlugin to load into the application." +
        "This is for advanced users to replace the resource discovery class with a " +
        "custom implementation. Spark will try each class specified until one of them " +
        "returns the resource information for that resource. It tries the discovery " +
        "script last if none of the plugins return information for that resource.")
      .version("3.0.0")
      .stringConf
      .toSequence
      .createWithDefault(Nil)

  private[spark] val DRIVER_RESOURCES_FILE =
    ConfigBuilder("spark.driver.resourcesFile")
      .internal()
      .doc("Path to a file containing the resources allocated to the driver. " +
        "The file should be formatted as a JSON array of ResourceAllocation objects. " +
        "Only used internally in standalone mode.")
      .version("3.0.0")
      .stringConf
      .createOptional

  private[spark] val DRIVER_CLASS_PATH =
    ConfigBuilder(SparkLauncher.DRIVER_EXTRA_CLASSPATH)
      .version("1.0.0")
      .stringConf
      .createOptional

  private[spark] val DRIVER_JAVA_OPTIONS =
    ConfigBuilder(SparkLauncher.DRIVER_EXTRA_JAVA_OPTIONS)
      .withPrepended(SparkLauncher.DRIVER_DEFAULT_JAVA_OPTIONS)
      .version("1.0.0")
      .stringConf
      .createOptional

  private[spark] val DRIVER_LIBRARY_PATH =
    ConfigBuilder(SparkLauncher.DRIVER_EXTRA_LIBRARY_PATH)
      .version("1.0.0")
      .stringConf
      .createOptional

  private[spark] val DRIVER_USER_CLASS_PATH_FIRST =
    ConfigBuilder("spark.driver.userClassPathFirst")
      .version("1.3.0")
      .booleanConf
      .createWithDefault(false)

  private[spark] val DRIVER_CORES = ConfigBuilder("spark.driver.cores")
    .doc("Number of cores to use for the driver process, only in cluster mode.")
    .version("1.3.0")
    .intConf
    .createWithDefault(1)

  private[spark] val DRIVER_MEMORY = ConfigBuilder(SparkLauncher.DRIVER_MEMORY)
    .doc("Amount of memory to use for the driver process, in MiB unless otherwise specified.")
    .version("1.1.1")
    .bytesConf(ByteUnit.MiB)
    .createWithDefaultString("1g")

  private[spark] val DRIVER_MEMORY_OVERHEAD = ConfigBuilder("spark.driver.memoryOverhead")
    .doc("The amount of non-heap memory to be allocated per driver in cluster mode, " +
      "in MiB unless otherwise specified.")
    .version("2.3.0")
    .bytesConf(ByteUnit.MiB)
    .createOptional

  private[spark] val DRIVER_LOG_DFS_DIR =
    ConfigBuilder("spark.driver.log.dfsDir").version("3.0.0").stringConf.createOptional

  private[spark] val DRIVER_LOG_LAYOUT =
    ConfigBuilder("spark.driver.log.layout")
      .version("3.0.0")
      .stringConf
      .createOptional

  private[spark] val DRIVER_LOG_PERSISTTODFS =
    ConfigBuilder("spark.driver.log.persistToDfs.enabled")
      .version("3.0.0")
      .booleanConf
      .createWithDefault(false)

  private[spark] val DRIVER_LOG_ALLOW_EC =
    ConfigBuilder("spark.driver.log.allowErasureCoding")
      .version("3.0.0")
      .booleanConf
      .createWithDefault(false)

  private[spark] val EVENT_LOG_ENABLED = ConfigBuilder("spark.eventLog.enabled")
    .version("1.0.0")
    .booleanConf
    .createWithDefault(false)

  private[spark] val EVENT_LOG_DIR = ConfigBuilder("spark.eventLog.dir")
    .version("1.0.0")
    .stringConf
    .createWithDefault(EventLoggingListener.DEFAULT_LOG_DIR)

  private[spark] val EVENT_LOG_COMPRESS =
    ConfigBuilder("spark.eventLog.compress")
      .version("1.0.0")
      .booleanConf
      .createWithDefault(false)

  private[spark] val EVENT_LOG_BLOCK_UPDATES =
    ConfigBuilder("spark.eventLog.logBlockUpdates.enabled")
      .version("2.3.0")
      .booleanConf
      .createWithDefault(false)

  private[spark] val EVENT_LOG_ALLOW_EC =
    ConfigBuilder("spark.eventLog.erasureCoding.enabled")
      .version("3.0.0")
      .booleanConf
      .createWithDefault(false)

  private[spark] val EVENT_LOG_TESTING =
    ConfigBuilder("spark.eventLog.testing")
      .internal()
      .version("1.0.1")
      .booleanConf
      .createWithDefault(false)

  private[spark] val EVENT_LOG_OUTPUT_BUFFER_SIZE = ConfigBuilder("spark.eventLog.buffer.kb")
    .doc("Buffer size to use when writing to output streams, in KiB unless otherwise specified.")
    .version("1.0.0")
    .bytesConf(ByteUnit.KiB)
    .createWithDefaultString("100k")

  private[spark] val EVENT_LOG_STAGE_EXECUTOR_METRICS =
    ConfigBuilder("spark.eventLog.logStageExecutorMetrics")
      .doc("Whether to write per-stage peaks of executor metrics (for each executor) " +
        "to the event log.")
      .version("3.0.0")
      .booleanConf
      .createWithDefault(false)

  private[spark] val EVENT_LOG_GC_METRICS_YOUNG_GENERATION_GARBAGE_COLLECTORS =
    ConfigBuilder("spark.eventLog.gcMetrics.youngGenerationGarbageCollectors")
      .doc("Names of supported young generation garbage collector. A name usually is " +
        " the return of GarbageCollectorMXBean.getName. The built-in young generation garbage " +
        s"collectors are ${GarbageCollectionMetrics.YOUNG_GENERATION_BUILTIN_GARBAGE_COLLECTORS}")
      .version("3.0.0")
      .stringConf
      .toSequence
      .createWithDefault(GarbageCollectionMetrics.YOUNG_GENERATION_BUILTIN_GARBAGE_COLLECTORS)

  private[spark] val EVENT_LOG_GC_METRICS_OLD_GENERATION_GARBAGE_COLLECTORS =
    ConfigBuilder("spark.eventLog.gcMetrics.oldGenerationGarbageCollectors")
      .doc("Names of supported old generation garbage collector. A name usually is " +
        "the return of GarbageCollectorMXBean.getName. The built-in old generation garbage " +
        s"collectors are ${GarbageCollectionMetrics.OLD_GENERATION_BUILTIN_GARBAGE_COLLECTORS}")
      .version("3.0.0")
      .stringConf
      .toSequence
      .createWithDefault(GarbageCollectionMetrics.OLD_GENERATION_BUILTIN_GARBAGE_COLLECTORS)

  private[spark] val EVENT_LOG_OVERWRITE =
    ConfigBuilder("spark.eventLog.overwrite")
      .version("1.0.0")
      .booleanConf
      .createWithDefault(false)

  private[spark] val EVENT_LOG_CALLSITE_LONG_FORM =
    ConfigBuilder("spark.eventLog.longForm.enabled")
      .version("2.4.0")
      .booleanConf
      .createWithDefault(false)

  private[spark] val EVENT_LOG_ENABLE_ROLLING =
    ConfigBuilder("spark.eventLog.rolling.enabled")
      .doc("Whether rolling over event log files is enabled. If set to true, it cuts down " +
        "each event log file to the configured size.")
      .version("3.0.0")
      .booleanConf
      .createWithDefault(false)

  private[spark] val EVENT_LOG_ROLLING_MAX_FILE_SIZE =
    ConfigBuilder("spark.eventLog.rolling.maxFileSize")
      .doc(s"When ${EVENT_LOG_ENABLE_ROLLING.key}=true, specifies the max size of event log file" +
        " to be rolled over.")
      .version("3.0.0")
      .bytesConf(ByteUnit.BYTE)
      .checkValue(_ >= ByteUnit.MiB.toBytes(10), "Max file size of event log should be " +
        "configured to be at least 10 MiB.")
      .createWithDefaultString("128m")

  private[spark] val EXECUTOR_ID =
    ConfigBuilder("spark.executor.id").version("1.2.0").stringConf.createOptional

  private[spark] val EXECUTOR_CLASS_PATH =
    ConfigBuilder(SparkLauncher.EXECUTOR_EXTRA_CLASSPATH)
      .version("1.0.0")
      .stringConf
      .createOptional

  private[spark] val EXECUTOR_HEARTBEAT_DROP_ZERO_ACCUMULATOR_UPDATES =
    ConfigBuilder("spark.executor.heartbeat.dropZeroAccumulatorUpdates")
      .internal()
      .version("3.0.0")
      .booleanConf
      .createWithDefault(true)

  private[spark] val EXECUTOR_HEARTBEAT_INTERVAL =
    ConfigBuilder("spark.executor.heartbeatInterval")
      .version("1.1.0")
      .timeConf(TimeUnit.MILLISECONDS)
      .createWithDefaultString("10s")

  private[spark] val EXECUTOR_HEARTBEAT_MAX_FAILURES =
    ConfigBuilder("spark.executor.heartbeat.maxFailures")
      .internal()
      .version("1.6.2")
      .intConf
      .createWithDefault(60)

  private[spark] val EXECUTOR_PROCESS_TREE_METRICS_ENABLED =
    ConfigBuilder("spark.executor.processTreeMetrics.enabled")
      .doc("Whether to collect process tree metrics (from the /proc filesystem) when collecting " +
        "executor metrics.")
      .version("3.0.0")
      .booleanConf
      .createWithDefault(false)

  private[spark] val EXECUTOR_METRICS_POLLING_INTERVAL =
    ConfigBuilder("spark.executor.metrics.pollingInterval")
      .doc("How often to collect executor metrics (in milliseconds). " +
        "If 0, the polling is done on executor heartbeats. " +
        "If positive, the polling is done at this interval.")
      .version("3.0.0")
      .timeConf(TimeUnit.MILLISECONDS)
      .createWithDefaultString("0")

  private[spark] val EXECUTOR_METRICS_FILESYSTEM_SCHEMES =
    ConfigBuilder("spark.executor.metrics.fileSystemSchemes")
      .doc("The file system schemes to report in executor metrics.")
      .version("3.1.0")
      .stringConf
      .createWithDefaultString("file,hdfs")

  private[spark] val EXECUTOR_JAVA_OPTIONS =
    ConfigBuilder(SparkLauncher.EXECUTOR_EXTRA_JAVA_OPTIONS)
      .withPrepended(SparkLauncher.EXECUTOR_DEFAULT_JAVA_OPTIONS)
      .version("1.0.0")
      .stringConf
      .createOptional

  private[spark] val EXECUTOR_LIBRARY_PATH =
    ConfigBuilder(SparkLauncher.EXECUTOR_EXTRA_LIBRARY_PATH)
      .version("1.0.0")
      .stringConf
      .createOptional

  private[spark] val EXECUTOR_USER_CLASS_PATH_FIRST =
    ConfigBuilder("spark.executor.userClassPathFirst")
      .version("1.3.0")
      .booleanConf
      .createWithDefault(false)

  private[spark] val EXECUTOR_CORES = ConfigBuilder(SparkLauncher.EXECUTOR_CORES)
    .version("1.0.0")
    .intConf
    .createWithDefault(1)

  private[spark] val EXECUTOR_MEMORY = ConfigBuilder(SparkLauncher.EXECUTOR_MEMORY)
    .doc("Amount of memory to use per executor process, in MiB unless otherwise specified.")
    .version("0.7.0")
    .bytesConf(ByteUnit.MiB)
    .createWithDefaultString("1g")

  private[spark] val EXECUTOR_MEMORY_OVERHEAD = ConfigBuilder("spark.executor.memoryOverhead")
<<<<<<< HEAD
    .doc("The amount of non-heap memory to be allocated per executor in cluster mode, " +
      "in MiB unless otherwise specified.")
=======
    .doc("The amount of non-heap memory to be allocated per executor, in MiB unless otherwise" +
      " specified.")
>>>>>>> a630e8d1
    .version("2.3.0")
    .bytesConf(ByteUnit.MiB)
    .createOptional

  private[spark] val CORES_MAX = ConfigBuilder("spark.cores.max")
    .doc("When running on a standalone deploy cluster or a Mesos cluster in coarse-grained " +
      "sharing mode, the maximum amount of CPU cores to request for the application from across " +
      "the cluster (not from each machine). If not set, the default will be " +
      "`spark.deploy.defaultCores` on Spark's standalone cluster manager, or infinite " +
      "(all available cores) on Mesos.")
    .version("0.6.0")
    .intConf
    .createOptional

  private[spark] val MEMORY_OFFHEAP_ENABLED = ConfigBuilder("spark.memory.offHeap.enabled")
    .doc("If true, Spark will attempt to use off-heap memory for certain operations. " +
      "If off-heap memory use is enabled, then spark.memory.offHeap.size must be positive.")
    .version("1.6.0")
    .withAlternative("spark.unsafe.offHeap")
    .booleanConf
    .createWithDefault(false)

  private[spark] val MEMORY_OFFHEAP_SIZE = ConfigBuilder("spark.memory.offHeap.size")
    .doc("The absolute amount of memory which can be used for off-heap allocation, " +
      " in bytes unless otherwise specified. " +
      "This setting has no impact on heap memory usage, so if your executors' total memory " +
      "consumption must fit within some hard limit then be sure to shrink your JVM heap size " +
      "accordingly. This must be set to a positive value when spark.memory.offHeap.enabled=true.")
    .version("1.6.0")
    .bytesConf(ByteUnit.BYTE)
    .checkValue(_ >= 0, "The off-heap memory size must not be negative")
    .createWithDefault(0)

  private[spark] val MEMORY_STORAGE_FRACTION = ConfigBuilder("spark.memory.storageFraction")
    .doc("Amount of storage memory immune to eviction, expressed as a fraction of the " +
      "size of the region set aside by spark.memory.fraction. The higher this is, the " +
      "less working memory may be available to execution and tasks may spill to disk more " +
      "often. Leaving this at the default value is recommended. ")
    .version("1.6.0")
    .doubleConf
    .checkValue(v => v >= 0.0 && v < 1.0, "Storage fraction must be in [0,1)")
    .createWithDefault(0.5)

  private[spark] val MEMORY_FRACTION = ConfigBuilder("spark.memory.fraction")
    .doc("Fraction of (heap space - 300MB) used for execution and storage. The " +
      "lower this is, the more frequently spills and cached data eviction occur. " +
      "The purpose of this config is to set aside memory for internal metadata, " +
      "user data structures, and imprecise size estimation in the case of sparse, " +
      "unusually large records. Leaving this at the default value is recommended.  ")
    .version("1.6.0")
    .doubleConf
    .createWithDefault(0.6)

  private[spark] val STORAGE_SAFETY_FRACTION = ConfigBuilder("spark.storage.safetyFraction")
    .version("1.1.0")
    .doubleConf
    .createWithDefault(0.9)

  private[spark] val STORAGE_UNROLL_MEMORY_THRESHOLD =
    ConfigBuilder("spark.storage.unrollMemoryThreshold")
      .doc("Initial memory to request before unrolling any block")
      .version("1.1.0")
      .longConf
      .createWithDefault(1024 * 1024)

  private[spark] val STORAGE_REPLICATION_PROACTIVE =
    ConfigBuilder("spark.storage.replication.proactive")
      .doc("Enables proactive block replication for RDD blocks. " +
        "Cached RDD block replicas lost due to executor failures are replenished " +
        "if there are any existing available replicas. This tries to " +
        "get the replication level of the block to the initial number")
      .version("2.2.0")
      .booleanConf
      .createWithDefault(false)

  private[spark] val STORAGE_MEMORY_MAP_THRESHOLD =
    ConfigBuilder("spark.storage.memoryMapThreshold")
      .doc("Size in bytes of a block above which Spark memory maps when " +
        "reading a block from disk. " +
        "This prevents Spark from memory mapping very small blocks. " +
        "In general, memory mapping has high overhead for blocks close to or below " +
        "the page size of the operating system.")
      .version("0.9.2")
      .bytesConf(ByteUnit.BYTE)
      .createWithDefaultString("2m")

  private[spark] val STORAGE_REPLICATION_POLICY =
    ConfigBuilder("spark.storage.replication.policy")
      .version("2.1.0")
      .stringConf
      .createWithDefaultString(classOf[RandomBlockReplicationPolicy].getName)

  private[spark] val STORAGE_REPLICATION_TOPOLOGY_MAPPER =
    ConfigBuilder("spark.storage.replication.topologyMapper")
      .version("2.1.0")
      .stringConf
      .createWithDefaultString(classOf[DefaultTopologyMapper].getName)

  private[spark] val STORAGE_CACHED_PEERS_TTL = ConfigBuilder("spark.storage.cachedPeersTtl")
    .version("1.1.1")
    .intConf
    .createWithDefault(60 * 1000)

  private[spark] val STORAGE_MAX_REPLICATION_FAILURE =
    ConfigBuilder("spark.storage.maxReplicationFailures")
      .version("1.1.1")
      .intConf
      .createWithDefault(1)
<<<<<<< HEAD
=======

  private[spark] val STORAGE_DECOMMISSION_ENABLED =
    ConfigBuilder("spark.storage.decommission.enabled")
      .doc("Whether to decommission the block manager when decommissioning executor")
      .version("3.1.0")
      .booleanConf
      .createWithDefault(false)

  private[spark] val STORAGE_DECOMMISSION_SHUFFLE_BLOCKS_ENABLED =
    ConfigBuilder("spark.storage.decommission.shuffleBlocks.enabled")
      .doc("Whether to transfer shuffle blocks during block manager decommissioning. Requires " +
        "a migratable shuffle resolver (like sort based shuffle)")
      .version("3.1.0")
      .booleanConf
      .createWithDefault(false)

  private[spark] val STORAGE_DECOMMISSION_SHUFFLE_MAX_THREADS =
    ConfigBuilder("spark.storage.decommission.shuffleBlocks.maxThreads")
      .doc("Maximum number of threads to use in migrating shuffle files.")
      .version("3.1.0")
      .intConf
      .checkValue(_ > 0, "The maximum number of threads should be positive")
      .createWithDefault(8)

  private[spark] val STORAGE_DECOMMISSION_RDD_BLOCKS_ENABLED =
    ConfigBuilder("spark.storage.decommission.rddBlocks.enabled")
      .doc("Whether to transfer RDD blocks during block manager decommissioning.")
      .version("3.1.0")
      .booleanConf
      .createWithDefault(false)

  private[spark] val STORAGE_DECOMMISSION_MAX_REPLICATION_FAILURE_PER_BLOCK =
    ConfigBuilder("spark.storage.decommission.maxReplicationFailuresPerBlock")
      .internal()
      .doc("Maximum number of failures which can be handled for the replication of " +
        "one RDD block when block manager is decommissioning and trying to move its " +
        "existing blocks.")
      .version("3.1.0")
      .intConf
      .createWithDefault(3)

  private[spark] val STORAGE_DECOMMISSION_REPLICATION_REATTEMPT_INTERVAL =
    ConfigBuilder("spark.storage.decommission.replicationReattemptInterval")
      .internal()
      .doc("The interval of time between consecutive cache block replication reattempts " +
        "happening on each decommissioning executor (due to storage decommissioning).")
      .version("3.1.0")
      .timeConf(TimeUnit.MILLISECONDS)
      .checkValue(_ > 0, "Time interval between two consecutive attempts of " +
        "cache block replication should be positive.")
      .createWithDefaultString("30s")

  private[spark] val STORAGE_DECOMMISSION_FALLBACK_STORAGE_PATH =
    ConfigBuilder("spark.storage.decommission.fallbackStorage.path")
      .doc("The location for fallback storage during block manager decommissioning. " +
        "For example, `s3a://spark-storage/`. In case of empty, fallback storage is disabled. " +
        "The storage should be managed by TTL because Spark will not clean it up.")
      .version("3.1.0")
      .stringConf
      .checkValue(_.endsWith(java.io.File.separator), "Path should end with separator.")
      .createOptional
>>>>>>> a630e8d1

  private[spark] val STORAGE_REPLICATION_TOPOLOGY_FILE =
    ConfigBuilder("spark.storage.replication.topologyFile")
      .version("2.1.0")
      .stringConf
      .createOptional

  private[spark] val STORAGE_EXCEPTION_PIN_LEAK =
    ConfigBuilder("spark.storage.exceptionOnPinLeak")
      .version("1.6.2")
      .booleanConf
      .createWithDefault(false)

  private[spark] val STORAGE_BLOCKMANAGER_TIMEOUTINTERVAL =
    ConfigBuilder("spark.storage.blockManagerTimeoutIntervalMs")
      .version("0.7.3")
      .timeConf(TimeUnit.MILLISECONDS)
      .createWithDefaultString("60s")

<<<<<<< HEAD
  private[spark] val STORAGE_BLOCKMANAGER_SLAVE_TIMEOUT =
    ConfigBuilder("spark.storage.blockManagerSlaveTimeoutMs")
      .version("0.7.0")
=======
  private[spark] val STORAGE_BLOCKMANAGER_HEARTBEAT_TIMEOUT =
    ConfigBuilder("spark.storage.blockManagerHeartbeatTimeoutMs")
      .version("0.7.0")
      .withAlternative("spark.storage.blockManagerSlaveTimeoutMs")
>>>>>>> a630e8d1
      .timeConf(TimeUnit.MILLISECONDS)
      .createOptional

  private[spark] val STORAGE_CLEANUP_FILES_AFTER_EXECUTOR_EXIT =
    ConfigBuilder("spark.storage.cleanupFilesAfterExecutorExit")
      .doc("Whether or not cleanup the files not served by the external shuffle service " +
        "on executor exits.")
      .version("2.4.0")
      .booleanConf
      .createWithDefault(true)

  private[spark] val DISKSTORE_SUB_DIRECTORIES =
    ConfigBuilder("spark.diskStore.subDirectories")
      .doc("Number of subdirectories inside each path listed in spark.local.dir for " +
        "hashing Block files into.")
      .version("0.6.0")
      .intConf
      .checkValue(_ > 0, "The number of subdirectories must be positive.")
      .createWithDefault(64)

  private[spark] val BLOCK_FAILURES_BEFORE_LOCATION_REFRESH =
    ConfigBuilder("spark.block.failures.beforeLocationRefresh")
      .doc("Max number of failures before this block manager refreshes " +
        "the block locations from the driver.")
      .version("2.0.0")
      .intConf
      .createWithDefault(5)

  private[spark] val IS_PYTHON_APP =
    ConfigBuilder("spark.yarn.isPython")
      .internal()
      .version("1.5.0")
      .booleanConf
      .createWithDefault(false)

  private[spark] val CPUS_PER_TASK =
    ConfigBuilder("spark.task.cpus").version("0.5.0").intConf.createWithDefault(1)

  private[spark] val DYN_ALLOCATION_ENABLED =
    ConfigBuilder("spark.dynamicAllocation.enabled")
      .version("1.2.0")
      .booleanConf
      .createWithDefault(false)

  private[spark] val DYN_ALLOCATION_TESTING =
    ConfigBuilder("spark.dynamicAllocation.testing")
      .version("1.2.0")
      .booleanConf
      .createWithDefault(false)

  private[spark] val DYN_ALLOCATION_MIN_EXECUTORS =
    ConfigBuilder("spark.dynamicAllocation.minExecutors")
      .version("1.2.0")
      .intConf
      .createWithDefault(0)

  private[spark] val DYN_ALLOCATION_INITIAL_EXECUTORS =
    ConfigBuilder("spark.dynamicAllocation.initialExecutors")
      .version("1.3.0")
      .fallbackConf(DYN_ALLOCATION_MIN_EXECUTORS)

  private[spark] val DYN_ALLOCATION_MAX_EXECUTORS =
    ConfigBuilder("spark.dynamicAllocation.maxExecutors")
      .version("1.2.0")
      .intConf
      .createWithDefault(Int.MaxValue)

  private[spark] val DYN_ALLOCATION_EXECUTOR_ALLOCATION_RATIO =
    ConfigBuilder("spark.dynamicAllocation.executorAllocationRatio")
      .version("2.4.0")
      .doubleConf
      .createWithDefault(1.0)

  private[spark] val DYN_ALLOCATION_CACHED_EXECUTOR_IDLE_TIMEOUT =
    ConfigBuilder("spark.dynamicAllocation.cachedExecutorIdleTimeout")
      .version("1.4.0")
      .timeConf(TimeUnit.SECONDS)
      .checkValue(_ >= 0L, "Timeout must be >= 0.")
      .createWithDefault(Integer.MAX_VALUE)

  private[spark] val DYN_ALLOCATION_EXECUTOR_IDLE_TIMEOUT =
    ConfigBuilder("spark.dynamicAllocation.executorIdleTimeout")
      .version("1.2.0")
      .timeConf(TimeUnit.SECONDS)
      .checkValue(_ >= 0L, "Timeout must be >= 0.")
      .createWithDefault(60)

  private[spark] val DYN_ALLOCATION_SHUFFLE_TRACKING_ENABLED =
    ConfigBuilder("spark.dynamicAllocation.shuffleTracking.enabled")
      .version("3.0.0")
      .booleanConf
      .createWithDefault(false)

  private[spark] val DYN_ALLOCATION_SHUFFLE_TRACKING_TIMEOUT =
    ConfigBuilder("spark.dynamicAllocation.shuffleTracking.timeout")
      .version("3.0.0")
      .timeConf(TimeUnit.MILLISECONDS)
      .checkValue(_ >= 0L, "Timeout must be >= 0.")
      .createWithDefault(Long.MaxValue)

  private[spark] val DYN_ALLOCATION_SCHEDULER_BACKLOG_TIMEOUT =
    ConfigBuilder("spark.dynamicAllocation.schedulerBacklogTimeout")
      .version("1.2.0")
      .timeConf(TimeUnit.SECONDS).createWithDefault(1)

  private[spark] val DYN_ALLOCATION_SUSTAINED_SCHEDULER_BACKLOG_TIMEOUT =
    ConfigBuilder("spark.dynamicAllocation.sustainedSchedulerBacklogTimeout")
      .version("1.2.0")
      .fallbackConf(DYN_ALLOCATION_SCHEDULER_BACKLOG_TIMEOUT)

  private[spark] val LEGACY_LOCALITY_WAIT_RESET =
    ConfigBuilder("spark.locality.wait.legacyResetOnTaskLaunch")
    .doc("Whether to use the legacy behavior of locality wait, which resets the delay timer " +
      "anytime a task is scheduled. See Delay Scheduling section of TaskSchedulerImpl's class " +
      "documentation for more details.")
    .internal()
    .version("3.1.0")
    .booleanConf
    .createWithDefault(false)

  private[spark] val LOCALITY_WAIT = ConfigBuilder("spark.locality.wait")
    .version("0.5.0")
    .timeConf(TimeUnit.MILLISECONDS)
    .createWithDefaultString("3s")

  private[spark] val SHUFFLE_SERVICE_ENABLED =
    ConfigBuilder("spark.shuffle.service.enabled")
      .version("1.2.0")
      .booleanConf
      .createWithDefault(false)

  private[spark] val SHUFFLE_SERVICE_FETCH_RDD_ENABLED =
    ConfigBuilder(Constants.SHUFFLE_SERVICE_FETCH_RDD_ENABLED)
      .doc("Whether to use the ExternalShuffleService for fetching disk persisted RDD blocks. " +
        "In case of dynamic allocation if this feature is enabled executors having only disk " +
        "persisted blocks are considered idle after " +
        "'spark.dynamicAllocation.executorIdleTimeout' and will be released accordingly.")
      .version("3.0.0")
      .booleanConf
      .createWithDefault(false)

  private[spark] val SHUFFLE_SERVICE_DB_ENABLED =
    ConfigBuilder("spark.shuffle.service.db.enabled")
      .doc("Whether to use db in ExternalShuffleService. Note that this only affects " +
        "standalone mode.")
      .version("3.0.0")
      .booleanConf
      .createWithDefault(true)

  private[spark] val SHUFFLE_SERVICE_PORT =
<<<<<<< HEAD
    ConfigBuilder("spark.shuffle.service.port").version("1.2.0").intConf.createWithDefault(7447)
=======
    ConfigBuilder("spark.shuffle.service.port").version("1.2.0").intConf.createWithDefault(7337)
>>>>>>> a630e8d1

  private[spark] val KEYTAB = ConfigBuilder("spark.kerberos.keytab")
    .doc("Location of user's keytab.")
    .version("3.0.0")
    .stringConf.createOptional

  private[spark] val PRINCIPAL = ConfigBuilder("spark.kerberos.principal")
    .doc("Name of the Kerberos principal.")
    .version("3.0.0")
    .stringConf
    .createOptional

<<<<<<< HEAD
  private[spark] val KERBEROS_RELOGIN_PERIOD = ConfigBuilder("spark.yarn.kerberos.relogin.period")
=======
  private[spark] val KERBEROS_RELOGIN_PERIOD = ConfigBuilder("spark.kerberos.relogin.period")
>>>>>>> a630e8d1
    .version("3.0.0")
    .timeConf(TimeUnit.SECONDS)
    .createWithDefaultString("1m")

  private[spark] val KERBEROS_RENEWAL_CREDENTIALS =
    ConfigBuilder("spark.kerberos.renewal.credentials")
      .doc(
        "Which credentials to use when renewing delegation tokens for executors. Can be either " +
        "'keytab', the default, which requires a keytab to be provided, or 'ccache', which uses " +
        "the local credentials cache.")
      .version("3.0.0")
      .stringConf
      .checkValues(Set("keytab", "ccache"))
      .createWithDefault("keytab")

  private[spark] val KERBEROS_FILESYSTEMS_TO_ACCESS =
    ConfigBuilder("spark.kerberos.access.hadoopFileSystems")
    .doc("Extra Hadoop filesystem URLs for which to request delegation tokens. The filesystem " +
      "that hosts fs.defaultFS does not need to be listed here.")
    .version("3.0.0")
    .stringConf
    .toSequence
    .createWithDefault(Nil)

  private[spark] val EXECUTOR_INSTANCES = ConfigBuilder("spark.executor.instances")
    .version("1.0.0")
    .intConf
    .createOptional

  private[spark] val PY_FILES = ConfigBuilder("spark.yarn.dist.pyFiles")
    .internal()
    .version("2.2.1")
    .stringConf
    .toSequence
    .createWithDefault(Nil)

  private[spark] val TASK_MAX_DIRECT_RESULT_SIZE =
    ConfigBuilder("spark.task.maxDirectResultSize")
      .version("2.0.0")
      .bytesConf(ByteUnit.BYTE)
      .createWithDefault(1L << 20)

  private[spark] val TASK_MAX_FAILURES =
    ConfigBuilder("spark.task.maxFailures")
      .version("0.8.0")
      .intConf
      .createWithDefault(4)

  private[spark] val TASK_REAPER_ENABLED =
    ConfigBuilder("spark.task.reaper.enabled")
      .version("2.0.3")
      .booleanConf
      .createWithDefault(false)

  private[spark] val TASK_REAPER_KILL_TIMEOUT =
    ConfigBuilder("spark.task.reaper.killTimeout")
      .version("2.0.3")
      .timeConf(TimeUnit.MILLISECONDS)
      .createWithDefault(-1)

  private[spark] val TASK_REAPER_POLLING_INTERVAL =
    ConfigBuilder("spark.task.reaper.pollingInterval")
      .version("2.0.3")
      .timeConf(TimeUnit.MILLISECONDS)
      .createWithDefaultString("10s")

  private[spark] val TASK_REAPER_THREAD_DUMP =
    ConfigBuilder("spark.task.reaper.threadDump")
      .version("2.0.3")
      .booleanConf
      .createWithDefault(true)

<<<<<<< HEAD
  // Blacklist confs
  private[spark] val BLACKLIST_ENABLED =
    ConfigBuilder("spark.blacklist.enabled")
      .version("2.1.0")
=======
  private[spark] val EXCLUDE_ON_FAILURE_ENABLED =
    ConfigBuilder("spark.excludeOnFailure.enabled")
      .version("3.1.0")
      .withAlternative("spark.blacklist.enabled")
>>>>>>> a630e8d1
      .booleanConf
      .createOptional

  private[spark] val MAX_TASK_ATTEMPTS_PER_EXECUTOR =
<<<<<<< HEAD
    ConfigBuilder("spark.blacklist.task.maxTaskAttemptsPerExecutor")
      .version("2.1.0")
=======
    ConfigBuilder("spark.excludeOnFailure.task.maxTaskAttemptsPerExecutor")
      .version("3.1.0")
      .withAlternative("spark.blacklist.task.maxTaskAttemptsPerExecutor")
>>>>>>> a630e8d1
      .intConf
      .createWithDefault(1)

  private[spark] val MAX_TASK_ATTEMPTS_PER_NODE =
<<<<<<< HEAD
    ConfigBuilder("spark.blacklist.task.maxTaskAttemptsPerNode")
      .version("2.1.0")
=======
    ConfigBuilder("spark.excludeOnFailure.task.maxTaskAttemptsPerNode")
      .version("3.1.0")
      .withAlternative("spark.blacklist.task.maxTaskAttemptsPerNode")
>>>>>>> a630e8d1
      .intConf
      .createWithDefault(2)

  private[spark] val MAX_FAILURES_PER_EXEC =
<<<<<<< HEAD
    ConfigBuilder("spark.blacklist.application.maxFailedTasksPerExecutor")
      .version("2.2.0")
=======
    ConfigBuilder("spark.excludeOnFailure.application.maxFailedTasksPerExecutor")
      .version("3.1.0")
      .withAlternative("spark.blacklist.application.maxFailedTasksPerExecutor")
>>>>>>> a630e8d1
      .intConf
      .createWithDefault(2)

  private[spark] val MAX_FAILURES_PER_EXEC_STAGE =
<<<<<<< HEAD
    ConfigBuilder("spark.blacklist.stage.maxFailedTasksPerExecutor")
      .version("2.1.0")
=======
    ConfigBuilder("spark.excludeOnFailure.stage.maxFailedTasksPerExecutor")
      .version("3.1.0")
      .withAlternative("spark.blacklist.stage.maxFailedTasksPerExecutor")
>>>>>>> a630e8d1
      .intConf
      .createWithDefault(2)

  private[spark] val MAX_FAILED_EXEC_PER_NODE =
<<<<<<< HEAD
    ConfigBuilder("spark.blacklist.application.maxFailedExecutorsPerNode")
      .version("2.2.0")
=======
    ConfigBuilder("spark.excludeOnFailure.application.maxFailedExecutorsPerNode")
      .version("3.1.0")
      .withAlternative("spark.blacklist.application.maxFailedExecutorsPerNode")
>>>>>>> a630e8d1
      .intConf
      .createWithDefault(2)

  private[spark] val MAX_FAILED_EXEC_PER_NODE_STAGE =
<<<<<<< HEAD
    ConfigBuilder("spark.blacklist.stage.maxFailedExecutorsPerNode")
      .version("2.1.0")
      .intConf
      .createWithDefault(2)

  private[spark] val BLACKLIST_TIMEOUT_CONF =
    ConfigBuilder("spark.blacklist.timeout")
      .version("2.1.0")
      .timeConf(TimeUnit.MILLISECONDS)
      .createOptional

  private[spark] val BLACKLIST_KILL_ENABLED =
    ConfigBuilder("spark.blacklist.killBlacklistedExecutors")
      .version("2.2.0")
=======
    ConfigBuilder("spark.excludeOnFailure.stage.maxFailedExecutorsPerNode")
      .version("3.1.0")
      .withAlternative("spark.blacklist.stage.maxFailedExecutorsPerNode")
      .intConf
      .createWithDefault(2)

  private[spark] val EXCLUDE_ON_FAILURE_TIMEOUT_CONF =
    ConfigBuilder("spark.excludeOnFailure.timeout")
      .version("3.1.0")
      .withAlternative("spark.blacklist.timeout")
      .timeConf(TimeUnit.MILLISECONDS)
      .createOptional

  private[spark] val EXCLUDE_ON_FAILURE_KILL_ENABLED =
    ConfigBuilder("spark.excludeOnFailure.killExcludedExecutors")
      .version("3.1.0")
      .withAlternative("spark.blacklist.killBlacklistedExecutors")
>>>>>>> a630e8d1
      .booleanConf
      .createWithDefault(false)

  private[spark] val EXCLUDE_ON_FAILURE_LEGACY_TIMEOUT_CONF =
    ConfigBuilder("spark.scheduler.executorTaskExcludeOnFailureTime")
      .internal()
<<<<<<< HEAD
      .version("1.0.0")
      .timeConf(TimeUnit.MILLISECONDS)
      .createOptional

  private[spark] val BLACKLIST_FETCH_FAILURE_ENABLED =
    ConfigBuilder("spark.blacklist.application.fetchFailure.enabled")
      .version("2.3.0")
=======
      .version("3.1.0")
      .withAlternative("spark.scheduler.executorTaskBlacklistTime")
      .timeConf(TimeUnit.MILLISECONDS)
      .createOptional

  private[spark] val EXCLUDE_ON_FAILURE_FETCH_FAILURE_ENABLED =
    ConfigBuilder("spark.excludeOnFailure.application.fetchFailure.enabled")
      .version("3.1.0")
      .withAlternative("spark.blacklist.application.fetchFailure.enabled")
>>>>>>> a630e8d1
      .booleanConf
      .createWithDefault(false)

  private[spark] val UNREGISTER_OUTPUT_ON_HOST_ON_FETCH_FAILURE =
    ConfigBuilder("spark.files.fetchFailure.unRegisterOutputOnHost")
      .doc("Whether to un-register all the outputs on the host in condition that we receive " +
        " a FetchFailure. This is set default to false, which means, we only un-register the " +
        " outputs related to the exact executor(instead of the host) on a FetchFailure.")
      .version("2.3.0")
      .booleanConf
      .createWithDefault(false)

  private[spark] val LISTENER_BUS_EVENT_QUEUE_CAPACITY =
    ConfigBuilder("spark.scheduler.listenerbus.eventqueue.capacity")
      .doc("The default capacity for event queues. Spark will try to initialize " +
        "an event queue using capacity specified by `spark.scheduler.listenerbus" +
        ".eventqueue.queueName.capacity` first. If it's not configured, Spark will " +
        "use the default capacity specified by this config.")
      .version("2.3.0")
      .intConf
      .checkValue(_ > 0, "The capacity of listener bus event queue must be positive")
      .createWithDefault(10000)

  private[spark] val LISTENER_BUS_METRICS_MAX_LISTENER_CLASSES_TIMED =
    ConfigBuilder("spark.scheduler.listenerbus.metrics.maxListenerClassesTimed")
      .internal()
      .version("2.3.0")
      .intConf
      .createWithDefault(128)

  private[spark] val LISTENER_BUS_LOG_SLOW_EVENT_ENABLED =
    ConfigBuilder("spark.scheduler.listenerbus.logSlowEvent")
      .internal()
      .doc("When enabled, log the event that takes too much time to process. This helps us " +
        "discover the event types that cause performance bottlenecks. The time threshold is " +
        "controlled by spark.scheduler.listenerbus.logSlowEvent.threshold.")
      .version("3.0.0")
      .booleanConf
      .createWithDefault(true)

  private[spark] val LISTENER_BUS_LOG_SLOW_EVENT_TIME_THRESHOLD =
    ConfigBuilder("spark.scheduler.listenerbus.logSlowEvent.threshold")
      .internal()
      .doc("The time threshold of whether a event is considered to be taking too much time to " +
        s"process. Log the event if ${LISTENER_BUS_LOG_SLOW_EVENT_ENABLED.key} is true.")
      .version("3.0.0")
      .timeConf(TimeUnit.NANOSECONDS)
      .createWithDefaultString("1s")

  // This property sets the root namespace for metrics reporting
  private[spark] val METRICS_NAMESPACE = ConfigBuilder("spark.metrics.namespace")
    .version("2.1.0")
    .stringConf
    .createOptional

  private[spark] val METRICS_CONF = ConfigBuilder("spark.metrics.conf")
    .version("0.8.0")
    .stringConf
    .createOptional

  private[spark] val METRICS_EXECUTORMETRICS_SOURCE_ENABLED =
    ConfigBuilder("spark.metrics.executorMetricsSource.enabled")
      .doc("Whether to register the ExecutorMetrics source with the metrics system.")
      .version("3.0.0")
      .booleanConf
      .createWithDefault(true)

  private[spark] val METRICS_STATIC_SOURCES_ENABLED =
    ConfigBuilder("spark.metrics.staticSources.enabled")
      .doc("Whether to register static sources with the metrics system.")
      .version("3.0.0")
      .booleanConf
      .createWithDefault(true)

  private[spark] val PYSPARK_DRIVER_PYTHON = ConfigBuilder("spark.pyspark.driver.python")
    .version("2.1.0")
    .stringConf
    .createOptional

  private[spark] val PYSPARK_PYTHON = ConfigBuilder("spark.pyspark.python")
    .version("2.1.0")
    .stringConf
    .createOptional

  // To limit how many applications are shown in the History Server summary ui
  private[spark] val HISTORY_UI_MAX_APPS =
    ConfigBuilder("spark.history.ui.maxApplications")
      .version("2.0.1")
      .intConf
      .createWithDefault(Integer.MAX_VALUE)

  private[spark] val IO_ENCRYPTION_ENABLED = ConfigBuilder("spark.io.encryption.enabled")
    .version("2.1.0")
    .booleanConf
    .createWithDefault(false)

  private[spark] val IO_ENCRYPTION_KEYGEN_ALGORITHM =
    ConfigBuilder("spark.io.encryption.keygen.algorithm")
      .version("2.1.0")
      .stringConf
      .createWithDefault("HmacSHA1")

  private[spark] val IO_ENCRYPTION_KEY_SIZE_BITS = ConfigBuilder("spark.io.encryption.keySizeBits")
    .version("2.1.0")
    .intConf
    .checkValues(Set(128, 192, 256))
    .createWithDefault(128)

  private[spark] val IO_CRYPTO_CIPHER_TRANSFORMATION =
    ConfigBuilder("spark.io.crypto.cipher.transformation")
      .internal()
      .version("2.1.0")
      .stringConf
      .createWithDefaultString("AES/CTR/NoPadding")

  private[spark] val DRIVER_HOST_ADDRESS = ConfigBuilder("spark.driver.host")
    .doc("Address of driver endpoints.")
    .version("0.7.0")
    .stringConf
    .createWithDefault(Utils.localCanonicalHostName())

  private[spark] val DRIVER_PORT = ConfigBuilder("spark.driver.port")
    .doc("Port of driver endpoints.")
    .version("0.7.0")
    .intConf
    .createWithDefault(0)

  private[spark] val DRIVER_SUPERVISE = ConfigBuilder("spark.driver.supervise")
    .doc("If true, restarts the driver automatically if it fails with a non-zero exit status. " +
      "Only has effect in Spark standalone mode or Mesos cluster deploy mode.")
    .version("1.3.0")
    .booleanConf
    .createWithDefault(false)

  private[spark] val DRIVER_BIND_ADDRESS = ConfigBuilder("spark.driver.bindAddress")
    .doc("Address where to bind network listen sockets on the driver.")
    .version("2.1.0")
    .fallbackConf(DRIVER_HOST_ADDRESS)

  private[spark] val EXECUTOR_RPC_BIND_TO_ALL =
    ConfigBuilder("spark.executor.rpc.bindToAll")
      .doc("Whether to bind network listen sockets of the executors to all IPv4 addresses " +
        "(to the address 0.0.0.0).")
      .booleanConf
      .createWithDefault(false)

  private[spark] val BLOCK_MANAGER_PORT = ConfigBuilder("spark.blockManager.port")
    .doc("Port to use for the block manager when a more specific setting is not provided.")
    .version("1.1.0")
    .intConf
    .createWithDefault(0)

  private[spark] val DRIVER_BLOCK_MANAGER_PORT = ConfigBuilder("spark.driver.blockManager.port")
    .doc("Port to use for the block manager on the driver.")
    .version("2.1.0")
    .fallbackConf(BLOCK_MANAGER_PORT)

  private[spark] val IGNORE_CORRUPT_FILES = ConfigBuilder("spark.files.ignoreCorruptFiles")
    .doc("Whether to ignore corrupt files. If true, the Spark jobs will continue to run when " +
      "encountering corrupted or non-existing files and contents that have been read will still " +
      "be returned.")
    .version("2.1.0")
    .booleanConf
    .createWithDefault(false)

  private[spark] val IGNORE_MISSING_FILES = ConfigBuilder("spark.files.ignoreMissingFiles")
    .doc("Whether to ignore missing files. If true, the Spark jobs will continue to run when " +
      "encountering missing files and the contents that have been read will still be returned.")
    .version("2.4.0")
    .booleanConf
    .createWithDefault(false)

  private[spark] val APP_CALLER_CONTEXT = ConfigBuilder("spark.log.callerContext")
    .version("2.2.0")
    .stringConf
    .createOptional

  private[spark] val FILES_MAX_PARTITION_BYTES = ConfigBuilder("spark.files.maxPartitionBytes")
    .doc("The maximum number of bytes to pack into a single partition when reading files.")
    .version("2.1.0")
    .bytesConf(ByteUnit.BYTE)
    .createWithDefault(128 * 1024 * 1024)

  private[spark] val FILES_OPEN_COST_IN_BYTES = ConfigBuilder("spark.files.openCostInBytes")
    .doc("The estimated cost to open a file, measured by the number of bytes could be scanned in" +
      " the same time. This is used when putting multiple files into a partition. It's better to" +
      " over estimate, then the partitions with small files will be faster than partitions with" +
      " bigger files.")
    .version("2.1.0")
    .bytesConf(ByteUnit.BYTE)
    .createWithDefault(4 * 1024 * 1024)

  private[spark] val HADOOP_RDD_IGNORE_EMPTY_SPLITS =
    ConfigBuilder("spark.hadoopRDD.ignoreEmptySplits")
      .internal()
      .doc("When true, HadoopRDD/NewHadoopRDD will not create partitions for empty input splits.")
      .version("2.3.0")
      .booleanConf
      .createWithDefault(false)

  private[spark] val SECRET_REDACTION_PATTERN =
    ConfigBuilder("spark.redaction.regex")
      .doc("Regex to decide which Spark configuration properties and environment variables in " +
        "driver and executor environments contain sensitive information. When this regex matches " +
        "a property key or value, the value is redacted from the environment UI and various logs " +
        "like YARN and event logs.")
      .version("2.1.2")
      .regexConf
      .createWithDefault("(?i)secret|password|token".r)

  private[spark] val STRING_REDACTION_PATTERN =
    ConfigBuilder("spark.redaction.string.regex")
      .doc("Regex to decide which parts of strings produced by Spark contain sensitive " +
        "information. When this regex matches a string part, that string part is replaced by a " +
        "dummy value. This is currently used to redact the output of SQL explain commands.")
      .version("2.2.0")
      .regexConf
      .createOptional

  private[spark] val AUTH_SECRET =
    ConfigBuilder("spark.authenticate.secret")
      .version("1.0.0")
      .stringConf
      .createOptional

  private[spark] val AUTH_SECRET_BIT_LENGTH =
    ConfigBuilder("spark.authenticate.secretBitLength")
      .version("1.6.0")
      .intConf
      .createWithDefault(256)

  private[spark] val NETWORK_AUTH_ENABLED =
    ConfigBuilder("spark.authenticate")
      .version("1.0.0")
      .booleanConf
      .createWithDefault(false)

  private[spark] val SASL_ENCRYPTION_ENABLED =
    ConfigBuilder("spark.authenticate.enableSaslEncryption")
      .version("1.4.0")
      .booleanConf
      .createWithDefault(false)

  private[spark] val AUTH_SECRET_FILE =
    ConfigBuilder("spark.authenticate.secret.file")
      .doc("Path to a file that contains the authentication secret to use. The secret key is " +
        "loaded from this path on both the driver and the executors if overrides are not set for " +
        "either entity (see below). File-based secret keys are only allowed when using " +
        "Kubernetes.")
      .version("3.0.0")
      .stringConf
      .createOptional

  private[spark] val AUTH_SECRET_FILE_DRIVER =
    ConfigBuilder("spark.authenticate.secret.driver.file")
      .doc("Path to a file that contains the authentication secret to use. Loaded by the " +
        "driver. In Kubernetes client mode it is often useful to set a different secret " +
        "path for the driver vs. the executors, since the driver may not be running in " +
        "a pod unlike the executors. If this is set, an accompanying secret file must " +
        "be specified for the executors. The fallback configuration allows the same path to be " +
        "used for both the driver and the executors when running in cluster mode. File-based " +
        "secret keys are only allowed when using Kubernetes.")
      .version("3.0.0")
      .fallbackConf(AUTH_SECRET_FILE)

  private[spark] val AUTH_SECRET_FILE_EXECUTOR =
    ConfigBuilder("spark.authenticate.secret.executor.file")
      .doc("Path to a file that contains the authentication secret to use. Loaded by the " +
        "executors only. In Kubernetes client mode it is often useful to set a different " +
        "secret path for the driver vs. the executors, since the driver may not be running " +
        "in a pod unlike the executors. If this is set, an accompanying secret file must be " +
        "specified for the executors. The fallback configuration allows the same path to be " +
        "used for both the driver and the executors when running in cluster mode. File-based " +
        "secret keys are only allowed when using Kubernetes.")
      .version("3.0.0")
      .fallbackConf(AUTH_SECRET_FILE)

  private[spark] val BUFFER_WRITE_CHUNK_SIZE =
    ConfigBuilder("spark.buffer.write.chunkSize")
      .internal()
      .doc("The chunk size in bytes during writing out the bytes of ChunkedByteBuffer.")
      .version("2.3.0")
      .bytesConf(ByteUnit.BYTE)
      .checkValue(_ <= ByteArrayMethods.MAX_ROUNDED_ARRAY_LENGTH,
        "The chunk size during writing out the bytes of ChunkedByteBuffer should" +
          s" be less than or equal to ${ByteArrayMethods.MAX_ROUNDED_ARRAY_LENGTH}.")
      .createWithDefault(64 * 1024 * 1024)

  private[spark] val CHECKPOINT_COMPRESS =
    ConfigBuilder("spark.checkpoint.compress")
      .doc("Whether to compress RDD checkpoints. Generally a good idea. Compression will use " +
        "spark.io.compression.codec.")
      .version("2.2.0")
      .booleanConf
      .createWithDefault(false)

  private[spark] val CACHE_CHECKPOINT_PREFERRED_LOCS_EXPIRE_TIME =
    ConfigBuilder("spark.rdd.checkpoint.cachePreferredLocsExpireTime")
      .internal()
      .doc("Expire time in minutes for caching preferred locations of checkpointed RDD." +
        "Caching preferred locations can relieve query loading to DFS and save the query " +
        "time. The drawback is that the cached locations can be possibly outdated and " +
        "lose data locality. If this config is not specified, it will not cache.")
      .version("3.0.0")
      .timeConf(TimeUnit.MINUTES)
      .checkValue(_ > 0, "The expire time for caching preferred locations cannot be non-positive.")
      .createOptional

  private[spark] val SHUFFLE_ACCURATE_BLOCK_THRESHOLD =
    ConfigBuilder("spark.shuffle.accurateBlockThreshold")
      .doc("Threshold in bytes above which the size of shuffle blocks in " +
        "HighlyCompressedMapStatus is accurately recorded. This helps to prevent OOM " +
        "by avoiding underestimating shuffle block size when fetch shuffle blocks.")
      .version("2.2.1")
      .bytesConf(ByteUnit.BYTE)
      .createWithDefault(100 * 1024 * 1024)

  private[spark] val SHUFFLE_REGISTRATION_TIMEOUT =
    ConfigBuilder("spark.shuffle.registration.timeout")
      .doc("Timeout in milliseconds for registration to the external shuffle service.")
      .version("2.3.0")
      .timeConf(TimeUnit.MILLISECONDS)
      .createWithDefault(5000)

  private[spark] val SHUFFLE_REGISTRATION_MAX_ATTEMPTS =
    ConfigBuilder("spark.shuffle.registration.maxAttempts")
      .doc("When we fail to register to the external shuffle service, we will " +
        "retry for maxAttempts times.")
      .version("2.3.0")
      .intConf
      .createWithDefault(3)

  private[spark] val REDUCER_MAX_BLOCKS_IN_FLIGHT_PER_ADDRESS =
    ConfigBuilder("spark.reducer.maxBlocksInFlightPerAddress")
      .doc("This configuration limits the number of remote blocks being fetched per reduce task " +
        "from a given host port. When a large number of blocks are being requested from a given " +
        "address in a single fetch or simultaneously, this could crash the serving executor or " +
        "Node Manager. This is especially useful to reduce the load on the Node Manager when " +
        "external shuffle is enabled. You can mitigate the issue by setting it to a lower value.")
      .version("2.2.1")
      .intConf
      .checkValue(_ > 0, "The max no. of blocks in flight cannot be non-positive.")
      .createWithDefault(Int.MaxValue)

  private[spark] val MAX_REMOTE_BLOCK_SIZE_FETCH_TO_MEM =
    ConfigBuilder("spark.network.maxRemoteBlockSizeFetchToMem")
      .doc("Remote block will be fetched to disk when size of the block is above this threshold " +
        "in bytes. This is to avoid a giant request takes too much memory. Note this " +
        "configuration will affect both shuffle fetch and block manager remote block fetch. " +
        "For users who enabled external shuffle service, this feature can only work when " +
        "external shuffle service is at least 2.3.0.")
      .version("3.0.0")
      .bytesConf(ByteUnit.BYTE)
      // fetch-to-mem is guaranteed to fail if the message is bigger than 2 GB, so we might
      // as well use fetch-to-disk in that case.  The message includes some metadata in addition
      // to the block data itself (in particular UploadBlock has a lot of metadata), so we leave
      // extra room.
      .checkValue(
        _ <= Int.MaxValue - 512,
        "maxRemoteBlockSizeFetchToMem cannot be larger than (Int.MaxValue - 512) bytes.")
      .createWithDefaultString("200m")

  private[spark] val TASK_METRICS_TRACK_UPDATED_BLOCK_STATUSES =
    ConfigBuilder("spark.taskMetrics.trackUpdatedBlockStatuses")
      .doc("Enable tracking of updatedBlockStatuses in the TaskMetrics. Off by default since " +
        "tracking the block statuses can use a lot of memory and its not used anywhere within " +
        "spark.")
      .version("2.3.0")
      .booleanConf
      .createWithDefault(false)

  private[spark] val SHUFFLE_IO_PLUGIN_CLASS =
    ConfigBuilder("spark.shuffle.sort.io.plugin.class")
      .doc("Name of the class to use for shuffle IO.")
      .version("3.0.0")
      .stringConf
      .createWithDefault(classOf[LocalDiskShuffleDataIO].getName)

  private[spark] val SHUFFLE_FILE_BUFFER_SIZE =
    ConfigBuilder("spark.shuffle.file.buffer")
      .doc("Size of the in-memory buffer for each shuffle file output stream, in KiB unless " +
        "otherwise specified. These buffers reduce the number of disk seeks and system calls " +
        "made in creating intermediate shuffle files.")
      .version("1.4.0")
      .bytesConf(ByteUnit.KiB)
      .checkValue(v => v > 0 && v <= ByteArrayMethods.MAX_ROUNDED_ARRAY_LENGTH / 1024,
        s"The file buffer size must be positive and less than or equal to" +
          s" ${ByteArrayMethods.MAX_ROUNDED_ARRAY_LENGTH / 1024}.")
      .createWithDefaultString("32k")

  private[spark] val SHUFFLE_UNSAFE_FILE_OUTPUT_BUFFER_SIZE =
    ConfigBuilder("spark.shuffle.unsafe.file.output.buffer")
      .doc("The file system for this buffer size after each partition " +
        "is written in unsafe shuffle writer. In KiB unless otherwise specified.")
      .version("2.3.0")
      .bytesConf(ByteUnit.KiB)
      .checkValue(v => v > 0 && v <= ByteArrayMethods.MAX_ROUNDED_ARRAY_LENGTH / 1024,
        s"The buffer size must be positive and less than or equal to" +
          s" ${ByteArrayMethods.MAX_ROUNDED_ARRAY_LENGTH / 1024}.")
      .createWithDefaultString("32k")

  private[spark] val SHUFFLE_DISK_WRITE_BUFFER_SIZE =
    ConfigBuilder("spark.shuffle.spill.diskWriteBufferSize")
      .doc("The buffer size, in bytes, to use when writing the sorted records to an on-disk file.")
      .version("2.3.0")
      .bytesConf(ByteUnit.BYTE)
      .checkValue(v => v > 12 && v <= ByteArrayMethods.MAX_ROUNDED_ARRAY_LENGTH,
        s"The buffer size must be greater than 12 and less than or equal to " +
          s"${ByteArrayMethods.MAX_ROUNDED_ARRAY_LENGTH}.")
      .createWithDefault(1024 * 1024)

  private[spark] val UNROLL_MEMORY_CHECK_PERIOD =
    ConfigBuilder("spark.storage.unrollMemoryCheckPeriod")
      .internal()
      .doc("The memory check period is used to determine how often we should check whether "
        + "there is a need to request more memory when we try to unroll the given block in memory.")
      .version("2.3.0")
      .longConf
      .createWithDefault(16)

  private[spark] val UNROLL_MEMORY_GROWTH_FACTOR =
    ConfigBuilder("spark.storage.unrollMemoryGrowthFactor")
      .internal()
      .doc("Memory to request as a multiple of the size that used to unroll the block.")
      .version("2.3.0")
      .doubleConf
      .createWithDefault(1.5)

  private[spark] val FORCE_DOWNLOAD_SCHEMES =
    ConfigBuilder("spark.yarn.dist.forceDownloadSchemes")
      .doc("Comma-separated list of schemes for which resources will be downloaded to the " +
        "local disk prior to being added to YARN's distributed cache. For use in cases " +
        "where the YARN service does not support schemes that are supported by Spark, like http, " +
        "https and ftp, or jars required to be in the local YARN client's classpath. Wildcard " +
        "'*' is denoted to download resources for all the schemes.")
      .version("2.3.0")
      .stringConf
      .toSequence
      .createWithDefault(Nil)

  private[spark] val EXTRA_LISTENERS = ConfigBuilder("spark.extraListeners")
    .doc("Class names of listeners to add to SparkContext during initialization.")
    .version("1.3.0")
    .stringConf
    .toSequence
    .createOptional

  private[spark] val SHUFFLE_SPILL_NUM_ELEMENTS_FORCE_SPILL_THRESHOLD =
    ConfigBuilder("spark.shuffle.spill.numElementsForceSpillThreshold")
      .internal()
      .doc("The maximum number of elements in memory before forcing the shuffle sorter to spill. " +
        "By default it's Integer.MAX_VALUE, which means we never force the sorter to spill, " +
        "until we reach some limitations, like the max page size limitation for the pointer " +
        "array in the sorter.")
      .version("1.6.0")
      .intConf
      .createWithDefault(Integer.MAX_VALUE)

  private[spark] val SHUFFLE_MAP_OUTPUT_PARALLEL_AGGREGATION_THRESHOLD =
    ConfigBuilder("spark.shuffle.mapOutput.parallelAggregationThreshold")
      .internal()
      .doc("Multi-thread is used when the number of mappers * shuffle partitions is greater than " +
        "or equal to this threshold. Note that the actual parallelism is calculated by number of " +
        "mappers * shuffle partitions / this threshold + 1, so this threshold should be positive.")
      .version("2.3.0")
      .intConf
      .checkValue(v => v > 0, "The threshold should be positive.")
      .createWithDefault(10000000)

  private[spark] val MAX_RESULT_SIZE = ConfigBuilder("spark.driver.maxResultSize")
    .doc("Size limit for results.")
    .version("1.2.0")
    .bytesConf(ByteUnit.BYTE)
    .createWithDefaultString("1g")

  private[spark] val CREDENTIALS_RENEWAL_INTERVAL_RATIO =
    ConfigBuilder("spark.security.credentials.renewalRatio")
      .doc("Ratio of the credential's expiration time when Spark should fetch new credentials.")
      .version("2.4.0")
      .doubleConf
      .createWithDefault(0.75d)

  private[spark] val CREDENTIALS_RENEWAL_RETRY_WAIT =
    ConfigBuilder("spark.security.credentials.retryWait")
      .doc("How long to wait before retrying to fetch new credentials after a failure.")
      .version("2.4.0")
      .timeConf(TimeUnit.SECONDS)
      .createWithDefaultString("1h")

  private[spark] val SHUFFLE_SORT_INIT_BUFFER_SIZE =
    ConfigBuilder("spark.shuffle.sort.initialBufferSize")
      .internal()
      .version("2.1.0")
      .bytesConf(ByteUnit.BYTE)
      .checkValue(v => v > 0 && v <= Int.MaxValue,
        s"The buffer size must be greater than 0 and less than or equal to ${Int.MaxValue}.")
      .createWithDefault(4096)

  private[spark] val SHUFFLE_COMPRESS =
    ConfigBuilder("spark.shuffle.compress")
      .doc("Whether to compress shuffle output. Compression will use " +
        "spark.io.compression.codec.")
      .version("0.6.0")
      .booleanConf
      .createWithDefault(true)

  private[spark] val SHUFFLE_SPILL_COMPRESS =
    ConfigBuilder("spark.shuffle.spill.compress")
      .doc("Whether to compress data spilled during shuffles. Compression will use " +
        "spark.io.compression.codec.")
      .version("0.9.0")
      .booleanConf
      .createWithDefault(true)

  private[spark] val MAP_STATUS_COMPRESSION_CODEC =
    ConfigBuilder("spark.shuffle.mapStatus.compression.codec")
      .internal()
      .doc("The codec used to compress MapStatus, which is generated by ShuffleMapTask. " +
        "By default, Spark provides four codecs: lz4, lzf, snappy, and zstd. You can also " +
        "use fully qualified class names to specify the codec.")
      .version("3.0.0")
      .stringConf
      .createWithDefault("zstd")

  private[spark] val SHUFFLE_SPILL_INITIAL_MEM_THRESHOLD =
    ConfigBuilder("spark.shuffle.spill.initialMemoryThreshold")
      .internal()
      .doc("Initial threshold for the size of a collection before we start tracking its " +
        "memory usage.")
      .version("1.1.1")
      .bytesConf(ByteUnit.BYTE)
      .createWithDefault(5 * 1024 * 1024)

  private[spark] val SHUFFLE_SPILL_BATCH_SIZE =
    ConfigBuilder("spark.shuffle.spill.batchSize")
      .internal()
      .doc("Size of object batches when reading/writing from serializers.")
      .version("0.9.0")
      .longConf
      .createWithDefault(10000)

  private[spark] val SHUFFLE_SORT_BYPASS_MERGE_THRESHOLD =
    ConfigBuilder("spark.shuffle.sort.bypassMergeThreshold")
      .doc("In the sort-based shuffle manager, avoid merge-sorting data if there is no " +
        "map-side aggregation and there are at most this many reduce partitions")
      .version("1.1.1")
      .intConf
      .createWithDefault(200)

  private[spark] val SHUFFLE_MANAGER =
    ConfigBuilder("spark.shuffle.manager")
      .version("1.1.0")
      .stringConf
      .createWithDefault("sort")

  private[spark] val SHUFFLE_REDUCE_LOCALITY_ENABLE =
    ConfigBuilder("spark.shuffle.reduceLocality.enabled")
      .doc("Whether to compute locality preferences for reduce tasks")
      .version("1.5.0")
      .booleanConf
      .createWithDefault(true)

  private[spark] val SHUFFLE_MAPOUTPUT_MIN_SIZE_FOR_BROADCAST =
    ConfigBuilder("spark.shuffle.mapOutput.minSizeForBroadcast")
      .doc("The size at which we use Broadcast to send the map output statuses to the executors.")
      .version("2.0.0")
      .bytesConf(ByteUnit.BYTE)
      .createWithDefaultString("512k")

  private[spark] val SHUFFLE_MAPOUTPUT_DISPATCHER_NUM_THREADS =
    ConfigBuilder("spark.shuffle.mapOutput.dispatcher.numThreads")
      .version("2.0.0")
      .intConf
      .createWithDefault(8)

  private[spark] val SHUFFLE_DETECT_CORRUPT =
    ConfigBuilder("spark.shuffle.detectCorrupt")
      .doc("Whether to detect any corruption in fetched blocks.")
      .version("2.2.0")
      .booleanConf
      .createWithDefault(true)

  private[spark] val SHUFFLE_DETECT_CORRUPT_MEMORY =
    ConfigBuilder("spark.shuffle.detectCorrupt.useExtraMemory")
      .doc("If enabled, part of a compressed/encrypted stream will be de-compressed/de-crypted " +
        "by using extra memory to detect early corruption. Any IOException thrown will cause " +
        "the task to be retried once and if it fails again with same exception, then " +
        "FetchFailedException will be thrown to retry previous stage")
      .version("3.0.0")
      .booleanConf
      .createWithDefault(false)

  private[spark] val SHUFFLE_SYNC =
    ConfigBuilder("spark.shuffle.sync")
      .doc("Whether to force outstanding writes to disk.")
      .version("0.8.0")
      .booleanConf
      .createWithDefault(false)

  private[spark] val SHUFFLE_UNSAFE_FAST_MERGE_ENABLE =
    ConfigBuilder("spark.shuffle.unsafe.fastMergeEnabled")
      .doc("Whether to perform a fast spill merge.")
      .version("1.4.0")
      .booleanConf
      .createWithDefault(true)

  private[spark] val SHUFFLE_SORT_USE_RADIXSORT =
    ConfigBuilder("spark.shuffle.sort.useRadixSort")
      .doc("Whether to use radix sort for sorting in-memory partition ids. Radix sort is much " +
        "faster, but requires additional memory to be reserved memory as pointers are added.")
      .version("2.0.0")
      .booleanConf
      .createWithDefault(true)

  private[spark] val SHUFFLE_MIN_NUM_PARTS_TO_HIGHLY_COMPRESS =
    ConfigBuilder("spark.shuffle.minNumPartitionsToHighlyCompress")
      .internal()
      .doc("Number of partitions to determine if MapStatus should use HighlyCompressedMapStatus")
      .version("2.4.0")
      .intConf
      .checkValue(v => v > 0, "The value should be a positive integer.")
      .createWithDefault(2000)

  private[spark] val SHUFFLE_USE_OLD_FETCH_PROTOCOL =
    ConfigBuilder("spark.shuffle.useOldFetchProtocol")
      .doc("Whether to use the old protocol while doing the shuffle block fetching. " +
        "It is only enabled while we need the compatibility in the scenario of new Spark " +
        "version job fetching shuffle blocks from old version external shuffle service.")
      .version("3.0.0")
      .booleanConf
      .createWithDefault(false)

  private[spark] val SHUFFLE_HOST_LOCAL_DISK_READING_ENABLED =
    ConfigBuilder("spark.shuffle.readHostLocalDisk")
<<<<<<< HEAD
      .doc(s"If enabled (and `${SHUFFLE_USE_OLD_FETCH_PROTOCOL.key}` is disabled and external " +
        s"shuffle `${SHUFFLE_SERVICE_ENABLED.key}` is enabled), shuffle " +
        "blocks requested from those block managers which are running on the same host are read " +
        "from the disk directly instead of being fetched as remote blocks over the network.")
=======
      .doc(s"If enabled (and `${SHUFFLE_USE_OLD_FETCH_PROTOCOL.key}` is disabled, shuffle " +
        "blocks requested from those block managers which are running on the same host are " +
        "read from the disk directly instead of being fetched as remote blocks over the network.")
>>>>>>> a630e8d1
      .version("3.0.0")
      .booleanConf
      .createWithDefault(true)

  private[spark] val STORAGE_LOCAL_DISK_BY_EXECUTORS_CACHE_SIZE =
    ConfigBuilder("spark.storage.localDiskByExecutors.cacheSize")
      .doc("The max number of executors for which the local dirs are stored. This size is " +
        "both applied for the driver and both for the executors side to avoid having an " +
        "unbounded store. This cache will be used to avoid the network in case of fetching disk " +
        s"persisted RDD blocks or shuffle blocks " +
        s"(when `${SHUFFLE_HOST_LOCAL_DISK_READING_ENABLED.key}` is set) from the same host.")
      .version("3.0.0")
      .intConf
      .createWithDefault(1000)

  private[spark] val MEMORY_MAP_LIMIT_FOR_TESTS =
    ConfigBuilder("spark.storage.memoryMapLimitForTests")
      .internal()
      .doc("For testing only, controls the size of chunks when memory mapping a file")
      .version("2.3.0")
      .bytesConf(ByteUnit.BYTE)
      .createWithDefault(ByteArrayMethods.MAX_ROUNDED_ARRAY_LENGTH)

  private[spark] val BARRIER_SYNC_TIMEOUT =
    ConfigBuilder("spark.barrier.sync.timeout")
      .doc("The timeout in seconds for each barrier() call from a barrier task. If the " +
        "coordinator didn't receive all the sync messages from barrier tasks within the " +
        "configured time, throw a SparkException to fail all the tasks. The default value is set " +
        "to 31536000(3600 * 24 * 365) so the barrier() call shall wait for one year.")
      .version("2.4.0")
      .timeConf(TimeUnit.SECONDS)
      .checkValue(v => v > 0, "The value should be a positive time value.")
      .createWithDefaultString("365d")

  private[spark] val UNSCHEDULABLE_TASKSET_TIMEOUT =
    ConfigBuilder("spark.scheduler.excludeOnFailure.unschedulableTaskSetTimeout")
      .doc("The timeout in seconds to wait to acquire a new executor and schedule a task " +
<<<<<<< HEAD
        "before aborting a TaskSet which is unschedulable because of being completely blacklisted.")
      .version("2.4.1")
=======
        "before aborting a TaskSet which is unschedulable because all executors are " +
        "excluded due to failures.")
      .version("3.1.0")
      .withAlternative("spark.scheduler.blacklist.unschedulableTaskSetTimeout")
>>>>>>> a630e8d1
      .timeConf(TimeUnit.SECONDS)
      .checkValue(v => v >= 0, "The value should be a non negative time value.")
      .createWithDefault(120)

  private[spark] val BARRIER_MAX_CONCURRENT_TASKS_CHECK_INTERVAL =
    ConfigBuilder("spark.scheduler.barrier.maxConcurrentTasksCheck.interval")
      .doc("Time in seconds to wait between a max concurrent tasks check failure and the next " +
        "check. A max concurrent tasks check ensures the cluster can launch more concurrent " +
        "tasks than required by a barrier stage on job submitted. The check can fail in case " +
        "a cluster has just started and not enough executors have registered, so we wait for a " +
        "little while and try to perform the check again. If the check fails more than a " +
        "configured max failure times for a job then fail current job submission. Note this " +
        "config only applies to jobs that contain one or more barrier stages, we won't perform " +
        "the check on non-barrier jobs.")
      .version("2.4.0")
      .timeConf(TimeUnit.SECONDS)
      .createWithDefaultString("15s")

  private[spark] val BARRIER_MAX_CONCURRENT_TASKS_CHECK_MAX_FAILURES =
    ConfigBuilder("spark.scheduler.barrier.maxConcurrentTasksCheck.maxFailures")
      .doc("Number of max concurrent tasks check failures allowed before fail a job submission. " +
        "A max concurrent tasks check ensures the cluster can launch more concurrent tasks than " +
        "required by a barrier stage on job submitted. The check can fail in case a cluster " +
        "has just started and not enough executors have registered, so we wait for a little " +
        "while and try to perform the check again. If the check fails more than a configured " +
        "max failure times for a job then fail current job submission. Note this config only " +
        "applies to jobs that contain one or more barrier stages, we won't perform the check on " +
        "non-barrier jobs.")
      .version("2.4.0")
      .intConf
      .checkValue(v => v > 0, "The max failures should be a positive value.")
      .createWithDefault(40)

  private[spark] val UNSAFE_EXCEPTION_ON_MEMORY_LEAK =
    ConfigBuilder("spark.unsafe.exceptionOnMemoryLeak")
      .internal()
      .version("1.4.0")
      .booleanConf
      .createWithDefault(false)

  private[spark] val UNSAFE_SORTER_SPILL_READ_AHEAD_ENABLED =
    ConfigBuilder("spark.unsafe.sorter.spill.read.ahead.enabled")
      .internal()
      .version("2.3.0")
      .booleanConf
      .createWithDefault(true)

  private[spark] val UNSAFE_SORTER_SPILL_READER_BUFFER_SIZE =
    ConfigBuilder("spark.unsafe.sorter.spill.reader.buffer.size")
      .internal()
      .version("2.1.0")
      .bytesConf(ByteUnit.BYTE)
      .checkValue(v => 1024 * 1024 <= v && v <= MAX_BUFFER_SIZE_BYTES,
        s"The value must be in allowed range [1,048,576, ${MAX_BUFFER_SIZE_BYTES}].")
      .createWithDefault(1024 * 1024)

  private[spark] val DEFAULT_PLUGINS_LIST = "spark.plugins.defaultList"

  private[spark] val PLUGINS =
    ConfigBuilder("spark.plugins")
      .withPrepended(DEFAULT_PLUGINS_LIST, separator = ",")
      .doc("Comma-separated list of class names implementing " +
        "org.apache.spark.api.plugin.SparkPlugin to load into the application.")
      .version("3.0.0")
      .stringConf
      .toSequence
      .createWithDefault(Nil)

  private[spark] val CLEANER_PERIODIC_GC_INTERVAL =
    ConfigBuilder("spark.cleaner.periodicGC.interval")
      .version("1.6.0")
      .timeConf(TimeUnit.SECONDS)
      .createWithDefaultString("30min")

  private[spark] val CLEANER_REFERENCE_TRACKING =
    ConfigBuilder("spark.cleaner.referenceTracking")
      .version("1.0.0")
      .booleanConf
      .createWithDefault(true)

  private[spark] val CLEANER_REFERENCE_TRACKING_BLOCKING =
    ConfigBuilder("spark.cleaner.referenceTracking.blocking")
      .version("1.0.0")
      .booleanConf
      .createWithDefault(true)

  private[spark] val CLEANER_REFERENCE_TRACKING_BLOCKING_SHUFFLE =
    ConfigBuilder("spark.cleaner.referenceTracking.blocking.shuffle")
      .version("1.1.1")
      .booleanConf
      .createWithDefault(false)

  private[spark] val CLEANER_REFERENCE_TRACKING_CLEAN_CHECKPOINTS =
    ConfigBuilder("spark.cleaner.referenceTracking.cleanCheckpoints")
      .version("1.4.0")
      .booleanConf
      .createWithDefault(false)

  private[spark] val EXECUTOR_LOGS_ROLLING_STRATEGY =
    ConfigBuilder("spark.executor.logs.rolling.strategy")
      .version("1.1.0")
      .stringConf
      .createWithDefault("")

  private[spark] val EXECUTOR_LOGS_ROLLING_TIME_INTERVAL =
    ConfigBuilder("spark.executor.logs.rolling.time.interval")
      .version("1.1.0")
      .stringConf
      .createWithDefault("daily")

  private[spark] val EXECUTOR_LOGS_ROLLING_MAX_SIZE =
    ConfigBuilder("spark.executor.logs.rolling.maxSize")
      .version("1.4.0")
      .stringConf
      .createWithDefault((1024 * 1024).toString)

  private[spark] val EXECUTOR_LOGS_ROLLING_MAX_RETAINED_FILES =
    ConfigBuilder("spark.executor.logs.rolling.maxRetainedFiles")
      .version("1.1.0")
      .intConf
      .createWithDefault(-1)

  private[spark] val EXECUTOR_LOGS_ROLLING_ENABLE_COMPRESSION =
    ConfigBuilder("spark.executor.logs.rolling.enableCompression")
      .version("2.0.2")
      .booleanConf
      .createWithDefault(false)

  private[spark] val MASTER_REST_SERVER_ENABLED = ConfigBuilder("spark.master.rest.enabled")
    .version("1.3.0")
    .booleanConf
    .createWithDefault(false)

  private[spark] val MASTER_REST_SERVER_PORT = ConfigBuilder("spark.master.rest.port")
    .version("1.3.0")
    .intConf
    .createWithDefault(6066)

  private[spark] val MASTER_UI_PORT = ConfigBuilder("spark.master.ui.port")
    .version("1.1.0")
    .intConf
    .createWithDefault(8080)

  private[spark] val IO_COMPRESSION_SNAPPY_BLOCKSIZE =
    ConfigBuilder("spark.io.compression.snappy.blockSize")
      .doc("Block size in bytes used in Snappy compression, in the case when " +
        "Snappy compression codec is used. Lowering this block size " +
        "will also lower shuffle memory usage when Snappy is used")
      .version("1.4.0")
      .bytesConf(ByteUnit.BYTE)
      .createWithDefaultString("32k")

  private[spark] val IO_COMPRESSION_LZ4_BLOCKSIZE =
    ConfigBuilder("spark.io.compression.lz4.blockSize")
      .doc("Block size in bytes used in LZ4 compression, in the case when LZ4 compression" +
        "codec is used. Lowering this block size will also lower shuffle memory " +
        "usage when LZ4 is used.")
      .version("1.4.0")
      .bytesConf(ByteUnit.BYTE)
      .createWithDefaultString("32k")

  private[spark] val IO_COMPRESSION_CODEC =
    ConfigBuilder("spark.io.compression.codec")
      .doc("The codec used to compress internal data such as RDD partitions, event log, " +
        "broadcast variables and shuffle outputs. By default, Spark provides four codecs: " +
        "lz4, lzf, snappy, and zstd. You can also use fully qualified class names to specify " +
        "the codec")
      .version("0.8.0")
      .stringConf
      .createWithDefaultString("lz4")

  private[spark] val IO_COMPRESSION_ZSTD_BUFFERSIZE =
    ConfigBuilder("spark.io.compression.zstd.bufferSize")
      .doc("Buffer size in bytes used in Zstd compression, in the case when Zstd " +
        "compression codec is used. Lowering this size will lower the shuffle " +
        "memory usage when Zstd is used, but it might increase the compression " +
        "cost because of excessive JNI call overhead")
      .version("2.3.0")
      .bytesConf(ByteUnit.BYTE)
      .createWithDefaultString("32k")

  private[spark] val IO_COMPRESSION_ZSTD_LEVEL =
    ConfigBuilder("spark.io.compression.zstd.level")
      .doc("Compression level for Zstd compression codec. Increasing the compression " +
        "level will result in better compression at the expense of more CPU and memory")
      .version("2.3.0")
      .intConf
      .createWithDefault(1)

  private[spark] val IO_WARNING_LARGEFILETHRESHOLD =
    ConfigBuilder("spark.io.warning.largeFileThreshold")
      .internal()
      .doc("If the size in bytes of a file loaded by Spark exceeds this threshold, " +
        "a warning is logged with the possible reasons.")
      .version("3.0.0")
      .bytesConf(ByteUnit.BYTE)
      .createWithDefault(1024 * 1024 * 1024)

  private[spark] val EVENT_LOG_COMPRESSION_CODEC =
    ConfigBuilder("spark.eventLog.compression.codec")
      .doc("The codec used to compress event log. By default, Spark provides four codecs: " +
        "lz4, lzf, snappy, and zstd. You can also use fully qualified class names to specify " +
        "the codec. If this is not given, spark.io.compression.codec will be used.")
      .version("3.0.0")
      .fallbackConf(IO_COMPRESSION_CODEC)

  private[spark] val BUFFER_SIZE =
    ConfigBuilder("spark.buffer.size")
      .version("0.5.0")
      .intConf
      .checkValue(_ >= 0, "The buffer size must not be negative")
      .createWithDefault(65536)

  private[spark] val LOCALITY_WAIT_PROCESS = ConfigBuilder("spark.locality.wait.process")
    .version("0.8.0")
    .fallbackConf(LOCALITY_WAIT)

  private[spark] val LOCALITY_WAIT_NODE = ConfigBuilder("spark.locality.wait.node")
    .version("0.8.0")
    .fallbackConf(LOCALITY_WAIT)

  private[spark] val LOCALITY_WAIT_RACK = ConfigBuilder("spark.locality.wait.rack")
    .version("0.8.0")
    .fallbackConf(LOCALITY_WAIT)

  private[spark] val REDUCER_MAX_SIZE_IN_FLIGHT = ConfigBuilder("spark.reducer.maxSizeInFlight")
    .doc("Maximum size of map outputs to fetch simultaneously from each reduce task, " +
      "in MiB unless otherwise specified. Since each output requires us to create a " +
      "buffer to receive it, this represents a fixed memory overhead per reduce task, " +
      "so keep it small unless you have a large amount of memory")
    .version("1.4.0")
    .bytesConf(ByteUnit.MiB)
    .createWithDefaultString("48m")

  private[spark] val REDUCER_MAX_REQS_IN_FLIGHT = ConfigBuilder("spark.reducer.maxReqsInFlight")
    .doc("This configuration limits the number of remote requests to fetch blocks at " +
      "any given point. When the number of hosts in the cluster increase, " +
      "it might lead to very large number of inbound connections to one or more nodes, " +
      "causing the workers to fail under load. By allowing it to limit the number of " +
      "fetch requests, this scenario can be mitigated")
    .version("2.0.0")
    .intConf
    .createWithDefault(Int.MaxValue)

  private[spark] val BROADCAST_COMPRESS = ConfigBuilder("spark.broadcast.compress")
    .doc("Whether to compress broadcast variables before sending them. " +
      "Generally a good idea. Compression will use spark.io.compression.codec")
    .version("0.6.0")
    .booleanConf.createWithDefault(true)

  private[spark] val BROADCAST_BLOCKSIZE = ConfigBuilder("spark.broadcast.blockSize")
    .doc("Size of each piece of a block for TorrentBroadcastFactory, in " +
      "KiB unless otherwise specified. Too large a value decreases " +
      "parallelism during broadcast (makes it slower); however, " +
      "if it is too small, BlockManager might take a performance hit")
    .version("0.5.0")
    .bytesConf(ByteUnit.KiB)
    .createWithDefaultString("4m")

  private[spark] val BROADCAST_CHECKSUM = ConfigBuilder("spark.broadcast.checksum")
    .doc("Whether to enable checksum for broadcast. If enabled, " +
      "broadcasts will include a checksum, which can help detect " +
      "corrupted blocks, at the cost of computing and sending a little " +
      "more data. It's possible to disable it if the network has other " +
      "mechanisms to guarantee data won't be corrupted during broadcast")
    .version("2.1.1")
    .booleanConf
    .createWithDefault(true)

  private[spark] val BROADCAST_FOR_UDF_COMPRESSION_THRESHOLD =
    ConfigBuilder("spark.broadcast.UDFCompressionThreshold")
      .doc("The threshold at which user-defined functions (UDFs) and Python RDD commands " +
        "are compressed by broadcast in bytes unless otherwise specified")
      .version("3.0.0")
      .bytesConf(ByteUnit.BYTE)
      .checkValue(v => v >= 0, "The threshold should be non-negative.")
      .createWithDefault(1L * 1024 * 1024)

  private[spark] val RDD_COMPRESS = ConfigBuilder("spark.rdd.compress")
    .doc("Whether to compress serialized RDD partitions " +
      "(e.g. for StorageLevel.MEMORY_ONLY_SER in Scala " +
      "or StorageLevel.MEMORY_ONLY in Python). Can save substantial " +
      "space at the cost of some extra CPU time. " +
      "Compression will use spark.io.compression.codec")
    .version("0.6.0")
    .booleanConf
    .createWithDefault(false)

  private[spark] val RDD_PARALLEL_LISTING_THRESHOLD =
    ConfigBuilder("spark.rdd.parallelListingThreshold")
      .version("2.0.0")
      .intConf
      .createWithDefault(10)

  private[spark] val RDD_LIMIT_SCALE_UP_FACTOR =
    ConfigBuilder("spark.rdd.limit.scaleUpFactor")
      .version("2.1.0")
      .intConf
      .createWithDefault(4)

  private[spark] val SERIALIZER = ConfigBuilder("spark.serializer")
    .version("0.5.0")
    .stringConf
    .createWithDefault("org.apache.spark.serializer.JavaSerializer")

  private[spark] val SERIALIZER_OBJECT_STREAM_RESET =
    ConfigBuilder("spark.serializer.objectStreamReset")
      .version("1.0.0")
      .intConf
      .createWithDefault(100)

  private[spark] val SERIALIZER_EXTRA_DEBUG_INFO = ConfigBuilder("spark.serializer.extraDebugInfo")
    .version("1.3.0")
    .booleanConf
    .createWithDefault(true)

  private[spark] val JARS = ConfigBuilder("spark.jars")
    .version("0.9.0")
    .stringConf
    .toSequence
    .createWithDefault(Nil)

  private[spark] val FILES = ConfigBuilder("spark.files")
    .version("1.0.0")
<<<<<<< HEAD
=======
    .stringConf
    .toSequence
    .createWithDefault(Nil)

  private[spark] val ARCHIVES = ConfigBuilder("spark.archives")
    .version("3.1.0")
    .doc("Comma-separated list of archives to be extracted into the working directory of each " +
      "executor. .jar, .tar.gz, .tgz and .zip are supported. You can specify the directory " +
      "name to unpack via adding '#' after the file name to unpack, for example, " +
      "'file.zip#directory'. This configuration is experimental.")
>>>>>>> a630e8d1
    .stringConf
    .toSequence
    .createWithDefault(Nil)

  private[spark] val SUBMIT_DEPLOY_MODE = ConfigBuilder("spark.submit.deployMode")
    .version("1.5.0")
    .stringConf
    .createWithDefault("client")

  private[spark] val SUBMIT_PYTHON_FILES = ConfigBuilder("spark.submit.pyFiles")
    .version("1.0.1")
    .stringConf
    .toSequence
    .createWithDefault(Nil)

  private[spark] val SCHEDULER_ALLOCATION_FILE =
    ConfigBuilder("spark.scheduler.allocation.file")
      .version("0.8.1")
      .stringConf
      .createOptional

  private[spark] val SCHEDULER_MIN_REGISTERED_RESOURCES_RATIO =
    ConfigBuilder("spark.scheduler.minRegisteredResourcesRatio")
      .version("1.1.1")
      .doubleConf
      .createOptional

  private[spark] val SCHEDULER_MAX_REGISTERED_RESOURCE_WAITING_TIME =
    ConfigBuilder("spark.scheduler.maxRegisteredResourcesWaitingTime")
      .version("1.1.1")
      .timeConf(TimeUnit.MILLISECONDS)
      .createWithDefaultString("30s")

  private[spark] val SCHEDULER_MODE =
    ConfigBuilder("spark.scheduler.mode")
      .version("0.8.0")
      .stringConf
      .transform(_.toUpperCase(Locale.ROOT))
      .createWithDefault(SchedulingMode.FIFO.toString)

  private[spark] val SCHEDULER_REVIVE_INTERVAL =
    ConfigBuilder("spark.scheduler.revive.interval")
      .version("0.8.1")
      .timeConf(TimeUnit.MILLISECONDS)
      .createOptional

  private[spark] val SPECULATION_ENABLED =
    ConfigBuilder("spark.speculation")
      .version("0.6.0")
      .booleanConf
      .createWithDefault(false)

  private[spark] val SPECULATION_INTERVAL =
    ConfigBuilder("spark.speculation.interval")
      .version("0.6.0")
      .timeConf(TimeUnit.MILLISECONDS)
      .createWithDefault(100)

  private[spark] val SPECULATION_MULTIPLIER =
    ConfigBuilder("spark.speculation.multiplier")
      .version("0.6.0")
      .doubleConf
      .createWithDefault(1.5)

  private[spark] val SPECULATION_QUANTILE =
    ConfigBuilder("spark.speculation.quantile")
      .version("0.6.0")
      .doubleConf
      .createWithDefault(0.75)

  private[spark] val SPECULATION_TASK_DURATION_THRESHOLD =
    ConfigBuilder("spark.speculation.task.duration.threshold")
      .doc("Task duration after which scheduler would try to speculative run the task. If " +
        "provided, tasks would be speculatively run if current stage contains less tasks " +
        "than or equal to the number of slots on a single executor and the task is taking " +
        "longer time than the threshold. This config helps speculate stage with very few " +
        "tasks. Regular speculation configs may also apply if the executor slots are " +
        "large enough. E.g. tasks might be re-launched if there are enough successful runs " +
        "even though the threshold hasn't been reached. The number of slots is computed based " +
        "on the conf values of spark.executor.cores and spark.task.cpus minimum 1.")
      .version("3.0.0")
      .timeConf(TimeUnit.MILLISECONDS)
      .createOptional

  private[spark] val DECOMMISSION_ENABLED =
    ConfigBuilder("spark.decommission.enabled")
      .doc("When decommission enabled, Spark will try its best to shutdown the executor " +
        s"gracefully. Spark will try to migrate all the RDD blocks (controlled by " +
        s"${STORAGE_DECOMMISSION_RDD_BLOCKS_ENABLED.key}) and shuffle blocks (controlled by " +
        s"${STORAGE_DECOMMISSION_SHUFFLE_BLOCKS_ENABLED.key}) from the decommissioning " +
        s"executor to a remote executor when ${STORAGE_DECOMMISSION_ENABLED.key} is enabled. " +
        s"With decommission enabled, Spark will also decommission an executor instead of " +
        s"killing when ${DYN_ALLOCATION_ENABLED.key} enabled.")
      .version("3.1.0")
      .booleanConf
      .createWithDefault(false)

  private[spark] val EXECUTOR_DECOMMISSION_KILL_INTERVAL =
    ConfigBuilder("spark.executor.decommission.killInterval")
      .doc("Duration after which a decommissioned executor will be killed forcefully." +
        "This config is useful for cloud environments where we know in advance when " +
        "an executor is going to go down after decommissioning signal i.e. around 2 mins " +
        "in aws spot nodes, 1/2 hrs in spot block nodes etc. This config is currently " +
        "used to decide what tasks running on decommission executors to speculate.")
      .version("3.1.0")
      .timeConf(TimeUnit.SECONDS)
      .createOptional

  private[spark] val STAGING_DIR = ConfigBuilder("spark.yarn.stagingDir")
    .doc("Staging directory used while submitting applications.")
    .version("2.0.0")
    .stringConf
    .createOptional

  private[spark] val BUFFER_PAGESIZE = ConfigBuilder("spark.buffer.pageSize")
    .doc("The amount of memory used per page in bytes")
    .version("1.5.0")
    .bytesConf(ByteUnit.BYTE)
    .createOptional

<<<<<<< HEAD
=======
  private[spark] val RESOURCE_PROFILE_MERGE_CONFLICTS =
    ConfigBuilder("spark.scheduler.resource.profileMergeConflicts")
      .doc("If set to true, Spark will merge ResourceProfiles when different profiles " +
        "are specified in RDDs that get combined into a single stage. When they are merged, " +
        "Spark chooses the maximum of each resource and creates a new ResourceProfile. The " +
        "default of false results in Spark throwing an exception if multiple different " +
        "ResourceProfiles are found in RDDs going into the same stage.")
      .version("3.1.0")
      .booleanConf
      .createWithDefault(false)

  private[spark] val STANDALONE_SUBMIT_WAIT_APP_COMPLETION =
    ConfigBuilder("spark.standalone.submit.waitAppCompletion")
      .doc("In standalone cluster mode, controls whether the client waits to exit until the " +
        "application completes. If set to true, the client process will stay alive polling " +
        "the driver's status. Otherwise, the client process will exit after submission.")
      .version("3.1.0")
      .booleanConf
      .createWithDefault(false)

>>>>>>> a630e8d1
  private[spark] val EXECUTOR_ALLOW_SPARK_CONTEXT =
    ConfigBuilder("spark.executor.allowSparkContext")
      .doc("If set to true, SparkContext can be created in executors.")
      .version("3.0.1")
      .booleanConf
<<<<<<< HEAD
      .createWithDefault(true)
=======
      .createWithDefault(false)

  private[spark] val EXECUTOR_KILL_ON_FATAL_ERROR_DEPTH =
    ConfigBuilder("spark.executor.killOnFatalError.depth")
      .doc("The max depth of the exception chain in a failed task Spark will search for a fatal " +
        "error to check whether it should kill an executor. 0 means not checking any fatal " +
        "error, 1 means checking only the exception but not the cause, and so on.")
      .internal()
      .version("3.1.0")
      .intConf
      .checkValue(_ >= 0, "needs to be a non-negative value")
      .createWithDefault(5)

  private[spark] val PUSH_BASED_SHUFFLE_ENABLED =
    ConfigBuilder("spark.shuffle.push.enabled")
      .doc("Set to 'true' to enable push-based shuffle on the client side and this works in " +
        "conjunction with the server side flag spark.shuffle.server.mergedShuffleFileManagerImpl " +
        "which needs to be set with the appropriate " +
        "org.apache.spark.network.shuffle.MergedShuffleFileManager implementation for push-based " +
        "shuffle to be enabled")
      .version("3.1.0")
      .booleanConf
      .createWithDefault(false)

  private[spark] val SHUFFLE_MERGER_MAX_RETAINED_LOCATIONS =
    ConfigBuilder("spark.shuffle.push.maxRetainedMergerLocations")
      .doc("Maximum number of shuffle push merger locations cached for push based shuffle. " +
        "Currently, shuffle push merger locations are nothing but external shuffle services " +
        "which are responsible for handling pushed blocks and merging them and serving " +
        "merged blocks for later shuffle fetch.")
      .version("3.1.0")
      .intConf
      .createWithDefault(500)

  private[spark] val SHUFFLE_MERGER_LOCATIONS_MIN_THRESHOLD_RATIO =
    ConfigBuilder("spark.shuffle.push.mergersMinThresholdRatio")
      .doc("The minimum number of shuffle merger locations required to enable push based " +
        "shuffle for a stage. This is specified as a ratio of the number of partitions in " +
        "the child stage. For example, a reduce stage which has 100 partitions and uses the " +
        "default value 0.05 requires at least 5 unique merger locations to enable push based " +
        "shuffle. Merger locations are currently defined as external shuffle services.")
      .version("3.1.0")
      .doubleConf
      .createWithDefault(0.05)

  private[spark] val SHUFFLE_MERGER_LOCATIONS_MIN_STATIC_THRESHOLD =
    ConfigBuilder("spark.shuffle.push.mergersMinStaticThreshold")
      .doc(s"The static threshold for number of shuffle push merger locations should be " +
        "available in order to enable push based shuffle for a stage. Note this config " +
        s"works in conjunction with ${SHUFFLE_MERGER_LOCATIONS_MIN_THRESHOLD_RATIO.key}. " +
        "Maximum of spark.shuffle.push.mergersMinStaticThreshold and " +
        s"${SHUFFLE_MERGER_LOCATIONS_MIN_THRESHOLD_RATIO.key} ratio number of mergers needed to " +
        "enable push based shuffle for a stage. For eg: with 1000 partitions for the child " +
        "stage with spark.shuffle.push.mergersMinStaticThreshold as 5 and " +
        s"${SHUFFLE_MERGER_LOCATIONS_MIN_THRESHOLD_RATIO.key} set to 0.05, we would need " +
        "at least 50 mergers to enable push based shuffle for that stage.")
      .version("3.1.0")
      .doubleConf
      .createWithDefault(5)
>>>>>>> a630e8d1
}<|MERGE_RESOLUTION|>--- conflicted
+++ resolved
@@ -309,13 +309,8 @@
     .createWithDefaultString("1g")
 
   private[spark] val EXECUTOR_MEMORY_OVERHEAD = ConfigBuilder("spark.executor.memoryOverhead")
-<<<<<<< HEAD
-    .doc("The amount of non-heap memory to be allocated per executor in cluster mode, " +
-      "in MiB unless otherwise specified.")
-=======
     .doc("The amount of non-heap memory to be allocated per executor, in MiB unless otherwise" +
       " specified.")
->>>>>>> a630e8d1
     .version("2.3.0")
     .bytesConf(ByteUnit.MiB)
     .createOptional
@@ -424,8 +419,6 @@
       .version("1.1.1")
       .intConf
       .createWithDefault(1)
-<<<<<<< HEAD
-=======
 
   private[spark] val STORAGE_DECOMMISSION_ENABLED =
     ConfigBuilder("spark.storage.decommission.enabled")
@@ -487,7 +480,6 @@
       .stringConf
       .checkValue(_.endsWith(java.io.File.separator), "Path should end with separator.")
       .createOptional
->>>>>>> a630e8d1
 
   private[spark] val STORAGE_REPLICATION_TOPOLOGY_FILE =
     ConfigBuilder("spark.storage.replication.topologyFile")
@@ -507,16 +499,10 @@
       .timeConf(TimeUnit.MILLISECONDS)
       .createWithDefaultString("60s")
 
-<<<<<<< HEAD
-  private[spark] val STORAGE_BLOCKMANAGER_SLAVE_TIMEOUT =
-    ConfigBuilder("spark.storage.blockManagerSlaveTimeoutMs")
-      .version("0.7.0")
-=======
   private[spark] val STORAGE_BLOCKMANAGER_HEARTBEAT_TIMEOUT =
     ConfigBuilder("spark.storage.blockManagerHeartbeatTimeoutMs")
       .version("0.7.0")
       .withAlternative("spark.storage.blockManagerSlaveTimeoutMs")
->>>>>>> a630e8d1
       .timeConf(TimeUnit.MILLISECONDS)
       .createOptional
 
@@ -667,11 +653,7 @@
       .createWithDefault(true)
 
   private[spark] val SHUFFLE_SERVICE_PORT =
-<<<<<<< HEAD
     ConfigBuilder("spark.shuffle.service.port").version("1.2.0").intConf.createWithDefault(7447)
-=======
-    ConfigBuilder("spark.shuffle.service.port").version("1.2.0").intConf.createWithDefault(7337)
->>>>>>> a630e8d1
 
   private[spark] val KEYTAB = ConfigBuilder("spark.kerberos.keytab")
     .doc("Location of user's keytab.")
@@ -684,12 +666,8 @@
     .stringConf
     .createOptional
 
-<<<<<<< HEAD
   private[spark] val KERBEROS_RELOGIN_PERIOD = ConfigBuilder("spark.yarn.kerberos.relogin.period")
-=======
-  private[spark] val KERBEROS_RELOGIN_PERIOD = ConfigBuilder("spark.kerberos.relogin.period")
->>>>>>> a630e8d1
-    .version("3.0.0")
+    .version("2.3.0")
     .timeConf(TimeUnit.SECONDS)
     .createWithDefaultString("1m")
 
@@ -761,97 +739,49 @@
       .booleanConf
       .createWithDefault(true)
 
-<<<<<<< HEAD
-  // Blacklist confs
-  private[spark] val BLACKLIST_ENABLED =
-    ConfigBuilder("spark.blacklist.enabled")
-      .version("2.1.0")
-=======
   private[spark] val EXCLUDE_ON_FAILURE_ENABLED =
     ConfigBuilder("spark.excludeOnFailure.enabled")
       .version("3.1.0")
       .withAlternative("spark.blacklist.enabled")
->>>>>>> a630e8d1
       .booleanConf
       .createOptional
 
   private[spark] val MAX_TASK_ATTEMPTS_PER_EXECUTOR =
-<<<<<<< HEAD
-    ConfigBuilder("spark.blacklist.task.maxTaskAttemptsPerExecutor")
-      .version("2.1.0")
-=======
     ConfigBuilder("spark.excludeOnFailure.task.maxTaskAttemptsPerExecutor")
       .version("3.1.0")
       .withAlternative("spark.blacklist.task.maxTaskAttemptsPerExecutor")
->>>>>>> a630e8d1
       .intConf
       .createWithDefault(1)
 
   private[spark] val MAX_TASK_ATTEMPTS_PER_NODE =
-<<<<<<< HEAD
-    ConfigBuilder("spark.blacklist.task.maxTaskAttemptsPerNode")
-      .version("2.1.0")
-=======
     ConfigBuilder("spark.excludeOnFailure.task.maxTaskAttemptsPerNode")
       .version("3.1.0")
       .withAlternative("spark.blacklist.task.maxTaskAttemptsPerNode")
->>>>>>> a630e8d1
       .intConf
       .createWithDefault(2)
 
   private[spark] val MAX_FAILURES_PER_EXEC =
-<<<<<<< HEAD
-    ConfigBuilder("spark.blacklist.application.maxFailedTasksPerExecutor")
-      .version("2.2.0")
-=======
     ConfigBuilder("spark.excludeOnFailure.application.maxFailedTasksPerExecutor")
       .version("3.1.0")
       .withAlternative("spark.blacklist.application.maxFailedTasksPerExecutor")
->>>>>>> a630e8d1
       .intConf
       .createWithDefault(2)
 
   private[spark] val MAX_FAILURES_PER_EXEC_STAGE =
-<<<<<<< HEAD
-    ConfigBuilder("spark.blacklist.stage.maxFailedTasksPerExecutor")
-      .version("2.1.0")
-=======
     ConfigBuilder("spark.excludeOnFailure.stage.maxFailedTasksPerExecutor")
       .version("3.1.0")
       .withAlternative("spark.blacklist.stage.maxFailedTasksPerExecutor")
->>>>>>> a630e8d1
       .intConf
       .createWithDefault(2)
 
   private[spark] val MAX_FAILED_EXEC_PER_NODE =
-<<<<<<< HEAD
-    ConfigBuilder("spark.blacklist.application.maxFailedExecutorsPerNode")
-      .version("2.2.0")
-=======
     ConfigBuilder("spark.excludeOnFailure.application.maxFailedExecutorsPerNode")
       .version("3.1.0")
       .withAlternative("spark.blacklist.application.maxFailedExecutorsPerNode")
->>>>>>> a630e8d1
       .intConf
       .createWithDefault(2)
 
   private[spark] val MAX_FAILED_EXEC_PER_NODE_STAGE =
-<<<<<<< HEAD
-    ConfigBuilder("spark.blacklist.stage.maxFailedExecutorsPerNode")
-      .version("2.1.0")
-      .intConf
-      .createWithDefault(2)
-
-  private[spark] val BLACKLIST_TIMEOUT_CONF =
-    ConfigBuilder("spark.blacklist.timeout")
-      .version("2.1.0")
-      .timeConf(TimeUnit.MILLISECONDS)
-      .createOptional
-
-  private[spark] val BLACKLIST_KILL_ENABLED =
-    ConfigBuilder("spark.blacklist.killBlacklistedExecutors")
-      .version("2.2.0")
-=======
     ConfigBuilder("spark.excludeOnFailure.stage.maxFailedExecutorsPerNode")
       .version("3.1.0")
       .withAlternative("spark.blacklist.stage.maxFailedExecutorsPerNode")
@@ -869,22 +799,12 @@
     ConfigBuilder("spark.excludeOnFailure.killExcludedExecutors")
       .version("3.1.0")
       .withAlternative("spark.blacklist.killBlacklistedExecutors")
->>>>>>> a630e8d1
       .booleanConf
       .createWithDefault(false)
 
   private[spark] val EXCLUDE_ON_FAILURE_LEGACY_TIMEOUT_CONF =
     ConfigBuilder("spark.scheduler.executorTaskExcludeOnFailureTime")
       .internal()
-<<<<<<< HEAD
-      .version("1.0.0")
-      .timeConf(TimeUnit.MILLISECONDS)
-      .createOptional
-
-  private[spark] val BLACKLIST_FETCH_FAILURE_ENABLED =
-    ConfigBuilder("spark.blacklist.application.fetchFailure.enabled")
-      .version("2.3.0")
-=======
       .version("3.1.0")
       .withAlternative("spark.scheduler.executorTaskBlacklistTime")
       .timeConf(TimeUnit.MILLISECONDS)
@@ -894,7 +814,6 @@
     ConfigBuilder("spark.excludeOnFailure.application.fetchFailure.enabled")
       .version("3.1.0")
       .withAlternative("spark.blacklist.application.fetchFailure.enabled")
->>>>>>> a630e8d1
       .booleanConf
       .createWithDefault(false)
 
@@ -1529,16 +1448,9 @@
 
   private[spark] val SHUFFLE_HOST_LOCAL_DISK_READING_ENABLED =
     ConfigBuilder("spark.shuffle.readHostLocalDisk")
-<<<<<<< HEAD
-      .doc(s"If enabled (and `${SHUFFLE_USE_OLD_FETCH_PROTOCOL.key}` is disabled and external " +
-        s"shuffle `${SHUFFLE_SERVICE_ENABLED.key}` is enabled), shuffle " +
-        "blocks requested from those block managers which are running on the same host are read " +
-        "from the disk directly instead of being fetched as remote blocks over the network.")
-=======
       .doc(s"If enabled (and `${SHUFFLE_USE_OLD_FETCH_PROTOCOL.key}` is disabled, shuffle " +
         "blocks requested from those block managers which are running on the same host are " +
         "read from the disk directly instead of being fetched as remote blocks over the network.")
->>>>>>> a630e8d1
       .version("3.0.0")
       .booleanConf
       .createWithDefault(true)
@@ -1576,15 +1488,10 @@
   private[spark] val UNSCHEDULABLE_TASKSET_TIMEOUT =
     ConfigBuilder("spark.scheduler.excludeOnFailure.unschedulableTaskSetTimeout")
       .doc("The timeout in seconds to wait to acquire a new executor and schedule a task " +
-<<<<<<< HEAD
-        "before aborting a TaskSet which is unschedulable because of being completely blacklisted.")
-      .version("2.4.1")
-=======
         "before aborting a TaskSet which is unschedulable because all executors are " +
         "excluded due to failures.")
       .version("3.1.0")
       .withAlternative("spark.scheduler.blacklist.unschedulableTaskSetTimeout")
->>>>>>> a630e8d1
       .timeConf(TimeUnit.SECONDS)
       .checkValue(v => v >= 0, "The value should be a non negative time value.")
       .createWithDefault(120)
@@ -1909,8 +1816,6 @@
 
   private[spark] val FILES = ConfigBuilder("spark.files")
     .version("1.0.0")
-<<<<<<< HEAD
-=======
     .stringConf
     .toSequence
     .createWithDefault(Nil)
@@ -1921,7 +1826,6 @@
       "executor. .jar, .tar.gz, .tgz and .zip are supported. You can specify the directory " +
       "name to unpack via adding '#' after the file name to unpack, for example, " +
       "'file.zip#directory'. This configuration is experimental.")
->>>>>>> a630e8d1
     .stringConf
     .toSequence
     .createWithDefault(Nil)
@@ -2042,8 +1946,6 @@
     .bytesConf(ByteUnit.BYTE)
     .createOptional
 
-<<<<<<< HEAD
-=======
   private[spark] val RESOURCE_PROFILE_MERGE_CONFLICTS =
     ConfigBuilder("spark.scheduler.resource.profileMergeConflicts")
       .doc("If set to true, Spark will merge ResourceProfiles when different profiles " +
@@ -2064,15 +1966,11 @@
       .booleanConf
       .createWithDefault(false)
 
->>>>>>> a630e8d1
   private[spark] val EXECUTOR_ALLOW_SPARK_CONTEXT =
     ConfigBuilder("spark.executor.allowSparkContext")
       .doc("If set to true, SparkContext can be created in executors.")
       .version("3.0.1")
       .booleanConf
-<<<<<<< HEAD
-      .createWithDefault(true)
-=======
       .createWithDefault(false)
 
   private[spark] val EXECUTOR_KILL_ON_FATAL_ERROR_DEPTH =
@@ -2132,5 +2030,4 @@
       .version("3.1.0")
       .doubleConf
       .createWithDefault(5)
->>>>>>> a630e8d1
 }