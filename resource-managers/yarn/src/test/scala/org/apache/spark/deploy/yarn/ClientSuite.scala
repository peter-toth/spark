/*
 * Licensed to the Apache Software Foundation (ASF) under one or more
 * contributor license agreements.  See the NOTICE file distributed with
 * this work for additional information regarding copyright ownership.
 * The ASF licenses this file to You under the Apache License, Version 2.0
 * (the "License"); you may not use this file except in compliance with
 * the License.  You may obtain a copy of the License at
 *
 *    http://www.apache.org/licenses/LICENSE-2.0
 *
 * Unless required by applicable law or agreed to in writing, software
 * distributed under the License is distributed on an "AS IS" BASIS,
 * WITHOUT WARRANTIES OR CONDITIONS OF ANY KIND, either express or implied.
 * See the License for the specific language governing permissions and
 * limitations under the License.
 */

package org.apache.spark.deploy.yarn

import java.io.{File, FileInputStream, FileOutputStream}
import java.net.URI
import java.util.Properties

import scala.collection.JavaConverters._
import scala.collection.mutable.{HashMap => MutableHashMap}
import scala.util.control.NonFatal

import org.apache.hadoop.conf.Configuration
import org.apache.hadoop.fs.Path
import org.apache.hadoop.mapreduce.MRJobConfig
import org.apache.hadoop.yarn.api.ApplicationConstants.Environment
import org.apache.hadoop.yarn.api.protocolrecords.GetNewApplicationResponse
import org.apache.hadoop.yarn.api.records._
import org.apache.hadoop.yarn.client.api.YarnClientApplication
import org.apache.hadoop.yarn.conf.YarnConfiguration
import org.apache.hadoop.yarn.util.Records
import org.mockito.ArgumentMatchers.{any, anyBoolean, anyShort, eq => meq}
import org.mockito.Mockito.{spy, verify}
import org.scalatest.Matchers

import org.apache.spark.{SparkConf, SparkFunSuite, TestUtils}
import org.apache.spark.deploy.yarn.config._
import org.apache.spark.util.{SparkConfWithEnv, Utils}

class ClientSuite extends SparkFunSuite with Matchers {
  private def doReturn(value: Any) = org.mockito.Mockito.doReturn(value, Seq.empty: _*)

  import Client._

  var oldSystemProperties: Properties = null

  test("default Yarn application classpath") {
    getDefaultYarnApplicationClasspath should be(Fixtures.knownDefYarnAppCP)
  }

  test("default MR application classpath") {
    getDefaultMRApplicationClasspath should be(Fixtures.knownDefMRAppCP)
  }

  test("resultant classpath for an application that defines a classpath for YARN") {
    withAppConf(Fixtures.mapYARNAppConf) { conf =>
      val env = newEnv
      populateHadoopClasspath(conf, env)
      classpath(env) should be(Fixtures.knownYARNAppCP +: getDefaultMRApplicationClasspath)
    }
  }

  test("resultant classpath for an application that defines a classpath for MR") {
    withAppConf(Fixtures.mapMRAppConf) { conf =>
      val env = newEnv
      populateHadoopClasspath(conf, env)
      classpath(env) should be(getDefaultYarnApplicationClasspath :+ Fixtures.knownMRAppCP)
    }
  }

  test("resultant classpath for an application that defines both classpaths, YARN and MR") {
    withAppConf(Fixtures.mapAppConf) { conf =>
      val env = newEnv
      populateHadoopClasspath(conf, env)
      classpath(env) should be(Array(Fixtures.knownYARNAppCP, Fixtures.knownMRAppCP))
    }
  }

  private val SPARK = "local:/sparkJar"
  private val USER = "local:/userJar"
  private val ADDED = "local:/addJar1,local:/addJar2,/addJar3"

  private val PWD = "{{PWD}}"

  test("Local jar URIs") {
    val conf = new Configuration()
    val sparkConf = new SparkConf()
      .set(SPARK_JARS, Seq(SPARK))
      .set(USER_CLASS_PATH_FIRST, true)
      .set("spark.yarn.dist.jars", ADDED)
    val env = new MutableHashMap[String, String]()
    val args = new ClientArguments(Array("--jar", USER))

    populateClasspath(args, conf, sparkConf, env)

    val cp = env("CLASSPATH").split(":|;|<CPS>")
    s"$SPARK,$USER,$ADDED".split(",").foreach({ entry =>
      val uri = new URI(entry)
      if (Utils.LOCAL_SCHEME.equals(uri.getScheme())) {
        cp should contain (uri.getPath())
      } else {
        cp should not contain (uri.getPath())
      }
    })
    cp should not contain ("local")
    cp should contain(PWD)
    cp should contain (s"$PWD${Path.SEPARATOR}${LOCALIZED_CONF_DIR}")
    cp should not contain (APP_JAR)
  }

  test("Jar path propagation through SparkConf") {
    val conf = new Configuration()
    val sparkConf = new SparkConf()
      .set(SPARK_JARS, Seq(SPARK))
      .set("spark.yarn.dist.jars", ADDED)
    val client = createClient(sparkConf, args = Array("--jar", USER))
    doReturn(new Path("/")).when(client).copyFileToRemote(any(classOf[Path]),
      any(classOf[Path]), anyShort(), any(classOf[MutableHashMap[URI, Path]]), anyBoolean(), any())

    val tempDir = Utils.createTempDir()
    try {
      // Because we mocked "copyFileToRemote" above to avoid having to create fake local files,
      // we need to create a fake config archive in the temp dir to avoid having
      // prepareLocalResources throw an exception.
      new FileOutputStream(new File(tempDir, LOCALIZED_CONF_ARCHIVE)).close()

      client.prepareLocalResources(new Path(tempDir.getAbsolutePath()), Nil)
      sparkConf.get(APP_JAR) should be (Some(USER))

      // The non-local path should be propagated by name only, since it will end up in the app's
      // staging dir.
      val expected = ADDED.split(",")
        .map(p => {
          val uri = new URI(p)
          if (Utils.LOCAL_SCHEME == uri.getScheme()) {
            p
          } else {
            Option(uri.getFragment()).getOrElse(new File(p).getName())
          }
        })
        .mkString(",")

      sparkConf.get(SECONDARY_JARS) should be (Some(expected.split(",").toSeq))
    } finally {
      Utils.deleteRecursively(tempDir)
    }
  }

  test("Cluster path translation") {
    val conf = new Configuration()
    val sparkConf = new SparkConf()
      .set(SPARK_JARS, Seq("local:/localPath/spark.jar"))
      .set(GATEWAY_ROOT_PATH, "/localPath")
      .set(REPLACEMENT_ROOT_PATH, "/remotePath")

    getClusterPath(sparkConf, "/localPath") should be ("/remotePath")
    getClusterPath(sparkConf, "/localPath/1:/localPath/2") should be (
      "/remotePath/1:/remotePath/2")

    val env = new MutableHashMap[String, String]()
    populateClasspath(null, conf, sparkConf, env, extraClassPath = Some("/localPath/my1.jar"))
    val cp = classpath(env)
    cp should contain ("/remotePath/spark.jar")
    cp should contain ("/remotePath/my1.jar")
  }

  test("configuration and args propagate through createApplicationSubmissionContext") {
    // When parsing tags, duplicates and leading/trailing whitespace should be removed.
    // Spaces between non-comma strings should be preserved as single tags. Empty strings may or
    // may not be removed depending on the version of Hadoop being used.
    val sparkConf = new SparkConf()
      .set(APPLICATION_TAGS.key, ",tag1, dup,tag2 , ,multi word , dup")
      .set(MAX_APP_ATTEMPTS, 42)
      .set("spark.app.name", "foo-test-app")
      .set(QUEUE_NAME, "staging-queue")
    val args = new ClientArguments(Array())

    val appContext = Records.newRecord(classOf[ApplicationSubmissionContext])
    val getNewApplicationResponse = Records.newRecord(classOf[GetNewApplicationResponse])
    val containerLaunchContext = Records.newRecord(classOf[ContainerLaunchContext])

    val client = new Client(args, sparkConf)
    client.createApplicationSubmissionContext(
      new YarnClientApplication(getNewApplicationResponse, appContext),
      containerLaunchContext)

    appContext.getApplicationName should be ("foo-test-app")
    appContext.getQueue should be ("staging-queue")
    appContext.getAMContainerSpec should be (containerLaunchContext)
    appContext.getApplicationType should be ("SPARK")
    appContext.getClass.getMethods.filter(_.getName == "getApplicationTags").foreach { method =>
      val tags = method.invoke(appContext).asInstanceOf[java.util.Set[String]]
      tags should contain allOf ("tag1", "dup", "tag2", "multi word")
      tags.asScala.count(_.nonEmpty) should be (4)
    }
    appContext.getMaxAppAttempts should be (42)
  }

  test("spark.yarn.jars with multiple paths and globs") {
    val libs = Utils.createTempDir()
    val single = Utils.createTempDir()
    val jar1 = TestUtils.createJarWithFiles(Map(), libs)
    val jar2 = TestUtils.createJarWithFiles(Map(), libs)
    val jar3 = TestUtils.createJarWithFiles(Map(), single)
    val jar4 = TestUtils.createJarWithFiles(Map(), single)

    val jarsConf = Seq(
      s"${libs.getAbsolutePath()}/*",
      jar3.getPath(),
      s"local:${jar4.getPath()}",
      s"local:${single.getAbsolutePath()}/*")

    val sparkConf = new SparkConf().set(SPARK_JARS, jarsConf)
    val client = createClient(sparkConf)

    val tempDir = Utils.createTempDir()
    client.prepareLocalResources(new Path(tempDir.getAbsolutePath()), Nil)

    assert(sparkConf.get(SPARK_JARS) ===
      Some(Seq(s"local:${jar4.getPath()}", s"local:${single.getAbsolutePath()}/*")))

    verify(client).copyFileToRemote(any(classOf[Path]), meq(new Path(jar1.toURI())), anyShort(),
      any(classOf[MutableHashMap[URI, Path]]), anyBoolean(), any())
    verify(client).copyFileToRemote(any(classOf[Path]), meq(new Path(jar2.toURI())), anyShort(),
      any(classOf[MutableHashMap[URI, Path]]), anyBoolean(), any())
    verify(client).copyFileToRemote(any(classOf[Path]), meq(new Path(jar3.toURI())), anyShort(),
      any(classOf[MutableHashMap[URI, Path]]), anyBoolean(), any())

    val cp = classpath(client)
    cp should contain (buildPath(PWD, LOCALIZED_LIB_DIR, "*"))
    cp should not contain (jar3.getPath())
    cp should contain (jar4.getPath())
    cp should contain (buildPath(single.getAbsolutePath(), "*"))
  }

  test("distribute jars archive") {
    val temp = Utils.createTempDir()
    val archive = TestUtils.createJarWithFiles(Map(), temp)

    val sparkConf = new SparkConf().set(SPARK_ARCHIVE, archive.getPath())
    val client = createClient(sparkConf)
    client.prepareLocalResources(new Path(temp.getAbsolutePath()), Nil)

    verify(client).copyFileToRemote(any(classOf[Path]), meq(new Path(archive.toURI())), anyShort(),
      any(classOf[MutableHashMap[URI, Path]]), anyBoolean(), any())
    classpath(client) should contain (buildPath(PWD, LOCALIZED_LIB_DIR, "*"))

    sparkConf.set(SPARK_ARCHIVE, Utils.LOCAL_SCHEME + ":" + archive.getPath())
    intercept[IllegalArgumentException] {
      client.prepareLocalResources(new Path(temp.getAbsolutePath()), Nil)
    }
  }

  test("distribute archive multiple times") {
    val libs = Utils.createTempDir()
    // Create jars dir and RELEASE file to avoid IllegalStateException.
    val jarsDir = new File(libs, "jars")
    assert(jarsDir.mkdir())
    new FileOutputStream(new File(libs, "RELEASE")).close()

    val userLib1 = Utils.createTempDir()
    val testJar = TestUtils.createJarWithFiles(Map(), userLib1)

    // Case 1:  FILES_TO_DISTRIBUTE and ARCHIVES_TO_DISTRIBUTE can't have duplicate files
    val sparkConf = new SparkConfWithEnv(Map("SPARK_HOME" -> libs.getAbsolutePath))
      .set(FILES_TO_DISTRIBUTE, Seq(testJar.getPath))
      .set(ARCHIVES_TO_DISTRIBUTE, Seq(testJar.getPath))

    val client = createClient(sparkConf)
    val tempDir = Utils.createTempDir()
    intercept[IllegalArgumentException] {
      client.prepareLocalResources(new Path(tempDir.getAbsolutePath()), Nil)
    }

    // Case 2: FILES_TO_DISTRIBUTE can't have duplicate files.
    val sparkConfFiles = new SparkConfWithEnv(Map("SPARK_HOME" -> libs.getAbsolutePath))
      .set(FILES_TO_DISTRIBUTE, Seq(testJar.getPath, testJar.getPath))

    val clientFiles = createClient(sparkConfFiles)
    val tempDirForFiles = Utils.createTempDir()
    intercept[IllegalArgumentException] {
      clientFiles.prepareLocalResources(new Path(tempDirForFiles.getAbsolutePath()), Nil)
    }

    // Case 3: ARCHIVES_TO_DISTRIBUTE can't have duplicate files.
    val sparkConfArchives = new SparkConfWithEnv(Map("SPARK_HOME" -> libs.getAbsolutePath))
      .set(ARCHIVES_TO_DISTRIBUTE, Seq(testJar.getPath, testJar.getPath))

    val clientArchives = createClient(sparkConfArchives)
    val tempDirForArchives = Utils.createTempDir()
    intercept[IllegalArgumentException] {
      clientArchives.prepareLocalResources(new Path(tempDirForArchives.getAbsolutePath()), Nil)
    }

    // Case 4: FILES_TO_DISTRIBUTE can have unique file.
    val sparkConfFilesUniq = new SparkConfWithEnv(Map("SPARK_HOME" -> libs.getAbsolutePath))
      .set(FILES_TO_DISTRIBUTE, Seq(testJar.getPath))

    val clientFilesUniq = createClient(sparkConfFilesUniq)
    val tempDirForFilesUniq = Utils.createTempDir()
    clientFilesUniq.prepareLocalResources(new Path(tempDirForFilesUniq.getAbsolutePath()), Nil)

    // Case 5: ARCHIVES_TO_DISTRIBUTE can have unique file.
    val sparkConfArchivesUniq = new SparkConfWithEnv(Map("SPARK_HOME" -> libs.getAbsolutePath))
      .set(ARCHIVES_TO_DISTRIBUTE, Seq(testJar.getPath))

    val clientArchivesUniq = createClient(sparkConfArchivesUniq)
    val tempDirArchivesUniq = Utils.createTempDir()
    clientArchivesUniq.prepareLocalResources(new Path(tempDirArchivesUniq.getAbsolutePath()), Nil)

  }

  test("distribute local spark jars") {
    val temp = Utils.createTempDir()
    val jarsDir = new File(temp, "jars")
    assert(jarsDir.mkdir())
    val jar = TestUtils.createJarWithFiles(Map(), jarsDir)
    new FileOutputStream(new File(temp, "RELEASE")).close()

    val sparkConf = new SparkConfWithEnv(Map("SPARK_HOME" -> temp.getAbsolutePath()))
    val client = createClient(sparkConf)
    client.prepareLocalResources(new Path(temp.getAbsolutePath()), Nil)
    classpath(client) should contain (buildPath(PWD, LOCALIZED_LIB_DIR, "*"))
  }

  test("ignore same name jars") {
    val libs = Utils.createTempDir()
    val jarsDir = new File(libs, "jars")
    assert(jarsDir.mkdir())
    new FileOutputStream(new File(libs, "RELEASE")).close()
    val userLib1 = Utils.createTempDir()
    val userLib2 = Utils.createTempDir()

    val jar1 = TestUtils.createJarWithFiles(Map(), jarsDir)
    val jar2 = TestUtils.createJarWithFiles(Map(), userLib1)
    // Copy jar2 to jar3 with same name
    val jar3 = {
      val target = new File(userLib2, new File(jar2.toURI).getName)
      val input = new FileInputStream(jar2.getPath)
      val output = new FileOutputStream(target)
      Utils.copyStream(input, output, closeStreams = true)
      target.toURI.toURL
    }

    val sparkConf = new SparkConfWithEnv(Map("SPARK_HOME" -> libs.getAbsolutePath))
      .set(JARS_TO_DISTRIBUTE, Seq(jar2.getPath, jar3.getPath))

    val client = createClient(sparkConf)
    val tempDir = Utils.createTempDir()
    client.prepareLocalResources(new Path(tempDir.getAbsolutePath()), Nil)

    // Only jar2 will be added to SECONDARY_JARS, jar3 which has the same name with jar2 will be
    // ignored.
    sparkConf.get(SECONDARY_JARS) should be (Some(Seq(new File(jar2.toURI).getName)))
  }

<<<<<<< HEAD
  Seq(
    "client" -> YARN_AM_RESOURCE_TYPES_PREFIX,
    "cluster" -> YARN_DRIVER_RESOURCE_TYPES_PREFIX
  ).foreach { case (deployMode, prefix) =>
    test(s"custom resource request ($deployMode mode)") {
      assume(ResourceRequestHelper.isYarnResourceTypesAvailable())
      val resources = Map("fpga" -> 2, "gpu" -> 3)
      ResourceRequestTestHelper.initializeResourceTypes(resources.keys.toSeq)

      val conf = new SparkConf().set("spark.submit.deployMode", deployMode)
      resources.foreach { case (name, v) =>
        conf.set(prefix + name, v.toString)
      }

      val appContext = Records.newRecord(classOf[ApplicationSubmissionContext])
      val getNewApplicationResponse = Records.newRecord(classOf[GetNewApplicationResponse])
      val containerLaunchContext = Records.newRecord(classOf[ContainerLaunchContext])

      val client = new Client(new ClientArguments(Array()), conf)
      client.createApplicationSubmissionContext(
        new YarnClientApplication(getNewApplicationResponse, appContext),
        containerLaunchContext)

      resources.foreach { case (name, value) =>
        ResourceRequestTestHelper.getRequestedValue(appContext.getResource, name) should be (value)
=======
  test("SPARK-31582 Being able to not populate Hadoop classpath") {
    Seq(true, false).foreach { populateHadoopClassPath =>
      withAppConf(Fixtures.mapAppConf) { conf =>
        val sparkConf = new SparkConf()
          .set(POPULATE_HADOOP_CLASSPATH, populateHadoopClassPath)
        val env = new MutableHashMap[String, String]()
        val args = new ClientArguments(Array("--jar", USER))
        populateClasspath(args, conf, sparkConf, env)
        if (populateHadoopClassPath) {
          classpath(env) should
            (contain (Fixtures.knownYARNAppCP) and contain (Fixtures.knownMRAppCP))
        } else {
          classpath(env) should
            (not contain (Fixtures.knownYARNAppCP) and not contain (Fixtures.knownMRAppCP))
        }
>>>>>>> 14211a19
      }
    }
  }

  private val matching = Seq(
    ("files URI match test1", "file:///file1", "file:///file2"),
    ("files URI match test2", "file:///c:file1", "file://c:file2"),
    ("files URI match test3", "file://host/file1", "file://host/file2"),
    ("wasb URI match test", "wasb://bucket1@user", "wasb://bucket1@user/"),
    ("hdfs URI match test", "hdfs:/path1", "hdfs:/path1")
  )

  matching.foreach { t =>
      test(t._1) {
        assert(Client.compareUri(new URI(t._2), new URI(t._3)),
          s"No match between ${t._2} and ${t._3}")
      }
  }

  private val unmatching = Seq(
    ("files URI unmatch test1", "file:///file1", "file://host/file2"),
    ("files URI unmatch test2", "file://host/file1", "file:///file2"),
    ("files URI unmatch test3", "file://host/file1", "file://host2/file2"),
    ("wasb URI unmatch test1", "wasb://bucket1@user", "wasb://bucket2@user/"),
    ("wasb URI unmatch test2", "wasb://bucket1@user", "wasb://bucket1@user2/"),
    ("s3 URI unmatch test", "s3a://user@pass:bucket1/", "s3a://user2@pass2:bucket1/"),
    ("hdfs URI unmatch test1", "hdfs://namenode1/path1", "hdfs://namenode1:8080/path2"),
    ("hdfs URI unmatch test2", "hdfs://namenode1:8020/path1", "hdfs://namenode1:8080/path2")
  )

  unmatching.foreach { t =>
      test(t._1) {
        assert(!Client.compareUri(new URI(t._2), new URI(t._3)),
          s"match between ${t._2} and ${t._3}")
      }
  }

  object Fixtures {

    val knownDefYarnAppCP: Seq[String] =
      YarnConfiguration.DEFAULT_YARN_APPLICATION_CLASSPATH.toSeq

    val knownDefMRAppCP: Seq[String] =
      MRJobConfig.DEFAULT_MAPREDUCE_APPLICATION_CLASSPATH.split(",").toSeq

    val knownYARNAppCP = "/known/yarn/path"

    val knownMRAppCP = "/known/mr/path"

    val mapMRAppConf = Map("mapreduce.application.classpath" -> knownMRAppCP)

    val mapYARNAppConf = Map(YarnConfiguration.YARN_APPLICATION_CLASSPATH -> knownYARNAppCP)

    val mapAppConf = mapYARNAppConf ++ mapMRAppConf
  }

  def withAppConf(m: Map[String, String] = Map())(testCode: (Configuration) => Any) {
    val conf = new Configuration
    m.foreach { case (k, v) => conf.set(k, v, "ClientSpec") }
    testCode(conf)
  }

  def newEnv: MutableHashMap[String, String] = MutableHashMap[String, String]()

  def classpath(env: MutableHashMap[String, String]): Array[String] =
    env(Environment.CLASSPATH.name).split(":|;|<CPS>")

  private def createClient(
      sparkConf: SparkConf,
      args: Array[String] = Array()): Client = {
    val clientArgs = new ClientArguments(args)
    spy(new Client(clientArgs, sparkConf))
  }

  private def classpath(client: Client): Array[String] = {
    val env = new MutableHashMap[String, String]()
    populateClasspath(null, new Configuration(), client.sparkConf, env)
    classpath(env)
  }
}<|MERGE_RESOLUTION|>--- conflicted
+++ resolved
@@ -359,7 +359,6 @@
     sparkConf.get(SECONDARY_JARS) should be (Some(Seq(new File(jar2.toURI).getName)))
   }
 
-<<<<<<< HEAD
   Seq(
     "client" -> YARN_AM_RESOURCE_TYPES_PREFIX,
     "cluster" -> YARN_DRIVER_RESOURCE_TYPES_PREFIX
@@ -385,7 +384,10 @@
 
       resources.foreach { case (name, value) =>
         ResourceRequestTestHelper.getRequestedValue(appContext.getResource, name) should be (value)
-=======
+      }
+    }
+  }
+
   test("SPARK-31582 Being able to not populate Hadoop classpath") {
     Seq(true, false).foreach { populateHadoopClassPath =>
       withAppConf(Fixtures.mapAppConf) { conf =>
@@ -401,7 +403,6 @@
           classpath(env) should
             (not contain (Fixtures.knownYARNAppCP) and not contain (Fixtures.knownMRAppCP))
         }
->>>>>>> 14211a19
       }
     }
   }
