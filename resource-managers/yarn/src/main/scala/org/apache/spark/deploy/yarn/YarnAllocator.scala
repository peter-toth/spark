--- conflicted
+++ resolved
@@ -307,11 +307,6 @@
       hostToLocalTaskCounts, pendingAllocate)
 
     if (missing > 0) {
-<<<<<<< HEAD
-      logInfo(s"Will request $missing executor container(s), each with " +
-        s"${resource.getVirtualCores} core(s) and " +
-        s"${resource.getMemory} MB memory (including $memoryOverhead MB of overhead)")
-=======
       if (log.isInfoEnabled()) {
         var requestContainerMessage = s"Will request $missing executor container(s), each with " +
             s"${resource.getVirtualCores} core(s) and " +
@@ -322,7 +317,6 @@
         }
         logInfo(requestContainerMessage)
       }
->>>>>>> cceb2d6f
 
       // cancel "stale" requests for locations that are no longer needed
       staleRequests.foreach { stale =>
@@ -392,11 +386,7 @@
   def stop(): Unit = {
     // Forcefully shut down the launcher pool, in case this is being called in the middle of
     // container allocation. This will prevent queued executors from being started - and
-<<<<<<< HEAD
-    // potentially interrupt active ExecutorRunnable instaces too.
-=======
     // potentially interrupt active ExecutorRunnable instances too.
->>>>>>> cceb2d6f
     launcherPool.shutdownNow()
   }
 
@@ -446,11 +436,7 @@
         override def run(): Unit = {
           try {
             for (allocatedContainer <- remainingAfterHostMatches) {
-<<<<<<< HEAD
-              val rack = resolver.resolve(conf, allocatedContainer.getNodeId.getHost)
-=======
               val rack = resolver.resolve(allocatedContainer.getNodeId.getHost)
->>>>>>> cceb2d6f
               matchContainerToRequest(allocatedContainer, rack, containersToUse,
                 remainingAfterRackMatches)
             }
@@ -651,18 +637,12 @@
               s"${YarnConfiguration.NM_VMEM_CHECK_ENABLED} because of YARN-4714."
             (true, message)
           case PMEM_EXCEEDED_EXIT_CODE =>
-<<<<<<< HEAD
-            (true, memLimitExceededLogMessage(
-              completedContainer.getDiagnostics,
-              PMEM_EXCEEDED_PATTERN))
-=======
             val pmemExceededPattern = raw"$MEM_REGEX of $MEM_REGEX physical memory used".r
             val diag = pmemExceededPattern.findFirstIn(completedContainer.getDiagnostics)
               .map(_.concat(".")).getOrElse("")
             val message = "Container killed by YARN for exceeding physical memory limits. " +
               s"$diag Consider boosting ${EXECUTOR_MEMORY_OVERHEAD.key}."
             (true, message)
->>>>>>> cceb2d6f
           case other_exit_status =>
             // SPARK-26269: follow YARN's blacklisting behaviour(see https://github
             // .com/apache/hadoop/blob/228156cfd1b474988bc4fedfbf7edddc87db41e3/had
@@ -806,16 +786,6 @@
   val VMEM_EXCEEDED_EXIT_CODE = -103
   val PMEM_EXCEEDED_EXIT_CODE = -104
 
-<<<<<<< HEAD
-  def memLimitExceededLogMessage(diagnostics: String, pattern: Pattern): String = {
-    val matcher = pattern.matcher(diagnostics)
-    val diag = if (matcher.find()) " " + matcher.group() + "." else ""
-    s"Container killed by YARN for exceeding memory limits. $diag " +
-      "Consider boosting spark.yarn.executor.memoryOverhead or " +
-      "disabling yarn.nodemanager.vmem-check-enabled because of YARN-4714."
-  }
-=======
->>>>>>> cceb2d6f
   val NOT_APP_AND_SYSTEM_FAULT_EXIT_STATUS = Set(
     ContainerExitStatus.KILLED_BY_RESOURCEMANAGER,
     ContainerExitStatus.KILLED_BY_APPMASTER,
