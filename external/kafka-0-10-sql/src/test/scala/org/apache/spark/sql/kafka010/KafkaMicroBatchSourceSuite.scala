--- conflicted
+++ resolved
@@ -990,13 +990,10 @@
       q.stop()
     }
   }
-<<<<<<< HEAD
-=======
 
   test("SPARK-27494: read kafka record containing null key/values.") {
     testNullableKeyValue(Trigger.ProcessingTime(100))
   }
->>>>>>> 7955b396
 }
 
 
