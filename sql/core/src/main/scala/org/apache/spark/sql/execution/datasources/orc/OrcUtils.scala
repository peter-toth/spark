/*
 * Licensed to the Apache Software Foundation (ASF) under one or more
 * contributor license agreements.  See the NOTICE file distributed with
 * this work for additional information regarding copyright ownership.
 * The ASF licenses this file to You under the Apache License, Version 2.0
 * (the "License"); you may not use this file except in compliance with
 * the License.  You may obtain a copy of the License at
 *
 *    http://www.apache.org/licenses/LICENSE-2.0
 *
 * Unless required by applicable law or agreed to in writing, software
 * distributed under the License is distributed on an "AS IS" BASIS,
 * WITHOUT WARRANTIES OR CONDITIONS OF ANY KIND, either express or implied.
 * See the License for the specific language governing permissions and
 * limitations under the License.
 */

package org.apache.spark.sql.execution.datasources.orc

<<<<<<< HEAD
=======
import java.nio.charset.StandardCharsets.UTF_8
>>>>>>> cceb2d6f
import java.util.Locale

import scala.collection.JavaConverters._

import org.apache.hadoop.conf.Configuration
import org.apache.hadoop.fs.{FileStatus, Path}
import org.apache.orc.{OrcFile, Reader, TypeDescription, Writer}

import org.apache.spark.{SPARK_VERSION_SHORT, SparkException}
import org.apache.spark.deploy.SparkHadoopUtil
import org.apache.spark.internal.Logging
<<<<<<< HEAD
import org.apache.spark.sql.SparkSession
=======
import org.apache.spark.sql.{SPARK_VERSION_METADATA_KEY, SparkSession}
>>>>>>> cceb2d6f
import org.apache.spark.sql.catalyst.analysis.caseSensitiveResolution
import org.apache.spark.sql.catalyst.parser.CatalystSqlParser
import org.apache.spark.sql.catalyst.util.quoteIdentifier
import org.apache.spark.sql.execution.datasources.SchemaMergeUtils
import org.apache.spark.sql.types._
import org.apache.spark.util.{ThreadUtils, Utils}

object OrcUtils extends Logging {

  // The extensions for ORC compression codecs
  val extensionsForCompressionCodecNames = Map(
    "NONE" -> "",
    "SNAPPY" -> ".snappy",
    "ZLIB" -> ".zlib",
    "LZO" -> ".lzo")

  def listOrcFiles(pathStr: String, conf: Configuration): Seq[Path] = {
    val origPath = new Path(pathStr)
    val fs = origPath.getFileSystem(conf)
    val paths = SparkHadoopUtil.get.listLeafStatuses(fs, origPath)
      .filterNot(_.isDirectory)
      .map(_.getPath)
      .filterNot(_.getName.startsWith("_"))
      .filterNot(_.getName.startsWith("."))
    paths
  }

  def readSchema(file: Path, conf: Configuration, ignoreCorruptFiles: Boolean)
      : Option[TypeDescription] = {
    val fs = file.getFileSystem(conf)
    val readerOptions = OrcFile.readerOptions(conf).filesystem(fs)
    try {
      val schema = Utils.tryWithResource(OrcFile.createReader(file, readerOptions)) { reader =>
        reader.getSchema
      }
      if (schema.getFieldNames.size == 0) {
        None
      } else {
        Some(schema)
      }
    } catch {
      case e: org.apache.orc.FileFormatException =>
        if (ignoreCorruptFiles) {
          logWarning(s"Skipped the footer in the corrupted file: $file", e)
          None
        } else {
          throw new SparkException(s"Could not read footer for file: $file", e)
        }
    }
  }

  def readSchema(sparkSession: SparkSession, files: Seq[FileStatus])
      : Option[StructType] = {
    val ignoreCorruptFiles = sparkSession.sessionState.conf.ignoreCorruptFiles
    val conf = sparkSession.sessionState.newHadoopConf()
    files.toIterator.map(file => readSchema(file.getPath, conf, ignoreCorruptFiles)).collectFirst {
      case Some(schema) =>
        logDebug(s"Reading schema from file $files, got Hive schema string: $schema")
        CatalystSqlParser.parseDataType(schema.toString).asInstanceOf[StructType]
    }
  }

  /**
   * Reads ORC file schemas in multi-threaded manner, using native version of ORC.
   * This is visible for testing.
   */
  def readOrcSchemasInParallel(
    files: Seq[FileStatus], conf: Configuration, ignoreCorruptFiles: Boolean): Seq[StructType] = {
    ThreadUtils.parmap(files, "readingOrcSchemas", 8) { currentFile =>
      OrcUtils.readSchema(currentFile.getPath, conf, ignoreCorruptFiles)
        .map(s => CatalystSqlParser.parseDataType(s.toString).asInstanceOf[StructType])
    }.flatten
  }

  def inferSchema(sparkSession: SparkSession, files: Seq[FileStatus], options: Map[String, String])
    : Option[StructType] = {
    val orcOptions = new OrcOptions(options, sparkSession.sessionState.conf)
    if (orcOptions.mergeSchema) {
      SchemaMergeUtils.mergeSchemasInParallel(
        sparkSession, files, OrcUtils.readOrcSchemasInParallel)
    } else {
      OrcUtils.readSchema(sparkSession, files)
    }
  }

  /**
   * Returns the requested column ids from the given ORC file. Column id can be -1, which means the
   * requested column doesn't exist in the ORC file. Returns None if the given ORC file is empty.
   */
  def requestedColumnIds(
      isCaseSensitive: Boolean,
      dataSchema: StructType,
      requiredSchema: StructType,
      reader: Reader,
      conf: Configuration): Option[Array[Int]] = {
    val orcFieldNames = reader.getSchema.getFieldNames.asScala
    if (orcFieldNames.isEmpty) {
      // SPARK-8501: Some old empty ORC files always have an empty schema stored in their footer.
      None
    } else {
      if (orcFieldNames.forall(_.startsWith("_col"))) {
        // This is a ORC file written by Hive, no field names in the physical schema, assume the
        // physical schema maps to the data scheme by index.
        assert(orcFieldNames.length <= dataSchema.length, "The given data schema " +
          s"${dataSchema.catalogString} has less fields than the actual ORC physical schema, " +
          "no idea which columns were dropped, fail to read.")
        Some(requiredSchema.fieldNames.map { name =>
          val index = dataSchema.fieldIndex(name)
          if (index < orcFieldNames.length) {
            index
          } else {
            -1
          }
        })
      } else {
        if (isCaseSensitive) {
<<<<<<< HEAD
          Some(requiredSchema.fieldNames.map { name =>
            orcFieldNames.indexWhere(caseSensitiveResolution(_, name))
          })
        } else {
          // Do case-insensitive resolution only if in case-insensitive mode
          val caseInsensitiveOrcFieldMap =
            orcFieldNames.zipWithIndex.groupBy(_._1.toLowerCase(Locale.ROOT))
          Some(requiredSchema.fieldNames.map { requiredFieldName =>
=======
          Some(requiredSchema.fieldNames.zipWithIndex.map { case (name, idx) =>
            if (orcFieldNames.indexWhere(caseSensitiveResolution(_, name)) != -1) {
              idx
            } else {
              -1
            }
          })
        } else {
          // Do case-insensitive resolution only if in case-insensitive mode
          val caseInsensitiveOrcFieldMap = orcFieldNames.groupBy(_.toLowerCase(Locale.ROOT))
          Some(requiredSchema.fieldNames.zipWithIndex.map { case (requiredFieldName, idx) =>
>>>>>>> cceb2d6f
            caseInsensitiveOrcFieldMap
              .get(requiredFieldName.toLowerCase(Locale.ROOT))
              .map { matchedOrcFields =>
                if (matchedOrcFields.size > 1) {
                  // Need to fail if there is ambiguity, i.e. more than one field is matched.
<<<<<<< HEAD
                  val matchedOrcFieldsString = matchedOrcFields.map(_._1).mkString("[", ", ", "]")
                  throw new RuntimeException(s"""Found duplicate field(s) "$requiredFieldName": """
                    + s"$matchedOrcFieldsString in case-insensitive mode")
                } else {
                  matchedOrcFields.head._2
=======
                  val matchedOrcFieldsString = matchedOrcFields.mkString("[", ", ", "]")
                  reader.close()
                  throw new RuntimeException(s"""Found duplicate field(s) "$requiredFieldName": """
                    + s"$matchedOrcFieldsString in case-insensitive mode")
                } else {
                  idx
>>>>>>> cceb2d6f
                }
              }.getOrElse(-1)
          })
        }
      }
    }
  }

  /**
   * Add a metadata specifying Spark version.
   */
  def addSparkVersionMetadata(writer: Writer): Unit = {
    writer.addUserMetadata(SPARK_VERSION_METADATA_KEY, UTF_8.encode(SPARK_VERSION_SHORT))
  }

  /**
   * Given a `StructType` object, this methods converts it to corresponding string representation
   * in ORC.
   */
  def orcTypeDescriptionString(dt: DataType): String = dt match {
    case s: StructType =>
      val fieldTypes = s.fields.map { f =>
        s"${quoteIdentifier(f.name)}:${orcTypeDescriptionString(f.dataType)}"
      }
      s"struct<${fieldTypes.mkString(",")}>"
    case a: ArrayType =>
      s"array<${orcTypeDescriptionString(a.elementType)}>"
    case m: MapType =>
      s"map<${orcTypeDescriptionString(m.keyType)},${orcTypeDescriptionString(m.valueType)}>"
    case _ => dt.catalogString
  }
}<|MERGE_RESOLUTION|>--- conflicted
+++ resolved
@@ -17,10 +17,7 @@
 
 package org.apache.spark.sql.execution.datasources.orc
 
-<<<<<<< HEAD
-=======
 import java.nio.charset.StandardCharsets.UTF_8
->>>>>>> cceb2d6f
 import java.util.Locale
 
 import scala.collection.JavaConverters._
@@ -32,11 +29,7 @@
 import org.apache.spark.{SPARK_VERSION_SHORT, SparkException}
 import org.apache.spark.deploy.SparkHadoopUtil
 import org.apache.spark.internal.Logging
-<<<<<<< HEAD
-import org.apache.spark.sql.SparkSession
-=======
 import org.apache.spark.sql.{SPARK_VERSION_METADATA_KEY, SparkSession}
->>>>>>> cceb2d6f
 import org.apache.spark.sql.catalyst.analysis.caseSensitiveResolution
 import org.apache.spark.sql.catalyst.parser.CatalystSqlParser
 import org.apache.spark.sql.catalyst.util.quoteIdentifier
@@ -69,9 +62,7 @@
     val fs = file.getFileSystem(conf)
     val readerOptions = OrcFile.readerOptions(conf).filesystem(fs)
     try {
-      val schema = Utils.tryWithResource(OrcFile.createReader(file, readerOptions)) { reader =>
-        reader.getSchema
-      }
+      val schema = OrcFile.createReader(file, readerOptions).getSchema
       if (schema.getFieldNames.size == 0) {
         None
       } else {
@@ -153,16 +144,6 @@
         })
       } else {
         if (isCaseSensitive) {
-<<<<<<< HEAD
-          Some(requiredSchema.fieldNames.map { name =>
-            orcFieldNames.indexWhere(caseSensitiveResolution(_, name))
-          })
-        } else {
-          // Do case-insensitive resolution only if in case-insensitive mode
-          val caseInsensitiveOrcFieldMap =
-            orcFieldNames.zipWithIndex.groupBy(_._1.toLowerCase(Locale.ROOT))
-          Some(requiredSchema.fieldNames.map { requiredFieldName =>
-=======
           Some(requiredSchema.fieldNames.zipWithIndex.map { case (name, idx) =>
             if (orcFieldNames.indexWhere(caseSensitiveResolution(_, name)) != -1) {
               idx
@@ -174,26 +155,16 @@
           // Do case-insensitive resolution only if in case-insensitive mode
           val caseInsensitiveOrcFieldMap = orcFieldNames.groupBy(_.toLowerCase(Locale.ROOT))
           Some(requiredSchema.fieldNames.zipWithIndex.map { case (requiredFieldName, idx) =>
->>>>>>> cceb2d6f
             caseInsensitiveOrcFieldMap
               .get(requiredFieldName.toLowerCase(Locale.ROOT))
               .map { matchedOrcFields =>
                 if (matchedOrcFields.size > 1) {
                   // Need to fail if there is ambiguity, i.e. more than one field is matched.
-<<<<<<< HEAD
-                  val matchedOrcFieldsString = matchedOrcFields.map(_._1).mkString("[", ", ", "]")
-                  throw new RuntimeException(s"""Found duplicate field(s) "$requiredFieldName": """
-                    + s"$matchedOrcFieldsString in case-insensitive mode")
-                } else {
-                  matchedOrcFields.head._2
-=======
                   val matchedOrcFieldsString = matchedOrcFields.mkString("[", ", ", "]")
-                  reader.close()
                   throw new RuntimeException(s"""Found duplicate field(s) "$requiredFieldName": """
                     + s"$matchedOrcFieldsString in case-insensitive mode")
                 } else {
                   idx
->>>>>>> cceb2d6f
                 }
               }.getOrElse(-1)
           })
