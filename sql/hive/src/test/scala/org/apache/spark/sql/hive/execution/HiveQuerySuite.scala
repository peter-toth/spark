/*
 * Licensed to the Apache Software Foundation (ASF) under one or more
 * contributor license agreements.  See the NOTICE file distributed with
 * this work for additional information regarding copyright ownership.
 * The ASF licenses this file to You under the Apache License, Version 2.0
 * (the "License"); you may not use this file except in compliance with
 * the License.  You may obtain a copy of the License at
 *
 *    http://www.apache.org/licenses/LICENSE-2.0
 *
 * Unless required by applicable law or agreed to in writing, software
 * distributed under the License is distributed on an "AS IS" BASIS,
 * WITHOUT WARRANTIES OR CONDITIONS OF ANY KIND, either express or implied.
 * See the License for the specific language governing permissions and
 * limitations under the License.
 */

package org.apache.spark.sql.hive.execution

import java.io.File
import java.net.URI
import java.sql.Timestamp
import java.util.Locale

import scala.util.Try

import org.apache.commons.lang3.{JavaVersion, SystemUtils}
import org.apache.hadoop.hive.conf.HiveConf.ConfVars
import org.scalatest.BeforeAndAfter

import org.apache.spark.{SparkFiles, TestUtils}
import org.apache.spark.sql.{AnalysisException, DataFrame, Row, SparkSession}
import org.apache.spark.sql.catalyst.expressions.Cast
import org.apache.spark.sql.catalyst.parser.ParseException
import org.apache.spark.sql.catalyst.plans.logical.Project
import org.apache.spark.sql.execution.joins.BroadcastNestedLoopJoinExec
import org.apache.spark.sql.hive.test.{HiveTestJars, TestHive}
import org.apache.spark.sql.hive.test.TestHive._
import org.apache.spark.sql.internal.SQLConf
import org.apache.spark.sql.test.SQLTestUtils
import org.apache.spark.tags.SlowHiveTest

case class TestData(a: Int, b: String)

/**
 * A set of test cases expressed in Hive QL that are not covered by the tests
 * included in the hive distribution.
 */
@SlowHiveTest
class HiveQuerySuite extends HiveComparisonTest with SQLTestUtils with BeforeAndAfter {
  import org.apache.spark.sql.hive.test.TestHive.implicits._

  private val originalCrossJoinEnabled = TestHive.conf.crossJoinEnabled

  def spark: SparkSession = sparkSession

  override def beforeAll(): Unit = {
    super.beforeAll()
    TestHive.setCacheTables(true)
    // Ensures that cross joins are enabled so that we can test them
    TestHive.setConf(SQLConf.CROSS_JOINS_ENABLED, true)
  }

  override def afterAll(): Unit = {
    try {
      TestHive.setCacheTables(false)
      sql("DROP TEMPORARY FUNCTION IF EXISTS udtf_count2")
      TestHive.setConf(SQLConf.CROSS_JOINS_ENABLED, originalCrossJoinEnabled)
    } finally {
      super.afterAll()
    }
  }

  private def assertUnsupportedFeature(body: => Unit): Unit = {
    val e = intercept[ParseException] { body }
    assert(e.getMessage.toLowerCase(Locale.ROOT).contains("operation not allowed"))
  }

  // Testing the Broadcast based join for cartesian join (cross join)
  // We assume that the Broadcast Join Threshold will work since the src is a small table
  private val spark_10484_1 = """
                                | SELECT a.key, b.key
                                | FROM src a LEFT JOIN src b WHERE a.key > b.key + 300
                                | ORDER BY b.key, a.key
                                | LIMIT 20
                              """.stripMargin
  private val spark_10484_2 = """
                                | SELECT a.key, b.key
                                | FROM src a RIGHT JOIN src b WHERE a.key > b.key + 300
                                | ORDER BY a.key, b.key
                                | LIMIT 20
                              """.stripMargin
  private val spark_10484_3 = """
                                | SELECT a.key, b.key
                                | FROM src a FULL OUTER JOIN src b WHERE a.key > b.key + 300
                                | ORDER BY a.key, b.key
                                | LIMIT 20
                              """.stripMargin
  private val spark_10484_4 = """
                                | SELECT a.key, b.key
                                | FROM src a JOIN src b WHERE a.key > b.key + 300
                                | ORDER BY a.key, b.key
                                | LIMIT 20
                              """.stripMargin

  createQueryTest("SPARK-10484 Optimize the Cartesian (Cross) Join with broadcast based JOIN #1",
    spark_10484_1)

  createQueryTest("SPARK-10484 Optimize the Cartesian (Cross) Join with broadcast based JOIN #2",
    spark_10484_2)

  createQueryTest("SPARK-10484 Optimize the Cartesian (Cross) Join with broadcast based JOIN #3",
    spark_10484_3)

  createQueryTest("SPARK-10484 Optimize the Cartesian (Cross) Join with broadcast based JOIN #4",
    spark_10484_4)

  test("SPARK-10484 Optimize the Cartesian (Cross) Join with broadcast based JOIN") {
    def assertBroadcastNestedLoopJoin(sqlText: String): Unit = {
      assert(sql(sqlText).queryExecution.sparkPlan.collect {
        case _: BroadcastNestedLoopJoinExec => 1
      }.nonEmpty)
    }

    assertBroadcastNestedLoopJoin(spark_10484_1)
    assertBroadcastNestedLoopJoin(spark_10484_2)
    assertBroadcastNestedLoopJoin(spark_10484_3)
    assertBroadcastNestedLoopJoin(spark_10484_4)
  }

  createQueryTest("insert table with generator with column name",
    """
      |  CREATE TABLE gen_tmp (key Int);
      |  INSERT OVERWRITE TABLE gen_tmp
      |    SELECT explode(array(1,2,3)) AS val FROM src LIMIT 3;
      |  SELECT key FROM gen_tmp ORDER BY key ASC;
    """.stripMargin)

  createQueryTest("insert table with generator with multiple column names",
    """
      |  CREATE TABLE gen_tmp (key Int, value String);
      |  INSERT OVERWRITE TABLE gen_tmp
      |    SELECT explode(map(key, value)) as (k1, k2) FROM src LIMIT 3;
      |  SELECT key, value FROM gen_tmp ORDER BY key, value ASC;
    """.stripMargin)

  createQueryTest("insert table with generator without column name",
    """
      |  CREATE TABLE gen_tmp (key Int);
      |  INSERT OVERWRITE TABLE gen_tmp
      |    SELECT explode(array(1,2,3)) FROM src LIMIT 3;
      |  SELECT key FROM gen_tmp ORDER BY key ASC;
    """.stripMargin)

  test("multiple generators in projection") {
    intercept[AnalysisException] {
      sql("SELECT explode(array(key, key)), explode(array(key, key)) FROM src").collect()
    }

    intercept[AnalysisException] {
      sql("SELECT explode(array(key, key)) as k1, explode(array(key, key)) FROM src").collect()
    }
  }

  createQueryTest("! operator",
    """
      |SELECT a FROM (
      |  SELECT 1 AS a UNION ALL SELECT 2 AS a) t
      |WHERE !(a>1)
    """.stripMargin)

  createQueryTest("constant object inspector for generic udf",
    """SELECT named_struct(
      lower("AA"), "10",
      repeat(lower("AA"), 3), "11",
      lower(repeat("AA", 3)), "12",
      printf("bb%d", 12), "13",
      repeat(printf("s%d", 14), 2), "14") FROM src LIMIT 1""")

  createQueryTest("NaN to Decimal",
    "SELECT CAST(CAST('NaN' AS DOUBLE) AS DECIMAL(1,1)) FROM src LIMIT 1")

  createQueryTest("constant null testing",
    """SELECT
      |IF(FALSE, CAST(NULL AS STRING), CAST(1 AS STRING)) AS COL1,
      |IF(TRUE, CAST(NULL AS STRING), CAST(1 AS STRING)) AS COL2,
      |IF(FALSE, CAST(NULL AS INT), CAST(1 AS INT)) AS COL3,
      |IF(TRUE, CAST(NULL AS INT), CAST(1 AS INT)) AS COL4,
      |IF(FALSE, CAST(NULL AS DOUBLE), CAST(1 AS DOUBLE)) AS COL5,
      |IF(TRUE, CAST(NULL AS DOUBLE), CAST(1 AS DOUBLE)) AS COL6,
      |IF(FALSE, CAST(NULL AS BOOLEAN), CAST(1 AS BOOLEAN)) AS COL7,
      |IF(TRUE, CAST(NULL AS BOOLEAN), CAST(1 AS BOOLEAN)) AS COL8,
      |IF(FALSE, CAST(NULL AS BIGINT), CAST(1 AS BIGINT)) AS COL9,
      |IF(TRUE, CAST(NULL AS BIGINT), CAST(1 AS BIGINT)) AS COL10,
      |IF(FALSE, CAST(NULL AS FLOAT), CAST(1 AS FLOAT)) AS COL11,
      |IF(TRUE, CAST(NULL AS FLOAT), CAST(1 AS FLOAT)) AS COL12,
      |IF(FALSE, CAST(NULL AS SMALLINT), CAST(1 AS SMALLINT)) AS COL13,
      |IF(TRUE, CAST(NULL AS SMALLINT), CAST(1 AS SMALLINT)) AS COL14,
      |IF(FALSE, CAST(NULL AS TINYINT), CAST(1 AS TINYINT)) AS COL15,
      |IF(TRUE, CAST(NULL AS TINYINT), CAST(1 AS TINYINT)) AS COL16,
      |IF(FALSE, CAST(NULL AS BINARY), CAST("1" AS BINARY)) AS COL17,
      |IF(TRUE, CAST(NULL AS BINARY), CAST("1" AS BINARY)) AS COL18,
      |IF(FALSE, CAST(NULL AS DATE), CAST("1970-01-01" AS DATE)) AS COL19,
      |IF(TRUE, CAST(NULL AS DATE), CAST("1970-01-01" AS DATE)) AS COL20,
      |IF(TRUE, CAST(NULL AS TIMESTAMP), CAST('1969-12-31 16:00:01' AS TIMESTAMP)) AS COL21,
      |IF(FALSE, CAST(NULL AS DECIMAL), CAST(1 AS DECIMAL)) AS COL22,
      |IF(TRUE, CAST(NULL AS DECIMAL), CAST(1 AS DECIMAL)) AS COL23
      |FROM src LIMIT 1""".stripMargin)

  test("constant null testing timestamp") {
    var r1 = sql(
      """
        |SELECT IF(FALSE, CAST(NULL AS TIMESTAMP),
        |CAST('1969-12-31 16:00:01' AS TIMESTAMP)) AS COL20
      """.stripMargin).collect().head
    assert(new Timestamp(1000) == r1.getTimestamp(0))
  }

  createQueryTest("null case",
    "SELECT case when(true) then 1 else null end FROM src LIMIT 1")

  createQueryTest("single case",
    """SELECT case when true then 1 else 2 end FROM src LIMIT 1""")

  createQueryTest("double case",
    """SELECT case when 1 = 2 then 1 when 2 = 2 then 3 else 2 end FROM src LIMIT 1""")

  createQueryTest("case else null",
    """SELECT case when 1 = 2 then 1 when 2 = 2 then 3 else null end FROM src LIMIT 1""")

  createQueryTest("having no references",
    "SELECT key FROM src GROUP BY key HAVING COUNT(*) > 1")

  createQueryTest("no from clause",
    "SELECT 1, +1, -1")

  createQueryTest("boolean = number",
    """
      |SELECT
      |  1 = true, 1L = true, 1Y = true, true = 1, true = 1L, true = 1Y,
      |  0 = true, 0L = true, 0Y = true, true = 0, true = 0L, true = 0Y,
      |  1 = false, 1L = false, 1Y = false, false = 1, false = 1L, false = 1Y,
      |  0 = false, 0L = false, 0Y = false, false = 0, false = 0L, false = 0Y,
      |  2 = true, 2L = true, 2Y = true, true = 2, true = 2L, true = 2Y,
      |  2 = false, 2L = false, 2Y = false, false = 2, false = 2L, false = 2Y
      |FROM src LIMIT 1
    """.stripMargin)

  test("CREATE TABLE AS runs once") {
    sql("CREATE TABLE foo AS SELECT 1 FROM src LIMIT 1").collect()
    assert(sql("SELECT COUNT(*) FROM foo").collect().head.getLong(0) === 1,
      "Incorrect number of rows in created table")
  }

  createQueryTest("between",
    "SELECT * FROM src WHERE key Between 1 and 2")

  createQueryTest("div",
    "SELECT 1 DIV 2, 1 div 2, 1 dIv 2, 100 DIV 51, 100 DIV 49 FROM src LIMIT 1")

  // Jdk version leads to different query output for double, so not use createQueryTest here
  test("division") {
    val res = sql("SELECT 2 / 1, 1 / 2, 1 / 3, 1 / COUNT(*) FROM src LIMIT 1").collect().head
    Seq(2.0, 0.5, 0.3333333333333333, 0.002).zip(res.toSeq).foreach( x =>
      assert(x._1 == x._2.asInstanceOf[Double]))
  }

  createQueryTest("modulus",
    "SELECT 11 % 10, IF((101.1 % 100.0) BETWEEN 1.01 AND 1.11, \"true\", \"false\"), " +
      "(101 / 2) % 10 FROM src LIMIT 1")

  test("Query expressed in HiveQL") {
    sql("FROM src SELECT key").collect()
  }

  test("Query with constant folding the CAST") {
    sql("SELECT CAST(CAST('123' AS binary) AS binary) FROM src LIMIT 1").collect()
  }

  createQueryTest("Constant Folding Optimization for AVG_SUM_COUNT",
    "SELECT AVG(0), SUM(0), COUNT(null), COUNT(value) FROM src GROUP BY key")

  createQueryTest("Cast Timestamp to Timestamp in UDF",
    """
      | SELECT DATEDIFF(CAST(value AS timestamp), CAST('2002-03-21 00:00:00' AS timestamp))
      | FROM src LIMIT 1
    """.stripMargin)

  createQueryTest("Date comparison test 1",
    """
      | SELECT
      | CAST(CAST('1970-01-01 22:00:00' AS timestamp) AS date) ==
      | CAST(CAST('1970-01-01 23:00:00' AS timestamp) AS date)
      | FROM src LIMIT 1
    """.stripMargin)

  createQueryTest("Simple Average",
    "SELECT AVG(key) FROM src")

  createQueryTest("Simple Average + 1",
    "SELECT AVG(key) + 1.0 FROM src")

  createQueryTest("Simple Average + 1 with group",
    "SELECT AVG(key) + 1.0, value FROM src group by value")

  createQueryTest("string literal",
    "SELECT 'test' FROM src")

  createQueryTest("Escape sequences",
    """SELECT key, '\\\t\\' FROM src WHERE key = 86""")

  createQueryTest("IgnoreExplain",
    """EXPLAIN SELECT key FROM src""")

  createQueryTest("trivial join where clause",
    "SELECT * FROM src a JOIN src b WHERE a.key = b.key")

  createQueryTest("trivial join ON clause",
    "SELECT * FROM src a JOIN src b ON a.key = b.key")

  createQueryTest("length.udf",
    "SELECT length(\"test\") FROM src LIMIT 1")

  createQueryTest("partitioned table scan",
    "SELECT ds, hr, key, value FROM srcpart")

  createQueryTest("create table as",
    """
      |CREATE TABLE createdtable AS SELECT * FROM src;
      |SELECT * FROM createdtable
    """.stripMargin)

  createQueryTest("create table as with db name",
    """
      |CREATE DATABASE IF NOT EXISTS testdb;
      |CREATE TABLE testdb.createdtable AS SELECT * FROM default.src;
      |SELECT * FROM testdb.createdtable;
      |DROP DATABASE IF EXISTS testdb CASCADE
    """.stripMargin)

  createQueryTest("create table as with db name within backticks",
    """
      |CREATE DATABASE IF NOT EXISTS testdb;
      |CREATE TABLE `testdb`.`createdtable` AS SELECT * FROM default.src;
      |SELECT * FROM testdb.createdtable;
      |DROP DATABASE IF EXISTS testdb CASCADE
    """.stripMargin)

  createQueryTest("insert table with db name",
    """
      |CREATE DATABASE IF NOT EXISTS testdb;
      |CREATE TABLE testdb.createdtable like default.src;
      |INSERT INTO TABLE testdb.createdtable SELECT * FROM default.src;
      |SELECT * FROM testdb.createdtable;
      |DROP DATABASE IF EXISTS testdb CASCADE
    """.stripMargin)

  createQueryTest("insert into and insert overwrite",
    """
      |CREATE TABLE createdtable like src;
      |INSERT INTO TABLE createdtable SELECT * FROM src;
      |INSERT INTO TABLE createdtable SELECT * FROM src1;
      |SELECT * FROM createdtable;
      |INSERT OVERWRITE TABLE createdtable SELECT * FROM src WHERE key = 86;
      |SELECT * FROM createdtable;
    """.stripMargin)

  // Ignoring this until CDPD-7882 is fixed.
  ignore("SPARK-7270: consider dynamic partition when comparing table output") {
    withTable("test_partition", "ptest") {
      sql(s"CREATE TABLE test_partition (a STRING) PARTITIONED BY (b BIGINT, c STRING)")
      sql(s"CREATE TABLE ptest (a STRING, b BIGINT, c STRING)")

      val analyzedPlan = sql(
        """
        |INSERT OVERWRITE table test_partition PARTITION (b=1, c)
        |SELECT 'a', 'c' from ptest
      """.stripMargin).queryExecution.analyzed

      assertResult(false, "Incorrect cast detected\n" + analyzedPlan) {
      var hasCast = false
        analyzedPlan.collect {
          case p: Project => p.transformExpressionsUp { case c: Cast => hasCast = true; c }
        }
        hasCast
      }
    }
  }

  // Some tests suing script transformation are skipped as it requires `/bin/bash` which
  // can be missing or differently located.
  createQueryTest("transform",
    "SELECT TRANSFORM (key) USING 'cat' AS (tKey) FROM src",
    skip = !TestUtils.testCommandAvailable("/bin/bash"))

  createQueryTest("schema-less transform",
    """
      |SELECT TRANSFORM (key, value) USING 'cat' FROM src;
      |SELECT TRANSFORM (*) USING 'cat' FROM src;
    """.stripMargin,
    skip = !TestUtils.testCommandAvailable("/bin/bash"))

  val delimiter = "'\t'"

  createQueryTest("transform with custom field delimiter",
    s"""
      |SELECT TRANSFORM (key) ROW FORMAT DELIMITED FIELDS TERMINATED BY ${delimiter}
      |USING 'cat' AS (tKey) ROW FORMAT DELIMITED FIELDS TERMINATED BY ${delimiter} FROM src;
    """.stripMargin.replaceAll("\n", " "),
    skip = !TestUtils.testCommandAvailable("/bin/bash"))

  createQueryTest("transform with custom field delimiter2",
    s"""
      |SELECT TRANSFORM (key, value) ROW FORMAT DELIMITED FIELDS TERMINATED BY ${delimiter}
      |USING 'cat' ROW FORMAT DELIMITED FIELDS TERMINATED BY ${delimiter} FROM src;
    """.stripMargin.replaceAll("\n", " "),
    skip = !TestUtils.testCommandAvailable("/bin/bash"))

  createQueryTest("transform with custom field delimiter3",
    s"""
      |SELECT TRANSFORM (*) ROW FORMAT DELIMITED FIELDS TERMINATED BY ${delimiter}
      |USING 'cat' ROW FORMAT DELIMITED FIELDS TERMINATED BY ${delimiter} FROM src;
    """.stripMargin.replaceAll("\n", " "),
    skip = !TestUtils.testCommandAvailable("/bin/bash"))

  createQueryTest("transform with SerDe",
    """
      |SELECT TRANSFORM (key, value) ROW FORMAT SERDE
      |'org.apache.hadoop.hive.serde2.lazy.LazySimpleSerDe'
      |USING 'cat' AS (tKey, tValue) ROW FORMAT SERDE
      |'org.apache.hadoop.hive.serde2.lazy.LazySimpleSerDe' FROM src;
    """.stripMargin.replaceAll(System.lineSeparator(), " "),
    skip = !TestUtils.testCommandAvailable("/bin/bash"))

  test("transform with SerDe2") {
    assume(TestUtils.testCommandAvailable("/bin/bash"))
    withTable("small_src") {
      sql("CREATE TABLE small_src(key INT, value STRING)")
      sql("INSERT OVERWRITE TABLE small_src SELECT key, value FROM src LIMIT 10")

      val expected = sql("SELECT key FROM small_src").collect().head
      val res = sql(
        """
        |SELECT TRANSFORM (key) ROW FORMAT SERDE
        |'org.apache.hadoop.hive.serde2.avro.AvroSerDe'
        |WITH SERDEPROPERTIES ('avro.schema.literal'='{"namespace":
        |"testing.hive.avro.serde","name": "src","type": "record","fields":
        |[{"name":"key","type":"int"}]}') USING 'cat' AS (tKey INT) ROW FORMAT SERDE
        |'org.apache.hadoop.hive.serde2.avro.AvroSerDe' WITH SERDEPROPERTIES
        |('avro.schema.literal'='{"namespace": "testing.hive.avro.serde","name":
        |"src","type": "record","fields": [{"name":"key","type":"int"}]}')
        |FROM small_src
      """.stripMargin.replaceAll(System.lineSeparator(), " ")).collect().head

      assert(expected(0) === res(0))
    }
  }

  createQueryTest("transform with SerDe3",
    """
      |SELECT TRANSFORM (*) ROW FORMAT SERDE
      |'org.apache.hadoop.hive.serde2.lazy.LazySimpleSerDe' WITH SERDEPROPERTIES
      |('serialization.last.column.takes.rest'='true') USING 'cat' AS (tKey, tValue)
      |ROW FORMAT SERDE 'org.apache.hadoop.hive.serde2.lazy.LazySimpleSerDe'
      |WITH SERDEPROPERTIES ('serialization.last.column.takes.rest'='true') FROM src;
    """.stripMargin.replaceAll(System.lineSeparator(), " "),
    skip = !TestUtils.testCommandAvailable("/bin/bash"))

  createQueryTest("transform with SerDe4",
    """
      |SELECT TRANSFORM (*) ROW FORMAT SERDE
      |'org.apache.hadoop.hive.serde2.lazy.LazySimpleSerDe' WITH SERDEPROPERTIES
      |('serialization.last.column.takes.rest'='true') USING 'cat' ROW FORMAT SERDE
      |'org.apache.hadoop.hive.serde2.lazy.LazySimpleSerDe' WITH SERDEPROPERTIES
      |('serialization.last.column.takes.rest'='true') FROM src;
    """.stripMargin.replaceAll(System.lineSeparator(), " "),
    skip = !TestUtils.testCommandAvailable("/bin/bash"))

  createQueryTest("LIKE",
    "SELECT * FROM src WHERE value LIKE '%1%'")

  createQueryTest("DISTINCT",
    "SELECT DISTINCT key, value FROM src")

  createQueryTest("empty aggregate input",
    "SELECT SUM(key) FROM (SELECT * FROM src LIMIT 0) a")

  createQueryTest("lateral view1",
    "SELECT tbl.* FROM src LATERAL VIEW explode(array(1,2)) tbl as a")

  createQueryTest("lateral view2",
    "SELECT * FROM src LATERAL VIEW explode(array(1,2)) tbl")

  createQueryTest("lateral view3",
    "FROM src SELECT key, D.* lateral view explode(array(key+3, key+4)) D as CX")

  // scalastyle:off
  createQueryTest("lateral view4",
    """
      |create table src_lv1 (key string, value string);
      |create table src_lv2 (key string, value string);
      |
      |FROM src
      |insert overwrite table src_lv1 SELECT key, D.* lateral view explode(array(key+3, key+4)) D as CX
      |insert overwrite table src_lv2 SELECT key, D.* lateral view explode(array(key+3, key+4)) D as CX
    """.stripMargin)
  // scalastyle:on

  createQueryTest("lateral view5",
    "FROM src SELECT explode(array(key+3, key+4))")

  createQueryTest("lateral view6",
    "SELECT * FROM src LATERAL VIEW explode(map(key+3,key+4)) D as k, v")

  createQueryTest("Specify the udtf output",
    "SELECT d FROM (SELECT explode(array(1,1)) d FROM src LIMIT 1) t")

  createQueryTest("SPARK-9034 Reflect field names defined in GenericUDTF #1",
    "SELECT col FROM (SELECT explode(array(key,value)) FROM src LIMIT 1) t")

  createQueryTest("SPARK-9034 Reflect field names defined in GenericUDTF #2",
    "SELECT key,value FROM (SELECT explode(map(key,value)) FROM src LIMIT 1) t")

  test("sampling") {
    sql("SELECT * FROM src TABLESAMPLE(0.1 PERCENT) s")
    sql("SELECT * FROM src TABLESAMPLE(100 PERCENT) s")
  }

  test("DataFrame toString") {
    sql("SHOW TABLES").toString
    sql("SELECT * FROM src").toString
  }

  createQueryTest("case statements with key #1",
    "SELECT (CASE 1 WHEN 2 THEN 3 END) FROM src where key < 15")

  createQueryTest("case statements with key #2",
    "SELECT (CASE key WHEN 2 THEN 3 ELSE 0 END) FROM src WHERE key < 15")

  createQueryTest("case statements with key #3",
    "SELECT (CASE key WHEN 2 THEN 3 WHEN NULL THEN 4 END) FROM src WHERE key < 15")

  createQueryTest("case statements with key #4",
    "SELECT (CASE key WHEN 2 THEN 3 WHEN NULL THEN 4 ELSE 0 END) FROM src WHERE key < 15")

  createQueryTest("case statements WITHOUT key #1",
    "SELECT (CASE WHEN key > 2 THEN 3 END) FROM src WHERE key < 15")

  createQueryTest("case statements WITHOUT key #2",
    "SELECT (CASE WHEN key > 2 THEN 3 ELSE 4 END) FROM src WHERE key < 15")

  createQueryTest("case statements WITHOUT key #3",
    "SELECT (CASE WHEN key > 2 THEN 3 WHEN 2 > key THEN 2 END) FROM src WHERE key < 15")

  createQueryTest("case statements WITHOUT key #4",
    "SELECT (CASE WHEN key > 2 THEN 3 WHEN 2 > key THEN 2 ELSE 0 END) FROM src WHERE key < 15")

  // Jdk version leads to different query output for double, so not use createQueryTest here
  test("timestamp cast #1") {
    val res = sql("SELECT CAST(TIMESTAMP_SECONDS(1) AS DOUBLE) FROM src LIMIT 1").collect().head
    assert(1 == res.getDouble(0))
  }

  test("timestamp cast #2") {
<<<<<<< HEAD
    val res = sql("SELECT CAST(CAST(-1 AS TIMESTAMP) AS DOUBLE) FROM src LIMIT 1").collect().head
=======
    val res = sql("SELECT CAST(TIMESTAMP_SECONDS(-1) AS DOUBLE) FROM src LIMIT 1").collect().head
>>>>>>> a630e8d1
    assert(-1 == res.get(0))
  }

  createQueryTest("timestamp cast #3",
<<<<<<< HEAD
    "SELECT CAST(CAST(1.2 AS TIMESTAMP) AS DOUBLE) FROM src LIMIT 1")
=======
    "SELECT CAST(TIMESTAMP_SECONDS(1.2) AS DOUBLE) FROM src LIMIT 1")

  createQueryTest("timestamp cast #4",
    "SELECT CAST(TIMESTAMP_SECONDS(-1.2) AS DOUBLE) FROM src LIMIT 1")
>>>>>>> a630e8d1

  createQueryTest("timestamp cast #4",
    "SELECT CAST(CAST(-1.2 AS TIMESTAMP) AS DOUBLE) FROM src LIMIT 1")

  test("timestamp cast #5") {
<<<<<<< HEAD
    val res = sql("SELECT CAST(CAST(1200 AS TIMESTAMP) AS INT) FROM src LIMIT 1").collect().head
=======
    val res = sql("SELECT CAST(TIMESTAMP_SECONDS(1200) AS INT) FROM src LIMIT 1").collect().head
>>>>>>> a630e8d1
    assert(1200 == res.getInt(0))
  }

  test("timestamp cast #6") {
<<<<<<< HEAD
    val res = sql("SELECT CAST(CAST(-1200 AS TIMESTAMP) AS INT) FROM src LIMIT 1").collect().head
=======
    val res = sql("SELECT CAST(TIMESTAMP_SECONDS(-1200) AS INT) FROM src LIMIT 1").collect().head
>>>>>>> a630e8d1
    assert(-1200 == res.getInt(0))
  }

  createQueryTest("select null from table",
    "SELECT null FROM src LIMIT 1")

  createQueryTest("CTE feature #1",
    "with q1 as (select key from src) select * from q1 where key = 5")

  createQueryTest("CTE feature #2",
    """with q1 as (select * from src where key= 5),
      |q2 as (select * from src s2 where key = 4)
      |select value from q1 union all select value from q2
    """.stripMargin)

  createQueryTest("CTE feature #3",
    """with q1 as (select key from src)
      |from q1
      |select * where key = 4
    """.stripMargin)

  // test get_json_object again Hive, because the HiveCompatibilitySuite cannot handle result
  // with newline in it.
  createQueryTest("get_json_object #1",
    "SELECT get_json_object(src_json.json, '$') FROM src_json")

  createQueryTest("get_json_object #2",
    "SELECT get_json_object(src_json.json, '$.owner'), get_json_object(src_json.json, '$.store')" +
      " FROM src_json")

  createQueryTest("get_json_object #3",
    "SELECT get_json_object(src_json.json, '$.store.bicycle'), " +
      "get_json_object(src_json.json, '$.store.book') FROM src_json")

  createQueryTest("get_json_object #4",
    "SELECT get_json_object(src_json.json, '$.store.book[0]'), " +
      "get_json_object(src_json.json, '$.store.book[*]') FROM src_json")

  createQueryTest("get_json_object #5",
    "SELECT get_json_object(src_json.json, '$.store.book[0].category'), " +
      "get_json_object(src_json.json, '$.store.book[*].category'), " +
      "get_json_object(src_json.json, '$.store.book[*].isbn'), " +
      "get_json_object(src_json.json, '$.store.book[*].reader') FROM src_json")

  createQueryTest("get_json_object #6",
    "SELECT get_json_object(src_json.json, '$.store.book[*].reader[0].age'), " +
      "get_json_object(src_json.json, '$.store.book[*].reader[*].age') FROM src_json")

  createQueryTest("get_json_object #7",
    "SELECT get_json_object(src_json.json, '$.store.basket[0][1]'), " +
      "get_json_object(src_json.json, '$.store.basket[*]'), " +
      // Hive returns wrong result with [*][0], so this expression is change to make test pass
      "get_json_object(src_json.json, '$.store.basket[0][0]'), " +
      "get_json_object(src_json.json, '$.store.basket[0][*]'), " +
      "get_json_object(src_json.json, '$.store.basket[*][*]'), " +
      "get_json_object(src_json.json, '$.store.basket[0][2].b'), " +
      "get_json_object(src_json.json, '$.store.basket[0][*].b') FROM src_json")

  createQueryTest("get_json_object #8",
    "SELECT get_json_object(src_json.json, '$.non_exist_key'), " +
      "get_json_object(src_json.json, '$..no_recursive'), " +
      "get_json_object(src_json.json, '$.store.book[10]'), " +
      "get_json_object(src_json.json, '$.store.book[0].non_exist_key'), " +
      "get_json_object(src_json.json, '$.store.basket[*].non_exist_key'), " +
      "get_json_object(src_json.json, '$.store.basket[0][*].non_exist_key') FROM src_json")

  createQueryTest("get_json_object #9",
    "SELECT get_json_object(src_json.json, '$.zip code') FROM src_json")

  createQueryTest("get_json_object #10",
    "SELECT get_json_object(src_json.json, '$.fb:testid') FROM src_json")

  test("predicates contains an empty AttributeSet() references") {
    sql(
      """
        |SELECT a FROM (
        |  SELECT 1 AS a FROM src LIMIT 1 ) t
        |WHERE abs(20141202) is not null
      """.stripMargin).collect()
  }

  test("implement identity function using case statement") {
    val actual = sql("SELECT (CASE key WHEN key THEN key END) FROM src")
      .rdd
      .map { case Row(i: Int) => i }
      .collect()
      .toSet

    val expected = sql("SELECT key FROM src")
      .rdd
      .map { case Row(i: Int) => i }
      .collect()
      .toSet

    assert(actual === expected)
  }

  // TODO: adopt this test when Spark SQL has the functionality / framework to report errors.
  // See https://github.com/apache/spark/pull/1055#issuecomment-45820167 for a discussion.
  ignore("non-boolean conditions in a CaseWhen are illegal") {
    intercept[Exception] {
      sql("SELECT (CASE WHEN key > 2 THEN 3 WHEN 1 THEN 2 ELSE 0 END) FROM src").collect()
    }
  }

  createQueryTest("case sensitivity when query Hive table",
    "SELECT srcalias.KEY, SRCALIAS.value FROM sRc SrCAlias WHERE SrCAlias.kEy < 15")

  test("case sensitivity: created temporary view") {
    withTempView("REGisteredTABle") {
      val testData =
        TestHive.sparkContext.parallelize(
          TestData(1, "str1") ::
          TestData(2, "str2") :: Nil)
      testData.toDF().createOrReplaceTempView("REGisteredTABle")

      assertResult(Array(Row(2, "str2"))) {
        sql("SELECT tablealias.A, TABLEALIAS.b FROM reGisteredTABle TableAlias " +
          "WHERE TableAliaS.a > 1").collect()
      }
    }
  }

  def isExplanation(result: DataFrame): Boolean = {
    val explanation = result.select("plan").collect().map { case Row(plan: String) => plan }
    explanation.head.startsWith("== Physical Plan ==")
  }

  test("SPARK-1704: Explain commands as a DataFrame") {
    sql("CREATE TABLE IF NOT EXISTS src (key INT, value STRING)")

    val df = sql("explain select key, count(value) from src group by key")
    assert(isExplanation(df))

    TestHive.reset()
  }

  test("SPARK-2180: HAVING support in GROUP BY clauses (positive)") {
    withTempView("having_test") {
      val fixture = List(("foo", 2), ("bar", 1), ("foo", 4), ("bar", 3))
        .zipWithIndex.map {case ((value, attr), key) => HavingRow(key, value, attr)}
      TestHive.sparkContext.parallelize(fixture).toDF().createOrReplaceTempView("having_test")
      val results =
        sql("SELECT value, max(attr) AS attr FROM having_test GROUP BY value HAVING attr > 3")
        .collect()
        .map(x => (x.getString(0), x.getInt(1)))

      assert(results === Array(("foo", 4)))
      TestHive.reset()
    }
  }

  test("SPARK-2180: HAVING with non-boolean clause raises no exceptions") {
    sql("select key, count(*) c from src group by key having c").collect()
  }

  test("union/except/intersect") {
    assertResult(Array(Row(1), Row(1))) {
      sql("select 1 as a union all select 1 as a").collect()
    }
    assertResult(Array(Row(1))) {
      sql("select 1 as a union distinct select 1 as a").collect()
    }
    assertResult(Array(Row(1))) {
      sql("select 1 as a union select 1 as a").collect()
    }
    assertResult(Array()) {
      sql("select 1 as a except select 1 as a").collect()
    }
    assertResult(Array(Row(1))) {
      sql("select 1 as a intersect select 1 as a").collect()
    }
  }

  test("SPARK-5383 alias for udfs with multi output columns") {
    assert(
      sql("select stack(2, key, value, key, value) as (a, b) from src limit 5")
        .collect()
        .size == 5)

    assert(
      sql("select a, b from (select stack(2, key, value, key, value) as (a, b) from src) t limit 5")
        .collect()
        .size == 5)
  }

  test("SPARK-5367: resolve star expression in udf") {
    assert(sql("select concat(*) from src limit 5").collect().size == 5)
    assert(sql("select array(*) from src limit 5").collect().size == 5)
    assert(sql("select concat(key, *) from src limit 5").collect().size == 5)
    assert(sql("select array(key, *) from src limit 5").collect().size == 5)
  }

  test("Exactly once semantics for DDL and command statements") {
    val tableName = "test_exactly_once"
    withTable(tableName) {
      val q0 = sql(s"CREATE TABLE $tableName(key INT, value STRING)")

      // If the table was not created, the following assertion would fail
      assert(Try(table(tableName)).isSuccess)

      // If the CREATE TABLE command got executed again, the following assertion would fail
      assert(Try(q0.count()).isSuccess)
    }
  }

  test("SPARK-2263: Insert Map<K, V> values") {
    withTable("m") {
      sql("CREATE TABLE m(value MAP<INT, STRING>)")
      sql("INSERT OVERWRITE TABLE m SELECT MAP(key, value) FROM src LIMIT 10")
      sql("SELECT * FROM m").collect().zip(sql("SELECT * FROM src LIMIT 10").collect()).foreach {
        case (Row(map: Map[_, _]), Row(key: Int, value: String)) =>
          assert(map.size === 1)
          assert(map.head === ((key, value)))
      }
    }
  }

  test("ADD JAR command") {
    val testJar = TestHive.getHiveFile("data/files/TestSerDe.jar").getCanonicalPath
    sql("CREATE TABLE alter1(a INT, b INT)")
    intercept[Exception] {
      sql(
        """ALTER TABLE alter1 SET SERDE 'org.apache.hadoop.hive.serde2.TestSerDe'
          |WITH serdeproperties('s1'='9')
        """.stripMargin)
    }
    sql("DROP TABLE alter1")
  }

  test("ADD JAR command 2") {
    // this is a test case from mapjoin_addjar.q
    val testJar = HiveTestJars.getHiveHcatalogCoreJar().toURI
    val testData = TestHive.getHiveFile("data/files/sample.json").toURI
    sql(s"ADD JAR $testJar")
    sql(
      """CREATE TABLE t1(a string, b string)
      |ROW FORMAT SERDE 'org.apache.hive.hcatalog.data.JsonSerDe'""".stripMargin)
    sql(s"""LOAD DATA LOCAL INPATH "$testData" INTO TABLE t1""")
    sql("select * from src join t1 on src.key = t1.a")
    sql("DROP TABLE t1")
    assert(sql("list jars").
      filter(_.getString(0).contains(HiveTestJars.getHiveHcatalogCoreJar().getName)).count() > 0)
    assert(sql("list jar").
      filter(_.getString(0).contains(HiveTestJars.getHiveHcatalogCoreJar().getName)).count() > 0)
    val testJar2 = TestHive.getHiveFile("TestUDTF.jar").getCanonicalPath
    sql(s"ADD JAR $testJar2")
    assert(sql(s"list jar $testJar").count() == 1)
  }

  test("CREATE TEMPORARY FUNCTION") {
    val funcJar = TestHive.getHiveFile("TestUDTF.jar")
    val jarURL = funcJar.toURI.toURL
    sql(s"ADD JAR $jarURL")
    sql(
      """CREATE TEMPORARY FUNCTION udtf_count2 AS
        |'org.apache.spark.sql.hive.execution.GenericUDTFCount2'
      """.stripMargin)
    assert(sql("DESCRIBE FUNCTION udtf_count2").count > 1)
    sql("DROP TEMPORARY FUNCTION udtf_count2")
  }

  test("ADD FILE command") {
    val testFile = TestHive.getHiveFile("data/files/v1.txt").toURI
    sql(s"ADD FILE $testFile")

    val checkAddFileRDD = sparkContext.parallelize(1 to 2, 1).mapPartitions { _ =>
      Iterator.single(new File(SparkFiles.get("v1.txt")).canRead)
    }

    assert(checkAddFileRDD.first())
    assert(sql("list files").
      filter(_.getString(0).contains("data/files/v1.txt")).count() > 0)
    assert(sql("list file").
      filter(_.getString(0).contains("data/files/v1.txt")).count() > 0)
    assert(sql(s"list file $testFile").count() == 1)
  }

  createQueryTest("dynamic_partition",
    """
      |DROP TABLE IF EXISTS dynamic_part_table;
      |CREATE TABLE dynamic_part_table(intcol INT) PARTITIONED BY (partcol1 INT, partcol2 INT);
      |
      |SET hive.exec.dynamic.partition.mode=nonstrict;
      |
      |INSERT INTO TABLE dynamic_part_table PARTITION(partcol1, partcol2)
      |SELECT 1, 1, 1 FROM src WHERE key=150;
      |
      |INSERT INTO TABLE dynamic_part_table PARTITION(partcol1, partcol2)
      |SELECT 1, NULL, 1 FROM src WHERE key=150;
      |
      |INSERT INTO TABLE dynamic_part_table PARTITION(partcol1, partcol2)
      |SELECT 1, 1, NULL FROM src WHERE key=150;
      |
      |INSERT INTO TABLe dynamic_part_table PARTITION(partcol1, partcol2)
      |SELECT 1, NULL, NULL FROM src WHERE key=150;
      |
      |DROP TABLE IF EXISTS dynamic_part_table;
    """.stripMargin)

  ignore("Dynamic partition folder layout") {
    sql("DROP TABLE IF EXISTS dynamic_part_table")
    sql("CREATE TABLE dynamic_part_table(intcol INT) PARTITIONED BY (partcol1 INT, partcol2 INT)")
    sql("SET hive.exec.dynamic.partition.mode=nonstrict")

    val data = Map(
      Seq("1", "1") -> 1,
      Seq("1", "NULL") -> 2,
      Seq("NULL", "1") -> 3,
      Seq("NULL", "NULL") -> 4)

    data.foreach { case (parts, value) =>
      sql(
        s"""INSERT INTO TABLE dynamic_part_table PARTITION(partcol1, partcol2)
           |SELECT $value, ${parts.mkString(", ")} FROM src WHERE key=150
         """.stripMargin)

      val partFolder = Seq("partcol1", "partcol2")
        .zip(parts)
        .map { case (k, v) =>
          if (v == "NULL") {
            s"$k=${ConfVars.DEFAULTPARTITIONNAME.defaultStrVal}"
          } else {
            s"$k=$v"
          }
        }
        .mkString("/")

      // Loads partition data to a temporary table to verify contents
      val warehousePathFile = new URI(sparkSession.getWarehousePath()).getPath
      val path = s"$warehousePathFile/dynamic_part_table/$partFolder/part-00000"

      sql("DROP TABLE IF EXISTS dp_verify")
      sql("CREATE TABLE dp_verify(intcol INT)")
      sql(s"LOAD DATA LOCAL INPATH '$path' INTO TABLE dp_verify")

      assert(sql("SELECT * FROM dp_verify").collect() === Array(Row(value)))
    }
  }

  test("SPARK-5592: get java.net.URISyntaxException when dynamic partitioning") {
    sql("""
      |create table sc as select *
      |from (select '2011-01-11', '2011-01-11+14:18:26' from src tablesample (1 rows)
      |union all
      |select '2011-01-11', '2011-01-11+15:18:26' from src tablesample (1 rows)
      |union all
      |select '2011-01-11', '2011-01-11+16:18:26' from src tablesample (1 rows) ) s
    """.stripMargin)
    sql("create table sc_part (key string) partitioned by (ts string) stored as rcfile")
    sql("set hive.exec.dynamic.partition=true")
    sql("set hive.exec.dynamic.partition.mode=nonstrict")
    sql("insert overwrite table sc_part partition(ts) select * from sc")
    sql("drop table sc_part")
  }

  test("Partition spec validation") {
    sql("DROP TABLE IF EXISTS dp_test")
    sql("CREATE TABLE dp_test(key INT, value STRING) PARTITIONED BY (dp INT, sp INT)")
    sql("SET hive.exec.dynamic.partition.mode=strict")

    // Should throw when using strict dynamic partition mode without any static partition
    intercept[AnalysisException] {
      sql(
        """INSERT INTO TABLE dp_test PARTITION(dp)
          |SELECT key, value, key % 5 FROM src
        """.stripMargin)
    }

    sql("SET hive.exec.dynamic.partition.mode=nonstrict")

    // Should throw when a static partition appears after a dynamic partition
    intercept[AnalysisException] {
      sql(
        """INSERT INTO TABLE dp_test PARTITION(dp, sp = 1)
          |SELECT key, value, key % 5 FROM src
        """.stripMargin)
    }
  }

  test("SPARK-3414 regression: should store analyzed logical plan when creating a temporary view") {
    withTempView("rawLogs", "logFiles", "boom") {
      sparkContext.makeRDD(Seq.empty[LogEntry]).toDF().createOrReplaceTempView("rawLogs")
      sparkContext.makeRDD(Seq.empty[LogFile]).toDF().createOrReplaceTempView("logFiles")

      sql(
        """
        SELECT name, message
        FROM rawLogs
        JOIN (
          SELECT name
          FROM logFiles
        ) files
        ON rawLogs.filename = files.name
        """).createOrReplaceTempView("boom")

      // This should be successfully analyzed
      sql("SELECT * FROM boom").queryExecution.analyzed
    }
  }

  test("SPARK-3810: PreprocessTableInsertion static partitioning support") {
    val analyzedPlan = {
      loadTestTable("srcpart")
      sql("DROP TABLE IF EXISTS withparts")
      sql("CREATE TABLE withparts LIKE srcpart")
      sql("INSERT INTO TABLE withparts PARTITION(ds='1', hr='2') SELECT key, value FROM src")
        .queryExecution.analyzed
      }

    assertResult(1, "Duplicated project detected\n" + analyzedPlan) {
      analyzedPlan.collect {
        case i: InsertIntoHiveTable => i.query.collect { case p: Project => () }.size
      }.sum
    }
  }

  test("SPARK-3810: PreprocessTableInsertion dynamic partitioning support") {
    val analyzedPlan = {
      loadTestTable("srcpart")
      sql("DROP TABLE IF EXISTS withparts")
      sql("CREATE TABLE withparts LIKE srcpart")
      sql("SET hive.exec.dynamic.partition.mode=nonstrict")

      sql("CREATE TABLE IF NOT EXISTS withparts LIKE srcpart")
      sql("INSERT INTO TABLE withparts PARTITION(ds, hr) SELECT key, value, '1', '2' FROM src")
        .queryExecution.analyzed
    }

    assertResult(2, "Duplicated project detected\n" + analyzedPlan) {
      analyzedPlan.collect {
        case i: InsertIntoHiveTable => i.query.collect { case p: Project => () }.size
      }.sum
    }
  }

  test("parse HQL set commands") {
    // Adapted from its SQL counterpart.
    val testKey = "spark.sql.key.usedfortestonly"
    val testVal = "val0,val_1,val2.3,my_table"

    sql(s"set $testKey=$testVal")
    assert(getConf(testKey, testVal + "_") == testVal)

    sql("set some.property=20")
    assert(getConf("some.property", "0") == "20")
    sql("set some.property = 40")
    assert(getConf("some.property", "0") == "40")

    sql(s"set $testKey=$testVal")
    assert(getConf(testKey, "0") == testVal)

    sql(s"set $testKey=")
    assert(getConf(testKey, "0") == "")
  }

  test("current_database with multiple sessions") {
    sql("create database a")
    sql("use a")
    val s2 = newSession()
    s2.sql("create database b")
    s2.sql("use b")

    assert(sql("select current_database()").first() === Row("a"))
    assert(s2.sql("select current_database()").first() === Row("b"))

    try {
      sql("create table test_a(key INT, value STRING)")
      s2.sql("create table test_b(key INT, value STRING)")

      sql("select * from test_a")
      intercept[AnalysisException] {
        sql("select * from test_b")
      }
      sql("select * from b.test_b")

      s2.sql("select * from test_b")
      intercept[AnalysisException] {
        s2.sql("select * from test_a")
      }
      s2.sql("select * from a.test_a")
    } finally {
      sql("DROP TABLE IF EXISTS test_a")
      s2.sql("DROP TABLE IF EXISTS test_b")
    }

  }

  test("use database") {
    val currentDatabase = sql("select current_database()").first().getString(0)

    sql("CREATE DATABASE hive_test_db")
    sql("USE hive_test_db")
    assert("hive_test_db" == sql("select current_database()").first().getString(0))

    intercept[AnalysisException] {
      sql("USE not_existing_db")
    }

    sql(s"USE $currentDatabase")
    assert(currentDatabase == sql("select current_database()").first().getString(0))
  }

  test("lookup hive UDF in another thread") {
    val e = intercept[AnalysisException] {
      range(1).selectExpr("not_a_udf()")
    }
    assert(e.getMessage.contains("Undefined function"))
    assert(e.getMessage.contains("not_a_udf"))
    var success = false
    val t = new Thread("test") {
      override def run(): Unit = {
        val e = intercept[AnalysisException] {
          range(1).selectExpr("not_a_udf()")
        }
        assert(e.getMessage.contains("Undefined function"))
        assert(e.getMessage.contains("not_a_udf"))
        success = true
      }
    }
    t.start()
    t.join()
    assert(success)
  }

  createQueryTest("select from thrift based table",
    "SELECT * from src_thrift")

  // Put tests that depend on specific Hive settings before these last two test,
  // since they modify /clear stuff.

  test("role management commands are not supported") {
    assertUnsupportedFeature { sql("CREATE ROLE my_role") }
    assertUnsupportedFeature { sql("DROP ROLE my_role") }
    assertUnsupportedFeature { sql("SHOW CURRENT ROLES") }
    assertUnsupportedFeature { sql("SHOW ROLES") }
    assertUnsupportedFeature { sql("SHOW GRANT") }
    assertUnsupportedFeature { sql("SHOW ROLE GRANT USER my_principal") }
    assertUnsupportedFeature { sql("SHOW PRINCIPALS my_role") }
    assertUnsupportedFeature { sql("SET ROLE my_role") }
    assertUnsupportedFeature { sql("GRANT my_role TO USER my_user") }
    assertUnsupportedFeature { sql("GRANT ALL ON my_table TO USER my_user") }
    assertUnsupportedFeature { sql("REVOKE my_role FROM USER my_user") }
    assertUnsupportedFeature { sql("REVOKE ALL ON my_table FROM USER my_user") }
  }

  test("import/export commands are not supported") {
    assertUnsupportedFeature { sql("IMPORT TABLE my_table FROM 'my_path'") }
    assertUnsupportedFeature { sql("EXPORT TABLE my_table TO 'my_path'") }
  }

  test("some show commands are not supported") {
    assertUnsupportedFeature { sql("SHOW COMPACTIONS") }
    assertUnsupportedFeature { sql("SHOW TRANSACTIONS") }
    assertUnsupportedFeature { sql("SHOW INDEXES ON my_table") }
    assertUnsupportedFeature { sql("SHOW LOCKS my_table") }
  }

  test("lock/unlock table and database commands are not supported") {
    assertUnsupportedFeature { sql("LOCK TABLE my_table SHARED") }
    assertUnsupportedFeature { sql("UNLOCK TABLE my_table") }
    assertUnsupportedFeature { sql("LOCK DATABASE my_db SHARED") }
    assertUnsupportedFeature { sql("UNLOCK DATABASE my_db") }
  }

  test("create/drop/alter index commands are not supported") {
    assertUnsupportedFeature {
      sql("CREATE INDEX my_index ON TABLE my_table(a) as 'COMPACT' WITH DEFERRED REBUILD")}
    assertUnsupportedFeature { sql("DROP INDEX my_index ON my_table") }
    assertUnsupportedFeature { sql("ALTER INDEX my_index ON my_table REBUILD")}
    assertUnsupportedFeature {
      sql("ALTER INDEX my_index ON my_table set IDXPROPERTIES (\"prop1\"=\"val1_new\")")}
  }

  test("create/drop macro commands are not supported") {
    assertUnsupportedFeature {
      sql("CREATE TEMPORARY MACRO SIGMOID (x DOUBLE) 1.0 / (1.0 + EXP(-x))")
    }
    assertUnsupportedFeature { sql("DROP TEMPORARY MACRO SIGMOID") }
  }

  test("dynamic partitioning is allowed when hive.exec.dynamic.partition.mode is nonstrict") {
    val modeConfKey = "hive.exec.dynamic.partition.mode"
    withTable("with_parts") {
      sql("CREATE TABLE with_parts(key INT) PARTITIONED BY (p INT)")

      withSQLConf(modeConfKey -> "nonstrict") {
        sql("INSERT OVERWRITE TABLE with_parts partition(p) select 1, 2")
        assert(spark.table("with_parts").filter($"p" === 2).collect().head == Row(1, 2))
      }

      // Turn off style check since the following test is to modify hadoop configuration on purpose.
      // scalastyle:off hadoopconfiguration
      val hadoopConf = spark.sparkContext.hadoopConfiguration
      // scalastyle:on hadoopconfiguration

      val originalValue = hadoopConf.get(modeConfKey, "nonstrict")
      try {
        hadoopConf.set(modeConfKey, "nonstrict")
        sql("INSERT OVERWRITE TABLE with_parts partition(p) select 3, 4")
        assert(spark.table("with_parts").filter($"p" === 4).collect().head == Row(3, 4))
      } finally {
        hadoopConf.set(modeConfKey, originalValue)
      }
    }
  }

  test("SPARK-28054: Unable to insert partitioned table when partition name is upper case") {
    withSQLConf("hive.exec.dynamic.partition.mode" -> "nonstrict") {
      withTable("spark_28054_test") {
        sql("CREATE TABLE spark_28054_test (KEY STRING, VALUE STRING) PARTITIONED BY (DS STRING)")

        sql("INSERT INTO TABLE spark_28054_test PARTITION(DS) SELECT 'k' KEY, 'v' VALUE, '1' DS")

        assertResult(Array(Row("k", "v", "1"))) {
          sql("SELECT * from spark_28054_test").collect()
        }

        sql("INSERT INTO TABLE spark_28054_test PARTITION(ds) SELECT 'k' key, 'v' value, '2' ds")
        assertResult(Array(Row("k", "v", "1"), Row("k", "v", "2"))) {
          sql("SELECT * from spark_28054_test").collect()
        }
      }
    }
  }

  // This test case is moved from HiveCompatibilitySuite to make it easy to test with JDK 11.
  test("udf_radians") {
    withSQLConf("hive.fetch.task.conversion" -> "more") {
      val result = sql("select radians(57.2958) FROM src tablesample (1 rows)").collect()
      if (SystemUtils.isJavaVersionAtLeast(JavaVersion.JAVA_9)) {
        assertResult(Array(Row(1.0000003575641672))) (result)
      } else {
        assertResult(Array(Row(1.000000357564167))) (result)
      }

      assertResult(Array(Row(2.4999991485811655))) {
        sql("select radians(143.2394) FROM src tablesample (1 rows)").collect()
      }
    }
  }
}

// for SPARK-2180 test
case class HavingRow(key: Int, value: String, attr: Int)

case class LogEntry(filename: String, message: String)
case class LogFile(name: String)<|MERGE_RESOLUTION|>--- conflicted
+++ resolved
@@ -562,42 +562,23 @@
   }
 
   test("timestamp cast #2") {
-<<<<<<< HEAD
-    val res = sql("SELECT CAST(CAST(-1 AS TIMESTAMP) AS DOUBLE) FROM src LIMIT 1").collect().head
-=======
     val res = sql("SELECT CAST(TIMESTAMP_SECONDS(-1) AS DOUBLE) FROM src LIMIT 1").collect().head
->>>>>>> a630e8d1
     assert(-1 == res.get(0))
   }
 
   createQueryTest("timestamp cast #3",
-<<<<<<< HEAD
-    "SELECT CAST(CAST(1.2 AS TIMESTAMP) AS DOUBLE) FROM src LIMIT 1")
-=======
     "SELECT CAST(TIMESTAMP_SECONDS(1.2) AS DOUBLE) FROM src LIMIT 1")
 
   createQueryTest("timestamp cast #4",
     "SELECT CAST(TIMESTAMP_SECONDS(-1.2) AS DOUBLE) FROM src LIMIT 1")
->>>>>>> a630e8d1
-
-  createQueryTest("timestamp cast #4",
-    "SELECT CAST(CAST(-1.2 AS TIMESTAMP) AS DOUBLE) FROM src LIMIT 1")
 
   test("timestamp cast #5") {
-<<<<<<< HEAD
-    val res = sql("SELECT CAST(CAST(1200 AS TIMESTAMP) AS INT) FROM src LIMIT 1").collect().head
-=======
     val res = sql("SELECT CAST(TIMESTAMP_SECONDS(1200) AS INT) FROM src LIMIT 1").collect().head
->>>>>>> a630e8d1
     assert(1200 == res.getInt(0))
   }
 
   test("timestamp cast #6") {
-<<<<<<< HEAD
-    val res = sql("SELECT CAST(CAST(-1200 AS TIMESTAMP) AS INT) FROM src LIMIT 1").collect().head
-=======
     val res = sql("SELECT CAST(TIMESTAMP_SECONDS(-1200) AS INT) FROM src LIMIT 1").collect().head
->>>>>>> a630e8d1
     assert(-1200 == res.getInt(0))
   }
 
