--- conflicted
+++ resolved
@@ -1036,7 +1036,6 @@
     .booleanConf
     .createWithDefault(true)
 
-<<<<<<< HEAD
   // ------------------------------------------------------
   //  Configuration for HDP Ranger with LLAP
   // ------------------------------------------------------
@@ -1057,7 +1056,7 @@
       .doc("When true, HiveServer2 credential provider is enabled.")
       .booleanConf
       .createWithDefault(false)
-=======
+
   val SQL_STRING_REDACTION_PATTERN =
     ConfigBuilder("spark.sql.redaction.string.regex")
       .doc("Regex to decide which parts of strings produced by Spark contain sensitive " +
@@ -1065,7 +1064,6 @@
         "dummy value. This is currently used to redact the output of SQL explain commands. " +
         "When this conf is not set, the value from `spark.redaction.string.regex` is used.")
       .fallbackConf(org.apache.spark.internal.config.STRING_REDACTION_PATTERN)
->>>>>>> ee56fc34
 
   object Deprecated {
     val MAPRED_REDUCE_TASKS = "mapred.reduce.tasks"
