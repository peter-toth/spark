#
# Licensed to the Apache Software Foundation (ASF) under one or more
# contributor license agreements.  See the NOTICE file distributed with
# this work for additional information regarding copyright ownership.
# The ASF licenses this file to You under the Apache License, Version 2.0
# (the "License"); you may not use this file except in compliance with
# the License.  You may obtain a copy of the License at
#
#    http://www.apache.org/licenses/LICENSE-2.0
#
# Unless required by applicable law or agreed to in writing, software
# distributed under the License is distributed on an "AS IS" BASIS,
# WITHOUT WARRANTIES OR CONDITIONS OF ANY KIND, either express or implied.
# See the License for the specific language governing permissions and
# limitations under the License.
#

import unittest

<<<<<<< HEAD
from pyspark.sql.functions import array, explode, col, lit, udf, sum, pandas_udf, PandasUDFType
=======
from pyspark.sql.functions import array, explode, col, lit, udf, pandas_udf
>>>>>>> a630e8d1
from pyspark.sql.types import DoubleType, StructType, StructField, Row
from pyspark.testing.sqlutils import ReusedSQLTestCase, have_pandas, have_pyarrow, \
    pandas_requirement_message, pyarrow_requirement_message
from pyspark.testing.utils import QuietTest

if have_pandas:
    import pandas as pd
    from pandas.testing import assert_frame_equal

if have_pyarrow:
    import pyarrow as pa  # noqa: F401


@unittest.skipIf(
    not have_pandas or not have_pyarrow,
    pandas_requirement_message or pyarrow_requirement_message)  # type: ignore[arg-type]
class CogroupedMapInPandasTests(ReusedSQLTestCase):

    @property
    def data1(self):
        return self.spark.range(10).toDF('id') \
            .withColumn("ks", array([lit(i) for i in range(20, 30)])) \
            .withColumn("k", explode(col('ks')))\
            .withColumn("v", col('k') * 10)\
            .drop('ks')

    @property
    def data2(self):
        return self.spark.range(10).toDF('id') \
            .withColumn("ks", array([lit(i) for i in range(20, 30)])) \
            .withColumn("k", explode(col('ks'))) \
            .withColumn("v2", col('k') * 100) \
            .drop('ks')

    def test_simple(self):
        self._test_merge(self.data1, self.data2)

    def test_left_group_empty(self):
        left = self.data1.where(col("id") % 2 == 0)
        self._test_merge(left, self.data2)

    def test_right_group_empty(self):
        right = self.data2.where(col("id") % 2 == 0)
        self._test_merge(self.data1, right)

    def test_different_schemas(self):
        right = self.data2.withColumn('v3', lit('a'))
        self._test_merge(self.data1, right, 'id long, k int, v int, v2 int, v3 string')

    def test_complex_group_by(self):
        left = pd.DataFrame.from_dict({
            'id': [1, 2, 3],
            'k':  [5, 6, 7],
            'v': [9, 10, 11]
        })

        right = pd.DataFrame.from_dict({
            'id': [11, 12, 13],
            'k': [5, 6, 7],
            'v2': [90, 100, 110]
        })

        left_gdf = self.spark\
            .createDataFrame(left)\
            .groupby(col('id') % 2 == 0)

        right_gdf = self.spark \
            .createDataFrame(right) \
            .groupby(col('id') % 2 == 0)

        def merge_pandas(l, r):
            return pd.merge(l[['k', 'v']], r[['k', 'v2']], on=['k'])

        result = left_gdf \
            .cogroup(right_gdf) \
            .applyInPandas(merge_pandas, 'k long, v long, v2 long') \
            .sort(['k']) \
            .toPandas()

        expected = pd.DataFrame.from_dict({
            'k': [5, 6, 7],
            'v': [9, 10, 11],
            'v2': [90, 100, 110]
        })

        assert_frame_equal(expected, result)

    def test_empty_group_by(self):
        left = self.data1
        right = self.data2

        def merge_pandas(l, r):
            return pd.merge(l, r, on=['id', 'k'])

        result = left.groupby().cogroup(right.groupby())\
            .applyInPandas(merge_pandas, 'id long, k int, v int, v2 int') \
            .sort(['id', 'k']) \
            .toPandas()

        left = left.toPandas()
        right = right.toPandas()

        expected = pd \
            .merge(left, right, on=['id', 'k']) \
            .sort_values(by=['id', 'k'])

        assert_frame_equal(expected, result)

    def test_mixed_scalar_udfs_followed_by_cogrouby_apply(self):
        df = self.spark.range(0, 10).toDF('v1')
        df = df.withColumn('v2', udf(lambda x: x + 1, 'int')(df['v1'])) \
            .withColumn('v3', pandas_udf(lambda x: x + 2, 'int')(df['v1']))

        result = df.groupby().cogroup(df.groupby()) \
            .applyInPandas(lambda x, y: pd.DataFrame([(x.sum().sum(), y.sum().sum())]),
                           'sum1 int, sum2 int').collect()

        self.assertEqual(result[0]['sum1'], 165)
        self.assertEqual(result[0]['sum2'], 165)

    def test_with_key_left(self):
        self._test_with_key(self.data1, self.data1, isLeft=True)

    def test_with_key_right(self):
        self._test_with_key(self.data1, self.data1, isLeft=False)

    def test_with_key_left_group_empty(self):
        left = self.data1.where(col("id") % 2 == 0)
        self._test_with_key(left, self.data1, isLeft=True)

    def test_with_key_right_group_empty(self):
        right = self.data1.where(col("id") % 2 == 0)
        self._test_with_key(self.data1, right, isLeft=False)

    def test_with_key_complex(self):

        def left_assign_key(key, l, _):
            return l.assign(key=key[0])

        result = self.data1 \
            .groupby(col('id') % 2 == 0)\
            .cogroup(self.data2.groupby(col('id') % 2 == 0)) \
            .applyInPandas(left_assign_key, 'id long, k int, v int, key boolean') \
            .sort(['id', 'k']) \
            .toPandas()

        expected = self.data1.toPandas()
        expected = expected.assign(key=expected.id % 2 == 0)

        assert_frame_equal(expected, result)

    def test_wrong_return_type(self):
        # Test that we get a sensible exception invalid values passed to apply
        left = self.data1
        right = self.data2
        with QuietTest(self.sc):
            with self.assertRaisesRegex(
                    NotImplementedError,
                    'Invalid return type.*ArrayType.*TimestampType'):
                left.groupby('id').cogroup(right.groupby('id')).applyInPandas(
                    lambda l, r: l, 'id long, v array<timestamp>')

    def test_wrong_args(self):
        left = self.data1
        right = self.data2
        with self.assertRaisesRegex(ValueError, 'Invalid function'):
            left.groupby('id').cogroup(right.groupby('id')) \
                .applyInPandas(lambda: 1, StructType([StructField("d", DoubleType())]))

    def test_case_insensitive_grouping_column(self):
        # SPARK-31915: case-insensitive grouping column should work.
        df1 = self.spark.createDataFrame([(1, 1)], ("column", "value"))

        row = df1.groupby("ColUmn").cogroup(
            df1.groupby("COLUMN")
        ).applyInPandas(lambda r, l: r + l, "column long, value long").first()
<<<<<<< HEAD
        self.assertEquals(row.asDict(), Row(column=2, value=2).asDict())
=======
        self.assertEqual(row.asDict(), Row(column=2, value=2).asDict())
>>>>>>> a630e8d1

        df2 = self.spark.createDataFrame([(1, 1)], ("column", "value"))

        row = df1.groupby("ColUmn").cogroup(
            df2.groupby("COLUMN")
        ).applyInPandas(lambda r, l: r + l, "column long, value long").first()
<<<<<<< HEAD
        self.assertEquals(row.asDict(), Row(column=2, value=2).asDict())
=======
        self.assertEqual(row.asDict(), Row(column=2, value=2).asDict())
>>>>>>> a630e8d1

    @staticmethod
    def _test_with_key(left, right, isLeft):

        def right_assign_key(key, l, r):
            return l.assign(key=key[0]) if isLeft else r.assign(key=key[0])

        result = left \
            .groupby('id') \
            .cogroup(right.groupby('id')) \
            .applyInPandas(right_assign_key, 'id long, k int, v int, key long') \
            .toPandas()

        expected = left.toPandas() if isLeft else right.toPandas()
        expected = expected.assign(key=expected.id)

        assert_frame_equal(expected, result)

    @staticmethod
    def _test_merge(left, right, output_schema='id long, k int, v int, v2 int'):

        def merge_pandas(l, r):
            return pd.merge(l, r, on=['id', 'k'])

        result = left \
            .groupby('id') \
            .cogroup(right.groupby('id')) \
            .applyInPandas(merge_pandas, output_schema)\
            .sort(['id', 'k']) \
            .toPandas()

        left = left.toPandas()
        right = right.toPandas()

        expected = pd \
            .merge(left, right, on=['id', 'k']) \
            .sort_values(by=['id', 'k'])

        assert_frame_equal(expected, result)


if __name__ == "__main__":
    from pyspark.sql.tests.test_pandas_cogrouped_map import *  # noqa: F401

    try:
        import xmlrunner  # type: ignore[import]
        testRunner = xmlrunner.XMLTestRunner(output='target/test-reports', verbosity=2)
    except ImportError:
        testRunner = None
    unittest.main(testRunner=testRunner, verbosity=2)<|MERGE_RESOLUTION|>--- conflicted
+++ resolved
@@ -17,11 +17,7 @@
 
 import unittest
 
-<<<<<<< HEAD
-from pyspark.sql.functions import array, explode, col, lit, udf, sum, pandas_udf, PandasUDFType
-=======
 from pyspark.sql.functions import array, explode, col, lit, udf, pandas_udf
->>>>>>> a630e8d1
 from pyspark.sql.types import DoubleType, StructType, StructField, Row
 from pyspark.testing.sqlutils import ReusedSQLTestCase, have_pandas, have_pyarrow, \
     pandas_requirement_message, pyarrow_requirement_message
@@ -198,22 +194,14 @@
         row = df1.groupby("ColUmn").cogroup(
             df1.groupby("COLUMN")
         ).applyInPandas(lambda r, l: r + l, "column long, value long").first()
-<<<<<<< HEAD
-        self.assertEquals(row.asDict(), Row(column=2, value=2).asDict())
-=======
         self.assertEqual(row.asDict(), Row(column=2, value=2).asDict())
->>>>>>> a630e8d1
 
         df2 = self.spark.createDataFrame([(1, 1)], ("column", "value"))
 
         row = df1.groupby("ColUmn").cogroup(
             df2.groupby("COLUMN")
         ).applyInPandas(lambda r, l: r + l, "column long, value long").first()
-<<<<<<< HEAD
-        self.assertEquals(row.asDict(), Row(column=2, value=2).asDict())
-=======
         self.assertEqual(row.asDict(), Row(column=2, value=2).asDict())
->>>>>>> a630e8d1
 
     @staticmethod
     def _test_with_key(left, right, isLeft):
