#
# Licensed to the Apache Software Foundation (ASF) under one or more
# contributor license agreements.  See the NOTICE file distributed with
# this work for additional information regarding copyright ownership.
# The ASF licenses this file to You under the Apache License, Version 2.0
# (the "License"); you may not use this file except in compliance with
# the License.  You may obtain a copy of the License at
#
#    http://www.apache.org/licenses/LICENSE-2.0
#
# Unless required by applicable law or agreed to in writing, software
# distributed under the License is distributed on an "AS IS" BASIS,
# WITHOUT WARRANTIES OR CONDITIONS OF ANY KIND, either express or implied.
# See the License for the specific language governing permissions and
# limitations under the License.
#

import py4j

from pyspark import SparkContext
<<<<<<< HEAD

if sys.version_info.major >= 3:
    unicode = str
    # Disable exception chaining (PEP 3134) in captured exceptions
    # in order to hide JVM stacktace.
    exec("""
def raise_from(e):
    raise e from None
""")
else:
    def raise_from(e):
        raise e
=======
>>>>>>> a630e8d1


class CapturedException(Exception):
    def __init__(self, desc, stackTrace, cause=None):
        self.desc = desc
        self.stackTrace = stackTrace
        self.cause = convert_exception(cause) if cause is not None else None

    def __str__(self):
        sql_conf = SparkContext._jvm.org.apache.spark.sql.internal.SQLConf.get()
        debug_enabled = sql_conf.pysparkJVMStacktraceEnabled()
        desc = self.desc
        if debug_enabled:
            desc = desc + "\n\nJVM stacktrace:\n%s" % self.stackTrace
<<<<<<< HEAD
        # encode unicode instance for python2 for human readable description
        if sys.version_info.major < 3 and isinstance(desc, unicode):
            return str(desc.encode('utf-8'))
        else:
            return str(desc)
=======
        return str(desc)
>>>>>>> a630e8d1


class AnalysisException(CapturedException):
    """
    Failed to analyze a SQL query plan.
    """


class ParseException(CapturedException):
    """
    Failed to parse a SQL command.
    """


class IllegalArgumentException(CapturedException):
    """
    Passed an illegal or inappropriate argument.
    """


class StreamingQueryException(CapturedException):
    """
    Exception that stopped a :class:`StreamingQuery`.
    """


class QueryExecutionException(CapturedException):
    """
    Failed to execute a query.
    """


class PythonException(CapturedException):
    """
    Exceptions thrown from Python workers.
    """


class UnknownException(CapturedException):
    """
    None of the above exceptions.
    """


def convert_exception(e):
    s = e.toString()
    c = e.getCause()
    stacktrace = SparkContext._jvm.org.apache.spark.util.Utils.exceptionString(e)

    if s.startswith('org.apache.spark.sql.AnalysisException: '):
        return AnalysisException(s.split(': ', 1)[1], stacktrace, c)
    if s.startswith('org.apache.spark.sql.catalyst.analysis'):
        return AnalysisException(s.split(': ', 1)[1], stacktrace, c)
    if s.startswith('org.apache.spark.sql.catalyst.parser.ParseException: '):
        return ParseException(s.split(': ', 1)[1], stacktrace, c)
    if s.startswith('org.apache.spark.sql.streaming.StreamingQueryException: '):
        return StreamingQueryException(s.split(': ', 1)[1], stacktrace, c)
    if s.startswith('org.apache.spark.sql.execution.QueryExecutionException: '):
        return QueryExecutionException(s.split(': ', 1)[1], stacktrace, c)
    if s.startswith('java.lang.IllegalArgumentException: '):
        return IllegalArgumentException(s.split(': ', 1)[1], stacktrace, c)
    if c is not None and (
            c.toString().startswith('org.apache.spark.api.python.PythonException: ')
            # To make sure this only catches Python UDFs.
            and any(map(lambda v: "org.apache.spark.sql.execution.python" in v.toString(),
                        c.getStackTrace()))):
        msg = ("\n  An exception was thrown from the Python worker. "
               "Please see the stack trace below.\n%s" % c.getMessage())
        return PythonException(msg, stacktrace)
    return UnknownException(s, stacktrace, c)


def capture_sql_exception(f):
    def deco(*a, **kw):
        try:
            return f(*a, **kw)
        except py4j.protocol.Py4JJavaError as e:
            converted = convert_exception(e.java_exception)
            if not isinstance(converted, UnknownException):
                # Hide where the exception came from that shows a non-Pythonic
                # JVM exception message.
<<<<<<< HEAD
                raise_from(converted)
=======
                raise converted from None
>>>>>>> a630e8d1
            else:
                raise
    return deco


def install_exception_handler():
    """
    Hook an exception handler into Py4j, which could capture some SQL exceptions in Java.

    When calling Java API, it will call `get_return_value` to parse the returned object.
    If any exception happened in JVM, the result will be Java exception object, it raise
    py4j.protocol.Py4JJavaError. We replace the original `get_return_value` with one that
    could capture the Java exception and throw a Python one (with the same error message).

    It's idempotent, could be called multiple times.
    """
    original = py4j.protocol.get_return_value
    # The original `get_return_value` is not patched, it's idempotent.
    patched = capture_sql_exception(original)
    # only patch the one used in py4j.java_gateway (call Java API)
    py4j.java_gateway.get_return_value = patched


def toJArray(gateway, jtype, arr):
    """
    Convert python list to java type array

    Parameters
    ----------
    gateway :
        Py4j Gateway
    jtype :
        java type of element in array
    arr :
        python type list
    """
    jarray = gateway.new_array(jtype, len(arr))
    for i in range(0, len(arr)):
        jarray[i] = arr[i]
    return jarray


def require_test_compiled():
    """ Raise Exception if test classes are not compiled
    """
    import os
    import glob
    try:
        spark_home = os.environ['SPARK_HOME']
    except KeyError:
        raise RuntimeError('SPARK_HOME is not defined in environment')

    test_class_path = os.path.join(
        spark_home, 'sql', 'core', 'target', '*', 'test-classes')
    paths = glob.glob(test_class_path)

    if len(paths) == 0:
        raise RuntimeError(
            "%s doesn't exist. Spark sql test classes are not compiled." % test_class_path)


class ForeachBatchFunction(object):
    """
    This is the Python implementation of Java interface 'ForeachBatchFunction'. This wraps
    the user-defined 'foreachBatch' function such that it can be called from the JVM when
    the query is active.
    """

    def __init__(self, sql_ctx, func):
        self.sql_ctx = sql_ctx
        self.func = func

    def call(self, jdf, batch_id):
        from pyspark.sql.dataframe import DataFrame
        try:
            self.func(DataFrame(jdf, self.sql_ctx), batch_id)
        except Exception as e:
            self.error = e
            raise e

    class Java:
        implements = ['org.apache.spark.sql.execution.streaming.sources.PythonForeachBatchFunction']


def to_str(value):
    """
    A wrapper over str(), but converts bool values to lower case strings.
    If None is given, just returns None, instead of converting it to string "None".
    """
    if isinstance(value, bool):
        return str(value).lower()
    elif value is None:
        return value
    else:
        return str(value)<|MERGE_RESOLUTION|>--- conflicted
+++ resolved
@@ -18,21 +18,6 @@
 import py4j
 
 from pyspark import SparkContext
-<<<<<<< HEAD
-
-if sys.version_info.major >= 3:
-    unicode = str
-    # Disable exception chaining (PEP 3134) in captured exceptions
-    # in order to hide JVM stacktace.
-    exec("""
-def raise_from(e):
-    raise e from None
-""")
-else:
-    def raise_from(e):
-        raise e
-=======
->>>>>>> a630e8d1
 
 
 class CapturedException(Exception):
@@ -47,15 +32,7 @@
         desc = self.desc
         if debug_enabled:
             desc = desc + "\n\nJVM stacktrace:\n%s" % self.stackTrace
-<<<<<<< HEAD
-        # encode unicode instance for python2 for human readable description
-        if sys.version_info.major < 3 and isinstance(desc, unicode):
-            return str(desc.encode('utf-8'))
-        else:
-            return str(desc)
-=======
         return str(desc)
->>>>>>> a630e8d1
 
 
 class AnalysisException(CapturedException):
@@ -137,11 +114,7 @@
             if not isinstance(converted, UnknownException):
                 # Hide where the exception came from that shows a non-Pythonic
                 # JVM exception message.
-<<<<<<< HEAD
-                raise_from(converted)
-=======
                 raise converted from None
->>>>>>> a630e8d1
             else:
                 raise
     return deco
