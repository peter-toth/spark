--- conflicted
+++ resolved
@@ -235,7 +235,6 @@
         "conflicts with other protocol types such as `http` or `https`. See also SPARK-25694 " +
         "and HADOOP-14598.")
       .version("3.0.0")
-<<<<<<< HEAD
       .booleanConf
       .createWithDefault(true)
 
@@ -247,19 +246,6 @@
       .booleanConf
       .createWithDefault(true)
 
-=======
-      .booleanConf
-      .createWithDefault(true)
-
-  val STREAMING_UI_ENABLED =
-    buildStaticConf("spark.sql.streaming.ui.enabled")
-      .doc("Whether to run the Structured Streaming Web UI for the Spark application when the " +
-        "Spark Web UI is enabled.")
-      .version("3.0.0")
-      .booleanConf
-      .createWithDefault(true)
-
->>>>>>> a630e8d1
   val STREAMING_UI_RETAINED_PROGRESS_UPDATES =
     buildStaticConf("spark.sql.streaming.ui.retainedProgressUpdates")
       .doc("The number of progress updates to retain for a streaming query for Structured " +
@@ -274,8 +260,6 @@
       .version("3.0.0")
       .intConf
       .createWithDefault(100)
-<<<<<<< HEAD
-=======
 
   val METADATA_CACHE_TTL_SECONDS = buildStaticConf("spark.sql.metadataCacheTTLSeconds")
     .doc("Time-to-live (TTL) value for the metadata caches: partition file metadata cache and " +
@@ -300,5 +284,4 @@
       .stringConf
       .toSequence
       .createWithDefault(Nil)
->>>>>>> a630e8d1
 }