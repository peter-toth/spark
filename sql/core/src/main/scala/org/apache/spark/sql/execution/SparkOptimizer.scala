--- conflicted
+++ resolved
@@ -42,15 +42,9 @@
   override def defaultBatches: Seq[Batch] = (preOptimizationBatches ++ super.defaultBatches :+
     Batch("Optimize Metadata Only Query", Once, OptimizeMetadataOnlyQuery(catalog)) :+
     Batch("PartitionPruning", Once,
-<<<<<<< HEAD
-      PartitionPruning,
-      OptimizeSubqueries) :+
+      PartitionPruning) :+
     Batch("MergeScalarSubqueries", Once,
-      MergeScalarSubqueries,
-      OptimizeSubqueries) :+
-=======
-      PartitionPruning) :+
->>>>>>> 119ddd7e
+      MergeScalarSubqueries) :+
     Batch("Pushdown Filters from PartitionPruning", fixedPoint,
       PushDownPredicates) :+
     Batch("Cleanup filters that cannot be pushed down", Once,
