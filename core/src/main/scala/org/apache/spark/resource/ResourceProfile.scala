/*
 * Licensed to the Apache Software Foundation (ASF) under one or more
 * contributor license agreements.  See the NOTICE file distributed with
 * this work for additional information regarding copyright ownership.
 * The ASF licenses this file to You under the Apache License, Version 2.0
 * (the "License"); you may not use this file except in compliance with
 * the License.  You may obtain a copy of the License at
 *
 *    http://www.apache.org/licenses/LICENSE-2.0
 *
 * Unless required by applicable law or agreed to in writing, software
 * distributed under the License is distributed on an "AS IS" BASIS,
 * WITHOUT WARRANTIES OR CONDITIONS OF ANY KIND, either express or implied.
 * See the License for the specific language governing permissions and
 * limitations under the License.
 */

package org.apache.spark.resource

import java.util.{Map => JMap}
import java.util.concurrent.atomic.AtomicInteger
import javax.annotation.concurrent.GuardedBy

import scala.collection.JavaConverters._
import scala.collection.mutable

import org.apache.spark.{SparkConf, SparkException}
import org.apache.spark.annotation.{Evolving, Since}
import org.apache.spark.internal.Logging
import org.apache.spark.internal.config._
import org.apache.spark.internal.config.Python.PYSPARK_EXECUTOR_MEMORY
import org.apache.spark.util.Utils

/**
 * Resource profile to associate with an RDD. A ResourceProfile allows the user to
 * specify executor and task requirements for an RDD that will get applied during a
 * stage. This allows the user to change the resource requirements between stages.
 * This is meant to be immutable so user can't change it after building.
 *
 * This api is currently private until the rest of the pieces are in place and then it
 * will become public.
 */
@Evolving
<<<<<<< HEAD
private[spark] class ResourceProfile(
=======
@Since("3.1.0")
class ResourceProfile(
>>>>>>> a630e8d1
    val executorResources: Map[String, ExecutorResourceRequest],
    val taskResources: Map[String, TaskResourceRequest]) extends Serializable with Logging {

  // _id is only a var for testing purposes
  private var _id = ResourceProfile.getNextProfileId
  // This is used for any resources that use fractional amounts, the key is the resource name
  // and the value is the number of tasks that can share a resource address. For example,
  // if the user says task gpu amount is 0.5, that results in 2 tasks per resource address.
  private var _executorResourceSlotsPerAddr: Option[Map[String, Int]] = None
  private var _limitingResource: Option[String] = None
  private var _maxTasksPerExecutor: Option[Int] = None
  private var _coresLimitKnown: Boolean = false

  def id: Int = _id

  /**
   * (Java-specific) gets a Java Map of resources to TaskResourceRequest
   */
  def taskResourcesJMap: JMap[String, TaskResourceRequest] = taskResources.asJava

  /**
   * (Java-specific) gets a Java Map of resources to ExecutorResourceRequest
   */
  def executorResourcesJMap: JMap[String, ExecutorResourceRequest] = {
    executorResources.asJava
  }

  // Note that some cluster managers don't set the executor cores explicitly so
  // be sure to check the Option as required
  private[spark] def getExecutorCores: Option[Int] = {
    executorResources.get(ResourceProfile.CORES).map(_.amount.toInt)
  }

  private[spark] def getTaskCpus: Option[Int] = {
    taskResources.get(ResourceProfile.CPUS).map(_.amount.toInt)
  }

  private[spark] def getPySparkMemory: Option[Long] = {
    executorResources.get(ResourceProfile.PYSPARK_MEM).map(_.amount.toLong)
  }

  /*
   * This function takes into account fractional amounts for the task resource requirement.
   * Spark only supports fractional amounts < 1 to basically allow for multiple tasks
   * to use the same resource address.
   * The way the scheduler handles this is it adds the same address the number of slots per
   * address times and then the amount becomes 1. This way it re-uses the same address
   * the correct number of times. ie task requirement amount=0.25 -> addrs["0", "0", "0", "0"]
   * and scheduler task amount=1. See ResourceAllocator.slotsPerAddress.
   */
  private[spark] def getSchedulerTaskResourceAmount(resource: String): Int = {
    val taskAmount = taskResources.getOrElse(resource,
      throw new SparkException(s"Resource $resource doesn't exist in profile id: $id"))
   if (taskAmount.amount < 1) 1 else taskAmount.amount.toInt
  }

  private[spark] def getNumSlotsPerAddress(resource: String, sparkConf: SparkConf): Int = {
    _executorResourceSlotsPerAddr.getOrElse {
      calculateTasksAndLimitingResource(sparkConf)
    }
    _executorResourceSlotsPerAddr.get.getOrElse(resource,
      throw new SparkException(s"Resource $resource doesn't exist in profile id: $id"))
  }

  // Maximum tasks you could put on an executor with this profile based on the limiting resource.
  // If the executor cores config is not present this value is based on the other resources
  // available or 1 if no other resources. You need to check the isCoresLimitKnown to
  // calculate proper value.
  private[spark] def maxTasksPerExecutor(sparkConf: SparkConf): Int = {
    _maxTasksPerExecutor.getOrElse {
      calculateTasksAndLimitingResource(sparkConf)
      _maxTasksPerExecutor.get
    }
  }

  // Returns whether the executor cores was available to use to calculate the max tasks
  // per executor and limiting resource. Some cluster managers (like standalone and coarse
  // grained mesos) don't use the cores config by default so we can't use it to calculate slots.
  private[spark] def isCoresLimitKnown: Boolean = _coresLimitKnown

  // The resource that has the least amount of slots per executor. Its possible multiple or all
  // resources result in same number of slots and this could be any of those.
  // If the executor cores config is not present this value is based on the other resources
  // available or empty string if no other resources. You need to check the isCoresLimitKnown to
  // calculate proper value.
  private[spark] def limitingResource(sparkConf: SparkConf): String = {
    _limitingResource.getOrElse {
      calculateTasksAndLimitingResource(sparkConf)
      _limitingResource.get
    }
  }

  // executor cores config is not set for some masters by default and the default value
  // only applies to yarn/k8s
  private def shouldCheckExecutorCores(sparkConf: SparkConf): Boolean = {
    val master = sparkConf.getOption("spark.master")
    sparkConf.contains(EXECUTOR_CORES) ||
      (master.isDefined && (master.get.equalsIgnoreCase("yarn") || master.get.startsWith("k8s")))
  }

  /**
   * Utility function to calculate the number of tasks you can run on a single Executor based
   * on the task and executor resource requests in the ResourceProfile. This will be based
   * off the resource that is most restrictive. For instance, if the executor
   * request is for 4 cpus and 2 gpus and your task request is for 1 cpu and 1 gpu each, the
   * limiting resource is gpu and the number of tasks you can run on a single executor is 2.
   * This function also sets the limiting resource, isCoresLimitKnown and number of slots per
   * resource address.
   */
  private def calculateTasksAndLimitingResource(sparkConf: SparkConf): Unit = synchronized {
    val shouldCheckExecCores = shouldCheckExecutorCores(sparkConf)
    var (taskLimit, limitingResource) = if (shouldCheckExecCores) {
      val cpusPerTask = taskResources.get(ResourceProfile.CPUS)
        .map(_.amount).getOrElse(sparkConf.get(CPUS_PER_TASK).toDouble).toInt
      assert(cpusPerTask > 0, "CPUs per task configuration has to be > 0")
      val coresPerExecutor = getExecutorCores.getOrElse(sparkConf.get(EXECUTOR_CORES))
      _coresLimitKnown = true
      ResourceUtils.validateTaskCpusLargeEnough(sparkConf, coresPerExecutor, cpusPerTask)
      val tasksBasedOnCores = coresPerExecutor / cpusPerTask
      // Note that if the cores per executor aren't set properly this calculation could be off,
      // we default it to just be 1 in order to allow checking of the rest of the custom
      // resources. We set the limit based on the other resources available.
      (tasksBasedOnCores, ResourceProfile.CPUS)
    } else {
      (-1, "")
    }
    val numPartsPerResourceMap = new mutable.HashMap[String, Int]
    numPartsPerResourceMap(ResourceProfile.CORES) = 1
    val taskResourcesToCheck = new mutable.HashMap[String, TaskResourceRequest]
    taskResourcesToCheck ++= ResourceProfile.getCustomTaskResources(this)
    val execResourceToCheck = ResourceProfile.getCustomExecutorResources(this)
    execResourceToCheck.foreach { case (rName, execReq) =>
      val taskReq = taskResources.get(rName).map(_.amount).getOrElse(0.0)
      numPartsPerResourceMap(rName) = 1
      if (taskReq > 0.0) {
        if (taskReq > execReq.amount) {
          throw new SparkException(s"The executor resource: $rName, amount: ${execReq.amount} " +
            s"needs to be >= the task resource request amount of $taskReq")
        }
        val (numPerTask, parts) = ResourceUtils.calculateAmountAndPartsForFraction(taskReq)
        numPartsPerResourceMap(rName) = parts
        val numTasks = ((execReq.amount * parts) / numPerTask).toInt
        if (taskLimit == -1 || numTasks < taskLimit) {
          limitingResource = rName
          taskLimit = numTasks
        }
        taskResourcesToCheck -= rName
      } else {
        logWarning(s"The executor resource config for resource: $rName was specified but " +
          "no corresponding task resource request was specified.")
      }
    }
    if (taskResourcesToCheck.nonEmpty) {
      throw new SparkException("No executor resource configs were not specified for the " +
        s"following task configs: ${taskResourcesToCheck.keys.mkString(",")}")
    }
    val limiting =
      if (taskLimit == -1) "cpu" else s"$limitingResource at $taskLimit tasks per executor"
    logInfo(s"Limiting resource is $limiting")
    _executorResourceSlotsPerAddr = Some(numPartsPerResourceMap.toMap)
    _maxTasksPerExecutor = if (taskLimit == -1) Some(1) else Some(taskLimit)
    _limitingResource = Some(limitingResource)
    if (shouldCheckExecCores) {
      ResourceUtils.warnOnWastedResources(this, sparkConf)
    }
  }

  // to be used only by history server for reconstruction from events
  private[spark] def setResourceProfileId(id: Int): Unit = {
    _id = id
  }

  // testing only
  private[spark] def setToDefaultProfile(): Unit = {
    _id = ResourceProfile.DEFAULT_RESOURCE_PROFILE_ID
  }

  override def equals(obj: Any): Boolean = {
    obj match {
      case that: ResourceProfile =>
        that.getClass == this.getClass && that.id == _id &&
          that.taskResources == taskResources && that.executorResources == executorResources
      case _ =>
        false
    }
  }

  // check that the task resources and executor resources are equal, but id's could be different
  private[spark] def resourcesEqual(rp: ResourceProfile): Boolean = {
    rp.taskResources == taskResources && rp.executorResources == executorResources
  }

  override def hashCode(): Int = Seq(taskResources, executorResources).hashCode()

  override def toString(): String = {
    s"Profile: id = ${_id}, executor resources: ${executorResources.mkString(",")}, " +
      s"task resources: ${taskResources.mkString(",")}"
  }
}

object ResourceProfile extends Logging {
  // task resources
  val CPUS = "cpus"
  // Executor resources
  // Make sure add new executor resource in below allSupportedExecutorResources
  val CORES = "cores"
  val MEMORY = "memory"
  val OFFHEAP_MEM = "offHeap"
  val OVERHEAD_MEM = "memoryOverhead"
  val PYSPARK_MEM = "pyspark.memory"

  // all supported spark executor resources (minus the custom resources like GPUs/FPGAs)
  val allSupportedExecutorResources = Seq(CORES, MEMORY, OVERHEAD_MEM, PYSPARK_MEM, OFFHEAP_MEM)

  val UNKNOWN_RESOURCE_PROFILE_ID = -1
  val DEFAULT_RESOURCE_PROFILE_ID = 0

  private[spark] val MEMORY_OVERHEAD_MIN_MIB = 384L

  private lazy val nextProfileId = new AtomicInteger(0)
  private val DEFAULT_PROFILE_LOCK = new Object()

  // The default resource profile uses the application level configs.
  // var so that it can be reset for testing purposes.
  @GuardedBy("DEFAULT_PROFILE_LOCK")
  private var defaultProfile: Option[ResourceProfile] = None
  private var defaultProfileExecutorResources: Option[DefaultProfileExecutorResources] = None

  private[spark] def getNextProfileId: Int = nextProfileId.getAndIncrement()

  private[spark] def getOrCreateDefaultProfile(conf: SparkConf): ResourceProfile = {
    DEFAULT_PROFILE_LOCK.synchronized {
      defaultProfile match {
        case Some(prof) => prof
        case None =>
          val taskResources = getDefaultTaskResources(conf)
          val executorResources = getDefaultExecutorResources(conf)
          val defProf = new ResourceProfile(executorResources, taskResources)
          defProf.setToDefaultProfile()
          defaultProfile = Some(defProf)
          logInfo("Default ResourceProfile created, executor resources: " +
            s"${defProf.executorResources}, task resources: " +
            s"${defProf.taskResources}")
          defProf
      }
    }
  }

  private[spark] def getDefaultProfileExecutorResources(
      conf: SparkConf): DefaultProfileExecutorResources = {
    defaultProfileExecutorResources.getOrElse {
      getOrCreateDefaultProfile(conf)
      defaultProfileExecutorResources.get
    }
  }

  private def getDefaultTaskResources(conf: SparkConf): Map[String, TaskResourceRequest] = {
    val cpusPerTask = conf.get(CPUS_PER_TASK)
    val treqs = new TaskResourceRequests().cpus(cpusPerTask)
    ResourceUtils.addTaskResourceRequests(conf, treqs)
    treqs.requests
  }

  private def getDefaultExecutorResources(conf: SparkConf): Map[String, ExecutorResourceRequest] = {
    val ereqs = new ExecutorResourceRequests()
    val cores = conf.get(EXECUTOR_CORES)
    ereqs.cores(cores)
    val memory = conf.get(EXECUTOR_MEMORY)
    ereqs.memory(memory.toString)
    val overheadMem = conf.get(EXECUTOR_MEMORY_OVERHEAD)
    overheadMem.map(mem => ereqs.memoryOverhead(mem.toString))
    val pysparkMem = conf.get(PYSPARK_EXECUTOR_MEMORY)
    pysparkMem.map(mem => ereqs.pysparkMemory(mem.toString))
    val offheapMem = Utils.executorOffHeapMemorySizeAsMb(conf)
    ereqs.offHeapMemory(offheapMem.toString)
    val execReq = ResourceUtils.parseAllResourceRequests(conf, SPARK_EXECUTOR_PREFIX)
    execReq.foreach { req =>
      ereqs.resource(req.id.resourceName, req.amount, req.discoveryScript.orElse(""),
        req.vendor.orElse(""))
    }
    val customResourceNames = execReq.map(_.id.resourceName).toSet
    val customResources = ereqs.requests.filter(v => customResourceNames.contains(v._1))
    defaultProfileExecutorResources =
      Some(DefaultProfileExecutorResources(cores, memory, offheapMem, pysparkMem,
        overheadMem, customResources))
    ereqs.requests
  }

  // for testing only
  private[spark] def reInitDefaultProfile(conf: SparkConf): Unit = {
    clearDefaultProfile()
    // force recreate it after clearing
    getOrCreateDefaultProfile(conf)
  }

  private[spark] def clearDefaultProfile(): Unit = {
    DEFAULT_PROFILE_LOCK.synchronized {
      defaultProfile = None
      defaultProfileExecutorResources = None
    }
  }

  private[spark] def getCustomTaskResources(
      rp: ResourceProfile): Map[String, TaskResourceRequest] = {
    rp.taskResources.filterKeys(k => !k.equals(ResourceProfile.CPUS)).toMap
  }

  private[spark] def getCustomExecutorResources(
      rp: ResourceProfile): Map[String, ExecutorResourceRequest] = {
    rp.executorResources.
      filterKeys(k => !ResourceProfile.allSupportedExecutorResources.contains(k)).toMap
  }

  /*
   * Get the number of cpus per task if its set in the profile, otherwise return the
   * cpus per task for the default profile.
   */
  private[spark] def getTaskCpusOrDefaultForProfile(rp: ResourceProfile, conf: SparkConf): Int = {
    rp.getTaskCpus.getOrElse(conf.get(CPUS_PER_TASK))
  }

  /**
   * Get offHeap memory size from [[ExecutorResourceRequest]]
   * return 0 if MEMORY_OFFHEAP_ENABLED is false.
   */
  private[spark] def executorOffHeapMemorySizeAsMb(sparkConf: SparkConf,
      execRequest: ExecutorResourceRequest): Long = {
    Utils.checkOffHeapEnabled(sparkConf, execRequest.amount)
  }

  private[spark] case class ExecutorResourcesOrDefaults(
      cores: Int,
      executorMemoryMiB: Long,
      memoryOffHeapMiB: Long,
      pysparkMemoryMiB: Long,
      memoryOverheadMiB: Long,
      totalMemMiB: Long,
      customResources: Map[String, ExecutorResourceRequest])

  private[spark] case class DefaultProfileExecutorResources(
      cores: Int,
      executorMemoryMiB: Long,
      memoryOffHeapMiB: Long,
      pysparkMemoryMiB: Option[Long],
      memoryOverheadMiB: Option[Long],
      customResources: Map[String, ExecutorResourceRequest])

  private[spark] def calculateOverHeadMemory(
      overHeadMemFromConf: Option[Long],
      executorMemoryMiB: Long,
      overheadFactor: Double): Long = {
    overHeadMemFromConf.getOrElse(math.max((overheadFactor * executorMemoryMiB).toInt,
        ResourceProfile.MEMORY_OVERHEAD_MIN_MIB))
  }

  /**
   * Gets the full list of resources to allow a cluster manager to request the appropriate
   * container. If the resource profile is not the default one we either get the resources
   * specified in the profile or fall back to the default profile resource size for everything
   * except for custom resources.
   */
  private[spark] def getResourcesForClusterManager(
      rpId: Int,
      execResources: Map[String, ExecutorResourceRequest],
      overheadFactor: Double,
      conf: SparkConf,
      isPythonApp: Boolean,
      resourceMappings: Map[String, String]): ExecutorResourcesOrDefaults = {
    val defaultResources = getDefaultProfileExecutorResources(conf)
    // set all the default values, which may change for custom ResourceProfiles
    var cores = defaultResources.cores
    var executorMemoryMiB = defaultResources.executorMemoryMiB
    var memoryOffHeapMiB = defaultResources.memoryOffHeapMiB
    var pysparkMemoryMiB = defaultResources.pysparkMemoryMiB.getOrElse(0L)
    var memoryOverheadMiB = calculateOverHeadMemory(defaultResources.memoryOverheadMiB,
      executorMemoryMiB, overheadFactor)

    val finalCustomResources = if (rpId != DEFAULT_RESOURCE_PROFILE_ID) {
      val customResources = new mutable.HashMap[String, ExecutorResourceRequest]
      execResources.foreach { case (r, execReq) =>
        r match {
          case ResourceProfile.MEMORY =>
            executorMemoryMiB = execReq.amount
          case ResourceProfile.OVERHEAD_MEM =>
            memoryOverheadMiB = execReq.amount
          case ResourceProfile.PYSPARK_MEM =>
            pysparkMemoryMiB = execReq.amount
          case ResourceProfile.OFFHEAP_MEM =>
            memoryOffHeapMiB = executorOffHeapMemorySizeAsMb(conf, execReq)
          case ResourceProfile.CORES =>
            cores = execReq.amount.toInt
          case rName =>
            val nameToUse = resourceMappings.get(rName).getOrElse(rName)
            customResources(nameToUse) = execReq
        }
      }
      customResources.toMap
    } else {
      defaultResources.customResources.map { case (rName, execReq) =>
        val nameToUse = resourceMappings.get(rName).getOrElse(rName)
        (nameToUse, execReq)
      }
    }
    // only add in pyspark memory if actually a python application
    val pysparkMemToUseMiB = if (isPythonApp) {
      pysparkMemoryMiB
    } else {
      0L
    }
    val totalMemMiB =
      (executorMemoryMiB + memoryOverheadMiB + memoryOffHeapMiB + pysparkMemToUseMiB)
    ExecutorResourcesOrDefaults(cores, executorMemoryMiB, memoryOffHeapMiB,
      pysparkMemToUseMiB, memoryOverheadMiB, totalMemMiB, finalCustomResources)
  }

  private[spark] val PYSPARK_MEMORY_LOCAL_PROPERTY = "resource.pyspark.memory"
  private[spark] val EXECUTOR_CORES_LOCAL_PROPERTY = "resource.executor.cores"
}<|MERGE_RESOLUTION|>--- conflicted
+++ resolved
@@ -36,17 +36,10 @@
  * specify executor and task requirements for an RDD that will get applied during a
  * stage. This allows the user to change the resource requirements between stages.
  * This is meant to be immutable so user can't change it after building.
- *
- * This api is currently private until the rest of the pieces are in place and then it
- * will become public.
  */
 @Evolving
-<<<<<<< HEAD
-private[spark] class ResourceProfile(
-=======
 @Since("3.1.0")
 class ResourceProfile(
->>>>>>> a630e8d1
     val executorResources: Map[String, ExecutorResourceRequest],
     val taskResources: Map[String, TaskResourceRequest]) extends Serializable with Logging {
 
