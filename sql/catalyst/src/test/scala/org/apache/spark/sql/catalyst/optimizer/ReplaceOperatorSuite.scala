--- conflicted
+++ resolved
@@ -240,11 +240,7 @@
     comparePlans(result, correctAnswer)
   }
 
-<<<<<<< HEAD
-  test("SPARK-26366: ReplaceExceptWithFilter should not transform non-detrministic") {
-=======
   test("SPARK-26366: ReplaceExceptWithFilter should not transform non-deterministic") {
->>>>>>> cceb2d6f
     val basePlan = LocalRelation(Seq('a.int, 'b.int))
     val otherPlan = basePlan.where('a > rand(1L))
     val except = Except(basePlan, otherPlan, false)
@@ -252,11 +248,7 @@
     val condition = basePlan.output.zip(otherPlan.output).map { case (a1, a2) =>
       a1 <=> a2 }.reduce( _ && _)
     val correctAnswer = Aggregate(basePlan.output, otherPlan.output,
-<<<<<<< HEAD
-      Join(basePlan, otherPlan, LeftAnti, Option(condition))).analyze
-=======
       Join(basePlan, otherPlan, LeftAnti, Option(condition), JoinHint.NONE)).analyze
->>>>>>> cceb2d6f
     comparePlans(result, correctAnswer)
   }
 }