#!/usr/bin/env python3

#
# Licensed to the Apache Software Foundation (ASF) under one or more
# contributor license agreements.  See the NOTICE file distributed with
# this work for additional information regarding copyright ownership.
# The ASF licenses this file to You under the Apache License, Version 2.0
# (the "License"); you may not use this file except in compliance with
# the License.  You may obtain a copy of the License at
#
#    http://www.apache.org/licenses/LICENSE-2.0
#
# Unless required by applicable law or agreed to in writing, software
# distributed under the License is distributed on an "AS IS" BASIS,
# WITHOUT WARRANTIES OR CONDITIONS OF ANY KIND, either express or implied.
# See the License for the specific language governing permissions and
# limitations under the License.
#

# This script attempt to determine the correct setting for SPARK_HOME given
# that Spark may have been installed on the system with pip.

import os
import sys


def _find_spark_home():
    """Find the SPARK_HOME."""
    # If the environment has SPARK_HOME set trust it.
    if "SPARK_HOME" in os.environ:
        return os.environ["SPARK_HOME"]

    def is_spark_home(path):
        """Takes a path and returns true if the provided path could be a reasonable SPARK_HOME"""
        return (os.path.isfile(os.path.join(path, "bin/spark-submit")) and
                (os.path.isdir(os.path.join(path, "jars")) or
                 os.path.isdir(os.path.join(path, "assembly"))))

    # Spark distribution can be downloaded when HADOOP_VERSION environment variable is set.
    # We should look up this directory first, see also SPARK-32017.
    spark_dist_dir = "spark-distribution"
    paths = [
        "../",  # When we're in spark/python.
        # Two case belows are valid when the current script is called as a library.
        os.path.join(os.path.dirname(os.path.realpath(__file__)), spark_dist_dir),
        os.path.dirname(os.path.realpath(__file__))]

    # Add the path of the PySpark module if it exists
    import_error_raised = False
<<<<<<< HEAD
    if sys.version < "3":
        import imp
        try:
            module_home = imp.find_module("pyspark")[1]
            paths.append(module_home)
            # If we are installed in edit mode also look two dirs up
            paths.append(os.path.join(module_home, "../../"))
        except ImportError:
            # Not pip installed no worries
            import_error_raised = True
    else:
        from importlib.util import find_spec
        try:
            module_home = os.path.dirname(find_spec("pyspark").origin)
            paths.append(module_home)
            # If we are installed in edit mode also look two dirs up
            paths.append(os.path.join(module_home, "../../"))
        except ImportError:
            # Not pip installed no worries
            import_error_raised = True
=======
    from importlib.util import find_spec
    try:
        module_home = os.path.dirname(find_spec("pyspark").origin)
        paths.append(os.path.join(module_home, spark_dist_dir))
        paths.append(module_home)
        # If we are installed in edit mode also look two dirs up
        # Downloading different versions are not supported in edit mode.
        paths.append(os.path.join(module_home, "../../"))
    except ImportError:
        # Not pip installed no worries
        import_error_raised = True
>>>>>>> a630e8d1

    # Normalize the paths
    paths = [os.path.abspath(p) for p in paths]

    try:
        return next(path for path in paths if is_spark_home(path))
    except StopIteration:
        print("Could not find valid SPARK_HOME while searching {0}".format(paths), file=sys.stderr)
        if import_error_raised:
            print(
                "\nDid you install PySpark via a package manager such as pip or Conda? If so,\n"
                "PySpark was not found in your Python environment. It is possible your\n"
                "Python environment does not properly bind with your package manager.\n"
                "\nPlease check your default 'python' and if you set PYSPARK_PYTHON and/or\n"
                "PYSPARK_DRIVER_PYTHON environment variables, and see if you can import\n"
                "PySpark, for example, 'python -c 'import pyspark'.\n"
                "\nIf you cannot import, you can install by using the Python executable directly,\n"
                "for example, 'python -m pip install pyspark [--user]'. Otherwise, you can also\n"
                "explicitly set the Python executable, that has PySpark installed, to\n"
                "PYSPARK_PYTHON or PYSPARK_DRIVER_PYTHON environment variables, for example,\n"
                "'PYSPARK_PYTHON=python3 pyspark'.\n", file=sys.stderr)
        sys.exit(-1)


if __name__ == "__main__":
    print(_find_spark_home())<|MERGE_RESOLUTION|>--- conflicted
+++ resolved
@@ -47,28 +47,6 @@
 
     # Add the path of the PySpark module if it exists
     import_error_raised = False
-<<<<<<< HEAD
-    if sys.version < "3":
-        import imp
-        try:
-            module_home = imp.find_module("pyspark")[1]
-            paths.append(module_home)
-            # If we are installed in edit mode also look two dirs up
-            paths.append(os.path.join(module_home, "../../"))
-        except ImportError:
-            # Not pip installed no worries
-            import_error_raised = True
-    else:
-        from importlib.util import find_spec
-        try:
-            module_home = os.path.dirname(find_spec("pyspark").origin)
-            paths.append(module_home)
-            # If we are installed in edit mode also look two dirs up
-            paths.append(os.path.join(module_home, "../../"))
-        except ImportError:
-            # Not pip installed no worries
-            import_error_raised = True
-=======
     from importlib.util import find_spec
     try:
         module_home = os.path.dirname(find_spec("pyspark").origin)
@@ -80,7 +58,6 @@
     except ImportError:
         # Not pip installed no worries
         import_error_raised = True
->>>>>>> a630e8d1
 
     # Normalize the paths
     paths = [os.path.abspath(p) for p in paths]
