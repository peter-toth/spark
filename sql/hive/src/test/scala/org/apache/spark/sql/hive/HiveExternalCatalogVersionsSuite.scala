--- conflicted
+++ resolved
@@ -208,23 +208,20 @@
 
 object PROCESS_TABLES extends QueryTest with SQLTestUtils {
   // Tests the latest version of every release line.
-<<<<<<< HEAD
+  //val testingVersions: Seq[String] = {
+  //  import scala.io.Source
+  //  try {
+  //    Source.fromURL("https://dist.apache.org/repos/dist/release/spark/").mkString
+  //      .split("\n")
+  //      .filter(_.contains("""<li><a href="spark-"""))
+  //      .map("""<a href="spark-(\d.\d.\d)/">""".r.findFirstMatchIn(_).get.group(1))
+  //      .filter(_ < org.apache.spark.SPARK_VERSION)
+  //  } catch {
+  //    // do not throw exception during object initialization.
+  //    case NonFatal(_) => Nil
+  //  }
+  //}
   val testingVersions = Seq("2.3.2", "2.4.0")
-=======
-  val testingVersions: Seq[String] = {
-    import scala.io.Source
-    try {
-      Source.fromURL("https://dist.apache.org/repos/dist/release/spark/").mkString
-        .split("\n")
-        .filter(_.contains("""<li><a href="spark-"""))
-        .map("""<a href="spark-(\d.\d.\d)/">""".r.findFirstMatchIn(_).get.group(1))
-        .filter(_ < org.apache.spark.SPARK_VERSION)
-    } catch {
-      // do not throw exception during object initialization.
-      case NonFatal(_) => Nil
-    }
-  }
->>>>>>> 7955b396
 
   protected var spark: SparkSession = _
 
