/*
 * Licensed to the Apache Software Foundation (ASF) under one or more
 * contributor license agreements.  See the NOTICE file distributed with
 * this work for additional information regarding copyright ownership.
 * The ASF licenses this file to You under the Apache License, Version 2.0
 * (the "License"); you may not use this file except in compliance with
 * the License.  You may obtain a copy of the License at
 *
 *    http://www.apache.org/licenses/LICENSE-2.0
 *
 * Unless required by applicable law or agreed to in writing, software
 * distributed under the License is distributed on an "AS IS" BASIS,
 * WITHOUT WARRANTIES OR CONDITIONS OF ANY KIND, either express or implied.
 * See the License for the specific language governing permissions and
 * limitations under the License.
 */

package org.apache.spark.sql.hive.thriftserver

import java.io._
import java.nio.charset.StandardCharsets
import java.sql.Timestamp
import java.util.Date

import scala.collection.mutable.ArrayBuffer
import scala.concurrent.Promise
import scala.concurrent.duration._

import org.apache.hadoop.hive.conf.HiveConf.ConfVars
import org.scalatest.{BeforeAndAfterAll, BeforeAndAfterEach, Ignore}

import org.apache.spark.SparkFunSuite
import org.apache.spark.internal.Logging
import org.apache.spark.sql.hive.test.HiveTestJars
import org.apache.spark.sql.internal.StaticSQLConf
import org.apache.spark.sql.test.ProcessTestUtils.ProcessOutputCapturer
import org.apache.spark.util.{ThreadUtils, Utils}

/**
 * A test suite for the `spark-sql` CLI tool.
 */
@Ignore
class CliSuite extends SparkFunSuite with BeforeAndAfterAll with Logging {
  val warehousePath = Utils.createTempDir()
  val metastorePath = Utils.createTempDir()
  val scratchDirPath = Utils.createTempDir()
  val sparkWareHouseDir = Utils.createTempDir()

  override def beforeAll(): Unit = {
    super.beforeAll()
    warehousePath.delete()
    metastorePath.delete()
    scratchDirPath.delete()
  }

  override def afterAll(): Unit = {
    try {
      Utils.deleteRecursively(warehousePath)
      Utils.deleteRecursively(metastorePath)
      Utils.deleteRecursively(scratchDirPath)
    } finally {
      super.afterAll()
    }
  }

  /**
   * Run a CLI operation and expect all the queries and expected answers to be returned.
   *
   * @param timeout maximum time for the commands to complete
   * @param extraArgs any extra arguments
   * @param errorResponses a sequence of strings whose presence in the stdout of the forked process
   *                       is taken as an immediate error condition. That is: if a line containing
   *                       with one of these strings is found, fail the test immediately.
   *                       The default value is `Seq("Error:")`
   * @param maybeWarehouse an option for warehouse path, which will be set via
   *                       `hive.metastore.warehouse.dir`.
   * @param useExternalHiveFile whether to load the hive-site.xml from `src/test/noclasspath` or
   *                            not, disabled by default
   * @param metastore which path the embedded derby database for metastore locates. Use the the
   *                  global `metastorePath` by default
   * @param queriesAndExpectedAnswers one or more tuples of query + answer
   */
  def runCliWithin(
      timeout: FiniteDuration,
      extraArgs: Seq[String] = Seq.empty,
      errorResponses: Seq[String] = Seq("Error:"),
      maybeWarehouse: Option[File] = Some(warehousePath),
      useExternalHiveFile: Boolean = false,
      metastore: File = metastorePath)(
      queriesAndExpectedAnswers: (String, String)*): Unit = {

    // Explicitly adds ENTER for each statement to make sure they are actually entered into the CLI.
    val queriesString = queriesAndExpectedAnswers.map(_._1 + "\n").mkString
    // spark-sql echoes the queries on STDOUT, expect first an echo of the query, then the answer.
    val expectedAnswers = queriesAndExpectedAnswers.flatMap {
      case (query, answer) =>
        if (query == "") {
          // empty query means a command launched with -e
          Seq(answer)
        } else {
          // spark-sql echoes the submitted queries
<<<<<<< HEAD
          val queryEcho = query.split("\n").toList match {
            case firstLine :: tail =>
              s"spark-sql> $firstLine" :: tail.map(l => s"         > $l")
          }
=======
          val xs = query.split("\n").toList
          val queryEcho = s"spark-sql> ${xs.head}" :: xs.tail.map(l => s"         > $l")
>>>>>>> a630e8d1
          // longer lines sometimes get split in the output,
          // match the first 60 characters of each query line
          queryEcho.map(_.take(60)) :+ answer
        }
    }

    val extraHive = if (useExternalHiveFile) {
      s"--driver-class-path ${System.getProperty("user.dir")}/src/test/noclasspath"
    } else {
      ""
    }
    val warehouseConf =
<<<<<<< HEAD
      maybeWarehouse
        .map(dir => s"--hiveconf ${ConfVars.HIVE_METASTORE_WAREHOUSE_EXTERNAL}=$dir")
        .getOrElse("")
=======
      maybeWarehouse.map(dir => s"--hiveconf ${ConfVars.METASTOREWAREHOUSE}=$dir").getOrElse("")
>>>>>>> a630e8d1
    val command = {
      val cliScript = "../../bin/spark-sql".split("/").mkString(File.separator)
      val jdbcUrl = s"jdbc:derby:;databaseName=$metastore;create=true"
      s"""$cliScript
         |  --master local
         |  --driver-java-options -Dderby.system.durability=test
         |  $extraHive
         |  --conf spark.ui.enabled=false
         |  --hiveconf ${ConfVars.METASTORECONNECTURLKEY}=$jdbcUrl
         |  --hiveconf ${ConfVars.SCRATCHDIR}=$scratchDirPath
         |  --hiveconf conf1=conftest
         |  --hiveconf conf2=1
         |  $warehouseConf
       """.stripMargin.split("\\s+").toSeq ++ extraArgs
    }

    var next = 0
    val foundMasterAndApplicationIdMessage = Promise.apply[Unit]()
    val foundAllExpectedAnswers = Promise.apply[Unit]()
    val buffer = new ArrayBuffer[String]()
    val lock = new Object

    def captureOutput(source: String)(line: String): Unit = lock.synchronized {
      // This test suite sometimes gets extremely slow out of unknown reason on Jenkins.  Here we
      // add a timestamp to provide more diagnosis information.
      val newLine = s"${new Timestamp(new Date().getTime)} - $source> $line"
      log.info(newLine)
      buffer += newLine
<<<<<<< HEAD
=======

      if (line.startsWith("Spark master: ") && line.contains("Application Id: ")) {
        foundMasterAndApplicationIdMessage.trySuccess(())
      }
>>>>>>> a630e8d1

      // If we haven't found all expected answers and another expected answer comes up...
      if (next < expectedAnswers.size && line.contains(expectedAnswers(next))) {
        log.info(s"$source> found expected output line $next: '${expectedAnswers(next)}'")
        next += 1
        // If all expected answers have been found...
        if (next == expectedAnswers.size) {
          foundAllExpectedAnswers.trySuccess(())
        }
      } else {
        errorResponses.foreach { r =>
          if (line.contains(r)) {
            foundAllExpectedAnswers.tryFailure(
              new RuntimeException(s"Failed with error line '$line'"))
          }
        }
      }
    }

    val process = new ProcessBuilder(command: _*).start()

    val stdinWriter = new OutputStreamWriter(process.getOutputStream, StandardCharsets.UTF_8)
    stdinWriter.write(queriesString)
    stdinWriter.flush()
    stdinWriter.close()

    new ProcessOutputCapturer(process.getInputStream, captureOutput("stdout")).start()
    new ProcessOutputCapturer(process.getErrorStream, captureOutput("stderr")).start()

    try {
<<<<<<< HEAD
      ThreadUtils.awaitResult(foundAllExpectedAnswers.future, timeout)
=======
      val timeoutForQuery = if (!extraArgs.contains("-e")) {
        // Wait for for cli driver to boot, up to two minutes
        ThreadUtils.awaitResult(foundMasterAndApplicationIdMessage.future, 2.minutes)
        log.info("Cli driver is booted. Waiting for expected answers.")
        // Given timeout is applied after the cli driver is ready
        timeout
      } else {
        // There's no boot message if -e option is provided, just extend timeout long enough
        // so that the bootup duration is counted on the timeout
        2.minutes + timeout
      }
      ThreadUtils.awaitResult(foundAllExpectedAnswers.future, timeoutForQuery)
>>>>>>> a630e8d1
      log.info("Found all expected output.")
    } catch { case cause: Throwable =>
      val message =
        s"""
           |=======================
           |CliSuite failure output
           |=======================
           |Spark SQL CLI command line: ${command.mkString(" ")}
           |Exception: $cause
           |Failed to capture next expected output "${expectedAnswers(next)}" within $timeout.
           |
           |${buffer.mkString("\n")}
           |===========================
           |End CliSuite failure output
           |===========================
         """.stripMargin
      logError(message, cause)
      fail(message, cause)
    } finally {
      if (!process.waitFor(1, MINUTES)) {
        try {
<<<<<<< HEAD
          fail("spark-sql did not exit gracefully.")
=======
          log.warn("spark-sql did not exit gracefully.")
>>>>>>> a630e8d1
        } finally {
          process.destroy()
        }
      }
    }
  }

  test("load warehouse dir from hive-site.xml") {
    val metastore = Utils.createTempDir()
    metastore.delete()
    try {
      runCliWithin(1.minute,
        maybeWarehouse = None,
        useExternalHiveFile = true,
        metastore = metastore)(
        "desc database default;" -> "hive_one",
        "set spark.sql.warehouse.dir;" -> "hive_one")
    } finally {
      Utils.deleteRecursively(metastore)
    }
  }

  test("load warehouse dir from --hiveconf") {
    // --hiveconf will overrides hive-site.xml
    runCliWithin(2.minute, useExternalHiveFile = true)(
      "desc database default;" -> warehousePath.getAbsolutePath,
      "create database cliTestDb;" -> "",
      "desc database cliTestDb;" -> warehousePath.getAbsolutePath,
      "set spark.sql.warehouse.dir;" -> warehousePath.getAbsolutePath)
  }

  test("load warehouse dir from --conf spark(.hadoop).hive.*") {
    // override conf from hive-site.xml
    val metastore = Utils.createTempDir()
    metastore.delete()
    try {
      runCliWithin(2.minute,
<<<<<<< HEAD
        extraArgs = Seq("--conf",
          s"spark.hadoop.${ConfVars.HIVE_METASTORE_WAREHOUSE_EXTERNAL}=$sparkWareHouseDir"),
=======
        extraArgs =
          Seq("--conf", s"spark.hadoop.${ConfVars.METASTOREWAREHOUSE}=$sparkWareHouseDir"),
>>>>>>> a630e8d1
        maybeWarehouse = None,
        useExternalHiveFile = true,
        metastore = metastore)(
        "desc database default;" -> sparkWareHouseDir.getAbsolutePath,
        "create database cliTestDb;" -> "",
        "desc database cliTestDb;" -> sparkWareHouseDir.getAbsolutePath,
        "set spark.sql.warehouse.dir;" -> sparkWareHouseDir.getAbsolutePath)

      // override conf from --hiveconf too
      runCliWithin(2.minute,
<<<<<<< HEAD
        extraArgs = Seq("--conf",
          s"spark.${ConfVars.HIVE_METASTORE_WAREHOUSE_EXTERNAL}=$sparkWareHouseDir"),
=======
        extraArgs = Seq("--conf", s"spark.${ConfVars.METASTOREWAREHOUSE}=$sparkWareHouseDir"),
>>>>>>> a630e8d1
        metastore = metastore)(
        "desc database default;" -> sparkWareHouseDir.getAbsolutePath,
        "create database cliTestDb;" -> "",
        "desc database cliTestDb;" -> sparkWareHouseDir.getAbsolutePath,
        "set spark.sql.warehouse.dir;" -> sparkWareHouseDir.getAbsolutePath)
    } finally {
      Utils.deleteRecursively(metastore)
    }
  }

  test("load warehouse dir from spark.sql.warehouse.dir") {
    // spark.sql.warehouse.dir overrides all hive ones
    val metastore = Utils.createTempDir()
    metastore.delete()
    try {
      runCliWithin(2.minute,
        extraArgs = Seq(
<<<<<<< HEAD
          "--conf", s"${StaticSQLConf.WAREHOUSE_PATH.key}=${sparkWareHouseDir}1",
          "--conf",
          s"spark.hadoop.${ConfVars.HIVE_METASTORE_WAREHOUSE_EXTERNAL}=${sparkWareHouseDir}2"),
=======
            "--conf", s"${StaticSQLConf.WAREHOUSE_PATH.key}=${sparkWareHouseDir}1",
            "--conf", s"spark.hadoop.${ConfVars.METASTOREWAREHOUSE}=${sparkWareHouseDir}2"),
>>>>>>> a630e8d1
        metastore = metastore)(
        "desc database default;" -> sparkWareHouseDir.getAbsolutePath.concat("1"))
    } finally {
      Utils.deleteRecursively(metastore)
    }
  }

  test("Simple commands") {
    val dataFilePath =
      Thread.currentThread().getContextClassLoader.getResource("data/files/small_kv.txt")

    runCliWithin(3.minute)(
      "CREATE TABLE hive_test(key INT, val STRING) USING hive;"
        -> "",
      "SHOW TABLES;"
        -> "hive_test",
      s"""LOAD DATA LOCAL INPATH '$dataFilePath'
         |OVERWRITE INTO TABLE hive_test;""".stripMargin
        -> "",
      "CACHE TABLE hive_test;"
        -> "",
      "SELECT COUNT(*) FROM hive_test;"
        -> "5",
      "DROP TABLE hive_test;"
        -> ""
    )
  }

  test("Single command with -e") {
    runCliWithin(2.minute, Seq("-e", "SHOW DATABASES;"))("" -> "")
  }

  test("Single command with --database") {
    runCliWithin(2.minute)(
      "CREATE DATABASE hive_db_test;"
        -> "",
      "USE hive_db_test;"
        -> "",
      "CREATE TABLE hive_table_test(key INT, val STRING);"
        -> "",
      "SHOW TABLES;"
        -> "hive_table_test"
    )

    runCliWithin(2.minute, Seq("--database", "hive_db_test", "-e", "SHOW TABLES;"))(
      "" -> "hive_table_test"
    )
  }

  test("Commands using SerDe provided in --jars") {
    val jarFile = HiveTestJars.getHiveHcatalogCoreJar().getCanonicalPath

    val dataFilePath =
      Thread.currentThread().getContextClassLoader.getResource("data/files/small_kv.txt")

    runCliWithin(3.minute, Seq("--jars", s"$jarFile"))(
      """CREATE TABLE t1(key string, val string)
        |ROW FORMAT SERDE 'org.apache.hive.hcatalog.data.JsonSerDe';""".stripMargin
        -> "",
      "CREATE TABLE sourceTable (key INT, val STRING) USING hive;"
        -> "",
      s"""LOAD DATA LOCAL INPATH '$dataFilePath'
         |OVERWRITE INTO TABLE sourceTable;""".stripMargin
        -> "",
      "INSERT INTO TABLE t1 SELECT key, val FROM sourceTable;"
        -> "",
      "SELECT collect_list(array(val)) FROM t1;"
        -> """[["val_238"],["val_86"],["val_311"],["val_27"],["val_165"]]""",
      "DROP TABLE t1;"
        -> "",
      "DROP TABLE sourceTable;"
        -> ""
    )
  }

  test("SPARK-29022: Commands using SerDe provided in --hive.aux.jars.path") {
    val dataFilePath =
      Thread.currentThread().getContextClassLoader.getResource("data/files/small_kv.txt")
    val hiveContribJar = HiveTestJars.getHiveHcatalogCoreJar().getCanonicalPath
    runCliWithin(
      3.minute,
      Seq("--conf", s"spark.hadoop.${ConfVars.HIVEAUXJARS}=$hiveContribJar"))(
      """CREATE TABLE addJarWithHiveAux(key string, val string)
        |ROW FORMAT SERDE 'org.apache.hive.hcatalog.data.JsonSerDe';""".stripMargin
        -> "",
      "CREATE TABLE sourceTableForWithHiveAux (key INT, val STRING) USING hive;"
        -> "",
      s"""LOAD DATA LOCAL INPATH '$dataFilePath'
         |OVERWRITE INTO TABLE sourceTableForWithHiveAux;""".stripMargin
        -> "",
      "INSERT INTO TABLE addJarWithHiveAux SELECT key, val FROM sourceTableForWithHiveAux;"
        -> "",
      "SELECT collect_list(array(val)) FROM addJarWithHiveAux;"
        -> """[["val_238"],["val_86"],["val_311"],["val_27"],["val_165"]]""",
      "DROP TABLE addJarWithHiveAux;"
        -> "",
      "DROP TABLE sourceTableForWithHiveAux;"
        -> ""
    )
  }

  test("SPARK-11188 Analysis error reporting") {
    runCliWithin(timeout = 2.minute,
      errorResponses = Seq("AnalysisException"))(
      "select * from nonexistent_table;"
        -> "Error in query: Table or view not found: nonexistent_table;"
    )
  }

  test("SPARK-11624 Spark SQL CLI should set sessionState only once") {
    runCliWithin(2.minute, Seq("-e", "!echo \"This is a test for Spark-11624\";"))(
      "" -> "This is a test for Spark-11624")
  }

  test("list jars") {
    val jarFile = Thread.currentThread().getContextClassLoader.getResource("TestUDTF.jar")
    runCliWithin(2.minute)(
      s"ADD JAR $jarFile;" -> "",
      s"LIST JARS;" -> "TestUDTF.jar"
    )
  }

  test("list jar <jarfile>") {
    val jarFile = Thread.currentThread().getContextClassLoader.getResource("TestUDTF.jar")
    runCliWithin(2.minute)(
      s"ADD JAR $jarFile;" -> "",
      s"List JAR $jarFile;" -> "TestUDTF.jar"
    )
  }

  test("list files") {
    val dataFilePath = Thread.currentThread().
      getContextClassLoader.getResource("data/files/small_kv.txt")
    runCliWithin(2.minute)(
      s"ADD FILE $dataFilePath;" -> "",
      s"LIST FILES;" -> "small_kv.txt"
    )
  }

  test("list file <filepath>") {
    val dataFilePath = Thread.currentThread().
      getContextClassLoader.getResource("data/files/small_kv.txt")
    runCliWithin(2.minute)(
      s"ADD FILE $dataFilePath;" -> "",
      s"LIST FILE $dataFilePath;" -> "small_kv.txt"
    )
  }

  test("apply hiveconf from cli command") {
    runCliWithin(2.minute)(
      "SET conf1;" -> "conftest",
      "SET conf2;" -> "1",
      "SET conf3=${hiveconf:conf1};" -> "conftest",
      "SET conf3;" -> "conftest"
    )
  }

  test("Support hive.aux.jars.path") {
    val hiveContribJar = HiveTestJars.getHiveContribJar().getCanonicalPath
    runCliWithin(
      1.minute,
      Seq("--conf", s"spark.hadoop.${ConfVars.HIVEAUXJARS}=$hiveContribJar"))(
      "CREATE TEMPORARY FUNCTION example_format AS " +
        "'org.apache.hadoop.hive.contrib.udf.example.UDFExampleFormat';" -> "",
      "SELECT example_format('%o', 93);" -> "135"
    )
  }

  test("SPARK-28840 test --jars command") {
    val jarFile = new File("../../sql/hive/src/test/resources/SPARK-21101-1.0.jar").getCanonicalPath
    runCliWithin(
      1.minute,
      Seq("--jars", s"$jarFile"))(
      "CREATE TEMPORARY FUNCTION testjar AS" +
        " 'org.apache.spark.sql.hive.execution.UDTFStack';" -> "",
      "SELECT testjar(1,'TEST-SPARK-TEST-jar', 28840);" -> "TEST-SPARK-TEST-jar\t28840"
    )
  }

  test("SPARK-28840 test --jars and hive.aux.jars.path command") {
    val jarFile = new File("../../sql/hive/src/test/resources/SPARK-21101-1.0.jar").getCanonicalPath
    val hiveContribJar = HiveTestJars.getHiveContribJar().getCanonicalPath
    runCliWithin(
      2.minutes,
      Seq("--jars", s"$jarFile", "--conf",
        s"spark.hadoop.${ConfVars.HIVEAUXJARS}=$hiveContribJar"))(
      "CREATE TEMPORARY FUNCTION testjar AS" +
        " 'org.apache.spark.sql.hive.execution.UDTFStack';" -> "",
      "SELECT testjar(1,'TEST-SPARK-TEST-jar', 28840);" -> "TEST-SPARK-TEST-jar\t28840",
      "CREATE TEMPORARY FUNCTION example_max AS " +
        "'org.apache.hadoop.hive.contrib.udaf.example.UDAFExampleMax';" -> "",
      "SELECT concat_ws(',', 'First', example_max(1234321), 'Third');" -> "First,1234321,Third"
    )
  }

  test("SPARK-29022 Commands using SerDe provided in ADD JAR sql") {
    val dataFilePath =
      Thread.currentThread().getContextClassLoader.getResource("data/files/small_kv.txt")
    val hiveContribJar = HiveTestJars.getHiveHcatalogCoreJar().getCanonicalPath
    runCliWithin(
      3.minute)(
      s"ADD JAR ${hiveContribJar};" -> "",
      """CREATE TABLE addJarWithSQL(key string, val string)
        |ROW FORMAT SERDE 'org.apache.hive.hcatalog.data.JsonSerDe';""".stripMargin
        -> "",
      "CREATE TABLE sourceTableForWithSQL(key INT, val STRING) USING hive;"
        -> "",
      s"""LOAD DATA LOCAL INPATH '$dataFilePath'
         |OVERWRITE INTO TABLE sourceTableForWithSQL;""".stripMargin
        -> "",
      "INSERT INTO TABLE addJarWithSQL SELECT key, val FROM sourceTableForWithSQL;"
        -> "",
      "SELECT collect_list(array(val)) FROM addJarWithSQL;"
        -> """[["val_238"],["val_86"],["val_311"],["val_27"],["val_165"]]""",
      "DROP TABLE addJarWithSQL;"
        -> "",
      "DROP TABLE sourceTableForWithSQL;"
        -> ""
    )
  }

  test("SPARK-26321 Should not split semicolon within quoted string literals") {
    runCliWithin(3.minute)(
      """select 'Test1', "^;^";""" -> "Test1\t^;^",
      """select 'Test2', "\";";""" -> "Test2\t\";",
      """select 'Test3', "\';";""" -> "Test3\t';",
      "select concat('Test4', ';');" -> "Test4;"
    )
  }

  test("Pad Decimal numbers with trailing zeros to the scale of the column") {
    runCliWithin(1.minute)(
      "SELECT CAST(1 AS DECIMAL(38, 18));"
        -> "1.000000000000000000"
    )
  }

  test("SPARK-30049 Should not complain for quotes in commented lines") {
    runCliWithin(1.minute)(
      """SELECT concat('test', 'comment') -- someone's comment here
        |;""".stripMargin -> "testcomment"
    )
  }

  test("SPARK-31102 spark-sql fails to parse when contains comment") {
    runCliWithin(1.minute)(
      """SELECT concat('test', 'comment'),
        |    -- someone's comment here
        | 2;""".stripMargin -> "testcomment"
    )
  }

  test("SPARK-30049 Should not complain for quotes in commented with multi-lines") {
    runCliWithin(1.minute)(
      """SELECT concat('test', 'comment') -- someone's comment here \
        | comment continues here with single ' quote \
        | extra ' \
        |;""".stripMargin -> "testcomment"
    )
  }

  test("SPARK-31595 Should allow unescaped quote mark in quoted string") {
    runCliWithin(1.minute)(
      "SELECT '\"legal string a';select 1 + 234;".stripMargin -> "235"
    )
    runCliWithin(1.minute)(
      "SELECT \"legal 'string b\";select 22222 + 1;".stripMargin -> "22223"
    )
  }

  test("AnalysisException with root cause will be printStacktrace") {
    // If it is not in silent mode, will print the stacktrace
    runCliWithin(
      1.minute,
      extraArgs = Seq("--hiveconf", "hive.session.silent=false",
        "-e", "select date_sub(date'2011-11-11', '1.2');"),
      errorResponses = Seq("NumberFormatException"))(
      ("", "Error in query: The second argument of 'date_sub' function needs to be an integer."),
      ("", "NumberFormatException: invalid input syntax for type numeric: 1.2"))
    // If it is in silent mode, will print the error message only
    runCliWithin(
      1.minute,
      extraArgs = Seq("--conf", "spark.hive.session.silent=true",
        "-e", "select date_sub(date'2011-11-11', '1.2');"),
      errorResponses = Seq("AnalysisException"))(
      ("", "Error in query: The second argument of 'date_sub' function needs to be an integer."))
  }
<<<<<<< HEAD
=======

  test("SPARK-30808: use Java 8 time API in Thrift SQL CLI by default") {
    // If Java 8 time API is enabled via the SQL config `spark.sql.datetime.java8API.enabled`,
    // the date formatter for `java.sql.LocalDate` must output negative years with sign.
    runCliWithin(1.minute)("SELECT MAKE_DATE(-44, 3, 15);" -> "-0044-03-15")
  }
>>>>>>> a630e8d1
}<|MERGE_RESOLUTION|>--- conflicted
+++ resolved
@@ -27,7 +27,7 @@
 import scala.concurrent.duration._
 
 import org.apache.hadoop.hive.conf.HiveConf.ConfVars
-import org.scalatest.{BeforeAndAfterAll, BeforeAndAfterEach, Ignore}
+import org.scalatest.BeforeAndAfterAll
 
 import org.apache.spark.SparkFunSuite
 import org.apache.spark.internal.Logging
@@ -39,7 +39,6 @@
 /**
  * A test suite for the `spark-sql` CLI tool.
  */
-@Ignore
 class CliSuite extends SparkFunSuite with BeforeAndAfterAll with Logging {
   val warehousePath = Utils.createTempDir()
   val metastorePath = Utils.createTempDir()
@@ -99,15 +98,8 @@
           Seq(answer)
         } else {
           // spark-sql echoes the submitted queries
-<<<<<<< HEAD
-          val queryEcho = query.split("\n").toList match {
-            case firstLine :: tail =>
-              s"spark-sql> $firstLine" :: tail.map(l => s"         > $l")
-          }
-=======
           val xs = query.split("\n").toList
           val queryEcho = s"spark-sql> ${xs.head}" :: xs.tail.map(l => s"         > $l")
->>>>>>> a630e8d1
           // longer lines sometimes get split in the output,
           // match the first 60 characters of each query line
           queryEcho.map(_.take(60)) :+ answer
@@ -120,13 +112,9 @@
       ""
     }
     val warehouseConf =
-<<<<<<< HEAD
       maybeWarehouse
         .map(dir => s"--hiveconf ${ConfVars.HIVE_METASTORE_WAREHOUSE_EXTERNAL}=$dir")
         .getOrElse("")
-=======
-      maybeWarehouse.map(dir => s"--hiveconf ${ConfVars.METASTOREWAREHOUSE}=$dir").getOrElse("")
->>>>>>> a630e8d1
     val command = {
       val cliScript = "../../bin/spark-sql".split("/").mkString(File.separator)
       val jdbcUrl = s"jdbc:derby:;databaseName=$metastore;create=true"
@@ -155,13 +143,10 @@
       val newLine = s"${new Timestamp(new Date().getTime)} - $source> $line"
       log.info(newLine)
       buffer += newLine
-<<<<<<< HEAD
-=======
 
       if (line.startsWith("Spark master: ") && line.contains("Application Id: ")) {
         foundMasterAndApplicationIdMessage.trySuccess(())
       }
->>>>>>> a630e8d1
 
       // If we haven't found all expected answers and another expected answer comes up...
       if (next < expectedAnswers.size && line.contains(expectedAnswers(next))) {
@@ -192,9 +177,6 @@
     new ProcessOutputCapturer(process.getErrorStream, captureOutput("stderr")).start()
 
     try {
-<<<<<<< HEAD
-      ThreadUtils.awaitResult(foundAllExpectedAnswers.future, timeout)
-=======
       val timeoutForQuery = if (!extraArgs.contains("-e")) {
         // Wait for for cli driver to boot, up to two minutes
         ThreadUtils.awaitResult(foundMasterAndApplicationIdMessage.future, 2.minutes)
@@ -207,7 +189,6 @@
         2.minutes + timeout
       }
       ThreadUtils.awaitResult(foundAllExpectedAnswers.future, timeoutForQuery)
->>>>>>> a630e8d1
       log.info("Found all expected output.")
     } catch { case cause: Throwable =>
       val message =
@@ -229,11 +210,7 @@
     } finally {
       if (!process.waitFor(1, MINUTES)) {
         try {
-<<<<<<< HEAD
-          fail("spark-sql did not exit gracefully.")
-=======
           log.warn("spark-sql did not exit gracefully.")
->>>>>>> a630e8d1
         } finally {
           process.destroy()
         }
@@ -271,13 +248,8 @@
     metastore.delete()
     try {
       runCliWithin(2.minute,
-<<<<<<< HEAD
-        extraArgs = Seq("--conf",
-          s"spark.hadoop.${ConfVars.HIVE_METASTORE_WAREHOUSE_EXTERNAL}=$sparkWareHouseDir"),
-=======
         extraArgs =
           Seq("--conf", s"spark.hadoop.${ConfVars.METASTOREWAREHOUSE}=$sparkWareHouseDir"),
->>>>>>> a630e8d1
         maybeWarehouse = None,
         useExternalHiveFile = true,
         metastore = metastore)(
@@ -288,12 +260,7 @@
 
       // override conf from --hiveconf too
       runCliWithin(2.minute,
-<<<<<<< HEAD
-        extraArgs = Seq("--conf",
-          s"spark.${ConfVars.HIVE_METASTORE_WAREHOUSE_EXTERNAL}=$sparkWareHouseDir"),
-=======
         extraArgs = Seq("--conf", s"spark.${ConfVars.METASTOREWAREHOUSE}=$sparkWareHouseDir"),
->>>>>>> a630e8d1
         metastore = metastore)(
         "desc database default;" -> sparkWareHouseDir.getAbsolutePath,
         "create database cliTestDb;" -> "",
@@ -311,14 +278,8 @@
     try {
       runCliWithin(2.minute,
         extraArgs = Seq(
-<<<<<<< HEAD
-          "--conf", s"${StaticSQLConf.WAREHOUSE_PATH.key}=${sparkWareHouseDir}1",
-          "--conf",
-          s"spark.hadoop.${ConfVars.HIVE_METASTORE_WAREHOUSE_EXTERNAL}=${sparkWareHouseDir}2"),
-=======
             "--conf", s"${StaticSQLConf.WAREHOUSE_PATH.key}=${sparkWareHouseDir}1",
             "--conf", s"spark.hadoop.${ConfVars.METASTOREWAREHOUSE}=${sparkWareHouseDir}2"),
->>>>>>> a630e8d1
         metastore = metastore)(
         "desc database default;" -> sparkWareHouseDir.getAbsolutePath.concat("1"))
     } finally {
@@ -606,13 +567,10 @@
       errorResponses = Seq("AnalysisException"))(
       ("", "Error in query: The second argument of 'date_sub' function needs to be an integer."))
   }
-<<<<<<< HEAD
-=======
 
   test("SPARK-30808: use Java 8 time API in Thrift SQL CLI by default") {
     // If Java 8 time API is enabled via the SQL config `spark.sql.datetime.java8API.enabled`,
     // the date formatter for `java.sql.LocalDate` must output negative years with sign.
     runCliWithin(1.minute)("SELECT MAKE_DATE(-44, 3, 15);" -> "-0044-03-15")
   }
->>>>>>> a630e8d1
 }