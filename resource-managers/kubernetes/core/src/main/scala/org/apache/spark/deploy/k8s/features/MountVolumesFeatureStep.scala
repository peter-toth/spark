--- conflicted
+++ resolved
@@ -104,13 +104,10 @@
             .withEmptyDir(
               new EmptyDirVolumeSource(medium.getOrElse(""),
                 sizeLimit.map(new Quantity(_)).orNull))
-<<<<<<< HEAD
-=======
 
         case KubernetesNFSVolumeConf(path, server) =>
           new VolumeBuilder()
             .withNfs(new NFSVolumeSource(path, null, server))
->>>>>>> a630e8d1
       }
 
       val volume = volumeBuilder.withName(spec.volumeName).build()
