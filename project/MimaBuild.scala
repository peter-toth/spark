/*
 * Licensed to the Apache Software Foundation (ASF) under one or more
 * contributor license agreements.  See the NOTICE file distributed with
 * this work for additional information regarding copyright ownership.
 * The ASF licenses this file to You under the Apache License, Version 2.0
 * (the "License"); you may not use this file except in compliance with
 * the License.  You may obtain a copy of the License at
 *
 *    http://www.apache.org/licenses/LICENSE-2.0
 *
 * Unless required by applicable law or agreed to in writing, software
 * distributed under the License is distributed on an "AS IS" BASIS,
 * WITHOUT WARRANTIES OR CONDITIONS OF ANY KIND, either express or implied.
 * See the License for the specific language governing permissions and
 * limitations under the License.
 */

import sbt._
import sbt.Keys.version

import com.typesafe.tools.mima.core._
import com.typesafe.tools.mima.core.MissingClassProblem
import com.typesafe.tools.mima.core.MissingTypesProblem
import com.typesafe.tools.mima.core.ProblemFilters._
import com.typesafe.tools.mima.plugin.MimaKeys.{mimaBinaryIssueFilters, mimaPreviousArtifacts}
import com.typesafe.tools.mima.plugin.MimaPlugin.mimaDefaultSettings


object MimaBuild {

  def excludeMember(fullName: String) = Seq(
      ProblemFilters.exclude[MissingMethodProblem](fullName),
      // Sometimes excluded methods have default arguments and
      // they are translated into public methods/fields($default$) in generated
      // bytecode. It is not possible to exhaustively list everything.
      // But this should be okay.
      ProblemFilters.exclude[MissingMethodProblem](fullName+"$default$2"),
      ProblemFilters.exclude[MissingMethodProblem](fullName+"$default$1"),
      ProblemFilters.exclude[MissingFieldProblem](fullName),
      ProblemFilters.exclude[IncompatibleResultTypeProblem](fullName),
      ProblemFilters.exclude[IncompatibleMethTypeProblem](fullName),
      ProblemFilters.exclude[IncompatibleFieldTypeProblem](fullName)
    )

  // Exclude a single class
  def excludeClass(className: String) = Seq(
      ProblemFilters.exclude[Problem](className + ".*"),
      ProblemFilters.exclude[MissingClassProblem](className),
      ProblemFilters.exclude[MissingTypesProblem](className)
    )

  // Exclude a Spark class, that is in the package org.apache.spark
  def excludeSparkClass(className: String) = {
    excludeClass("org.apache.spark." + className)
  }

  // Exclude a Spark package, that is in the package org.apache.spark
  def excludeSparkPackage(packageName: String) = {
    ProblemFilters.exclude[Problem]("org.apache.spark." + packageName + ".*")
  }

  def ignoredABIProblems(base: File, currentSparkVersion: String) = {

    // Excludes placed here will be used for all Spark versions
    val defaultExcludes = Seq()

    // Read package-private excludes from file
    val classExcludeFilePath = file(base.getAbsolutePath + "/.generated-mima-class-excludes")
    val memberExcludeFilePath = file(base.getAbsolutePath + "/.generated-mima-member-excludes")

    val ignoredClasses: Seq[String] =
      if (!classExcludeFilePath.exists()) {
        Seq()
      } else {
        IO.read(classExcludeFilePath).split("\n")
      }

    val ignoredMembers: Seq[String] =
      if (!memberExcludeFilePath.exists()) {
      Seq()
    } else {
      IO.read(memberExcludeFilePath).split("\n")
    }

    defaultExcludes ++ ignoredClasses.flatMap(excludeClass) ++
    ignoredMembers.flatMap(excludeMember) ++ MimaExcludes.excludes(currentSparkVersion)
  }

  def mimaSettings(sparkHome: File, projectRef: ProjectRef) = {
    val organization = "org.apache.spark"
<<<<<<< HEAD
    val previousSparkVersion = "2.3.0"
=======
    val previousSparkVersion = "2.4.0"
>>>>>>> cceb2d6f
    val project = projectRef.project
    val fullId = "spark-" + project + "_2.12"
    mimaDefaultSettings ++
    Seq(mimaPreviousArtifacts := Set(organization % fullId % previousSparkVersion),
      mimaBinaryIssueFilters ++= ignoredABIProblems(sparkHome, version.value))
  }

}<|MERGE_RESOLUTION|>--- conflicted
+++ resolved
@@ -88,11 +88,7 @@
 
   def mimaSettings(sparkHome: File, projectRef: ProjectRef) = {
     val organization = "org.apache.spark"
-<<<<<<< HEAD
-    val previousSparkVersion = "2.3.0"
-=======
     val previousSparkVersion = "2.4.0"
->>>>>>> cceb2d6f
     val project = projectRef.project
     val fullId = "spark-" + project + "_2.12"
     mimaDefaultSettings ++
