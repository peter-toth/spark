/*
 * Licensed to the Apache Software Foundation (ASF) under one or more
 * contributor license agreements.  See the NOTICE file distributed with
 * this work for additional information regarding copyright ownership.
 * The ASF licenses this file to You under the Apache License, Version 2.0
 * (the "License"); you may not use this file except in compliance with
 * the License.  You may obtain a copy of the License at
 *
 *    http://www.apache.org/licenses/LICENSE-2.0
 *
 * Unless required by applicable law or agreed to in writing, software
 * distributed under the License is distributed on an "AS IS" BASIS,
 * WITHOUT WARRANTIES OR CONDITIONS OF ANY KIND, either express or implied.
 * See the License for the specific language governing permissions and
 * limitations under the License.
 */
package org.apache.spark.deploy.k8s.features

import scala.collection.JavaConverters._

import io.fabric8.kubernetes.api.model._

import org.apache.spark.{SecurityManager, SparkConf, SparkException}
import org.apache.spark.deploy.k8s._
import org.apache.spark.deploy.k8s.Config._
import org.apache.spark.deploy.k8s.Constants._
import org.apache.spark.internal.config._
import org.apache.spark.rpc.RpcEndpointAddress
import org.apache.spark.scheduler.cluster.CoarseGrainedSchedulerBackend
import org.apache.spark.util.Utils

private[spark] class BasicExecutorFeatureStep(
    kubernetesConf: KubernetesExecutorConf,
    secMgr: SecurityManager)
  extends KubernetesFeatureConfigStep {

  // Consider moving some of these fields to KubernetesConf or KubernetesExecutorSpecificConf
  private val executorContainerImage = kubernetesConf
    .get(EXECUTOR_CONTAINER_IMAGE)
    .getOrElse(throw new SparkException("Must specify the executor container image"))
  private val blockManagerPort = kubernetesConf
    .sparkConf
    .getInt("spark.blockmanager.port", DEFAULT_BLOCKMANAGER_PORT)

  private val executorPodNamePrefix = kubernetesConf.resourceNamePrefix

  private val driverUrl = RpcEndpointAddress(
    kubernetesConf.get("spark.driver.host"),
    kubernetesConf.sparkConf.getInt("spark.driver.port", DEFAULT_DRIVER_PORT),
    CoarseGrainedSchedulerBackend.ENDPOINT_NAME).toString
  private val executorMemoryMiB = kubernetesConf.get(EXECUTOR_MEMORY)
  private val executorMemoryString = kubernetesConf.get(
    EXECUTOR_MEMORY.key, EXECUTOR_MEMORY.defaultValueString)

  private val memoryOverheadMiB = kubernetesConf
    .get(EXECUTOR_MEMORY_OVERHEAD)
    .getOrElse(math.max(
      (kubernetesConf.get(MEMORY_OVERHEAD_FACTOR) * executorMemoryMiB).toInt,
      MEMORY_OVERHEAD_MIN_MIB))
  private val executorMemoryWithOverhead = executorMemoryMiB + memoryOverheadMiB
  private val executorMemoryTotal =
    if (kubernetesConf.get(APP_RESOURCE_TYPE) == Some(APP_RESOURCE_TYPE_PYTHON)) {
      executorMemoryWithOverhead +
        kubernetesConf.get(PYSPARK_EXECUTOR_MEMORY).map(_.toInt).getOrElse(0)
    } else {
      executorMemoryWithOverhead
    }

  private val executorCores = kubernetesConf.sparkConf.getInt("spark.executor.cores", 1)
  private val executorCoresRequest =
    if (kubernetesConf.sparkConf.contains(KUBERNETES_EXECUTOR_REQUEST_CORES)) {
      kubernetesConf.get(KUBERNETES_EXECUTOR_REQUEST_CORES).get
    } else {
      executorCores.toString
    }
  private val executorLimitCores = kubernetesConf.get(KUBERNETES_EXECUTOR_LIMIT_CORES)

  override def configurePod(pod: SparkPod): SparkPod = {
    val name = s"$executorPodNamePrefix-exec-${kubernetesConf.executorId}"

    // hostname must be no longer than 63 characters, so take the last 63 characters of the pod
    // name as the hostname.  This preserves uniqueness since the end of name contains
    // executorId
    val hostname = name.substring(Math.max(0, name.length - 63))
      // Remove non-word characters from the start of the hostname
      .replaceAll("^[^\\w]+", "")
      // Replace dangerous characters in the remaining string with a safe alternative.
      .replaceAll("[^\\w-]+", "_")

    val executorMemoryQuantity = new QuantityBuilder(false)
      .withAmount(s"${executorMemoryTotal}Mi")
      .build()
    val executorCpuQuantity = new QuantityBuilder(false)
      .withAmount(executorCoresRequest)
      .build()

    val executorEnv: Seq[EnvVar] = {
        (Seq(
          (ENV_DRIVER_URL, driverUrl),
          (ENV_EXECUTOR_CORES, executorCores.toString),
          (ENV_EXECUTOR_MEMORY, executorMemoryString),
          (ENV_APPLICATION_ID, kubernetesConf.appId),
          // This is to set the SPARK_CONF_DIR to be /opt/spark/conf
          (ENV_SPARK_CONF_DIR, SPARK_CONF_DIR_INTERNAL),
          (ENV_EXECUTOR_ID, kubernetesConf.executorId)
        ) ++ kubernetesConf.environment).map { case (k, v) =>
          new EnvVarBuilder()
            .withName(k)
            .withValue(v)
            .build()
        }
      } ++ {
        Seq(new EnvVarBuilder()
          .withName(ENV_EXECUTOR_POD_IP)
          .withValueFrom(new EnvVarSourceBuilder()
            .withNewFieldRef("v1", "status.podIP")
            .build())
          .build())
      } ++ {
        if (kubernetesConf.get(AUTH_SECRET_FILE_EXECUTOR).isEmpty) {
          Option(secMgr.getSecretKey()).map { authSecret =>
            new EnvVarBuilder()
              .withName(SecurityManager.ENV_AUTH_SECRET)
              .withValue(authSecret)
              .build()
          }
        } else None
      } ++ {
        kubernetesConf.get(EXECUTOR_CLASS_PATH).map { cp =>
          new EnvVarBuilder()
            .withName(ENV_CLASSPATH)
            .withValue(cp)
            .build()
        }
      } ++ {
        val userOpts = kubernetesConf.get(EXECUTOR_JAVA_OPTIONS).toSeq.flatMap { opts =>
          val subsOpts = Utils.substituteAppNExecIds(opts, kubernetesConf.appId,
            kubernetesConf.executorId)
          Utils.splitCommandString(subsOpts)
        }

        val sparkOpts = Utils.sparkJavaOpts(kubernetesConf.sparkConf,
          SparkConf.isExecutorStartupConf)

        (userOpts ++ sparkOpts).zipWithIndex.map { case (opt, index) =>
          new EnvVarBuilder()
            .withName(s"$ENV_JAVA_OPT_PREFIX$index")
            .withValue(opt)
            .build()
        }
      }
<<<<<<< HEAD
=======
    executorEnv.find(_.getName == ENV_EXECUTOR_DIRS).foreach { e =>
      e.setValue(e.getValue
        .replaceAll(ENV_APPLICATION_ID, kubernetesConf.appId)
        .replaceAll(ENV_EXECUTOR_ID, kubernetesConf.executorId))
    }
>>>>>>> 1e65fb2c

    val requiredPorts = Seq(
      (BLOCK_MANAGER_PORT_NAME, blockManagerPort))
      .map { case (name, port) =>
        new ContainerPortBuilder()
          .withName(name)
          .withContainerPort(port)
          .build()
      }

    val executorContainer = new ContainerBuilder(pod.container)
      .withName(Option(pod.container.getName).getOrElse(DEFAULT_EXECUTOR_CONTAINER_NAME))
      .withImage(executorContainerImage)
      .withImagePullPolicy(kubernetesConf.imagePullPolicy)
      .editOrNewResources()
        .addToRequests("memory", executorMemoryQuantity)
        .addToLimits("memory", executorMemoryQuantity)
        .addToRequests("cpu", executorCpuQuantity)
        .endResources()
        .addNewEnv()
          .withName(ENV_SPARK_USER)
          .withValue(Utils.getCurrentUserName())
          .endEnv()
      .addAllToEnv(executorEnv.asJava)
      .withPorts(requiredPorts.asJava)
      .addToArgs("executor")
      .build()
    val containerWithLimitCores = executorLimitCores.map { limitCores =>
      val executorCpuLimitQuantity = new QuantityBuilder(false)
        .withAmount(limitCores)
        .build()
      new ContainerBuilder(executorContainer)
        .editResources()
          .addToLimits("cpu", executorCpuLimitQuantity)
          .endResources()
        .build()
    }.getOrElse(executorContainer)
    val ownerReference = kubernetesConf.driverPod.map { pod =>
      new OwnerReferenceBuilder()
        .withController(true)
        .withApiVersion(pod.getApiVersion)
        .withKind(pod.getKind)
        .withName(pod.getMetadata.getName)
        .withUid(pod.getMetadata.getUid)
        .build()
    }
    val executorPod = new PodBuilder(pod.pod)
      .editOrNewMetadata()
        .withName(name)
        .addToLabels(kubernetesConf.labels.asJava)
        .addToAnnotations(kubernetesConf.annotations.asJava)
        .addToOwnerReferences(ownerReference.toSeq: _*)
        .endMetadata()
      .editOrNewSpec()
        .withHostname(hostname)
        .withRestartPolicy("Never")
        .addToNodeSelector(kubernetesConf.nodeSelector.asJava)
        .addToImagePullSecrets(kubernetesConf.imagePullSecrets: _*)
        .endSpec()
      .build()

    SparkPod(executorPod, containerWithLimitCores)
  }
}<|MERGE_RESOLUTION|>--- conflicted
+++ resolved
@@ -149,14 +149,11 @@
             .build()
         }
       }
-<<<<<<< HEAD
-=======
     executorEnv.find(_.getName == ENV_EXECUTOR_DIRS).foreach { e =>
       e.setValue(e.getValue
         .replaceAll(ENV_APPLICATION_ID, kubernetesConf.appId)
         .replaceAll(ENV_EXECUTOR_ID, kubernetesConf.executorId))
     }
->>>>>>> 1e65fb2c
 
     val requiredPorts = Seq(
       (BLOCK_MANAGER_PORT_NAME, blockManagerPort))
