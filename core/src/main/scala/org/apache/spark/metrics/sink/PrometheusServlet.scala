/*
 * Licensed to the Apache Software Foundation (ASF) under one or more
 * contributor license agreements.  See the NOTICE file distributed with
 * this work for additional information regarding copyright ownership.
 * The ASF licenses this file to You under the Apache License, Version 2.0
 * (the "License"); you may not use this file except in compliance with
 * the License.  You may obtain a copy of the License at
 *
 *    http://www.apache.org/licenses/LICENSE-2.0
 *
 * Unless required by applicable law or agreed to in writing, software
 * distributed under the License is distributed on an "AS IS" BASIS,
 * WITHOUT WARRANTIES OR CONDITIONS OF ANY KIND, either express or implied.
 * See the License for the specific language governing permissions and
 * limitations under the License.
 */

package org.apache.spark.metrics.sink

import java.util.Properties
import javax.servlet.http.HttpServletRequest

import com.codahale.metrics.MetricRegistry
import org.eclipse.jetty.servlet.ServletContextHandler

import org.apache.spark.{SecurityManager, SparkConf}
import org.apache.spark.annotation.Experimental
import org.apache.spark.ui.JettyUtils._

/**
 * :: Experimental ::
 * This exposes the metrics of the given registry with Prometheus format.
 *
 * The output is consistent with /metrics/json result in terms of item ordering
 * and with the previous result of Spark JMX Sink + Prometheus JMX Converter combination
 * in terms of key string format.
 */
@Experimental
private[spark] class PrometheusServlet(
    val property: Properties,
    val registry: MetricRegistry,
    securityMgr: SecurityManager)
  extends Sink {

  val SERVLET_KEY_PATH = "path"

  val servletPath = property.getProperty(SERVLET_KEY_PATH)

  def getHandlers(conf: SparkConf): Array[ServletContextHandler] = {
    Array[ServletContextHandler](
      createServletHandler(servletPath,
        new ServletParams(request => getMetricsSnapshot(request), "text/plain"), conf)
    )
  }

  def getMetricsSnapshot(request: HttpServletRequest): String = {
    import scala.collection.JavaConverters._

<<<<<<< HEAD
    val guagesLabel = """{type="gauges"}"""
=======
    val gaugesLabel = """{type="gauges"}"""
>>>>>>> a630e8d1
    val countersLabel = """{type="counters"}"""
    val metersLabel = countersLabel
    val histogramslabels = """{type="histograms"}"""
    val timersLabels = """{type="timers"}"""

    val sb = new StringBuilder()
    registry.getGauges.asScala.foreach { case (k, v) =>
      if (!v.getValue.isInstanceOf[String]) {
<<<<<<< HEAD
        sb.append(s"${normalizeKey(k)}Number$guagesLabel ${v.getValue}\n")
        sb.append(s"${normalizeKey(k)}Value$guagesLabel ${v.getValue}\n")
=======
        sb.append(s"${normalizeKey(k)}Number$gaugesLabel ${v.getValue}\n")
        sb.append(s"${normalizeKey(k)}Value$gaugesLabel ${v.getValue}\n")
>>>>>>> a630e8d1
      }
    }
    registry.getCounters.asScala.foreach { case (k, v) =>
      sb.append(s"${normalizeKey(k)}Count$countersLabel ${v.getCount}\n")
    }
    registry.getHistograms.asScala.foreach { case (k, h) =>
      val snapshot = h.getSnapshot
      val prefix = normalizeKey(k)
      sb.append(s"${prefix}Count$histogramslabels ${h.getCount}\n")
      sb.append(s"${prefix}Max$histogramslabels ${snapshot.getMax}\n")
      sb.append(s"${prefix}Mean$histogramslabels ${snapshot.getMean}\n")
      sb.append(s"${prefix}Min$histogramslabels ${snapshot.getMin}\n")
      sb.append(s"${prefix}50thPercentile$histogramslabels ${snapshot.getMedian}\n")
      sb.append(s"${prefix}75thPercentile$histogramslabels ${snapshot.get75thPercentile}\n")
      sb.append(s"${prefix}95thPercentile$histogramslabels ${snapshot.get95thPercentile}\n")
      sb.append(s"${prefix}98thPercentile$histogramslabels ${snapshot.get98thPercentile}\n")
      sb.append(s"${prefix}99thPercentile$histogramslabels ${snapshot.get99thPercentile}\n")
      sb.append(s"${prefix}999thPercentile$histogramslabels ${snapshot.get999thPercentile}\n")
      sb.append(s"${prefix}StdDev$histogramslabels ${snapshot.getStdDev}\n")
    }
    registry.getMeters.entrySet.iterator.asScala.foreach { kv =>
      val prefix = normalizeKey(kv.getKey)
      val meter = kv.getValue
      sb.append(s"${prefix}Count$metersLabel ${meter.getCount}\n")
      sb.append(s"${prefix}MeanRate$metersLabel ${meter.getMeanRate}\n")
      sb.append(s"${prefix}OneMinuteRate$metersLabel ${meter.getOneMinuteRate}\n")
      sb.append(s"${prefix}FiveMinuteRate$metersLabel ${meter.getFiveMinuteRate}\n")
      sb.append(s"${prefix}FifteenMinuteRate$metersLabel ${meter.getFifteenMinuteRate}\n")
    }
    registry.getTimers.entrySet.iterator.asScala.foreach { kv =>
      val prefix = normalizeKey(kv.getKey)
      val timer = kv.getValue
      val snapshot = timer.getSnapshot
      sb.append(s"${prefix}Count$timersLabels ${timer.getCount}\n")
      sb.append(s"${prefix}Max$timersLabels ${snapshot.getMax}\n")
      sb.append(s"${prefix}Mean$timersLabels ${snapshot.getMax}\n")
      sb.append(s"${prefix}Min$timersLabels ${snapshot.getMin}\n")
      sb.append(s"${prefix}50thPercentile$timersLabels ${snapshot.getMedian}\n")
      sb.append(s"${prefix}75thPercentile$timersLabels ${snapshot.get75thPercentile}\n")
      sb.append(s"${prefix}95thPercentile$timersLabels ${snapshot.get95thPercentile}\n")
      sb.append(s"${prefix}98thPercentile$timersLabels ${snapshot.get98thPercentile}\n")
      sb.append(s"${prefix}99thPercentile$timersLabels ${snapshot.get99thPercentile}\n")
      sb.append(s"${prefix}999thPercentile$timersLabels ${snapshot.get999thPercentile}\n")
      sb.append(s"${prefix}StdDev$timersLabels ${snapshot.getStdDev}\n")
      sb.append(s"${prefix}FifteenMinuteRate$timersLabels ${timer.getFifteenMinuteRate}\n")
      sb.append(s"${prefix}FiveMinuteRate$timersLabels ${timer.getFiveMinuteRate}\n")
      sb.append(s"${prefix}OneMinuteRate$timersLabels ${timer.getOneMinuteRate}\n")
      sb.append(s"${prefix}MeanRate$timersLabels ${timer.getMeanRate}\n")
    }
    sb.toString()
  }

  private def normalizeKey(key: String): String = {
    s"metrics_${key.replaceAll("[^a-zA-Z0-9]", "_")}_"
  }

  override def start(): Unit = { }

  override def stop(): Unit = { }

  override def report(): Unit = { }
}<|MERGE_RESOLUTION|>--- conflicted
+++ resolved
@@ -56,11 +56,7 @@
   def getMetricsSnapshot(request: HttpServletRequest): String = {
     import scala.collection.JavaConverters._
 
-<<<<<<< HEAD
-    val guagesLabel = """{type="gauges"}"""
-=======
     val gaugesLabel = """{type="gauges"}"""
->>>>>>> a630e8d1
     val countersLabel = """{type="counters"}"""
     val metersLabel = countersLabel
     val histogramslabels = """{type="histograms"}"""
@@ -69,13 +65,8 @@
     val sb = new StringBuilder()
     registry.getGauges.asScala.foreach { case (k, v) =>
       if (!v.getValue.isInstanceOf[String]) {
-<<<<<<< HEAD
-        sb.append(s"${normalizeKey(k)}Number$guagesLabel ${v.getValue}\n")
-        sb.append(s"${normalizeKey(k)}Value$guagesLabel ${v.getValue}\n")
-=======
         sb.append(s"${normalizeKey(k)}Number$gaugesLabel ${v.getValue}\n")
         sb.append(s"${normalizeKey(k)}Value$gaugesLabel ${v.getValue}\n")
->>>>>>> a630e8d1
       }
     }
     registry.getCounters.asScala.foreach { case (k, v) =>
