/*
 * Licensed to the Apache Software Foundation (ASF) under one or more
 * contributor license agreements.  See the NOTICE file distributed with
 * this work for additional information regarding copyright ownership.
 * The ASF licenses this file to You under the Apache License, Version 2.0
 * (the "License"); you may not use this file except in compliance with
 * the License.  You may obtain a copy of the License at
 *
 *    http://www.apache.org/licenses/LICENSE-2.0
 *
 * Unless required by applicable law or agreed to in writing, software
 * distributed under the License is distributed on an "AS IS" BASIS,
 * WITHOUT WARRANTIES OR CONDITIONS OF ANY KIND, either express or implied.
 * See the License for the specific language governing permissions and
 * limitations under the License.
 */

package org.apache.spark.sql.execution.command

import org.apache.spark.internal.Logging
import org.apache.spark.sql.{Row, SparkSession}
import org.apache.spark.sql.catalyst.expressions.Attribute
import org.apache.spark.sql.catalyst.plans.logical.IgnoreCachedData
import org.apache.spark.sql.internal.SQLConf
import org.apache.spark.sql.internal.StaticSQLConf.CATALOG_IMPLEMENTATION
import org.apache.spark.sql.types.{StringType, StructField, StructType}


/**
 * Command that runs
 * {{{
 *   set key = value;
 *   set -v;
 *   set;
 * }}}
 */
case class SetCommand(kv: Option[(String, Option[String])]) extends RunnableCommand with Logging {

  private def keyValueOutput: Seq[Attribute] = {
    val schema = StructType(
      StructField("key", StringType, nullable = false) ::
        StructField("value", StringType, nullable = false) :: Nil)
    schema.toAttributes
  }

  private val (_output, runFunc): (Seq[Attribute], SparkSession => Seq[Row]) = kv match {
    // Configures the deprecated "mapred.reduce.tasks" property.
    case Some((SQLConf.Deprecated.MAPRED_REDUCE_TASKS, Some(value))) =>
      val runFunc = (sparkSession: SparkSession) => {
        logWarning(
          s"Property ${SQLConf.Deprecated.MAPRED_REDUCE_TASKS} is deprecated, " +
            s"automatically converted to ${SQLConf.SHUFFLE_PARTITIONS.key} instead.")
        if (value.toInt < 1) {
          val msg =
            s"Setting negative ${SQLConf.Deprecated.MAPRED_REDUCE_TASKS} for automatically " +
              "determining the number of reducers is not supported."
          throw new IllegalArgumentException(msg)
        } else {
          sparkSession.conf.set(SQLConf.SHUFFLE_PARTITIONS.key, value)
          Seq(Row(SQLConf.SHUFFLE_PARTITIONS.key, value))
        }
      }
      (keyValueOutput, runFunc)

    case Some((SQLConf.Replaced.MAPREDUCE_JOB_REDUCES, Some(value))) =>
      val runFunc = (sparkSession: SparkSession) => {
        logWarning(
          s"Property ${SQLConf.Replaced.MAPREDUCE_JOB_REDUCES} is Hadoop's property, " +
            s"automatically converted to ${SQLConf.SHUFFLE_PARTITIONS.key} instead.")
        if (value.toInt < 1) {
          val msg =
            s"Setting negative ${SQLConf.Replaced.MAPREDUCE_JOB_REDUCES} for automatically " +
              "determining the number of reducers is not supported."
          throw new IllegalArgumentException(msg)
        } else {
          sparkSession.conf.set(SQLConf.SHUFFLE_PARTITIONS.key, value)
          Seq(Row(SQLConf.SHUFFLE_PARTITIONS.key, value))
        }
      }
      (keyValueOutput, runFunc)

    case Some((key @ SetCommand.VariableName(name), Some(value))) =>
      val runFunc = (sparkSession: SparkSession) => {
        sparkSession.conf.set(name, value)
        Seq(Row(key, value))
      }
      (keyValueOutput, runFunc)

    // Configures a single property.
    case Some((key, Some(value))) =>
      val runFunc = (sparkSession: SparkSession) => {
        if (sparkSession.conf.get(CATALOG_IMPLEMENTATION.key).equals("hive") &&
            key.startsWith("hive.")) {
          logWarning(s"'SET $key=$value' might not work, since Spark doesn't support changing " +
            "the Hive config dynamically. Please pass the Hive-specific config by adding the " +
            s"prefix spark.hadoop (e.g. spark.hadoop.$key) when starting a Spark application. " +
            "For details, see the link: https://spark.apache.org/docs/latest/configuration.html#" +
            "dynamically-loading-spark-properties.")
        }
        sparkSession.conf.set(key, value)
        Seq(Row(key, value))
      }
      (keyValueOutput, runFunc)

    // (In Hive, "SET" returns all changed properties while "SET -v" returns all properties.)
    // Queries all key-value pairs that are set in the SQLConf of the sparkSession.
    case None =>
      val runFunc = (sparkSession: SparkSession) => {
        sparkSession.conf.getAll.toSeq.sorted.map { case (k, v) => Row(k, v) }
      }
      (keyValueOutput, runFunc)

    // Queries all properties along with their default values and docs that are defined in the
    // SQLConf of the sparkSession.
    case Some(("-v", None)) =>
      val runFunc = (sparkSession: SparkSession) => {
        sparkSession.sessionState.conf.getAllDefinedConfs.sorted.map {
          case (key, defaultValue, doc, version) =>
            Row(
              key,
              Option(defaultValue).getOrElse("<undefined>"),
              doc,
              Option(version).getOrElse("<unknown>"))
        }
      }
      val schema = StructType(
        StructField("key", StringType, nullable = false) ::
          StructField("value", StringType, nullable = false) ::
          StructField("meaning", StringType, nullable = false) ::
          StructField("Since version", StringType, nullable = false) :: Nil)
      (schema.toAttributes, runFunc)

    // Queries the deprecated "mapred.reduce.tasks" property.
    case Some((SQLConf.Deprecated.MAPRED_REDUCE_TASKS, None)) =>
      val runFunc = (sparkSession: SparkSession) => {
        logWarning(
          s"Property ${SQLConf.Deprecated.MAPRED_REDUCE_TASKS} is deprecated, " +
            s"showing ${SQLConf.SHUFFLE_PARTITIONS.key} instead.")
        Seq(Row(
          SQLConf.SHUFFLE_PARTITIONS.key,
          sparkSession.sessionState.conf.numShufflePartitions.toString))
      }
      (keyValueOutput, runFunc)

    // Queries a single property.
    case Some((key, None)) =>
      val runFunc = (sparkSession: SparkSession) => {
        val value = sparkSession.conf.getOption(key).getOrElse("<undefined>")
        Seq(Row(key, value))
      }
      (keyValueOutput, runFunc)
  }

  override val output: Seq[Attribute] = _output

  override def run(sparkSession: SparkSession): Seq[Row] = runFunc(sparkSession)

}

object SetCommand {
  val VariableName = """hivevar:([^=]+)""".r
}

/**
 * This command is for resetting SQLConf to the default values. Any configurations that were set
 * via [[SetCommand]] will get reset to default value. Command that runs
 * {{{
 *   reset;
 *   reset spark.sql.session.timeZone;
 * }}}
 */
case class ResetCommand(config: Option[String]) extends RunnableCommand with IgnoreCachedData {

  override def run(sparkSession: SparkSession): Seq[Row] = {
<<<<<<< HEAD
    val conf = sparkSession.sessionState.conf
    conf.clear()
    sparkSession.sparkContext.conf.getAll.foreach { case (k, v) =>
      conf.setConfString(k, v)
=======
    val defaults = sparkSession.sharedState.conf
    config match {
      case Some(key) =>
        sparkSession.conf.unset(key)
        defaults.getOption(key).foreach(sparkSession.conf.set(key, _))
      case None =>
        sparkSession.sessionState.conf.clear()
        defaults.getAll.foreach { case (k, v) =>
          sparkSession.sessionState.conf.setConfString(k, v)
        }
>>>>>>> a630e8d1
    }
    Seq.empty[Row]
  }
}<|MERGE_RESOLUTION|>--- conflicted
+++ resolved
@@ -172,12 +172,6 @@
 case class ResetCommand(config: Option[String]) extends RunnableCommand with IgnoreCachedData {
 
   override def run(sparkSession: SparkSession): Seq[Row] = {
-<<<<<<< HEAD
-    val conf = sparkSession.sessionState.conf
-    conf.clear()
-    sparkSession.sparkContext.conf.getAll.foreach { case (k, v) =>
-      conf.setConfString(k, v)
-=======
     val defaults = sparkSession.sharedState.conf
     config match {
       case Some(key) =>
@@ -188,7 +182,6 @@
         defaults.getAll.foreach { case (k, v) =>
           sparkSession.sessionState.conf.setConfString(k, v)
         }
->>>>>>> a630e8d1
     }
     Seq.empty[Row]
   }
