--- conflicted
+++ resolved
@@ -1059,11 +1059,6 @@
     True
     >>> loadedEp.transform(df).take(1) == ep.transform(df).take(1)
     True
-<<<<<<< HEAD
-
-    .. versionadded:: 1.5.0
-=======
->>>>>>> a630e8d1
     """
 
     scalingVec = Param(Params._dummy(), "scalingVec", "Vector for hadamard product.",
@@ -1353,10 +1348,6 @@
     minDocFreq = Param(Params._dummy(), "minDocFreq",
                        "minimum number of documents in which a term should appear for filtering",
                        typeConverter=TypeConverters.toInt)
-
-    def __init__(self, *args):
-        super(_IDFParams, self).__init__(*args)
-        self._setDefault(minDocFreq=0)
 
     @since("1.4.0")
     def getMinDocFreq(self):
@@ -1903,11 +1894,6 @@
     True
     >>> loadedModel.transform(df).take(1) == model.transform(df).take(1)
     True
-<<<<<<< HEAD
-
-    .. versionadded:: 2.0.0
-=======
->>>>>>> a630e8d1
     """
 
     @keyword_only
@@ -2177,11 +2163,6 @@
     True
     >>> loadedModel.transform(df).take(1) == model.transform(df).take(1)
     True
-<<<<<<< HEAD
-
-    .. versionadded:: 1.6.0
-=======
->>>>>>> a630e8d1
     """
 
     @keyword_only
@@ -2329,11 +2310,6 @@
     True
     >>> loadedNGram.transform(df).take(1) == ngram.transform(df).take(1)
     True
-<<<<<<< HEAD
-
-    .. versionadded:: 1.5.0
-=======
->>>>>>> a630e8d1
     """
 
     n = Param(Params._dummy(), "n", "number of elements per n-gram (>=1)",
@@ -2418,11 +2394,6 @@
     True
     >>> loadedNormalizer.transform(df).take(1) == normalizer.transform(df).take(1)
     True
-<<<<<<< HEAD
-
-    .. versionadded:: 1.4.0
-=======
->>>>>>> a630e8d1
     """
 
     p = Param(Params._dummy(), "p", "the p norm value.",
@@ -2568,11 +2539,6 @@
     True
     >>> loadedModel.transform(df).take(1) == model.transform(df).take(1)
     True
-<<<<<<< HEAD
-
-    .. versionadded:: 2.3.0
-=======
->>>>>>> a630e8d1
     """
 
     @keyword_only
@@ -2737,11 +2703,6 @@
     True
     >>> loadedPx.transform(df).take(1) == px.transform(df).take(1)
     True
-<<<<<<< HEAD
-
-    .. versionadded:: 1.4.0
-=======
->>>>>>> a630e8d1
     """
 
     degree = Param(Params._dummy(), "degree", "the polynomial degree to expand (>= 1)",
@@ -3126,11 +3087,6 @@
     True
     >>> loadedModel.transform(df).take(1) == model.transform(df).take(1)
     True
-<<<<<<< HEAD
-
-    .. versionadded:: 3.0.0
-=======
->>>>>>> a630e8d1
     """
 
     @keyword_only
@@ -3292,11 +3248,6 @@
     True
     >>> loadedReTokenizer.transform(df).take(1) == reTokenizer.transform(df).take(1)
     True
-<<<<<<< HEAD
-
-    .. versionadded:: 1.4.0
-=======
->>>>>>> a630e8d1
     """
 
     minTokenLength = Param(Params._dummy(), "minTokenLength", "minimum token length (>= 0)",
@@ -3425,11 +3376,6 @@
     True
     >>> loadedSqlTrans.transform(df).take(1) == sqlTrans.transform(df).take(1)
     True
-<<<<<<< HEAD
-
-    .. versionadded:: 1.6.0
-=======
->>>>>>> a630e8d1
     """
 
     statement = Param(Params._dummy(), "statement", "SQL statement",
@@ -3549,11 +3495,6 @@
     True
     >>> loadedModel.transform(df).take(1) == model.transform(df).take(1)
     True
-<<<<<<< HEAD
-
-    .. versionadded:: 1.4.0
-=======
->>>>>>> a630e8d1
     """
 
     @keyword_only
@@ -3714,8 +3655,6 @@
     >>> model.save(modelPath)
     >>> loadedModel = StringIndexerModel.load(modelPath)
     >>> loadedModel.labels == model.labels
-    True
-    >>> loadedModel.transform(stringIndDf).take(1) == model.transform(stringIndDf).take(1)
     True
     >>> indexToStringPath = temp_path + "/index-to-string"
     >>> inverter.save(indexToStringPath)
@@ -4579,11 +4518,6 @@
     True
     >>> loadedVs.transform(df).take(1) == vs.transform(df).take(1)
     True
-<<<<<<< HEAD
-
-    .. versionadded:: 1.6.0
-=======
->>>>>>> a630e8d1
     """
 
     indices = Param(Params._dummy(), "indices", "An array of indices to select features from " +
@@ -4785,11 +4719,6 @@
     True
     >>> loadedModel.transform(doc).take(1) == model.transform(doc).take(1)
     True
-<<<<<<< HEAD
-
-    .. versionadded:: 1.4.0
-=======
->>>>>>> a630e8d1
     """
 
     @keyword_only
@@ -5002,11 +4931,6 @@
     True
     >>> loadedModel.transform(df).take(1) == model.transform(df).take(1)
     True
-<<<<<<< HEAD
-
-    .. versionadded:: 1.5.0
-=======
->>>>>>> a630e8d1
     """
 
     @keyword_only
@@ -5342,11 +5266,7 @@
                 typeConverter=TypeConverters.toFloat)
 
     def __init__(self, *args):
-<<<<<<< HEAD
-        super(_ChiSqSelectorParams, self).__init__(*args)
-=======
         super(_SelectorParams, self).__init__(*args)
->>>>>>> a630e8d1
         self._setDefault(numTopFeatures=50, selectorType="numTopFeatures", percentile=0.1,
                          fpr=0.05, fdr=0.05, fwe=0.05)
 
@@ -5650,11 +5570,6 @@
     True
     >>> loadedModel.transform(df).take(1) == model.transform(df).take(1)
     True
-<<<<<<< HEAD
-
-    .. versionadded:: 2.0.0
-=======
->>>>>>> a630e8d1
     """
 
     @keyword_only
