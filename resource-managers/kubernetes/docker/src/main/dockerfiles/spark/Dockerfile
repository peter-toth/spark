#
# Licensed to the Apache Software Foundation (ASF) under one or more
# contributor license agreements.  See the NOTICE file distributed with
# this work for additional information regarding copyright ownership.
# The ASF licenses this file to You under the Apache License, Version 2.0
# (the "License"); you may not use this file except in compliance with
# the License.  You may obtain a copy of the License at
#
#    http://www.apache.org/licenses/LICENSE-2.0
#
# Unless required by applicable law or agreed to in writing, software
# distributed under the License is distributed on an "AS IS" BASIS,
# WITHOUT WARRANTIES OR CONDITIONS OF ANY KIND, either express or implied.
# See the License for the specific language governing permissions and
# limitations under the License.
#

FROM openjdk:8-jdk-slim

<<<<<<< HEAD
ARG spark_jars=jars
ARG example_jars=examples/jars
ARG img_path=kubernetes/dockerfiles
ARG k8s_tests=kubernetes/tests
=======
ARG spark_uid=185
>>>>>>> cceb2d6f

# Before building the docker image, first build and make a Spark distribution following
# the instructions in http://spark.apache.org/docs/latest/building-spark.html.
# If this docker file is being used in the context of building your images from a Spark
# distribution, the docker build command should be invoked from the top level directory
# of the Spark distribution. E.g.:
# docker build -t spark:latest -f kubernetes/dockerfiles/spark/Dockerfile .

RUN set -ex && \
<<<<<<< HEAD
    apk upgrade --no-cache && \
    ln -s /lib /lib64 && \
    apk add --no-cache bash tini libc6-compat linux-pam krb5 krb5-libs && \
=======
    apt-get update && \
    ln -s /lib /lib64 && \
    apt install -y bash tini libc6 libpam-modules krb5-user libnss3 && \
>>>>>>> cceb2d6f
    mkdir -p /opt/spark && \
    mkdir -p /opt/spark/examples && \
    mkdir -p /opt/spark/work-dir && \
    touch /opt/spark/RELEASE && \
    rm /bin/sh && \
    ln -sv /bin/bash /bin/sh && \
    echo "auth required pam_wheel.so use_uid" >> /etc/pam.d/su && \
    chgrp root /etc/passwd && chmod ug+rw /etc/passwd && \
    rm -rf /var/cache/apt/*

COPY jars /opt/spark/jars
COPY bin /opt/spark/bin
COPY sbin /opt/spark/sbin
<<<<<<< HEAD
COPY ${img_path}/spark/entrypoint.sh /opt/
COPY ${example_jars} /opt/spark/examples/jars
COPY examples/src /opt/spark/examples/src
COPY ${k8s_tests} /opt/spark/tests
=======
COPY kubernetes/dockerfiles/spark/entrypoint.sh /opt/
COPY examples /opt/spark/examples
COPY kubernetes/tests /opt/spark/tests
>>>>>>> cceb2d6f
COPY data /opt/spark/data

ENV SPARK_HOME /opt/spark

WORKDIR /opt/spark/work-dir
RUN chmod g+w /opt/spark/work-dir

ENTRYPOINT [ "/opt/entrypoint.sh" ]

# Specify the User that the actual main process will run as
USER ${spark_uid}<|MERGE_RESOLUTION|>--- conflicted
+++ resolved
@@ -17,14 +17,7 @@
 
 FROM openjdk:8-jdk-slim
 
-<<<<<<< HEAD
-ARG spark_jars=jars
-ARG example_jars=examples/jars
-ARG img_path=kubernetes/dockerfiles
-ARG k8s_tests=kubernetes/tests
-=======
 ARG spark_uid=185
->>>>>>> cceb2d6f
 
 # Before building the docker image, first build and make a Spark distribution following
 # the instructions in http://spark.apache.org/docs/latest/building-spark.html.
@@ -34,15 +27,9 @@
 # docker build -t spark:latest -f kubernetes/dockerfiles/spark/Dockerfile .
 
 RUN set -ex && \
-<<<<<<< HEAD
-    apk upgrade --no-cache && \
-    ln -s /lib /lib64 && \
-    apk add --no-cache bash tini libc6-compat linux-pam krb5 krb5-libs && \
-=======
     apt-get update && \
     ln -s /lib /lib64 && \
     apt install -y bash tini libc6 libpam-modules krb5-user libnss3 && \
->>>>>>> cceb2d6f
     mkdir -p /opt/spark && \
     mkdir -p /opt/spark/examples && \
     mkdir -p /opt/spark/work-dir && \
@@ -56,16 +43,9 @@
 COPY jars /opt/spark/jars
 COPY bin /opt/spark/bin
 COPY sbin /opt/spark/sbin
-<<<<<<< HEAD
-COPY ${img_path}/spark/entrypoint.sh /opt/
-COPY ${example_jars} /opt/spark/examples/jars
-COPY examples/src /opt/spark/examples/src
-COPY ${k8s_tests} /opt/spark/tests
-=======
 COPY kubernetes/dockerfiles/spark/entrypoint.sh /opt/
 COPY examples /opt/spark/examples
 COPY kubernetes/tests /opt/spark/tests
->>>>>>> cceb2d6f
 COPY data /opt/spark/data
 
 ENV SPARK_HOME /opt/spark
