/*
 * Licensed to the Apache Software Foundation (ASF) under one or more
 * contributor license agreements.  See the NOTICE file distributed with
 * this work for additional information regarding copyright ownership.
 * The ASF licenses this file to You under the Apache License, Version 2.0
 * (the "License"); you may not use this file except in compliance with
 * the License.  You may obtain a copy of the License at
 *
 *    http://www.apache.org/licenses/LICENSE-2.0
 *
 * Unless required by applicable law or agreed to in writing, software
 * distributed under the License is distributed on an "AS IS" BASIS,
 * WITHOUT WARRANTIES OR CONDITIONS OF ANY KIND, either express or implied.
 * See the License for the specific language governing permissions and
 * limitations under the License.
 */

package org.apache.spark.sql

import scala.collection.mutable.ArrayBuffer

import org.apache.spark.sql.catalyst.expressions.SubqueryExpression
import org.apache.spark.sql.catalyst.plans.logical.{Join, LogicalPlan, Sort}
import org.apache.spark.sql.execution.{ExecSubqueryExpression, FileSourceScanExec, ReusedSubqueryExec, ScalarSubquery, SubqueryExec, WholeStageCodegenExec}
import org.apache.spark.sql.execution.datasources.FileScanRDD
import org.apache.spark.sql.internal.SQLConf
import org.apache.spark.sql.test.SharedSQLContext

class SubquerySuite extends QueryTest with SharedSQLContext {
  import testImplicits._

  setupTestData()

  val row = identity[(java.lang.Integer, java.lang.Double)](_)

  lazy val l = Seq(
    row((1, 2.0)),
    row((1, 2.0)),
    row((2, 1.0)),
    row((2, 1.0)),
    row((3, 3.0)),
    row((null, null)),
    row((null, 5.0)),
    row((6, null))).toDF("a", "b")

  lazy val r = Seq(
    row((2, 3.0)),
    row((2, 3.0)),
    row((3, 2.0)),
    row((4, 1.0)),
    row((null, null)),
    row((null, 5.0)),
    row((6, null))).toDF("c", "d")

  lazy val t = r.filter($"c".isNotNull && $"d".isNotNull)

  protected override def beforeAll(): Unit = {
    super.beforeAll()
    l.createOrReplaceTempView("l")
    r.createOrReplaceTempView("r")
    t.createOrReplaceTempView("t")
  }

  test("SPARK-18854 numberedTreeString for subquery") {
    val df = sql("select * from range(10) where id not in " +
      "(select id from range(2) union all select id from range(2))")

    // The depth first traversal of the plan tree
    val dfs = Seq("Project", "Filter", "Union", "Project", "Range", "Project", "Range", "Range")
    val numbered = df.queryExecution.analyzed.numberedTreeString.split("\n")

    // There should be 8 plan nodes in total
    assert(numbered.size == dfs.size)

    for (i <- dfs.indices) {
      val node = df.queryExecution.analyzed(i)
      assert(node.nodeName == dfs(i))
      assert(numbered(i).contains(node.nodeName))
    }
  }

  test("SPARK-15791: rdd deserialization does not crash") {
    sql("select (select 1 as b) as b").rdd.count()
  }

  test("simple uncorrelated scalar subquery") {
    checkAnswer(
      sql("select (select 1 as b) as b"),
      Array(Row(1))
    )

    checkAnswer(
      sql("select (select (select 1) + 1) + 1"),
      Array(Row(3))
    )

    // string type
    checkAnswer(
      sql("select (select 's' as s) as b"),
      Array(Row("s"))
    )
  }

  test("define CTE in CTE subquery") {
    checkAnswer(
      sql(
        """
          | with t2 as (with t1 as (select 1 as b, 2 as c) select b, c from t1)
          | select a from (select 1 as a union all select 2 as a) t
          | where a = (select max(b) from t2)
        """.stripMargin),
      Array(Row(1))
    )
    checkAnswer(
      sql(
        """
          | with t2 as (with t1 as (select 1 as b, 2 as c) select b, c from t1),
          | t3 as (
          |   with t4 as (select 1 as d, 3 as e)
          |   select * from t4 cross join t2 where t2.b = t4.d
          | )
          | select a from (select 1 as a union all select 2 as a)
          | where a = (select max(d) from t3)
        """.stripMargin),
      Array(Row(1))
    )
  }

  test("uncorrelated scalar subquery in CTE") {
    checkAnswer(
      sql("with t2 as (select 1 as b, 2 as c) " +
        "select a from (select 1 as a union all select 2 as a) t " +
        "where a = (select max(b) from t2) "),
      Array(Row(1))
    )
  }

  test("uncorrelated scalar subquery should return null if there is 0 rows") {
    checkAnswer(
      sql("select (select 's' as s limit 0) as b"),
      Array(Row(null))
    )
  }

  test("runtime error when the number of rows is greater than 1") {
    val error2 = intercept[RuntimeException] {
      sql("select (select a from (select 1 as a union all select 2 as a) t) as b").collect()
    }
    assert(error2.getMessage.contains(
      "more than one row returned by a subquery used as an expression")
    )
  }

  test("uncorrelated scalar subquery on a DataFrame generated query") {
    val df = Seq((1, "one"), (2, "two"), (3, "three")).toDF("key", "value")
    df.createOrReplaceTempView("subqueryData")

    checkAnswer(
      sql("select (select key from subqueryData where key > 2 order by key limit 1) + 1"),
      Array(Row(4))
    )

    checkAnswer(
      sql("select -(select max(key) from subqueryData)"),
      Array(Row(-3))
    )

    checkAnswer(
      sql("select (select value from subqueryData limit 0)"),
      Array(Row(null))
    )

    checkAnswer(
      sql("select (select min(value) from subqueryData" +
        " where key = (select max(key) from subqueryData) - 1)"),
      Array(Row("two"))
    )
  }

  test("SPARK-15677: Queries against local relations with scalar subquery in Select list") {
    withTempView("t1", "t2") {
      Seq((1, 1), (2, 2)).toDF("c1", "c2").createOrReplaceTempView("t1")
      Seq((1, 1), (2, 2)).toDF("c1", "c2").createOrReplaceTempView("t2")

      checkAnswer(
        sql("SELECT (select 1 as col) from t1"),
        Row(1) :: Row(1) :: Nil)

      checkAnswer(
        sql("SELECT (select max(c1) from t2) from t1"),
        Row(2) :: Row(2) :: Nil)

      checkAnswer(
        sql("SELECT 1 + (select 1 as col) from t1"),
        Row(2) :: Row(2) :: Nil)

      checkAnswer(
        sql("SELECT c1, (select max(c1) from t2) + c2 from t1"),
        Row(1, 3) :: Row(2, 4) :: Nil)

      checkAnswer(
        sql("SELECT c1, (select max(c1) from t2 where t1.c2 = t2.c2) from t1"),
        Row(1, 1) :: Row(2, 2) :: Nil)
    }
  }

  test("SPARK-14791: scalar subquery inside broadcast join") {
    val df = sql("select a, sum(b) as s from l group by a having a > (select avg(a) from l)")
    val expected = Row(3, 2.0, 3, 3.0) :: Row(6, null, 6, null) :: Nil
    (1 to 10).foreach { _ =>
      checkAnswer(r.join(df, $"c" === $"a"), expected)
    }
  }

  test("EXISTS predicate subquery") {
    checkAnswer(
      sql("select * from l where exists (select * from r where l.a = r.c)"),
      Row(2, 1.0) :: Row(2, 1.0) :: Row(3, 3.0) :: Row(6, null) :: Nil)

    checkAnswer(
      sql("select * from l where exists (select * from r where l.a = r.c) and l.a <= 2"),
      Row(2, 1.0) :: Row(2, 1.0) :: Nil)
  }

  test("NOT EXISTS predicate subquery") {
    checkAnswer(
      sql("select * from l where not exists (select * from r where l.a = r.c)"),
      Row(1, 2.0) :: Row(1, 2.0) :: Row(null, null) :: Row(null, 5.0) :: Nil)

    checkAnswer(
      sql("select * from l where not exists (select * from r where l.a = r.c and l.b < r.d)"),
      Row(1, 2.0) :: Row(1, 2.0) :: Row(3, 3.0) ::
      Row(null, null) :: Row(null, 5.0) :: Row(6, null) :: Nil)
  }

  test("EXISTS predicate subquery within OR") {
    checkAnswer(
      sql("select * from l where exists (select * from r where l.a = r.c)" +
        " or exists (select * from r where l.a = r.c)"),
      Row(2, 1.0) :: Row(2, 1.0) :: Row(3, 3.0) :: Row(6, null) :: Nil)

    checkAnswer(
      sql("select * from l where not exists (select * from r where l.a = r.c and l.b < r.d)" +
        " or not exists (select * from r where l.a = r.c)"),
      Row(1, 2.0) :: Row(1, 2.0) :: Row(3, 3.0) ::
        Row(null, null) :: Row(null, 5.0) :: Row(6, null) :: Nil)
  }

  test("IN predicate subquery") {
    checkAnswer(
      sql("select * from l where l.a in (select c from r)"),
      Row(2, 1.0) :: Row(2, 1.0) :: Row(3, 3.0) :: Row(6, null) :: Nil)

    checkAnswer(
      sql("select * from l where l.a in (select c from r where l.b < r.d)"),
      Row(2, 1.0) :: Row(2, 1.0) :: Nil)

    checkAnswer(
      sql("select * from l where l.a in (select c from r) and l.a > 2 and l.b is not null"),
      Row(3, 3.0) :: Nil)
  }

  test("NOT IN predicate subquery") {
    checkAnswer(
      sql("select * from l where a not in (select c from r)"),
      Nil)

    checkAnswer(
      sql("select * from l where a not in (select c from r where c is not null)"),
      Row(1, 2.0) :: Row(1, 2.0) :: Nil)

    checkAnswer(
      sql("select * from l where (a, b) not in (select c, d from t) and a < 4"),
      Row(1, 2.0) :: Row(1, 2.0) :: Row(2, 1.0) :: Row(2, 1.0) :: Row(3, 3.0) :: Nil)

    // Empty sub-query
    checkAnswer(
      sql("select * from l where (a, b) not in (select c, d from r where c > 10)"),
      Row(1, 2.0) :: Row(1, 2.0) :: Row(2, 1.0) :: Row(2, 1.0) ::
      Row(3, 3.0) :: Row(null, null) :: Row(null, 5.0) :: Row(6, null) :: Nil)

  }

  test("IN predicate subquery within OR") {
    checkAnswer(
      sql("select * from l where l.a in (select c from r)" +
        " or l.a in (select c from r where l.b < r.d)"),
      Row(2, 1.0) :: Row(2, 1.0) :: Row(3, 3.0) :: Row(6, null) :: Nil)

    intercept[AnalysisException] {
      sql("select * from l where a not in (select c from r)" +
        " or a not in (select c from r where c is not null)")
    }
  }

  test("complex IN predicate subquery") {
    checkAnswer(
      sql("select * from l where (a, b) not in (select c, d from r)"),
      Nil)

    checkAnswer(
      sql("select * from l where (a, b) not in (select c, d from t) and (a + b) is not null"),
      Row(1, 2.0) :: Row(1, 2.0) :: Row(2, 1.0) :: Row(2, 1.0) :: Row(3, 3.0) :: Nil)
  }

  test("same column in subquery and outer table") {
    checkAnswer(
      sql("select a from l l1 where a in (select a from l where a < 3 group by a)"),
      Row(1) :: Row(1) :: Row(2) :: Row(2) :: Nil
    )
  }

  test("having with function in subquery") {
    checkAnswer(
      sql("select a from l group by 1 having exists (select 1 from r where d < min(b))"),
      Row(null) :: Row(1) :: Row(3) :: Nil)
  }

  test("SPARK-15832: Test embedded existential predicate sub-queries") {
    withTempView("t1", "t2", "t3", "t4", "t5") {
      Seq((1, 1), (2, 2)).toDF("c1", "c2").createOrReplaceTempView("t1")
      Seq((1, 1), (2, 2)).toDF("c1", "c2").createOrReplaceTempView("t2")
      Seq((1, 1), (2, 2), (1, 2)).toDF("c1", "c2").createOrReplaceTempView("t3")

      checkAnswer(
        sql(
          """
            | select c1 from t1
            | where c2 IN (select c2 from t2)
            |
          """.stripMargin),
        Row(1) :: Row(2) :: Nil)

      checkAnswer(
        sql(
          """
            | select c1 from t1
            | where c2 NOT IN (select c2 from t2)
            |
          """.stripMargin),
       Nil)

      checkAnswer(
        sql(
          """
            | select c1 from t1
            | where EXISTS (select c2 from t2)
            |
          """.stripMargin),
        Row(1) :: Row(2) :: Nil)

       checkAnswer(
        sql(
          """
            | select c1 from t1
            | where NOT EXISTS (select c2 from t2)
            |
          """.stripMargin),
      Nil)

      checkAnswer(
        sql(
          """
            | select c1 from t1
            | where NOT EXISTS (select c2 from t2) and
            |       c2 IN (select c2 from t3)
            |
          """.stripMargin),
        Nil)

      checkAnswer(
        sql(
          """
            | select c1 from t1
            | where (case when c2 IN (select 1 as one) then 1
            |             else 2 end) = c1
            |
          """.stripMargin),
        Row(1) :: Row(2) :: Nil)

      checkAnswer(
        sql(
          """
            | select c1 from t1
            | where (case when c2 IN (select 1 as one) then 1
            |             else 2 end)
            |        IN (select c2 from t2)
            |
          """.stripMargin),
        Row(1) :: Row(2) :: Nil)

      checkAnswer(
        sql(
          """
            | select c1 from t1
            | where (case when c2 IN (select c2 from t2) then 1
            |             else 2 end)
            |       IN (select c2 from t3)
            |
          """.stripMargin),
        Row(1) :: Row(2) :: Nil)

      checkAnswer(
        sql(
          """
            | select c1 from t1
            | where (case when c2 IN (select c2 from t2) then 1
            |             when c2 IN (select c2 from t3) then 2
            |             else 3 end)
            |       IN (select c2 from t1)
            |
          """.stripMargin),
        Row(1) :: Row(2) :: Nil)

      checkAnswer(
        sql(
          """
            | select c1 from t1
            | where (c1, (case when c2 IN (select c2 from t2) then 1
            |                  when c2 IN (select c2 from t3) then 2
            |                  else 3 end))
            |       IN (select c1, c2 from t1)
            |
          """.stripMargin),
        Row(1) :: Nil)

      checkAnswer(
        sql(
          """
            | select c1 from t3
            | where ((case when c2 IN (select c2 from t2) then 1 else 2 end),
            |        (case when c2 IN (select c2 from t3) then 2 else 3 end))
            |     IN (select c1, c2 from t3)
            |
          """.stripMargin),
        Row(1) :: Row(2) :: Row(1) :: Nil)

      checkAnswer(
        sql(
          """
            | select c1 from t1
            | where ((case when EXISTS (select c2 from t2) then 1 else 2 end),
            |        (case when c2 IN (select c2 from t3) then 2 else 3 end))
            |     IN (select c1, c2 from t3)
            |
          """.stripMargin),
        Row(1) :: Row(2) :: Nil)

      checkAnswer(
        sql(
          """
            | select c1 from t1
            | where (case when c2 IN (select c2 from t2) then 3
            |             else 2 end)
            |       NOT IN (select c2 from t3)
            |
          """.stripMargin),
        Row(1) :: Row(2) :: Nil)

      checkAnswer(
        sql(
          """
            | select c1 from t1
            | where ((case when c2 IN (select c2 from t2) then 1 else 2 end),
            |        (case when NOT EXISTS (select c2 from t3) then 2
            |              when EXISTS (select c2 from t2) then 3
            |              else 3 end))
            |     NOT IN (select c1, c2 from t3)
            |
          """.stripMargin),
        Row(1) :: Row(2) :: Nil)

      checkAnswer(
        sql(
          """
            | select c1 from t1
            | where (select max(c1) from t2 where c2 IN (select c2 from t3))
            |       IN (select c2 from t2)
            |
          """.stripMargin),
        Row(1) :: Row(2) :: Nil)
    }
  }

  test("correlated scalar subquery in where") {
    checkAnswer(
      sql("select * from l where b < (select max(d) from r where a = c)"),
      Row(2, 1.0) :: Row(2, 1.0) :: Nil)
  }

  test("correlated scalar subquery in select") {
    checkAnswer(
      sql("select a, (select sum(b) from l l2 where l2.a = l1.a) sum_b from l l1"),
      Row(1, 4.0) :: Row(1, 4.0) :: Row(2, 2.0) :: Row(2, 2.0) :: Row(3, 3.0) ::
      Row(null, null) :: Row(null, null) :: Row(6, null) :: Nil)
  }

  test("correlated scalar subquery in select (null safe)") {
    checkAnswer(
      sql("select a, (select sum(b) from l l2 where l2.a <=> l1.a) sum_b from l l1"),
      Row(1, 4.0) :: Row(1, 4.0) :: Row(2, 2.0) :: Row(2, 2.0) :: Row(3, 3.0) ::
        Row(null, 5.0) :: Row(null, 5.0) :: Row(6, null) :: Nil)
  }

  test("correlated scalar subquery in aggregate") {
    checkAnswer(
      sql("select a, (select sum(d) from r where a = c) sum_d from l l1 group by 1, 2"),
      Row(1, null) :: Row(2, 6.0) :: Row(3, 2.0) :: Row(null, null) :: Row(6, null) :: Nil)
  }

  test("SPARK-18504 extra GROUP BY column in correlated scalar subquery is not permitted") {
    withTempView("t") {
      Seq((1, 1), (1, 2)).toDF("c1", "c2").createOrReplaceTempView("t")

      val errMsg = intercept[AnalysisException] {
        sql("select (select sum(-1) from t t2 where t1.c2 = t2.c1 group by t2.c2) sum from t t1")
      }
      assert(errMsg.getMessage.contains(
        "A GROUP BY clause in a scalar correlated subquery cannot contain non-correlated columns:"))
    }
  }

  test("non-aggregated correlated scalar subquery") {
    val msg1 = intercept[AnalysisException] {
      sql("select a, (select b from l l2 where l2.a = l1.a) sum_b from l l1")
    }
    assert(msg1.getMessage.contains("Correlated scalar subqueries must be aggregated"))

    val msg2 = intercept[AnalysisException] {
      sql("select a, (select b from l l2 where l2.a = l1.a group by 1) sum_b from l l1")
    }
    assert(msg2.getMessage.contains(
      "The output of a correlated scalar subquery must be aggregated"))
  }

  test("non-equal correlated scalar subquery") {
    val msg1 = intercept[AnalysisException] {
      sql("select a, (select sum(b) from l l2 where l2.a < l1.a) sum_b from l l1")
    }
    assert(msg1.getMessage.contains(
      "Correlated column is not allowed in predicate (l2.`a` < outer(l1.`a`))"))
  }

  test("disjunctive correlated scalar subquery") {
    checkAnswer(
      sql("""
        |select a
        |from   l
        |where  (select count(*)
        |        from   r
        |        where (a = c and d = 2.0) or (a = c and d = 1.0)) > 0
        """.stripMargin),
      Row(3) :: Nil)
  }

  test("SPARK-15370: COUNT bug in WHERE clause (Filter)") {
    // Case 1: Canonical example of the COUNT bug
    checkAnswer(
      sql("select l.a from l where (select count(*) from r where l.a = r.c) < l.a"),
      Row(1) :: Row(1) :: Row(3) :: Row(6) :: Nil)
    // Case 2: count(*) = 0; could be rewritten to NOT EXISTS but currently uses
    // a rewrite that is vulnerable to the COUNT bug
    checkAnswer(
      sql("select l.a from l where (select count(*) from r where l.a = r.c) = 0"),
      Row(1) :: Row(1) :: Row(null) :: Row(null) :: Nil)
    // Case 3: COUNT bug without a COUNT aggregate
    checkAnswer(
      sql("select l.a from l where (select sum(r.d) is null from r where l.a = r.c)"),
      Row(1) :: Row(1) ::Row(null) :: Row(null) :: Row(6) :: Nil)
  }

  test("SPARK-15370: COUNT bug in SELECT clause (Project)") {
    checkAnswer(
      sql("select a, (select count(*) from r where l.a = r.c) as cnt from l"),
      Row(1, 0) :: Row(1, 0) :: Row(2, 2) :: Row(2, 2) :: Row(3, 1) :: Row(null, 0)
        :: Row(null, 0) :: Row(6, 1) :: Nil)
  }

  test("SPARK-15370: COUNT bug in HAVING clause (Filter)") {
    checkAnswer(
      sql("select l.a as grp_a from l group by l.a " +
        "having (select count(*) from r where grp_a = r.c) = 0 " +
        "order by grp_a"),
      Row(null) :: Row(1) :: Nil)
  }

  test("SPARK-15370: COUNT bug in Aggregate") {
    checkAnswer(
      sql("select l.a as aval, sum((select count(*) from r where l.a = r.c)) as cnt " +
        "from l group by l.a order by aval"),
      Row(null, 0) :: Row(1, 0) :: Row(2, 4) :: Row(3, 1) :: Row(6, 1)  :: Nil)
  }

  test("SPARK-15370: COUNT bug negative examples") {
    // Case 1: Potential COUNT bug case that was working correctly prior to the fix
    checkAnswer(
      sql("select l.a from l where (select sum(r.d) from r where l.a = r.c) is null"),
      Row(1) :: Row(1) :: Row(null) :: Row(null) :: Row(6) :: Nil)
    // Case 2: COUNT aggregate but no COUNT bug due to > 0 test.
    checkAnswer(
      sql("select l.a from l where (select count(*) from r where l.a = r.c) > 0"),
      Row(2) :: Row(2) :: Row(3) :: Row(6) :: Nil)
    // Case 3: COUNT inside aggregate expression but no COUNT bug.
    checkAnswer(
      sql("select l.a from l where (select count(*) + sum(r.d) from r where l.a = r.c) = 0"),
      Nil)
  }

  test("SPARK-15370: COUNT bug in subquery in subquery in subquery") {
    checkAnswer(
      sql("""select l.a from l
            |where (
            |    select cntPlusOne + 1 as cntPlusTwo from (
            |        select cnt + 1 as cntPlusOne from (
            |            select sum(r.c) s, count(*) cnt from r where l.a = r.c having cnt = 0
            |        )
            |    )
            |) = 2""".stripMargin),
      Row(1) :: Row(1) :: Row(null) :: Row(null) :: Nil)
  }

  test("SPARK-15370: COUNT bug with nasty predicate expr") {
    checkAnswer(
      sql("select l.a from l where " +
        "(select case when count(*) = 1 then null else count(*) end as cnt " +
        "from r where l.a = r.c) = 0"),
      Row(1) :: Row(1) :: Row(null) :: Row(null) :: Nil)
  }

  test("SPARK-15370: COUNT bug with attribute ref in subquery input and output ") {
    checkAnswer(
      sql(
        """
          |select l.b, (select (r.c + count(*)) is null
          |from r
          |where l.a = r.c group by r.c) from l
        """.stripMargin),
      Row(1.0, false) :: Row(1.0, false) :: Row(2.0, true) :: Row(2.0, true) ::
        Row(3.0, false) :: Row(5.0, true) :: Row(null, false) :: Row(null, true) :: Nil)
  }

  test("SPARK-16804: Correlated subqueries containing LIMIT - 1") {
    withTempView("onerow") {
      Seq(1).toDF("c1").createOrReplaceTempView("onerow")

      checkAnswer(
        sql(
          """
            | select c1 from onerow t1
            | where exists (select 1 from onerow t2 where t1.c1=t2.c1)
            | and   exists (select 1 from onerow LIMIT 1)""".stripMargin),
        Row(1) :: Nil)
    }
  }

  test("SPARK-16804: Correlated subqueries containing LIMIT - 2") {
    withTempView("onerow") {
      Seq(1).toDF("c1").createOrReplaceTempView("onerow")

      checkAnswer(
        sql(
          """
            | select c1 from onerow t1
            | where exists (select 1
            |               from   (select c1 from onerow t2 LIMIT 1) t2
            |               where  t1.c1=t2.c1)""".stripMargin),
        Row(1) :: Nil)
    }
  }

  test("SPARK-17337: Incorrect column resolution leads to incorrect results") {
    withTempView("t1", "t2") {
      Seq(1, 2).toDF("c1").createOrReplaceTempView("t1")
      Seq(1).toDF("c2").createOrReplaceTempView("t2")

      checkAnswer(
        sql(
          """
            | select *
            | from   (select t2.c2+1 as c3
            |         from   t1 left join t2 on t1.c1=t2.c2) t3
            | where  c3 not in (select c2 from t2)""".stripMargin),
        Row(2) :: Nil)
     }
   }

   test("SPARK-17348: Correlated subqueries with non-equality predicate (good case)") {
     withTempView("t1", "t2") {
       Seq((1, 1)).toDF("c1", "c2").createOrReplaceTempView("t1")
       Seq((1, 1), (2, 0)).toDF("c1", "c2").createOrReplaceTempView("t2")

       // Simple case
       checkAnswer(
         sql(
           """
             | select c1
             | from   t1
             | where  c1 in (select t2.c1
             |               from   t2
             |               where  t1.c2 >= t2.c2)""".stripMargin),
         Row(1) :: Nil)

       // More complex case with OR predicate
       checkAnswer(
         sql(
           """
             | select t1.c1
             | from   t1, t1 as t3
             | where  t1.c1 = t3.c1
             | and    (t1.c1 in (select t2.c1
             |                   from   t2
             |                   where  t1.c2 >= t2.c2
             |                          or t3.c2 < t2.c2)
             |         or t1.c2 >= 0)""".stripMargin),
         Row(1) :: Nil)
    }
  }

  test("SPARK-17348: Correlated subqueries with non-equality predicate (error case)") {
    withTempView("t1", "t2", "t3", "t4") {
      Seq((1, 1)).toDF("c1", "c2").createOrReplaceTempView("t1")
      Seq((1, 1), (2, 0)).toDF("c1", "c2").createOrReplaceTempView("t2")
      Seq((2, 1)).toDF("c1", "c2").createOrReplaceTempView("t3")
      Seq((1, 1), (2, 2)).toDF("c1", "c2").createOrReplaceTempView("t4")

      // Simplest case
      intercept[AnalysisException] {
        sql(
          """
            | select t1.c1
            | from   t1
            | where  t1.c1 in (select max(t2.c1)
            |                  from   t2
            |                  where  t1.c2 >= t2.c2)""".stripMargin).collect()
      }

      // Add a HAVING on top and augmented within an OR predicate
      intercept[AnalysisException] {
        sql(
          """
            | select t1.c1
            | from   t1
            | where  t1.c1 in (select max(t2.c1)
            |                  from   t2
            |                  where  t1.c2 >= t2.c2
            |                  having count(*) > 0 )
            |         or t1.c2 >= 0""".stripMargin).collect()
      }

      // Add a HAVING on top and augmented within an OR predicate
      intercept[AnalysisException] {
        sql(
          """
            | select t1.c1
            | from   t1, t1 as t3
            | where  t1.c1 = t3.c1
            | and    (t1.c1 in (select max(t2.c1)
            |                   from   t2
            |                   where  t1.c2 = t2.c2
            |                          or t3.c2 = t2.c2)
            |        )""".stripMargin).collect()
      }

      // In Window expression: changing the data set to
      // demonstrate if this query ran, it would return incorrect result.
      intercept[AnalysisException] {
        sql(
          """
          | select c1
          | from   t3
          | where  c1 in (select max(t4.c1) over ()
          |               from   t4
          |               where t3.c2 >= t4.c2)""".stripMargin).collect()
      }
    }
  }
  // This restriction applies to
  // the permutation of { LOJ, ROJ, FOJ } x { EXISTS, IN, scalar subquery }
  // where correlated predicates appears in right operand of LOJ,
  // or in left operand of ROJ, or in either operand of FOJ.
  // The test cases below cover the representatives of the patterns
  test("Correlated subqueries in outer joins") {
    withTempView("t1", "t2", "t3") {
      Seq(1).toDF("c1").createOrReplaceTempView("t1")
      Seq(2).toDF("c1").createOrReplaceTempView("t2")
      Seq(1).toDF("c1").createOrReplaceTempView("t3")

      // Left outer join (LOJ) in IN subquery context
      intercept[AnalysisException] {
        sql(
          """
            | select t1.c1
            | from   t1
            | where  1 IN (select 1
            |              from   t3 left outer join
            |                     (select c1 from t2 where t1.c1 = 2) t2
            |                     on t2.c1 = t3.c1)""".stripMargin).collect()
      }
      // Right outer join (ROJ) in EXISTS subquery context
      intercept[AnalysisException] {
        sql(
          """
            | select t1.c1
            | from   t1
            | where  exists (select 1
            |                from   (select c1 from t2 where t1.c1 = 2) t2
            |                       right outer join t3
            |                       on t2.c1 = t3.c1)""".stripMargin).collect()
      }
      // SPARK-18578: Full outer join (FOJ) in scalar subquery context
      intercept[AnalysisException] {
        sql(
          """
            | select (select max(1)
            |         from   (select c1 from  t2 where t1.c1 = 2 and t1.c1=t2.c1) t2
            |                full join t3
            |                on t2.c1=t3.c1)
            | from   t1""".stripMargin).collect()
      }
    }
  }

  // Generate operator
  test("Correlated subqueries in LATERAL VIEW") {
    withTempView("t1", "t2") {
      Seq((1, 1), (2, 0)).toDF("c1", "c2").createOrReplaceTempView("t1")
      Seq[(Int, Array[Int])]((1, Array(1, 2)), (2, Array(-1, -3)))
        .toDF("c1", "arr_c2").createTempView("t2")
      checkAnswer(
        sql(
          """
          | SELECT c2
          | FROM t1
          | WHERE EXISTS (SELECT *
          |               FROM t2 LATERAL VIEW explode(arr_c2) q AS c2
                          WHERE t1.c1 = t2.c1)""".stripMargin),
        Row(1) :: Row(0) :: Nil)

      val msg1 = intercept[AnalysisException] {
        sql(
          """
            | SELECT c1
            | FROM t2
            | WHERE EXISTS (SELECT *
            |               FROM t1 LATERAL VIEW explode(t2.arr_c2) q AS c2
            |               WHERE t1.c1 = t2.c1)
          """.stripMargin)
      }
      assert(msg1.getMessage.contains(
        "Expressions referencing the outer query are not supported outside of WHERE/HAVING"))
    }
  }

  test("SPARK-19933 Do not eliminate top-level aliases in sub-queries") {
    withTempView("t1", "t2") {
      spark.range(4).createOrReplaceTempView("t1")
      checkAnswer(
        sql("select * from t1 where id in (select id as id from t1)"),
        Row(0) :: Row(1) :: Row(2) :: Row(3) :: Nil)

      spark.range(2).createOrReplaceTempView("t2")
      checkAnswer(
        sql("select * from t1 where id in (select id as id from t2)"),
        Row(0) :: Row(1) :: Nil)
    }
  }

  test("ListQuery and Exists should work even no correlated references") {
    checkAnswer(
      sql("select * from l, r where l.a = r.c AND (r.d in (select d from r) OR l.a >= 1)"),
      Row(2, 1.0, 2, 3.0) :: Row(2, 1.0, 2, 3.0) :: Row(2, 1.0, 2, 3.0) ::
        Row(2, 1.0, 2, 3.0) :: Row(3.0, 3.0, 3, 2.0) :: Row(6, null, 6, null) :: Nil)
    checkAnswer(
      sql("select * from l, r where l.a = r.c + 1 AND (exists (select * from r) OR l.a = r.c)"),
      Row(3, 3.0, 2, 3.0) :: Row(3, 3.0, 2, 3.0) :: Nil)
  }

  test("SPARK-20688: correctly check analysis for scalar sub-queries") {
    withTempView("t") {
      Seq(1 -> "a").toDF("i", "j").createOrReplaceTempView("t")
      val e = intercept[AnalysisException](sql("SELECT (SELECT count(*) FROM t WHERE a = 1)"))
      assert(e.message.contains("cannot resolve '`a`' given input columns: [t.i, t.j]"))
    }
  }

  test("SPARK-21835: Join in correlated subquery should be duplicateResolved: case 1") {
    withTable("t1") {
      withTempPath { path =>
        Seq(1 -> "a").toDF("i", "j").write.parquet(path.getCanonicalPath)
        sql(s"CREATE TABLE t1 USING parquet LOCATION '${path.toURI}'")

        val sqlText =
          """
            |SELECT * FROM t1
            |WHERE
            |NOT EXISTS (SELECT * FROM t1)
          """.stripMargin
        val optimizedPlan = sql(sqlText).queryExecution.optimizedPlan
        val join = optimizedPlan.collectFirst { case j: Join => j }.get
        assert(join.duplicateResolved)
        assert(optimizedPlan.resolved)
      }
    }
  }

  test("SPARK-21835: Join in correlated subquery should be duplicateResolved: case 2") {
    withTable("t1", "t2", "t3") {
      withTempPath { path =>
        val data = Seq((1, 1, 1), (2, 0, 2))

        data.toDF("t1a", "t1b", "t1c").write.parquet(path.getCanonicalPath + "/t1")
        data.toDF("t2a", "t2b", "t2c").write.parquet(path.getCanonicalPath + "/t2")
        data.toDF("t3a", "t3b", "t3c").write.parquet(path.getCanonicalPath + "/t3")

        sql(s"CREATE TABLE t1 USING parquet LOCATION '${path.toURI}/t1'")
        sql(s"CREATE TABLE t2 USING parquet LOCATION '${path.toURI}/t2'")
        sql(s"CREATE TABLE t3 USING parquet LOCATION '${path.toURI}/t3'")

        val sqlText =
          s"""
             |SELECT *
             |FROM   (SELECT *
             |        FROM   t2
             |        WHERE  t2c IN (SELECT t1c
             |                       FROM   t1
             |                       WHERE  t1a = t2a)
             |        UNION
             |        SELECT *
             |        FROM   t3
             |        WHERE  t3a IN (SELECT t2a
             |                       FROM   t2
             |                       UNION ALL
             |                       SELECT t1a
             |                       FROM   t1
             |                       WHERE  t1b > 0)) t4
             |WHERE  t4.t2b IN (SELECT Min(t3b)
             |                          FROM   t3
             |                          WHERE  t4.t2a = t3a)
           """.stripMargin
        val optimizedPlan = sql(sqlText).queryExecution.optimizedPlan
        val joinNodes = optimizedPlan.collect { case j: Join => j }
        joinNodes.foreach(j => assert(j.duplicateResolved))
        assert(optimizedPlan.resolved)
      }
    }
  }

  test("SPARK-21835: Join in correlated subquery should be duplicateResolved: case 3") {
    val sqlText =
      """
        |SELECT * FROM l, r WHERE l.a = r.c + 1 AND
        |(EXISTS (SELECT * FROM r) OR l.a = r.c)
      """.stripMargin
    val optimizedPlan = sql(sqlText).queryExecution.optimizedPlan
    val join = optimizedPlan.collectFirst { case j: Join => j }.get
    assert(join.duplicateResolved)
    assert(optimizedPlan.resolved)
  }

  test("SPARK-23316: AnalysisException after max iteration reached for IN query") {
    // before the fix this would throw AnalysisException
    spark.range(10).where("(id,id) in (select id, null from range(3))").count
  }

  test("SPARK-24085 scalar subquery in partitioning expression") {
    withTable("parquet_part") {
      Seq("1" -> "a", "2" -> "a", "3" -> "b", "4" -> "b")
        .toDF("id_value", "id_type")
        .write
        .mode(SaveMode.Overwrite)
        .partitionBy("id_type")
        .format("parquet")
        .saveAsTable("parquet_part")
      checkAnswer(
        sql("SELECT * FROM parquet_part WHERE id_type = (SELECT 'b')"),
        Row("3", "b") :: Row("4", "b") :: Nil)
    }
  }

  private def getNumSortsInQuery(query: String): Int = {
    val plan = sql(query).queryExecution.optimizedPlan
    getNumSorts(plan) + getSubqueryExpressions(plan).map{s => getNumSorts(s.plan)}.sum
  }

  private def getSubqueryExpressions(plan: LogicalPlan): Seq[SubqueryExpression] = {
    val subqueryExpressions = ArrayBuffer.empty[SubqueryExpression]
    plan transformAllExpressions {
      case s: SubqueryExpression =>
        subqueryExpressions ++= (getSubqueryExpressions(s.plan) :+ s)
        s
    }
    subqueryExpressions
  }

  private def getNumSorts(plan: LogicalPlan): Int = {
    plan.collect { case s: Sort => s }.size
  }

  test("SPARK-23957 Remove redundant sort from subquery plan(in subquery)") {
    withTempView("t1", "t2", "t3") {
      Seq((1, 1), (2, 2)).toDF("c1", "c2").createOrReplaceTempView("t1")
      Seq((1, 1), (2, 2)).toDF("c1", "c2").createOrReplaceTempView("t2")
      Seq((1, 1, 1), (2, 2, 2)).toDF("c1", "c2", "c3").createOrReplaceTempView("t3")

      // Simple order by
      val query1 =
        """
           |SELECT c1 FROM t1
           |WHERE
           |c1 IN (SELECT c1 FROM t2 ORDER BY c1)
        """.stripMargin
      assert(getNumSortsInQuery(query1) == 0)

      // Nested order bys
      val query2 =
        """
           |SELECT c1
           |FROM   t1
           |WHERE  c1 IN (SELECT c1
           |              FROM   (SELECT *
           |                      FROM   t2
           |                      ORDER  BY c2)
           |              ORDER  BY c1)
        """.stripMargin
      assert(getNumSortsInQuery(query2) == 0)


      // nested IN
      val query3 =
        """
           |SELECT c1
           |FROM   t1
           |WHERE  c1 IN (SELECT c1
           |              FROM   t2
           |              WHERE  c1 IN (SELECT c1
           |                            FROM   t3
           |                            WHERE  c1 = 1
           |                            ORDER  BY c3)
           |              ORDER  BY c2)
        """.stripMargin
      assert(getNumSortsInQuery(query3) == 0)

      // Complex subplan and multiple sorts
      val query4 =
        """
           |SELECT c1
           |FROM   t1
           |WHERE  c1 IN (SELECT c1
           |              FROM   (SELECT c1, c2, count(*)
           |                      FROM   t2
           |                      GROUP BY c1, c2
           |                      HAVING count(*) > 0
           |                      ORDER BY c2)
           |              ORDER  BY c1)
        """.stripMargin
      assert(getNumSortsInQuery(query4) == 0)

      // Join in subplan
      val query5 =
        """
           |SELECT c1 FROM t1
           |WHERE
           |c1 IN (SELECT t2.c1 FROM t2, t3
           |       WHERE t2.c1 = t3.c1
           |       ORDER BY t2.c1)
        """.stripMargin
      assert(getNumSortsInQuery(query5) == 0)

      val query6 =
        """
           |SELECT c1
           |FROM   t1
           |WHERE  (c1, c2) IN (SELECT c1, max(c2)
           |                    FROM   (SELECT c1, c2, count(*)
           |                            FROM   t2
           |                            GROUP BY c1, c2
           |                            HAVING count(*) > 0
           |                            ORDER BY c2)
           |                    GROUP BY c1
           |                    HAVING max(c2) > 0
           |                    ORDER  BY c1)
        """.stripMargin
      // The rule to remove redundant sorts is not able to remove the inner sort under
      // an Aggregate operator. We only remove the top level sort.
      assert(getNumSortsInQuery(query6) == 1)

      // Cases when sort is not removed from the plan
      // Limit on top of sort
      val query7 =
        """
           |SELECT c1 FROM t1
           |WHERE
           |c1 IN (SELECT c1 FROM t2 ORDER BY c1 limit 1)
        """.stripMargin
      assert(getNumSortsInQuery(query7) == 1)

      // Sort below a set operations (intersect, union)
      val query8 =
        """
           |SELECT c1 FROM t1
           |WHERE
           |c1 IN ((
           |        SELECT c1 FROM t2
           |        ORDER BY c1
           |       )
           |       UNION
           |       (
           |         SELECT c1 FROM t2
           |         ORDER BY c1
           |       ))
        """.stripMargin
      assert(getNumSortsInQuery(query8) == 2)
    }
  }

  test("SPARK-23957 Remove redundant sort from subquery plan(exists subquery)") {
    withTempView("t1", "t2", "t3") {
      Seq((1, 1), (2, 2)).toDF("c1", "c2").createOrReplaceTempView("t1")
      Seq((1, 1), (2, 2)).toDF("c1", "c2").createOrReplaceTempView("t2")
      Seq((1, 1, 1), (2, 2, 2)).toDF("c1", "c2", "c3").createOrReplaceTempView("t3")

      // Simple order by exists correlated
      val query1 =
        """
           |SELECT c1 FROM t1
           |WHERE
           |EXISTS (SELECT t2.c1 FROM t2 WHERE t1.c1 = t2.c1 ORDER BY t2.c1)
        """.stripMargin
      assert(getNumSortsInQuery(query1) == 0)

      // Nested order by and correlated.
      val query2 =
        """
           |SELECT c1
           |FROM   t1
           |WHERE  EXISTS (SELECT c1
           |               FROM (SELECT *
           |                     FROM   t2
           |                     WHERE t2.c1 = t1.c1
           |                     ORDER  BY t2.c2) t2
           |               ORDER BY t2.c1)
        """.stripMargin
      assert(getNumSortsInQuery(query2) == 0)

      // nested EXISTS
      val query3 =
        """
           |SELECT c1
           |FROM   t1
           |WHERE  EXISTS (SELECT c1
           |               FROM t2
           |               WHERE EXISTS (SELECT c1
           |                             FROM   t3
           |                             WHERE  t3.c1 = t2.c1
           |                             ORDER  BY c3)
           |               AND t2.c1 = t1.c1
           |               ORDER BY c2)
        """.stripMargin
      assert(getNumSortsInQuery(query3) == 0)

      // Cases when sort is not removed from the plan
      // Limit on top of sort
      val query4 =
        """
           |SELECT c1 FROM t1
           |WHERE
           |EXISTS (SELECT t2.c1 FROM t2 WHERE t2.c1 = 1 ORDER BY t2.c1 limit 1)
        """.stripMargin
      assert(getNumSortsInQuery(query4) == 1)

      // Sort below a set operations (intersect, union)
      val query5 =
        """
           |SELECT c1 FROM t1
           |WHERE
           |EXISTS ((
           |        SELECT c1 FROM t2
           |        WHERE t2.c1 = 1
           |        ORDER BY t2.c1
           |        )
           |        UNION
           |        (
           |         SELECT c1 FROM t2
           |         WHERE t2.c1 = 2
           |         ORDER BY t2.c1
           |        ))
        """.stripMargin
      assert(getNumSortsInQuery(query5) == 2)
    }
  }

  test("SPARK-23957 Remove redundant sort from subquery plan(scalar subquery)") {
    withTempView("t1", "t2", "t3") {
      Seq((1, 1), (2, 2)).toDF("c1", "c2").createOrReplaceTempView("t1")
      Seq((1, 1), (2, 2)).toDF("c1", "c2").createOrReplaceTempView("t2")
      Seq((1, 1, 1), (2, 2, 2)).toDF("c1", "c2", "c3").createOrReplaceTempView("t3")

      // Two scalar subqueries in OR
      val query1 =
        """
          |SELECT * FROM t1
          |WHERE  c1 = (SELECT max(t2.c1)
          |             FROM   t2
          |             ORDER BY max(t2.c1))
          |OR     c2 = (SELECT min(t3.c2)
          |             FROM   t3
          |             WHERE  t3.c1 = 1
          |             ORDER BY min(t3.c2))
        """.stripMargin
      assert(getNumSortsInQuery(query1) == 0)

      // scalar subquery - groupby and having
      val query2 =
        """
          |SELECT *
          |FROM   t1
          |WHERE  c1 = (SELECT   max(t2.c1)
          |             FROM     t2
          |             GROUP BY t2.c1
          |             HAVING   count(*) >= 1
          |             ORDER BY max(t2.c1))
        """.stripMargin
      assert(getNumSortsInQuery(query2) == 0)

      // nested scalar subquery
      val query3 =
        """
          |SELECT *
          |FROM   t1
          |WHERE  c1 = (SELECT   max(t2.c1)
          |             FROM     t2
          |             WHERE c1 = (SELECT max(t3.c1)
          |                         FROM t3
          |                         WHERE t3.c1 = 1
          |                         GROUP BY t3.c1
          |                         ORDER BY max(t3.c1)
          |                        )
          |              GROUP BY t2.c1
          |              HAVING   count(*) >= 1
          |              ORDER BY max(t2.c1))
        """.stripMargin
      assert(getNumSortsInQuery(query3) == 0)

      // Scalar subquery in projection
      val query4 =
        """
          |SELECT (SELECT min(c1) from t1 group by c1 order by c1)
          |FROM t1
          |WHERE t1.c1 = 1
        """.stripMargin
      assert(getNumSortsInQuery(query4) == 0)

      // Limit on top of sort prevents it from being pruned.
      val query5 =
        """
          |SELECT *
          |FROM   t1
          |WHERE  c1 = (SELECT   max(t2.c1)
          |             FROM     t2
          |             WHERE c1 = (SELECT max(t3.c1)
          |                         FROM t3
          |                         WHERE t3.c1 = 1
          |                         GROUP BY t3.c1
          |                         ORDER BY max(t3.c1)
          |                         )
          |             GROUP BY t2.c1
          |             HAVING   count(*) >= 1
          |             ORDER BY max(t2.c1)
          |             LIMIT 1)
        """.stripMargin
      assert(getNumSortsInQuery(query5) == 1)
    }
  }

  test("SPARK-26893: Allow pushdown of partition pruning subquery filters to file source") {
    withTable("a", "b") {
      spark.range(4).selectExpr("id", "id % 2 AS p").write.partitionBy("p").saveAsTable("a")
      spark.range(2).write.saveAsTable("b")

      val df = sql("SELECT * FROM a WHERE p <= (SELECT MIN(id) FROM b)")
      checkAnswer(df, Seq(Row(0, 0), Row(2, 0)))
      // need to execute the query before we can examine fs.inputRDDs()
      assert(df.queryExecution.executedPlan match {
        case WholeStageCodegenExec(fs @ FileSourceScanExec(_, _, _, partitionFilters, _, _, _)) =>
          partitionFilters.exists(ExecSubqueryExpression.hasSubquery) &&
            fs.inputRDDs().forall(
              _.asInstanceOf[FileScanRDD].filePartitions.forall(
                _.files.forall(_.filePath.contains("p=0"))))
        case _ => false
      })
    }
  }

  test("SPARK-26078: deduplicate fake self joins for IN subqueries") {
    withTempView("a", "b") {
      Seq("a" -> 2, "b" -> 1).toDF("id", "num").createTempView("a")
      Seq("a" -> 2, "b" -> 1).toDF("id", "num").createTempView("b")

      val df1 = spark.sql(
        """
          |SELECT id,num,source FROM (
          |  SELECT id, num, 'a' as source FROM a
          |  UNION ALL
          |  SELECT id, num, 'b' as source FROM b
          |) AS c WHERE c.id IN (SELECT id FROM b WHERE num = 2)
        """.stripMargin)
      checkAnswer(df1, Seq(Row("a", 2, "a"), Row("a", 2, "b")))
      val df2 = spark.sql(
        """
          |SELECT id,num,source FROM (
          |  SELECT id, num, 'a' as source FROM a
          |  UNION ALL
          |  SELECT id, num, 'b' as source FROM b
          |) AS c WHERE c.id NOT IN (SELECT id FROM b WHERE num = 2)
        """.stripMargin)
      checkAnswer(df2, Seq(Row("b", 1, "a"), Row("b", 1, "b")))
      val df3 = spark.sql(
        """
          |SELECT id,num,source FROM (
          |  SELECT id, num, 'a' as source FROM a
          |  UNION ALL
          |  SELECT id, num, 'b' as source FROM b
          |) AS c WHERE c.id IN (SELECT id FROM b WHERE num = 2) OR
          |c.id IN (SELECT id FROM b WHERE num = 3)
        """.stripMargin)
      checkAnswer(df3, Seq(Row("a", 2, "a"), Row("a", 2, "b")))
    }
  }

<<<<<<< HEAD
=======
  test("SPARK-35080: correlated equality predicates contain only outer references") {
    withTempView("t") {
      Seq((0, 1), (1, 1)).toDF("c1", "c2").createOrReplaceTempView("t")
      withSQLConf(SQLConf.CROSS_JOINS_ENABLED.key -> "true") {
        checkAnswer(
          sql("select c1, c2, (select count(*) from l where c1 = c2) from t"),
          Row(0, 1, 0) :: Row(1, 1, 8) :: Nil)
      }
    }
  }

>>>>>>> 1e65fb2c
  test("SPARK-27279: Reuse Subquery") {
    Seq(true, false).foreach { reuse =>
      withSQLConf(SQLConf.SUBQUERY_REUSE_ENABLED.key -> reuse.toString) {
        val df = sql(
          """
            |SELECT (SELECT avg(key) FROM testData) + (SELECT avg(key) FROM testData)
            |FROM testData
            |LIMIT 1
          """.stripMargin)

        var countSubqueryExec = 0
        var countReuseSubqueryExec = 0
        df.queryExecution.executedPlan.transformAllExpressions {
          case s @ ScalarSubquery(_: SubqueryExec, _) =>
            countSubqueryExec = countSubqueryExec + 1
            s
          case s @ ScalarSubquery(_: ReusedSubqueryExec, _) =>
            countReuseSubqueryExec = countReuseSubqueryExec + 1
            s
        }

        if (reuse) {
          assert(countSubqueryExec == 1, "Subquery reusing not working correctly")
          assert(countReuseSubqueryExec == 1, "Subquery reusing not working correctly")
        } else {
          assert(countSubqueryExec == 2, "expect 2 SubqueryExec when not reusing")
          assert(countReuseSubqueryExec == 0,
            "expect 0 ReusedSubqueryExec when not reusing")
        }
      }
    }
  }

  test("SPARK-25482: Forbid pushdown to datasources of filters containing subqueries") {
    withTempView("t1", "t2") {
      sql("create temporary view t1(a int) using parquet")
      sql("create temporary view t2(b int) using parquet")
      val plan = sql("select * from t2 where b > (select max(a) from t1)")
      val subqueries = plan.queryExecution.executedPlan.collect {
        case p => p.subqueries
      }.flatten
      assert(subqueries.length == 1)
    }
  }

  test("Subquery reuse across the whole plan") {
    Seq(true, false).foreach { reuse =>
      withSQLConf(SQLConf.WHOLEPLANREUSE_ENABLED.key -> reuse.toString) {
        val df = sql(
          """
            |SELECT (SELECT avg(key) FROM testData), (SELECT (SELECT avg(key) FROM testData))
            |FROM testData
            |LIMIT 1
          """.stripMargin)

        // scalastyle:off
        // CollectLimit 1
        // +- *(1) Project [Subquery scalar-subquery#240, [id=#112] AS scalarsubquery()#248, Subquery scalar-subquery#242, [id=#183] AS scalarsubquery()#249]
        //    :  :- Subquery scalar-subquery#240, [id=#112]
        //    :  :  +- *(2) HashAggregate(keys=[], functions=[avg(cast(key#13 as bigint))])
        //    :  :     +- Exchange SinglePartition, true, [id=#108]
        //    :  :        +- *(1) HashAggregate(keys=[], functions=[partial_avg(cast(key#13 as bigint))])
        //    :  :           +- *(1) SerializeFromObject [knownnotnull(assertnotnull(input[0, org.apache.spark.sql.test.SQLTestData$TestData, true])).key AS key#13]
        //    :  :              +- Scan[obj#12]
        //    :  +- Subquery scalar-subquery#242, [id=#183]
        //    :     +- *(1) Project [ReusedSubquery Subquery scalar-subquery#240, [id=#112] AS scalarsubquery()#247]
        //    :        :  +- ReusedSubquery Subquery scalar-subquery#240, [id=#112]
        //    :        +- *(1) Scan OneRowRelation[]
        //    +- *(1) SerializeFromObject
        //      +- Scan[obj#12]
        // scalastyle:on

        val plan = df.queryExecution.executedPlan

        val subqueryIds = plan.collectInPlanAndSubqueries { case s: SubqueryExec => s.id }
        val reusedSubqueryIds = plan.collectInPlanAndSubqueries {
          case rs: ReusedSubqueryExec => rs.child.id
        }

        if (reuse) {
          assert(subqueryIds.size == 2, "Whole plan subquery reusing not working correctly")
          assert(reusedSubqueryIds.size == 1, "Whole plan subquery reusing not working correctly")
        } else {
          assert(subqueryIds.size == 3, "expect 3 SubqueryExec nodes when not whole plan reusing")
          assert(reusedSubqueryIds.size == 0,
            "expect 0 ReusedSubqueryExec nodes when not whole plan reusing")
        }
        assert(reusedSubqueryIds.forall(subqueryIds.contains(_)),
          "ReusedSubqueryExec should reuse an existing subquery")
      }
    }
  }
}<|MERGE_RESOLUTION|>--- conflicted
+++ resolved
@@ -1327,8 +1327,6 @@
     }
   }
 
-<<<<<<< HEAD
-=======
   test("SPARK-35080: correlated equality predicates contain only outer references") {
     withTempView("t") {
       Seq((0, 1), (1, 1)).toDF("c1", "c2").createOrReplaceTempView("t")
@@ -1340,7 +1338,6 @@
     }
   }
 
->>>>>>> 1e65fb2c
   test("SPARK-27279: Reuse Subquery") {
     Seq(true, false).foreach { reuse =>
       withSQLConf(SQLConf.SUBQUERY_REUSE_ENABLED.key -> reuse.toString) {
