--- conflicted
+++ resolved
@@ -103,33 +103,7 @@
       }
     }
 
-<<<<<<< HEAD
-    val hasHeader = parser.options.headerFlag && file.start == 0
-    if (hasHeader) {
-      // Checking that column names in the header are matched to field names of the schema.
-      // The header will be removed from lines.
-      // Note: if there are only comments in the first block, the header would probably
-      // be not extracted.
-      CSVUtils.extractHeader(lines, parser.options).foreach { header =>
-        val actualRequiredSchema =
-          StructType(requiredSchema.filterNot(_.name == parser.options.columnNameOfCorruptRecord))
-        val actualDataSchema =
-          StructType(dataSchema.filterNot(_.name == parser.options.columnNameOfCorruptRecord))
-        val schema = if (columnPruning) actualRequiredSchema else actualDataSchema
-        val columnNames = parser.tokenizer.parseLine(header)
-        CSVDataSource.checkHeaderColumnNames(
-          schema,
-          columnNames,
-          file.filePath,
-          parser.options.enforceSchema,
-          caseSensitive)
-      }
-    }
-
-    UnivocityParser.parseIterator(lines, parser, requiredSchema)
-=======
     UnivocityParser.parseIterator(lines, parser, headerChecker, requiredSchema)
->>>>>>> cceb2d6f
   }
 
   override def infer(
@@ -153,11 +127,7 @@
     maybeFirstLine.map(csvParser.parseLine(_)) match {
       case Some(firstRow) if firstRow != null =>
         val caseSensitive = sparkSession.sessionState.conf.caseSensitiveAnalysis
-<<<<<<< HEAD
-        val header = makeSafeHeader(firstRow, caseSensitive, parsedOptions)
-=======
         val header = CSVUtils.makeSafeHeader(firstRow, caseSensitive, parsedOptions)
->>>>>>> cceb2d6f
         val sampled: Dataset[String] = CSVUtils.sample(csv, parsedOptions)
         val tokenRDD = sampled.rdd.mapPartitions { iter =>
           val filteredLines = CSVUtils.filterCommentAndEmpty(iter, parsedOptions)
@@ -166,13 +136,9 @@
           val parser = new CsvParser(parsedOptions.asParserSettings)
           linesWithoutHeader.map(parser.parseLine)
         }
-<<<<<<< HEAD
-        CSVInferSchema.infer(tokenRDD, header, parsedOptions)
-=======
         SQLExecution.withSQLConfPropagated(csv.sparkSession) {
           new CSVInferSchema(parsedOptions).infer(tokenRDD, header)
         }
->>>>>>> cceb2d6f
       case _ =>
         // If the first line could not be read, just return the empty schema.
         StructType(Nil)
@@ -210,29 +176,8 @@
       conf: Configuration,
       file: PartitionedFile,
       parser: UnivocityParser,
-<<<<<<< HEAD
-      requiredSchema: StructType,
-      dataSchema: StructType,
-      caseSensitive: Boolean,
-      columnPruning: Boolean): Iterator[InternalRow] = {
-    def checkHeader(header: Array[String]): Unit = {
-      val actualRequiredSchema =
-        StructType(requiredSchema.filterNot(_.name == parser.options.columnNameOfCorruptRecord))
-      val actualDataSchema =
-        StructType(dataSchema.filterNot(_.name == parser.options.columnNameOfCorruptRecord))
-      val schema = if (columnPruning) actualRequiredSchema else actualDataSchema
-      CSVDataSource.checkHeaderColumnNames(
-        schema,
-        header,
-        file.filePath,
-        parser.options.enforceSchema,
-        caseSensitive)
-    }
-
-=======
       headerChecker: CSVHeaderChecker,
       requiredSchema: StructType): Iterator[InternalRow] = {
->>>>>>> cceb2d6f
     UnivocityParser.parseStream(
       CodecStreams.createInputStreamWithCloseResource(conf, new Path(new URI(file.filePath))),
       parser,
