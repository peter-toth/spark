<?xml version="1.0" encoding="UTF-8"?>
<!--
  ~ Licensed to the Apache Software Foundation (ASF) under one or more
  ~ contributor license agreements.  See the NOTICE file distributed with
  ~ this work for additional information regarding copyright ownership.
  ~ The ASF licenses this file to You under the Apache License, Version 2.0
  ~ (the "License"); you may not use this file except in compliance with
  ~ the License.  You may obtain a copy of the License at
  ~
  ~    http://www.apache.org/licenses/LICENSE-2.0
  ~
  ~ Unless required by applicable law or agreed to in writing, software
  ~ distributed under the License is distributed on an "AS IS" BASIS,
  ~ WITHOUT WARRANTIES OR CONDITIONS OF ANY KIND, either express or implied.
  ~ See the License for the specific language governing permissions and
  ~ limitations under the License.
  -->

<project xmlns="http://maven.apache.org/POM/4.0.0" xmlns:xsi="http://www.w3.org/2001/XMLSchema-instance"
         xsi:schemaLocation="http://maven.apache.org/POM/4.0.0 http://maven.apache.org/xsd/maven-4.0.0.xsd">
  <modelVersion>4.0.0</modelVersion>
  <parent>
    <groupId>org.apache.spark</groupId>
    <artifactId>spark-parent_2.12</artifactId>
<<<<<<< HEAD
    <version>3.0.0.cloudera1-SNAPSHOT</version>
=======
    <version>3.0.0-preview2</version>
>>>>>>> bcadd5c3
    <relativePath>../../pom.xml</relativePath>
  </parent>

  <artifactId>spark-network-common_2.12</artifactId>
  <packaging>jar</packaging>
  <name>Spark Project Networking</name>
  <url>http://spark.apache.org/</url>
  <properties>
    <sbt.project.name>network-common</sbt.project.name>
  </properties>

  <dependencies>
    <!-- SPARK-28932 This is required in JDK11 -->
    <dependency>
      <groupId>org.scala-lang</groupId>
      <artifactId>scala-library</artifactId>
    </dependency>

    <!-- Core dependencies -->
    <dependency>
      <groupId>io.netty</groupId>
      <artifactId>netty-all</artifactId>
    </dependency>
    <dependency>
      <groupId>org.apache.commons</groupId>
      <artifactId>commons-lang3</artifactId>
    </dependency>

    <dependency>
      <groupId>${leveldbjni.group}</groupId>
      <artifactId>leveldbjni-all</artifactId>
      <version>1.8</version>
    </dependency>

    <dependency>
      <groupId>com.fasterxml.jackson.core</groupId>
      <artifactId>jackson-databind</artifactId>
    </dependency>

    <dependency>
      <groupId>com.fasterxml.jackson.core</groupId>
      <artifactId>jackson-annotations</artifactId>
    </dependency>

    <dependency>
      <groupId>io.dropwizard.metrics</groupId>
      <artifactId>metrics-core</artifactId>
    </dependency>

    <!-- Provided dependencies -->
    <dependency>
      <groupId>org.slf4j</groupId>
      <artifactId>slf4j-api</artifactId>
      <scope>provided</scope>
    </dependency>
    <dependency>
      <groupId>com.google.code.findbugs</groupId>
      <artifactId>jsr305</artifactId>
    </dependency>
    <dependency>
      <groupId>com.google.guava</groupId>
      <artifactId>guava</artifactId>
      <scope>compile</scope>
    </dependency>
    <dependency>
      <groupId>org.apache.commons</groupId>
      <artifactId>commons-crypto</artifactId>
    </dependency>

    <!-- Test dependencies -->
    <dependency>
      <groupId>log4j</groupId>
      <artifactId>log4j</artifactId>
      <scope>test</scope>
    </dependency>
    <dependency>
      <groupId>org.apache.spark</groupId>
      <artifactId>spark-tags_${scala.binary.version}</artifactId>
      <scope>test</scope>
   </dependency>

    <!--
      This spark-tags test-dep is needed even though it isn't used in this module, otherwise testing-cmds that exclude
      them will yield errors.
    -->
    <dependency>
      <groupId>org.apache.spark</groupId>
      <artifactId>spark-tags_${scala.binary.version}</artifactId>
      <type>test-jar</type>
      <scope>test</scope>
    </dependency>

    <dependency>
      <groupId>org.mockito</groupId>
      <artifactId>mockito-core</artifactId>
      <scope>test</scope>
    </dependency>
    <dependency>
      <groupId>org.slf4j</groupId>
      <artifactId>slf4j-log4j12</artifactId>
      <scope>test</scope>
    </dependency>
  </dependencies>

  <build>
    <outputDirectory>target/scala-${scala.binary.version}/classes</outputDirectory>
    <testOutputDirectory>target/scala-${scala.binary.version}/test-classes</testOutputDirectory>
    <plugins>
      <!-- Create a test-jar so network-shuffle can depend on our test utilities. -->
      <plugin>
        <groupId>org.apache.maven.plugins</groupId>
        <artifactId>maven-jar-plugin</artifactId>
        <executions>
          <execution>
            <id>prepare-test-jar</id>
            <phase>test-compile</phase>
            <goals>
              <goal>test-jar</goal>
            </goals>
          </execution>
        </executions>
      </plugin>
    </plugins>
  </build>
</project><|MERGE_RESOLUTION|>--- conflicted
+++ resolved
@@ -22,11 +22,7 @@
   <parent>
     <groupId>org.apache.spark</groupId>
     <artifactId>spark-parent_2.12</artifactId>
-<<<<<<< HEAD
     <version>3.0.0.cloudera1-SNAPSHOT</version>
-=======
-    <version>3.0.0-preview2</version>
->>>>>>> bcadd5c3
     <relativePath>../../pom.xml</relativePath>
   </parent>
 
