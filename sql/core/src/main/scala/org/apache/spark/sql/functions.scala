--- conflicted
+++ resolved
@@ -805,35 +805,6 @@
   //////////////////////////////////////////////////////////////////////////////////////////////
   // Window functions
   //////////////////////////////////////////////////////////////////////////////////////////////
-<<<<<<< HEAD
-  /**
-   * This function has been deprecated in Spark 2.4. See SPARK-25842 for more information.
-   *
-   * @group window_funcs
-   * @since 2.3.0
-   */
-  @deprecated("Use Window.unboundedPreceding", "2.4.0")
-  def unboundedPreceding(): Column = Column(UnboundedPreceding)
-
-  /**
-   * This function has been deprecated in Spark 2.4. See SPARK-25842 for more information.
-   *
-   * @group window_funcs
-   * @since 2.3.0
-   */
-  @deprecated("Use Window.unboundedFollowing", "2.4.0")
-  def unboundedFollowing(): Column = Column(UnboundedFollowing)
-
-  /**
-   * This function has been deprecated in Spark 2.4. See SPARK-25842 for more information.
-   *
-   * @group window_funcs
-   * @since 2.3.0
-   */
-  @deprecated("Use Window.currentRow", "2.4.0")
-  def currentRow(): Column = Column(CurrentRow)
-=======
->>>>>>> cceb2d6f
 
   /**
    * Window function: returns the cumulative distribution of values within a window partition,
@@ -3830,8 +3801,6 @@
    * @since 2.4.0
    */
   def schema_of_json(json: Column): Column = withExpr(new SchemaOfJson(json.expr))
-<<<<<<< HEAD
-=======
 
   /**
    * Parses a JSON string and infers its schema in DDL format using options.
@@ -3847,7 +3816,6 @@
   def schema_of_json(json: Column, options: java.util.Map[String, String]): Column = {
     withExpr(SchemaOfJson(json.expr, options.asScala.toMap))
   }
->>>>>>> cceb2d6f
 
   /**
    * (Scala-specific) Converts a column containing a `StructType`, `ArrayType` or
@@ -4023,8 +3991,6 @@
   def map_values(e: Column): Column = withExpr { MapValues(e.expr) }
 
   /**
-<<<<<<< HEAD
-=======
    * Returns an unordered array of all entries in the given map.
    * @group collection_funcs
    * @since 3.0.0
@@ -4032,7 +3998,6 @@
   def map_entries(e: Column): Column = withExpr { MapEntries(e.expr) }
 
   /**
->>>>>>> cceb2d6f
    * Returns a map created from the given array of entries.
    * @group collection_funcs
    * @since 2.4.0
@@ -4228,11 +4193,7 @@
       |def udf[$typeTags](f: Function$x[$types]): UserDefinedFunction = {
       |  val ScalaReflection.Schema(dataType, nullable) = ScalaReflection.schemaFor[RT]
       |  val inputSchemas = $inputSchemas
-<<<<<<< HEAD
-      |  val udf = SparkUserDefinedFunction.create(f, dataType, inputSchemas)
-=======
       |  val udf = SparkUserDefinedFunction(f, dataType, inputSchemas)
->>>>>>> cceb2d6f
       |  if (nullable) udf else udf.asNonNullable()
       |}""".stripMargin)
   }
@@ -4254,13 +4215,8 @@
       | * @since 2.3.0
       | */
       |def udf(f: UDF$i[$extTypeArgs], returnType: DataType): UserDefinedFunction = {
-<<<<<<< HEAD
-      |  val func = f$anyCast.call($anyParams)
-      |  SparkUserDefinedFunction.create($funcCall, returnType, inputSchemas = Seq.fill($i)(None))
-=======
       |  val func = $funcCall
       |  SparkUserDefinedFunction(func, returnType, inputSchemas = Seq.fill($i)(None))
->>>>>>> cceb2d6f
       |}""".stripMargin)
   }
 
@@ -4282,11 +4238,7 @@
   def udf[RT: TypeTag](f: Function0[RT]): UserDefinedFunction = {
     val ScalaReflection.Schema(dataType, nullable) = ScalaReflection.schemaFor[RT]
     val inputSchemas = Nil
-<<<<<<< HEAD
-    val udf = SparkUserDefinedFunction.create(f, dataType, inputSchemas)
-=======
     val udf = SparkUserDefinedFunction(f, dataType, inputSchemas)
->>>>>>> cceb2d6f
     if (nullable) udf else udf.asNonNullable()
   }
 
@@ -4302,11 +4254,7 @@
   def udf[RT: TypeTag, A1: TypeTag](f: Function1[A1, RT]): UserDefinedFunction = {
     val ScalaReflection.Schema(dataType, nullable) = ScalaReflection.schemaFor[RT]
     val inputSchemas = Try(ScalaReflection.schemaFor(typeTag[A1])).toOption :: Nil
-<<<<<<< HEAD
-    val udf = SparkUserDefinedFunction.create(f, dataType, inputSchemas)
-=======
     val udf = SparkUserDefinedFunction(f, dataType, inputSchemas)
->>>>>>> cceb2d6f
     if (nullable) udf else udf.asNonNullable()
   }
 
@@ -4322,11 +4270,7 @@
   def udf[RT: TypeTag, A1: TypeTag, A2: TypeTag](f: Function2[A1, A2, RT]): UserDefinedFunction = {
     val ScalaReflection.Schema(dataType, nullable) = ScalaReflection.schemaFor[RT]
     val inputSchemas = Try(ScalaReflection.schemaFor(typeTag[A1])).toOption :: Try(ScalaReflection.schemaFor(typeTag[A2])).toOption :: Nil
-<<<<<<< HEAD
-    val udf = SparkUserDefinedFunction.create(f, dataType, inputSchemas)
-=======
     val udf = SparkUserDefinedFunction(f, dataType, inputSchemas)
->>>>>>> cceb2d6f
     if (nullable) udf else udf.asNonNullable()
   }
 
@@ -4342,11 +4286,7 @@
   def udf[RT: TypeTag, A1: TypeTag, A2: TypeTag, A3: TypeTag](f: Function3[A1, A2, A3, RT]): UserDefinedFunction = {
     val ScalaReflection.Schema(dataType, nullable) = ScalaReflection.schemaFor[RT]
     val inputSchemas = Try(ScalaReflection.schemaFor(typeTag[A1])).toOption :: Try(ScalaReflection.schemaFor(typeTag[A2])).toOption :: Try(ScalaReflection.schemaFor(typeTag[A3])).toOption :: Nil
-<<<<<<< HEAD
-    val udf = SparkUserDefinedFunction.create(f, dataType, inputSchemas)
-=======
     val udf = SparkUserDefinedFunction(f, dataType, inputSchemas)
->>>>>>> cceb2d6f
     if (nullable) udf else udf.asNonNullable()
   }
 
@@ -4362,11 +4302,7 @@
   def udf[RT: TypeTag, A1: TypeTag, A2: TypeTag, A3: TypeTag, A4: TypeTag](f: Function4[A1, A2, A3, A4, RT]): UserDefinedFunction = {
     val ScalaReflection.Schema(dataType, nullable) = ScalaReflection.schemaFor[RT]
     val inputSchemas = Try(ScalaReflection.schemaFor(typeTag[A1])).toOption :: Try(ScalaReflection.schemaFor(typeTag[A2])).toOption :: Try(ScalaReflection.schemaFor(typeTag[A3])).toOption :: Try(ScalaReflection.schemaFor(typeTag[A4])).toOption :: Nil
-<<<<<<< HEAD
-    val udf = SparkUserDefinedFunction.create(f, dataType, inputSchemas)
-=======
     val udf = SparkUserDefinedFunction(f, dataType, inputSchemas)
->>>>>>> cceb2d6f
     if (nullable) udf else udf.asNonNullable()
   }
 
@@ -4382,11 +4318,7 @@
   def udf[RT: TypeTag, A1: TypeTag, A2: TypeTag, A3: TypeTag, A4: TypeTag, A5: TypeTag](f: Function5[A1, A2, A3, A4, A5, RT]): UserDefinedFunction = {
     val ScalaReflection.Schema(dataType, nullable) = ScalaReflection.schemaFor[RT]
     val inputSchemas = Try(ScalaReflection.schemaFor(typeTag[A1])).toOption :: Try(ScalaReflection.schemaFor(typeTag[A2])).toOption :: Try(ScalaReflection.schemaFor(typeTag[A3])).toOption :: Try(ScalaReflection.schemaFor(typeTag[A4])).toOption :: Try(ScalaReflection.schemaFor(typeTag[A5])).toOption :: Nil
-<<<<<<< HEAD
-    val udf = SparkUserDefinedFunction.create(f, dataType, inputSchemas)
-=======
     val udf = SparkUserDefinedFunction(f, dataType, inputSchemas)
->>>>>>> cceb2d6f
     if (nullable) udf else udf.asNonNullable()
   }
 
@@ -4402,11 +4334,7 @@
   def udf[RT: TypeTag, A1: TypeTag, A2: TypeTag, A3: TypeTag, A4: TypeTag, A5: TypeTag, A6: TypeTag](f: Function6[A1, A2, A3, A4, A5, A6, RT]): UserDefinedFunction = {
     val ScalaReflection.Schema(dataType, nullable) = ScalaReflection.schemaFor[RT]
     val inputSchemas = Try(ScalaReflection.schemaFor(typeTag[A1])).toOption :: Try(ScalaReflection.schemaFor(typeTag[A2])).toOption :: Try(ScalaReflection.schemaFor(typeTag[A3])).toOption :: Try(ScalaReflection.schemaFor(typeTag[A4])).toOption :: Try(ScalaReflection.schemaFor(typeTag[A5])).toOption :: Try(ScalaReflection.schemaFor(typeTag[A6])).toOption :: Nil
-<<<<<<< HEAD
-    val udf = SparkUserDefinedFunction.create(f, dataType, inputSchemas)
-=======
     val udf = SparkUserDefinedFunction(f, dataType, inputSchemas)
->>>>>>> cceb2d6f
     if (nullable) udf else udf.asNonNullable()
   }
 
@@ -4422,11 +4350,7 @@
   def udf[RT: TypeTag, A1: TypeTag, A2: TypeTag, A3: TypeTag, A4: TypeTag, A5: TypeTag, A6: TypeTag, A7: TypeTag](f: Function7[A1, A2, A3, A4, A5, A6, A7, RT]): UserDefinedFunction = {
     val ScalaReflection.Schema(dataType, nullable) = ScalaReflection.schemaFor[RT]
     val inputSchemas = Try(ScalaReflection.schemaFor(typeTag[A1])).toOption :: Try(ScalaReflection.schemaFor(typeTag[A2])).toOption :: Try(ScalaReflection.schemaFor(typeTag[A3])).toOption :: Try(ScalaReflection.schemaFor(typeTag[A4])).toOption :: Try(ScalaReflection.schemaFor(typeTag[A5])).toOption :: Try(ScalaReflection.schemaFor(typeTag[A6])).toOption :: Try(ScalaReflection.schemaFor(typeTag[A7])).toOption :: Nil
-<<<<<<< HEAD
-    val udf = SparkUserDefinedFunction.create(f, dataType, inputSchemas)
-=======
     val udf = SparkUserDefinedFunction(f, dataType, inputSchemas)
->>>>>>> cceb2d6f
     if (nullable) udf else udf.asNonNullable()
   }
 
@@ -4442,11 +4366,7 @@
   def udf[RT: TypeTag, A1: TypeTag, A2: TypeTag, A3: TypeTag, A4: TypeTag, A5: TypeTag, A6: TypeTag, A7: TypeTag, A8: TypeTag](f: Function8[A1, A2, A3, A4, A5, A6, A7, A8, RT]): UserDefinedFunction = {
     val ScalaReflection.Schema(dataType, nullable) = ScalaReflection.schemaFor[RT]
     val inputSchemas = Try(ScalaReflection.schemaFor(typeTag[A1])).toOption :: Try(ScalaReflection.schemaFor(typeTag[A2])).toOption :: Try(ScalaReflection.schemaFor(typeTag[A3])).toOption :: Try(ScalaReflection.schemaFor(typeTag[A4])).toOption :: Try(ScalaReflection.schemaFor(typeTag[A5])).toOption :: Try(ScalaReflection.schemaFor(typeTag[A6])).toOption :: Try(ScalaReflection.schemaFor(typeTag[A7])).toOption :: Try(ScalaReflection.schemaFor(typeTag[A8])).toOption :: Nil
-<<<<<<< HEAD
-    val udf = SparkUserDefinedFunction.create(f, dataType, inputSchemas)
-=======
     val udf = SparkUserDefinedFunction(f, dataType, inputSchemas)
->>>>>>> cceb2d6f
     if (nullable) udf else udf.asNonNullable()
   }
 
@@ -4462,11 +4382,7 @@
   def udf[RT: TypeTag, A1: TypeTag, A2: TypeTag, A3: TypeTag, A4: TypeTag, A5: TypeTag, A6: TypeTag, A7: TypeTag, A8: TypeTag, A9: TypeTag](f: Function9[A1, A2, A3, A4, A5, A6, A7, A8, A9, RT]): UserDefinedFunction = {
     val ScalaReflection.Schema(dataType, nullable) = ScalaReflection.schemaFor[RT]
     val inputSchemas = Try(ScalaReflection.schemaFor(typeTag[A1])).toOption :: Try(ScalaReflection.schemaFor(typeTag[A2])).toOption :: Try(ScalaReflection.schemaFor(typeTag[A3])).toOption :: Try(ScalaReflection.schemaFor(typeTag[A4])).toOption :: Try(ScalaReflection.schemaFor(typeTag[A5])).toOption :: Try(ScalaReflection.schemaFor(typeTag[A6])).toOption :: Try(ScalaReflection.schemaFor(typeTag[A7])).toOption :: Try(ScalaReflection.schemaFor(typeTag[A8])).toOption :: Try(ScalaReflection.schemaFor(typeTag[A9])).toOption :: Nil
-<<<<<<< HEAD
-    val udf = SparkUserDefinedFunction.create(f, dataType, inputSchemas)
-=======
     val udf = SparkUserDefinedFunction(f, dataType, inputSchemas)
->>>>>>> cceb2d6f
     if (nullable) udf else udf.asNonNullable()
   }
 
@@ -4482,11 +4398,7 @@
   def udf[RT: TypeTag, A1: TypeTag, A2: TypeTag, A3: TypeTag, A4: TypeTag, A5: TypeTag, A6: TypeTag, A7: TypeTag, A8: TypeTag, A9: TypeTag, A10: TypeTag](f: Function10[A1, A2, A3, A4, A5, A6, A7, A8, A9, A10, RT]): UserDefinedFunction = {
     val ScalaReflection.Schema(dataType, nullable) = ScalaReflection.schemaFor[RT]
     val inputSchemas = Try(ScalaReflection.schemaFor(typeTag[A1])).toOption :: Try(ScalaReflection.schemaFor(typeTag[A2])).toOption :: Try(ScalaReflection.schemaFor(typeTag[A3])).toOption :: Try(ScalaReflection.schemaFor(typeTag[A4])).toOption :: Try(ScalaReflection.schemaFor(typeTag[A5])).toOption :: Try(ScalaReflection.schemaFor(typeTag[A6])).toOption :: Try(ScalaReflection.schemaFor(typeTag[A7])).toOption :: Try(ScalaReflection.schemaFor(typeTag[A8])).toOption :: Try(ScalaReflection.schemaFor(typeTag[A9])).toOption :: Try(ScalaReflection.schemaFor(typeTag[A10])).toOption :: Nil
-<<<<<<< HEAD
-    val udf = SparkUserDefinedFunction.create(f, dataType, inputSchemas)
-=======
     val udf = SparkUserDefinedFunction(f, dataType, inputSchemas)
->>>>>>> cceb2d6f
     if (nullable) udf else udf.asNonNullable()
   }
 
@@ -4504,13 +4416,8 @@
    * @since 2.3.0
    */
   def udf(f: UDF0[_], returnType: DataType): UserDefinedFunction = {
-<<<<<<< HEAD
-    val func = f.asInstanceOf[UDF0[Any]].call()
-    SparkUserDefinedFunction.create(() => func, returnType, inputSchemas = Seq.fill(0)(None))
-=======
     val func = () => f.asInstanceOf[UDF0[Any]].call()
     SparkUserDefinedFunction(func, returnType, inputSchemas = Seq.fill(0)(None))
->>>>>>> cceb2d6f
   }
 
   /**
@@ -4524,11 +4431,7 @@
    */
   def udf(f: UDF1[_, _], returnType: DataType): UserDefinedFunction = {
     val func = f.asInstanceOf[UDF1[Any, Any]].call(_: Any)
-<<<<<<< HEAD
-    SparkUserDefinedFunction.create(func, returnType, inputSchemas = Seq.fill(1)(None))
-=======
     SparkUserDefinedFunction(func, returnType, inputSchemas = Seq.fill(1)(None))
->>>>>>> cceb2d6f
   }
 
   /**
@@ -4542,11 +4445,7 @@
    */
   def udf(f: UDF2[_, _, _], returnType: DataType): UserDefinedFunction = {
     val func = f.asInstanceOf[UDF2[Any, Any, Any]].call(_: Any, _: Any)
-<<<<<<< HEAD
-    SparkUserDefinedFunction.create(func, returnType, inputSchemas = Seq.fill(2)(None))
-=======
     SparkUserDefinedFunction(func, returnType, inputSchemas = Seq.fill(2)(None))
->>>>>>> cceb2d6f
   }
 
   /**
@@ -4560,11 +4459,7 @@
    */
   def udf(f: UDF3[_, _, _, _], returnType: DataType): UserDefinedFunction = {
     val func = f.asInstanceOf[UDF3[Any, Any, Any, Any]].call(_: Any, _: Any, _: Any)
-<<<<<<< HEAD
-    SparkUserDefinedFunction.create(func, returnType, inputSchemas = Seq.fill(3)(None))
-=======
     SparkUserDefinedFunction(func, returnType, inputSchemas = Seq.fill(3)(None))
->>>>>>> cceb2d6f
   }
 
   /**
@@ -4578,11 +4473,7 @@
    */
   def udf(f: UDF4[_, _, _, _, _], returnType: DataType): UserDefinedFunction = {
     val func = f.asInstanceOf[UDF4[Any, Any, Any, Any, Any]].call(_: Any, _: Any, _: Any, _: Any)
-<<<<<<< HEAD
-    SparkUserDefinedFunction.create(func, returnType, inputSchemas = Seq.fill(4)(None))
-=======
     SparkUserDefinedFunction(func, returnType, inputSchemas = Seq.fill(4)(None))
->>>>>>> cceb2d6f
   }
 
   /**
@@ -4596,11 +4487,7 @@
    */
   def udf(f: UDF5[_, _, _, _, _, _], returnType: DataType): UserDefinedFunction = {
     val func = f.asInstanceOf[UDF5[Any, Any, Any, Any, Any, Any]].call(_: Any, _: Any, _: Any, _: Any, _: Any)
-<<<<<<< HEAD
-    SparkUserDefinedFunction.create(func, returnType, inputSchemas = Seq.fill(5)(None))
-=======
     SparkUserDefinedFunction(func, returnType, inputSchemas = Seq.fill(5)(None))
->>>>>>> cceb2d6f
   }
 
   /**
@@ -4614,11 +4501,7 @@
    */
   def udf(f: UDF6[_, _, _, _, _, _, _], returnType: DataType): UserDefinedFunction = {
     val func = f.asInstanceOf[UDF6[Any, Any, Any, Any, Any, Any, Any]].call(_: Any, _: Any, _: Any, _: Any, _: Any, _: Any)
-<<<<<<< HEAD
-    SparkUserDefinedFunction.create(func, returnType, inputSchemas = Seq.fill(6)(None))
-=======
     SparkUserDefinedFunction(func, returnType, inputSchemas = Seq.fill(6)(None))
->>>>>>> cceb2d6f
   }
 
   /**
@@ -4632,11 +4515,7 @@
    */
   def udf(f: UDF7[_, _, _, _, _, _, _, _], returnType: DataType): UserDefinedFunction = {
     val func = f.asInstanceOf[UDF7[Any, Any, Any, Any, Any, Any, Any, Any]].call(_: Any, _: Any, _: Any, _: Any, _: Any, _: Any, _: Any)
-<<<<<<< HEAD
-    SparkUserDefinedFunction.create(func, returnType, inputSchemas = Seq.fill(7)(None))
-=======
     SparkUserDefinedFunction(func, returnType, inputSchemas = Seq.fill(7)(None))
->>>>>>> cceb2d6f
   }
 
   /**
@@ -4650,11 +4529,7 @@
    */
   def udf(f: UDF8[_, _, _, _, _, _, _, _, _], returnType: DataType): UserDefinedFunction = {
     val func = f.asInstanceOf[UDF8[Any, Any, Any, Any, Any, Any, Any, Any, Any]].call(_: Any, _: Any, _: Any, _: Any, _: Any, _: Any, _: Any, _: Any)
-<<<<<<< HEAD
-    SparkUserDefinedFunction.create(func, returnType, inputSchemas = Seq.fill(8)(None))
-=======
     SparkUserDefinedFunction(func, returnType, inputSchemas = Seq.fill(8)(None))
->>>>>>> cceb2d6f
   }
 
   /**
@@ -4668,11 +4543,7 @@
    */
   def udf(f: UDF9[_, _, _, _, _, _, _, _, _, _], returnType: DataType): UserDefinedFunction = {
     val func = f.asInstanceOf[UDF9[Any, Any, Any, Any, Any, Any, Any, Any, Any, Any]].call(_: Any, _: Any, _: Any, _: Any, _: Any, _: Any, _: Any, _: Any, _: Any)
-<<<<<<< HEAD
-    SparkUserDefinedFunction.create(func, returnType, inputSchemas = Seq.fill(9)(None))
-=======
     SparkUserDefinedFunction(func, returnType, inputSchemas = Seq.fill(9)(None))
->>>>>>> cceb2d6f
   }
 
   /**
@@ -4686,11 +4557,7 @@
    */
   def udf(f: UDF10[_, _, _, _, _, _, _, _, _, _, _], returnType: DataType): UserDefinedFunction = {
     val func = f.asInstanceOf[UDF10[Any, Any, Any, Any, Any, Any, Any, Any, Any, Any, Any]].call(_: Any, _: Any, _: Any, _: Any, _: Any, _: Any, _: Any, _: Any, _: Any, _: Any)
-<<<<<<< HEAD
-    SparkUserDefinedFunction.create(func, returnType, inputSchemas = Seq.fill(10)(None))
-=======
     SparkUserDefinedFunction(func, returnType, inputSchemas = Seq.fill(10)(None))
->>>>>>> cceb2d6f
   }
 
   // scalastyle:on parameter.number
@@ -4716,13 +4583,7 @@
    * @since 2.0.0
    */
   def udf(f: AnyRef, dataType: DataType): UserDefinedFunction = {
-<<<<<<< HEAD
-    // TODO: should call SparkUserDefinedFunction.create() instead but inputSchemas is currently
-    // unavailable. We may need to create type-safe overloaded versions of udf() methods.
-    new UserDefinedFunction(f, dataType, inputTypes = None)
-=======
     SparkUserDefinedFunction(f, dataType, inputSchemas = Nil)
->>>>>>> cceb2d6f
   }
 
   /**
