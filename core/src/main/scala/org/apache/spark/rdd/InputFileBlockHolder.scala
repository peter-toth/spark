--- conflicted
+++ resolved
@@ -76,11 +76,7 @@
   def set(filePath: String, startOffset: Long, length: Long): Unit = {
     require(filePath != null, "filePath cannot be null")
     require(startOffset >= 0, s"startOffset ($startOffset) cannot be negative")
-<<<<<<< HEAD
-    require(length >= 0, s"length ($length) cannot be negative")
-=======
     require(length >= -1, s"length ($length) cannot be smaller than -1")
->>>>>>> cceb2d6f
     inputBlock.get().set(new FileBlock(UTF8String.fromString(filePath), startOffset, length))
   }
 
