/*
 * Licensed to the Apache Software Foundation (ASF) under one or more
 * contributor license agreements.  See the NOTICE file distributed with
 * this work for additional information regarding copyright ownership.
 * The ASF licenses this file to You under the Apache License, Version 2.0
 * (the "License"); you may not use this file except in compliance with
 * the License.  You may obtain a copy of the License at
 *
 *    http://www.apache.org/licenses/LICENSE-2.0
 *
 * Unless required by applicable law or agreed to in writing, software
 * distributed under the License is distributed on an "AS IS" BASIS,
 * WITHOUT WARRANTIES OR CONDITIONS OF ANY KIND, either express or implied.
 * See the License for the specific language governing permissions and
 * limitations under the License.
 */

package org.apache.spark.sql.hive

import org.apache.hadoop.conf.Configuration

import org.apache.spark.SparkConf
import org.apache.spark.sql.catalyst.TableIdentifier
import org.apache.spark.sql.catalyst.catalog._
import org.apache.spark.sql.execution.command.DDLUtils
import org.apache.spark.sql.hive.test.TestHiveUtils
import org.apache.spark.sql.types.StructType

/**
 * Test suite for the [[HiveExternalCatalog]].
 */
class HiveExternalCatalogSuite extends ExternalCatalogSuite {

  private val externalCatalog: HiveExternalCatalog = {
    val (sparkConf, hadoopConf) = TestHiveUtils.newCatalogConfig(new SparkConf(),
<<<<<<< HEAD
      new Configuration(), createMetastoreDir = true)
=======
      new Configuration(), createMetastoreDir = true, setWarehouseDir = true)
>>>>>>> 1e65fb2c
    val catalog = new HiveExternalCatalog(sparkConf, hadoopConf)
    catalog.client.reset()
    catalog
  }

  protected override val utils: CatalogTestUtils = new CatalogTestUtils {
    override val tableInputFormat: String = "org.apache.hadoop.mapred.SequenceFileInputFormat"
    override val tableOutputFormat: String = "org.apache.hadoop.mapred.SequenceFileOutputFormat"
    override def newEmptyCatalog(): ExternalCatalog = externalCatalog
    override val defaultProvider: String = "hive"
  }

  protected override def resetState(): Unit = {
    externalCatalog.client.reset()
  }

  import utils._

  test("SPARK-18647: do not put provider in table properties for Hive serde table") {
    val catalog = newBasicCatalog()
    val hiveTable = CatalogTable(
      identifier = TableIdentifier("hive_tbl", Some("db1")),
      tableType = CatalogTableType.MANAGED,
      storage = storageFormat,
      schema = new StructType().add("col1", "int").add("col2", "string"),
      provider = Some("hive"))
    catalog.createTable(hiveTable, ignoreIfExists = false)

    val rawTable = externalCatalog.client.getTable("db1", "hive_tbl")
    assert(!rawTable.properties.contains(HiveExternalCatalog.DATASOURCE_PROVIDER))
    assert(DDLUtils.isHiveTable(externalCatalog.getTable("db1", "hive_tbl")))
  }

  Seq("parquet", "hive").foreach { format =>
    test(s"Partition columns should be put at the end of table schema for the format $format") {
      val catalog = newBasicCatalog()
      val newSchema = new StructType()
        .add("col1", "int")
        .add("col2", "string")
        .add("partCol1", "int")
        .add("partCol2", "string")
      val locationUri = newUriForDatabase
      val table = CatalogTable(
        identifier = TableIdentifier("tbl", Some("db1")),
        tableType = CatalogTableType.EXTERNAL,
        storage = CatalogStorageFormat.empty.copy(locationUri = Some(locationUri)),
        schema = new StructType()
          .add("col1", "int")
          .add("partCol1", "int")
          .add("partCol2", "string")
          .add("col2", "string"),
        provider = Some(format),
        partitionColumnNames = Seq("partCol1", "partCol2"))
      catalog.createTable(table, ignoreIfExists = false)

      val restoredTable = externalCatalog.getTable("db1", "tbl")
      assert(restoredTable.schema == newSchema)
    }
  }

  test("SPARK-22306: alter table schema should not erase the bucketing metadata at hive side") {
    val catalog = newBasicCatalog()
    val locationUri = newUriForDatabase
    externalCatalog.client.runSqlHive(
      s"""
        |CREATE TABLE db1.t(a string, b string)
        |CLUSTERED BY (a, b) SORTED BY (a, b) INTO 10 BUCKETS
        |STORED AS PARQUET
        |LOCATION '$locationUri'
      """.stripMargin)

    val newSchema = new StructType().add("a", "string").add("b", "string").add("c", "string")
    catalog.alterTableDataSchema("db1", "t", newSchema)

    assert(catalog.getTable("db1", "t").schema == newSchema)
    val bucketString = externalCatalog.client.runSqlHive("DESC FORMATTED db1.t")
      .filter(_.contains("Num Buckets")).head
    assert(bucketString.contains("10"))
  }

  test("SPARK-30050: analyze/rename table should not erase the bucketing metadata at hive side") {
    val catalog = newBasicCatalog()
    val locationUri = newUriForDatabase
    externalCatalog.client.runSqlHive(
      s"""
        |CREATE TABLE db1.t(a string, b string)
        |CLUSTERED BY (a, b) SORTED BY (a, b) INTO 10 BUCKETS
        |STORED AS PARQUET
        |LOCATION '$locationUri'
      """.stripMargin)

    val bucketString1 = externalCatalog.client.runSqlHive("DESC FORMATTED db1.t")
      .filter(_.contains("Num Buckets")).head
    assert(bucketString1.contains("10"))

    catalog.alterTableStats("db1", "t", None)

    val bucketString2 = externalCatalog.client.runSqlHive("DESC FORMATTED db1.t")
      .filter(_.contains("Num Buckets")).head
    assert(bucketString2.contains("10"))

    catalog.renameTable("db1", "t", "t2")

    val bucketString3 = externalCatalog.client.runSqlHive("DESC FORMATTED db1.t2")
      .filter(_.contains("Num Buckets")).head
    assert(bucketString3.contains("10"))
  }

  test("SPARK-23001: NullPointerException when running desc database") {
    val catalog = newBasicCatalog()
    catalog.createDatabase(newDb("dbWithNullDesc").copy(description = null), ignoreIfExists = false)
    assert(catalog.getDatabase("dbWithNullDesc").description == "")
  }

  test("SPARK-29498 CatalogTable to HiveTable should not change the table's ownership") {
    val catalog = newBasicCatalog()
    val owner = "SPARK-29498"
    val hiveTable = CatalogTable(
      identifier = TableIdentifier("spark_29498", Some("db1")),
      tableType = CatalogTableType.MANAGED,
      storage = storageFormat,
      owner = owner,
      schema = new StructType().add("i", "int"),
      provider = Some("hive"))

    catalog.createTable(hiveTable, ignoreIfExists = false)
    assert(catalog.getTable("db1", "spark_29498").owner === owner)
  }
}<|MERGE_RESOLUTION|>--- conflicted
+++ resolved
@@ -33,11 +33,7 @@
 
   private val externalCatalog: HiveExternalCatalog = {
     val (sparkConf, hadoopConf) = TestHiveUtils.newCatalogConfig(new SparkConf(),
-<<<<<<< HEAD
-      new Configuration(), createMetastoreDir = true)
-=======
       new Configuration(), createMetastoreDir = true, setWarehouseDir = true)
->>>>>>> 1e65fb2c
     val catalog = new HiveExternalCatalog(sparkConf, hadoopConf)
     catalog.client.reset()
     catalog
