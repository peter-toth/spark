--- conflicted
+++ resolved
@@ -27,11 +27,7 @@
 object DemoteBroadcastHashJoin extends Rule[LogicalPlan] {
 
   private def shouldDemote(plan: LogicalPlan): Boolean = plan match {
-<<<<<<< HEAD
-    case LogicalQueryStage(_, stage: ShuffleQueryStageExec) if stage.resultOption.isDefined
-=======
     case LogicalQueryStage(_, stage: ShuffleQueryStageExec) if stage.resultOption.get().isDefined
->>>>>>> a630e8d1
       && stage.mapStats.isDefined =>
       val mapStats = stage.mapStats.get
       val partitionCnt = mapStats.bytesByPartitionId.length
