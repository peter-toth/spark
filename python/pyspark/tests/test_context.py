--- conflicted
+++ resolved
@@ -272,39 +272,19 @@
             self.assertEqual(len(resources), 0)
 
     def test_disallow_to_create_spark_context_in_executors(self):
-<<<<<<< HEAD
-        # SPARK-32160: SparkContext should not created in executors if the config is set.
-
-        def create_spark_context():
-            conf = SparkConf().set("spark.executor.allowSparkContext", "false")
-            with SparkContext(conf=conf):
-                pass
-
-        with SparkContext("local-cluster[3, 1, 1024]") as sc:
-            with self.assertRaises(Exception) as context:
-                sc.range(2).foreach(lambda _: create_spark_context())
-=======
         # SPARK-32160: SparkContext should not be created in executors.
         with SparkContext("local-cluster[3, 1, 1024]") as sc:
             with self.assertRaises(Exception) as context:
                 sc.range(2).foreach(lambda _: SparkContext())
->>>>>>> a630e8d1
             self.assertIn("SparkContext should only be created and accessed on the driver.",
                           str(context.exception))
 
     def test_allow_to_create_spark_context_in_executors(self):
-<<<<<<< HEAD
-        # SPARK-32160: SparkContext can be created in executors.
-
-        def create_spark_context():
-            with SparkContext():
-=======
         # SPARK-32160: SparkContext can be created in executors if the config is set.
 
         def create_spark_context():
             conf = SparkConf().set("spark.executor.allowSparkContext", "true")
             with SparkContext(conf=conf):
->>>>>>> a630e8d1
                 pass
 
         with SparkContext("local-cluster[3, 1, 1024]") as sc:
