--- conflicted
+++ resolved
@@ -50,7 +50,6 @@
   private static final Constructor<?> DBB_CONSTRUCTOR;
   private static final Field DBB_CLEANER_FIELD;
   static {
-<<<<<<< HEAD
     try {
       Class<?> cls = Class.forName("java.nio.DirectByteBuffer");
       Constructor<?> constructor = cls.getDeclaredConstructor(Long.TYPE, Integer.TYPE);
@@ -74,14 +73,6 @@
     String cleanerClassName;
     if (majorVersion < 9) {
       cleanerClassName = "sun.misc.Cleaner";
-=======
-    boolean _unaligned;
-    String arch = System.getProperty("os.arch", "");
-    if (arch.equals("ppc64le") || arch.equals("ppc64") || arch.equals("s390x")) {
-      // Since java.nio.Bits.unaligned() doesn't return true on ppc (See JDK-8165231), but
-      // ppc64 and ppc64le support it
-      _unaligned = true;
->>>>>>> cee4ecbb
     } else {
       cleanerClassName = "jdk.internal.ref.Cleaner";
     }
@@ -313,7 +304,7 @@
   static {
     boolean _unaligned;
     String arch = System.getProperty("os.arch", "");
-    if (arch.equals("ppc64le") || arch.equals("ppc64")) {
+    if (arch.equals("ppc64le") || arch.equals("ppc64") || arch.equals("s390x")) {
       // Since java.nio.Bits.unaligned() doesn't return true on ppc (See JDK-8165231), but
       // ppc64 and ppc64le support it
       _unaligned = true;
