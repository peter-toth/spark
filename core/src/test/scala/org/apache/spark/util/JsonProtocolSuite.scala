/*
 * Licensed to the Apache Software Foundation (ASF) under one or more
 * contributor license agreements.  See the NOTICE file distributed with
 * this work for additional information regarding copyright ownership.
 * The ASF licenses this file to You under the Apache License, Version 2.0
 * (the "License"); you may not use this file except in compliance with
 * the License.  You may obtain a copy of the License at
 *
 *    http://www.apache.org/licenses/LICENSE-2.0
 *
 * Unless required by applicable law or agreed to in writing, software
 * distributed under the License is distributed on an "AS IS" BASIS,
 * WITHOUT WARRANTIES OR CONDITIONS OF ANY KIND, either express or implied.
 * See the License for the specific language governing permissions and
 * limitations under the License.
 */

package org.apache.spark.util

import java.util.Properties

import scala.collection.JavaConverters._
import scala.collection.Map

import org.json4s.JsonAST.{JArray, JInt, JString, JValue}
import org.json4s.JsonDSL._
import org.json4s.jackson.JsonMethods._
import org.scalatest.Assertions
import org.scalatest.exceptions.TestFailedException

import org.apache.spark._
import org.apache.spark.executor._
import org.apache.spark.metrics.ExecutorMetricType
import org.apache.spark.rdd.RDDOperationScope
import org.apache.spark.scheduler._
import org.apache.spark.scheduler.cluster.ExecutorInfo
import org.apache.spark.shuffle.MetadataFetchFailedException
import org.apache.spark.storage._

class JsonProtocolSuite extends SparkFunSuite {
  import JsonProtocolSuite._

  test("SparkListenerEvent") {
    val stageSubmitted =
      SparkListenerStageSubmitted(makeStageInfo(100, 200, 300, 400L, 500L), properties)
    val stageCompleted = SparkListenerStageCompleted(makeStageInfo(101, 201, 301, 401L, 501L))
    val taskStart = SparkListenerTaskStart(111, 0, makeTaskInfo(222L, 333, 1, 444L, false))
    val taskGettingResult =
      SparkListenerTaskGettingResult(makeTaskInfo(1000L, 2000, 5, 3000L, true))
    val taskEnd = SparkListenerTaskEnd(1, 0, "ShuffleMapTask", Success,
      makeTaskInfo(123L, 234, 67, 345L, false),
      makeTaskMetrics(300L, 400L, 500L, 600L, 700, 800, hasHadoopInput = false, hasOutput = false))
    val taskEndWithHadoopInput = SparkListenerTaskEnd(1, 0, "ShuffleMapTask", Success,
      makeTaskInfo(123L, 234, 67, 345L, false),
      makeTaskMetrics(300L, 400L, 500L, 600L, 700, 800, hasHadoopInput = true, hasOutput = false))
    val taskEndWithOutput = SparkListenerTaskEnd(1, 0, "ResultTask", Success,
      makeTaskInfo(123L, 234, 67, 345L, false),
      makeTaskMetrics(300L, 400L, 500L, 600L, 700, 800, hasHadoopInput = true, hasOutput = true))
    val jobStart = {
      val stageIds = Seq[Int](1, 2, 3, 4)
      val stageInfos = stageIds.map(x =>
        makeStageInfo(x, x * 200, x * 300, x * 400L, x * 500L))
      SparkListenerJobStart(10, jobSubmissionTime, stageInfos, properties)
    }
    val jobEnd = SparkListenerJobEnd(20, jobCompletionTime, JobSucceeded)
    val environmentUpdate = SparkListenerEnvironmentUpdate(Map[String, Seq[(String, String)]](
      "JVM Information" -> Seq(("GC speed", "9999 objects/s"), ("Java home", "Land of coffee")),
      "Spark Properties" -> Seq(("Job throughput", "80000 jobs/s, regardless of job type")),
      "System Properties" -> Seq(("Username", "guest"), ("Password", "guest")),
      "Classpath Entries" -> Seq(("Super library", "/tmp/super_library"))
    ))
    val blockManagerAdded = SparkListenerBlockManagerAdded(1L,
      BlockManagerId("Stars", "In your multitude...", 300), 500)
    val blockManagerRemoved = SparkListenerBlockManagerRemoved(2L,
      BlockManagerId("Scarce", "to be counted...", 100))
    val unpersistRdd = SparkListenerUnpersistRDD(12345)
    val logUrlMap = Map("stderr" -> "mystderr", "stdout" -> "mystdout").toMap
    val applicationStart = SparkListenerApplicationStart("The winner of all", Some("appId"),
      42L, "Garfield", Some("appAttempt"))
    val applicationStartWithLogs = SparkListenerApplicationStart("The winner of all", Some("appId"),
      42L, "Garfield", Some("appAttempt"), Some(logUrlMap))
    val applicationEnd = SparkListenerApplicationEnd(42L)
    val executorAdded = SparkListenerExecutorAdded(executorAddedTime, "exec1",
      new ExecutorInfo("Hostee.awesome.com", 11, logUrlMap))
    val executorRemoved = SparkListenerExecutorRemoved(executorRemovedTime, "exec2", "test reason")
    val executorBlacklisted = SparkListenerExecutorBlacklisted(executorBlacklistedTime, "exec1", 22)
    val executorUnblacklisted =
      SparkListenerExecutorUnblacklisted(executorUnblacklistedTime, "exec1")
    val nodeBlacklisted = SparkListenerNodeBlacklisted(nodeBlacklistedTime, "node1", 33)
    val nodeUnblacklisted =
      SparkListenerNodeUnblacklisted(nodeUnblacklistedTime, "node1")
    val executorMetricsUpdate = {
      // Use custom accum ID for determinism
      val accumUpdates =
        makeTaskMetrics(300L, 400L, 500L, 600L, 700, 800, hasHadoopInput = true, hasOutput = true)
          .accumulators().map(AccumulatorSuite.makeInfo)
          .zipWithIndex.map { case (a, i) => a.copy(id = i) }
      val executorUpdates = new ExecutorMetrics(
        Array(543L, 123456L, 12345L, 1234L, 123L, 12L, 432L,
          321L, 654L, 765L, 256912L, 123456L, 123456L, 61728L, 30364L, 15182L))
      SparkListenerExecutorMetricsUpdate("exec3", Seq((1L, 2, 3, accumUpdates)),
        Some(executorUpdates))
    }
    val blockUpdated =
      SparkListenerBlockUpdated(BlockUpdatedInfo(BlockManagerId("Stars",
        "In your multitude...", 300), RDDBlockId(0, 0), StorageLevel.MEMORY_ONLY, 100L, 0L))
    val stageExecutorMetrics =
      SparkListenerStageExecutorMetrics("1", 2, 3,
        new ExecutorMetrics(Array(543L, 123456L, 12345L, 1234L, 123L, 12L, 432L,
          321L, 654L, 765L, 256912L, 123456L, 123456L, 61728L, 30364L, 15182L)))
    testEvent(stageSubmitted, stageSubmittedJsonString)
    testEvent(stageCompleted, stageCompletedJsonString)
    testEvent(taskStart, taskStartJsonString)
    testEvent(taskGettingResult, taskGettingResultJsonString)
    testEvent(taskEnd, taskEndJsonString)
    testEvent(taskEndWithHadoopInput, taskEndWithHadoopInputJsonString)
    testEvent(taskEndWithOutput, taskEndWithOutputJsonString)
    testEvent(jobStart, jobStartJsonString)
    testEvent(jobEnd, jobEndJsonString)
    testEvent(environmentUpdate, environmentUpdateJsonString)
    testEvent(blockManagerAdded, blockManagerAddedJsonString)
    testEvent(blockManagerRemoved, blockManagerRemovedJsonString)
    testEvent(unpersistRdd, unpersistRDDJsonString)
    testEvent(applicationStart, applicationStartJsonString)
    testEvent(applicationStartWithLogs, applicationStartJsonWithLogUrlsString)
    testEvent(applicationEnd, applicationEndJsonString)
    testEvent(executorAdded, executorAddedJsonString)
    testEvent(executorRemoved, executorRemovedJsonString)
    testEvent(executorBlacklisted, executorBlacklistedJsonString)
    testEvent(executorUnblacklisted, executorUnblacklistedJsonString)
    testEvent(nodeBlacklisted, nodeBlacklistedJsonString)
    testEvent(nodeUnblacklisted, nodeUnblacklistedJsonString)
    testEvent(executorMetricsUpdate, executorMetricsUpdateJsonString)
    testEvent(blockUpdated, blockUpdatedJsonString)
    testEvent(stageExecutorMetrics, stageExecutorMetricsJsonString)
  }

  test("Dependent Classes") {
    val logUrlMap = Map("stderr" -> "mystderr", "stdout" -> "mystdout").toMap
    testRDDInfo(makeRddInfo(2, 3, 4, 5L, 6L))
    testStageInfo(makeStageInfo(10, 20, 30, 40L, 50L))
    testTaskInfo(makeTaskInfo(999L, 888, 55, 777L, false))
    testTaskMetrics(makeTaskMetrics(
      33333L, 44444L, 55555L, 66666L, 7, 8, hasHadoopInput = false, hasOutput = false))
    testBlockManagerId(BlockManagerId("Hong", "Kong", 500))
    testExecutorInfo(new ExecutorInfo("host", 43, logUrlMap))

    // StorageLevel
    testStorageLevel(StorageLevel.NONE)
    testStorageLevel(StorageLevel.DISK_ONLY)
    testStorageLevel(StorageLevel.DISK_ONLY_2)
    testStorageLevel(StorageLevel.MEMORY_ONLY)
    testStorageLevel(StorageLevel.MEMORY_ONLY_2)
    testStorageLevel(StorageLevel.MEMORY_ONLY_SER)
    testStorageLevel(StorageLevel.MEMORY_ONLY_SER_2)
    testStorageLevel(StorageLevel.MEMORY_AND_DISK)
    testStorageLevel(StorageLevel.MEMORY_AND_DISK_2)
    testStorageLevel(StorageLevel.MEMORY_AND_DISK_SER)
    testStorageLevel(StorageLevel.MEMORY_AND_DISK_SER_2)

    // JobResult
    val exception = new Exception("Out of Memory! Please restock film.")
    exception.setStackTrace(stackTrace)
    val jobFailed = JobFailed(exception)
    testJobResult(JobSucceeded)
    testJobResult(jobFailed)

    // TaskEndReason
    val fetchFailed = FetchFailed(BlockManagerId("With or", "without you", 15), 17, 18, 19,
      "Some exception")
    val fetchMetadataFailed = new MetadataFetchFailedException(17,
      19, "metadata Fetch failed exception").toTaskFailedReason
    val exceptionFailure = new ExceptionFailure(exception, Seq.empty[AccumulableInfo])
    testTaskEndReason(Success)
    testTaskEndReason(Resubmitted)
    testTaskEndReason(fetchFailed)
    testTaskEndReason(fetchMetadataFailed)
    testTaskEndReason(exceptionFailure)
    testTaskEndReason(TaskResultLost)
    testTaskEndReason(TaskKilled("test"))
    testTaskEndReason(TaskCommitDenied(2, 3, 4))
    testTaskEndReason(ExecutorLostFailure("100", true, Some("Induced failure")))
    testTaskEndReason(UnknownReason)

    // BlockId
    testBlockId(RDDBlockId(1, 2))
    testBlockId(ShuffleBlockId(1, 2, 3))
    testBlockId(BroadcastBlockId(1L, "insert_words_of_wisdom_here"))
    testBlockId(TaskResultBlockId(1L))
    testBlockId(StreamBlockId(1, 2L))
  }

  /* ============================== *
   |  Backward compatibility tests  |
   * ============================== */

  test("ExceptionFailure backward compatibility: full stack trace") {
    val exceptionFailure = ExceptionFailure("To be", "or not to be", stackTrace, null, None)
    val oldEvent = JsonProtocol.taskEndReasonToJson(exceptionFailure)
      .removeField({ _._1 == "Full Stack Trace" })
    assertEquals(exceptionFailure, JsonProtocol.taskEndReasonFromJson(oldEvent))
  }

  test("StageInfo backward compatibility (details, accumulables)") {
    val info = makeStageInfo(1, 2, 3, 4L, 5L)
    val newJson = JsonProtocol.stageInfoToJson(info)

    // Fields added after 1.0.0.
    assert(info.details.nonEmpty)
    assert(info.accumulables.nonEmpty)
    val oldJson = newJson
      .removeField { case (field, _) => field == "Details" }
      .removeField { case (field, _) => field == "Accumulables" }

    val newInfo = JsonProtocol.stageInfoFromJson(oldJson)

    assert(info.name === newInfo.name)
    assert("" === newInfo.details)
    assert(0 === newInfo.accumulables.size)
  }

  test("InputMetrics backward compatibility") {
    // InputMetrics were added after 1.0.1.
    val metrics = makeTaskMetrics(1L, 2L, 3L, 4L, 5, 6, hasHadoopInput = true, hasOutput = false)
    val newJson = JsonProtocol.taskMetricsToJson(metrics)
    val oldJson = newJson.removeField { case (field, _) => field == "Input Metrics" }
    val newMetrics = JsonProtocol.taskMetricsFromJson(oldJson)
  }

  test("Input/Output records backwards compatibility") {
    // records read were added after 1.2
    val metrics = makeTaskMetrics(1L, 2L, 3L, 4L, 5, 6,
      hasHadoopInput = true, hasOutput = true, hasRecords = false)
    val newJson = JsonProtocol.taskMetricsToJson(metrics)
    val oldJson = newJson.removeField { case (field, _) => field == "Records Read" }
                         .removeField { case (field, _) => field == "Records Written" }
    val newMetrics = JsonProtocol.taskMetricsFromJson(oldJson)
    assert(newMetrics.inputMetrics.recordsRead == 0)
    assert(newMetrics.outputMetrics.recordsWritten == 0)
  }

  test("Shuffle Read/Write records backwards compatibility") {
    // records read were added after 1.2
    val metrics = makeTaskMetrics(1L, 2L, 3L, 4L, 5, 6,
      hasHadoopInput = false, hasOutput = false, hasRecords = false)
    val newJson = JsonProtocol.taskMetricsToJson(metrics)
    val oldJson = newJson.removeField { case (field, _) => field == "Total Records Read" }
                         .removeField { case (field, _) => field == "Shuffle Records Written" }
    val newMetrics = JsonProtocol.taskMetricsFromJson(oldJson)
    assert(newMetrics.shuffleReadMetrics.recordsRead == 0)
    assert(newMetrics.shuffleWriteMetrics.recordsWritten == 0)
  }

  test("OutputMetrics backward compatibility") {
    // OutputMetrics were added after 1.1
    val metrics = makeTaskMetrics(1L, 2L, 3L, 4L, 5, 6, hasHadoopInput = false, hasOutput = true)
    val newJson = JsonProtocol.taskMetricsToJson(metrics)
    val oldJson = newJson.removeField { case (field, _) => field == "Output Metrics" }
    val newMetrics = JsonProtocol.taskMetricsFromJson(oldJson)
  }

  test("BlockManager events backward compatibility") {
    // SparkListenerBlockManagerAdded/Removed in Spark 1.0.0 do not have a "time" property.
    val blockManagerAdded = SparkListenerBlockManagerAdded(1L,
      BlockManagerId("Stars", "In your multitude...", 300), 500)
    val blockManagerRemoved = SparkListenerBlockManagerRemoved(2L,
      BlockManagerId("Scarce", "to be counted...", 100))

    val oldBmAdded = JsonProtocol.blockManagerAddedToJson(blockManagerAdded)
      .removeField({ _._1 == "Timestamp" })

    val deserializedBmAdded = JsonProtocol.blockManagerAddedFromJson(oldBmAdded)
    assert(SparkListenerBlockManagerAdded(-1L, blockManagerAdded.blockManagerId,
      blockManagerAdded.maxMem) === deserializedBmAdded)

    val oldBmRemoved = JsonProtocol.blockManagerRemovedToJson(blockManagerRemoved)
      .removeField({ _._1 == "Timestamp" })

    val deserializedBmRemoved = JsonProtocol.blockManagerRemovedFromJson(oldBmRemoved)
    assert(SparkListenerBlockManagerRemoved(-1L, blockManagerRemoved.blockManagerId) ===
      deserializedBmRemoved)
  }

  test("FetchFailed backwards compatibility") {
    // FetchFailed in Spark 1.1.0 does not have a "Message" property.
    val fetchFailed = FetchFailed(BlockManagerId("With or", "without you", 15), 17, 18, 19,
      "ignored")
    val oldEvent = JsonProtocol.taskEndReasonToJson(fetchFailed)
      .removeField({ _._1 == "Message" })
    val expectedFetchFailed = FetchFailed(BlockManagerId("With or", "without you", 15), 17, 18, 19,
      "Unknown reason")
    assert(expectedFetchFailed === JsonProtocol.taskEndReasonFromJson(oldEvent))
  }

  test("ShuffleReadMetrics: Local bytes read backwards compatibility") {
    // Metrics about local shuffle bytes read were added in 1.3.1.
    val metrics = makeTaskMetrics(1L, 2L, 3L, 4L, 5, 6,
      hasHadoopInput = false, hasOutput = false, hasRecords = false)
    val newJson = JsonProtocol.taskMetricsToJson(metrics)
    val oldJson = newJson.removeField { case (field, _) => field == "Local Bytes Read" }
    val newMetrics = JsonProtocol.taskMetricsFromJson(oldJson)
    assert(newMetrics.shuffleReadMetrics.localBytesRead == 0)
  }

  test("SparkListenerApplicationStart backwards compatibility") {
    // SparkListenerApplicationStart in Spark 1.0.0 do not have an "appId" property.
    // SparkListenerApplicationStart pre-Spark 1.4 does not have "appAttemptId".
    // SparkListenerApplicationStart pre-Spark 1.5 does not have "driverLogs
    val applicationStart = SparkListenerApplicationStart("test", None, 1L, "user", None, None)
    val oldEvent = JsonProtocol.applicationStartToJson(applicationStart)
      .removeField({ _._1 == "App ID" })
      .removeField({ _._1 == "App Attempt ID" })
      .removeField({ _._1 == "Driver Logs"})
    assert(applicationStart === JsonProtocol.applicationStartFromJson(oldEvent))
  }

  test("ExecutorLostFailure backward compatibility") {
    // ExecutorLostFailure in Spark 1.1.0 does not have an "Executor ID" property.
    val executorLostFailure = ExecutorLostFailure("100", true, Some("Induced failure"))
    val oldEvent = JsonProtocol.taskEndReasonToJson(executorLostFailure)
      .removeField({ _._1 == "Executor ID" })
    val expectedExecutorLostFailure = ExecutorLostFailure("Unknown", true, Some("Induced failure"))
    assert(expectedExecutorLostFailure === JsonProtocol.taskEndReasonFromJson(oldEvent))
  }

  test("SparkListenerJobStart backward compatibility") {
    // Prior to Spark 1.2.0, SparkListenerJobStart did not have a "Stage Infos" property.
    val stageIds = Seq[Int](1, 2, 3, 4)
    val stageInfos = stageIds.map(x => makeStageInfo(x, x * 200, x * 300, x * 400L, x * 500L))
    val dummyStageInfos =
      stageIds.map(id => new StageInfo(id, 0, "unknown", 0, Seq.empty, Seq.empty, "unknown"))
    val jobStart = SparkListenerJobStart(10, jobSubmissionTime, stageInfos, properties)
    val oldEvent = JsonProtocol.jobStartToJson(jobStart).removeField({_._1 == "Stage Infos"})
    val expectedJobStart =
      SparkListenerJobStart(10, jobSubmissionTime, dummyStageInfos, properties)
    assertEquals(expectedJobStart, JsonProtocol.jobStartFromJson(oldEvent))
  }

  test("SparkListenerJobStart and SparkListenerJobEnd backward compatibility") {
    // Prior to Spark 1.3.0, SparkListenerJobStart did not have a "Submission Time" property.
    // Also, SparkListenerJobEnd did not have a "Completion Time" property.
    val stageIds = Seq[Int](1, 2, 3, 4)
    val stageInfos = stageIds.map(x => makeStageInfo(x * 10, x * 20, x * 30, x * 40L, x * 50L))
    val jobStart = SparkListenerJobStart(11, jobSubmissionTime, stageInfos, properties)
    val oldStartEvent = JsonProtocol.jobStartToJson(jobStart)
      .removeField({ _._1 == "Submission Time"})
    val expectedJobStart = SparkListenerJobStart(11, -1, stageInfos, properties)
    assertEquals(expectedJobStart, JsonProtocol.jobStartFromJson(oldStartEvent))

    val jobEnd = SparkListenerJobEnd(11, jobCompletionTime, JobSucceeded)
    val oldEndEvent = JsonProtocol.jobEndToJson(jobEnd)
      .removeField({ _._1 == "Completion Time"})
    val expectedJobEnd = SparkListenerJobEnd(11, -1, JobSucceeded)
    assertEquals(expectedJobEnd, JsonProtocol.jobEndFromJson(oldEndEvent))
  }

  test("RDDInfo backward compatibility (scope, parent IDs, callsite)") {
    // "Scope" and "Parent IDs" were introduced in Spark 1.4.0
    // "Callsite" was introduced in Spark 1.6.0
    val rddInfo = new RDDInfo(1, "one", 100, StorageLevel.NONE, Seq(1, 6, 8),
      "callsite", Some(new RDDOperationScope("fable")))
    val oldRddInfoJson = JsonProtocol.rddInfoToJson(rddInfo)
      .removeField({ _._1 == "Parent IDs"})
      .removeField({ _._1 == "Scope"})
      .removeField({ _._1 == "Callsite"})
    val expectedRddInfo = new RDDInfo(
      1, "one", 100, StorageLevel.NONE, Seq.empty, "", scope = None)
    assertEquals(expectedRddInfo, JsonProtocol.rddInfoFromJson(oldRddInfoJson))
  }

  test("StageInfo backward compatibility (parent IDs)") {
    // Prior to Spark 1.4.0, StageInfo did not have the "Parent IDs" property
    val stageInfo = new StageInfo(1, 1, "me-stage", 1, Seq.empty, Seq(1, 2, 3), "details")
    val oldStageInfo = JsonProtocol.stageInfoToJson(stageInfo).removeField({ _._1 == "Parent IDs"})
    val expectedStageInfo = new StageInfo(1, 1, "me-stage", 1, Seq.empty, Seq.empty, "details")
    assertEquals(expectedStageInfo, JsonProtocol.stageInfoFromJson(oldStageInfo))
  }

  // `TaskCommitDenied` was added in 1.3.0 but JSON de/serialization logic was added in 1.5.1
  test("TaskCommitDenied backward compatibility") {
    val denied = TaskCommitDenied(1, 2, 3)
    val oldDenied = JsonProtocol.taskEndReasonToJson(denied)
      .removeField({ _._1 == "Job ID" })
      .removeField({ _._1 == "Partition ID" })
      .removeField({ _._1 == "Attempt Number" })
    val expectedDenied = TaskCommitDenied(-1, -1, -1)
    assertEquals(expectedDenied, JsonProtocol.taskEndReasonFromJson(oldDenied))
  }

  test("AccumulableInfo backward compatibility") {
    // "Internal" property of AccumulableInfo was added in 1.5.1
    val accumulableInfo = makeAccumulableInfo(1, internal = true, countFailedValues = true)
    val accumulableInfoJson = JsonProtocol.accumulableInfoToJson(accumulableInfo)
    val oldJson = accumulableInfoJson.removeField({ _._1 == "Internal" })
    val oldInfo = JsonProtocol.accumulableInfoFromJson(oldJson)
    assert(!oldInfo.internal)
    // "Count Failed Values" property of AccumulableInfo was added in 2.0.0
    val oldJson2 = accumulableInfoJson.removeField({ _._1 == "Count Failed Values" })
    val oldInfo2 = JsonProtocol.accumulableInfoFromJson(oldJson2)
    assert(!oldInfo2.countFailedValues)
    // "Metadata" property of AccumulableInfo was added in 2.0.0
    val oldJson3 = accumulableInfoJson.removeField({ _._1 == "Metadata" })
    val oldInfo3 = JsonProtocol.accumulableInfoFromJson(oldJson3)
    assert(oldInfo3.metadata.isEmpty)
  }

  test("ExceptionFailure backward compatibility: accumulator updates") {
    // "Task Metrics" was replaced with "Accumulator Updates" in 2.0.0. For older event logs,
    // we should still be able to fallback to constructing the accumulator updates from the
    // "Task Metrics" field, if it exists.
    val tm = makeTaskMetrics(1L, 2L, 3L, 4L, 5, 6, hasHadoopInput = true, hasOutput = true)
    val tmJson = JsonProtocol.taskMetricsToJson(tm)
    val accumUpdates = tm.accumulators().map(AccumulatorSuite.makeInfo)
    val exception = new SparkException("sentimental")
    val exceptionFailure = new ExceptionFailure(exception, accumUpdates)
    val exceptionFailureJson = JsonProtocol.taskEndReasonToJson(exceptionFailure)
    val tmFieldJson: JValue = "Task Metrics" -> tmJson
    val oldExceptionFailureJson: JValue =
      exceptionFailureJson.removeField { _._1 == "Accumulator Updates" }.merge(tmFieldJson)
    val oldExceptionFailure =
      JsonProtocol.taskEndReasonFromJson(oldExceptionFailureJson).asInstanceOf[ExceptionFailure]
    assert(exceptionFailure.className === oldExceptionFailure.className)
    assert(exceptionFailure.description === oldExceptionFailure.description)
    assertSeqEquals[StackTraceElement](
      exceptionFailure.stackTrace, oldExceptionFailure.stackTrace, assertStackTraceElementEquals)
    assert(exceptionFailure.fullStackTrace === oldExceptionFailure.fullStackTrace)
    assertSeqEquals[AccumulableInfo](
      exceptionFailure.accumUpdates, oldExceptionFailure.accumUpdates, (x, y) => x == y)
  }

  test("ExecutorMetricsUpdate backward compatibility: executor metrics update") {
    // executorMetricsUpdate was added in 2.4.0.
    val executorMetricsUpdate = makeExecutorMetricsUpdate("1", true, true)
    val oldExecutorMetricsUpdateJson =
      JsonProtocol.executorMetricsUpdateToJson(executorMetricsUpdate)
        .removeField( _._1 == "Executor Metrics Updated")
    val exepectedExecutorMetricsUpdate = makeExecutorMetricsUpdate("1", true, false)
    assertEquals(exepectedExecutorMetricsUpdate,
      JsonProtocol.executorMetricsUpdateFromJson(oldExecutorMetricsUpdateJson))
  }

  test("executorMetricsFromJson backward compatibility: handle missing metrics") {
    // any missing metrics should be set to 0
    val executorMetrics = new ExecutorMetrics(Array(12L, 23L, 45L, 67L, 78L, 89L,
      90L, 123L, 456L, 789L, 40L, 20L, 20L, 10L, 20L, 10L))
    val oldExecutorMetricsJson =
      JsonProtocol.executorMetricsToJson(executorMetrics)
        .removeField( _._1 == "MappedPoolMemory")
    val exepectedExecutorMetrics = new ExecutorMetrics(Array(12L, 23L, 45L, 67L,
      78L, 89L, 90L, 123L, 456L, 0L, 40L, 20L, 20L, 10L, 20L, 10L))
    assertEquals(exepectedExecutorMetrics,
      JsonProtocol.executorMetricsFromJson(oldExecutorMetricsJson))
  }

  test("AccumulableInfo value de/serialization") {
    import InternalAccumulator._
    val blocks = Seq[(BlockId, BlockStatus)](
      (TestBlockId("meebo"), BlockStatus(StorageLevel.MEMORY_ONLY, 1L, 2L)),
      (TestBlockId("feebo"), BlockStatus(StorageLevel.DISK_ONLY, 3L, 4L)))
    val blocksJson = JArray(blocks.toList.map { case (id, status) =>
      ("Block ID" -> id.toString) ~
      ("Status" -> JsonProtocol.blockStatusToJson(status))
    })
    testAccumValue(Some(RESULT_SIZE), 3L, JInt(3))
    testAccumValue(Some(shuffleRead.REMOTE_BLOCKS_FETCHED), 2, JInt(2))
    testAccumValue(Some(UPDATED_BLOCK_STATUSES), blocks.asJava, blocksJson)
    // For anything else, we just cast the value to a string
    testAccumValue(Some("anything"), blocks, JString(blocks.toString))
    testAccumValue(Some("anything"), 123, JString("123"))
  }
<<<<<<< HEAD
=======

  /** Create an AccumulableInfo and verify we can serialize and deserialize it. */
  private def testAccumulableInfo(
      name: String,
      value: Option[Any],
      expectedValue: Option[Any]): Unit = {
    val isInternal = name.startsWith(InternalAccumulator.METRICS_PREFIX)
    val accum = AccumulableInfo(
      123L,
      Some(name),
      update = value,
      value = value,
      internal = isInternal,
      countFailedValues = false)
    val json = JsonProtocol.accumulableInfoToJson(accum)
    val newAccum = JsonProtocol.accumulableInfoFromJson(json)
    assert(newAccum == accum.copy(update = expectedValue, value = expectedValue))
  }

  test("SPARK-31923: unexpected value type of internal accumulator") {
    // Because a user may use `METRICS_PREFIX` in an accumulator name, we should test unexpected
    // types to make sure we don't crash.
    import InternalAccumulator.METRICS_PREFIX
    testAccumulableInfo(
      METRICS_PREFIX + "fooString",
      value = Some("foo"),
      expectedValue = None)
    testAccumulableInfo(
      METRICS_PREFIX + "fooList",
      value = Some(java.util.Arrays.asList("string")),
      expectedValue = Some(java.util.Collections.emptyList())
    )
    val blocks = Seq(
      (TestBlockId("block1"), BlockStatus(StorageLevel.MEMORY_ONLY, 1L, 2L)),
      (TestBlockId("block2"), BlockStatus(StorageLevel.DISK_ONLY, 3L, 4L)))
    testAccumulableInfo(
      METRICS_PREFIX + "fooList",
      value = Some(java.util.Arrays.asList(
        "string",
        blocks(0),
        blocks(1))),
      expectedValue = Some(blocks.asJava)
    )
    testAccumulableInfo(
      METRICS_PREFIX + "fooSet",
      value = Some(Set("foo")),
      expectedValue = None)
  }
>>>>>>> 14211a19
}


private[spark] object JsonProtocolSuite extends Assertions {
  import InternalAccumulator._

  private val jobSubmissionTime = 1421191042750L
  private val jobCompletionTime = 1421191296660L
  private val executorAddedTime = 1421458410000L
  private val executorRemovedTime = 1421458922000L
  private val executorBlacklistedTime = 1421458932000L
  private val executorUnblacklistedTime = 1421458942000L
  private val nodeBlacklistedTime = 1421458952000L
  private val nodeUnblacklistedTime = 1421458962000L

  private def testEvent(event: SparkListenerEvent, jsonString: String) {
    val actualJsonString = compact(render(JsonProtocol.sparkEventToJson(event)))
    val newEvent = JsonProtocol.sparkEventFromJson(parse(actualJsonString))
    assertJsonStringEquals(jsonString, actualJsonString, event.getClass.getSimpleName)
    assertEquals(event, newEvent)
  }

  private def testRDDInfo(info: RDDInfo) {
    val newInfo = JsonProtocol.rddInfoFromJson(JsonProtocol.rddInfoToJson(info))
    assertEquals(info, newInfo)
  }

  private def testStageInfo(info: StageInfo) {
    val newInfo = JsonProtocol.stageInfoFromJson(JsonProtocol.stageInfoToJson(info))
    assertEquals(info, newInfo)
  }

  private def testStorageLevel(level: StorageLevel) {
    val newLevel = JsonProtocol.storageLevelFromJson(JsonProtocol.storageLevelToJson(level))
    assertEquals(level, newLevel)
  }

  private def testTaskMetrics(metrics: TaskMetrics) {
    val newMetrics = JsonProtocol.taskMetricsFromJson(JsonProtocol.taskMetricsToJson(metrics))
    assertEquals(metrics, newMetrics)
  }

  private def testBlockManagerId(id: BlockManagerId) {
    val newId = JsonProtocol.blockManagerIdFromJson(JsonProtocol.blockManagerIdToJson(id))
    assert(id === newId)
  }

  private def testTaskInfo(info: TaskInfo) {
    val newInfo = JsonProtocol.taskInfoFromJson(JsonProtocol.taskInfoToJson(info))
    assertEquals(info, newInfo)
  }

  private def testJobResult(result: JobResult) {
    val newResult = JsonProtocol.jobResultFromJson(JsonProtocol.jobResultToJson(result))
    assertEquals(result, newResult)
  }

  private def testTaskEndReason(reason: TaskEndReason) {
    val newReason = JsonProtocol.taskEndReasonFromJson(JsonProtocol.taskEndReasonToJson(reason))
    assertEquals(reason, newReason)
  }

  private def testBlockId(blockId: BlockId) {
    val newBlockId = BlockId(blockId.toString)
    assert(blockId === newBlockId)
  }

  private def testExecutorInfo(info: ExecutorInfo) {
    val newInfo = JsonProtocol.executorInfoFromJson(JsonProtocol.executorInfoToJson(info))
    assertEquals(info, newInfo)
  }

  private def testAccumValue(name: Option[String], value: Any, expectedJson: JValue): Unit = {
    val json = JsonProtocol.accumValueToJson(name, value)
    assert(json === expectedJson)
    val newValue = JsonProtocol.accumValueFromJson(name, json)
    val expectedValue = if (name.exists(_.startsWith(METRICS_PREFIX))) value else value.toString
    assert(newValue === expectedValue)
  }

  /** -------------------------------- *
   | Util methods for comparing events |
   * --------------------------------- */

  private[spark] def assertEquals(event1: SparkListenerEvent, event2: SparkListenerEvent) {
    (event1, event2) match {
      case (e1: SparkListenerStageSubmitted, e2: SparkListenerStageSubmitted) =>
        assert(e1.properties === e2.properties)
        assertEquals(e1.stageInfo, e2.stageInfo)
      case (e1: SparkListenerStageCompleted, e2: SparkListenerStageCompleted) =>
        assertEquals(e1.stageInfo, e2.stageInfo)
      case (e1: SparkListenerTaskStart, e2: SparkListenerTaskStart) =>
        assert(e1.stageId === e2.stageId)
        assertEquals(e1.taskInfo, e2.taskInfo)
      case (e1: SparkListenerTaskGettingResult, e2: SparkListenerTaskGettingResult) =>
        assertEquals(e1.taskInfo, e2.taskInfo)
      case (e1: SparkListenerTaskEnd, e2: SparkListenerTaskEnd) =>
        assert(e1.stageId === e2.stageId)
        assert(e1.taskType === e2.taskType)
        assertEquals(e1.reason, e2.reason)
        assertEquals(e1.taskInfo, e2.taskInfo)
        assertEquals(e1.taskMetrics, e2.taskMetrics)
      case (e1: SparkListenerJobStart, e2: SparkListenerJobStart) =>
        assert(e1.jobId === e2.jobId)
        assert(e1.properties === e2.properties)
        assert(e1.stageIds === e2.stageIds)
      case (e1: SparkListenerJobEnd, e2: SparkListenerJobEnd) =>
        assert(e1.jobId === e2.jobId)
        assertEquals(e1.jobResult, e2.jobResult)
      case (e1: SparkListenerEnvironmentUpdate, e2: SparkListenerEnvironmentUpdate) =>
        assertEquals(e1.environmentDetails, e2.environmentDetails)
      case (e1: SparkListenerExecutorAdded, e2: SparkListenerExecutorAdded) =>
        assert(e1.executorId === e1.executorId)
        assertEquals(e1.executorInfo, e2.executorInfo)
      case (e1: SparkListenerExecutorRemoved, e2: SparkListenerExecutorRemoved) =>
        assert(e1.executorId === e1.executorId)
      case (e1: SparkListenerExecutorMetricsUpdate, e2: SparkListenerExecutorMetricsUpdate) =>
        assert(e1.execId === e2.execId)
        assertSeqEquals[(Long, Int, Int, Seq[AccumulableInfo])](
          e1.accumUpdates,
          e2.accumUpdates,
          (a, b) => {
            val (taskId1, stageId1, stageAttemptId1, updates1) = a
            val (taskId2, stageId2, stageAttemptId2, updates2) = b
            assert(taskId1 === taskId2)
            assert(stageId1 === stageId2)
            assert(stageAttemptId1 === stageAttemptId2)
            assertSeqEquals[AccumulableInfo](updates1, updates2, (a, b) => a.equals(b))
          })
        assertOptionEquals(e1.executorUpdates, e2.executorUpdates,
        (e1: ExecutorMetrics, e2: ExecutorMetrics) => assertEquals(e1, e2))
      case (e1: SparkListenerStageExecutorMetrics, e2: SparkListenerStageExecutorMetrics) =>
        assert(e1.execId === e2.execId)
        assert(e1.stageId === e2.stageId)
        assert(e1.stageAttemptId === e2.stageAttemptId)
        assertEquals(e1.executorMetrics, e2.executorMetrics)
      case (e1, e2) =>
        assert(e1 === e2)
      case _ => fail("Events don't match in types!")
    }
  }

  private def assertEquals(info1: StageInfo, info2: StageInfo) {
    assert(info1.stageId === info2.stageId)
    assert(info1.name === info2.name)
    assert(info1.numTasks === info2.numTasks)
    assert(info1.submissionTime === info2.submissionTime)
    assert(info1.completionTime === info2.completionTime)
    assert(info1.rddInfos.size === info2.rddInfos.size)
    (0 until info1.rddInfos.size).foreach { i =>
      assertEquals(info1.rddInfos(i), info2.rddInfos(i))
    }
    assert(info1.accumulables === info2.accumulables)
    assert(info1.details === info2.details)
  }

  private def assertEquals(info1: RDDInfo, info2: RDDInfo) {
    assert(info1.id === info2.id)
    assert(info1.name === info2.name)
    assert(info1.numPartitions === info2.numPartitions)
    assert(info1.numCachedPartitions === info2.numCachedPartitions)
    assert(info1.memSize === info2.memSize)
    assert(info1.diskSize === info2.diskSize)
    assertEquals(info1.storageLevel, info2.storageLevel)
  }

  private def assertEquals(level1: StorageLevel, level2: StorageLevel) {
    assert(level1.useDisk === level2.useDisk)
    assert(level1.useMemory === level2.useMemory)
    assert(level1.deserialized === level2.deserialized)
    assert(level1.replication === level2.replication)
  }

  private def assertEquals(info1: TaskInfo, info2: TaskInfo) {
    assert(info1.taskId === info2.taskId)
    assert(info1.index === info2.index)
    assert(info1.attemptNumber === info2.attemptNumber)
    assert(info1.launchTime === info2.launchTime)
    assert(info1.executorId === info2.executorId)
    assert(info1.host === info2.host)
    assert(info1.taskLocality === info2.taskLocality)
    assert(info1.speculative === info2.speculative)
    assert(info1.gettingResultTime === info2.gettingResultTime)
    assert(info1.finishTime === info2.finishTime)
    assert(info1.failed === info2.failed)
    assert(info1.accumulables === info2.accumulables)
  }

  private def assertEquals(info1: ExecutorInfo, info2: ExecutorInfo) {
    assert(info1.executorHost == info2.executorHost)
    assert(info1.totalCores == info2.totalCores)
  }

  private def assertEquals(metrics1: TaskMetrics, metrics2: TaskMetrics) {
    assert(metrics1.executorDeserializeTime === metrics2.executorDeserializeTime)
    assert(metrics1.executorDeserializeCpuTime === metrics2.executorDeserializeCpuTime)
    assert(metrics1.executorRunTime === metrics2.executorRunTime)
    assert(metrics1.executorCpuTime === metrics2.executorCpuTime)
    assert(metrics1.resultSize === metrics2.resultSize)
    assert(metrics1.jvmGCTime === metrics2.jvmGCTime)
    assert(metrics1.resultSerializationTime === metrics2.resultSerializationTime)
    assert(metrics1.memoryBytesSpilled === metrics2.memoryBytesSpilled)
    assert(metrics1.diskBytesSpilled === metrics2.diskBytesSpilled)
    assertEquals(metrics1.shuffleReadMetrics, metrics2.shuffleReadMetrics)
    assertEquals(metrics1.shuffleWriteMetrics, metrics2.shuffleWriteMetrics)
    assertEquals(metrics1.inputMetrics, metrics2.inputMetrics)
    assertBlocksEquals(metrics1.updatedBlockStatuses, metrics2.updatedBlockStatuses)
  }

  private def assertEquals(metrics1: ShuffleReadMetrics, metrics2: ShuffleReadMetrics) {
    assert(metrics1.remoteBlocksFetched === metrics2.remoteBlocksFetched)
    assert(metrics1.localBlocksFetched === metrics2.localBlocksFetched)
    assert(metrics1.fetchWaitTime === metrics2.fetchWaitTime)
    assert(metrics1.remoteBytesRead === metrics2.remoteBytesRead)
  }

  private def assertEquals(metrics1: ShuffleWriteMetrics, metrics2: ShuffleWriteMetrics) {
    assert(metrics1.bytesWritten === metrics2.bytesWritten)
    assert(metrics1.writeTime === metrics2.writeTime)
  }

  private def assertEquals(metrics1: InputMetrics, metrics2: InputMetrics) {
    assert(metrics1.bytesRead === metrics2.bytesRead)
  }

  private def assertEquals(result1: JobResult, result2: JobResult) {
    (result1, result2) match {
      case (JobSucceeded, JobSucceeded) =>
      case (r1: JobFailed, r2: JobFailed) =>
        assertEquals(r1.exception, r2.exception)
      case _ => fail("Job results don't match in types!")
    }
  }

  private def assertEquals(reason1: TaskEndReason, reason2: TaskEndReason) {
    (reason1, reason2) match {
      case (Success, Success) =>
      case (Resubmitted, Resubmitted) =>
      case (r1: FetchFailed, r2: FetchFailed) =>
        assert(r1.shuffleId === r2.shuffleId)
        assert(r1.mapId === r2.mapId)
        assert(r1.reduceId === r2.reduceId)
        assert(r1.bmAddress === r2.bmAddress)
        assert(r1.message === r2.message)
      case (r1: ExceptionFailure, r2: ExceptionFailure) =>
        assert(r1.className === r2.className)
        assert(r1.description === r2.description)
        assertSeqEquals(r1.stackTrace, r2.stackTrace, assertStackTraceElementEquals)
        assert(r1.fullStackTrace === r2.fullStackTrace)
        assertSeqEquals[AccumulableInfo](r1.accumUpdates, r2.accumUpdates, (a, b) => a.equals(b))
      case (TaskResultLost, TaskResultLost) =>
      case (r1: TaskKilled, r2: TaskKilled) =>
        assert(r1.reason == r2.reason)
      case (TaskCommitDenied(jobId1, partitionId1, attemptNumber1),
          TaskCommitDenied(jobId2, partitionId2, attemptNumber2)) =>
        assert(jobId1 === jobId2)
        assert(partitionId1 === partitionId2)
        assert(attemptNumber1 === attemptNumber2)
      case (ExecutorLostFailure(execId1, exit1CausedByApp, reason1),
          ExecutorLostFailure(execId2, exit2CausedByApp, reason2)) =>
        assert(execId1 === execId2)
        assert(exit1CausedByApp === exit2CausedByApp)
        assert(reason1 === reason2)
      case (UnknownReason, UnknownReason) =>
      case _ => fail("Task end reasons don't match in types!")
    }
  }

  private def assertEquals(
      details1: Map[String, Seq[(String, String)]],
      details2: Map[String, Seq[(String, String)]]) {
    details1.zip(details2).foreach {
      case ((key1, values1: Seq[(String, String)]), (key2, values2: Seq[(String, String)])) =>
        assert(key1 === key2)
        values1.zip(values2).foreach { case (v1, v2) => assert(v1 === v2) }
    }
  }

  private def assertEquals(exception1: Exception, exception2: Exception) {
    assert(exception1.getMessage === exception2.getMessage)
    assertSeqEquals(
      exception1.getStackTrace,
      exception2.getStackTrace,
      assertStackTraceElementEquals)
  }

  private def assertEquals(metrics1: ExecutorMetrics, metrics2: ExecutorMetrics): Unit = {
    ExecutorMetricType.metricToOffset.foreach { metric =>
      assert(metrics1.getMetricValue(metric._1) === metrics2.getMetricValue(metric._1))
    }
  }

  private def assertJsonStringEquals(expected: String, actual: String, metadata: String) {
    val expectedJson = parse(expected)
    val actualJson = parse(actual)
    if (expectedJson != actualJson) {
      // scalastyle:off
      // This prints something useful if the JSON strings don't match
      println(s"=== EXPECTED ===\n${pretty(expectedJson)}\n")
      println(s"=== ACTUAL ===\n${pretty(actualJson)}\n")
      // scalastyle:on
      throw new TestFailedException(s"$metadata JSON did not equal", 1)
    }
  }

  private def assertSeqEquals[T](seq1: Seq[T], seq2: Seq[T], assertEquals: (T, T) => Unit) {
    assert(seq1.length === seq2.length)
    seq1.zip(seq2).foreach { case (t1, t2) =>
      assertEquals(t1, t2)
    }
  }

  private def assertOptionEquals[T](
      opt1: Option[T],
      opt2: Option[T],
      assertEquals: (T, T) => Unit) {
    if (opt1.isDefined) {
      assert(opt2.isDefined)
      assertEquals(opt1.get, opt2.get)
    } else {
      assert(!opt2.isDefined)
    }
  }

  /**
   * Use different names for methods we pass in to assertSeqEquals or assertOptionEquals
   */

  private def assertBlocksEquals(
      blocks1: Seq[(BlockId, BlockStatus)],
      blocks2: Seq[(BlockId, BlockStatus)]) = {
    assertSeqEquals(blocks1, blocks2, assertBlockEquals)
  }

  private def assertBlockEquals(b1: (BlockId, BlockStatus), b2: (BlockId, BlockStatus)) {
    assert(b1 === b2)
  }

  private def assertStackTraceElementEquals(ste1: StackTraceElement, ste2: StackTraceElement) {
    // This mimics the equals() method from Java 8 and earlier. Java 9 adds checks for
    // class loader and module, which will cause them to be not equal, when we don't
    // care about those
    assert(ste1.getClassName === ste2.getClassName)
    assert(ste1.getMethodName === ste2.getMethodName)
    assert(ste1.getLineNumber === ste2.getLineNumber)
    assert(ste1.getFileName === ste2.getFileName)
  }

  /** ----------------------------------- *
   | Util methods for constructing events |
   * ------------------------------------ */

  private val properties = {
    val p = new Properties
    p.setProperty("Ukraine", "Kiev")
    p.setProperty("Russia", "Moscow")
    p.setProperty("France", "Paris")
    p.setProperty("Germany", "Berlin")
    p
  }

  private val stackTrace = {
    Array[StackTraceElement](
      new StackTraceElement("Apollo", "Venus", "Mercury", 42),
      new StackTraceElement("Afollo", "Vemus", "Mercurry", 420),
      new StackTraceElement("Ayollo", "Vesus", "Blackberry", 4200)
    )
  }

  private def makeRddInfo(a: Int, b: Int, c: Int, d: Long, e: Long) = {
    val r = new RDDInfo(a, "mayor", b, StorageLevel.MEMORY_AND_DISK, Seq(1, 4, 7), a.toString)
    r.numCachedPartitions = c
    r.memSize = d
    r.diskSize = e
    r
  }

  private def makeStageInfo(a: Int, b: Int, c: Int, d: Long, e: Long) = {
    val rddInfos = (0 until a % 5).map { i => makeRddInfo(a + i, b + i, c + i, d + i, e + i) }
    val stageInfo = new StageInfo(a, 0, "greetings", b, rddInfos, Seq(100, 200, 300), "details")
    val (acc1, acc2) = (makeAccumulableInfo(1), makeAccumulableInfo(2))
    stageInfo.accumulables(acc1.id) = acc1
    stageInfo.accumulables(acc2.id) = acc2
    stageInfo
  }

  private def makeTaskInfo(a: Long, b: Int, c: Int, d: Long, speculative: Boolean) = {
    val taskInfo = new TaskInfo(a, b, c, d, "executor", "your kind sir", TaskLocality.NODE_LOCAL,
      speculative)
    taskInfo.setAccumulables(
      List(makeAccumulableInfo(1), makeAccumulableInfo(2), makeAccumulableInfo(3, internal = true)))
    taskInfo
  }

  private def makeAccumulableInfo(
      id: Int,
      internal: Boolean = false,
      countFailedValues: Boolean = false,
      metadata: Option[String] = None): AccumulableInfo =
    new AccumulableInfo(id, Some(s"Accumulable$id"), Some(s"delta$id"), Some(s"val$id"),
      internal, countFailedValues, metadata)

  /** Creates an SparkListenerExecutorMetricsUpdate event */
  private def makeExecutorMetricsUpdate(
      execId: String,
      includeTaskMetrics: Boolean,
      includeExecutorMetrics: Boolean): SparkListenerExecutorMetricsUpdate = {
    val taskMetrics =
      if (includeTaskMetrics) {
        Seq((1L, 1, 1, Seq(makeAccumulableInfo(1, false, false, None),
          makeAccumulableInfo(2, false, false, None))))
       } else {
        Seq()
      }
    val executorMetricsUpdate =
      if (includeExecutorMetrics) {
        Some(new ExecutorMetrics(Array(123456L, 543L, 0L, 0L, 0L, 0L, 0L,
          0L, 0L, 0L, 256912L, 123456L, 123456L, 61728L, 30364L, 15182L)))
      } else {
        None
      }
    SparkListenerExecutorMetricsUpdate(execId, taskMetrics, executorMetricsUpdate)
  }

  /**
   * Creates a TaskMetrics object describing a task that read data from Hadoop (if hasHadoopInput is
   * set to true) or read data from a shuffle otherwise.
   */
  private def makeTaskMetrics(
      a: Long,
      b: Long,
      c: Long,
      d: Long,
      e: Int,
      f: Int,
      hasHadoopInput: Boolean,
      hasOutput: Boolean,
      hasRecords: Boolean = true) = {
    val t = TaskMetrics.registered
    // Set CPU times same as wall times for testing purpose
    t.setExecutorDeserializeTime(a)
    t.setExecutorDeserializeCpuTime(a)
    t.setExecutorRunTime(b)
    t.setExecutorCpuTime(b)
    t.setResultSize(c)
    t.setJvmGCTime(d)
    t.setResultSerializationTime(a + b)
    t.incMemoryBytesSpilled(a + c)

    if (hasHadoopInput) {
      val inputMetrics = t.inputMetrics
      inputMetrics.setBytesRead(d + e + f)
      inputMetrics.incRecordsRead(if (hasRecords) (d + e + f) / 100 else -1)
    } else {
      val sr = t.createTempShuffleReadMetrics()
      sr.incRemoteBytesRead(b + d)
      sr.incRemoteBytesReadToDisk(b)
      sr.incLocalBlocksFetched(e)
      sr.incFetchWaitTime(a + d)
      sr.incRemoteBlocksFetched(f)
      sr.incRecordsRead(if (hasRecords) (b + d) / 100 else -1)
      sr.incLocalBytesRead(a + f)
      t.mergeShuffleReadMetrics()
    }
    if (hasOutput) {
      t.outputMetrics.setBytesWritten(a + b + c)
      t.outputMetrics.setRecordsWritten(if (hasRecords) (a + b + c) / 100 else -1)
    } else {
      val sw = t.shuffleWriteMetrics
      sw.incBytesWritten(a + b + c)
      sw.incWriteTime(b + c + d)
      sw.incRecordsWritten(if (hasRecords) (a + b + c) / 100 else -1)
    }
    // Make at most 6 blocks
    t.setUpdatedBlockStatuses((1 to (e % 5 + 1)).map { i =>
      (RDDBlockId(e % i, f % i), BlockStatus(StorageLevel.MEMORY_AND_DISK_SER_2, a % i, b % i))
    }.toSeq)
    t
  }


  /** --------------------------------------- *
   | JSON string representation of each event |
   * ---------------------------------------- */

  private val stageSubmittedJsonString =
    """
      |{
      |  "Event": "SparkListenerStageSubmitted",
      |  "Stage Info": {
      |    "Stage ID": 100,
      |    "Stage Attempt ID": 0,
      |    "Stage Name": "greetings",
      |    "Number of Tasks": 200,
      |    "RDD Info": [],
      |    "Parent IDs" : [100, 200, 300],
      |    "Details": "details",
      |    "Accumulables": [
      |      {
      |        "ID": 2,
      |        "Name": "Accumulable2",
      |        "Update": "delta2",
      |        "Value": "val2",
      |        "Internal": false,
      |        "Count Failed Values": false
      |      },
      |      {
      |        "ID": 1,
      |        "Name": "Accumulable1",
      |        "Update": "delta1",
      |        "Value": "val1",
      |        "Internal": false,
      |        "Count Failed Values": false
      |      }
      |    ]
      |  },
      |  "Properties": {
      |    "France": "Paris",
      |    "Germany": "Berlin",
      |    "Russia": "Moscow",
      |    "Ukraine": "Kiev"
      |  }
      |}
    """.stripMargin

  private val stageCompletedJsonString =
    """
      |{
      |  "Event": "SparkListenerStageCompleted",
      |  "Stage Info": {
      |    "Stage ID": 101,
      |    "Stage Attempt ID": 0,
      |    "Stage Name": "greetings",
      |    "Number of Tasks": 201,
      |    "RDD Info": [
      |      {
      |        "RDD ID": 101,
      |        "Name": "mayor",
      |        "Callsite": "101",
      |        "Parent IDs": [1, 4, 7],
      |        "Storage Level": {
      |          "Use Disk": true,
      |          "Use Memory": true,
      |          "Deserialized": true,
      |          "Replication": 1
      |        },
      |        "Number of Partitions": 201,
      |        "Number of Cached Partitions": 301,
      |        "Memory Size": 401,
      |        "Disk Size": 501
      |      }
      |    ],
      |    "Parent IDs" : [100, 200, 300],
      |    "Details": "details",
      |    "Accumulables": [
      |      {
      |        "ID": 2,
      |        "Name": "Accumulable2",
      |        "Update": "delta2",
      |        "Value": "val2",
      |        "Internal": false,
      |        "Count Failed Values": false
      |      },
      |      {
      |        "ID": 1,
      |        "Name": "Accumulable1",
      |        "Update": "delta1",
      |        "Value": "val1",
      |        "Internal": false,
      |        "Count Failed Values": false
      |      }
      |    ]
      |  }
      |}
    """.stripMargin

  private val taskStartJsonString =
    """
      |{
      |  "Event": "SparkListenerTaskStart",
      |  "Stage ID": 111,
      |  "Stage Attempt ID": 0,
      |  "Task Info": {
      |    "Task ID": 222,
      |    "Index": 333,
      |    "Attempt": 1,
      |    "Launch Time": 444,
      |    "Executor ID": "executor",
      |    "Host": "your kind sir",
      |    "Locality": "NODE_LOCAL",
      |    "Speculative": false,
      |    "Getting Result Time": 0,
      |    "Finish Time": 0,
      |    "Failed": false,
      |    "Killed": false,
      |    "Accumulables": [
      |      {
      |        "ID": 1,
      |        "Name": "Accumulable1",
      |        "Update": "delta1",
      |        "Value": "val1",
      |        "Internal": false,
      |        "Count Failed Values": false
      |      },
      |      {
      |        "ID": 2,
      |        "Name": "Accumulable2",
      |        "Update": "delta2",
      |        "Value": "val2",
      |        "Internal": false,
      |        "Count Failed Values": false
      |      },
      |      {
      |        "ID": 3,
      |        "Name": "Accumulable3",
      |        "Update": "delta3",
      |        "Value": "val3",
      |        "Internal": true,
      |        "Count Failed Values": false
      |      }
      |    ]
      |  }
      |}
    """.stripMargin

  private val taskGettingResultJsonString =
    """
      |{
      |  "Event": "SparkListenerTaskGettingResult",
      |  "Task Info": {
      |    "Task ID": 1000,
      |    "Index": 2000,
      |    "Attempt": 5,
      |    "Launch Time": 3000,
      |    "Executor ID": "executor",
      |    "Host": "your kind sir",
      |    "Locality": "NODE_LOCAL",
      |    "Speculative": true,
      |    "Getting Result Time": 0,
      |    "Finish Time": 0,
      |    "Failed": false,
      |    "Killed": false,
      |    "Accumulables": [
      |      {
      |        "ID": 1,
      |        "Name": "Accumulable1",
      |        "Update": "delta1",
      |        "Value": "val1",
      |        "Internal": false,
      |        "Count Failed Values": false
      |      },
      |      {
      |        "ID": 2,
      |        "Name": "Accumulable2",
      |        "Update": "delta2",
      |        "Value": "val2",
      |        "Internal": false,
      |        "Count Failed Values": false
      |      },
      |      {
      |        "ID": 3,
      |        "Name": "Accumulable3",
      |        "Update": "delta3",
      |        "Value": "val3",
      |        "Internal": true,
      |        "Count Failed Values": false
      |      }
      |    ]
      |  }
      |}
    """.stripMargin

  private val taskEndJsonString =
    """
      |{
      |  "Event": "SparkListenerTaskEnd",
      |  "Stage ID": 1,
      |  "Stage Attempt ID": 0,
      |  "Task Type": "ShuffleMapTask",
      |  "Task End Reason": {
      |    "Reason": "Success"
      |  },
      |  "Task Info": {
      |    "Task ID": 123,
      |    "Index": 234,
      |    "Attempt": 67,
      |    "Launch Time": 345,
      |    "Executor ID": "executor",
      |    "Host": "your kind sir",
      |    "Locality": "NODE_LOCAL",
      |    "Speculative": false,
      |    "Getting Result Time": 0,
      |    "Finish Time": 0,
      |    "Failed": false,
      |    "Killed": false,
      |    "Accumulables": [
      |      {
      |        "ID": 1,
      |        "Name": "Accumulable1",
      |        "Update": "delta1",
      |        "Value": "val1",
      |        "Internal": false,
      |        "Count Failed Values": false
      |      },
      |      {
      |        "ID": 2,
      |        "Name": "Accumulable2",
      |        "Update": "delta2",
      |        "Value": "val2",
      |        "Internal": false,
      |        "Count Failed Values": false
      |      },
      |      {
      |        "ID": 3,
      |        "Name": "Accumulable3",
      |        "Update": "delta3",
      |        "Value": "val3",
      |        "Internal": true,
      |        "Count Failed Values": false
      |      }
      |    ]
      |  },
      |  "Task Metrics": {
      |    "Executor Deserialize Time": 300,
      |    "Executor Deserialize CPU Time": 300,
      |    "Executor Run Time": 400,
      |    "Executor CPU Time": 400,
      |    "Result Size": 500,
      |    "JVM GC Time": 600,
      |    "Result Serialization Time": 700,
      |    "Memory Bytes Spilled": 800,
      |    "Disk Bytes Spilled": 0,
      |    "Shuffle Read Metrics": {
      |      "Remote Blocks Fetched": 800,
      |      "Local Blocks Fetched": 700,
      |      "Fetch Wait Time": 900,
      |      "Remote Bytes Read": 1000,
      |      "Remote Bytes Read To Disk": 400,
      |      "Local Bytes Read": 1100,
      |      "Total Records Read": 10
      |    },
      |    "Shuffle Write Metrics": {
      |      "Shuffle Bytes Written": 1200,
      |      "Shuffle Write Time": 1500,
      |      "Shuffle Records Written": 12
      |    },
      |    "Input Metrics" : {
      |      "Bytes Read" : 0,
      |      "Records Read" : 0
      |    },
      |    "Output Metrics" : {
      |      "Bytes Written" : 0,
      |      "Records Written" : 0
      |    },
      |    "Updated Blocks": [
      |      {
      |        "Block ID": "rdd_0_0",
      |        "Status": {
      |          "Storage Level": {
      |            "Use Disk": true,
      |            "Use Memory": true,
      |            "Deserialized": false,
      |            "Replication": 2
      |          },
      |          "Memory Size": 0,
      |          "Disk Size": 0
      |        }
      |      }
      |    ]
      |  }
      |}
    """.stripMargin

  private val taskEndWithHadoopInputJsonString =
    """
      |{
      |  "Event": "SparkListenerTaskEnd",
      |  "Stage ID": 1,
      |  "Stage Attempt ID": 0,
      |  "Task Type": "ShuffleMapTask",
      |  "Task End Reason": {
      |    "Reason": "Success"
      |  },
      |  "Task Info": {
      |    "Task ID": 123,
      |    "Index": 234,
      |    "Attempt": 67,
      |    "Launch Time": 345,
      |    "Executor ID": "executor",
      |    "Host": "your kind sir",
      |    "Locality": "NODE_LOCAL",
      |    "Speculative": false,
      |    "Getting Result Time": 0,
      |    "Finish Time": 0,
      |    "Failed": false,
      |    "Killed": false,
      |    "Accumulables": [
      |      {
      |        "ID": 1,
      |        "Name": "Accumulable1",
      |        "Update": "delta1",
      |        "Value": "val1",
      |        "Internal": false,
      |        "Count Failed Values": false
      |      },
      |      {
      |        "ID": 2,
      |        "Name": "Accumulable2",
      |        "Update": "delta2",
      |        "Value": "val2",
      |        "Internal": false,
      |        "Count Failed Values": false
      |      },
      |      {
      |        "ID": 3,
      |        "Name": "Accumulable3",
      |        "Update": "delta3",
      |        "Value": "val3",
      |        "Internal": true,
      |        "Count Failed Values": false
      |      }
      |    ]
      |  },
      |  "Task Metrics": {
      |    "Executor Deserialize Time": 300,
      |    "Executor Deserialize CPU Time": 300,
      |    "Executor Run Time": 400,
      |    "Executor CPU Time": 400,
      |    "Result Size": 500,
      |    "JVM GC Time": 600,
      |    "Result Serialization Time": 700,
      |    "Memory Bytes Spilled": 800,
      |    "Disk Bytes Spilled": 0,
      |    "Shuffle Read Metrics" : {
      |      "Remote Blocks Fetched" : 0,
      |      "Local Blocks Fetched" : 0,
      |      "Fetch Wait Time" : 0,
      |      "Remote Bytes Read" : 0,
      |      "Remote Bytes Read To Disk" : 0,
      |      "Local Bytes Read" : 0,
      |      "Total Records Read" : 0
      |    },
      |    "Shuffle Write Metrics": {
      |      "Shuffle Bytes Written": 1200,
      |      "Shuffle Write Time": 1500,
      |      "Shuffle Records Written": 12
      |    },
      |    "Input Metrics": {
      |      "Bytes Read": 2100,
      |      "Records Read": 21
      |    },
      |     "Output Metrics" : {
      |      "Bytes Written" : 0,
      |      "Records Written" : 0
      |    },
      |    "Updated Blocks": [
      |      {
      |        "Block ID": "rdd_0_0",
      |        "Status": {
      |          "Storage Level": {
      |            "Use Disk": true,
      |            "Use Memory": true,
      |            "Deserialized": false,
      |            "Replication": 2
      |          },
      |          "Memory Size": 0,
      |          "Disk Size": 0
      |        }
      |      }
      |    ]
      |  }
      |}
    """.stripMargin

  private val taskEndWithOutputJsonString =
    """
      |{
      |  "Event": "SparkListenerTaskEnd",
      |  "Stage ID": 1,
      |  "Stage Attempt ID": 0,
      |  "Task Type": "ResultTask",
      |  "Task End Reason": {
      |    "Reason": "Success"
      |  },
      |  "Task Info": {
      |    "Task ID": 123,
      |    "Index": 234,
      |    "Attempt": 67,
      |    "Launch Time": 345,
      |    "Executor ID": "executor",
      |    "Host": "your kind sir",
      |    "Locality": "NODE_LOCAL",
      |    "Speculative": false,
      |    "Getting Result Time": 0,
      |    "Finish Time": 0,
      |    "Failed": false,
      |    "Killed": false,
      |    "Accumulables": [
      |      {
      |        "ID": 1,
      |        "Name": "Accumulable1",
      |        "Update": "delta1",
      |        "Value": "val1",
      |        "Internal": false,
      |        "Count Failed Values": false
      |      },
      |      {
      |        "ID": 2,
      |        "Name": "Accumulable2",
      |        "Update": "delta2",
      |        "Value": "val2",
      |        "Internal": false,
      |        "Count Failed Values": false
      |      },
      |      {
      |        "ID": 3,
      |        "Name": "Accumulable3",
      |        "Update": "delta3",
      |        "Value": "val3",
      |        "Internal": true,
      |        "Count Failed Values": false
      |      }
      |    ]
      |  },
      |  "Task Metrics": {
      |    "Executor Deserialize Time": 300,
      |    "Executor Deserialize CPU Time": 300,
      |    "Executor Run Time": 400,
      |    "Executor CPU Time": 400,
      |    "Result Size": 500,
      |    "JVM GC Time": 600,
      |    "Result Serialization Time": 700,
      |    "Memory Bytes Spilled": 800,
      |    "Disk Bytes Spilled": 0,
      |    "Shuffle Read Metrics" : {
      |      "Remote Blocks Fetched" : 0,
      |      "Local Blocks Fetched" : 0,
      |      "Fetch Wait Time" : 0,
      |      "Remote Bytes Read" : 0,
      |      "Remote Bytes Read To Disk" : 0,
      |      "Local Bytes Read" : 0,
      |      "Total Records Read" : 0
      |    },
      |    "Shuffle Write Metrics": {
      |      "Shuffle Bytes Written" : 0,
      |      "Shuffle Write Time" : 0,
      |      "Shuffle Records Written" : 0
      |    },
      |    "Input Metrics": {
      |      "Bytes Read": 2100,
      |      "Records Read": 21
      |    },
      |    "Output Metrics": {
      |      "Bytes Written": 1200,
      |      "Records Written": 12
      |    },
      |    "Updated Blocks": [
      |      {
      |        "Block ID": "rdd_0_0",
      |        "Status": {
      |          "Storage Level": {
      |            "Use Disk": true,
      |            "Use Memory": true,
      |            "Deserialized": false,
      |            "Replication": 2
      |          },
      |          "Memory Size": 0,
      |          "Disk Size": 0
      |        }
      |      }
      |    ]
      |  }
      |}
    """.stripMargin

  private val jobStartJsonString =
    """
      |{
      |  "Event": "SparkListenerJobStart",
      |  "Job ID": 10,
      |  "Submission Time": 1421191042750,
      |  "Stage Infos": [
      |    {
      |      "Stage ID": 1,
      |      "Stage Attempt ID": 0,
      |      "Stage Name": "greetings",
      |      "Number of Tasks": 200,
      |      "RDD Info": [
      |        {
      |          "RDD ID": 1,
      |          "Name": "mayor",
      |          "Callsite": "1",
      |          "Parent IDs": [1, 4, 7],
      |          "Storage Level": {
      |            "Use Disk": true,
      |            "Use Memory": true,
      |            "Deserialized": true,
      |            "Replication": 1
      |          },
      |          "Number of Partitions": 200,
      |          "Number of Cached Partitions": 300,
      |          "Memory Size": 400,
      |          "Disk Size": 500
      |        }
      |      ],
      |      "Parent IDs" : [100, 200, 300],
      |      "Details": "details",
      |      "Accumulables": [
      |        {
      |          "ID": 2,
      |          "Name": "Accumulable2",
      |          "Update": "delta2",
      |          "Value": "val2",
      |          "Internal": false,
      |          "Count Failed Values": false
      |        },
      |        {
      |          "ID": 1,
      |          "Name": "Accumulable1",
      |          "Update": "delta1",
      |          "Value": "val1",
      |          "Internal": false,
      |          "Count Failed Values": false
      |        }
      |      ]
      |    },
      |    {
      |      "Stage ID": 2,
      |      "Stage Attempt ID": 0,
      |      "Stage Name": "greetings",
      |      "Number of Tasks": 400,
      |      "RDD Info": [
      |        {
      |          "RDD ID": 2,
      |          "Name": "mayor",
      |          "Callsite": "2",
      |          "Parent IDs": [1, 4, 7],
      |          "Storage Level": {
      |            "Use Disk": true,
      |            "Use Memory": true,
      |            "Deserialized": true,
      |            "Replication": 1
      |          },
      |          "Number of Partitions": 400,
      |          "Number of Cached Partitions": 600,
      |          "Memory Size": 800,
      |          "Disk Size": 1000
      |        },
      |        {
      |          "RDD ID": 3,
      |          "Name": "mayor",
      |          "Callsite": "3",
      |          "Parent IDs": [1, 4, 7],
      |          "Storage Level": {
      |            "Use Disk": true,
      |            "Use Memory": true,
      |            "Deserialized": true,
      |            "Replication": 1
      |          },
      |          "Number of Partitions": 401,
      |          "Number of Cached Partitions": 601,
      |          "Memory Size": 801,
      |          "Disk Size": 1001
      |        }
      |      ],
      |      "Parent IDs" : [100, 200, 300],
      |      "Details": "details",
      |      "Accumulables": [
      |        {
      |          "ID": 2,
      |          "Name": "Accumulable2",
      |          "Update": "delta2",
      |          "Value": "val2",
      |          "Internal": false,
      |          "Count Failed Values": false
      |        },
      |        {
      |          "ID": 1,
      |          "Name": "Accumulable1",
      |          "Update": "delta1",
      |          "Value": "val1",
      |          "Internal": false,
      |          "Count Failed Values": false
      |        }
      |      ]
      |    },
      |    {
      |      "Stage ID": 3,
      |      "Stage Attempt ID": 0,
      |      "Stage Name": "greetings",
      |      "Number of Tasks": 600,
      |      "RDD Info": [
      |        {
      |          "RDD ID": 3,
      |          "Name": "mayor",
      |          "Callsite": "3",
      |          "Parent IDs": [1, 4, 7],
      |          "Storage Level": {
      |            "Use Disk": true,
      |            "Use Memory": true,
      |            "Deserialized": true,
      |            "Replication": 1
      |          },
      |          "Number of Partitions": 600,
      |          "Number of Cached Partitions": 900,
      |          "Memory Size": 1200,
      |          "Disk Size": 1500
      |        },
      |        {
      |          "RDD ID": 4,
      |          "Name": "mayor",
      |          "Callsite": "4",
      |          "Parent IDs": [1, 4, 7],
      |          "Storage Level": {
      |            "Use Disk": true,
      |            "Use Memory": true,
      |            "Deserialized": true,
      |            "Replication": 1
      |          },
      |          "Number of Partitions": 601,
      |          "Number of Cached Partitions": 901,
      |          "Memory Size": 1201,
      |          "Disk Size": 1501
      |        },
      |        {
      |          "RDD ID": 5,
      |          "Name": "mayor",
      |          "Callsite": "5",
      |          "Parent IDs": [1, 4, 7],
      |          "Storage Level": {
      |            "Use Disk": true,
      |            "Use Memory": true,
      |            "Deserialized": true,
      |            "Replication": 1
      |          },
      |          "Number of Partitions": 602,
      |          "Number of Cached Partitions": 902,
      |          "Memory Size": 1202,
      |          "Disk Size": 1502
      |        }
      |      ],
      |      "Parent IDs" : [100, 200, 300],
      |      "Details": "details",
      |      "Accumulables": [
      |        {
      |          "ID": 2,
      |          "Name": "Accumulable2",
      |          "Update": "delta2",
      |          "Value": "val2",
      |          "Internal": false,
      |          "Count Failed Values": false
      |        },
      |        {
      |          "ID": 1,
      |          "Name": "Accumulable1",
      |          "Update": "delta1",
      |          "Value": "val1",
      |          "Internal": false,
      |          "Count Failed Values": false
      |        }
      |      ]
      |    },
      |    {
      |      "Stage ID": 4,
      |      "Stage Attempt ID": 0,
      |      "Stage Name": "greetings",
      |      "Number of Tasks": 800,
      |      "RDD Info": [
      |        {
      |          "RDD ID": 4,
      |          "Name": "mayor",
      |          "Callsite": "4",
      |          "Parent IDs": [1, 4, 7],
      |          "Storage Level": {
      |            "Use Disk": true,
      |            "Use Memory": true,
      |            "Deserialized": true,
      |            "Replication": 1
      |          },
      |          "Number of Partitions": 800,
      |          "Number of Cached Partitions": 1200,
      |          "Memory Size": 1600,
      |          "Disk Size": 2000
      |        },
      |        {
      |          "RDD ID": 5,
      |          "Name": "mayor",
      |          "Callsite": "5",
      |          "Parent IDs": [1, 4, 7],
      |          "Storage Level": {
      |            "Use Disk": true,
      |            "Use Memory": true,
      |            "Deserialized": true,
      |            "Replication": 1
      |          },
      |          "Number of Partitions": 801,
      |          "Number of Cached Partitions": 1201,
      |          "Memory Size": 1601,
      |          "Disk Size": 2001
      |        },
      |        {
      |          "RDD ID": 6,
      |          "Name": "mayor",
      |          "Callsite": "6",
      |          "Parent IDs": [1, 4, 7],
      |          "Storage Level": {
      |            "Use Disk": true,
      |            "Use Memory": true,
      |            "Deserialized": true,
      |            "Replication": 1
      |          },
      |          "Number of Partitions": 802,
      |          "Number of Cached Partitions": 1202,
      |          "Memory Size": 1602,
      |          "Disk Size": 2002
      |        },
      |        {
      |          "RDD ID": 7,
      |          "Name": "mayor",
      |          "Callsite": "7",
      |          "Parent IDs": [1, 4, 7],
      |          "Storage Level": {
      |            "Use Disk": true,
      |            "Use Memory": true,
      |            "Deserialized": true,
      |            "Replication": 1
      |          },
      |          "Number of Partitions": 803,
      |          "Number of Cached Partitions": 1203,
      |          "Memory Size": 1603,
      |          "Disk Size": 2003
      |        }
      |      ],
      |      "Parent IDs" : [100, 200, 300],
      |      "Details": "details",
      |      "Accumulables": [
      |        {
      |          "ID": 2,
      |          "Name": "Accumulable2",
      |          "Update": "delta2",
      |          "Value": "val2",
      |          "Internal": false,
      |          "Count Failed Values": false
      |        },
      |        {
      |          "ID": 1,
      |          "Name": "Accumulable1",
      |          "Update": "delta1",
      |          "Value": "val1",
      |          "Internal": false,
      |          "Count Failed Values": false
      |        }
      |      ]
      |    }
      |  ],
      |  "Stage IDs": [
      |    1,
      |    2,
      |    3,
      |    4
      |  ],
      |  "Properties": {
      |    "France": "Paris",
      |    "Germany": "Berlin",
      |    "Russia": "Moscow",
      |    "Ukraine": "Kiev"
      |  }
      |}
    """.stripMargin

  private val jobEndJsonString =
    """
      |{
      |  "Event": "SparkListenerJobEnd",
      |  "Job ID": 20,
      |  "Completion Time": 1421191296660,
      |  "Job Result": {
      |    "Result": "JobSucceeded"
      |  }
      |}
    """.stripMargin

  private val environmentUpdateJsonString =
    """
      |{
      |  "Event": "SparkListenerEnvironmentUpdate",
      |  "JVM Information": {
      |    "GC speed": "9999 objects/s",
      |    "Java home": "Land of coffee"
      |  },
      |  "Spark Properties": {
      |    "Job throughput": "80000 jobs/s, regardless of job type"
      |  },
      |  "System Properties": {
      |    "Username": "guest",
      |    "Password": "guest"
      |  },
      |  "Classpath Entries": {
      |    "Super library": "/tmp/super_library"
      |  }
      |}
    """.stripMargin

  private val blockManagerAddedJsonString =
    """
      |{
      |  "Event": "SparkListenerBlockManagerAdded",
      |  "Block Manager ID": {
      |    "Executor ID": "Stars",
      |    "Host": "In your multitude...",
      |    "Port": 300
      |  },
      |  "Maximum Memory": 500,
      |  "Timestamp": 1
      |}
    """.stripMargin

  private val blockManagerRemovedJsonString =
    """
      |{
      |  "Event": "SparkListenerBlockManagerRemoved",
      |  "Block Manager ID": {
      |    "Executor ID": "Scarce",
      |    "Host": "to be counted...",
      |    "Port": 100
      |  },
      |  "Timestamp": 2
      |}
    """.stripMargin

  private val unpersistRDDJsonString =
    """
      |{
      |  "Event": "SparkListenerUnpersistRDD",
      |  "RDD ID": 12345
      |}
    """.stripMargin

  private val applicationStartJsonString =
    """
      |{
      |  "Event": "SparkListenerApplicationStart",
      |  "App Name": "The winner of all",
      |  "App ID": "appId",
      |  "Timestamp": 42,
      |  "User": "Garfield",
      |  "App Attempt ID": "appAttempt"
      |}
    """.stripMargin

  private val applicationStartJsonWithLogUrlsString =
    """
      |{
      |  "Event": "SparkListenerApplicationStart",
      |  "App Name": "The winner of all",
      |  "App ID": "appId",
      |  "Timestamp": 42,
      |  "User": "Garfield",
      |  "App Attempt ID": "appAttempt",
      |  "Driver Logs" : {
      |      "stderr" : "mystderr",
      |      "stdout" : "mystdout"
      |  }
      |}
    """.stripMargin

  private val applicationEndJsonString =
    """
      |{
      |  "Event": "SparkListenerApplicationEnd",
      |  "Timestamp": 42
      |}
    """.stripMargin

  private val executorAddedJsonString =
    s"""
      |{
      |  "Event": "SparkListenerExecutorAdded",
      |  "Timestamp": ${executorAddedTime},
      |  "Executor ID": "exec1",
      |  "Executor Info": {
      |    "Host": "Hostee.awesome.com",
      |    "Total Cores": 11,
      |    "Log Urls" : {
      |      "stderr" : "mystderr",
      |      "stdout" : "mystdout"
      |    }
      |  }
      |}
    """.stripMargin

  private val executorRemovedJsonString =
    s"""
      |{
      |  "Event": "SparkListenerExecutorRemoved",
      |  "Timestamp": ${executorRemovedTime},
      |  "Executor ID": "exec2",
      |  "Removed Reason": "test reason"
      |}
    """.stripMargin

  private val executorMetricsUpdateJsonString =
    s"""
      |{
      |  "Event": "SparkListenerExecutorMetricsUpdate",
      |  "Executor ID": "exec3",
      |  "Metrics Updated": [
      |    {
      |      "Task ID": 1,
      |      "Stage ID": 2,
      |      "Stage Attempt ID": 3,
      |      "Accumulator Updates": [
      |        {
      |          "ID": 0,
      |          "Name": "$EXECUTOR_DESERIALIZE_TIME",
      |          "Update": 300,
      |          "Internal": true,
      |          "Count Failed Values": true
      |        },
      |        {
      |          "ID": 1,
      |          "Name": "$EXECUTOR_DESERIALIZE_CPU_TIME",
      |          "Update": 300,
      |          "Internal": true,
      |          "Count Failed Values": true
      |        },
      |
      |        {
      |          "ID": 2,
      |          "Name": "$EXECUTOR_RUN_TIME",
      |          "Update": 400,
      |          "Internal": true,
      |          "Count Failed Values": true
      |        },
      |        {
      |          "ID": 3,
      |          "Name": "$EXECUTOR_CPU_TIME",
      |          "Update": 400,
      |          "Internal": true,
      |          "Count Failed Values": true
      |        },
      |        {
      |          "ID": 4,
      |          "Name": "$RESULT_SIZE",
      |          "Update": 500,
      |          "Internal": true,
      |          "Count Failed Values": true
      |        },
      |        {
      |          "ID": 5,
      |          "Name": "$JVM_GC_TIME",
      |          "Update": 600,
      |          "Internal": true,
      |          "Count Failed Values": true
      |        },
      |        {
      |          "ID": 6,
      |          "Name": "$RESULT_SERIALIZATION_TIME",
      |          "Update": 700,
      |          "Internal": true,
      |          "Count Failed Values": true
      |        },
      |        {
      |          "ID": 7,
      |          "Name": "$MEMORY_BYTES_SPILLED",
      |          "Update": 800,
      |          "Internal": true,
      |          "Count Failed Values": true
      |        },
      |        {
      |          "ID": 8,
      |          "Name": "$DISK_BYTES_SPILLED",
      |          "Update": 0,
      |          "Internal": true,
      |          "Count Failed Values": true
      |        },
      |        {
      |          "ID": 9,
      |          "Name": "$PEAK_EXECUTION_MEMORY",
      |          "Update": 0,
      |          "Internal": true,
      |          "Count Failed Values": true
      |        },
      |        {
      |          "ID": 10,
      |          "Name": "$UPDATED_BLOCK_STATUSES",
      |          "Update": [
      |            {
      |              "Block ID": "rdd_0_0",
      |              "Status": {
      |                "Storage Level": {
      |                  "Use Disk": true,
      |                  "Use Memory": true,
      |                  "Deserialized": false,
      |                  "Replication": 2
      |                },
      |                "Memory Size": 0,
      |                "Disk Size": 0
      |              }
      |            }
      |          ],
      |          "Internal": true,
      |          "Count Failed Values": true
      |        },
      |        {
      |          "ID": 11,
      |          "Name": "${shuffleRead.REMOTE_BLOCKS_FETCHED}",
      |          "Update": 0,
      |          "Internal": true,
      |          "Count Failed Values": true
      |        },
      |        {
      |          "ID": 12,
      |          "Name": "${shuffleRead.LOCAL_BLOCKS_FETCHED}",
      |          "Update": 0,
      |          "Internal": true,
      |          "Count Failed Values": true
      |        },
      |        {
      |          "ID": 13,
      |          "Name": "${shuffleRead.REMOTE_BYTES_READ}",
      |          "Update": 0,
      |          "Internal": true,
      |          "Count Failed Values": true
      |        },
      |        {
      |          "ID": 14,
      |          "Name": "${shuffleRead.REMOTE_BYTES_READ_TO_DISK}",
      |          "Update": 0,
      |          "Internal": true,
      |          "Count Failed Values": true
      |        },
      |        {
      |          "ID": 15,
      |          "Name": "${shuffleRead.LOCAL_BYTES_READ}",
      |          "Update": 0,
      |          "Internal": true,
      |          "Count Failed Values": true
      |        },
      |        {
      |          "ID": 16,
      |          "Name": "${shuffleRead.FETCH_WAIT_TIME}",
      |          "Update": 0,
      |          "Internal": true,
      |          "Count Failed Values": true
      |        },
      |        {
      |          "ID": 17,
      |          "Name": "${shuffleRead.RECORDS_READ}",
      |          "Update": 0,
      |          "Internal": true,
      |          "Count Failed Values": true
      |        },
      |        {
      |          "ID": 18,
      |          "Name": "${shuffleWrite.BYTES_WRITTEN}",
      |          "Update": 0,
      |          "Internal": true,
      |          "Count Failed Values": true
      |        },
      |        {
      |          "ID": 19,
      |          "Name": "${shuffleWrite.RECORDS_WRITTEN}",
      |          "Update": 0,
      |          "Internal": true,
      |          "Count Failed Values": true
      |        },
      |        {
      |          "ID": 20,
      |          "Name": "${shuffleWrite.WRITE_TIME}",
      |          "Update": 0,
      |          "Internal": true,
      |          "Count Failed Values": true
      |        },
      |        {
      |          "ID": 21,
      |          "Name": "${input.BYTES_READ}",
      |          "Update": 2100,
      |          "Internal": true,
      |          "Count Failed Values": true
      |        },
      |        {
      |          "ID": 22,
      |          "Name": "${input.RECORDS_READ}",
      |          "Update": 21,
      |          "Internal": true,
      |          "Count Failed Values": true
      |        },
      |        {
      |          "ID": 23,
      |          "Name": "${output.BYTES_WRITTEN}",
      |          "Update": 1200,
      |          "Internal": true,
      |          "Count Failed Values": true
      |        },
      |        {
      |          "ID": 24,
      |          "Name": "${output.RECORDS_WRITTEN}",
      |          "Update": 12,
      |          "Internal": true,
      |          "Count Failed Values": true
      |        },
      |        {
      |          "ID": 25,
      |          "Name": "$TEST_ACCUM",
      |          "Update": 0,
      |          "Internal": true,
      |          "Count Failed Values": true
      |        }
      |      ]
      |    }
      |  ],
      |  "Executor Metrics Updated" : {
      |    "JVMHeapMemory" : 543,
      |    "JVMOffHeapMemory" : 123456,
      |    "OnHeapExecutionMemory" : 12345,
      |    "OffHeapExecutionMemory" : 1234,
      |    "OnHeapStorageMemory" : 123,
      |    "OffHeapStorageMemory" : 12,
      |    "OnHeapUnifiedMemory" : 432,
      |    "OffHeapUnifiedMemory" : 321,
      |    "DirectPoolMemory" : 654,
      |    "MappedPoolMemory" : 765,
      |    "ProcessTreeJVMVMemory": 256912,
      |    "ProcessTreeJVMRSSMemory": 123456,
      |    "ProcessTreePythonVMemory": 123456,
      |    "ProcessTreePythonRSSMemory": 61728,
      |    "ProcessTreeOtherVMemory": 30364,
      |    "ProcessTreeOtherRSSMemory": 15182
      |  }
      |
      |}
    """.stripMargin

  private val stageExecutorMetricsJsonString =
    """
      |{
      |  "Event": "SparkListenerStageExecutorMetrics",
      |  "Executor ID": "1",
      |  "Stage ID": 2,
      |  "Stage Attempt ID": 3,
      |  "Executor Metrics" : {
      |    "JVMHeapMemory" : 543,
      |    "JVMOffHeapMemory" : 123456,
      |    "OnHeapExecutionMemory" : 12345,
      |    "OffHeapExecutionMemory" : 1234,
      |    "OnHeapStorageMemory" : 123,
      |    "OffHeapStorageMemory" : 12,
      |    "OnHeapUnifiedMemory" : 432,
      |    "OffHeapUnifiedMemory" : 321,
      |    "DirectPoolMemory" : 654,
      |    "MappedPoolMemory" : 765,
      |    "ProcessTreeJVMVMemory": 256912,
      |    "ProcessTreeJVMRSSMemory": 123456,
      |    "ProcessTreePythonVMemory": 123456,
      |    "ProcessTreePythonRSSMemory": 61728,
      |    "ProcessTreeOtherVMemory": 30364,
      |    "ProcessTreeOtherRSSMemory": 15182
      |  }
      |}
    """.stripMargin

  private val blockUpdatedJsonString =
    """
      |{
      |  "Event": "SparkListenerBlockUpdated",
      |  "Block Updated Info": {
      |    "Block Manager ID": {
      |      "Executor ID": "Stars",
      |      "Host": "In your multitude...",
      |      "Port": 300
      |    },
      |    "Block ID": "rdd_0_0",
      |    "Storage Level": {
      |      "Use Disk": false,
      |      "Use Memory": true,
      |      "Deserialized": true,
      |      "Replication": 1
      |    },
      |    "Memory Size": 100,
      |    "Disk Size": 0
      |  }
      |}
    """.stripMargin

  private val executorBlacklistedJsonString =
    s"""
      |{
      |  "Event" : "org.apache.spark.scheduler.SparkListenerExecutorBlacklisted",
      |  "time" : ${executorBlacklistedTime},
      |  "executorId" : "exec1",
      |  "taskFailures" : 22
      |}
    """.stripMargin
  private val executorUnblacklistedJsonString =
    s"""
      |{
      |  "Event" : "org.apache.spark.scheduler.SparkListenerExecutorUnblacklisted",
      |  "time" : ${executorUnblacklistedTime},
      |  "executorId" : "exec1"
      |}
    """.stripMargin
  private val nodeBlacklistedJsonString =
    s"""
      |{
      |  "Event" : "org.apache.spark.scheduler.SparkListenerNodeBlacklisted",
      |  "time" : ${nodeBlacklistedTime},
      |  "hostId" : "node1",
      |  "executorFailures" : 33
      |}
    """.stripMargin
  private val nodeUnblacklistedJsonString =
    s"""
      |{
      |  "Event" : "org.apache.spark.scheduler.SparkListenerNodeUnblacklisted",
      |  "time" : ${nodeUnblacklistedTime},
      |  "hostId" : "node1"
      |}
    """.stripMargin
}<|MERGE_RESOLUTION|>--- conflicted
+++ resolved
@@ -468,8 +468,6 @@
     testAccumValue(Some("anything"), blocks, JString(blocks.toString))
     testAccumValue(Some("anything"), 123, JString("123"))
   }
-<<<<<<< HEAD
-=======
 
   /** Create an AccumulableInfo and verify we can serialize and deserialize it. */
   private def testAccumulableInfo(
@@ -518,7 +516,6 @@
       value = Some(Set("foo")),
       expectedValue = None)
   }
->>>>>>> 14211a19
 }
 
 
