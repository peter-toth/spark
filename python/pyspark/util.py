# -*- coding: utf-8 -*-
#
# Licensed to the Apache Software Foundation (ASF) under one or more
# contributor license agreements.  See the NOTICE file distributed with
# this work for additional information regarding copyright ownership.
# The ASF licenses this file to You under the Apache License, Version 2.0
# (the "License"); you may not use this file except in compliance with
# the License.  You may obtain a copy of the License at
#
#    http://www.apache.org/licenses/LICENSE-2.0
#
# Unless required by applicable law or agreed to in writing, software
# distributed under the License is distributed on an "AS IS" BASIS,
# WITHOUT WARRANTIES OR CONDITIONS OF ANY KIND, either express or implied.
# See the License for the specific language governing permissions and
# limitations under the License.
#

import itertools
import os
import platform
import re
import sys
import threading
import traceback
import types

from py4j.clientserver import ClientServer

__all__ = []  # type: ignore


def print_exec(stream):
    ei = sys.exc_info()
    traceback.print_exception(ei[0], ei[1], ei[2], None, stream)


class VersionUtils(object):
    """
    Provides utility method to determine Spark versions with given input string.
    """
    @staticmethod
    def majorMinorVersion(sparkVersion):
        """
        Given a Spark version string, return the (major version number, minor version number).
        E.g., for 2.0.1-SNAPSHOT, return (2, 0).

        Examples
        --------
        >>> sparkVersion = "2.4.0"
        >>> VersionUtils.majorMinorVersion(sparkVersion)
        (2, 4)
        >>> sparkVersion = "2.3.0-SNAPSHOT"
        >>> VersionUtils.majorMinorVersion(sparkVersion)
        (2, 3)
        """
        m = re.search(r'^(\d+)\.(\d+)(\..*)?$', sparkVersion)
        if m is not None:
            return (int(m.group(1)), int(m.group(2)))
        else:
            raise ValueError("Spark tried to parse '%s' as a Spark" % sparkVersion +
                             " version string, but it could not find the major and minor" +
                             " version numbers.")


def fail_on_stopiteration(f):
    """
    Wraps the input function to fail on 'StopIteration' by raising a 'RuntimeError'
    prevents silent loss of data when 'f' is used in a for loop in Spark code
    """
    def wrapper(*args, **kwargs):
        try:
            return f(*args, **kwargs)
        except StopIteration as exc:
            raise RuntimeError(
                "Caught StopIteration thrown from user's code; failing the task",
                exc
            )

    return wrapper


<<<<<<< HEAD
=======
def walk_tb(tb):
    while tb is not None:
        yield tb
        tb = tb.tb_next


def try_simplify_traceback(tb):
    """
    Simplify the traceback. It removes the tracebacks in the current package, and only
    shows the traceback that is related to the thirdparty and user-specified codes.

    Returns
    -------
    TracebackType or None
      Simplified traceback instance. It returns None if it fails to simplify.

    Notes
    -----
    This keeps the tracebacks once it sees they are from a different file even
    though the following tracebacks are from the current package.

    Examples
    --------
    >>> import importlib
    >>> import sys
    >>> import traceback
    >>> import tempfile
    >>> with tempfile.TemporaryDirectory() as tmp_dir:
    ...     with open("%s/dummy_module.py" % tmp_dir, "w") as f:
    ...         _ = f.write(
    ...             'def raise_stop_iteration():\\n'
    ...             '    raise StopIteration()\\n\\n'
    ...             'def simple_wrapper(f):\\n'
    ...             '    def wrapper(*a, **k):\\n'
    ...             '        return f(*a, **k)\\n'
    ...             '    return wrapper\\n')
    ...         f.flush()
    ...         spec = importlib.util.spec_from_file_location(
    ...             "dummy_module", "%s/dummy_module.py" % tmp_dir)
    ...         dummy_module = importlib.util.module_from_spec(spec)
    ...         spec.loader.exec_module(dummy_module)
    >>> def skip_doctest_traceback(tb):
    ...     import pyspark
    ...     root = os.path.dirname(pyspark.__file__)
    ...     pairs = zip(walk_tb(tb), traceback.extract_tb(tb))
    ...     for cur_tb, cur_frame in pairs:
    ...         if cur_frame.filename.startswith(root):
    ...             return cur_tb

    Regular exceptions should show the file name of the current package as below.

    >>> exc_info = None
    >>> try:
    ...     fail_on_stopiteration(dummy_module.raise_stop_iteration)()
    ... except Exception as e:
    ...     tb = sys.exc_info()[-1]
    ...     e.__cause__ = None
    ...     exc_info = "".join(
    ...         traceback.format_exception(type(e), e, tb))
    >>> print(exc_info)  # doctest: +NORMALIZE_WHITESPACE, +ELLIPSIS
    Traceback (most recent call last):
      File ...
        ...
      File "/.../pyspark/util.py", line ...
        ...
    RuntimeError: ...
    >>> "pyspark/util.py" in exc_info
    True

    If the traceback is simplified with this method, it hides the current package file name:

    >>> exc_info = None
    >>> try:
    ...     fail_on_stopiteration(dummy_module.raise_stop_iteration)()
    ... except Exception as e:
    ...     tb = try_simplify_traceback(sys.exc_info()[-1])
    ...     e.__cause__ = None
    ...     exc_info = "".join(
    ...         traceback.format_exception(
    ...             type(e), e, try_simplify_traceback(skip_doctest_traceback(tb))))
    >>> print(exc_info)  # doctest: +NORMALIZE_WHITESPACE, +ELLIPSIS
    RuntimeError: ...
    >>> "pyspark/util.py" in exc_info
    False

    In the case below, the traceback contains the current package in the middle.
    In this case, it just hides the top occurrence only.

    >>> exc_info = None
    >>> try:
    ...     fail_on_stopiteration(dummy_module.simple_wrapper(
    ...         fail_on_stopiteration(dummy_module.raise_stop_iteration)))()
    ... except Exception as e:
    ...     tb = sys.exc_info()[-1]
    ...     e.__cause__ = None
    ...     exc_info_a = "".join(
    ...         traceback.format_exception(type(e), e, tb))
    ...     exc_info_b = "".join(
    ...         traceback.format_exception(
    ...             type(e), e, try_simplify_traceback(skip_doctest_traceback(tb))))
    >>> exc_info_a.count("pyspark/util.py")
    2
    >>> exc_info_b.count("pyspark/util.py")
    1
    """
    if "pypy" in platform.python_implementation().lower():
        # Traceback modification is not supported with PyPy in PySpark.
        return None
    if sys.version_info[:2] < (3, 7):
        # Traceback creation is not supported Python < 3.7.
        # See https://bugs.python.org/issue30579.
        return None

    import pyspark

    root = os.path.dirname(pyspark.__file__)
    tb_next = None
    new_tb = None
    pairs = zip(walk_tb(tb), traceback.extract_tb(tb))
    last_seen = []

    for cur_tb, cur_frame in pairs:
        if not cur_frame.filename.startswith(root):
            # Filter the stacktrace from the PySpark source itself.
            last_seen = [(cur_tb, cur_frame)]
            break

    for cur_tb, cur_frame in reversed(list(itertools.chain(last_seen, pairs))):
        # Once we have seen the file names outside, don't skip.
        new_tb = types.TracebackType(
            tb_next=tb_next,
            tb_frame=cur_tb.tb_frame,
            tb_lasti=cur_tb.tb_frame.f_lasti,
            tb_lineno=cur_tb.tb_frame.f_lineno)
        tb_next = new_tb
    return new_tb


>>>>>>> a630e8d1
def _print_missing_jar(lib_name, pkg_name, jar_name, spark_version):
    print("""
________________________________________________________________________________________________

  Spark %(lib_name)s libraries not found in class path. Try one of the following.

  1. Include the %(lib_name)s library and its dependencies with in the
     spark-submit command as

     $ bin/spark-submit --packages org.apache.spark:spark-%(pkg_name)s:%(spark_version)s ...

  2. Download the JAR of the artifact from Maven Central http://search.maven.org/,
     Group Id = org.apache.spark, Artifact Id = spark-%(jar_name)s, Version = %(spark_version)s.
     Then, include the jar in the spark-submit command as

     $ bin/spark-submit --jars <spark-%(jar_name)s.jar> ...

________________________________________________________________________________________________

""" % {
        "lib_name": lib_name,
        "pkg_name": pkg_name,
        "jar_name": jar_name,
        "spark_version": spark_version
    })


def _parse_memory(s):
    """
    Parse a memory string in the format supported by Java (e.g. 1g, 200m) and
    return the value in MiB

    Examples
    --------
    >>> _parse_memory("256m")
    256
    >>> _parse_memory("2g")
    2048
    """
    units = {'g': 1024, 'm': 1, 't': 1 << 20, 'k': 1.0 / 1024}
    if s[-1].lower() not in units:
        raise ValueError("invalid format: " + s)
    return int(float(s[:-1]) * units[s[-1].lower()])


class InheritableThread(threading.Thread):
    """
    Thread that is recommended to be used in PySpark instead of :class:`threading.Thread`
    when the pinned thread mode is enabled. The usage of this class is exactly same as
    :class:`threading.Thread` but correctly inherits the inheritable properties specific
    to JVM thread such as ``InheritableThreadLocal``.

    Also, note that pinned thread mode does not close the connection from Python
    to JVM when the thread is finished in the Python side. With this class, Python
    garbage-collects the Python thread instance and also closes the connection
    which finishes JVM thread correctly.

    When the pinned thread mode is off, this works as :class:`threading.Thread`.

    .. versionadded:: 3.1.0


    Notes
    -----
    This API is experimental.
    """
    def __init__(self, target, *args, **kwargs):
        from pyspark import SparkContext

        sc = SparkContext._active_spark_context

        if isinstance(sc._gateway, ClientServer):
            # Here's when the pinned-thread mode (PYSPARK_PIN_THREAD) is on.
            properties = sc._jsc.sc().getLocalProperties().clone()
            self._sc = sc

            def copy_local_properties(*a, **k):
                sc._jsc.sc().setLocalProperties(properties)
                return target(*a, **k)

            super(InheritableThread, self).__init__(
                target=copy_local_properties, *args, **kwargs)
        else:
            super(InheritableThread, self).__init__(target=target, *args, **kwargs)

    def __del__(self):
        from pyspark import SparkContext

        if isinstance(SparkContext._gateway, ClientServer):
            thread_connection = self._sc._jvm._gateway_client.thread_connection.connection()
            if thread_connection is not None:
                connections = self._sc._jvm._gateway_client.deque

                # Reuse the lock for Py4J in PySpark
                with SparkContext._lock:
                    for i in range(len(connections)):
                        if connections[i] is thread_connection:
                            connections[i].close()
                            del connections[i]
                            break
                    else:
                        # Just in case the connection was not closed but removed from the queue.
                        thread_connection.close()


if __name__ == "__main__":
    import doctest

    if "pypy" not in platform.python_implementation().lower() and sys.version_info[:2] >= (3, 7):
        (failure_count, test_count) = doctest.testmod()
        if failure_count:
            sys.exit(-1)<|MERGE_RESOLUTION|>--- conflicted
+++ resolved
@@ -80,8 +80,6 @@
     return wrapper
 
 
-<<<<<<< HEAD
-=======
 def walk_tb(tb):
     while tb is not None:
         yield tb
@@ -220,7 +218,6 @@
     return new_tb
 
 
->>>>>>> a630e8d1
 def _print_missing_jar(lib_name, pkg_name, jar_name, spark_version):
     print("""
 ________________________________________________________________________________________________
