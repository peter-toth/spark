--- conflicted
+++ resolved
@@ -35,10 +35,7 @@
 import org.apache.spark.sql.catalyst.util.StringUtils.PlanStringConcat
 import org.apache.spark.sql.catalyst.util.truncatedString
 import org.apache.spark.sql.execution.adaptive.{AdaptiveExecutionContext, InsertAdaptiveSparkPlan}
-<<<<<<< HEAD
-=======
 import org.apache.spark.sql.execution.bucketing.{CoalesceBucketsInJoin, DisableUnnecessaryBucketedScan}
->>>>>>> a630e8d1
 import org.apache.spark.sql.execution.dynamicpruning.PlanDynamicPruningFilters
 import org.apache.spark.sql.execution.exchange.{EnsureRequirements, ReuseExchange}
 import org.apache.spark.sql.execution.reuse.ReuseExchangeAndSubquery
@@ -61,8 +58,6 @@
 
   val id: Long = QueryExecution.nextExecutionId
 
-  val id: Long = QueryExecution.nextExecutionId
-
   // TODO: Move the planner an optimizer into here from SessionState.
   protected def planner = sparkSession.sessionState.planner
 
@@ -137,15 +132,7 @@
 
   protected def preparations: Seq[Rule[SparkPlan]] = {
     QueryExecution.preparations(sparkSession,
-<<<<<<< HEAD
       Option(InsertAdaptiveSparkPlan(AdaptiveExecutionContext(sparkSession, this))), false)
-  }
-
-  protected def executePhase[T](phase: String)(block: => T): T = sparkSession.withActive {
-    tracker.measurePhase(phase)(block)
-=======
-      Option(InsertAdaptiveSparkPlan(AdaptiveExecutionContext(sparkSession, this))))
->>>>>>> a630e8d1
   }
 
   protected def executePhase[T](phase: String)(block: => T): T = sparkSession.withActive {
@@ -348,38 +335,12 @@
    */
   private[execution] def preparations(
       sparkSession: SparkSession,
-<<<<<<< HEAD
       adaptiveExecutionRule: Option[InsertAdaptiveSparkPlan] = None,
       subquery: Boolean): Seq[Rule[SparkPlan]] = {
-=======
-      adaptiveExecutionRule: Option[InsertAdaptiveSparkPlan] = None): Seq[Rule[SparkPlan]] = {
->>>>>>> a630e8d1
     // `AdaptiveSparkPlanExec` is a leaf node. If inserted, all the following rules will be no-op
     // as the original plan is hidden behind `AdaptiveSparkPlanExec`.
     adaptiveExecutionRule.toSeq ++
     Seq(
-<<<<<<< HEAD
-      PlanDynamicPruningFilters(sparkSession),
-      PlanSubqueries(sparkSession),
-      EnsureRequirements(sparkSession.sessionState.conf),
-      ApplyColumnarRulesAndInsertTransitions(sparkSession.sessionState.conf,
-        sparkSession.sessionState.columnarRules),
-      CollapseCodegenStages(sparkSession.sessionState.conf)) ++
-      (if (SQLConf.get.wholePlanReuseEnabled) {
-        if (subquery) {
-          Nil
-        } else {
-          // This rule must be last so that the reuse nodes that this rule inserts remain valid.
-          // I.e. no further transformation happens on the exchange and subquery instances
-          // referenced by the reuse nodes.
-          Seq(ReuseExchangeAndSubquery(sparkSession.sessionState.conf))
-        }
-      } else {
-        Seq(
-          ReuseExchange(sparkSession.sessionState.conf),
-          ReuseSubquery(sparkSession.sessionState.conf))
-      })
-=======
       CoalesceBucketsInJoin,
       PlanDynamicPruningFilters(sparkSession),
       PlanSubqueries(sparkSession),
@@ -390,11 +351,21 @@
       RemoveRedundantSorts,
       DisableUnnecessaryBucketedScan,
       ApplyColumnarRulesAndInsertTransitions(sparkSession.sessionState.columnarRules),
-      CollapseCodegenStages(),
-      ReuseExchange,
-      ReuseSubquery
-    )
->>>>>>> a630e8d1
+      CollapseCodegenStages()) ++
+      (if (SQLConf.get.wholePlanReuseEnabled) {
+        if (subquery) {
+          Nil
+        } else {
+          // This rule must be last so that the reuse nodes that this rule inserts remain valid.
+          // I.e. no further transformation happens on the exchange and subquery instances
+          // referenced by the reuse nodes.
+          Seq(ReuseExchangeAndSubquery)
+        }
+      } else {
+        Seq(
+          ReuseExchange,
+          ReuseSubquery)
+      })
   }
 
   /**
