[ {
<<<<<<< HEAD
  "id" : "application_1538416563558_0014",
  "name" : "PythonBisectingKMeansExample",
  "attempts" : [ {
    "startTime" : "2018-10-02T00:42:39.580GMT",
    "endTime" : "2018-10-02T00:44:02.338GMT",
    "lastUpdated" : "",
    "duration" : 82758,
    "sparkUser" : "root",
    "completed" : true,
    "appSparkVersion" : "2.5.0-SNAPSHOT",
    "lastUpdatedEpoch" : 0,
    "startTimeEpoch" : 1538440959580,
    "endTimeEpoch" : 1538441042338
  } ]
}, {
  "id" : "application_1506645932520_24630151",
  "name" : "Spark shell",
  "attempts" : [ {
    "startTime" : "2018-04-19T23:54:42.734GMT",
    "endTime" : "2018-04-19T23:56:29.134GMT",
    "lastUpdated" : "",
    "duration" : 106400,
    "sparkUser" : "edlu",
    "completed" : true,
    "appSparkVersion" : "2.4.0-SNAPSHOT",
    "lastUpdatedEpoch" : 0,
    "startTimeEpoch" : 1524182082734,
    "endTimeEpoch" : 1524182189134
=======
  "id" : "app-20200706201101-0003",
  "name" : "Spark shell",
  "attempts" : [ {
    "startTime" : "2020-07-07T03:11:00.235GMT",
    "endTime" : "2020-07-07T03:17:04.231GMT",
    "lastUpdated" : "",
    "duration" : 363996,
    "sparkUser" : "terryk",
    "completed" : true,
    "appSparkVersion" : "3.1.0-SNAPSHOT",
    "endTimeEpoch" : 1594091824231,
    "startTimeEpoch" : 1594091460235,
    "lastUpdatedEpoch" : 0
  } ]
}, {
  "id" : "application_1553914137147_0018",
  "name" : "LargeBlocks",
  "attempts" : [ {
    "startTime" : "2019-04-08T20:39:44.286GMT",
    "endTime" : "2019-04-08T20:40:46.454GMT",
    "lastUpdated" : "",
    "duration" : 62168,
    "sparkUser" : "systest",
    "completed" : true,
    "appSparkVersion" : "3.0.0-SNAPSHOT",
    "startTimeEpoch" : 1554755984286,
    "endTimeEpoch" : 1554756046454,
    "lastUpdatedEpoch" : 0
>>>>>>> 1e65fb2c
  } ]
}, {
  "id" : "application_1516285256255_0012",
  "name" : "Spark shell",
  "attempts" : [ {
    "startTime" : "2018-01-18T18:30:35.119GMT",
    "endTime" : "2018-01-18T18:38:27.938GMT",
    "lastUpdated" : "",
    "duration" : 472819,
    "sparkUser" : "attilapiros",
    "completed" : true,
    "appSparkVersion" : "2.3.0-SNAPSHOT",
    "lastUpdatedEpoch" : 0,
    "startTimeEpoch" : 1516300235119,
    "endTimeEpoch" : 1516300707938
  } ]
}, {
  "id" : "app-20180109111548-0000",
  "name" : "Spark shell",
  "attempts" : [ {
    "startTime" : "2018-01-09T10:15:42.372GMT",
    "endTime" : "2018-01-09T10:24:37.606GMT",
    "lastUpdated" : "",
    "duration" : 535234,
    "sparkUser" : "attilapiros",
    "completed" : true,
    "appSparkVersion" : "2.3.0-SNAPSHOT",
    "lastUpdatedEpoch" : 0,
    "startTimeEpoch" : 1515492942372,
    "endTimeEpoch" : 1515493477606
  } ]
}, {
  "id" : "app-20161116163331-0000",
  "name" : "Spark shell",
  "attempts" : [ {
    "startTime" : "2016-11-16T22:33:29.916GMT",
    "endTime" : "2016-11-16T22:33:40.587GMT",
    "lastUpdated" : "",
    "duration" : 10671,
    "sparkUser" : "jose",
    "completed" : true,
    "appSparkVersion" : "2.1.0-SNAPSHOT",
    "lastUpdatedEpoch" : 0,
    "startTimeEpoch" : 1479335609916,
    "endTimeEpoch" : 1479335620587
  } ]
}, {
  "id" : "app-20161115172038-0000",
  "name" : "Spark shell",
  "attempts" : [ {
    "startTime" : "2016-11-15T23:20:37.079GMT",
    "endTime" : "2016-11-15T23:22:18.874GMT",
    "lastUpdated" : "",
    "duration" : 101795,
    "sparkUser" : "jose",
    "completed" : true,
    "appSparkVersion" : "2.1.0-SNAPSHOT",
    "lastUpdatedEpoch" : 0,
    "startTimeEpoch" : 1479252037079,
    "endTimeEpoch" : 1479252138874
  } ]
}, {
  "id" : "local-1430917381534",
  "name" : "Spark shell",
  "attempts" : [ {
    "startTime" : "2015-05-06T13:03:00.893GMT",
    "endTime" : "2015-05-06T13:03:11.398GMT",
    "lastUpdated" : "",
    "duration" : 10505,
    "sparkUser" : "irashid",
    "completed" : true,
    "appSparkVersion" : "1.4.0-SNAPSHOT",
    "lastUpdatedEpoch" : 0,
    "startTimeEpoch" : 1430917380893,
    "endTimeEpoch" : 1430917391398
  } ]
}, {
  "id" : "local-1430917381535",
  "name" : "Spark shell",
  "attempts" : [ {
    "attemptId" : "2",
    "startTime" : "2015-05-06T13:03:00.893GMT",
    "endTime" : "2015-05-06T13:03:00.950GMT",
    "lastUpdated" : "",
    "duration" : 57,
    "sparkUser" : "irashid",
    "completed" : true,
    "appSparkVersion" : "1.4.0-SNAPSHOT",
    "lastUpdatedEpoch" : 0,
    "startTimeEpoch" : 1430917380893,
    "endTimeEpoch" : 1430917380950
  }, {
    "attemptId" : "1",
    "startTime" : "2015-05-06T13:03:00.880GMT",
    "endTime" : "2015-05-06T13:03:00.890GMT",
    "lastUpdated" : "",
    "duration" : 10,
    "sparkUser" : "irashid",
    "completed" : true,
    "appSparkVersion" : "1.4.0-SNAPSHOT",
    "lastUpdatedEpoch" : 0,
    "startTimeEpoch" : 1430917380880,
    "endTimeEpoch" : 1430917380890
  } ]
} ]<|MERGE_RESOLUTION|>--- conflicted
+++ resolved
@@ -1,34 +1,4 @@
 [ {
-<<<<<<< HEAD
-  "id" : "application_1538416563558_0014",
-  "name" : "PythonBisectingKMeansExample",
-  "attempts" : [ {
-    "startTime" : "2018-10-02T00:42:39.580GMT",
-    "endTime" : "2018-10-02T00:44:02.338GMT",
-    "lastUpdated" : "",
-    "duration" : 82758,
-    "sparkUser" : "root",
-    "completed" : true,
-    "appSparkVersion" : "2.5.0-SNAPSHOT",
-    "lastUpdatedEpoch" : 0,
-    "startTimeEpoch" : 1538440959580,
-    "endTimeEpoch" : 1538441042338
-  } ]
-}, {
-  "id" : "application_1506645932520_24630151",
-  "name" : "Spark shell",
-  "attempts" : [ {
-    "startTime" : "2018-04-19T23:54:42.734GMT",
-    "endTime" : "2018-04-19T23:56:29.134GMT",
-    "lastUpdated" : "",
-    "duration" : 106400,
-    "sparkUser" : "edlu",
-    "completed" : true,
-    "appSparkVersion" : "2.4.0-SNAPSHOT",
-    "lastUpdatedEpoch" : 0,
-    "startTimeEpoch" : 1524182082734,
-    "endTimeEpoch" : 1524182189134
-=======
   "id" : "app-20200706201101-0003",
   "name" : "Spark shell",
   "attempts" : [ {
@@ -57,7 +27,6 @@
     "startTimeEpoch" : 1554755984286,
     "endTimeEpoch" : 1554756046454,
     "lastUpdatedEpoch" : 0
->>>>>>> 1e65fb2c
   } ]
 }, {
   "id" : "application_1516285256255_0012",
