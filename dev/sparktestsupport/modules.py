#
# Licensed to the Apache Software Foundation (ASF) under one or more
# contributor license agreements.  See the NOTICE file distributed with
# this work for additional information regarding copyright ownership.
# The ASF licenses this file to You under the Apache License, Version 2.0
# (the "License"); you may not use this file except in compliance with
# the License.  You may obtain a copy of the License at
#
#    http://www.apache.org/licenses/LICENSE-2.0
#
# Unless required by applicable law or agreed to in writing, software
# distributed under the License is distributed on an "AS IS" BASIS,
# WITHOUT WARRANTIES OR CONDITIONS OF ANY KIND, either express or implied.
# See the License for the specific language governing permissions and
# limitations under the License.
#

from __future__ import print_function
from functools import total_ordering
import itertools
import re
import os

if os.environ.get("AMPLAB_JENKINS"):
    hadoop_version = os.environ.get("AMPLAB_JENKINS_BUILD_PROFILE", "hadoop2.7")
else:
    hadoop_version = os.environ.get("HADOOP_PROFILE", "hadoop2.7")
print("[info] Choosing supported modules with Hadoop profile", hadoop_version)

all_modules = []


@total_ordering
class Module(object):
    """
    A module is the basic abstraction in our test runner script. Each module consists of a set
    of source files, a set of test commands, and a set of dependencies on other modules. We use
    modules to define a dependency graph that let us determine which tests to run based on which
    files have changed.
    """

    def __init__(self, name, dependencies, source_file_regexes, build_profile_flags=(), environ={},
                 sbt_test_goals=(), python_test_goals=(), blacklisted_python_implementations=(),
                 test_tags=(), should_run_r_tests=False, should_run_build_tests=False):
        """
        Define a new module.

        :param name: A short module name, for display in logging and error messages.
        :param dependencies: A set of dependencies for this module. This should only include direct
            dependencies; transitive dependencies are resolved automatically.
        :param source_file_regexes: a set of regexes that match source files belonging to this
            module. These regexes are applied by attempting to match at the beginning of the
            filename strings.
        :param build_profile_flags: A set of profile flags that should be passed to Maven or SBT in
            order to build and test this module (e.g. '-PprofileName').
        :param environ: A dict of environment variables that should be set when files in this
            module are changed.
        :param sbt_test_goals: A set of SBT test goals for testing this module.
        :param python_test_goals: A set of Python test goals for testing this module.
        :param blacklisted_python_implementations: A set of Python implementations that are not
            supported by this module's Python components. The values in this set should match
            strings returned by Python's `platform.python_implementation()`.
        :param test_tags A set of tags that will be excluded when running unit tests if the module
            is not explicitly changed.
        :param should_run_r_tests: If true, changes in this module will trigger all R tests.
        :param should_run_build_tests: If true, changes in this module will trigger build tests.
        """
        self.name = name
        self.dependencies = dependencies
        self.source_file_prefixes = source_file_regexes
        self.sbt_test_goals = sbt_test_goals
        self.build_profile_flags = build_profile_flags
        self.environ = environ
        self.python_test_goals = python_test_goals
        self.blacklisted_python_implementations = blacklisted_python_implementations
        self.test_tags = test_tags
        self.should_run_r_tests = should_run_r_tests
        self.should_run_build_tests = should_run_build_tests

        self.dependent_modules = set()
        for dep in dependencies:
            dep.dependent_modules.add(self)
        # TODO: Skip hive-thriftserver module for hadoop-3.2. remove this once hadoop-3.2 support it
        if name == "hive-thriftserver" and hadoop_version == "hadoop3.2":
            print("[info] Skip unsupported module:", name)
        else:
            all_modules.append(self)

    def contains_file(self, filename):
        return any(re.match(p, filename) for p in self.source_file_prefixes)

    def __repr__(self):
        return "Module<%s>" % self.name

    def __lt__(self, other):
        return self.name < other.name

    def __eq__(self, other):
        return self.name == other.name

    def __ne__(self, other):
        return not (self.name == other.name)

    def __hash__(self):
        return hash(self.name)

tags = Module(
    name="tags",
    dependencies=[],
    source_file_regexes=[
        "common/tags/",
    ]
)

catalyst = Module(
    name="catalyst",
    dependencies=[tags],
    source_file_regexes=[
        "sql/catalyst/",
    ],
    sbt_test_goals=[
        "catalyst/test",
    ],
)


sql = Module(
    name="sql",
    dependencies=[catalyst],
    source_file_regexes=[
        "sql/core/",
    ],
    sbt_test_goals=[
        "sql/test",
    ],
)


hive = Module(
    name="hive",
    dependencies=[sql],
    source_file_regexes=[
        "sql/hive/",
        "bin/spark-sql",
    ],
    build_profile_flags=[
        "-Phive",
    ],
    sbt_test_goals=[
        "hive/test",
    ],
    test_tags=[
        "org.apache.spark.tags.ExtendedHiveTest"
    ]
)


repl = Module(
    name="repl",
    dependencies=[hive],
    source_file_regexes=[
        "repl/",
    ],
    sbt_test_goals=[
        "repl/test",
    ],
)


hive_thriftserver = Module(
    name="hive-thriftserver",
    dependencies=[hive],
    source_file_regexes=[
        "sql/hive-thriftserver",
        "sbin/start-thriftserver.sh",
    ],
    build_profile_flags=[
        "-Phive-thriftserver",
    ],
    sbt_test_goals=[
        "hive-thriftserver/test",
    ]
)

avro = Module(
    name="avro",
    dependencies=[sql],
    source_file_regexes=[
        "external/avro",
    ],
    sbt_test_goals=[
        "avro/test",
    ]
)

sql_kafka = Module(
    name="sql-kafka-0-10",
    dependencies=[sql],
    source_file_regexes=[
        "external/kafka-0-10-sql",
    ],
    sbt_test_goals=[
        "sql-kafka-0-10/test",
    ]
)


sketch = Module(
    name="sketch",
    dependencies=[tags],
    source_file_regexes=[
        "common/sketch/",
    ],
    sbt_test_goals=[
        "sketch/test"
    ]
)


graphx = Module(
    name="graphx",
    dependencies=[tags],
    source_file_regexes=[
        "graphx/",
    ],
    sbt_test_goals=[
        "graphx/test"
    ]
)


streaming = Module(
    name="streaming",
    dependencies=[tags],
    source_file_regexes=[
        "streaming",
    ],
    sbt_test_goals=[
        "streaming/test",
    ]
)


# Don't set the dependencies because changes in other modules should not trigger Kinesis tests.
# Kinesis tests depends on external Amazon kinesis service. We should run these tests only when
# files in streaming_kinesis_asl are changed, so that if Kinesis experiences an outage, we don't
# fail other PRs.
streaming_kinesis_asl = Module(
    name="streaming-kinesis-asl",
    dependencies=[tags],
    source_file_regexes=[
        "external/kinesis-asl/",
        "external/kinesis-asl-assembly/",
    ],
    build_profile_flags=[
        "-Pkinesis-asl",
    ],
    environ={
        "ENABLE_KINESIS_TESTS": "1"
    },
    sbt_test_goals=[
        "streaming-kinesis-asl/test",
    ]
)


<<<<<<< HEAD
# kafka-0-8 support is deprecated as of Spark 2.3 and removed in Spark 3.x.
# Since Spark 2.4 supports Scala-2.12, and kafka-0-8 does not, we have made
# streaming-kafka-0-8 optional for pyspark testing in 2.4.
streaming_kafka = Module(
    name="streaming-kafka-0-8",
    dependencies=[streaming],
    source_file_regexes=[
        "external/kafka-0-8",
        "external/kafka-0-8-assembly",
    ],
    build_profile_flags=[
        "-Pkafka-0-8",
    ],
    environ={
        "ENABLE_KAFKA_0_8_TESTS": "1"
    },
    sbt_test_goals=[
        "streaming-kafka-0-8/test",
    ]
)

=======
>>>>>>> cceb2d6f
streaming_kafka_0_10 = Module(
    name="streaming-kafka-0-10",
    dependencies=[streaming],
    source_file_regexes=[
        # The ending "/" is necessary otherwise it will include "sql-kafka" codes
        "external/kafka-0-10/",
        "external/kafka-0-10-assembly",
    ],
    sbt_test_goals=[
        "streaming-kafka-0-10/test",
    ]
)


mllib_local = Module(
    name="mllib-local",
    dependencies=[tags],
    source_file_regexes=[
        "mllib-local",
    ],
    sbt_test_goals=[
        "mllib-local/test",
    ]
)


mllib = Module(
    name="mllib",
    dependencies=[mllib_local, streaming, sql],
    source_file_regexes=[
        "data/mllib/",
        "mllib/",
    ],
    sbt_test_goals=[
        "mllib/test",
    ]
)


examples = Module(
    name="examples",
    dependencies=[graphx, mllib, streaming, hive],
    source_file_regexes=[
        "examples/",
    ],
    sbt_test_goals=[
        "examples/test",
    ]
)


pyspark_core = Module(
    name="pyspark-core",
    dependencies=[],
    source_file_regexes=[
        "python/(?!pyspark/(ml|mllib|sql|streaming))"
    ],
    python_test_goals=[
        # doctests
        "pyspark.rdd",
        "pyspark.context",
        "pyspark.conf",
        "pyspark.broadcast",
        "pyspark.accumulators",
        "pyspark.serializers",
        "pyspark.profiler",
        "pyspark.shuffle",
<<<<<<< HEAD
        "pyspark.tests",
        "pyspark.test_broadcast",
        "pyspark.test_serializers",
=======
>>>>>>> cceb2d6f
        "pyspark.util",
        # unittests
        "pyspark.tests.test_appsubmit",
        "pyspark.tests.test_broadcast",
        "pyspark.tests.test_conf",
        "pyspark.tests.test_context",
        "pyspark.tests.test_daemon",
        "pyspark.tests.test_join",
        "pyspark.tests.test_profiler",
        "pyspark.tests.test_rdd",
        "pyspark.tests.test_rddbarrier",
        "pyspark.tests.test_readwrite",
        "pyspark.tests.test_serializers",
        "pyspark.tests.test_shuffle",
        "pyspark.tests.test_taskcontext",
        "pyspark.tests.test_util",
        "pyspark.tests.test_worker",
    ]
)


pyspark_sql = Module(
    name="pyspark-sql",
    dependencies=[pyspark_core, hive, avro],
    source_file_regexes=[
        "python/pyspark/sql"
    ],
    python_test_goals=[
        # doctests
        "pyspark.sql.types",
        "pyspark.sql.context",
        "pyspark.sql.session",
        "pyspark.sql.conf",
        "pyspark.sql.catalog",
        "pyspark.sql.column",
        "pyspark.sql.dataframe",
        "pyspark.sql.group",
        "pyspark.sql.functions",
        "pyspark.sql.readwriter",
        "pyspark.sql.streaming",
        "pyspark.sql.udf",
        "pyspark.sql.window",
        "pyspark.sql.avro.functions",
        # unittests
        "pyspark.sql.tests.test_arrow",
        "pyspark.sql.tests.test_catalog",
        "pyspark.sql.tests.test_column",
        "pyspark.sql.tests.test_conf",
        "pyspark.sql.tests.test_context",
        "pyspark.sql.tests.test_dataframe",
        "pyspark.sql.tests.test_datasources",
        "pyspark.sql.tests.test_functions",
        "pyspark.sql.tests.test_group",
        "pyspark.sql.tests.test_pandas_udf",
        "pyspark.sql.tests.test_pandas_udf_cogrouped_map",
        "pyspark.sql.tests.test_pandas_udf_grouped_agg",
        "pyspark.sql.tests.test_pandas_udf_grouped_map",
        "pyspark.sql.tests.test_pandas_udf_scalar",
        "pyspark.sql.tests.test_pandas_udf_window",
        "pyspark.sql.tests.test_readwriter",
        "pyspark.sql.tests.test_serde",
        "pyspark.sql.tests.test_session",
        "pyspark.sql.tests.test_streaming",
        "pyspark.sql.tests.test_types",
        "pyspark.sql.tests.test_udf",
        "pyspark.sql.tests.test_utils",
    ]
)


pyspark_streaming = Module(
    name="pyspark-streaming",
    dependencies=[
        pyspark_core,
        streaming,
        streaming_kinesis_asl
    ],
    source_file_regexes=[
        "python/pyspark/streaming"
    ],
    python_test_goals=[
        # doctests
        "pyspark.streaming.util",
        # unittests
        "pyspark.streaming.tests.test_context",
        "pyspark.streaming.tests.test_dstream",
        "pyspark.streaming.tests.test_kinesis",
        "pyspark.streaming.tests.test_listener",
    ]
)


pyspark_mllib = Module(
    name="pyspark-mllib",
    dependencies=[pyspark_core, pyspark_streaming, pyspark_sql, mllib],
    source_file_regexes=[
        "python/pyspark/mllib"
    ],
    python_test_goals=[
        # doctests
        "pyspark.mllib.classification",
        "pyspark.mllib.clustering",
        "pyspark.mllib.evaluation",
        "pyspark.mllib.feature",
        "pyspark.mllib.fpm",
        "pyspark.mllib.linalg.__init__",
        "pyspark.mllib.linalg.distributed",
        "pyspark.mllib.random",
        "pyspark.mllib.recommendation",
        "pyspark.mllib.regression",
        "pyspark.mllib.stat._statistics",
        "pyspark.mllib.stat.KernelDensity",
        "pyspark.mllib.tree",
        "pyspark.mllib.util",
        # unittests
        "pyspark.mllib.tests.test_algorithms",
        "pyspark.mllib.tests.test_feature",
        "pyspark.mllib.tests.test_linalg",
        "pyspark.mllib.tests.test_stat",
        "pyspark.mllib.tests.test_streaming_algorithms",
        "pyspark.mllib.tests.test_util",
    ],
    blacklisted_python_implementations=[
        "PyPy"  # Skip these tests under PyPy since they require numpy and it isn't available there
    ]
)


pyspark_ml = Module(
    name="pyspark-ml",
    dependencies=[pyspark_core, pyspark_mllib],
    source_file_regexes=[
        "python/pyspark/ml/"
    ],
    python_test_goals=[
        # doctests
        "pyspark.ml.classification",
        "pyspark.ml.clustering",
        "pyspark.ml.evaluation",
        "pyspark.ml.feature",
        "pyspark.ml.fpm",
        "pyspark.ml.image",
        "pyspark.ml.linalg.__init__",
        "pyspark.ml.recommendation",
        "pyspark.ml.regression",
        "pyspark.ml.stat",
        "pyspark.ml.tuning",
        # unittests
        "pyspark.ml.tests.test_algorithms",
        "pyspark.ml.tests.test_base",
        "pyspark.ml.tests.test_evaluation",
        "pyspark.ml.tests.test_feature",
        "pyspark.ml.tests.test_image",
        "pyspark.ml.tests.test_linalg",
        "pyspark.ml.tests.test_param",
        "pyspark.ml.tests.test_persistence",
        "pyspark.ml.tests.test_pipeline",
        "pyspark.ml.tests.test_stat",
        "pyspark.ml.tests.test_training_summary",
        "pyspark.ml.tests.test_tuning",
        "pyspark.ml.tests.test_wrapper",
    ],
    blacklisted_python_implementations=[
        "PyPy"  # Skip these tests under PyPy since they require numpy and it isn't available there
    ]
)

sparkr = Module(
    name="sparkr",
    dependencies=[hive, mllib],
    source_file_regexes=[
        "R/",
    ],
    should_run_r_tests=True
)


docs = Module(
    name="docs",
    dependencies=[],
    source_file_regexes=[
        "docs/",
    ]
)

build = Module(
    name="build",
    dependencies=[],
    source_file_regexes=[
        ".*pom.xml",
        "dev/test-dependencies.sh",
    ],
    should_run_build_tests=True
)

yarn = Module(
    name="yarn",
    dependencies=[],
    source_file_regexes=[
        "resource-managers/yarn/",
        "common/network-yarn/",
    ],
    build_profile_flags=["-Pyarn"],
    sbt_test_goals=[
        "yarn/test",
        "network-yarn/test",
    ],
    test_tags=[
        "org.apache.spark.tags.ExtendedYarnTest"
    ]
)

mesos = Module(
    name="mesos",
    dependencies=[],
    source_file_regexes=["resource-managers/mesos/"],
    build_profile_flags=["-Pmesos"],
    sbt_test_goals=["mesos/test"]
)

kubernetes = Module(
    name="kubernetes",
    dependencies=[],
    source_file_regexes=["resource-managers/kubernetes"],
    build_profile_flags=["-Pkubernetes"],
    sbt_test_goals=["kubernetes/test"]
)

<<<<<<< HEAD
=======
hadoop_cloud = Module(
    name="hadoop-cloud",
    dependencies=[],
    source_file_regexes=["hadoop-cloud"],
    build_profile_flags=["-Phadoop-cloud"],
    sbt_test_goals=["hadoop-cloud/test"]
)
>>>>>>> cceb2d6f

spark_ganglia_lgpl = Module(
    name="spark-ganglia-lgpl",
    dependencies=[],
    build_profile_flags=["-Pspark-ganglia-lgpl"],
    source_file_regexes=[
        "external/spark-ganglia-lgpl",
    ]
)

# The root module is a dummy module which is used to run all of the tests.
# No other modules should directly depend on this module.
root = Module(
    name="root",
    dependencies=[build],  # Changes to build should trigger all tests.
    source_file_regexes=[],
    # In order to run all of the tests, enable every test profile:
    build_profile_flags=list(set(
        itertools.chain.from_iterable(m.build_profile_flags for m in all_modules))),
    sbt_test_goals=[
        "test",
    ],
    python_test_goals=list(itertools.chain.from_iterable(m.python_test_goals for m in all_modules)),
    should_run_r_tests=True,
    should_run_build_tests=True
)<|MERGE_RESOLUTION|>--- conflicted
+++ resolved
@@ -15,17 +15,9 @@
 # limitations under the License.
 #
 
-from __future__ import print_function
 from functools import total_ordering
 import itertools
 import re
-import os
-
-if os.environ.get("AMPLAB_JENKINS"):
-    hadoop_version = os.environ.get("AMPLAB_JENKINS_BUILD_PROFILE", "hadoop2.7")
-else:
-    hadoop_version = os.environ.get("HADOOP_PROFILE", "hadoop2.7")
-print("[info] Choosing supported modules with Hadoop profile", hadoop_version)
 
 all_modules = []
 
@@ -80,11 +72,7 @@
         self.dependent_modules = set()
         for dep in dependencies:
             dep.dependent_modules.add(self)
-        # TODO: Skip hive-thriftserver module for hadoop-3.2. remove this once hadoop-3.2 support it
-        if name == "hive-thriftserver" and hadoop_version == "hadoop3.2":
-            print("[info] Skip unsupported module:", name)
-        else:
-            all_modules.append(self)
+        all_modules.append(self)
 
     def contains_file(self, filename):
         return any(re.match(p, filename) for p in self.source_file_prefixes)
@@ -264,30 +252,6 @@
 )
 
 
-<<<<<<< HEAD
-# kafka-0-8 support is deprecated as of Spark 2.3 and removed in Spark 3.x.
-# Since Spark 2.4 supports Scala-2.12, and kafka-0-8 does not, we have made
-# streaming-kafka-0-8 optional for pyspark testing in 2.4.
-streaming_kafka = Module(
-    name="streaming-kafka-0-8",
-    dependencies=[streaming],
-    source_file_regexes=[
-        "external/kafka-0-8",
-        "external/kafka-0-8-assembly",
-    ],
-    build_profile_flags=[
-        "-Pkafka-0-8",
-    ],
-    environ={
-        "ENABLE_KAFKA_0_8_TESTS": "1"
-    },
-    sbt_test_goals=[
-        "streaming-kafka-0-8/test",
-    ]
-)
-
-=======
->>>>>>> cceb2d6f
 streaming_kafka_0_10 = Module(
     name="streaming-kafka-0-10",
     dependencies=[streaming],
@@ -355,12 +319,6 @@
         "pyspark.serializers",
         "pyspark.profiler",
         "pyspark.shuffle",
-<<<<<<< HEAD
-        "pyspark.tests",
-        "pyspark.test_broadcast",
-        "pyspark.test_serializers",
-=======
->>>>>>> cceb2d6f
         "pyspark.util",
         # unittests
         "pyspark.tests.test_appsubmit",
@@ -589,8 +547,6 @@
     sbt_test_goals=["kubernetes/test"]
 )
 
-<<<<<<< HEAD
-=======
 hadoop_cloud = Module(
     name="hadoop-cloud",
     dependencies=[],
@@ -598,7 +554,6 @@
     build_profile_flags=["-Phadoop-cloud"],
     sbt_test_goals=["hadoop-cloud/test"]
 )
->>>>>>> cceb2d6f
 
 spark_ganglia_lgpl = Module(
     name="spark-ganglia-lgpl",
