--- conflicted
+++ resolved
@@ -82,11 +82,7 @@
 abstract class IntervalNumOperation(
     interval: Expression,
     num: Expression)
-<<<<<<< HEAD
-  extends BinaryExpression with ImplicitCastInputTypes with Serializable {
-=======
   extends BinaryExpression with ImplicitCastInputTypes with NullIntolerant with Serializable {
->>>>>>> a630e8d1
   override def left: Expression = interval
   override def right: Expression = num
 
@@ -113,15 +109,6 @@
 case class MultiplyInterval(
     interval: Expression,
     num: Expression,
-<<<<<<< HEAD
-    checkOverflow: Boolean = SQLConf.get.ansiEnabled)
-  extends IntervalNumOperation(interval, num) {
-
-  override protected val operation: (CalendarInterval, Double) => CalendarInterval =
-    if (checkOverflow) multiplyExact else multiply
-
-  override protected def operationName: String = if (checkOverflow) "multiplyExact" else "multiply"
-=======
     failOnError: Boolean = SQLConf.get.ansiEnabled)
   extends IntervalNumOperation(interval, num) {
 
@@ -129,21 +116,11 @@
     if (failOnError) multiplyExact else multiply
 
   override protected def operationName: String = if (failOnError) "multiplyExact" else "multiply"
->>>>>>> a630e8d1
 }
 
 case class DivideInterval(
     interval: Expression,
     num: Expression,
-<<<<<<< HEAD
-    checkOverflow: Boolean = SQLConf.get.ansiEnabled)
-  extends IntervalNumOperation(interval, num) {
-
-  override protected val operation: (CalendarInterval, Double) => CalendarInterval =
-    if (checkOverflow) divideExact else divide
-
-  override protected def operationName: String = if (checkOverflow) "divideExact" else "divide"
-=======
     failOnError: Boolean = SQLConf.get.ansiEnabled)
   extends IntervalNumOperation(interval, num) {
 
@@ -151,7 +128,6 @@
     if (failOnError) divideExact else divide
 
   override protected def operationName: String = if (failOnError) "divideExact" else "divide"
->>>>>>> a630e8d1
 }
 
 // scalastyle:off line.size.limit
@@ -206,12 +182,8 @@
       days: Expression,
       hours: Expression,
       mins: Expression) = {
-<<<<<<< HEAD
-    this(years, months, weeks, days, hours, mins, Literal(Decimal(0, Decimal.MAX_LONG_DIGITS, 6)))
-=======
     this(years, months, weeks, days, hours, mins, Literal(Decimal(0, Decimal.MAX_LONG_DIGITS, 6)),
       SQLConf.get.ansiEnabled)
->>>>>>> a630e8d1
   }
   def this(
       years: Expression,
