/*
 * Licensed to the Apache Software Foundation (ASF) under one or more
 * contributor license agreements.  See the NOTICE file distributed with
 * this work for additional information regarding copyright ownership.
 * The ASF licenses this file to You under the Apache License, Version 2.0
 * (the "License"); you may not use this file except in compliance with
 * the License.  You may obtain a copy of the License at
 *
 *    http://www.apache.org/licenses/LICENSE-2.0
 *
 * Unless required by applicable law or agreed to in writing, software
 * distributed under the License is distributed on an "AS IS" BASIS,
 * WITHOUT WARRANTIES OR CONDITIONS OF ANY KIND, either express or implied.
 * See the License for the specific language governing permissions and
 * limitations under the License.
 */

package org.apache.spark.sql.internal

import java.util.{Locale, NoSuchElementException, Properties, TimeZone}
import java.util.concurrent.TimeUnit
import java.util.concurrent.atomic.AtomicReference

import scala.collection.JavaConverters._
import scala.collection.immutable

import org.apache.hadoop.fs.Path

import org.apache.spark.internal.Logging
import org.apache.spark.internal.config._
import org.apache.spark.network.util.ByteUnit
import org.apache.spark.sql.catalyst.analysis.Resolver
import org.apache.spark.sql.catalyst.expressions.codegen.CodeGenerator
import org.apache.spark.util.collection.unsafe.sort.UnsafeExternalSorter

////////////////////////////////////////////////////////////////////////////////////////////////////
// This file defines the configuration options for Spark SQL.
////////////////////////////////////////////////////////////////////////////////////////////////////


object SQLConf {

  private val sqlConfEntries = java.util.Collections.synchronizedMap(
    new java.util.HashMap[String, ConfigEntry[_]]())

  val staticConfKeys: java.util.Set[String] =
    java.util.Collections.synchronizedSet(new java.util.HashSet[String]())

  private def register(entry: ConfigEntry[_]): Unit = sqlConfEntries.synchronized {
    require(!sqlConfEntries.containsKey(entry.key),
      s"Duplicate SQLConfigEntry. ${entry.key} has been registered")
    sqlConfEntries.put(entry.key, entry)
  }

  // For testing only
  private[sql] def unregister(entry: ConfigEntry[_]): Unit = sqlConfEntries.synchronized {
    sqlConfEntries.remove(entry.key)
  }

  def buildConf(key: String): ConfigBuilder = ConfigBuilder(key).onCreate(register)

  def buildStaticConf(key: String): ConfigBuilder = {
    ConfigBuilder(key).onCreate { entry =>
      staticConfKeys.add(entry.key)
      SQLConf.register(entry)
    }
  }

  /**
   * Default config. Only used when there is no active SparkSession for the thread.
   * See [[get]] for more information.
   */
  private val fallbackConf = new ThreadLocal[SQLConf] {
    override def initialValue: SQLConf = new SQLConf
  }

  /** See [[get]] for more information. */
  def getFallbackConf: SQLConf = fallbackConf.get()

  /**
   * Defines a getter that returns the SQLConf within scope.
   * See [[get]] for more information.
   */
  private val confGetter = new AtomicReference[() => SQLConf](() => fallbackConf.get())

  /**
   * Sets the active config object within the current scope.
   * See [[get]] for more information.
   */
  def setSQLConfGetter(getter: () => SQLConf): Unit = {
    confGetter.set(getter)
  }

  /**
   * Returns the active config object within the current scope. If there is an active SparkSession,
   * the proper SQLConf associated with the thread's session is used.
   *
   * The way this works is a little bit convoluted, due to the fact that config was added initially
   * only for physical plans (and as a result not in sql/catalyst module).
   *
   * The first time a SparkSession is instantiated, we set the [[confGetter]] to return the
   * active SparkSession's config. If there is no active SparkSession, it returns using the thread
   * local [[fallbackConf]]. The reason [[fallbackConf]] is a thread local (rather than just a conf)
   * is to support setting different config options for different threads so we can potentially
   * run tests in parallel. At the time this feature was implemented, this was a no-op since we
   * run unit tests (that does not involve SparkSession) in serial order.
   */
  def get: SQLConf = confGetter.get()()

  val OPTIMIZER_MAX_ITERATIONS = buildConf("spark.sql.optimizer.maxIterations")
    .internal()
    .doc("The max number of iterations the optimizer and analyzer runs.")
    .intConf
    .createWithDefault(100)

  val OPTIMIZER_INSET_CONVERSION_THRESHOLD =
    buildConf("spark.sql.optimizer.inSetConversionThreshold")
      .internal()
      .doc("The threshold of set size for InSet conversion.")
      .intConf
      .createWithDefault(10)

  val COMPRESS_CACHED = buildConf("spark.sql.inMemoryColumnarStorage.compressed")
    .internal()
    .doc("When set to true Spark SQL will automatically select a compression codec for each " +
      "column based on statistics of the data.")
    .booleanConf
    .createWithDefault(true)

  val COLUMN_BATCH_SIZE = buildConf("spark.sql.inMemoryColumnarStorage.batchSize")
    .internal()
    .doc("Controls the size of batches for columnar caching.  Larger batch sizes can improve " +
      "memory utilization and compression, but risk OOMs when caching data.")
    .intConf
    .createWithDefault(10000)

  val IN_MEMORY_PARTITION_PRUNING =
    buildConf("spark.sql.inMemoryColumnarStorage.partitionPruning")
      .internal()
      .doc("When true, enable partition pruning for in-memory columnar tables.")
      .booleanConf
      .createWithDefault(true)

  val PREFER_SORTMERGEJOIN = buildConf("spark.sql.join.preferSortMergeJoin")
    .internal()
    .doc("When true, prefer sort merge join over shuffle hash join.")
    .booleanConf
    .createWithDefault(true)

  val RADIX_SORT_ENABLED = buildConf("spark.sql.sort.enableRadixSort")
    .internal()
    .doc("When true, enable use of radix sort when possible. Radix sort is much faster but " +
      "requires additional memory to be reserved up-front. The memory overhead may be " +
      "significant when sorting very small rows (up to 50% more in this case).")
    .booleanConf
    .createWithDefault(true)

  val AUTO_BROADCASTJOIN_THRESHOLD = buildConf("spark.sql.autoBroadcastJoinThreshold")
    .doc("Configures the maximum size in bytes for a table that will be broadcast to all worker " +
      "nodes when performing a join.  By setting this value to -1 broadcasting can be disabled. " +
      "Note that currently statistics are only supported for Hive Metastore tables where the " +
      "command <code>ANALYZE TABLE &lt;tableName&gt; COMPUTE STATISTICS noscan</code> has been " +
      "run, and file-based data source tables where the statistics are computed directly on " +
      "the files of data.")
    .longConf
    .createWithDefault(10L * 1024 * 1024)

  val LIMIT_SCALE_UP_FACTOR = buildConf("spark.sql.limit.scaleUpFactor")
    .internal()
    .doc("Minimal increase rate in number of partitions between attempts when executing a take " +
      "on a query. Higher values lead to more partitions read. Lower values might lead to " +
      "longer execution times as more jobs will be run")
    .intConf
    .createWithDefault(4)

  val ADVANCED_PARTITION_PREDICATE_PUSHDOWN =
    buildConf("spark.sql.hive.advancedPartitionPredicatePushdown.enabled")
      .internal()
      .doc("When true, advanced partition predicate pushdown into Hive metastore is enabled.")
      .booleanConf
      .createWithDefault(true)

  val ENABLE_FALL_BACK_TO_HDFS_FOR_STATS =
    buildConf("spark.sql.statistics.fallBackToHdfs")
    .doc("If the table statistics are not available from table metadata enable fall back to hdfs." +
      " This is useful in determining if a table is small enough to use auto broadcast joins.")
    .booleanConf
    .createWithDefault(false)

  val DEFAULT_SIZE_IN_BYTES = buildConf("spark.sql.defaultSizeInBytes")
    .internal()
    .doc("The default table size used in query planning. By default, it is set to Long.MaxValue " +
      "which is larger than `spark.sql.autoBroadcastJoinThreshold` to be more conservative. " +
      "That is to say by default the optimizer will not choose to broadcast a table unless it " +
      "knows for sure its size is small enough.")
    .longConf
    .createWithDefault(Long.MaxValue)

  val SHUFFLE_PARTITIONS = buildConf("spark.sql.shuffle.partitions")
    .doc("The default number of partitions to use when shuffling data for joins or aggregations.")
    .intConf
    .createWithDefault(200)

  val SHUFFLE_TARGET_POSTSHUFFLE_INPUT_SIZE =
    buildConf("spark.sql.adaptive.shuffle.targetPostShuffleInputSize")
      .doc("The target post-shuffle input size in bytes of a task.")
      .bytesConf(ByteUnit.BYTE)
      .createWithDefault(64 * 1024 * 1024)

  val ADAPTIVE_EXECUTION_ENABLED = buildConf("spark.sql.adaptive.enabled")
    .doc("When true, enable adaptive query execution.")
    .booleanConf
    .createWithDefault(false)

  val SHUFFLE_MIN_NUM_POSTSHUFFLE_PARTITIONS =
    buildConf("spark.sql.adaptive.minNumPostShufflePartitions")
      .internal()
      .doc("The advisory minimal number of post-shuffle partitions provided to " +
        "ExchangeCoordinator. This setting is used in our test to make sure we " +
        "have enough parallelism to expose issues that will not be exposed with a " +
        "single partition. When the value is a non-positive value, this setting will " +
        "not be provided to ExchangeCoordinator.")
      .intConf
      .createWithDefault(-1)

  val SUBEXPRESSION_ELIMINATION_ENABLED =
    buildConf("spark.sql.subexpressionElimination.enabled")
      .internal()
      .doc("When true, common subexpressions will be eliminated.")
      .booleanConf
      .createWithDefault(true)

  val CASE_SENSITIVE = buildConf("spark.sql.caseSensitive")
    .internal()
    .doc("Whether the query analyzer should be case sensitive or not. " +
      "Default to case insensitive. It is highly discouraged to turn on case sensitive mode.")
    .booleanConf
    .createWithDefault(false)

  val CONSTRAINT_PROPAGATION_ENABLED = buildConf("spark.sql.constraintPropagation.enabled")
    .internal()
    .doc("When true, the query optimizer will infer and propagate data constraints in the query " +
      "plan to optimize them. Constraint propagation can sometimes be computationally expensive" +
      "for certain kinds of query plans (such as those with a large number of predicates and " +
      "aliases) which might negatively impact overall runtime.")
    .booleanConf
    .createWithDefault(true)

  val ESCAPED_STRING_LITERALS = buildConf("spark.sql.parser.escapedStringLiterals")
    .internal()
    .doc("When true, string literals (including regex patterns) remain escaped in our SQL " +
      "parser. The default is false since Spark 2.0. Setting it to true can restore the behavior " +
      "prior to Spark 2.0.")
    .booleanConf
    .createWithDefault(false)

  val PARQUET_SCHEMA_MERGING_ENABLED = buildConf("spark.sql.parquet.mergeSchema")
    .doc("When true, the Parquet data source merges schemas collected from all data files, " +
         "otherwise the schema is picked from the summary file or a random data file " +
         "if no summary file is available.")
    .booleanConf
    .createWithDefault(false)

  val PARQUET_SCHEMA_RESPECT_SUMMARIES = buildConf("spark.sql.parquet.respectSummaryFiles")
    .doc("When true, we make assumption that all part-files of Parquet are consistent with " +
         "summary files and we will ignore them when merging schema. Otherwise, if this is " +
         "false, which is the default, we will merge all part-files. This should be considered " +
         "as expert-only option, and shouldn't be enabled before knowing what it means exactly.")
    .booleanConf
    .createWithDefault(false)

  val PARQUET_BINARY_AS_STRING = buildConf("spark.sql.parquet.binaryAsString")
    .doc("Some other Parquet-producing systems, in particular Impala and older versions of " +
      "Spark SQL, do not differentiate between binary data and strings when writing out the " +
      "Parquet schema. This flag tells Spark SQL to interpret binary data as a string to provide " +
      "compatibility with these systems.")
    .booleanConf
    .createWithDefault(false)

  val PARQUET_INT96_AS_TIMESTAMP = buildConf("spark.sql.parquet.int96AsTimestamp")
    .doc("Some Parquet-producing systems, in particular Impala, store Timestamp into INT96. " +
      "Spark would also store Timestamp as INT96 because we need to avoid precision lost of the " +
      "nanoseconds field. This flag tells Spark SQL to interpret INT96 data as a timestamp to " +
      "provide compatibility with these systems.")
    .booleanConf
    .createWithDefault(true)

  val PARQUET_INT64_AS_TIMESTAMP_MILLIS = buildConf("spark.sql.parquet.int64AsTimestampMillis")
    .doc("When true, timestamp values will be stored as INT64 with TIMESTAMP_MILLIS as the " +
      "extended type. In this mode, the microsecond portion of the timestamp value will be" +
      "truncated.")
    .booleanConf
    .createWithDefault(false)

  val PARQUET_COMPRESSION = buildConf("spark.sql.parquet.compression.codec")
    .doc("Sets the compression codec use when writing Parquet files. Acceptable values include: " +
      "uncompressed, snappy, gzip, lzo.")
    .stringConf
    .transform(_.toLowerCase(Locale.ROOT))
    .checkValues(Set("uncompressed", "snappy", "gzip", "lzo"))
    .createWithDefault("snappy")

  val PARQUET_FILTER_PUSHDOWN_ENABLED = buildConf("spark.sql.parquet.filterPushdown")
    .doc("Enables Parquet filter push-down optimization when set to true.")
    .booleanConf
    .createWithDefault(true)

  val PARQUET_WRITE_LEGACY_FORMAT = buildConf("spark.sql.parquet.writeLegacyFormat")
    .doc("Whether to follow Parquet's format specification when converting Parquet schema to " +
      "Spark SQL schema and vice versa.")
    .booleanConf
    .createWithDefault(false)

  val PARQUET_OUTPUT_COMMITTER_CLASS = buildConf("spark.sql.parquet.output.committer.class")
    .doc("The output committer class used by Parquet. The specified class needs to be a " +
      "subclass of org.apache.hadoop.mapreduce.OutputCommitter. Typically, it's also a subclass " +
      "of org.apache.parquet.hadoop.ParquetOutputCommitter. If it is not, then metadata summaries" +
      "will never be created, irrespective of the value of parquet.enable.summary-metadata")
    .internal()
    .stringConf
    .createWithDefault("org.apache.parquet.hadoop.ParquetOutputCommitter")

  val PARQUET_VECTORIZED_READER_ENABLED =
    buildConf("spark.sql.parquet.enableVectorizedReader")
      .doc("Enables vectorized parquet decoding.")
      .booleanConf
      .createWithDefault(true)

  val ORC_COMPRESSION = buildConf("spark.sql.orc.compression.codec")
    .doc("Sets the compression codec use when writing ORC files. Acceptable values include: " +
      "none, uncompressed, snappy, zlib, lzo.")
    .stringConf
    .transform(_.toLowerCase(Locale.ROOT))
    .checkValues(Set("none", "uncompressed", "snappy", "zlib", "lzo"))
    .createWithDefault("snappy")

  val ORC_FILTER_PUSHDOWN_ENABLED = buildConf("spark.sql.orc.filterPushdown")
    .doc("When true, enable filter pushdown for ORC files.")
    .booleanConf
    .createWithDefault(false)

  val HIVE_VERIFY_PARTITION_PATH = buildConf("spark.sql.hive.verifyPartitionPath")
    .doc("When true, check all the partition paths under the table\'s root directory " +
         "when reading data stored in HDFS.")
    .booleanConf
    .createWithDefault(false)

  val HIVE_METASTORE_PARTITION_PRUNING =
    buildConf("spark.sql.hive.metastorePartitionPruning")
      .doc("When true, some predicates will be pushed down into the Hive metastore so that " +
           "unmatching partitions can be eliminated earlier. This only affects Hive tables " +
           "not converted to filesource relations (see HiveUtils.CONVERT_METASTORE_PARQUET and " +
           "HiveUtils.CONVERT_METASTORE_ORC for more information).")
      .booleanConf
      .createWithDefault(true)

  val HIVE_MANAGE_FILESOURCE_PARTITIONS =
    buildConf("spark.sql.hive.manageFilesourcePartitions")
      .doc("When true, enable metastore partition management for file source tables as well. " +
           "This includes both datasource and converted Hive tables. When partition management " +
           "is enabled, datasource tables store partition in the Hive metastore, and use the " +
           "metastore to prune partitions during query planning.")
      .booleanConf
      .createWithDefault(true)

  val HIVE_FILESOURCE_PARTITION_FILE_CACHE_SIZE =
    buildConf("spark.sql.hive.filesourcePartitionFileCacheSize")
      .doc("When nonzero, enable caching of partition file metadata in memory. All tables share " +
           "a cache that can use up to specified num bytes for file metadata. This conf only " +
           "has an effect when hive filesource partition management is enabled.")
      .longConf
      .createWithDefault(250 * 1024 * 1024)

  object HiveCaseSensitiveInferenceMode extends Enumeration {
    val INFER_AND_SAVE, INFER_ONLY, NEVER_INFER = Value
  }

  val HIVE_CASE_SENSITIVE_INFERENCE = buildConf("spark.sql.hive.caseSensitiveInferenceMode")
    .doc("Sets the action to take when a case-sensitive schema cannot be read from a Hive " +
      "table's properties. Although Spark SQL itself is not case-sensitive, Hive compatible file " +
      "formats such as Parquet are. Spark SQL must use a case-preserving schema when querying " +
      "any table backed by files containing case-sensitive field names or queries may not return " +
      "accurate results. Valid options include INFER_AND_SAVE (the default mode-- infer the " +
      "case-sensitive schema from the underlying data files and write it back to the table " +
      "properties), INFER_ONLY (infer the schema but don't attempt to write it to the table " +
      "properties) and NEVER_INFER (fallback to using the case-insensitive metastore schema " +
      "instead of inferring).")
    .stringConf
    .transform(_.toUpperCase(Locale.ROOT))
    .checkValues(HiveCaseSensitiveInferenceMode.values.map(_.toString))
    .createWithDefault(HiveCaseSensitiveInferenceMode.INFER_AND_SAVE.toString)

  val OPTIMIZER_METADATA_ONLY = buildConf("spark.sql.optimizer.metadataOnly")
    .doc("When true, enable the metadata-only query optimization that use the table's metadata " +
      "to produce the partition columns instead of table scans. It applies when all the columns " +
      "scanned are partition columns and the query has an aggregate operator that satisfies " +
      "distinct semantics.")
    .booleanConf
    .createWithDefault(true)

  val COLUMN_NAME_OF_CORRUPT_RECORD = buildConf("spark.sql.columnNameOfCorruptRecord")
    .doc("The name of internal column for storing raw/un-parsed JSON and CSV records that fail " +
      "to parse.")
    .stringConf
    .createWithDefault("_corrupt_record")

  val BROADCAST_TIMEOUT = buildConf("spark.sql.broadcastTimeout")
    .doc("Timeout in seconds for the broadcast wait time in broadcast joins.")
    .timeConf(TimeUnit.SECONDS)
    .createWithDefault(5 * 60)

  // This is only used for the thriftserver
  val THRIFTSERVER_POOL = buildConf("spark.sql.thriftserver.scheduler.pool")
    .doc("Set a Fair Scheduler pool for a JDBC client session.")
    .stringConf
    .createOptional

  val THRIFTSERVER_INCREMENTAL_COLLECT =
    buildConf("spark.sql.thriftServer.incrementalCollect")
      .internal()
      .doc("When true, enable incremental collection for execution in Thrift Server.")
      .booleanConf
      .createWithDefault(false)

  val THRIFTSERVER_UI_STATEMENT_LIMIT =
    buildConf("spark.sql.thriftserver.ui.retainedStatements")
      .doc("The number of SQL statements kept in the JDBC/ODBC web UI history.")
      .intConf
      .createWithDefault(200)

  val THRIFTSERVER_UI_SESSION_LIMIT = buildConf("spark.sql.thriftserver.ui.retainedSessions")
    .doc("The number of SQL client sessions kept in the JDBC/ODBC web UI history.")
    .intConf
    .createWithDefault(200)

  // This is used to set the default data source
  val DEFAULT_DATA_SOURCE_NAME = buildConf("spark.sql.sources.default")
    .doc("The default data source to use in input/output.")
    .stringConf
    .createWithDefault("parquet")

  val CONVERT_CTAS = buildConf("spark.sql.hive.convertCTAS")
    .internal()
    .doc("When true, a table created by a Hive CTAS statement (no USING clause) " +
      "without specifying any storage property will be converted to a data source table, " +
      "using the data source set by spark.sql.sources.default.")
    .booleanConf
    .createWithDefault(false)

  val GATHER_FASTSTAT = buildConf("spark.sql.hive.gatherFastStats")
      .internal()
      .doc("When true, fast stats (number of files and total size of all files) will be gathered" +
        " in parallel while repairing table partitions to avoid the sequential listing in Hive" +
        " metastore.")
      .booleanConf
      .createWithDefault(true)

  val PARTITION_COLUMN_TYPE_INFERENCE =
    buildConf("spark.sql.sources.partitionColumnTypeInference.enabled")
      .doc("When true, automatically infer the data types for partitioned columns.")
      .booleanConf
      .createWithDefault(true)

  val BUCKETING_ENABLED = buildConf("spark.sql.sources.bucketing.enabled")
    .doc("When false, we will treat bucketed table as normal table")
    .booleanConf
    .createWithDefault(true)

  val CROSS_JOINS_ENABLED = buildConf("spark.sql.crossJoin.enabled")
    .doc("When false, we will throw an error if a query contains a cartesian product without " +
        "explicit CROSS JOIN syntax.")
    .booleanConf
    .createWithDefault(false)

  val ORDER_BY_ORDINAL = buildConf("spark.sql.orderByOrdinal")
    .doc("When true, the ordinal numbers are treated as the position in the select list. " +
         "When false, the ordinal numbers in order/sort by clause are ignored.")
    .booleanConf
    .createWithDefault(true)

  val GROUP_BY_ORDINAL = buildConf("spark.sql.groupByOrdinal")
    .doc("When true, the ordinal numbers in group by clauses are treated as the position " +
      "in the select list. When false, the ordinal numbers are ignored.")
    .booleanConf
    .createWithDefault(true)

  val GROUP_BY_ALIASES = buildConf("spark.sql.groupByAliases")
    .doc("When true, aliases in a select list can be used in group by clauses. When false, " +
      "an analysis exception is thrown in the case.")
    .booleanConf
    .createWithDefault(true)

  // The output committer class used by data sources. The specified class needs to be a
  // subclass of org.apache.hadoop.mapreduce.OutputCommitter.
  val OUTPUT_COMMITTER_CLASS = buildConf("spark.sql.sources.outputCommitterClass")
    .internal()
    .stringConf
    .createOptional

  val FILE_COMMIT_PROTOCOL_CLASS =
    buildConf("spark.sql.sources.commitProtocolClass")
      .internal()
      .stringConf
      .createWithDefault(
        "org.apache.spark.sql.execution.datasources.SQLHadoopMapReduceCommitProtocol")

  val PARALLEL_PARTITION_DISCOVERY_THRESHOLD =
    buildConf("spark.sql.sources.parallelPartitionDiscovery.threshold")
      .doc("The maximum number of paths allowed for listing files at driver side. If the number " +
        "of detected paths exceeds this value during partition discovery, it tries to list the " +
        "files with another Spark distributed job. This applies to Parquet, ORC, CSV, JSON and " +
        "LibSVM data sources.")
      .intConf
      .checkValue(parallel => parallel >= 0, "The maximum number of paths allowed for listing " +
        "files at driver side must not be negative")
      .createWithDefault(32)

  val PARALLEL_PARTITION_DISCOVERY_PARALLELISM =
    buildConf("spark.sql.sources.parallelPartitionDiscovery.parallelism")
      .doc("The number of parallelism to list a collection of path recursively, Set the " +
        "number to prevent file listing from generating too many tasks.")
      .internal()
      .intConf
      .createWithDefault(10000)

  // Whether to automatically resolve ambiguity in join conditions for self-joins.
  // See SPARK-6231.
  val DATAFRAME_SELF_JOIN_AUTO_RESOLVE_AMBIGUITY =
    buildConf("spark.sql.selfJoinAutoResolveAmbiguity")
      .internal()
      .booleanConf
      .createWithDefault(true)

  // Whether to retain group by columns or not in GroupedData.agg.
  val DATAFRAME_RETAIN_GROUP_COLUMNS = buildConf("spark.sql.retainGroupColumns")
    .internal()
    .booleanConf
    .createWithDefault(true)

  val DATAFRAME_PIVOT_MAX_VALUES = buildConf("spark.sql.pivotMaxValues")
    .doc("When doing a pivot without specifying values for the pivot column this is the maximum " +
      "number of (distinct) values that will be collected without error.")
    .intConf
    .createWithDefault(10000)

  val RUN_SQL_ON_FILES = buildConf("spark.sql.runSQLOnFiles")
    .internal()
    .doc("When true, we could use `datasource`.`path` as table in SQL query.")
    .booleanConf
    .createWithDefault(true)

  val WHOLESTAGE_CODEGEN_ENABLED = buildConf("spark.sql.codegen.wholeStage")
    .internal()
    .doc("When true, the whole stage (of multiple operators) will be compiled into single java" +
      " method.")
    .booleanConf
    .createWithDefault(true)

  val WHOLESTAGE_MAX_NUM_FIELDS = buildConf("spark.sql.codegen.maxFields")
    .internal()
    .doc("The maximum number of fields (including nested fields) that will be supported before" +
      " deactivating whole-stage codegen.")
    .intConf
    .createWithDefault(100)

  val CODEGEN_FALLBACK = buildConf("spark.sql.codegen.fallback")
    .internal()
    .doc("When true, (whole stage) codegen could be temporary disabled for the part of query that" +
      " fail to compile generated code")
    .booleanConf
    .createWithDefault(true)

  val MAX_CASES_BRANCHES = buildConf("spark.sql.codegen.maxCaseBranches")
    .internal()
    .doc("The maximum number of switches supported with codegen.")
    .intConf
    .createWithDefault(20)

  val CODEGEN_LOGGING_MAX_LINES = buildConf("spark.sql.codegen.logging.maxLines")
    .internal()
    .doc("The maximum number of codegen lines to log when errors occur. Use -1 for unlimited.")
    .intConf
    .checkValue(maxLines => maxLines >= -1, "The maximum must be a positive integer, 0 to " +
      "disable logging or -1 to apply no limit.")
    .createWithDefault(1000)

  val WHOLESTAGE_HUGE_METHOD_LIMIT = buildConf("spark.sql.codegen.hugeMethodLimit")
    .internal()
    .doc("The maximum bytecode size of a single compiled Java function generated by whole-stage " +
      "codegen. When the compiled function exceeds this threshold, " +
      "the whole-stage codegen is deactivated for this subtree of the current query plan. " +
      s"The default value is ${CodeGenerator.DEFAULT_JVM_HUGE_METHOD_LIMIT} and " +
      "this is a limit in the OpenJDK JVM implementation.")
    .intConf
    .createWithDefault(CodeGenerator.DEFAULT_JVM_HUGE_METHOD_LIMIT)

  val FILES_MAX_PARTITION_BYTES = buildConf("spark.sql.files.maxPartitionBytes")
    .doc("The maximum number of bytes to pack into a single partition when reading files.")
    .longConf
    .createWithDefault(128 * 1024 * 1024) // parquet.block.size

  val FILES_OPEN_COST_IN_BYTES = buildConf("spark.sql.files.openCostInBytes")
    .internal()
    .doc("The estimated cost to open a file, measured by the number of bytes could be scanned in" +
      " the same time. This is used when putting multiple files into a partition. It's better to" +
      " over estimated, then the partitions with small files will be faster than partitions with" +
      " bigger files (which is scheduled first).")
    .longConf
    .createWithDefault(4 * 1024 * 1024)

  val IGNORE_CORRUPT_FILES = buildConf("spark.sql.files.ignoreCorruptFiles")
    .doc("Whether to ignore corrupt files. If true, the Spark jobs will continue to run when " +
      "encountering corrupted files and the contents that have been read will still be returned.")
    .booleanConf
    .createWithDefault(false)

  val IGNORE_MISSING_FILES = buildConf("spark.sql.files.ignoreMissingFiles")
    .doc("Whether to ignore missing files. If true, the Spark jobs will continue to run when " +
      "encountering missing files and the contents that have been read will still be returned.")
    .booleanConf
    .createWithDefault(false)

  val MAX_RECORDS_PER_FILE = buildConf("spark.sql.files.maxRecordsPerFile")
    .doc("Maximum number of records to write out to a single file. " +
      "If this value is zero or negative, there is no limit.")
    .longConf
    .createWithDefault(0)

  val EXCHANGE_REUSE_ENABLED = buildConf("spark.sql.exchange.reuse")
    .internal()
    .doc("When true, the planner will try to find out duplicated exchanges and re-use them.")
    .booleanConf
    .createWithDefault(true)

  val STATE_STORE_PROVIDER_CLASS =
    buildConf("spark.sql.streaming.stateStore.providerClass")
      .internal()
      .doc(
        "The class used to manage state data in stateful streaming queries. This class must " +
          "be a subclass of StateStoreProvider, and must have a zero-arg constructor.")
      .stringConf
      .createWithDefault(
        "org.apache.spark.sql.execution.streaming.state.HDFSBackedStateStoreProvider")

  val STATE_STORE_MIN_DELTAS_FOR_SNAPSHOT =
    buildConf("spark.sql.streaming.stateStore.minDeltasForSnapshot")
      .internal()
      .doc("Minimum number of state store delta files that needs to be generated before they " +
        "consolidated into snapshots.")
      .intConf
      .createWithDefault(10)

  val CHECKPOINT_LOCATION = buildConf("spark.sql.streaming.checkpointLocation")
    .doc("The default location for storing checkpoint data for streaming queries.")
    .stringConf
    .createOptional

  val MIN_BATCHES_TO_RETAIN = buildConf("spark.sql.streaming.minBatchesToRetain")
    .internal()
    .doc("The minimum number of batches that must be retained and made recoverable.")
    .intConf
    .createWithDefault(100)

  val UNSUPPORTED_OPERATION_CHECK_ENABLED =
    buildConf("spark.sql.streaming.unsupportedOperationCheck")
      .internal()
      .doc("When true, the logical plan for streaming query will be checked for unsupported" +
        " operations.")
      .booleanConf
      .createWithDefault(true)

  val VARIABLE_SUBSTITUTE_ENABLED =
    buildConf("spark.sql.variable.substitute")
      .doc("This enables substitution using syntax like ${var} ${system:var} and ${env:var}.")
      .booleanConf
      .createWithDefault(true)

  val VARIABLE_SUBSTITUTE_DEPTH =
    buildConf("spark.sql.variable.substitute.depth")
      .internal()
      .doc("Deprecated: The maximum replacements the substitution engine will do.")
      .intConf
      .createWithDefault(40)

  val ENABLE_TWOLEVEL_AGG_MAP =
    buildConf("spark.sql.codegen.aggregate.map.twolevel.enabled")
      .internal()
      .doc("Enable two-level aggregate hash map. When enabled, records will first be " +
        "inserted/looked-up at a 1st-level, small, fast map, and then fallback to a " +
        "2nd-level, larger, slower map when 1st level is full or keys cannot be found. " +
        "When disabled, records go directly to the 2nd level. Defaults to true.")
      .booleanConf
      .createWithDefault(true)

  val MAX_NESTED_VIEW_DEPTH =
    buildConf("spark.sql.view.maxNestedViewDepth")
      .internal()
      .doc("The maximum depth of a view reference in a nested view. A nested view may reference " +
        "other nested views, the dependencies are organized in a directed acyclic graph (DAG). " +
        "However the DAG depth may become too large and cause unexpected behavior. This " +
        "configuration puts a limit on this: when the depth of a view exceeds this value during " +
        "analysis, we terminate the resolution to avoid potential errors.")
      .intConf
      .checkValue(depth => depth > 0, "The maximum depth of a view reference in a nested view " +
        "must be positive.")
      .createWithDefault(100)

  val STREAMING_FILE_COMMIT_PROTOCOL_CLASS =
    buildConf("spark.sql.streaming.commitProtocolClass")
      .internal()
      .stringConf
      .createWithDefault("org.apache.spark.sql.execution.streaming.ManifestFileCommitProtocol")

  val OBJECT_AGG_SORT_BASED_FALLBACK_THRESHOLD =
    buildConf("spark.sql.objectHashAggregate.sortBased.fallbackThreshold")
      .internal()
      .doc("In the case of ObjectHashAggregateExec, when the size of the in-memory hash map " +
        "grows too large, we will fall back to sort-based aggregation. This option sets a row " +
        "count threshold for the size of the hash map.")
      .intConf
      // We are trying to be conservative and use a relatively small default count threshold here
      // since the state object of some TypedImperativeAggregate function can be quite large (e.g.
      // percentile_approx).
      .createWithDefault(128)

  val USE_OBJECT_HASH_AGG = buildConf("spark.sql.execution.useObjectHashAggregateExec")
    .internal()
    .doc("Decides if we use ObjectHashAggregateExec")
    .booleanConf
    .createWithDefault(true)

  val FILE_SINK_LOG_DELETION = buildConf("spark.sql.streaming.fileSink.log.deletion")
    .internal()
    .doc("Whether to delete the expired log files in file stream sink.")
    .booleanConf
    .createWithDefault(true)

  val FILE_SINK_LOG_COMPACT_INTERVAL =
    buildConf("spark.sql.streaming.fileSink.log.compactInterval")
      .internal()
      .doc("Number of log files after which all the previous files " +
        "are compacted into the next log file.")
      .intConf
      .createWithDefault(10)

  val FILE_SINK_LOG_CLEANUP_DELAY =
    buildConf("spark.sql.streaming.fileSink.log.cleanupDelay")
      .internal()
      .doc("How long that a file is guaranteed to be visible for all readers.")
      .timeConf(TimeUnit.MILLISECONDS)
      .createWithDefault(TimeUnit.MINUTES.toMillis(10)) // 10 minutes

  val FILE_SOURCE_LOG_DELETION = buildConf("spark.sql.streaming.fileSource.log.deletion")
    .internal()
    .doc("Whether to delete the expired log files in file stream source.")
    .booleanConf
    .createWithDefault(true)

  val FILE_SOURCE_LOG_COMPACT_INTERVAL =
    buildConf("spark.sql.streaming.fileSource.log.compactInterval")
      .internal()
      .doc("Number of log files after which all the previous files " +
        "are compacted into the next log file.")
      .intConf
      .createWithDefault(10)

  val FILE_SOURCE_LOG_CLEANUP_DELAY =
    buildConf("spark.sql.streaming.fileSource.log.cleanupDelay")
      .internal()
      .doc("How long in milliseconds a file is guaranteed to be visible for all readers.")
      .timeConf(TimeUnit.MILLISECONDS)
      .createWithDefault(TimeUnit.MINUTES.toMillis(10)) // 10 minutes

  val STREAMING_SCHEMA_INFERENCE =
    buildConf("spark.sql.streaming.schemaInference")
      .internal()
      .doc("Whether file-based streaming sources will infer its own schema")
      .booleanConf
      .createWithDefault(false)

  val STREAMING_POLLING_DELAY =
    buildConf("spark.sql.streaming.pollingDelay")
      .internal()
      .doc("How long to delay polling new data when no data is available")
      .timeConf(TimeUnit.MILLISECONDS)
      .createWithDefault(10L)

  val STREAMING_NO_DATA_PROGRESS_EVENT_INTERVAL =
    buildConf("spark.sql.streaming.noDataProgressEventInterval")
      .internal()
      .doc("How long to wait between two progress events when there is no data")
      .timeConf(TimeUnit.MILLISECONDS)
      .createWithDefault(10000L)

  val STREAMING_METRICS_ENABLED =
    buildConf("spark.sql.streaming.metricsEnabled")
      .doc("Whether Dropwizard/Codahale metrics will be reported for active streaming queries.")
      .booleanConf
      .createWithDefault(false)

  val STREAMING_PROGRESS_RETENTION =
    buildConf("spark.sql.streaming.numRecentProgressUpdates")
      .doc("The number of progress updates to retain for a streaming query")
      .intConf
      .createWithDefault(100)

  val NDV_MAX_ERROR =
    buildConf("spark.sql.statistics.ndv.maxError")
      .internal()
      .doc("The maximum estimation error allowed in HyperLogLog++ algorithm when generating " +
        "column level statistics.")
      .doubleConf
      .createWithDefault(0.05)

  val AUTO_UPDATE_SIZE =
    buildConf("spark.sql.statistics.autoUpdate.size")
      .doc("Enables automatic update for table size once table's data is changed. Note that if " +
        "the total number of files of the table is very large, this can be expensive and slow " +
        "down data change commands.")
      .booleanConf
      .createWithDefault(false)

  val CBO_ENABLED =
    buildConf("spark.sql.cbo.enabled")
      .doc("Enables CBO for estimation of plan statistics when set true.")
      .booleanConf
      .createWithDefault(false)

  val JOIN_REORDER_ENABLED =
    buildConf("spark.sql.cbo.joinReorder.enabled")
      .doc("Enables join reorder in CBO.")
      .booleanConf
      .createWithDefault(false)

  val JOIN_REORDER_DP_THRESHOLD =
    buildConf("spark.sql.cbo.joinReorder.dp.threshold")
      .doc("The maximum number of joined nodes allowed in the dynamic programming algorithm.")
      .intConf
      .checkValue(number => number > 0, "The maximum number must be a positive integer.")
      .createWithDefault(12)

  val JOIN_REORDER_CARD_WEIGHT =
    buildConf("spark.sql.cbo.joinReorder.card.weight")
      .internal()
      .doc("The weight of cardinality (number of rows) for plan cost comparison in join reorder: " +
        "rows * weight + size * (1 - weight).")
      .doubleConf
      .checkValue(weight => weight >= 0 && weight <= 1, "The weight value must be in [0, 1].")
      .createWithDefault(0.7)

  val JOIN_REORDER_DP_STAR_FILTER =
    buildConf("spark.sql.cbo.joinReorder.dp.star.filter")
      .doc("Applies star-join filter heuristics to cost based join enumeration.")
      .booleanConf
      .createWithDefault(false)

  val STARSCHEMA_DETECTION = buildConf("spark.sql.cbo.starSchemaDetection")
    .doc("When true, it enables join reordering based on star schema detection. ")
    .booleanConf
    .createWithDefault(false)

  val STARSCHEMA_FACT_TABLE_RATIO = buildConf("spark.sql.cbo.starJoinFTRatio")
    .internal()
    .doc("Specifies the upper limit of the ratio between the largest fact tables" +
      " for a star join to be considered. ")
    .doubleConf
    .createWithDefault(0.9)

  val SESSION_LOCAL_TIMEZONE =
    buildConf("spark.sql.session.timeZone")
      .doc("""The ID of session local timezone, e.g. "GMT", "America/Los_Angeles", etc.""")
      .stringConf
      .createWithDefaultFunction(() => TimeZone.getDefault.getID)

  val WINDOW_EXEC_BUFFER_IN_MEMORY_THRESHOLD =
    buildConf("spark.sql.windowExec.buffer.in.memory.threshold")
      .internal()
      .doc("Threshold for number of rows guaranteed to be held in memory by the window operator")
      .intConf
      .createWithDefault(4096)

  val WINDOW_EXEC_BUFFER_SPILL_THRESHOLD =
    buildConf("spark.sql.windowExec.buffer.spill.threshold")
      .internal()
      .doc("Threshold for number of rows to be spilled by window operator")
      .intConf
      .createWithDefault(UnsafeExternalSorter.DEFAULT_NUM_ELEMENTS_FOR_SPILL_THRESHOLD.toInt)

  val SORT_MERGE_JOIN_EXEC_BUFFER_IN_MEMORY_THRESHOLD =
    buildConf("spark.sql.sortMergeJoinExec.buffer.in.memory.threshold")
      .internal()
      .doc("Threshold for number of rows guaranteed to be held in memory by the sort merge " +
        "join operator")
      .intConf
      .createWithDefault(Int.MaxValue)

  val SORT_MERGE_JOIN_EXEC_BUFFER_SPILL_THRESHOLD =
    buildConf("spark.sql.sortMergeJoinExec.buffer.spill.threshold")
      .internal()
      .doc("Threshold for number of rows to be spilled by sort merge join operator")
      .intConf
      .createWithDefault(UnsafeExternalSorter.DEFAULT_NUM_ELEMENTS_FOR_SPILL_THRESHOLD.toInt)

  val CARTESIAN_PRODUCT_EXEC_BUFFER_IN_MEMORY_THRESHOLD =
    buildConf("spark.sql.cartesianProductExec.buffer.in.memory.threshold")
      .internal()
      .doc("Threshold for number of rows guaranteed to be held in memory by the cartesian " +
        "product operator")
      .intConf
      .createWithDefault(4096)

  val CARTESIAN_PRODUCT_EXEC_BUFFER_SPILL_THRESHOLD =
    buildConf("spark.sql.cartesianProductExec.buffer.spill.threshold")
      .internal()
      .doc("Threshold for number of rows to be spilled by cartesian product operator")
      .intConf
      .createWithDefault(UnsafeExternalSorter.DEFAULT_NUM_ELEMENTS_FOR_SPILL_THRESHOLD.toInt)

  val SUPPORT_QUOTED_REGEX_COLUMN_NAME = buildConf("spark.sql.parser.quotedRegexColumnNames")
    .doc("When true, quoted Identifiers (using backticks) in SELECT statement are interpreted" +
      " as regular expressions.")
    .booleanConf
    .createWithDefault(false)

  val RANGE_EXCHANGE_SAMPLE_SIZE_PER_PARTITION =
    buildConf("spark.sql.execution.rangeExchange.sampleSizePerPartition")
      .internal()
      .doc("Number of points to sample per partition in order to determine the range boundaries" +
          " for range partitioning, typically used in global sorting (without limit).")
      .intConf
      .createWithDefault(100)

  val ARROW_EXECUTION_ENABLE =
    buildConf("spark.sql.execution.arrow.enabled")
      .internal()
      .doc("Make use of Apache Arrow for columnar data transfers. Currently available " +
        "for use with pyspark.sql.DataFrame.toPandas with the following data types: " +
        "StringType, BinaryType, BooleanType, DoubleType, FloatType, ByteType, IntegerType, " +
        "LongType, ShortType")
      .booleanConf
      .createWithDefault(false)

  val ARROW_EXECUTION_MAX_RECORDS_PER_BATCH =
    buildConf("spark.sql.execution.arrow.maxRecordsPerBatch")
      .internal()
      .doc("When using Apache Arrow, limit the maximum number of records that can be written " +
        "to a single ArrowRecordBatch in memory. If set to zero or negative there is no limit.")
      .intConf
      .createWithDefault(10000)

<<<<<<< HEAD
  // ------------------------------------------------------
  //  Configuration for HDP Ranger with LLAP
  // ------------------------------------------------------
  val HIVESERVER2_JDBC_URL =
  buildConf("spark.sql.hive.hiveserver2.jdbc.url")
    .doc("HiveServer2 JDBC URL.")
    .stringConf
    .createWithDefault("")

  val HIVESERVER2_JDBC_URL_PRINCIPAL =
    buildConf("spark.sql.hive.hiveserver2.jdbc.url.principal")
      .doc("HiveServer2 JDBC Principal.")
      .stringConf
      .createWithDefault("")

  val HIVESERVER2_CREDENTIAL_ENABLED =
    buildConf("spark.yarn.security.credentials.hiveserver2.enabled")
      .doc("When true, HiveServer2 credential provider is enabled.")
      .booleanConf
      .createWithDefault(false)
=======
  val REPLACE_EXCEPT_WITH_FILTER = buildConf("spark.sql.optimizer.replaceExceptWithFilter")
    .internal()
    .doc("When true, the apply function of the rule verifies whether the right node of the" +
      " except operation is of type Filter or Project followed by Filter. If yes, the rule" +
      " further verifies 1) Excluding the filter operations from the right (as well as the" +
      " left node, if any) on the top, whether both the nodes evaluates to a same result." +
      " 2) The left and right nodes don't contain any SubqueryExpressions. 3) The output" +
      " column names of the left node are distinct. If all the conditions are met, the" +
      " rule will replace the except operation with a Filter by flipping the filter" +
      " condition(s) of the right node.")
    .booleanConf
    .createWithDefault(true)
>>>>>>> d28d5732

  object Deprecated {
    val MAPRED_REDUCE_TASKS = "mapred.reduce.tasks"
  }

  object Replaced {
    val MAPREDUCE_JOB_REDUCES = "mapreduce.job.reduces"
  }
}

/**
 * A class that enables the setting and getting of mutable config parameters/hints.
 *
 * In the presence of a SQLContext, these can be set and queried by passing SET commands
 * into Spark SQL's query functions (i.e. sql()). Otherwise, users of this class can
 * modify the hints by programmatically calling the setters and getters of this class.
 *
 * SQLConf is thread-safe (internally synchronized, so safe to be used in multiple threads).
 */
class SQLConf extends Serializable with Logging {
  import SQLConf._

  /** Only low degree of contention is expected for conf, thus NOT using ConcurrentHashMap. */
  @transient protected[spark] val settings = java.util.Collections.synchronizedMap(
    new java.util.HashMap[String, String]())

  @transient private val reader = new ConfigReader(settings)

  /** ************************ Spark SQL Params/Hints ******************* */

  def optimizerMaxIterations: Int = getConf(OPTIMIZER_MAX_ITERATIONS)

  def optimizerInSetConversionThreshold: Int = getConf(OPTIMIZER_INSET_CONVERSION_THRESHOLD)

  def stateStoreProviderClass: String = getConf(STATE_STORE_PROVIDER_CLASS)

  def stateStoreMinDeltasForSnapshot: Int = getConf(STATE_STORE_MIN_DELTAS_FOR_SNAPSHOT)

  def checkpointLocation: Option[String] = getConf(CHECKPOINT_LOCATION)

  def isUnsupportedOperationCheckEnabled: Boolean = getConf(UNSUPPORTED_OPERATION_CHECK_ENABLED)

  def streamingFileCommitProtocolClass: String = getConf(STREAMING_FILE_COMMIT_PROTOCOL_CLASS)

  def fileSinkLogDeletion: Boolean = getConf(FILE_SINK_LOG_DELETION)

  def fileSinkLogCompactInterval: Int = getConf(FILE_SINK_LOG_COMPACT_INTERVAL)

  def fileSinkLogCleanupDelay: Long = getConf(FILE_SINK_LOG_CLEANUP_DELAY)

  def fileSourceLogDeletion: Boolean = getConf(FILE_SOURCE_LOG_DELETION)

  def fileSourceLogCompactInterval: Int = getConf(FILE_SOURCE_LOG_COMPACT_INTERVAL)

  def fileSourceLogCleanupDelay: Long = getConf(FILE_SOURCE_LOG_CLEANUP_DELAY)

  def streamingSchemaInference: Boolean = getConf(STREAMING_SCHEMA_INFERENCE)

  def streamingPollingDelay: Long = getConf(STREAMING_POLLING_DELAY)

  def streamingNoDataProgressEventInterval: Long =
    getConf(STREAMING_NO_DATA_PROGRESS_EVENT_INTERVAL)

  def streamingMetricsEnabled: Boolean = getConf(STREAMING_METRICS_ENABLED)

  def streamingProgressRetention: Int = getConf(STREAMING_PROGRESS_RETENTION)

  def filesMaxPartitionBytes: Long = getConf(FILES_MAX_PARTITION_BYTES)

  def filesOpenCostInBytes: Long = getConf(FILES_OPEN_COST_IN_BYTES)

  def ignoreCorruptFiles: Boolean = getConf(IGNORE_CORRUPT_FILES)

  def ignoreMissingFiles: Boolean = getConf(IGNORE_MISSING_FILES)

  def maxRecordsPerFile: Long = getConf(MAX_RECORDS_PER_FILE)

  def useCompression: Boolean = getConf(COMPRESS_CACHED)

  def orcCompressionCodec: String = getConf(ORC_COMPRESSION)

  def parquetCompressionCodec: String = getConf(PARQUET_COMPRESSION)

  def parquetVectorizedReaderEnabled: Boolean = getConf(PARQUET_VECTORIZED_READER_ENABLED)

  def columnBatchSize: Int = getConf(COLUMN_BATCH_SIZE)

  def numShufflePartitions: Int = getConf(SHUFFLE_PARTITIONS)

  def targetPostShuffleInputSize: Long =
    getConf(SHUFFLE_TARGET_POSTSHUFFLE_INPUT_SIZE)

  def adaptiveExecutionEnabled: Boolean = getConf(ADAPTIVE_EXECUTION_ENABLED)

  def minNumPostShufflePartitions: Int =
    getConf(SHUFFLE_MIN_NUM_POSTSHUFFLE_PARTITIONS)

  def minBatchesToRetain: Int = getConf(MIN_BATCHES_TO_RETAIN)

  def parquetFilterPushDown: Boolean = getConf(PARQUET_FILTER_PUSHDOWN_ENABLED)

  def orcFilterPushDown: Boolean = getConf(ORC_FILTER_PUSHDOWN_ENABLED)

  def verifyPartitionPath: Boolean = getConf(HIVE_VERIFY_PARTITION_PATH)

  def metastorePartitionPruning: Boolean = getConf(HIVE_METASTORE_PARTITION_PRUNING)

  def manageFilesourcePartitions: Boolean = getConf(HIVE_MANAGE_FILESOURCE_PARTITIONS)

  def filesourcePartitionFileCacheSize: Long = getConf(HIVE_FILESOURCE_PARTITION_FILE_CACHE_SIZE)

  def caseSensitiveInferenceMode: HiveCaseSensitiveInferenceMode.Value =
    HiveCaseSensitiveInferenceMode.withName(getConf(HIVE_CASE_SENSITIVE_INFERENCE))

  def gatherFastStats: Boolean = getConf(GATHER_FASTSTAT)

  def optimizerMetadataOnly: Boolean = getConf(OPTIMIZER_METADATA_ONLY)

  def wholeStageEnabled: Boolean = getConf(WHOLESTAGE_CODEGEN_ENABLED)

  def wholeStageMaxNumFields: Int = getConf(WHOLESTAGE_MAX_NUM_FIELDS)

  def codegenFallback: Boolean = getConf(CODEGEN_FALLBACK)

  def maxCaseBranchesForCodegen: Int = getConf(MAX_CASES_BRANCHES)

  def loggingMaxLinesForCodegen: Int = getConf(CODEGEN_LOGGING_MAX_LINES)

  def hugeMethodLimit: Int = getConf(WHOLESTAGE_HUGE_METHOD_LIMIT)

  def tableRelationCacheSize: Int =
    getConf(StaticSQLConf.FILESOURCE_TABLE_RELATION_CACHE_SIZE)

  def exchangeReuseEnabled: Boolean = getConf(EXCHANGE_REUSE_ENABLED)

  def caseSensitiveAnalysis: Boolean = getConf(SQLConf.CASE_SENSITIVE)

  def constraintPropagationEnabled: Boolean = getConf(CONSTRAINT_PROPAGATION_ENABLED)

  def escapedStringLiterals: Boolean = getConf(ESCAPED_STRING_LITERALS)

  /**
   * Returns the [[Resolver]] for the current configuration, which can be used to determine if two
   * identifiers are equal.
   */
  def resolver: Resolver = {
    if (caseSensitiveAnalysis) {
      org.apache.spark.sql.catalyst.analysis.caseSensitiveResolution
    } else {
      org.apache.spark.sql.catalyst.analysis.caseInsensitiveResolution
    }
  }

  def subexpressionEliminationEnabled: Boolean =
    getConf(SUBEXPRESSION_ELIMINATION_ENABLED)

  def autoBroadcastJoinThreshold: Long = getConf(AUTO_BROADCASTJOIN_THRESHOLD)

  def limitScaleUpFactor: Int = getConf(LIMIT_SCALE_UP_FACTOR)

  def advancedPartitionPredicatePushdownEnabled: Boolean =
    getConf(ADVANCED_PARTITION_PREDICATE_PUSHDOWN)

  def fallBackToHdfsForStatsEnabled: Boolean = getConf(ENABLE_FALL_BACK_TO_HDFS_FOR_STATS)

  def preferSortMergeJoin: Boolean = getConf(PREFER_SORTMERGEJOIN)

  def enableRadixSort: Boolean = getConf(RADIX_SORT_ENABLED)

  def defaultSizeInBytes: Long = getConf(DEFAULT_SIZE_IN_BYTES)

  def isParquetSchemaMergingEnabled: Boolean = getConf(PARQUET_SCHEMA_MERGING_ENABLED)

  def isParquetSchemaRespectSummaries: Boolean = getConf(PARQUET_SCHEMA_RESPECT_SUMMARIES)

  def parquetOutputCommitterClass: String = getConf(PARQUET_OUTPUT_COMMITTER_CLASS)

  def isParquetBinaryAsString: Boolean = getConf(PARQUET_BINARY_AS_STRING)

  def isParquetINT96AsTimestamp: Boolean = getConf(PARQUET_INT96_AS_TIMESTAMP)

  def isParquetINT64AsTimestampMillis: Boolean = getConf(PARQUET_INT64_AS_TIMESTAMP_MILLIS)

  def writeLegacyParquetFormat: Boolean = getConf(PARQUET_WRITE_LEGACY_FORMAT)

  def inMemoryPartitionPruning: Boolean = getConf(IN_MEMORY_PARTITION_PRUNING)

  def columnNameOfCorruptRecord: String = getConf(COLUMN_NAME_OF_CORRUPT_RECORD)

  def broadcastTimeout: Long = getConf(BROADCAST_TIMEOUT)

  def defaultDataSourceName: String = getConf(DEFAULT_DATA_SOURCE_NAME)

  def convertCTAS: Boolean = getConf(CONVERT_CTAS)

  def partitionColumnTypeInferenceEnabled: Boolean =
    getConf(SQLConf.PARTITION_COLUMN_TYPE_INFERENCE)

  def fileCommitProtocolClass: String = getConf(SQLConf.FILE_COMMIT_PROTOCOL_CLASS)

  def parallelPartitionDiscoveryThreshold: Int =
    getConf(SQLConf.PARALLEL_PARTITION_DISCOVERY_THRESHOLD)

  def parallelPartitionDiscoveryParallelism: Int =
    getConf(SQLConf.PARALLEL_PARTITION_DISCOVERY_PARALLELISM)

  def bucketingEnabled: Boolean = getConf(SQLConf.BUCKETING_ENABLED)

  def dataFrameSelfJoinAutoResolveAmbiguity: Boolean =
    getConf(DATAFRAME_SELF_JOIN_AUTO_RESOLVE_AMBIGUITY)

  def dataFrameRetainGroupColumns: Boolean = getConf(DATAFRAME_RETAIN_GROUP_COLUMNS)

  def dataFramePivotMaxValues: Int = getConf(DATAFRAME_PIVOT_MAX_VALUES)

  def runSQLonFile: Boolean = getConf(RUN_SQL_ON_FILES)

  def enableTwoLevelAggMap: Boolean = getConf(ENABLE_TWOLEVEL_AGG_MAP)

  def useObjectHashAggregation: Boolean = getConf(USE_OBJECT_HASH_AGG)

  def objectAggSortBasedFallbackThreshold: Int = getConf(OBJECT_AGG_SORT_BASED_FALLBACK_THRESHOLD)

  def variableSubstituteEnabled: Boolean = getConf(VARIABLE_SUBSTITUTE_ENABLED)

  def variableSubstituteDepth: Int = getConf(VARIABLE_SUBSTITUTE_DEPTH)

  def warehousePath: String = new Path(getConf(StaticSQLConf.WAREHOUSE_PATH)).toString

  def hiveThriftServerSingleSession: Boolean =
    getConf(StaticSQLConf.HIVE_THRIFT_SERVER_SINGLESESSION)

  def orderByOrdinal: Boolean = getConf(ORDER_BY_ORDINAL)

  def groupByOrdinal: Boolean = getConf(GROUP_BY_ORDINAL)

  def groupByAliases: Boolean = getConf(GROUP_BY_ALIASES)

  def crossJoinEnabled: Boolean = getConf(SQLConf.CROSS_JOINS_ENABLED)

  def sessionLocalTimeZone: String = getConf(SQLConf.SESSION_LOCAL_TIMEZONE)

  def ndvMaxError: Double = getConf(NDV_MAX_ERROR)

  def cboEnabled: Boolean = getConf(SQLConf.CBO_ENABLED)

  def autoUpdateSize: Boolean = getConf(SQLConf.AUTO_UPDATE_SIZE)

  def joinReorderEnabled: Boolean = getConf(SQLConf.JOIN_REORDER_ENABLED)

  def joinReorderDPThreshold: Int = getConf(SQLConf.JOIN_REORDER_DP_THRESHOLD)

  def joinReorderCardWeight: Double = getConf(SQLConf.JOIN_REORDER_CARD_WEIGHT)

  def joinReorderDPStarFilter: Boolean = getConf(SQLConf.JOIN_REORDER_DP_STAR_FILTER)

  def windowExecBufferInMemoryThreshold: Int = getConf(WINDOW_EXEC_BUFFER_IN_MEMORY_THRESHOLD)

  def windowExecBufferSpillThreshold: Int = getConf(WINDOW_EXEC_BUFFER_SPILL_THRESHOLD)

  def sortMergeJoinExecBufferInMemoryThreshold: Int =
    getConf(SORT_MERGE_JOIN_EXEC_BUFFER_IN_MEMORY_THRESHOLD)

  def sortMergeJoinExecBufferSpillThreshold: Int =
    getConf(SORT_MERGE_JOIN_EXEC_BUFFER_SPILL_THRESHOLD)

  def cartesianProductExecBufferInMemoryThreshold: Int =
    getConf(CARTESIAN_PRODUCT_EXEC_BUFFER_IN_MEMORY_THRESHOLD)

  def cartesianProductExecBufferSpillThreshold: Int =
    getConf(CARTESIAN_PRODUCT_EXEC_BUFFER_SPILL_THRESHOLD)

  def maxNestedViewDepth: Int = getConf(SQLConf.MAX_NESTED_VIEW_DEPTH)

  def starSchemaDetection: Boolean = getConf(STARSCHEMA_DETECTION)

  def starSchemaFTRatio: Double = getConf(STARSCHEMA_FACT_TABLE_RATIO)

  def supportQuotedRegexColumnName: Boolean = getConf(SUPPORT_QUOTED_REGEX_COLUMN_NAME)

  def rangeExchangeSampleSizePerPartition: Int = getConf(RANGE_EXCHANGE_SAMPLE_SIZE_PER_PARTITION)

  def arrowEnable: Boolean = getConf(ARROW_EXECUTION_ENABLE)

  def arrowMaxRecordsPerBatch: Int = getConf(ARROW_EXECUTION_MAX_RECORDS_PER_BATCH)

  def replaceExceptWithFilter: Boolean = getConf(REPLACE_EXCEPT_WITH_FILTER)

  /** ********************** SQLConf functionality methods ************ */

  /** Set Spark SQL configuration properties. */
  def setConf(props: Properties): Unit = settings.synchronized {
    props.asScala.foreach { case (k, v) => setConfString(k, v) }
  }

  /** Set the given Spark SQL configuration property using a `string` value. */
  def setConfString(key: String, value: String): Unit = {
    require(key != null, "key cannot be null")
    require(value != null, s"value cannot be null for key: $key")
    val entry = sqlConfEntries.get(key)
    if (entry != null) {
      // Only verify configs in the SQLConf object
      entry.valueConverter(value)
    }
    setConfWithCheck(key, value)
  }

  /** Set the given Spark SQL configuration property. */
  def setConf[T](entry: ConfigEntry[T], value: T): Unit = {
    require(entry != null, "entry cannot be null")
    require(value != null, s"value cannot be null for key: ${entry.key}")
    require(sqlConfEntries.get(entry.key) == entry, s"$entry is not registered")
    setConfWithCheck(entry.key, entry.stringConverter(value))
  }

  /** Return the value of Spark SQL configuration property for the given key. */
  @throws[NoSuchElementException]("if key is not set")
  def getConfString(key: String): String = {
    Option(settings.get(key)).
      orElse {
        // Try to use the default value
        Option(sqlConfEntries.get(key)).map(_.defaultValueString)
      }.
      getOrElse(throw new NoSuchElementException(key))
  }

  /**
   * Return the value of Spark SQL configuration property for the given key. If the key is not set
   * yet, return `defaultValue`. This is useful when `defaultValue` in ConfigEntry is not the
   * desired one.
   */
  def getConf[T](entry: ConfigEntry[T], defaultValue: T): T = {
    require(sqlConfEntries.get(entry.key) == entry, s"$entry is not registered")
    Option(settings.get(entry.key)).map(entry.valueConverter).getOrElse(defaultValue)
  }

  /**
   * Return the value of Spark SQL configuration property for the given key. If the key is not set
   * yet, return `defaultValue` in [[ConfigEntry]].
   */
  def getConf[T](entry: ConfigEntry[T]): T = {
    require(sqlConfEntries.get(entry.key) == entry, s"$entry is not registered")
    entry.readFrom(reader)
  }

  /**
   * Return the value of an optional Spark SQL configuration property for the given key. If the key
   * is not set yet, returns None.
   */
  def getConf[T](entry: OptionalConfigEntry[T]): Option[T] = {
    require(sqlConfEntries.get(entry.key) == entry, s"$entry is not registered")
    entry.readFrom(reader)
  }

  /**
   * Return the `string` value of Spark SQL configuration property for the given key. If the key is
   * not set yet, return `defaultValue`.
   */
  def getConfString(key: String, defaultValue: String): String = {
    if (defaultValue != null && defaultValue != "<undefined>") {
      val entry = sqlConfEntries.get(key)
      if (entry != null) {
        // Only verify configs in the SQLConf object
        entry.valueConverter(defaultValue)
      }
    }
    Option(settings.get(key)).getOrElse(defaultValue)
  }

  /**
   * Return all the configuration properties that have been set (i.e. not the default).
   * This creates a new copy of the config properties in the form of a Map.
   */
  def getAllConfs: immutable.Map[String, String] =
    settings.synchronized { settings.asScala.toMap }

  /**
   * Return all the configuration definitions that have been defined in [[SQLConf]]. Each
   * definition contains key, defaultValue and doc.
   */
  def getAllDefinedConfs: Seq[(String, String, String)] = sqlConfEntries.synchronized {
    sqlConfEntries.values.asScala.filter(_.isPublic).map { entry =>
      (entry.key, getConfString(entry.key, entry.defaultValueString), entry.doc)
    }.toSeq
  }

  /**
   * Return whether a given key is set in this [[SQLConf]].
   */
  def contains(key: String): Boolean = {
    settings.containsKey(key)
  }

  private def setConfWithCheck(key: String, value: String): Unit = {
    settings.put(key, value)
  }

  def unsetConf(key: String): Unit = {
    settings.remove(key)
  }

  def unsetConf(entry: ConfigEntry[_]): Unit = {
    settings.remove(entry.key)
  }

  def clear(): Unit = {
    settings.clear()
  }

  override def clone(): SQLConf = {
    val result = new SQLConf
    getAllConfs.foreach {
      case(k, v) => if (v ne null) result.setConfString(k, v)
    }
    result
  }

  // For test only
  def copy(entries: (ConfigEntry[_], Any)*): SQLConf = {
    val cloned = clone()
    entries.foreach {
      case (entry, value) => cloned.setConfString(entry.key, value.toString)
    }
    cloned
  }
}<|MERGE_RESOLUTION|>--- conflicted
+++ resolved
@@ -948,7 +948,19 @@
       .intConf
       .createWithDefault(10000)
 
-<<<<<<< HEAD
+  val REPLACE_EXCEPT_WITH_FILTER = buildConf("spark.sql.optimizer.replaceExceptWithFilter")
+    .internal()
+    .doc("When true, the apply function of the rule verifies whether the right node of the" +
+      " except operation is of type Filter or Project followed by Filter. If yes, the rule" +
+      " further verifies 1) Excluding the filter operations from the right (as well as the" +
+      " left node, if any) on the top, whether both the nodes evaluates to a same result." +
+      " 2) The left and right nodes don't contain any SubqueryExpressions. 3) The output" +
+      " column names of the left node are distinct. If all the conditions are met, the" +
+      " rule will replace the except operation with a Filter by flipping the filter" +
+      " condition(s) of the right node.")
+    .booleanConf
+    .createWithDefault(true)
+
   // ------------------------------------------------------
   //  Configuration for HDP Ranger with LLAP
   // ------------------------------------------------------
@@ -969,20 +981,6 @@
       .doc("When true, HiveServer2 credential provider is enabled.")
       .booleanConf
       .createWithDefault(false)
-=======
-  val REPLACE_EXCEPT_WITH_FILTER = buildConf("spark.sql.optimizer.replaceExceptWithFilter")
-    .internal()
-    .doc("When true, the apply function of the rule verifies whether the right node of the" +
-      " except operation is of type Filter or Project followed by Filter. If yes, the rule" +
-      " further verifies 1) Excluding the filter operations from the right (as well as the" +
-      " left node, if any) on the top, whether both the nodes evaluates to a same result." +
-      " 2) The left and right nodes don't contain any SubqueryExpressions. 3) The output" +
-      " column names of the left node are distinct. If all the conditions are met, the" +
-      " rule will replace the except operation with a Filter by flipping the filter" +
-      " condition(s) of the right node.")
-    .booleanConf
-    .createWithDefault(true)
->>>>>>> d28d5732
 
   object Deprecated {
     val MAPRED_REDUCE_TASKS = "mapred.reduce.tasks"
