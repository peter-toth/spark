--- conflicted
+++ resolved
@@ -602,27 +602,16 @@
       left2       parent
                 left  right
      */
-<<<<<<< HEAD
-    val leftImp = new GiniCalculator(Array(3.0, 2.0, 1.0))
-    val left = new LeafNode(0.0, leftImp.calculate(), leftImp)
-
-    val rightImp = new GiniCalculator(Array(1.0, 2.0, 5.0))
-=======
     val leftImp = new GiniCalculator(Array(3.0, 2.0, 1.0), 6L)
     val left = new LeafNode(0.0, leftImp.calculate(), leftImp)
 
     val rightImp = new GiniCalculator(Array(1.0, 2.0, 5.0), 8L)
->>>>>>> cceb2d6f
     val right = new LeafNode(2.0, rightImp.calculate(), rightImp)
 
     val parent = TreeTests.buildParentNode(left, right, new ContinuousSplit(0, 0.5))
     val parentImp = parent.impurityStats
 
-<<<<<<< HEAD
-    val left2Imp = new GiniCalculator(Array(1.0, 6.0, 1.0))
-=======
     val left2Imp = new GiniCalculator(Array(1.0, 6.0, 1.0), 8L)
->>>>>>> cceb2d6f
     val left2 = new LeafNode(0.0, left2Imp.calculate(), left2Imp)
 
     val grandParent = TreeTests.buildParentNode(left2, parent, new ContinuousSplit(1, 1.0))
