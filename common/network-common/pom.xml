<?xml version="1.0" encoding="UTF-8"?>
<!--
  ~ Licensed to the Apache Software Foundation (ASF) under one or more
  ~ contributor license agreements.  See the NOTICE file distributed with
  ~ this work for additional information regarding copyright ownership.
  ~ The ASF licenses this file to You under the Apache License, Version 2.0
  ~ (the "License"); you may not use this file except in compliance with
  ~ the License.  You may obtain a copy of the License at
  ~
  ~    http://www.apache.org/licenses/LICENSE-2.0
  ~
  ~ Unless required by applicable law or agreed to in writing, software
  ~ distributed under the License is distributed on an "AS IS" BASIS,
  ~ WITHOUT WARRANTIES OR CONDITIONS OF ANY KIND, either express or implied.
  ~ See the License for the specific language governing permissions and
  ~ limitations under the License.
  -->

<project xmlns="http://maven.apache.org/POM/4.0.0" xmlns:xsi="http://www.w3.org/2001/XMLSchema-instance"
         xsi:schemaLocation="http://maven.apache.org/POM/4.0.0 http://maven.apache.org/xsd/maven-4.0.0.xsd">
  <modelVersion>4.0.0</modelVersion>
  <parent>
    <groupId>org.apache.spark</groupId>
    <artifactId>spark-parent_2.11</artifactId>
<<<<<<< HEAD
    <version>2.4.7.7.1.8.0-SNAPSHOT</version>
=======
    <version>2.4.8.7.2.15.0-SNAPSHOT</version>
>>>>>>> 1e65fb2c
    <relativePath>../../pom.xml</relativePath>
  </parent>

  <artifactId>spark-network-common_2.11</artifactId>
  <packaging>jar</packaging>
  <name>Spark Project Networking</name>
  <url>http://spark.apache.org/</url>
  <properties>
    <sbt.project.name>network-common</sbt.project.name>
  </properties>

  <dependencies>
    <!-- Core dependencies -->
    <dependency>
      <groupId>io.netty</groupId>
      <artifactId>netty-all</artifactId>
    </dependency>
    <dependency>
      <groupId>org.apache.commons</groupId>
      <artifactId>commons-lang3</artifactId>
    </dependency>

    <dependency>
      <groupId>org.fusesource.leveldbjni</groupId>
      <artifactId>leveldbjni-all</artifactId>
      <version>1.8</version>
    </dependency>

    <dependency>
      <groupId>com.fasterxml.jackson.core</groupId>
      <artifactId>jackson-databind</artifactId>
    </dependency>

    <dependency>
      <groupId>com.fasterxml.jackson.core</groupId>
      <artifactId>jackson-annotations</artifactId>
    </dependency>

    <dependency>
      <groupId>io.dropwizard.metrics</groupId>
      <artifactId>metrics-core</artifactId>
    </dependency>

    <!-- Provided dependencies -->
    <dependency>
      <groupId>org.slf4j</groupId>
      <artifactId>slf4j-api</artifactId>
      <scope>provided</scope>
    </dependency>
    <dependency>
      <groupId>com.google.code.findbugs</groupId>
      <artifactId>jsr305</artifactId>
    </dependency>
    <dependency>
      <groupId>com.google.guava</groupId>
      <artifactId>guava</artifactId>
      <scope>compile</scope>
    </dependency>
    <dependency>
      <groupId>com.google.guava</groupId>
      <artifactId>failureaccess</artifactId>
      <scope>compile</scope>
    </dependency>
    <dependency>
      <groupId>org.apache.commons</groupId>
      <artifactId>commons-crypto</artifactId>
    </dependency>
    <dependency>
      <groupId>com.google.crypto.tink</groupId>
      <artifactId>tink</artifactId>
    </dependency>

    <!-- Test dependencies -->
    <dependency>
      <groupId>log4j</groupId>
      <artifactId>log4j</artifactId>
      <scope>test</scope>
    </dependency>
    <dependency>
      <groupId>org.apache.spark</groupId>
      <artifactId>spark-tags_${scala.binary.version}</artifactId>
      <scope>test</scope>
   </dependency>

    <!--
      This spark-tags test-dep is needed even though it isn't used in this module, otherwise testing-cmds that exclude
      them will yield errors.
    -->
    <dependency>
      <groupId>org.apache.spark</groupId>
      <artifactId>spark-tags_${scala.binary.version}</artifactId>
      <type>test-jar</type>
      <scope>test</scope>
    </dependency>

    <dependency>
      <groupId>org.mockito</groupId>
      <artifactId>mockito-core</artifactId>
      <scope>test</scope>
    </dependency>
    <dependency>
      <groupId>org.slf4j</groupId>
      <artifactId>slf4j-log4j12</artifactId>
      <scope>test</scope>
    </dependency>
  </dependencies>

  <build>
    <outputDirectory>target/scala-${scala.binary.version}/classes</outputDirectory>
    <testOutputDirectory>target/scala-${scala.binary.version}/test-classes</testOutputDirectory>
    <plugins>
      <!-- Create a test-jar so network-shuffle can depend on our test utilities. -->
      <plugin>
        <groupId>org.apache.maven.plugins</groupId>
        <artifactId>maven-jar-plugin</artifactId>
        <executions>
          <execution>
            <id>prepare-test-jar</id>
            <phase>test-compile</phase>
            <goals>
              <goal>test-jar</goal>
            </goals>
          </execution>
        </executions>
      </plugin>
    </plugins>
  </build>
</project><|MERGE_RESOLUTION|>--- conflicted
+++ resolved
@@ -22,11 +22,7 @@
   <parent>
     <groupId>org.apache.spark</groupId>
     <artifactId>spark-parent_2.11</artifactId>
-<<<<<<< HEAD
     <version>2.4.7.7.1.8.0-SNAPSHOT</version>
-=======
-    <version>2.4.8.7.2.15.0-SNAPSHOT</version>
->>>>>>> 1e65fb2c
     <relativePath>../../pom.xml</relativePath>
   </parent>
 
