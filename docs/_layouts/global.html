
<!DOCTYPE html>
<!--[if lt IE 7]>      <html class="no-js lt-ie9 lt-ie8 lt-ie7"> <![endif]-->
<!--[if IE 7]>         <html class="no-js lt-ie9 lt-ie8"> <![endif]-->
<!--[if IE 8]>         <html class="no-js lt-ie9"> <![endif]-->
<!--[if gt IE 8]><!--> <html class="no-js"> <!--<![endif]-->
    <head>
        <meta charset="utf-8">
        <meta http-equiv="X-UA-Compatible" content="IE=edge,chrome=1">
        <title>{{ page.title }} - Spark {{site.SPARK_VERSION_SHORT}} Documentation</title>
        {% if page.description %}
          <meta name="description" content="{{page.description | replace: 'SPARK_VERSION_SHORT', site.SPARK_VERSION_SHORT}}">
        {% endif %}

        {% if page.redirect %}
          <meta http-equiv="refresh" content="0; url={{page.redirect}}">
          <link rel="canonical" href="{{page.redirect}}" />
        {% endif %}

        <link rel="stylesheet" href="css/bootstrap.min.css">
        <style>
            body {
                padding-top: 60px;
                padding-bottom: 40px;
            }
        </style>
        <meta name="viewport" content="width=device-width">
        <link rel="stylesheet" href="css/bootstrap-responsive.min.css">
        <link rel="stylesheet" href="css/main.css">

        <script src="js/vendor/modernizr-2.6.1-respond-1.1.0.min.js"></script>

        <link rel="stylesheet" href="css/pygments-default.css">

        {% production %}
        <!-- Google analytics script -->
        <script type="text/javascript">
          var _gaq = _gaq || [];
          _gaq.push(['_setAccount', 'UA-32518208-2']);
          _gaq.push(['_trackPageview']);

          (function() {
            var ga = document.createElement('script'); ga.type = 'text/javascript'; ga.async = true;
            ga.src = ('https:' == document.location.protocol ? 'https://ssl' : 'http://www') + '.google-analytics.com/ga.js';
            var s = document.getElementsByTagName('script')[0]; s.parentNode.insertBefore(ga, s);
          })();
        </script>
        {% endproduction %}

    </head>
    <body>
        <!--[if lt IE 7]>
            <p class="chromeframe">You are using an outdated browser. <a href="https://browsehappy.com/">Upgrade your browser today</a> or <a href="http://www.google.com/chromeframe/?redirect=true">install Google Chrome Frame</a> to better experience this site.</p>
        <![endif]-->

        <!-- This code is taken from http://twitter.github.com/bootstrap/examples/hero.html -->

        <div class="navbar navbar-fixed-top" id="topbar">
            <div class="navbar-inner">
                <div class="container">
                    <div class="brand"><a href="index.html">
                      <img src="img/spark-logo-hd.png" style="height:50px;"/></a><span class="version">{{site.SPARK_VERSION_SHORT}}</span>
                    </div>
                    <ul class="nav">
                        <!--TODO(andyk): Add class="active" attribute to li some how.-->
                        <li><a href="index.html">Overview</a></li>

                        <li class="dropdown">
                            <a href="#" class="dropdown-toggle" data-toggle="dropdown">Programming Guides<b class="caret"></b></a>
                            <ul class="dropdown-menu">
                                <li><a href="quick-start.html">Quick Start</a></li>
                                <li><a href="rdd-programming-guide.html">RDDs, Accumulators, Broadcasts Vars</a></li>
                                <li><a href="sql-programming-guide.html">SQL, DataFrames, and Datasets</a></li>
                                <li><a href="structured-streaming-programming-guide.html">Structured Streaming</a></li>
                                <li><a href="streaming-programming-guide.html">Spark Streaming (DStreams)</a></li>
                                <li><a href="ml-guide.html">MLlib (Machine Learning)</a></li>
                                <li><a href="graphx-programming-guide.html">GraphX (Graph Processing)</a></li>
                                <li><a href="sparkr.html">SparkR (R on Spark)</a></li>
                            </ul>
                        </li>

                        <li class="dropdown">
                            <a href="#" class="dropdown-toggle" data-toggle="dropdown">API Docs<b class="caret"></b></a>
                            <ul class="dropdown-menu">
                                <li><a href="api/scala/index.html#org.apache.spark.package">Scala</a></li>
                                <li><a href="api/java/index.html">Java</a></li>
                                <li><a href="api/python/index.html">Python</a></li>
                                <li><a href="api/R/index.html">R</a></li>
                                <li><a href="api/sql/index.html">SQL, Built-in Functions</a></li>
                            </ul>
                        </li>

                        <li class="dropdown">
                            <a href="#" class="dropdown-toggle" data-toggle="dropdown">Deploying<b class="caret"></b></a>
                            <ul class="dropdown-menu">
                                <li><a href="cluster-overview.html">Overview</a></li>
                                <li><a href="submitting-applications.html">Submitting Applications</a></li>
                                <li class="divider"></li>
                                <li><a href="spark-standalone.html">Spark Standalone</a></li>
                                <li><a href="running-on-mesos.html">Mesos</a></li>
                                <li><a href="running-on-yarn.html">YARN</a></li>
                                <li><a href="running-on-kubernetes.html">Kubernetes</a></li>
                            </ul>
                        </li>

                        <li class="dropdown">
                            <a href="api.html" class="dropdown-toggle" data-toggle="dropdown">More<b class="caret"></b></a>
                            <ul class="dropdown-menu">
                                <li><a href="configuration.html">Configuration</a></li>
                                <li><a href="monitoring.html">Monitoring</a></li>
                                <li><a href="tuning.html">Tuning Guide</a></li>
                                <li><a href="job-scheduling.html">Job Scheduling</a></li>
                                <li><a href="security.html">Security</a></li>
                                <li><a href="hardware-provisioning.html">Hardware Provisioning</a></li>
                                <li><a href="migration-guide.html">Migration Guide</a></li>
                                <li class="divider"></li>
                                <li><a href="building-spark.html">Building Spark</a></li>
                                <li><a href="https://spark.apache.org/contributing.html">Contributing to Spark</a></li>
                                <li><a href="https://spark.apache.org/third-party-projects.html">Third Party Projects</a></li>
                            </ul>
                        </li>
                    </ul>
                    <!--<p class="navbar-text pull-right"><span class="version-text">v{{site.SPARK_VERSION_SHORT}}</span></p>-->
                </div>
            </div>
        </div>

        <div class="container-wrapper">

<<<<<<< HEAD
            {% if page.url contains "/ml" or page.url contains "/sql" %}
                {% if page.url contains "/ml" %}
=======
            {% if page.url contains "/ml" or page.url contains "/sql" or page.url contains "migration-guide.html" %}
                {% if page.url contains "migration-guide.html" %}
                    {% include nav-left-wrapper-migration.html nav-migration=site.data.menu-migration %}
                {% elsif page.url contains "/ml" %}
>>>>>>> cceb2d6f
                    {% include nav-left-wrapper-ml.html nav-mllib=site.data.menu-mllib nav-ml=site.data.menu-ml %}
                {% else %}
                    {% include nav-left-wrapper-sql.html nav-sql=site.data.menu-sql %}
                {% endif %}
                <input id="nav-trigger" class="nav-trigger" checked type="checkbox">
                <label for="nav-trigger"></label>
                <div class="content-with-sidebar" id="content">
                    {% if page.displayTitle %}
                        <h1 class="title">{{ page.displayTitle }}</h1>
                    {% else %}
                        <h1 class="title">{{ page.title }}</h1>
                    {% endif %}

                    {{ content }}

                </div>
            {% else %}
                <div class="content" id="content">
                    {% if page.displayTitle %}
                        <h1 class="title">{{ page.displayTitle }}</h1>
                    {% else %}
                        <h1 class="title">{{ page.title }}</h1>
                    {% endif %}

                    {{ content }}

                </div>
            {% endif %}
             <!-- /container -->
        </div>

<<<<<<< HEAD
        <script src="js/vendor/jquery-1.12.4.min.js"></script>
=======
        <script src="js/vendor/jquery-3.4.1.min.js"></script>
>>>>>>> cceb2d6f
        <script src="js/vendor/bootstrap.min.js"></script>
        <script src="js/vendor/anchor.min.js"></script>
        <script src="js/main.js"></script>

        <!-- MathJax Section -->
        <script type="text/x-mathjax-config">
            MathJax.Hub.Config({
                TeX: { equationNumbers: { autoNumber: "AMS" } }
            });
        </script>
        <script>
            // Note that we load MathJax this way to work with local file (file://), HTTP and HTTPS.
            // We could use "//cdn.mathjax...", but that won't support "file://".
            (function(d, script) {
                script = d.createElement('script');
                script.type = 'text/javascript';
                script.async = true;
                script.onload = function(){
                    MathJax.Hub.Config({
                        tex2jax: {
                            inlineMath: [ ["$", "$"], ["\\\\(","\\\\)"] ],
                            displayMath: [ ["$$","$$"], ["\\[", "\\]"] ],
                            processEscapes: true,
                            skipTags: ['script', 'noscript', 'style', 'textarea', 'pre']
                        }
                    });
                };
                script.src = ('https:' == document.location.protocol ? 'https://' : 'http://') +
                    'cdnjs.cloudflare.com/ajax/libs/mathjax/2.7.1/MathJax.js' +
                    '?config=TeX-AMS-MML_HTMLorMML';
                d.getElementsByTagName('head')[0].appendChild(script);
            }(document));
        </script>
    </body>
</html><|MERGE_RESOLUTION|>--- conflicted
+++ resolved
@@ -127,15 +127,10 @@
 
         <div class="container-wrapper">
 
-<<<<<<< HEAD
-            {% if page.url contains "/ml" or page.url contains "/sql" %}
-                {% if page.url contains "/ml" %}
-=======
             {% if page.url contains "/ml" or page.url contains "/sql" or page.url contains "migration-guide.html" %}
                 {% if page.url contains "migration-guide.html" %}
                     {% include nav-left-wrapper-migration.html nav-migration=site.data.menu-migration %}
                 {% elsif page.url contains "/ml" %}
->>>>>>> cceb2d6f
                     {% include nav-left-wrapper-ml.html nav-mllib=site.data.menu-mllib nav-ml=site.data.menu-ml %}
                 {% else %}
                     {% include nav-left-wrapper-sql.html nav-sql=site.data.menu-sql %}
@@ -167,11 +162,7 @@
              <!-- /container -->
         </div>
 
-<<<<<<< HEAD
-        <script src="js/vendor/jquery-1.12.4.min.js"></script>
-=======
         <script src="js/vendor/jquery-3.4.1.min.js"></script>
->>>>>>> cceb2d6f
         <script src="js/vendor/bootstrap.min.js"></script>
         <script src="js/vendor/anchor.min.js"></script>
         <script src="js/main.js"></script>
