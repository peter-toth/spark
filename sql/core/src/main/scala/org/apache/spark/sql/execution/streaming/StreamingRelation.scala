/*
 * Licensed to the Apache Software Foundation (ASF) under one or more
 * contributor license agreements.  See the NOTICE file distributed with
 * this work for additional information regarding copyright ownership.
 * The ASF licenses this file to You under the Apache License, Version 2.0
 * (the "License"); you may not use this file except in compliance with
 * the License.  You may obtain a copy of the License at
 *
 *    http://www.apache.org/licenses/LICENSE-2.0
 *
 * Unless required by applicable law or agreed to in writing, software
 * distributed under the License is distributed on an "AS IS" BASIS,
 * WITHOUT WARRANTIES OR CONDITIONS OF ANY KIND, either express or implied.
 * See the License for the specific language governing permissions and
 * limitations under the License.
 */

package org.apache.spark.sql.execution.streaming

import org.apache.spark.rdd.RDD
import org.apache.spark.sql.SparkSession
import org.apache.spark.sql.catalyst.InternalRow
import org.apache.spark.sql.catalyst.analysis.MultiInstanceRelation
import org.apache.spark.sql.catalyst.expressions.Attribute
import org.apache.spark.sql.catalyst.plans.logical.{LeafNode, LogicalPlan, Statistics}
import org.apache.spark.sql.connector.catalog.{Table, TableProvider}
import org.apache.spark.sql.connector.read.streaming.SparkDataStream
import org.apache.spark.sql.execution.LeafExecNode
import org.apache.spark.sql.execution.datasources.DataSource
<<<<<<< HEAD
import org.apache.spark.sql.sources.v2.{ContinuousReadSupport, DataSourceV2}
=======
import org.apache.spark.sql.util.CaseInsensitiveStringMap
>>>>>>> cceb2d6f

object StreamingRelation {
  def apply(dataSource: DataSource): StreamingRelation = {
    StreamingRelation(
      dataSource, dataSource.sourceInfo.name, dataSource.sourceInfo.schema.toAttributes)
  }
}

/**
 * Used to link a streaming [[DataSource]] into a
 * [[org.apache.spark.sql.catalyst.plans.logical.LogicalPlan]]. This is only used for creating
 * a streaming [[org.apache.spark.sql.DataFrame]] from [[org.apache.spark.sql.DataFrameReader]].
 * It should be used to create [[Source]] and converted to [[StreamingExecutionRelation]] when
 * passing to [[StreamExecution]] to run a query.
 */
case class StreamingRelation(dataSource: DataSource, sourceName: String, output: Seq[Attribute])
  extends LeafNode with MultiInstanceRelation {
  override def isStreaming: Boolean = true
  override def toString: String = sourceName

  // There's no sensible value here. On the execution path, this relation will be
  // swapped out with microbatches. But some dataframe operations (in particular explain) do lead
  // to this node surviving analysis. So we satisfy the LeafNode contract with the session default
  // value.
  override def computeStats(): Statistics = Statistics(
    sizeInBytes = BigInt(dataSource.sparkSession.sessionState.conf.defaultSizeInBytes)
  )

  override def newInstance(): LogicalPlan = this.copy(output = output.map(_.newInstance()))
}

/**
 * Used to link a streaming [[Source]] of data into a
 * [[org.apache.spark.sql.catalyst.plans.logical.LogicalPlan]].
 */
case class StreamingExecutionRelation(
    source: SparkDataStream,
    output: Seq[Attribute])(session: SparkSession)
  extends LeafNode with MultiInstanceRelation {

  override def otherCopyArgs: Seq[AnyRef] = session :: Nil
  override def isStreaming: Boolean = true
  override def toString: String = source.toString

  // There's no sensible value here. On the execution path, this relation will be
  // swapped out with microbatches. But some dataframe operations (in particular explain) do lead
  // to this node surviving analysis. So we satisfy the LeafNode contract with the session default
  // value.
  override def computeStats(): Statistics = Statistics(
    sizeInBytes = BigInt(session.sessionState.conf.defaultSizeInBytes)
  )

  override def newInstance(): LogicalPlan = this.copy(output = output.map(_.newInstance()))(session)
}

// We have to pack in the V1 data source as a shim, for the case when a source implements
// continuous processing (which is always V2) but only has V1 microbatch support. We don't
// know at read time whether the query is conntinuous or not, so we need to be able to
// swap a V1 relation back in.
/**
 * Used to link a [[TableProvider]] into a streaming
 * [[org.apache.spark.sql.catalyst.plans.logical.LogicalPlan]]. This is only used for creating
 * a streaming [[org.apache.spark.sql.DataFrame]] from [[org.apache.spark.sql.DataFrameReader]],
 * and should be converted before passing to [[StreamExecution]].
 */
case class StreamingRelationV2(
    source: TableProvider,
    sourceName: String,
    table: Table,
    extraOptions: CaseInsensitiveStringMap,
    output: Seq[Attribute],
    v1Relation: Option[StreamingRelation])(session: SparkSession)
  extends LeafNode with MultiInstanceRelation {
  override def otherCopyArgs: Seq[AnyRef] = session :: Nil
  override def isStreaming: Boolean = true
  override def toString: String = sourceName

  override def computeStats(): Statistics = Statistics(
    sizeInBytes = BigInt(session.sessionState.conf.defaultSizeInBytes)
  )

  override def newInstance(): LogicalPlan = this.copy(output = output.map(_.newInstance()))(session)
}

/**
<<<<<<< HEAD
 * Used to link a [[DataSourceV2]] into a continuous processing execution.
 */
case class ContinuousExecutionRelation(
    source: ContinuousReadSupport,
    extraOptions: Map[String, String],
    output: Seq[Attribute])(session: SparkSession)
  extends LeafNode with MultiInstanceRelation {

  override def otherCopyArgs: Seq[AnyRef] = session :: Nil
  override def isStreaming: Boolean = true
  override def toString: String = source.toString

  // There's no sensible value here. On the execution path, this relation will be
  // swapped out with microbatches. But some dataframe operations (in particular explain) do lead
  // to this node surviving analysis. So we satisfy the LeafNode contract with the session default
  // value.
  override def computeStats(): Statistics = Statistics(
    sizeInBytes = BigInt(session.sessionState.conf.defaultSizeInBytes)
  )

  override def newInstance(): LogicalPlan = this.copy(output = output.map(_.newInstance()))(session)
}

/**
=======
>>>>>>> cceb2d6f
 * A dummy physical plan for [[StreamingRelation]] to support
 * [[org.apache.spark.sql.Dataset.explain]]
 */
case class StreamingRelationExec(sourceName: String, output: Seq[Attribute]) extends LeafExecNode {
  override def toString: String = sourceName
  override protected def doExecute(): RDD[InternalRow] = {
    throw new UnsupportedOperationException("StreamingRelationExec cannot be executed")
  }
}

object StreamingExecutionRelation {
  def apply(source: Source, session: SparkSession): StreamingExecutionRelation = {
    StreamingExecutionRelation(source, source.schema.toAttributes)(session)
  }
}<|MERGE_RESOLUTION|>--- conflicted
+++ resolved
@@ -27,11 +27,7 @@
 import org.apache.spark.sql.connector.read.streaming.SparkDataStream
 import org.apache.spark.sql.execution.LeafExecNode
 import org.apache.spark.sql.execution.datasources.DataSource
-<<<<<<< HEAD
-import org.apache.spark.sql.sources.v2.{ContinuousReadSupport, DataSourceV2}
-=======
 import org.apache.spark.sql.util.CaseInsensitiveStringMap
->>>>>>> cceb2d6f
 
 object StreamingRelation {
   def apply(dataSource: DataSource): StreamingRelation = {
@@ -89,7 +85,7 @@
 
 // We have to pack in the V1 data source as a shim, for the case when a source implements
 // continuous processing (which is always V2) but only has V1 microbatch support. We don't
-// know at read time whether the query is conntinuous or not, so we need to be able to
+// know at read time whether the query is continuous or not, so we need to be able to
 // swap a V1 relation back in.
 /**
  * Used to link a [[TableProvider]] into a streaming
@@ -117,33 +113,6 @@
 }
 
 /**
-<<<<<<< HEAD
- * Used to link a [[DataSourceV2]] into a continuous processing execution.
- */
-case class ContinuousExecutionRelation(
-    source: ContinuousReadSupport,
-    extraOptions: Map[String, String],
-    output: Seq[Attribute])(session: SparkSession)
-  extends LeafNode with MultiInstanceRelation {
-
-  override def otherCopyArgs: Seq[AnyRef] = session :: Nil
-  override def isStreaming: Boolean = true
-  override def toString: String = source.toString
-
-  // There's no sensible value here. On the execution path, this relation will be
-  // swapped out with microbatches. But some dataframe operations (in particular explain) do lead
-  // to this node surviving analysis. So we satisfy the LeafNode contract with the session default
-  // value.
-  override def computeStats(): Statistics = Statistics(
-    sizeInBytes = BigInt(session.sessionState.conf.defaultSizeInBytes)
-  )
-
-  override def newInstance(): LogicalPlan = this.copy(output = output.map(_.newInstance()))(session)
-}
-
-/**
-=======
->>>>>>> cceb2d6f
  * A dummy physical plan for [[StreamingRelation]] to support
  * [[org.apache.spark.sql.Dataset.explain]]
  */
