--- conflicted
+++ resolved
@@ -160,11 +160,7 @@
 
 
 def get_default_python_executables():
-<<<<<<< HEAD
-    python_execs = [x for x in ["python3.8", "python2.7", "pypy3", "pypy"] if which(x)]
-=======
     python_execs = [x for x in ["python3.6", "pypy3"] if which(x)]
->>>>>>> a630e8d1
 
     if "python3.6" not in python_execs:
         p = which("python3")
