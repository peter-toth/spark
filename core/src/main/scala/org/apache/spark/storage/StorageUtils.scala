/*
 * Licensed to the Apache Software Foundation (ASF) under one or more
 * contributor license agreements.  See the NOTICE file distributed with
 * this work for additional information regarding copyright ownership.
 * The ASF licenses this file to You under the Apache License, Version 2.0
 * (the "License"); you may not use this file except in compliance with
 * the License.  You may obtain a copy of the License at
 *
 *    http://www.apache.org/licenses/LICENSE-2.0
 *
 * Unless required by applicable law or agreed to in writing, software
 * distributed under the License is distributed on an "AS IS" BASIS,
 * WITHOUT WARRANTIES OR CONDITIONS OF ANY KIND, either express or implied.
 * See the License for the specific language governing permissions and
 * limitations under the License.
 */

package org.apache.spark.storage

import java.nio.{ByteBuffer, MappedByteBuffer}

import scala.collection.Map
import scala.collection.mutable

import org.apache.commons.lang3.{JavaVersion, SystemUtils}
import sun.misc.Unsafe
import sun.nio.ch.DirectBuffer

<<<<<<< HEAD
import org.apache.spark.internal.Logging
=======
import org.apache.spark.SparkConf
import org.apache.spark.internal.{config, Logging}
>>>>>>> cceb2d6f
import org.apache.spark.util.Utils

/**
 * Storage information for each BlockManager.
 *
 * This class assumes BlockId and BlockStatus are immutable, such that the consumers of this
 * class cannot mutate the source of the information. Accesses are not thread-safe.
 */
private[spark] class StorageStatus(
    val blockManagerId: BlockManagerId,
    val maxMemory: Long,
    val maxOnHeapMem: Option[Long],
    val maxOffHeapMem: Option[Long]) {

  /**
   * Internal representation of the blocks stored in this block manager.
   */
  private val _rddBlocks = new mutable.HashMap[Int, mutable.Map[BlockId, BlockStatus]]
  private val _nonRddBlocks = new mutable.HashMap[BlockId, BlockStatus]

  private case class RddStorageInfo(memoryUsage: Long, diskUsage: Long, level: StorageLevel)
  private val _rddStorageInfo = new mutable.HashMap[Int, RddStorageInfo]

  private case class NonRddStorageInfo(var onHeapUsage: Long, var offHeapUsage: Long,
      var diskUsage: Long)
  private val _nonRddStorageInfo = NonRddStorageInfo(0L, 0L, 0L)

  /** Create a storage status with an initial set of blocks, leaving the source unmodified. */
  def this(
      bmid: BlockManagerId,
      maxMemory: Long,
      maxOnHeapMem: Option[Long],
      maxOffHeapMem: Option[Long],
      initialBlocks: Map[BlockId, BlockStatus]) {
    this(bmid, maxMemory, maxOnHeapMem, maxOffHeapMem)
    initialBlocks.foreach { case (bid, bstatus) => addBlock(bid, bstatus) }
  }

  /**
   * Return the blocks stored in this block manager.
   *
   * @note This is somewhat expensive, as it involves cloning the underlying maps and then
   * concatenating them together. Much faster alternatives exist for common operations such as
   * contains, get, and size.
   */
  def blocks: Map[BlockId, BlockStatus] = _nonRddBlocks ++ rddBlocks

  /**
   * Return the RDD blocks stored in this block manager.
   *
   * @note This is somewhat expensive, as it involves cloning the underlying maps and then
   * concatenating them together. Much faster alternatives exist for common operations such as
   * getting the memory, disk, and off-heap memory sizes occupied by this RDD.
   */
  def rddBlocks: Map[BlockId, BlockStatus] = _rddBlocks.flatMap { case (_, blocks) => blocks }

  /** Add the given block to this storage status. If it already exists, overwrite it. */
  private[spark] def addBlock(blockId: BlockId, blockStatus: BlockStatus): Unit = {
    updateStorageInfo(blockId, blockStatus)
    blockId match {
      case RDDBlockId(rddId, _) =>
        _rddBlocks.getOrElseUpdate(rddId, new mutable.HashMap)(blockId) = blockStatus
      case _ =>
        _nonRddBlocks(blockId) = blockStatus
    }
  }

  /**
   * Return the given block stored in this block manager in O(1) time.
   *
   * @note This is much faster than `this.blocks.get`, which is O(blocks) time.
   */
  def getBlock(blockId: BlockId): Option[BlockStatus] = {
    blockId match {
      case RDDBlockId(rddId, _) =>
        _rddBlocks.get(rddId).flatMap(_.get(blockId))
      case _ =>
        _nonRddBlocks.get(blockId)
    }
  }

  /** Return the max memory can be used by this block manager. */
  def maxMem: Long = maxMemory

  /** Return the memory remaining in this block manager. */
  def memRemaining: Long = maxMem - memUsed

  /** Return the memory used by this block manager. */
  def memUsed: Long = onHeapMemUsed.getOrElse(0L) + offHeapMemUsed.getOrElse(0L)

  /** Return the on-heap memory remaining in this block manager. */
  def onHeapMemRemaining: Option[Long] =
    for (m <- maxOnHeapMem; o <- onHeapMemUsed) yield m - o

  /** Return the off-heap memory remaining in this block manager. */
  def offHeapMemRemaining: Option[Long] =
    for (m <- maxOffHeapMem; o <- offHeapMemUsed) yield m - o

  /** Return the on-heap memory used by this block manager. */
  def onHeapMemUsed: Option[Long] = onHeapCacheSize.map(_ + _nonRddStorageInfo.onHeapUsage)

  /** Return the off-heap memory used by this block manager. */
  def offHeapMemUsed: Option[Long] = offHeapCacheSize.map(_ + _nonRddStorageInfo.offHeapUsage)

  /** Return the memory used by on-heap caching RDDs */
  def onHeapCacheSize: Option[Long] = maxOnHeapMem.map { _ =>
    _rddStorageInfo.collect {
      case (_, storageInfo) if !storageInfo.level.useOffHeap => storageInfo.memoryUsage
    }.sum
  }

  /** Return the memory used by off-heap caching RDDs */
  def offHeapCacheSize: Option[Long] = maxOffHeapMem.map { _ =>
    _rddStorageInfo.collect {
      case (_, storageInfo) if storageInfo.level.useOffHeap => storageInfo.memoryUsage
    }.sum
  }

  /** Return the disk space used by this block manager. */
  def diskUsed: Long = _nonRddStorageInfo.diskUsage + _rddBlocks.keys.toSeq.map(diskUsedByRdd).sum

  /** Return the disk space used by the given RDD in this block manager in O(1) time. */
  def diskUsedByRdd(rddId: Int): Long = _rddStorageInfo.get(rddId).map(_.diskUsage).getOrElse(0L)

  /**
   * Update the relevant storage info, taking into account any existing status for this block.
   */
  private def updateStorageInfo(blockId: BlockId, newBlockStatus: BlockStatus): Unit = {
    val oldBlockStatus = getBlock(blockId).getOrElse(BlockStatus.empty)
    val changeInMem = newBlockStatus.memSize - oldBlockStatus.memSize
    val changeInDisk = newBlockStatus.diskSize - oldBlockStatus.diskSize
    val level = newBlockStatus.storageLevel

    // Compute new info from old info
    val (oldMem, oldDisk) = blockId match {
      case RDDBlockId(rddId, _) =>
        _rddStorageInfo.get(rddId)
          .map { case RddStorageInfo(mem, disk, _) => (mem, disk) }
          .getOrElse((0L, 0L))
      case _ if !level.useOffHeap =>
        (_nonRddStorageInfo.onHeapUsage, _nonRddStorageInfo.diskUsage)
      case _ if level.useOffHeap =>
        (_nonRddStorageInfo.offHeapUsage, _nonRddStorageInfo.diskUsage)
    }
    val newMem = math.max(oldMem + changeInMem, 0L)
    val newDisk = math.max(oldDisk + changeInDisk, 0L)

    // Set the correct info
    blockId match {
      case RDDBlockId(rddId, _) =>
        // If this RDD is no longer persisted, remove it
        if (newMem + newDisk == 0) {
          _rddStorageInfo.remove(rddId)
        } else {
          _rddStorageInfo(rddId) = RddStorageInfo(newMem, newDisk, level)
        }
      case _ =>
        if (!level.useOffHeap) {
          _nonRddStorageInfo.onHeapUsage = newMem
        } else {
          _nonRddStorageInfo.offHeapUsage = newMem
        }
        _nonRddStorageInfo.diskUsage = newDisk
    }
  }
}

/** Helper methods for storage-related objects. */
private[spark] object StorageUtils extends Logging {

  // In Java 8, the type of DirectBuffer.cleaner() was sun.misc.Cleaner, and it was possible
  // to access the method sun.misc.Cleaner.clean() to invoke it. The type changed to
  // jdk.internal.ref.Cleaner in later JDKs, and the .clean() method is not accessible even with
  // reflection. However sun.misc.Unsafe added a invokeCleaner() method in JDK 9+ and this is
  // still accessible with reflection.
  private val bufferCleaner: DirectBuffer => Unit =
    if (SystemUtils.isJavaVersionAtLeast(JavaVersion.JAVA_9)) {
      val cleanerMethod =
        Utils.classForName("sun.misc.Unsafe").getMethod("invokeCleaner", classOf[ByteBuffer])
      val unsafeField = classOf[Unsafe].getDeclaredField("theUnsafe")
      unsafeField.setAccessible(true)
      val unsafe = unsafeField.get(null).asInstanceOf[Unsafe]
      buffer: DirectBuffer => cleanerMethod.invoke(unsafe, buffer)
    } else {
      val cleanerMethod = Utils.classForName("sun.misc.Cleaner").getMethod("clean")
      buffer: DirectBuffer => {
        // Careful to avoid the return type of .cleaner(), which changes with JDK
        val cleaner: AnyRef = buffer.cleaner()
        if (cleaner != null) {
          cleanerMethod.invoke(cleaner)
        }
      }
    }

  /**
   * Attempt to clean up a ByteBuffer if it is direct or memory-mapped. This uses an *unsafe* Sun
   * API that will cause errors if one attempts to read from the disposed buffer. However, neither
   * the bytes allocated to direct buffers nor file descriptors opened for memory-mapped buffers put
   * pressure on the garbage collector. Waiting for garbage collection may lead to the depletion of
   * off-heap memory or huge numbers of open files. There's unfortunately no standard API to
   * manually dispose of these kinds of buffers.
   */
  def dispose(buffer: ByteBuffer): Unit = {
    if (buffer != null && buffer.isInstanceOf[MappedByteBuffer]) {
      logTrace(s"Disposing of $buffer")
      bufferCleaner(buffer.asInstanceOf[DirectBuffer])
    }
  }

<<<<<<< HEAD
=======
  /**
   * Get the port used by the external shuffle service. In Yarn mode, this may be already be
   * set through the Hadoop configuration as the server is launched in the Yarn NM.
   */
  def externalShuffleServicePort(conf: SparkConf): Int = {
    val tmpPort = Utils.getSparkOrYarnConfig(conf, config.SHUFFLE_SERVICE_PORT.key,
      config.SHUFFLE_SERVICE_PORT.defaultValueString).toInt
    if (tmpPort == 0) {
      // for testing, we set "spark.shuffle.service.port" to 0 in the yarn config, so yarn finds
      // an open port.  But we still need to tell our spark apps the right port to use.  So
      // only if the yarn config has the port set to 0, we prefer the value in the spark config
      conf.get(config.SHUFFLE_SERVICE_PORT.key).toInt
    } else {
      tmpPort
    }
  }
>>>>>>> cceb2d6f
}<|MERGE_RESOLUTION|>--- conflicted
+++ resolved
@@ -26,12 +26,8 @@
 import sun.misc.Unsafe
 import sun.nio.ch.DirectBuffer
 
-<<<<<<< HEAD
-import org.apache.spark.internal.Logging
-=======
 import org.apache.spark.SparkConf
 import org.apache.spark.internal.{config, Logging}
->>>>>>> cceb2d6f
 import org.apache.spark.util.Utils
 
 /**
@@ -241,8 +237,6 @@
     }
   }
 
-<<<<<<< HEAD
-=======
   /**
    * Get the port used by the external shuffle service. In Yarn mode, this may be already be
    * set through the Hadoop configuration as the server is launched in the Yarn NM.
@@ -259,5 +253,4 @@
       tmpPort
     }
   }
->>>>>>> cceb2d6f
 }