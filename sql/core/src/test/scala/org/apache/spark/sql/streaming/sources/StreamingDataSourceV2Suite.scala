/*
 * Licensed to the Apache Software Foundation (ASF) under one or more
 * contributor license agreements.  See the NOTICE file distributed with
 * this work for additional information regarding copyright ownership.
 * The ASF licenses this file to You under the Apache License, Version 2.0
 * (the "License"); you may not use this file except in compliance with
 * the License.  You may obtain a copy of the License at
 *
 *    http://www.apache.org/licenses/LICENSE-2.0
 *
 * Unless required by applicable law or agreed to in writing, software
 * distributed under the License is distributed on an "AS IS" BASIS,
 * WITHOUT WARRANTIES OR CONDITIONS OF ANY KIND, either express or implied.
 * See the License for the specific language governing permissions and
 * limitations under the License.
 */

package org.apache.spark.sql.streaming.sources

<<<<<<< HEAD
import java.util.Optional

import org.apache.spark.sql.{DataFrame, SQLContext}
import org.apache.spark.sql.catalyst.InternalRow
=======
import java.util
import java.util.Collections

import scala.collection.JavaConverters._

import org.apache.spark.sql.{DataFrame, SQLContext}
import org.apache.spark.sql.connector.catalog.{SessionConfigSupport, SupportsRead, SupportsWrite, Table, TableCapability, TableProvider}
import org.apache.spark.sql.connector.catalog.TableCapability._
import org.apache.spark.sql.connector.read.{InputPartition, PartitionReaderFactory, Scan, ScanBuilder}
import org.apache.spark.sql.connector.read.streaming.{ContinuousPartitionReaderFactory, ContinuousStream, MicroBatchStream, Offset, PartitionOffset}
import org.apache.spark.sql.connector.write.{WriteBuilder, WriterCommitMessage}
import org.apache.spark.sql.connector.write.streaming.{StreamingDataWriterFactory, StreamingWrite}
>>>>>>> cceb2d6f
import org.apache.spark.sql.execution.datasources.DataSource
import org.apache.spark.sql.execution.streaming.{ContinuousTrigger, RateStreamOffset, Sink, StreamingQueryWrapper}
import org.apache.spark.sql.internal.SQLConf
import org.apache.spark.sql.sources.{DataSourceRegister, StreamSinkProvider}
<<<<<<< HEAD
import org.apache.spark.sql.sources.v2._
import org.apache.spark.sql.sources.v2.reader.InputPartition
import org.apache.spark.sql.sources.v2.reader.streaming.{ContinuousReader, MicroBatchReader, Offset, PartitionOffset}
import org.apache.spark.sql.sources.v2.writer.streaming.StreamWriter
=======
>>>>>>> cceb2d6f
import org.apache.spark.sql.streaming.{OutputMode, StreamingQuery, StreamTest, Trigger}
import org.apache.spark.sql.types.StructType
import org.apache.spark.sql.util.CaseInsensitiveStringMap
import org.apache.spark.util.Utils

<<<<<<< HEAD
case class FakeReader() extends MicroBatchReader with ContinuousReader {
  def setOffsetRange(start: Optional[Offset], end: Optional[Offset]): Unit = {}
  def getStartOffset: Offset = RateStreamOffset(Map())
  def getEndOffset: Offset = RateStreamOffset(Map())
  def deserializeOffset(json: String): Offset = RateStreamOffset(Map())
  def commit(end: Offset): Unit = {}
  def readSchema(): StructType = StructType(Seq())
  def stop(): Unit = {}
  def mergeOffsets(offsets: Array[PartitionOffset]): Offset = RateStreamOffset(Map())
  def setStartOffset(start: Optional[Offset]): Unit = {}

  def planInputPartitions(): java.util.ArrayList[InputPartition[InternalRow]] = {
=======
class FakeDataStream extends MicroBatchStream with ContinuousStream {
  override def deserializeOffset(json: String): Offset = RateStreamOffset(Map())
  override def commit(end: Offset): Unit = {}
  override def stop(): Unit = {}
  override def initialOffset(): Offset = RateStreamOffset(Map())
  override def latestOffset(): Offset = RateStreamOffset(Map())
  override def mergeOffsets(offsets: Array[PartitionOffset]): Offset = RateStreamOffset(Map())
  override def planInputPartitions(start: Offset, end: Offset): Array[InputPartition] = {
    throw new IllegalStateException("fake source - cannot actually read")
  }
  override def planInputPartitions(start: Offset): Array[InputPartition] = {
    throw new IllegalStateException("fake source - cannot actually read")
  }
  override def createReaderFactory(): PartitionReaderFactory = {
    throw new IllegalStateException("fake source - cannot actually read")
  }
  override def createContinuousReaderFactory(): ContinuousPartitionReaderFactory = {
>>>>>>> cceb2d6f
    throw new IllegalStateException("fake source - cannot actually read")
  }
}

<<<<<<< HEAD
trait FakeMicroBatchReadSupport extends MicroBatchReadSupport {
  override def createMicroBatchReader(
      schema: Optional[StructType],
      checkpointLocation: String,
      options: DataSourceOptions): MicroBatchReader = {
    LastReadOptions.options = options
    FakeReader()
  }
}

trait FakeContinuousReadSupport extends ContinuousReadSupport {
  override def createContinuousReader(
      schema: Optional[StructType],
      checkpointLocation: String,
      options: DataSourceOptions): ContinuousReader = {
    LastReadOptions.options = options
    FakeReader()
  }
}

trait FakeStreamWriteSupport extends StreamWriteSupport {
  override def createStreamWriter(
      queryId: String,
      schema: StructType,
      mode: OutputMode,
      options: DataSourceOptions): StreamWriter = {
    LastWriteOptions.options = options
    throw new IllegalStateException("fake sink - cannot actually write")
=======
class FakeScanBuilder extends ScanBuilder with Scan {
  override def build(): Scan = this
  override def readSchema(): StructType = StructType(Seq())
  override def toMicroBatchStream(checkpointLocation: String): MicroBatchStream = new FakeDataStream
  override def toContinuousStream(checkpointLocation: String): ContinuousStream = new FakeDataStream
}

class FakeWriteBuilder extends WriteBuilder with StreamingWrite {
  override def buildForStreaming(): StreamingWrite = this
  override def createStreamingWriterFactory(): StreamingDataWriterFactory = {
    throw new IllegalStateException("fake sink - cannot actually write")
  }
  override def commit(epochId: Long, messages: Array[WriterCommitMessage]): Unit = {
    throw new IllegalStateException("fake sink - cannot actually write")
  }
  override def abort(epochId: Long, messages: Array[WriterCommitMessage]): Unit = {
    throw new IllegalStateException("fake sink - cannot actually write")
  }
}

trait FakeStreamingWriteTable extends Table with SupportsWrite {
  override def name(): String = "fake"
  override def schema(): StructType = StructType(Seq())
  override def capabilities(): util.Set[TableCapability] = {
    Set(STREAMING_WRITE).asJava
  }
  override def newWriteBuilder(options: CaseInsensitiveStringMap): WriteBuilder = {
    new FakeWriteBuilder
>>>>>>> cceb2d6f
  }
}

class FakeReadMicroBatchOnly
    extends DataSourceRegister
<<<<<<< HEAD
    with FakeMicroBatchReadSupport
=======
    with TableProvider
>>>>>>> cceb2d6f
    with SessionConfigSupport {
  override def shortName(): String = "fake-read-microbatch-only"

  override def keyPrefix: String = shortName()
<<<<<<< HEAD
=======

  override def getTable(options: CaseInsensitiveStringMap): Table = {
    LastReadOptions.options = options
    new Table with SupportsRead {
      override def name(): String = "fake"
      override def schema(): StructType = StructType(Seq())
      override def capabilities(): util.Set[TableCapability] = {
        Set(MICRO_BATCH_READ).asJava
      }
      override def newScanBuilder(options: CaseInsensitiveStringMap): ScanBuilder = {
        new FakeScanBuilder
      }
    }
  }
>>>>>>> cceb2d6f
}

class FakeReadContinuousOnly
    extends DataSourceRegister
<<<<<<< HEAD
    with FakeContinuousReadSupport
=======
    with TableProvider
>>>>>>> cceb2d6f
    with SessionConfigSupport {
  override def shortName(): String = "fake-read-continuous-only"

  override def keyPrefix: String = shortName()
<<<<<<< HEAD
}

class FakeReadBothModes extends DataSourceRegister
    with FakeMicroBatchReadSupport with FakeContinuousReadSupport {
=======

  override def getTable(options: CaseInsensitiveStringMap): Table = {
    LastReadOptions.options = options
    new Table with SupportsRead {
      override def name(): String = "fake"
      override def schema(): StructType = StructType(Seq())
      override def capabilities(): util.Set[TableCapability] = {
        Set(CONTINUOUS_READ).asJava
      }
      override def newScanBuilder(options: CaseInsensitiveStringMap): ScanBuilder = {
        new FakeScanBuilder
      }
    }
  }
}

class FakeReadBothModes extends DataSourceRegister with TableProvider {
>>>>>>> cceb2d6f
  override def shortName(): String = "fake-read-microbatch-continuous"

  override def getTable(options: CaseInsensitiveStringMap): Table = {
    new Table with SupportsRead {
      override def name(): String = "fake"
      override def schema(): StructType = StructType(Seq())
      override def capabilities(): util.Set[TableCapability] = {
        Set(MICRO_BATCH_READ, CONTINUOUS_READ).asJava
      }
      override def newScanBuilder(options: CaseInsensitiveStringMap): ScanBuilder = {
        new FakeScanBuilder
      }
    }
  }
}

class FakeReadNeitherMode extends DataSourceRegister with TableProvider {
  override def shortName(): String = "fake-read-neither-mode"

  override def getTable(options: CaseInsensitiveStringMap): Table = {
    new Table {
      override def name(): String = "fake"
      override def schema(): StructType = StructType(Nil)
      override def capabilities(): util.Set[TableCapability] = Collections.emptySet()
    }
  }
}

<<<<<<< HEAD
class FakeWrite
    extends DataSourceRegister
    with FakeStreamWriteSupport
=======
class FakeWriteOnly
    extends DataSourceRegister
    with TableProvider
>>>>>>> cceb2d6f
    with SessionConfigSupport {
  override def shortName(): String = "fake-write-microbatch-continuous"

  override def keyPrefix: String = shortName()
<<<<<<< HEAD
=======

  override def getTable(options: CaseInsensitiveStringMap): Table = {
    LastWriteOptions.options = options
    new Table with FakeStreamingWriteTable {
      override def name(): String = "fake"
      override def schema(): StructType = StructType(Nil)
    }
  }
>>>>>>> cceb2d6f
}

class FakeNoWrite extends DataSourceRegister with TableProvider {
  override def shortName(): String = "fake-write-neither-mode"
  override def getTable(options: CaseInsensitiveStringMap): Table = {
    new Table {
      override def name(): String = "fake"
      override def schema(): StructType = StructType(Nil)
      override def capabilities(): util.Set[TableCapability] = Collections.emptySet()
    }
  }
}

case class FakeWriteV1FallbackException() extends Exception

class FakeSink extends Sink {
  override def addBatch(batchId: Long, data: DataFrame): Unit = {}
}

<<<<<<< HEAD
class FakeWriteV1Fallback extends DataSourceRegister
  with FakeStreamWriteSupport with StreamSinkProvider {
=======
class FakeWriteSupportProviderV1Fallback extends DataSourceRegister
  with TableProvider with StreamSinkProvider {
>>>>>>> cceb2d6f

  override def createSink(
      sqlContext: SQLContext,
      parameters: Map[String, String],
      partitionColumns: Seq[String],
      outputMode: OutputMode): Sink = {
    new FakeSink()
  }

  override def shortName(): String = "fake-write-v1-fallback"

  override def getTable(options: CaseInsensitiveStringMap): Table = {
    new Table with FakeStreamingWriteTable {
      override def name(): String = "fake"
      override def schema(): StructType = StructType(Nil)
    }
  }
}

object LastReadOptions {
  var options: CaseInsensitiveStringMap = _

  def clear(): Unit = {
    options = null
  }
}

<<<<<<< HEAD
object LastReadOptions {
  var options: DataSourceOptions = _

  def clear(): Unit = {
    options = null
  }
}

object LastWriteOptions {
  var options: DataSourceOptions = _
=======
object LastWriteOptions {
  var options: CaseInsensitiveStringMap = _
>>>>>>> cceb2d6f

  def clear(): Unit = {
    options = null
  }
}

class StreamingDataSourceV2Suite extends StreamTest {

  override def beforeAll(): Unit = {
    super.beforeAll()
    val fakeCheckpoint = Utils.createTempDir()
    spark.conf.set(SQLConf.CHECKPOINT_LOCATION.key, fakeCheckpoint.getCanonicalPath)
  }

  override def afterEach(): Unit = {
    LastReadOptions.clear()
    LastWriteOptions.clear()
  }

  override def afterEach(): Unit = {
    LastReadOptions.clear()
    LastWriteOptions.clear()
  }

  val readFormats = Seq(
    "fake-read-microbatch-only",
    "fake-read-continuous-only",
    "fake-read-microbatch-continuous",
    "fake-read-neither-mode")
  val writeFormats = Seq(
    "fake-write-microbatch-continuous",
    "fake-write-neither-mode")
  val triggers = Seq(
    Trigger.Once(),
    Trigger.ProcessingTime(1000),
    Trigger.Continuous(1000))

  private def testPositiveCase(readFormat: String, writeFormat: String, trigger: Trigger): Unit = {
    testPositiveCaseWithQuery(readFormat, writeFormat, trigger)(() => _)
  }

  private def testPositiveCaseWithQuery(
      readFormat: String,
      writeFormat: String,
      trigger: Trigger)(check: StreamingQuery => Unit): Unit = {
    val query = spark.readStream
      .format(readFormat)
      .load()
      .writeStream
      .format(writeFormat)
      .trigger(trigger)
      .start()
    check(query)
    query.stop()
  }

  private def testNegativeCase(
      readFormat: String,
      writeFormat: String,
      trigger: Trigger,
      errorMsg: String) = {
    val ex = intercept[UnsupportedOperationException] {
      testPositiveCase(readFormat, writeFormat, trigger)
    }
    assert(ex.getMessage.contains(errorMsg))
  }

  private def testPostCreationNegativeCase(
      readFormat: String,
      writeFormat: String,
      trigger: Trigger,
      errorMsg: String) = {
    val query = spark.readStream
      .format(readFormat)
      .load()
      .writeStream
      .format(writeFormat)
      .trigger(trigger)
      .start()

    eventually(timeout(streamingTimeout)) {
      assert(query.exception.isDefined)
      assert(query.exception.get.cause != null)
      assert(query.exception.get.cause.getMessage.contains(errorMsg))
    }
  }

  test("disabled v2 write") {
    // Ensure the V2 path works normally and generates a V2 sink..
    testPositiveCaseWithQuery(
      "fake-read-microbatch-continuous", "fake-write-v1-fallback", Trigger.Once()) { v2Query =>
      assert(v2Query.asInstanceOf[StreamingQueryWrapper].streamingQuery.sink
<<<<<<< HEAD
        .isInstanceOf[FakeWriteV1Fallback])
=======
        .isInstanceOf[Table])
>>>>>>> cceb2d6f
    }

    // Ensure we create a V1 sink with the config. Note the config is a comma separated
    // list, including other fake entries.
    val fullSinkName = "org.apache.spark.sql.streaming.sources.FakeWriteV1Fallback"
    withSQLConf(SQLConf.DISABLED_V2_STREAMING_WRITERS.key -> s"a,b,c,test,$fullSinkName,d,e") {
      testPositiveCaseWithQuery(
        "fake-read-microbatch-continuous", "fake-write-v1-fallback", Trigger.Once()) { v1Query =>
        assert(v1Query.asInstanceOf[StreamingQueryWrapper].streamingQuery.sink
          .isInstanceOf[FakeSink])
      }
    }
  }

  Seq(
    Tuple2(classOf[FakeReadMicroBatchOnly], Trigger.Once()),
    Tuple2(classOf[FakeReadContinuousOnly], Trigger.Continuous(1000))
  ).foreach { case (source, trigger) =>
    test(s"SPARK-25460: session options are respected in structured streaming sources - $source") {
      // `keyPrefix` and `shortName` are the same in this test case
<<<<<<< HEAD
      val readSource = source.newInstance().shortName()
=======
      val readSource = source.getConstructor().newInstance().shortName()
>>>>>>> cceb2d6f
      val writeSource = "fake-write-microbatch-continuous"

      val readOptionName = "optionA"
      withSQLConf(s"spark.datasource.$readSource.$readOptionName" -> "true") {
        testPositiveCaseWithQuery(readSource, writeSource, trigger) { _ =>
          eventually(timeout(streamingTimeout)) {
            // Write options should not be set.
<<<<<<< HEAD
            assert(LastWriteOptions.options.getBoolean(readOptionName, false) == false)
            assert(LastReadOptions.options.getBoolean(readOptionName, false) == true)
=======
            assert(!LastWriteOptions.options.containsKey(readOptionName))
            assert(LastReadOptions.options.getBoolean(readOptionName, false))
>>>>>>> cceb2d6f
          }
        }
      }

      val writeOptionName = "optionB"
      withSQLConf(s"spark.datasource.$writeSource.$writeOptionName" -> "true") {
        testPositiveCaseWithQuery(readSource, writeSource, trigger) { _ =>
          eventually(timeout(streamingTimeout)) {
            // Read options should not be set.
<<<<<<< HEAD
            assert(LastReadOptions.options.getBoolean(writeOptionName, false) == false)
            assert(LastWriteOptions.options.getBoolean(writeOptionName, false) == true)
=======
            assert(!LastReadOptions.options.containsKey(writeOptionName))
            assert(LastWriteOptions.options.getBoolean(writeOptionName, false))
>>>>>>> cceb2d6f
          }
        }
      }
    }
  }

  // Get a list of (read, write, trigger) tuples for test cases.
  val cases = readFormats.flatMap { read =>
    writeFormats.flatMap { write =>
      triggers.map(t => (write, t))
    }.map {
      case (write, t) => (read, write, t)
    }
  }

  for ((read, write, trigger) <- cases) {
    testQuietly(s"stream with read format $read, write format $write, trigger $trigger") {
<<<<<<< HEAD
      val readSource = DataSource.lookupDataSource(read, spark.sqlContext.conf).newInstance()
      val writeSource = DataSource.lookupDataSource(write, spark.sqlContext.conf).newInstance()
      (readSource, writeSource, trigger) match {
        // Valid microbatch queries.
        case (_: MicroBatchReadSupport, _: StreamWriteSupport, t)
          if !t.isInstanceOf[ContinuousTrigger] =>
          testPositiveCase(read, write, trigger)

        // Valid continuous queries.
        case (_: ContinuousReadSupport, _: StreamWriteSupport, _: ContinuousTrigger) =>
          testPositiveCase(read, write, trigger)
=======
      val sourceTable = DataSource.lookupDataSource(read, spark.sqlContext.conf).getConstructor()
        .newInstance().asInstanceOf[TableProvider].getTable(CaseInsensitiveStringMap.empty())
>>>>>>> cceb2d6f

      val sinkTable = DataSource.lookupDataSource(write, spark.sqlContext.conf).getConstructor()
        .newInstance().asInstanceOf[TableProvider].getTable(CaseInsensitiveStringMap.empty())

      import org.apache.spark.sql.execution.datasources.v2.DataSourceV2Implicits._
      trigger match {
        // Invalid - can't read at all
<<<<<<< HEAD
        case (r, _, _)
            if !r.isInstanceOf[MicroBatchReadSupport]
              && !r.isInstanceOf[ContinuousReadSupport] =>
=======
        case _ if !sourceTable.supportsAny(MICRO_BATCH_READ, CONTINUOUS_READ) =>
>>>>>>> cceb2d6f
          testNegativeCase(read, write, trigger,
            s"Data source $read does not support streamed reading")

        // Invalid - can't write
<<<<<<< HEAD
        case (_, w, _) if !w.isInstanceOf[StreamWriteSupport] =>
          testNegativeCase(read, write, trigger,
            s"Data source $write does not support streamed writing")

        // Invalid - trigger is continuous but reader is not
        case (r, _: StreamWriteSupport, _: ContinuousTrigger)
            if !r.isInstanceOf[ContinuousReadSupport] =>
          testNegativeCase(read, write, trigger,
            s"Data source $read does not support continuous processing")

        // Invalid - trigger is microbatch but reader is not
        case (r, _, t)
           if !r.isInstanceOf[MicroBatchReadSupport] && !t.isInstanceOf[ContinuousTrigger] =>
          testPostCreationNegativeCase(read, write, trigger,
            s"Data source $read does not support microbatch processing")
=======
        case _ if !sinkTable.supports(STREAMING_WRITE) =>
          testNegativeCase(read, write, trigger,
            s"Data source $write does not support streamed writing")

        case _: ContinuousTrigger =>
          if (sourceTable.supports(CONTINUOUS_READ)) {
            // Valid microbatch queries.
            testPositiveCase(read, write, trigger)
          } else {
            // Invalid - trigger is continuous but reader is not
            testNegativeCase(
              read, write, trigger, s"Data source $read does not support continuous processing")
          }

        case microBatchTrigger =>
          if (sourceTable.supports(MICRO_BATCH_READ)) {
            // Valid continuous queries.
            testPositiveCase(read, write, trigger)
          } else {
            // Invalid - trigger is microbatch but reader is not
            testPostCreationNegativeCase(read, write, trigger,
              s"Data source $read does not support microbatch processing")
          }
>>>>>>> cceb2d6f
      }
    }
  }
}<|MERGE_RESOLUTION|>--- conflicted
+++ resolved
@@ -17,12 +17,6 @@
 
 package org.apache.spark.sql.streaming.sources
 
-<<<<<<< HEAD
-import java.util.Optional
-
-import org.apache.spark.sql.{DataFrame, SQLContext}
-import org.apache.spark.sql.catalyst.InternalRow
-=======
 import java.util
 import java.util.Collections
 
@@ -35,37 +29,15 @@
 import org.apache.spark.sql.connector.read.streaming.{ContinuousPartitionReaderFactory, ContinuousStream, MicroBatchStream, Offset, PartitionOffset}
 import org.apache.spark.sql.connector.write.{WriteBuilder, WriterCommitMessage}
 import org.apache.spark.sql.connector.write.streaming.{StreamingDataWriterFactory, StreamingWrite}
->>>>>>> cceb2d6f
 import org.apache.spark.sql.execution.datasources.DataSource
 import org.apache.spark.sql.execution.streaming.{ContinuousTrigger, RateStreamOffset, Sink, StreamingQueryWrapper}
 import org.apache.spark.sql.internal.SQLConf
 import org.apache.spark.sql.sources.{DataSourceRegister, StreamSinkProvider}
-<<<<<<< HEAD
-import org.apache.spark.sql.sources.v2._
-import org.apache.spark.sql.sources.v2.reader.InputPartition
-import org.apache.spark.sql.sources.v2.reader.streaming.{ContinuousReader, MicroBatchReader, Offset, PartitionOffset}
-import org.apache.spark.sql.sources.v2.writer.streaming.StreamWriter
-=======
->>>>>>> cceb2d6f
 import org.apache.spark.sql.streaming.{OutputMode, StreamingQuery, StreamTest, Trigger}
 import org.apache.spark.sql.types.StructType
 import org.apache.spark.sql.util.CaseInsensitiveStringMap
 import org.apache.spark.util.Utils
 
-<<<<<<< HEAD
-case class FakeReader() extends MicroBatchReader with ContinuousReader {
-  def setOffsetRange(start: Optional[Offset], end: Optional[Offset]): Unit = {}
-  def getStartOffset: Offset = RateStreamOffset(Map())
-  def getEndOffset: Offset = RateStreamOffset(Map())
-  def deserializeOffset(json: String): Offset = RateStreamOffset(Map())
-  def commit(end: Offset): Unit = {}
-  def readSchema(): StructType = StructType(Seq())
-  def stop(): Unit = {}
-  def mergeOffsets(offsets: Array[PartitionOffset]): Offset = RateStreamOffset(Map())
-  def setStartOffset(start: Optional[Offset]): Unit = {}
-
-  def planInputPartitions(): java.util.ArrayList[InputPartition[InternalRow]] = {
-=======
 class FakeDataStream extends MicroBatchStream with ContinuousStream {
   override def deserializeOffset(json: String): Offset = RateStreamOffset(Map())
   override def commit(end: Offset): Unit = {}
@@ -83,41 +55,10 @@
     throw new IllegalStateException("fake source - cannot actually read")
   }
   override def createContinuousReaderFactory(): ContinuousPartitionReaderFactory = {
->>>>>>> cceb2d6f
     throw new IllegalStateException("fake source - cannot actually read")
   }
 }
 
-<<<<<<< HEAD
-trait FakeMicroBatchReadSupport extends MicroBatchReadSupport {
-  override def createMicroBatchReader(
-      schema: Optional[StructType],
-      checkpointLocation: String,
-      options: DataSourceOptions): MicroBatchReader = {
-    LastReadOptions.options = options
-    FakeReader()
-  }
-}
-
-trait FakeContinuousReadSupport extends ContinuousReadSupport {
-  override def createContinuousReader(
-      schema: Optional[StructType],
-      checkpointLocation: String,
-      options: DataSourceOptions): ContinuousReader = {
-    LastReadOptions.options = options
-    FakeReader()
-  }
-}
-
-trait FakeStreamWriteSupport extends StreamWriteSupport {
-  override def createStreamWriter(
-      queryId: String,
-      schema: StructType,
-      mode: OutputMode,
-      options: DataSourceOptions): StreamWriter = {
-    LastWriteOptions.options = options
-    throw new IllegalStateException("fake sink - cannot actually write")
-=======
 class FakeScanBuilder extends ScanBuilder with Scan {
   override def build(): Scan = this
   override def readSchema(): StructType = StructType(Seq())
@@ -146,23 +87,16 @@
   }
   override def newWriteBuilder(options: CaseInsensitiveStringMap): WriteBuilder = {
     new FakeWriteBuilder
->>>>>>> cceb2d6f
   }
 }
 
 class FakeReadMicroBatchOnly
     extends DataSourceRegister
-<<<<<<< HEAD
-    with FakeMicroBatchReadSupport
-=======
     with TableProvider
->>>>>>> cceb2d6f
     with SessionConfigSupport {
   override def shortName(): String = "fake-read-microbatch-only"
 
   override def keyPrefix: String = shortName()
-<<<<<<< HEAD
-=======
 
   override def getTable(options: CaseInsensitiveStringMap): Table = {
     LastReadOptions.options = options
@@ -177,26 +111,15 @@
       }
     }
   }
->>>>>>> cceb2d6f
 }
 
 class FakeReadContinuousOnly
     extends DataSourceRegister
-<<<<<<< HEAD
-    with FakeContinuousReadSupport
-=======
     with TableProvider
->>>>>>> cceb2d6f
     with SessionConfigSupport {
   override def shortName(): String = "fake-read-continuous-only"
 
   override def keyPrefix: String = shortName()
-<<<<<<< HEAD
-}
-
-class FakeReadBothModes extends DataSourceRegister
-    with FakeMicroBatchReadSupport with FakeContinuousReadSupport {
-=======
 
   override def getTable(options: CaseInsensitiveStringMap): Table = {
     LastReadOptions.options = options
@@ -214,7 +137,6 @@
 }
 
 class FakeReadBothModes extends DataSourceRegister with TableProvider {
->>>>>>> cceb2d6f
   override def shortName(): String = "fake-read-microbatch-continuous"
 
   override def getTable(options: CaseInsensitiveStringMap): Table = {
@@ -243,21 +165,13 @@
   }
 }
 
-<<<<<<< HEAD
-class FakeWrite
-    extends DataSourceRegister
-    with FakeStreamWriteSupport
-=======
 class FakeWriteOnly
     extends DataSourceRegister
     with TableProvider
->>>>>>> cceb2d6f
     with SessionConfigSupport {
   override def shortName(): String = "fake-write-microbatch-continuous"
 
   override def keyPrefix: String = shortName()
-<<<<<<< HEAD
-=======
 
   override def getTable(options: CaseInsensitiveStringMap): Table = {
     LastWriteOptions.options = options
@@ -266,7 +180,6 @@
       override def schema(): StructType = StructType(Nil)
     }
   }
->>>>>>> cceb2d6f
 }
 
 class FakeNoWrite extends DataSourceRegister with TableProvider {
@@ -286,13 +199,8 @@
   override def addBatch(batchId: Long, data: DataFrame): Unit = {}
 }
 
-<<<<<<< HEAD
-class FakeWriteV1Fallback extends DataSourceRegister
-  with FakeStreamWriteSupport with StreamSinkProvider {
-=======
 class FakeWriteSupportProviderV1Fallback extends DataSourceRegister
   with TableProvider with StreamSinkProvider {
->>>>>>> cceb2d6f
 
   override def createSink(
       sqlContext: SQLContext,
@@ -320,21 +228,8 @@
   }
 }
 
-<<<<<<< HEAD
-object LastReadOptions {
-  var options: DataSourceOptions = _
-
-  def clear(): Unit = {
-    options = null
-  }
-}
-
-object LastWriteOptions {
-  var options: DataSourceOptions = _
-=======
 object LastWriteOptions {
   var options: CaseInsensitiveStringMap = _
->>>>>>> cceb2d6f
 
   def clear(): Unit = {
     options = null
@@ -347,11 +242,6 @@
     super.beforeAll()
     val fakeCheckpoint = Utils.createTempDir()
     spark.conf.set(SQLConf.CHECKPOINT_LOCATION.key, fakeCheckpoint.getCanonicalPath)
-  }
-
-  override def afterEach(): Unit = {
-    LastReadOptions.clear()
-    LastWriteOptions.clear()
   }
 
   override def afterEach(): Unit = {
@@ -427,16 +317,12 @@
     testPositiveCaseWithQuery(
       "fake-read-microbatch-continuous", "fake-write-v1-fallback", Trigger.Once()) { v2Query =>
       assert(v2Query.asInstanceOf[StreamingQueryWrapper].streamingQuery.sink
-<<<<<<< HEAD
-        .isInstanceOf[FakeWriteV1Fallback])
-=======
         .isInstanceOf[Table])
->>>>>>> cceb2d6f
     }
 
     // Ensure we create a V1 sink with the config. Note the config is a comma separated
     // list, including other fake entries.
-    val fullSinkName = "org.apache.spark.sql.streaming.sources.FakeWriteV1Fallback"
+    val fullSinkName = classOf[FakeWriteSupportProviderV1Fallback].getName
     withSQLConf(SQLConf.DISABLED_V2_STREAMING_WRITERS.key -> s"a,b,c,test,$fullSinkName,d,e") {
       testPositiveCaseWithQuery(
         "fake-read-microbatch-continuous", "fake-write-v1-fallback", Trigger.Once()) { v1Query =>
@@ -452,11 +338,7 @@
   ).foreach { case (source, trigger) =>
     test(s"SPARK-25460: session options are respected in structured streaming sources - $source") {
       // `keyPrefix` and `shortName` are the same in this test case
-<<<<<<< HEAD
-      val readSource = source.newInstance().shortName()
-=======
       val readSource = source.getConstructor().newInstance().shortName()
->>>>>>> cceb2d6f
       val writeSource = "fake-write-microbatch-continuous"
 
       val readOptionName = "optionA"
@@ -464,13 +346,8 @@
         testPositiveCaseWithQuery(readSource, writeSource, trigger) { _ =>
           eventually(timeout(streamingTimeout)) {
             // Write options should not be set.
-<<<<<<< HEAD
-            assert(LastWriteOptions.options.getBoolean(readOptionName, false) == false)
-            assert(LastReadOptions.options.getBoolean(readOptionName, false) == true)
-=======
             assert(!LastWriteOptions.options.containsKey(readOptionName))
             assert(LastReadOptions.options.getBoolean(readOptionName, false))
->>>>>>> cceb2d6f
           }
         }
       }
@@ -480,13 +357,8 @@
         testPositiveCaseWithQuery(readSource, writeSource, trigger) { _ =>
           eventually(timeout(streamingTimeout)) {
             // Read options should not be set.
-<<<<<<< HEAD
-            assert(LastReadOptions.options.getBoolean(writeOptionName, false) == false)
-            assert(LastWriteOptions.options.getBoolean(writeOptionName, false) == true)
-=======
             assert(!LastReadOptions.options.containsKey(writeOptionName))
             assert(LastWriteOptions.options.getBoolean(writeOptionName, false))
->>>>>>> cceb2d6f
           }
         }
       }
@@ -504,22 +376,8 @@
 
   for ((read, write, trigger) <- cases) {
     testQuietly(s"stream with read format $read, write format $write, trigger $trigger") {
-<<<<<<< HEAD
-      val readSource = DataSource.lookupDataSource(read, spark.sqlContext.conf).newInstance()
-      val writeSource = DataSource.lookupDataSource(write, spark.sqlContext.conf).newInstance()
-      (readSource, writeSource, trigger) match {
-        // Valid microbatch queries.
-        case (_: MicroBatchReadSupport, _: StreamWriteSupport, t)
-          if !t.isInstanceOf[ContinuousTrigger] =>
-          testPositiveCase(read, write, trigger)
-
-        // Valid continuous queries.
-        case (_: ContinuousReadSupport, _: StreamWriteSupport, _: ContinuousTrigger) =>
-          testPositiveCase(read, write, trigger)
-=======
       val sourceTable = DataSource.lookupDataSource(read, spark.sqlContext.conf).getConstructor()
         .newInstance().asInstanceOf[TableProvider].getTable(CaseInsensitiveStringMap.empty())
->>>>>>> cceb2d6f
 
       val sinkTable = DataSource.lookupDataSource(write, spark.sqlContext.conf).getConstructor()
         .newInstance().asInstanceOf[TableProvider].getTable(CaseInsensitiveStringMap.empty())
@@ -527,34 +385,11 @@
       import org.apache.spark.sql.execution.datasources.v2.DataSourceV2Implicits._
       trigger match {
         // Invalid - can't read at all
-<<<<<<< HEAD
-        case (r, _, _)
-            if !r.isInstanceOf[MicroBatchReadSupport]
-              && !r.isInstanceOf[ContinuousReadSupport] =>
-=======
         case _ if !sourceTable.supportsAny(MICRO_BATCH_READ, CONTINUOUS_READ) =>
->>>>>>> cceb2d6f
           testNegativeCase(read, write, trigger,
             s"Data source $read does not support streamed reading")
 
         // Invalid - can't write
-<<<<<<< HEAD
-        case (_, w, _) if !w.isInstanceOf[StreamWriteSupport] =>
-          testNegativeCase(read, write, trigger,
-            s"Data source $write does not support streamed writing")
-
-        // Invalid - trigger is continuous but reader is not
-        case (r, _: StreamWriteSupport, _: ContinuousTrigger)
-            if !r.isInstanceOf[ContinuousReadSupport] =>
-          testNegativeCase(read, write, trigger,
-            s"Data source $read does not support continuous processing")
-
-        // Invalid - trigger is microbatch but reader is not
-        case (r, _, t)
-           if !r.isInstanceOf[MicroBatchReadSupport] && !t.isInstanceOf[ContinuousTrigger] =>
-          testPostCreationNegativeCase(read, write, trigger,
-            s"Data source $read does not support microbatch processing")
-=======
         case _ if !sinkTable.supports(STREAMING_WRITE) =>
           testNegativeCase(read, write, trigger,
             s"Data source $write does not support streamed writing")
@@ -578,7 +413,6 @@
             testPostCreationNegativeCase(read, write, trigger,
               s"Data source $read does not support microbatch processing")
           }
->>>>>>> cceb2d6f
       }
     }
   }
