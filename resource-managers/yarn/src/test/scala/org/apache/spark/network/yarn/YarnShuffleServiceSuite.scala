/*
 * Licensed to the Apache Software Foundation (ASF) under one or more
 * contributor license agreements.  See the NOTICE file distributed with
 * this work for additional information regarding copyright ownership.
 * The ASF licenses this file to You under the Apache License, Version 2.0
 * (the "License"); you may not use this file except in compliance with
 * the License.  You may obtain a copy of the License at
 *
 *    http://www.apache.org/licenses/LICENSE-2.0
 *
 * Unless required by applicable law or agreed to in writing, software
 * distributed under the License is distributed on an "AS IS" BASIS,
 * WITHOUT WARRANTIES OR CONDITIONS OF ANY KIND, either express or implied.
 * See the License for the specific language governing permissions and
 * limitations under the License.
 */
package org.apache.spark.network.yarn

import java.io.{DataOutputStream, File, FileOutputStream, IOException}
import java.nio.ByteBuffer
import java.nio.file.Files
import java.nio.file.attribute.PosixFilePermission._
import java.util.EnumSet

import scala.annotation.tailrec
import scala.collection.JavaConverters._
import scala.concurrent.duration._

import com.codahale.metrics.MetricSet
import org.apache.hadoop.fs.Path
import org.apache.hadoop.metrics2.impl.MetricsSystemImpl
import org.apache.hadoop.metrics2.lib.DefaultMetricsSystem
import org.apache.hadoop.service.ServiceStateException
import org.apache.hadoop.yarn.api.records.ApplicationId
import org.apache.hadoop.yarn.conf.YarnConfiguration
import org.apache.hadoop.yarn.server.api.{ApplicationInitializationContext, ApplicationTerminationContext}
import org.mockito.Mockito.{mock, when}
import org.scalatest.BeforeAndAfterEach
import org.scalatest.concurrent.Eventually._
import org.scalatest.matchers.must.Matchers
import org.scalatest.matchers.should.Matchers._

import org.apache.spark.SecurityManager
import org.apache.spark.SparkFunSuite
import org.apache.spark.internal.config._
import org.apache.spark.network.shuffle.{ExternalBlockHandler, RemoteBlockPushResolver, ShuffleTestAccessor}
import org.apache.spark.network.shuffle.protocol.ExecutorShuffleInfo
import org.apache.spark.network.util.TransportConf
import org.apache.spark.util.Utils

class YarnShuffleServiceSuite extends SparkFunSuite with Matchers with BeforeAndAfterEach {
  private[yarn] var yarnConfig: YarnConfiguration = null
  private[yarn] val SORT_MANAGER = "org.apache.spark.shuffle.sort.SortShuffleManager"

  private var recoveryLocalDir: File = _

  override def beforeEach(): Unit = {
    super.beforeEach()
    yarnConfig = new YarnConfiguration()
    yarnConfig.set(YarnConfiguration.NM_AUX_SERVICES, "spark3_shuffle")
    yarnConfig.set(YarnConfiguration.NM_AUX_SERVICE_FMT.format("spark3_shuffle"),
      classOf[YarnShuffleService].getCanonicalName)
    yarnConfig.setInt(SHUFFLE_SERVICE_PORT.key, 0)
    yarnConfig.setBoolean(YarnShuffleService.STOP_ON_FAILURE_KEY, true)
    val localDir = Utils.createTempDir()
    yarnConfig.set(YarnConfiguration.NM_LOCAL_DIRS, localDir.getAbsolutePath)

    recoveryLocalDir = Utils.createTempDir()
  }

  var s1: YarnShuffleService = null
  var s2: YarnShuffleService = null
  var s3: YarnShuffleService = null

  override def afterEach(): Unit = {
    try {
      if (s1 != null) {
        s1.stop()
        s1 = null
      }
      if (s2 != null) {
        s2.stop()
        s2 = null
      }
      if (s3 != null) {
        s3.stop()
        s3 = null
      }
    } finally {
      super.afterEach()
    }
  }

  test("executor state kept across NM restart") {
    s1 = new YarnShuffleService
    s1.setRecoveryPath(new Path(recoveryLocalDir.toURI))
    // set auth to true to test the secrets recovery
    yarnConfig.setBoolean(SecurityManager.SPARK_AUTH_CONF, true)
    s1.init(yarnConfig)
    val app1Id = ApplicationId.newInstance(0, 1)
    val app1Data = makeAppInfo("user", app1Id)
    s1.initializeApplication(app1Data)
    val app2Id = ApplicationId.newInstance(0, 2)
    val app2Data = makeAppInfo("user", app2Id)
    s1.initializeApplication(app2Data)

    val execStateFile = s1.registeredExecutorFile
    execStateFile should not be (null)
    val secretsFile = s1.secretsFile
    secretsFile should not be (null)
    val shuffleInfo1 = new ExecutorShuffleInfo(Array("/foo", "/bar"), 3, SORT_MANAGER)
    val shuffleInfo2 = new ExecutorShuffleInfo(Array("/bippy"), 5, SORT_MANAGER)

    val blockHandler = s1.blockHandler
    val blockResolver = ShuffleTestAccessor.getBlockResolver(blockHandler)
    ShuffleTestAccessor.registeredExecutorFile(blockResolver) should be (execStateFile)

    blockResolver.registerExecutor(app1Id.toString, "exec-1", shuffleInfo1)
    blockResolver.registerExecutor(app2Id.toString, "exec-2", shuffleInfo2)
    ShuffleTestAccessor.getExecutorInfo(app1Id, "exec-1", blockResolver) should
      be (Some(shuffleInfo1))
    ShuffleTestAccessor.getExecutorInfo(app2Id, "exec-2", blockResolver) should
      be (Some(shuffleInfo2))

    if (!execStateFile.exists()) {
      @tailrec def findExistingParent(file: File): File = {
        if (file == null) file
        else if (file.exists()) file
        else findExistingParent(file.getParentFile())
      }
      val existingParent = findExistingParent(execStateFile)
      assert(false, s"$execStateFile does not exist -- closest existing parent is $existingParent")
    }
    assert(execStateFile.exists(), s"$execStateFile did not exist")

    // now we pretend the shuffle service goes down, and comes back up
    s1.stop()
    s2 = new YarnShuffleService
    s2.setRecoveryPath(new Path(recoveryLocalDir.toURI))
    s2.init(yarnConfig)
    s2.secretsFile should be (secretsFile)
    s2.registeredExecutorFile should be (execStateFile)

    val handler2 = s2.blockHandler
    val resolver2 = ShuffleTestAccessor.getBlockResolver(handler2)

    // now we reinitialize only one of the apps, and expect yarn to tell us that app2 was stopped
    // during the restart
    s2.initializeApplication(app1Data)
    s2.stopApplication(new ApplicationTerminationContext(app2Id))
    ShuffleTestAccessor.getExecutorInfo(app1Id, "exec-1", resolver2) should be (Some(shuffleInfo1))
    ShuffleTestAccessor.getExecutorInfo(app2Id, "exec-2", resolver2) should be (None)

    // Act like the NM restarts one more time
    s2.stop()
    s3 = new YarnShuffleService
    s3.setRecoveryPath(new Path(recoveryLocalDir.toURI))
    s3.init(yarnConfig)
    s3.registeredExecutorFile should be (execStateFile)
    s3.secretsFile should be (secretsFile)

    val handler3 = s3.blockHandler
    val resolver3 = ShuffleTestAccessor.getBlockResolver(handler3)

    // app1 is still running
    s3.initializeApplication(app1Data)
    ShuffleTestAccessor.getExecutorInfo(app1Id, "exec-1", resolver3) should be (Some(shuffleInfo1))
    ShuffleTestAccessor.getExecutorInfo(app2Id, "exec-2", resolver3) should be (None)
    s3.stop()
  }

  test("removed applications should not be in registered executor file") {
    s1 = new YarnShuffleService
    s1.setRecoveryPath(new Path(recoveryLocalDir.toURI))
    yarnConfig.setBoolean(SecurityManager.SPARK_AUTH_CONF, false)
    s1.init(yarnConfig)
    val secretsFile = s1.secretsFile
    secretsFile should be (null)
    val app1Id = ApplicationId.newInstance(0, 1)
    val app1Data = makeAppInfo("user", app1Id)
    s1.initializeApplication(app1Data)
    val app2Id = ApplicationId.newInstance(0, 2)
    val app2Data = makeAppInfo("user", app2Id)
    s1.initializeApplication(app2Data)

    val execStateFile = s1.registeredExecutorFile
    execStateFile should not be (null)
    val shuffleInfo1 = new ExecutorShuffleInfo(Array("/foo", "/bar"), 3, SORT_MANAGER)
    val shuffleInfo2 = new ExecutorShuffleInfo(Array("/bippy"), 5, SORT_MANAGER)

    val blockHandler = s1.blockHandler
    val blockResolver = ShuffleTestAccessor.getBlockResolver(blockHandler)
    ShuffleTestAccessor.registeredExecutorFile(blockResolver) should be (execStateFile)

    blockResolver.registerExecutor(app1Id.toString, "exec-1", shuffleInfo1)
    blockResolver.registerExecutor(app2Id.toString, "exec-2", shuffleInfo2)

    val db = ShuffleTestAccessor.shuffleServiceLevelDB(blockResolver)
    ShuffleTestAccessor.reloadRegisteredExecutors(db) should not be empty

    s1.stopApplication(new ApplicationTerminationContext(app1Id))
    ShuffleTestAccessor.reloadRegisteredExecutors(db) should not be empty
    s1.stopApplication(new ApplicationTerminationContext(app2Id))
    ShuffleTestAccessor.reloadRegisteredExecutors(db) shouldBe empty
  }

  test("shuffle service should be robust to corrupt registered executor file") {
    s1 = new YarnShuffleService
    s1.setRecoveryPath(new Path(recoveryLocalDir.toURI))
    s1.init(yarnConfig)
    val app1Id = ApplicationId.newInstance(0, 1)
    val app1Data = makeAppInfo("user", app1Id)
    s1.initializeApplication(app1Data)

    val execStateFile = s1.registeredExecutorFile
    val shuffleInfo1 = new ExecutorShuffleInfo(Array("/foo", "/bar"), 3, SORT_MANAGER)

    val blockHandler = s1.blockHandler
    val blockResolver = ShuffleTestAccessor.getBlockResolver(blockHandler)
    ShuffleTestAccessor.registeredExecutorFile(blockResolver) should be (execStateFile)

    blockResolver.registerExecutor(app1Id.toString, "exec-1", shuffleInfo1)

    // now we pretend the shuffle service goes down, and comes back up.  But we'll also
    // make a corrupt registeredExecutor File
    s1.stop()

    execStateFile.listFiles().foreach{_.delete()}

    val out = new DataOutputStream(new FileOutputStream(execStateFile + "/CURRENT"))
    out.writeInt(42)
    out.close()

    s2 = new YarnShuffleService
    s2.setRecoveryPath(new Path(recoveryLocalDir.toURI))
    s2.init(yarnConfig)
    s2.registeredExecutorFile should be (execStateFile)

    val handler2 = s2.blockHandler
    val resolver2 = ShuffleTestAccessor.getBlockResolver(handler2)

    // we re-initialize app1, but since the file was corrupt there is nothing we can do about it ...
    s2.initializeApplication(app1Data)
    // however, when we initialize a totally new app2, everything is still happy
    val app2Id = ApplicationId.newInstance(0, 2)
    val app2Data = makeAppInfo("user", app2Id)
    s2.initializeApplication(app2Data)
    val shuffleInfo2 = new ExecutorShuffleInfo(Array("/bippy"), 5, SORT_MANAGER)
    resolver2.registerExecutor(app2Id.toString, "exec-2", shuffleInfo2)
    ShuffleTestAccessor.getExecutorInfo(app2Id, "exec-2", resolver2) should be (Some(shuffleInfo2))
    s2.stop()

    // another stop & restart should be fine though (e.g., we recover from previous corruption)
    s3 = new YarnShuffleService
    s3.setRecoveryPath(new Path(recoveryLocalDir.toURI))
    s3.init(yarnConfig)
    s3.registeredExecutorFile should be (execStateFile)
    val handler3 = s3.blockHandler
    val resolver3 = ShuffleTestAccessor.getBlockResolver(handler3)

    s3.initializeApplication(app2Data)
    ShuffleTestAccessor.getExecutorInfo(app2Id, "exec-2", resolver3) should be (Some(shuffleInfo2))
    s3.stop()
  }

  test("get correct recovery path") {
    // Test recovery path is set outside the shuffle service, this is to simulate NM recovery
    // enabled scenario, where recovery path will be set by yarn.
    s1 = new YarnShuffleService
    val recoveryPath = new Path(Utils.createTempDir().toURI)
    s1.setRecoveryPath(recoveryPath)

    s1.init(yarnConfig)
    s1._recoveryPath should be (recoveryPath)
    s1.stop()
  }

  test("moving recovery file from NM local dir to recovery path") {
    // This is to test when Hadoop is upgrade to 2.5+ and NM recovery is enabled, we should move
    // old recovery file to the new path to keep compatibility

    // Simulate s1 is running on old version of Hadoop in which recovery file is in the NM local
    // dir.
    s1 = new YarnShuffleService
    s1.setRecoveryPath(new Path(yarnConfig.getTrimmedStrings(YarnConfiguration.NM_LOCAL_DIRS)(0)))
    // set auth to true to test the secrets recovery
    yarnConfig.setBoolean(SecurityManager.SPARK_AUTH_CONF, true)
    s1.init(yarnConfig)
    val app1Id = ApplicationId.newInstance(0, 1)
    val app1Data = makeAppInfo("user", app1Id)
    s1.initializeApplication(app1Data)
    val app2Id = ApplicationId.newInstance(0, 2)
    val app2Data = makeAppInfo("user", app2Id)
    s1.initializeApplication(app2Data)

    assert(s1.secretManager.getSecretKey(app1Id.toString()) != null)
    assert(s1.secretManager.getSecretKey(app2Id.toString()) != null)

    val execStateFile = s1.registeredExecutorFile
    execStateFile should not be (null)
    val secretsFile = s1.secretsFile
    secretsFile should not be (null)
    val shuffleInfo1 = new ExecutorShuffleInfo(Array("/foo", "/bar"), 3, SORT_MANAGER)
    val shuffleInfo2 = new ExecutorShuffleInfo(Array("/bippy"), 5, SORT_MANAGER)

    val blockHandler = s1.blockHandler
    val blockResolver = ShuffleTestAccessor.getBlockResolver(blockHandler)
    ShuffleTestAccessor.registeredExecutorFile(blockResolver) should be (execStateFile)

    blockResolver.registerExecutor(app1Id.toString, "exec-1", shuffleInfo1)
    blockResolver.registerExecutor(app2Id.toString, "exec-2", shuffleInfo2)
    ShuffleTestAccessor.getExecutorInfo(app1Id, "exec-1", blockResolver) should
      be (Some(shuffleInfo1))
    ShuffleTestAccessor.getExecutorInfo(app2Id, "exec-2", blockResolver) should
      be (Some(shuffleInfo2))

    assert(execStateFile.exists(), s"$execStateFile did not exist")

    s1.stop()

    // Simulate s2 is running on Hadoop 2.5+ with NM recovery is enabled.
    assert(execStateFile.exists())
    val recoveryPath = new Path(recoveryLocalDir.toURI)
    s2 = new YarnShuffleService
    s2.setRecoveryPath(recoveryPath)
    s2.init(yarnConfig)

    // Ensure that s2 has loaded known apps from the secrets db.
    assert(s2.secretManager.getSecretKey(app1Id.toString()) != null)
    assert(s2.secretManager.getSecretKey(app2Id.toString()) != null)

    val execStateFile2 = s2.registeredExecutorFile
    val secretsFile2 = s2.secretsFile

    recoveryPath.toString should be (new Path(execStateFile2.getParentFile.toURI).toString)
    recoveryPath.toString should be (new Path(secretsFile2.getParentFile.toURI).toString)
    eventually(timeout(10.seconds), interval(5.milliseconds)) {
      assert(!execStateFile.exists())
    }
    eventually(timeout(10.seconds), interval(5.milliseconds)) {
      assert(!secretsFile.exists())
    }

    val handler2 = s2.blockHandler
    val resolver2 = ShuffleTestAccessor.getBlockResolver(handler2)

    // now we reinitialize only one of the apps, and expect yarn to tell us that app2 was stopped
    // during the restart
    // Since recovery file is got from old path, so the previous state should be stored.
    s2.initializeApplication(app1Data)
    s2.stopApplication(new ApplicationTerminationContext(app2Id))
    ShuffleTestAccessor.getExecutorInfo(app1Id, "exec-1", resolver2) should be (Some(shuffleInfo1))
    ShuffleTestAccessor.getExecutorInfo(app2Id, "exec-2", resolver2) should be (None)

    s2.stop()
  }

  test("service throws error if cannot start") {
    // Set up a read-only local dir.
    val roDir = Utils.createTempDir()
    Files.setPosixFilePermissions(roDir.toPath(), EnumSet.of(OWNER_READ, OWNER_EXECUTE))

    // Try to start the shuffle service, it should fail.
    val service = new YarnShuffleService()
    service.setRecoveryPath(new Path(roDir.toURI))

    try {
      val error = intercept[ServiceStateException] {
        service.init(yarnConfig)
      }
      assert(error.getCause().isInstanceOf[IOException])
    } finally {
      service.stop()
      Files.setPosixFilePermissions(roDir.toPath(),
        EnumSet.of(OWNER_READ, OWNER_WRITE, OWNER_EXECUTE))
    }
  }

  private def makeAppInfo(user: String, appId: ApplicationId): ApplicationInitializationContext = {
    val secret = ByteBuffer.wrap(new Array[Byte](0))
    new ApplicationInitializationContext(user, appId, secret)
  }

  test("recovery db should not be created if NM recovery is not enabled") {
    s1 = new YarnShuffleService
    s1.init(yarnConfig)
    s1._recoveryPath should be (null)
    s1.registeredExecutorFile should be (null)
    s1.secretsFile should be (null)
  }

  test("SPARK-31646: metrics should be registered into Node Manager's metrics system") {
    s1 = new YarnShuffleService
    s1.init(yarnConfig)

    val metricsSource = DefaultMetricsSystem.instance.asInstanceOf[MetricsSystemImpl]
      .getSource("sparkShuffleService").asInstanceOf[YarnShuffleServiceMetrics]
    val metricSetRef = classOf[YarnShuffleServiceMetrics].getDeclaredField("metricSet")
    metricSetRef.setAccessible(true)
    val metrics = metricSetRef.get(metricsSource).asInstanceOf[MetricSet].getMetrics

    assert(metrics.keySet().asScala == Set(
      "blockTransferRateBytes",
      "numActiveConnections",
      "numCaughtExceptions",
      "numRegisteredConnections",
      "openBlockRequestLatencyMillis",
      "registeredExecutorsSize",
<<<<<<< HEAD
      "registerExecutorRequestLatencyMillis"
    ))
  }

=======
      "registerExecutorRequestLatencyMillis",
      "finalizeShuffleMergeLatencyMillis",
      "shuffle-server.usedDirectMemory",
      "shuffle-server.usedHeapMemory"
    ))
  }

  test("create default merged shuffle file manager instance") {
    val mockConf = mock(classOf[TransportConf])
    when(mockConf.mergedShuffleFileManagerImpl).thenReturn(
      "org.apache.spark.network.shuffle.ExternalBlockHandler$NoOpMergedShuffleFileManager")
    val mergeMgr = YarnShuffleService.newMergedShuffleFileManagerInstance(mockConf)
    assert(mergeMgr.isInstanceOf[ExternalBlockHandler.NoOpMergedShuffleFileManager])
  }

  test("create remote block push resolver instance") {
    val mockConf = mock(classOf[TransportConf])
    when(mockConf.mergedShuffleFileManagerImpl).thenReturn(
      "org.apache.spark.network.shuffle.RemoteBlockPushResolver")
    val mergeMgr = YarnShuffleService.newMergedShuffleFileManagerInstance(mockConf)
    assert(mergeMgr.isInstanceOf[RemoteBlockPushResolver])
  }

  test("invalid class name of merge manager will use noop instance") {
    val mockConf = mock(classOf[TransportConf])
    when(mockConf.mergedShuffleFileManagerImpl).thenReturn(
      "org.apache.spark.network.shuffle.NotExistent")
    val mergeMgr = YarnShuffleService.newMergedShuffleFileManagerInstance(mockConf)
    assert(mergeMgr.isInstanceOf[ExternalBlockHandler.NoOpMergedShuffleFileManager])
  }
>>>>>>> a630e8d1
}<|MERGE_RESOLUTION|>--- conflicted
+++ resolved
@@ -406,12 +406,6 @@
       "numRegisteredConnections",
       "openBlockRequestLatencyMillis",
       "registeredExecutorsSize",
-<<<<<<< HEAD
-      "registerExecutorRequestLatencyMillis"
-    ))
-  }
-
-=======
       "registerExecutorRequestLatencyMillis",
       "finalizeShuffleMergeLatencyMillis",
       "shuffle-server.usedDirectMemory",
@@ -442,5 +436,4 @@
     val mergeMgr = YarnShuffleService.newMergedShuffleFileManagerInstance(mockConf)
     assert(mergeMgr.isInstanceOf[ExternalBlockHandler.NoOpMergedShuffleFileManager])
   }
->>>>>>> a630e8d1
 }