/*
 * Licensed to the Apache Software Foundation (ASF) under one or more
 * contributor license agreements.  See the NOTICE file distributed with
 * this work for additional information regarding copyright ownership.
 * The ASF licenses this file to You under the Apache License, Version 2.0
 * (the "License"); you may not use this file except in compliance with
 * the License.  You may obtain a copy of the License at
 *
 *    http://www.apache.org/licenses/LICENSE-2.0
 *
 * Unless required by applicable law or agreed to in writing, software
 * distributed under the License is distributed on an "AS IS" BASIS,
 * WITHOUT WARRANTIES OR CONDITIONS OF ANY KIND, either express or implied.
 * See the License for the specific language governing permissions and
 * limitations under the License.
 */

package org.apache.spark.internal

import java.util.concurrent.TimeUnit

import org.apache.spark.launcher.SparkLauncher
import org.apache.spark.network.util.ByteUnit
import org.apache.spark.unsafe.array.ByteArrayMethods
import org.apache.spark.util.Utils

package object config {

  private[spark] val DRIVER_CLASS_PATH =
    ConfigBuilder(SparkLauncher.DRIVER_EXTRA_CLASSPATH).stringConf.createOptional

  private[spark] val DRIVER_JAVA_OPTIONS =
    ConfigBuilder(SparkLauncher.DRIVER_EXTRA_JAVA_OPTIONS).stringConf.createOptional

  private[spark] val DRIVER_LIBRARY_PATH =
    ConfigBuilder(SparkLauncher.DRIVER_EXTRA_LIBRARY_PATH).stringConf.createOptional

  private[spark] val DRIVER_USER_CLASS_PATH_FIRST =
    ConfigBuilder("spark.driver.userClassPathFirst").booleanConf.createWithDefault(false)

  private[spark] val DRIVER_MEMORY = ConfigBuilder("spark.driver.memory")
    .doc("Amount of memory to use for the driver process, in MiB unless otherwise specified.")
    .bytesConf(ByteUnit.MiB)
    .createWithDefaultString("1g")

  private[spark] val DRIVER_MEMORY_OVERHEAD = ConfigBuilder("spark.driver.memoryOverhead")
    .doc("The amount of off-heap memory to be allocated per driver in cluster mode, " +
      "in MiB unless otherwise specified.")
    .bytesConf(ByteUnit.MiB)
    .createOptional

  private[spark] val DRIVER_LOG_DFS_DIR =
    ConfigBuilder("spark.driver.log.dfsDir").stringConf.createOptional

  private[spark] val DRIVER_LOG_LAYOUT =
    ConfigBuilder("spark.driver.log.layout")
      .stringConf
      .createOptional

  private[spark] val DRIVER_LOG_PERSISTTODFS =
    ConfigBuilder("spark.driver.log.persistToDfs.enabled")
      .booleanConf
      .createWithDefault(false)

  private[spark] val DRIVER_LOG_ALLOW_EC =
    ConfigBuilder("spark.driver.log.allowErasureCoding")
      .booleanConf
      .createWithDefault(false)

  private[spark] val EVENT_LOG_COMPRESS =
    ConfigBuilder("spark.eventLog.compress")
      .booleanConf
      .createWithDefault(false)

  private[spark] val EVENT_LOG_BLOCK_UPDATES =
    ConfigBuilder("spark.eventLog.logBlockUpdates.enabled")
      .booleanConf
      .createWithDefault(false)

  private[spark] val EVENT_LOG_ALLOW_EC =
    ConfigBuilder("spark.eventLog.allowErasureCoding")
      .booleanConf
      .createWithDefault(false)

  private[spark] val EVENT_LOG_TESTING =
    ConfigBuilder("spark.eventLog.testing")
      .internal()
      .booleanConf
      .createWithDefault(false)

  private[spark] val EVENT_LOG_OUTPUT_BUFFER_SIZE = ConfigBuilder("spark.eventLog.buffer.kb")
    .doc("Buffer size to use when writing to output streams, in KiB unless otherwise specified.")
    .bytesConf(ByteUnit.KiB)
    .createWithDefaultString("100k")

  private[spark] val EVENT_LOG_OVERWRITE =
    ConfigBuilder("spark.eventLog.overwrite").booleanConf.createWithDefault(false)

  private[spark] val EVENT_LOG_CALLSITE_LONG_FORM =
    ConfigBuilder("spark.eventLog.longForm.enabled").booleanConf.createWithDefault(false)

  private[spark] val EXECUTOR_CLASS_PATH =
    ConfigBuilder(SparkLauncher.EXECUTOR_EXTRA_CLASSPATH).stringConf.createOptional

  private[spark] val EXECUTOR_HEARTBEAT_INTERVAL =
    ConfigBuilder("spark.executor.heartbeatInterval")
      .timeConf(TimeUnit.MILLISECONDS)
      .createWithDefaultString("10s")

  private[spark] val EXECUTOR_JAVA_OPTIONS =
    ConfigBuilder(SparkLauncher.EXECUTOR_EXTRA_JAVA_OPTIONS).stringConf.createOptional

  private[spark] val EXECUTOR_LIBRARY_PATH =
    ConfigBuilder(SparkLauncher.EXECUTOR_EXTRA_LIBRARY_PATH).stringConf.createOptional

  private[spark] val EXECUTOR_USER_CLASS_PATH_FIRST =
    ConfigBuilder("spark.executor.userClassPathFirst").booleanConf.createWithDefault(false)

  private[spark] val EXECUTOR_MEMORY = ConfigBuilder("spark.executor.memory")
    .doc("Amount of memory to use per executor process, in MiB unless otherwise specified.")
    .bytesConf(ByteUnit.MiB)
    .createWithDefaultString("1g")

  private[spark] val EXECUTOR_MEMORY_OVERHEAD = ConfigBuilder("spark.executor.memoryOverhead")
    .doc("The amount of off-heap memory to be allocated per executor in cluster mode, " +
      "in MiB unless otherwise specified.")
    .bytesConf(ByteUnit.MiB)
    .createOptional

  private[spark] val MEMORY_OFFHEAP_ENABLED = ConfigBuilder("spark.memory.offHeap.enabled")
    .doc("If true, Spark will attempt to use off-heap memory for certain operations. " +
      "If off-heap memory use is enabled, then spark.memory.offHeap.size must be positive.")
    .withAlternative("spark.unsafe.offHeap")
    .booleanConf
    .createWithDefault(false)

  private[spark] val MEMORY_OFFHEAP_SIZE = ConfigBuilder("spark.memory.offHeap.size")
    .doc("The absolute amount of memory in bytes which can be used for off-heap allocation. " +
      "This setting has no impact on heap memory usage, so if your executors' total memory " +
      "consumption must fit within some hard limit then be sure to shrink your JVM heap size " +
      "accordingly. This must be set to a positive value when spark.memory.offHeap.enabled=true.")
    .bytesConf(ByteUnit.BYTE)
    .checkValue(_ >= 0, "The off-heap memory size must not be negative")
    .createWithDefault(0)

  private[spark] val PYSPARK_EXECUTOR_MEMORY = ConfigBuilder("spark.executor.pyspark.memory")
    .bytesConf(ByteUnit.MiB)
    .createOptional

  private[spark] val IS_PYTHON_APP = ConfigBuilder("spark.yarn.isPython").internal()
    .booleanConf.createWithDefault(false)

  private[spark] val CPUS_PER_TASK = ConfigBuilder("spark.task.cpus").intConf.createWithDefault(1)

  private[spark] val DYN_ALLOCATION_MIN_EXECUTORS =
    ConfigBuilder("spark.dynamicAllocation.minExecutors").intConf.createWithDefault(0)

  private[spark] val DYN_ALLOCATION_INITIAL_EXECUTORS =
    ConfigBuilder("spark.dynamicAllocation.initialExecutors")
      .fallbackConf(DYN_ALLOCATION_MIN_EXECUTORS)

  private[spark] val DYN_ALLOCATION_MAX_EXECUTORS =
    ConfigBuilder("spark.dynamicAllocation.maxExecutors").intConf.createWithDefault(Int.MaxValue)

  private[spark] val DYN_ALLOCATION_EXECUTOR_ALLOCATION_RATIO =
    ConfigBuilder("spark.dynamicAllocation.executorAllocationRatio")
      .doubleConf.createWithDefault(1.0)

  private[spark] val DYN_ALLOCATION_CACHED_EXECUTOR_IDLE_TIMEOUT =
    ConfigBuilder("spark.dynamicAllocation.cachedExecutorIdleTimeout")
      .timeConf(TimeUnit.SECONDS)
      .checkValue(_ >= 0L, "Timeout must be >= 0.")
      .createWithDefault(Integer.MAX_VALUE)

  private[spark] val DYN_ALLOCATION_EXECUTOR_IDLE_TIMEOUT =
    ConfigBuilder("spark.dynamicAllocation.executorIdleTimeout")
      .timeConf(TimeUnit.SECONDS)
      .checkValue(_ >= 0L, "Timeout must be >= 0.")
      .createWithDefault(60)

  private[spark] val DYN_ALLOCATION_SHUFFLE_TRACKING =
    ConfigBuilder("spark.dynamicAllocation.shuffleTracking.enabled")
      .booleanConf
      .createWithDefault(false)

  private[spark] val DYN_ALLOCATION_SHUFFLE_TIMEOUT =
    ConfigBuilder("spark.dynamicAllocation.shuffleTimeout")
      .timeConf(TimeUnit.MILLISECONDS)
      .checkValue(_ >= 0L, "Timeout must be >= 0.")
      .createWithDefault(Long.MaxValue)

  private[spark] val DYN_ALLOCATION_SCHEDULER_BACKLOG_TIMEOUT =
    ConfigBuilder("spark.dynamicAllocation.schedulerBacklogTimeout")
      .timeConf(TimeUnit.SECONDS).createWithDefault(1)

  private[spark] val DYN_ALLOCATION_SUSTAINED_SCHEDULER_BACKLOG_TIMEOUT =
    ConfigBuilder("spark.dynamicAllocation.sustainedSchedulerBacklogTimeout")
      .fallbackConf(DYN_ALLOCATION_SCHEDULER_BACKLOG_TIMEOUT)

  private[spark] val LOCALITY_WAIT = ConfigBuilder("spark.locality.wait")
    .timeConf(TimeUnit.MILLISECONDS)
    .createWithDefaultString("3s")

  private[spark] val SHUFFLE_SERVICE_ENABLED =
    ConfigBuilder("spark.shuffle.service.enabled").booleanConf.createWithDefault(false)

  private[spark] val SHUFFLE_SERVICE_PORT =
    ConfigBuilder("spark.shuffle.service.port").intConf.createWithDefault(7447)

  private[spark] val KEYTAB = ConfigBuilder("spark.yarn.keytab")
    .doc("Location of user's keytab.")
    .stringConf.createOptional

  private[spark] val PRINCIPAL = ConfigBuilder("spark.yarn.principal")
    .doc("Name of the Kerberos principal.")
    .stringConf.createOptional

  private[spark] val KERBEROS_RELOGIN_PERIOD = ConfigBuilder("spark.yarn.kerberos.relogin.period")
    .timeConf(TimeUnit.SECONDS)
    .createWithDefaultString("1m")

  private[spark] val KERBEROS_RENEWAL_CREDENTIALS =
    ConfigBuilder("spark.kerberos.renewal.credentials")
      .doc(
        "Which credentials to use when renewing delegation tokens for executors. Can be either " +
        "'keytab', the default, which requires a keytab to be provided, or 'ccache', which uses " +
        "the local credentials cache.")
      .stringConf
      .checkValues(Set("keytab", "ccache"))
      .createWithDefault("keytab")

  // CDPD-3435: keep the 2.4 name for this property, which mentions YARN, even though it
  // works in other resource managers. This avoids deprecation warnings.
  private[spark] val KERBEROS_FILESYSTEMS_TO_ACCESS =
    ConfigBuilder("spark.yarn.access.hadoopFileSystems")
    .doc("Extra Hadoop filesystem URLs for which to request delegation tokens. The filesystem " +
      "that hosts fs.defaultFS does not need to be listed here.")
    .stringConf
    .toSequence
    .createWithDefault(Nil)

  private[spark] val EXECUTOR_INSTANCES = ConfigBuilder("spark.executor.instances")
    .intConf
    .createOptional

  private[spark] val PY_FILES = ConfigBuilder("spark.yarn.dist.pyFiles")
    .internal()
    .stringConf
    .toSequence
    .createWithDefault(Nil)

  private[spark] val MAX_TASK_FAILURES =
    ConfigBuilder("spark.task.maxFailures")
      .intConf
      .createWithDefault(4)

  // Blacklist confs
  private[spark] val BLACKLIST_ENABLED =
    ConfigBuilder("spark.blacklist.enabled")
      .booleanConf
      .createOptional

  private[spark] val MAX_TASK_ATTEMPTS_PER_EXECUTOR =
    ConfigBuilder("spark.blacklist.task.maxTaskAttemptsPerExecutor")
      .intConf
      .createWithDefault(1)

  private[spark] val MAX_TASK_ATTEMPTS_PER_NODE =
    ConfigBuilder("spark.blacklist.task.maxTaskAttemptsPerNode")
      .intConf
      .createWithDefault(2)

  private[spark] val MAX_FAILURES_PER_EXEC =
    ConfigBuilder("spark.blacklist.application.maxFailedTasksPerExecutor")
      .intConf
      .createWithDefault(2)

  private[spark] val MAX_FAILURES_PER_EXEC_STAGE =
    ConfigBuilder("spark.blacklist.stage.maxFailedTasksPerExecutor")
      .intConf
      .createWithDefault(2)

  private[spark] val MAX_FAILED_EXEC_PER_NODE =
    ConfigBuilder("spark.blacklist.application.maxFailedExecutorsPerNode")
      .intConf
      .createWithDefault(2)

  private[spark] val MAX_FAILED_EXEC_PER_NODE_STAGE =
    ConfigBuilder("spark.blacklist.stage.maxFailedExecutorsPerNode")
      .intConf
      .createWithDefault(2)

  private[spark] val BLACKLIST_TIMEOUT_CONF =
    ConfigBuilder("spark.blacklist.timeout")
      .timeConf(TimeUnit.MILLISECONDS)
      .createOptional

  private[spark] val BLACKLIST_KILL_ENABLED =
    ConfigBuilder("spark.blacklist.killBlacklistedExecutors")
      .booleanConf
      .createWithDefault(false)

  private[spark] val BLACKLIST_LEGACY_TIMEOUT_CONF =
    ConfigBuilder("spark.scheduler.executorTaskBlacklistTime")
      .internal()
      .timeConf(TimeUnit.MILLISECONDS)
      .createOptional

  private[spark] val BLACKLIST_FETCH_FAILURE_ENABLED =
    ConfigBuilder("spark.blacklist.application.fetchFailure.enabled")
      .booleanConf
      .createWithDefault(false)
  // End blacklist confs

  private[spark] val UNREGISTER_OUTPUT_ON_HOST_ON_FETCH_FAILURE =
    ConfigBuilder("spark.files.fetchFailure.unRegisterOutputOnHost")
      .doc("Whether to un-register all the outputs on the host in condition that we receive " +
        " a FetchFailure. This is set default to false, which means, we only un-register the " +
        " outputs related to the exact executor(instead of the host) on a FetchFailure.")
      .booleanConf
      .createWithDefault(false)

  private[spark] val LISTENER_BUS_EVENT_QUEUE_CAPACITY =
    ConfigBuilder("spark.scheduler.listenerbus.eventqueue.capacity")
      .intConf
      .checkValue(_ > 0, "The capacity of listener bus event queue must be positive")
      .createWithDefault(10000)

  private[spark] val LISTENER_BUS_METRICS_MAX_LISTENER_CLASSES_TIMED =
    ConfigBuilder("spark.scheduler.listenerbus.metrics.maxListenerClassesTimed")
      .internal()
      .intConf
      .createWithDefault(128)

  // This property sets the root namespace for metrics reporting
  private[spark] val METRICS_NAMESPACE = ConfigBuilder("spark.metrics.namespace")
    .stringConf
    .createOptional

  private[spark] val PYSPARK_DRIVER_PYTHON = ConfigBuilder("spark.pyspark.driver.python")
    .stringConf
    .createOptional

  private[spark] val PYSPARK_PYTHON = ConfigBuilder("spark.pyspark.python")
    .stringConf
    .createOptional

  // To limit how many applications are shown in the History Server summary ui
  private[spark] val HISTORY_UI_MAX_APPS =
    ConfigBuilder("spark.history.ui.maxApplications").intConf.createWithDefault(Integer.MAX_VALUE)

  private[spark] val UI_SHOW_CONSOLE_PROGRESS = ConfigBuilder("spark.ui.showConsoleProgress")
    .doc("When true, show the progress bar in the console.")
    .booleanConf
    .createWithDefault(false)

  private[spark] val IO_ENCRYPTION_ENABLED = ConfigBuilder("spark.io.encryption.enabled")
    .booleanConf
    .createWithDefault(false)

  private[spark] val IO_ENCRYPTION_KEYGEN_ALGORITHM =
    ConfigBuilder("spark.io.encryption.keygen.algorithm")
      .stringConf
      .createWithDefault("HmacSHA1")

  private[spark] val IO_ENCRYPTION_KEY_SIZE_BITS = ConfigBuilder("spark.io.encryption.keySizeBits")
    .intConf
    .checkValues(Set(128, 192, 256))
    .createWithDefault(128)

  private[spark] val IO_CRYPTO_CIPHER_TRANSFORMATION =
    ConfigBuilder("spark.io.crypto.cipher.transformation")
      .internal()
      .stringConf
      .createWithDefaultString("AES/CTR/NoPadding")

  private[spark] val DRIVER_HOST_ADDRESS = ConfigBuilder("spark.driver.host")
    .doc("Address of driver endpoints.")
    .stringConf
    .createWithDefault(Utils.localCanonicalHostName())

  private[spark] val DRIVER_BIND_ADDRESS = ConfigBuilder("spark.driver.bindAddress")
    .doc("Address where to bind network listen sockets on the driver.")
    .fallbackConf(DRIVER_HOST_ADDRESS)

  private[spark] val BLOCK_MANAGER_PORT = ConfigBuilder("spark.blockManager.port")
    .doc("Port to use for the block manager when a more specific setting is not provided.")
    .intConf
    .createWithDefault(0)

  private[spark] val DRIVER_BLOCK_MANAGER_PORT = ConfigBuilder("spark.driver.blockManager.port")
    .doc("Port to use for the block manager on the driver.")
    .fallbackConf(BLOCK_MANAGER_PORT)

  private[spark] val IGNORE_CORRUPT_FILES = ConfigBuilder("spark.files.ignoreCorruptFiles")
    .doc("Whether to ignore corrupt files. If true, the Spark jobs will continue to run when " +
      "encountering corrupted or non-existing files and contents that have been read will still " +
      "be returned.")
    .booleanConf
    .createWithDefault(false)

  private[spark] val IGNORE_MISSING_FILES = ConfigBuilder("spark.files.ignoreMissingFiles")
    .doc("Whether to ignore missing files. If true, the Spark jobs will continue to run when " +
        "encountering missing files and the contents that have been read will still be returned.")
    .booleanConf
    .createWithDefault(false)

  private[spark] val APP_CALLER_CONTEXT = ConfigBuilder("spark.log.callerContext")
    .stringConf
    .createOptional

  private[spark] val FILES_MAX_PARTITION_BYTES = ConfigBuilder("spark.files.maxPartitionBytes")
    .doc("The maximum number of bytes to pack into a single partition when reading files.")
    .longConf
    .createWithDefault(128 * 1024 * 1024)

  private[spark] val FILES_OPEN_COST_IN_BYTES = ConfigBuilder("spark.files.openCostInBytes")
    .doc("The estimated cost to open a file, measured by the number of bytes could be scanned in" +
      " the same time. This is used when putting multiple files into a partition. It's better to" +
      " over estimate, then the partitions with small files will be faster than partitions with" +
      " bigger files.")
    .longConf
    .createWithDefault(4 * 1024 * 1024)

  private[spark] val HADOOP_RDD_IGNORE_EMPTY_SPLITS =
    ConfigBuilder("spark.hadoopRDD.ignoreEmptySplits")
      .internal()
      .doc("When true, HadoopRDD/NewHadoopRDD will not create partitions for empty input splits.")
      .booleanConf
      .createWithDefault(false)

  private[spark] val SECRET_REDACTION_PATTERN =
    ConfigBuilder("spark.redaction.regex")
      .doc("Regex to decide which Spark configuration properties and environment variables in " +
        "driver and executor environments contain sensitive information. When this regex matches " +
        "a property key or value, the value is redacted from the environment UI and various logs " +
        "like YARN and event logs.")
      .regexConf
      .createWithDefault("(?i)secret|password".r)

  private[spark] val STRING_REDACTION_PATTERN =
    ConfigBuilder("spark.redaction.string.regex")
      .doc("Regex to decide which parts of strings produced by Spark contain sensitive " +
        "information. When this regex matches a string part, that string part is replaced by a " +
        "dummy value. This is currently used to redact the output of SQL explain commands.")
      .regexConf
      .createOptional

  private[spark] val AUTH_SECRET_BIT_LENGTH =
    ConfigBuilder("spark.authenticate.secretBitLength")
      .intConf
      .createWithDefault(256)

  private[spark] val NETWORK_AUTH_ENABLED =
    ConfigBuilder("spark.authenticate")
      .booleanConf
      .createWithDefault(false)

  private[spark] val SASL_ENCRYPTION_ENABLED =
    ConfigBuilder("spark.authenticate.enableSaslEncryption")
      .booleanConf
      .createWithDefault(false)

  private[spark] val AUTH_SECRET_FILE =
    ConfigBuilder("spark.authenticate.secret.file")
      .doc("Path to a file that contains the authentication secret to use. The secret key is " +
        "loaded from this path on both the driver and the executors if overrides are not set for " +
        "either entity (see below). File-based secret keys are only allowed when using " +
        "Kubernetes.")
      .stringConf
      .createOptional

  private[spark] val AUTH_SECRET_FILE_DRIVER =
    ConfigBuilder("spark.authenticate.secret.driver.file")
      .doc("Path to a file that contains the authentication secret to use. Loaded by the " +
        "driver. In Kubernetes client mode it is often useful to set a different secret " +
        "path for the driver vs. the executors, since the driver may not be running in " +
        "a pod unlike the executors. If this is set, an accompanying secret file must " +
        "be specified for the executors. The fallback configuration allows the same path to be " +
        "used for both the driver and the executors when running in cluster mode. File-based " +
        "secret keys are only allowed when using Kubernetes.")
      .fallbackConf(AUTH_SECRET_FILE)

  private[spark] val AUTH_SECRET_FILE_EXECUTOR =
    ConfigBuilder("spark.authenticate.secret.executor.file")
      .doc("Path to a file that contains the authentication secret to use. Loaded by the " +
        "executors only. In Kubernetes client mode it is often useful to set a different " +
        "secret path for the driver vs. the executors, since the driver may not be running " +
        "in a pod unlike the executors. If this is set, an accompanying secret file must be " +
        "specified for the executors. The fallback configuration allows the same path to be " +
        "used for both the driver and the executors when running in cluster mode. File-based " +
        "secret keys are only allowed when using Kubernetes.")
      .fallbackConf(AUTH_SECRET_FILE)

  private[spark] val NETWORK_ENCRYPTION_ENABLED =
    ConfigBuilder("spark.network.crypto.enabled")
      .booleanConf
      .createWithDefault(false)

  private[spark] val BUFFER_WRITE_CHUNK_SIZE =
    ConfigBuilder("spark.buffer.write.chunkSize")
      .internal()
      .doc("The chunk size in bytes during writing out the bytes of ChunkedByteBuffer.")
      .bytesConf(ByteUnit.BYTE)
      .checkValue(_ <= ByteArrayMethods.MAX_ROUNDED_ARRAY_LENGTH,
        "The chunk size during writing out the bytes of ChunkedByteBuffer should" +
          s" be less than or equal to ${ByteArrayMethods.MAX_ROUNDED_ARRAY_LENGTH}.")
      .createWithDefault(64 * 1024 * 1024)

  private[spark] val CHECKPOINT_COMPRESS =
    ConfigBuilder("spark.checkpoint.compress")
      .doc("Whether to compress RDD checkpoints. Generally a good idea. Compression will use " +
        "spark.io.compression.codec.")
      .booleanConf
      .createWithDefault(false)

  private[spark] val SHUFFLE_ACCURATE_BLOCK_THRESHOLD =
    ConfigBuilder("spark.shuffle.accurateBlockThreshold")
      .doc("Threshold in bytes above which the size of shuffle blocks in " +
        "HighlyCompressedMapStatus is accurately recorded. This helps to prevent OOM " +
        "by avoiding underestimating shuffle block size when fetch shuffle blocks.")
      .bytesConf(ByteUnit.BYTE)
      .createWithDefault(100 * 1024 * 1024)

  private[spark] val SHUFFLE_REGISTRATION_TIMEOUT =
    ConfigBuilder("spark.shuffle.registration.timeout")
      .doc("Timeout in milliseconds for registration to the external shuffle service.")
      .timeConf(TimeUnit.MILLISECONDS)
      .createWithDefault(5000)

  private[spark] val SHUFFLE_REGISTRATION_MAX_ATTEMPTS =
    ConfigBuilder("spark.shuffle.registration.maxAttempts")
      .doc("When we fail to register to the external shuffle service, we will " +
        "retry for maxAttempts times.")
      .intConf
      .createWithDefault(3)

  private[spark] val REDUCER_MAX_BLOCKS_IN_FLIGHT_PER_ADDRESS =
    ConfigBuilder("spark.reducer.maxBlocksInFlightPerAddress")
      .doc("This configuration limits the number of remote blocks being fetched per reduce task " +
        "from a given host port. When a large number of blocks are being requested from a given " +
        "address in a single fetch or simultaneously, this could crash the serving executor or " +
        "Node Manager. This is especially useful to reduce the load on the Node Manager when " +
        "external shuffle is enabled. You can mitigate the issue by setting it to a lower value.")
      .intConf
      .checkValue(_ > 0, "The max no. of blocks in flight cannot be non-positive.")
      .createWithDefault(Int.MaxValue)

  private[spark] val MAX_REMOTE_BLOCK_SIZE_FETCH_TO_MEM =
    ConfigBuilder("spark.maxRemoteBlockSizeFetchToMem")
      .doc("Remote block will be fetched to disk when size of the block is above this threshold " +
        "in bytes. This is to avoid a giant request takes too much memory. We can enable this " +
        "config by setting a specific value(e.g. 200m). Note this configuration will affect " +
        "both shuffle fetch and block manager remote block fetch. For users who enabled " +
        "external shuffle service, this feature can only be worked when external shuffle" +
        "service is newer than Spark 2.2.")
      .bytesConf(ByteUnit.BYTE)
      // fetch-to-mem is guaranteed to fail if the message is bigger than 2 GB, so we might
      // as well use fetch-to-disk in that case.  The message includes some metadata in addition
      // to the block data itself (in particular UploadBlock has a lot of metadata), so we leave
      // extra room.
      .createWithDefault(Int.MaxValue - 512)

  private[spark] val TASK_METRICS_TRACK_UPDATED_BLOCK_STATUSES =
    ConfigBuilder("spark.taskMetrics.trackUpdatedBlockStatuses")
      .doc("Enable tracking of updatedBlockStatuses in the TaskMetrics. Off by default since " +
        "tracking the block statuses can use a lot of memory and its not used anywhere within " +
        "spark.")
      .booleanConf
      .createWithDefault(false)

  private[spark] val SHUFFLE_FILE_BUFFER_SIZE =
    ConfigBuilder("spark.shuffle.file.buffer")
      .doc("Size of the in-memory buffer for each shuffle file output stream, in KiB unless " +
        "otherwise specified. These buffers reduce the number of disk seeks and system calls " +
        "made in creating intermediate shuffle files.")
      .bytesConf(ByteUnit.KiB)
      .checkValue(v => v > 0 && v <= ByteArrayMethods.MAX_ROUNDED_ARRAY_LENGTH / 1024,
        s"The file buffer size must be positive and less than or equal to" +
          s" ${ByteArrayMethods.MAX_ROUNDED_ARRAY_LENGTH / 1024}.")
      .createWithDefaultString("32k")

  private[spark] val SHUFFLE_UNSAFE_FILE_OUTPUT_BUFFER_SIZE =
    ConfigBuilder("spark.shuffle.unsafe.file.output.buffer")
      .doc("The file system for this buffer size after each partition " +
        "is written in unsafe shuffle writer. In KiB unless otherwise specified.")
      .bytesConf(ByteUnit.KiB)
      .checkValue(v => v > 0 && v <= ByteArrayMethods.MAX_ROUNDED_ARRAY_LENGTH / 1024,
        s"The buffer size must be positive and less than or equal to" +
          s" ${ByteArrayMethods.MAX_ROUNDED_ARRAY_LENGTH / 1024}.")
      .createWithDefaultString("32k")

  private[spark] val SHUFFLE_DISK_WRITE_BUFFER_SIZE =
    ConfigBuilder("spark.shuffle.spill.diskWriteBufferSize")
      .doc("The buffer size, in bytes, to use when writing the sorted records to an on-disk file.")
      .bytesConf(ByteUnit.BYTE)
      .checkValue(v => v > 0 && v <= Int.MaxValue,
        s"The buffer size must be greater than 0 and less than ${Int.MaxValue}.")
      .createWithDefault(1024 * 1024)

  private[spark] val UNROLL_MEMORY_CHECK_PERIOD =
    ConfigBuilder("spark.storage.unrollMemoryCheckPeriod")
      .internal()
      .doc("The memory check period is used to determine how often we should check whether "
        + "there is a need to request more memory when we try to unroll the given block in memory.")
      .longConf
      .createWithDefault(16)

  private[spark] val UNROLL_MEMORY_GROWTH_FACTOR =
    ConfigBuilder("spark.storage.unrollMemoryGrowthFactor")
      .internal()
      .doc("Memory to request as a multiple of the size that used to unroll the block.")
      .doubleConf
      .createWithDefault(1.5)

  private[spark] val FORCE_DOWNLOAD_SCHEMES =
    ConfigBuilder("spark.yarn.dist.forceDownloadSchemes")
      .doc("Comma-separated list of schemes for which resources will be downloaded to the " +
        "local disk prior to being added to YARN's distributed cache. For use in cases " +
        "where the YARN service does not support schemes that are supported by Spark, like http, " +
        "https and ftp, or jars required to be in the local YARN client's classpath. Wildcard " +
        "'*' is denoted to download resources for all the schemes.")
      .stringConf
      .toSequence
      .createWithDefault(Nil)

  private[spark] val UI_X_XSS_PROTECTION =
    ConfigBuilder("spark.ui.xXssProtection")
      .doc("Value for HTTP X-XSS-Protection response header")
      .stringConf
      .createWithDefaultString("1; mode=block")

  private[spark] val UI_X_CONTENT_TYPE_OPTIONS =
    ConfigBuilder("spark.ui.xContentTypeOptions.enabled")
      .doc("Set to 'true' for setting X-Content-Type-Options HTTP response header to 'nosniff'")
      .booleanConf
      .createWithDefault(true)

  private[spark] val UI_STRICT_TRANSPORT_SECURITY =
    ConfigBuilder("spark.ui.strictTransportSecurity")
      .doc("Value for HTTP Strict Transport Security Response Header")
      .stringConf
      .createOptional

  private[spark] val UI_REQUEST_HEADER_SIZE =
    ConfigBuilder("spark.ui.requestHeaderSize")
      .doc("Value for HTTP request header size in bytes.")
      .bytesConf(ByteUnit.BYTE)
      .createWithDefaultString("8k")

  private[spark] val EXTRA_LISTENERS = ConfigBuilder("spark.extraListeners")
    .doc("Class names of listeners to add to SparkContext during initialization.")
    .stringConf
    .toSequence
    .createOptional

  private[spark] val SHUFFLE_SPILL_NUM_ELEMENTS_FORCE_SPILL_THRESHOLD =
    ConfigBuilder("spark.shuffle.spill.numElementsForceSpillThreshold")
      .internal()
      .doc("The maximum number of elements in memory before forcing the shuffle sorter to spill. " +
        "By default it's Integer.MAX_VALUE, which means we never force the sorter to spill, " +
        "until we reach some limitations, like the max page size limitation for the pointer " +
        "array in the sorter.")
      .intConf
      .createWithDefault(Integer.MAX_VALUE)

  private[spark] val SHUFFLE_MAP_OUTPUT_PARALLEL_AGGREGATION_THRESHOLD =
    ConfigBuilder("spark.shuffle.mapOutput.parallelAggregationThreshold")
      .internal()
      .doc("Multi-thread is used when the number of mappers * shuffle partitions is greater than " +
        "or equal to this threshold. Note that the actual parallelism is calculated by number of " +
        "mappers * shuffle partitions / this threshold + 1, so this threshold should be positive.")
      .intConf
      .checkValue(v => v > 0, "The threshold should be positive.")
      .createWithDefault(10000000)

  private[spark] val MAX_RESULT_SIZE = ConfigBuilder("spark.driver.maxResultSize")
    .doc("Size limit for results.")
    .bytesConf(ByteUnit.BYTE)
    .createWithDefaultString("1g")

  private[spark] val CREDENTIALS_RENEWAL_INTERVAL_RATIO =
    ConfigBuilder("spark.security.credentials.renewalRatio")
      .doc("Ratio of the credential's expiration time when Spark should fetch new credentials.")
      .doubleConf
      .createWithDefault(0.75d)

  private[spark] val CREDENTIALS_RENEWAL_RETRY_WAIT =
    ConfigBuilder("spark.security.credentials.retryWait")
      .doc("How long to wait before retrying to fetch new credentials after a failure.")
      .timeConf(TimeUnit.SECONDS)
      .createWithDefaultString("1h")

  private[spark] val SHUFFLE_MIN_NUM_PARTS_TO_HIGHLY_COMPRESS =
    ConfigBuilder("spark.shuffle.minNumPartitionsToHighlyCompress")
      .internal()
      .doc("Number of partitions to determine if MapStatus should use HighlyCompressedMapStatus")
      .intConf
      .checkValue(v => v > 0, "The value should be a positive integer.")
      .createWithDefault(2000)

  private[spark] val MEMORY_MAP_LIMIT_FOR_TESTS =
    ConfigBuilder("spark.storage.memoryMapLimitForTests")
      .internal()
      .doc("For testing only, controls the size of chunks when memory mapping a file")
      .bytesConf(ByteUnit.BYTE)
      .createWithDefault(ByteArrayMethods.MAX_ROUNDED_ARRAY_LENGTH)

  private[spark] val BARRIER_SYNC_TIMEOUT =
    ConfigBuilder("spark.barrier.sync.timeout")
      .doc("The timeout in seconds for each barrier() call from a barrier task. If the " +
        "coordinator didn't receive all the sync messages from barrier tasks within the " +
        "configed time, throw a SparkException to fail all the tasks. The default value is set " +
        "to 31536000(3600 * 24 * 365) so the barrier() call shall wait for one year.")
      .timeConf(TimeUnit.SECONDS)
      .checkValue(v => v > 0, "The value should be a positive time value.")
      .createWithDefaultString("365d")

  private[spark] val UNSCHEDULABLE_TASKSET_TIMEOUT =
    ConfigBuilder("spark.scheduler.blacklist.unschedulableTaskSetTimeout")
      .doc("The timeout in seconds to wait to acquire a new executor and schedule a task " +
        "before aborting a TaskSet which is unschedulable because of being completely blacklisted.")
      .timeConf(TimeUnit.SECONDS)
      .checkValue(v => v >= 0, "The value should be a non negative time value.")
      .createWithDefault(120)

  private[spark] val BARRIER_MAX_CONCURRENT_TASKS_CHECK_INTERVAL =
    ConfigBuilder("spark.scheduler.barrier.maxConcurrentTasksCheck.interval")
      .doc("Time in seconds to wait between a max concurrent tasks check failure and the next " +
        "check. A max concurrent tasks check ensures the cluster can launch more concurrent " +
        "tasks than required by a barrier stage on job submitted. The check can fail in case " +
        "a cluster has just started and not enough executors have registered, so we wait for a " +
        "little while and try to perform the check again. If the check fails more than a " +
        "configured max failure times for a job then fail current job submission. Note this " +
        "config only applies to jobs that contain one or more barrier stages, we won't perform " +
        "the check on non-barrier jobs.")
      .timeConf(TimeUnit.SECONDS)
      .createWithDefaultString("15s")

  private[spark] val BARRIER_MAX_CONCURRENT_TASKS_CHECK_MAX_FAILURES =
    ConfigBuilder("spark.scheduler.barrier.maxConcurrentTasksCheck.maxFailures")
      .doc("Number of max concurrent tasks check failures allowed before fail a job submission. " +
        "A max concurrent tasks check ensures the cluster can launch more concurrent tasks than " +
        "required by a barrier stage on job submitted. The check can fail in case a cluster " +
        "has just started and not enough executors have registered, so we wait for a little " +
        "while and try to perform the check again. If the check fails more than a configured " +
        "max failure times for a job then fail current job submission. Note this config only " +
        "applies to jobs that contain one or more barrier stages, we won't perform the check on " +
        "non-barrier jobs.")
      .intConf
      .checkValue(v => v > 0, "The max failures should be a positive value.")
      .createWithDefault(40)

  private[spark] val EXECUTOR_PLUGINS =
    ConfigBuilder("spark.executor.plugins")
      .doc("Comma-separated list of class names for \"plugins\" implementing " +
        "org.apache.spark.ExecutorPlugin.  Plugins have the same privileges as any task " +
        "in a Spark executor.  They can also interfere with task execution and fail in " +
        "unexpected ways.  So be sure to only use this for trusted plugins.")
      .stringConf
      .toSequence
      .createWithDefault(Nil)
<<<<<<< HEAD

  private[spark] val STAGING_DIR = ConfigBuilder("spark.yarn.stagingDir")
    .doc("Staging directory used while submitting applications.")
    .stringConf
    .createOptional
=======
>>>>>>> 7955b396
}<|MERGE_RESOLUTION|>--- conflicted
+++ resolved
@@ -760,12 +760,9 @@
       .stringConf
       .toSequence
       .createWithDefault(Nil)
-<<<<<<< HEAD
 
   private[spark] val STAGING_DIR = ConfigBuilder("spark.yarn.stagingDir")
     .doc("Staging directory used while submitting applications.")
     .stringConf
     .createOptional
-=======
->>>>>>> 7955b396
 }