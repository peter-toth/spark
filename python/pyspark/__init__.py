--- conflicted
+++ resolved
@@ -118,19 +118,11 @@
 from pyspark.context import SparkContext
 
 # for back compatibility
-<<<<<<< HEAD
-from pyspark.sql import SQLContext, HiveContext, Row
-=======
 from pyspark.sql import SQLContext, HiveContext, Row  # noqa: F401
->>>>>>> a630e8d1
 
 __all__ = [
     "SparkConf", "SparkContext", "SparkFiles", "RDD", "StorageLevel", "Broadcast",
     "Accumulator", "AccumulatorParam", "MarshalSerializer", "PickleSerializer",
     "StatusTracker", "SparkJobInfo", "SparkStageInfo", "Profiler", "BasicProfiler", "TaskContext",
-<<<<<<< HEAD
-    "RDDBarrier", "BarrierTaskContext", "BarrierTaskInfo",
-=======
     "RDDBarrier", "BarrierTaskContext", "BarrierTaskInfo", "InheritableThread",
->>>>>>> a630e8d1
 ]