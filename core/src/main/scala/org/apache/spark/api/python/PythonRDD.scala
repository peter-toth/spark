--- conflicted
+++ resolved
@@ -435,11 +435,6 @@
         writeFunc(out)
       } {
         out.close()
-<<<<<<< HEAD
-      }
-    }
-    Array(port, secret)
-=======
       }
     }
     Array(port, secret)
@@ -466,7 +461,6 @@
 
     val server = new SocketFuncServer(authHelper, threadName, handleFunc)
     Array(server.port, server.secret, server)
->>>>>>> 7955b396
   }
 
   private def getMergedConf(confAsMap: java.util.HashMap[String, String],
@@ -880,7 +874,6 @@
     ThreadUtils.awaitResult(promise.future, wait)
   }
 
-<<<<<<< HEAD
 }
 
 private[spark] object PythonServer {
@@ -986,112 +979,6 @@
     PythonRDD.readRDDFromInputStream(sc, input, parallelism)
   }
 }
-=======
-}
-
-private[spark] object PythonServer {
-
-  /**
-   * Create a socket server and run user function on the socket in a background thread.
-   *
-   * The socket server can only accept one connection, or close if no connection
-   * in 15 seconds.
-   *
-   * The thread will terminate after the supplied user function, or if there are any exceptions.
-   *
-   * If you need to get a result of the supplied function, create a subclass of [[PythonServer]]
-   *
-   * @return The port number of a local socket and the secret for authentication.
-   */
-  def setupOneConnectionServer(
-      authHelper: SocketAuthHelper,
-      threadName: String)
-      (func: Socket => Unit): (Int, String) = {
-    val serverSocket = new ServerSocket(0, 1, InetAddress.getByAddress(Array(127, 0, 0, 1)))
-    // Close the socket if no connection in 15 seconds
-    serverSocket.setSoTimeout(15000)
-
-    new Thread(threadName) {
-      setDaemon(true)
-      override def run(): Unit = {
-        var sock: Socket = null
-        try {
-          sock = serverSocket.accept()
-          authHelper.authClient(sock)
-          func(sock)
-        } finally {
-          JavaUtils.closeQuietly(serverSocket)
-          JavaUtils.closeQuietly(sock)
-        }
-      }
-    }.start()
-    (serverSocket.getLocalPort, authHelper.secret)
-  }
-}
-
-/**
- * Sends decrypted broadcast data to python worker.  See [[PythonRunner]] for entire protocol.
- */
-private[spark] class EncryptedPythonBroadcastServer(
-    val env: SparkEnv,
-    val idsAndFiles: Seq[(Long, String)])
-    extends PythonServer[Unit]("broadcast-decrypt-server") with Logging {
-
-  override def handleConnection(socket: Socket): Unit = {
-    val out = new DataOutputStream(new BufferedOutputStream(socket.getOutputStream()))
-    var socketIn: InputStream = null
-    // send the broadcast id, then the decrypted data.  We don't need to send the length, the
-    // the python pickle module just needs a stream.
-    Utils.tryWithSafeFinally {
-      (idsAndFiles).foreach { case (id, path) =>
-        out.writeLong(id)
-        val in = env.serializerManager.wrapForEncryption(new FileInputStream(path))
-        Utils.tryWithSafeFinally {
-          Utils.copyStream(in, out, false)
-        } {
-          in.close()
-        }
-      }
-      logTrace("waiting for python to accept broadcast data over socket")
-      out.flush()
-      socketIn = socket.getInputStream()
-      socketIn.read()
-      logTrace("done serving broadcast data")
-    } {
-      JavaUtils.closeQuietly(socketIn)
-      JavaUtils.closeQuietly(out)
-    }
-  }
-
-  def waitTillBroadcastDataSent(): Unit = {
-    getResult()
-  }
-}
-
-/**
- * Helper for making RDD[Array[Byte]] from some python data, by reading the data from python
- * over a socket.  This is used in preference to writing data to a file when encryption is enabled.
- */
-private[spark] abstract class PythonRDDServer
-    extends PythonServer[JavaRDD[Array[Byte]]]("pyspark-parallelize-server") {
-
-  def handleConnection(sock: Socket): JavaRDD[Array[Byte]] = {
-    val in = sock.getInputStream()
-    val dechunkedInput: InputStream = new DechunkedInputStream(in)
-    streamToRDD(dechunkedInput)
-  }
-
-  protected def streamToRDD(input: InputStream): RDD[Array[Byte]]
-
-}
-
-private[spark] class PythonParallelizeServer(sc: SparkContext, parallelism: Int)
-    extends PythonRDDServer {
-
-  override protected def streamToRDD(input: InputStream): RDD[Array[Byte]] = {
-    PythonRDD.readRDDFromInputStream(sc, input, parallelism)
-  }
-}
 
 /**
  * Create a socket server class and run user function on the socket in a background thread.
@@ -1106,5 +993,4 @@
   override def handleConnection(sock: Socket): Unit = {
     func(sock)
   }
-}
->>>>>>> 7955b396
+}