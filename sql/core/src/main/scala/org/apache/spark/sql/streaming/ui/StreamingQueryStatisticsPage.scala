--- conflicted
+++ resolved
@@ -19,30 +19,21 @@
 
 import java.{util => ju}
 import java.lang.{Long => JLong}
-<<<<<<< HEAD
-import java.util.UUID
-=======
 import java.util.{Locale, UUID}
->>>>>>> a630e8d1
 import javax.servlet.http.HttpServletRequest
 
 import scala.collection.JavaConverters._
 import scala.xml.{Node, NodeBuffer, Unparsed}
 
 import org.apache.spark.internal.Logging
-<<<<<<< HEAD
-=======
 import org.apache.spark.sql.execution.streaming.state.StateStoreProvider
 import org.apache.spark.sql.internal.SQLConf.STATE_STORE_PROVIDER_CLASS
 import org.apache.spark.sql.internal.StaticSQLConf.ENABLED_STREAMING_UI_CUSTOM_METRIC_LIST
->>>>>>> a630e8d1
 import org.apache.spark.sql.streaming.ui.UIUtils._
 import org.apache.spark.ui.{GraphUIData, JsCollector, UIUtils => SparkUIUtils, WebUIPage}
 
 private[ui] class StreamingQueryStatisticsPage(parent: StreamingQueryTab)
   extends WebUIPage("statistics") with Logging {
-<<<<<<< HEAD
-=======
 
   // State store provider implementation mustn't do any heavyweight initialiation in constructor
   // but in its init method.
@@ -53,7 +44,6 @@
   private val enabledCustomMetrics =
     parent.parent.conf.get(ENABLED_STREAMING_UI_CUSTOM_METRIC_LIST).map(_.toLowerCase(Locale.ROOT))
   logDebug(s"Enabled custom metrics: $enabledCustomMetrics")
->>>>>>> a630e8d1
 
   def generateLoadResources(request: HttpServletRequest): Seq[Node] = {
     // scalastyle:off
@@ -119,16 +109,10 @@
     <script>{Unparsed(js)}</script>
   }
 
-<<<<<<< HEAD
-  def generateBasicInfo(query: StreamingQueryUIData): Seq[Node] = {
-    val duration = if (query.isActive) {
-      SparkUIUtils.formatDurationVerbose(System.currentTimeMillis() - query.startTimestamp)
-=======
   def generateBasicInfo(uiData: StreamingQueryUIData): Seq[Node] = {
     val duration = if (uiData.summary.isActive) {
       val durationMs = System.currentTimeMillis() - uiData.summary.startTimestamp
       SparkUIUtils.formatDurationVerbose(durationMs)
->>>>>>> a630e8d1
     } else {
       withNoProgress(uiData, {
         val end = uiData.lastProgress.timestamp
@@ -146,11 +130,7 @@
       </strong>
       since
       <strong>
-<<<<<<< HEAD
-        {SparkUIUtils.formatDate(query.startTimestamp)}
-=======
         {SparkUIUtils.formatDate(uiData.summary.startTimestamp)}
->>>>>>> a630e8d1
       </strong>
       (<strong>{numBatches}</strong> completed batches)
     </div>
