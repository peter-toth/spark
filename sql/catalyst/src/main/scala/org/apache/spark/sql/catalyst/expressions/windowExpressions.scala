--- conflicted
+++ resolved
@@ -432,10 +432,6 @@
       * default - a string expression which is to use when the offset is larger than the window.
           The default value is null.
   """,
-<<<<<<< HEAD
-  since = "2.0.0",
-  group = "window_funcs")
-=======
   examples = """
     Examples:
       > SELECT a, b, _FUNC_(b) OVER (PARTITION BY a ORDER BY b) FROM VALUES ('A1', 2), ('A1', 1), ('A2', 3), ('A1', 1) tab(a, b);
@@ -447,7 +443,6 @@
   since = "2.0.0",
   group = "window_funcs")
 // scalastyle:on line.size.limit line.contains.tab
->>>>>>> a630e8d1
 case class Lead(input: Expression, offset: Expression, default: Expression)
     extends FrameLessOffsetWindowFunction {
 
@@ -479,12 +474,6 @@
       * offset - an int expression which is rows to jump back in the partition.
       * default - a string expression which is to use when the offset row does not exist.
   """,
-<<<<<<< HEAD
-  since = "2.0.0",
-  group = "window_funcs")
-case class Lag(input: Expression, offset: Expression, default: Expression)
-    extends OffsetWindowFunction {
-=======
   examples = """
     Examples:
       > SELECT a, b, _FUNC_(b) OVER (PARTITION BY a ORDER BY b) FROM VALUES ('A1', 2), ('A1', 1), ('A2', 3), ('A1', 1) tab(a, b);
@@ -498,7 +487,6 @@
 // scalastyle:on line.size.limit line.contains.tab
 case class Lag(input: Expression, inputOffset: Expression, default: Expression)
     extends FrameLessOffsetWindowFunction {
->>>>>>> a630e8d1
 
   def this(input: Expression, offset: Expression) = this(input, offset, Literal(null))
 
@@ -560,10 +548,6 @@
     _FUNC_() - Assigns a unique, sequential number to each row, starting with one,
       according to the ordering of rows within the window partition.
   """,
-<<<<<<< HEAD
-  since = "2.0.0",
-  group = "window_funcs")
-=======
   examples = """
     Examples:
       > SELECT a, b, _FUNC_() OVER (PARTITION BY a ORDER BY b) FROM VALUES ('A1', 2), ('A1', 1), ('A2', 3), ('A1', 1) tab(a, b);
@@ -575,7 +559,6 @@
   since = "2.0.0",
   group = "window_funcs")
 // scalastyle:on line.size.limit line.contains.tab
->>>>>>> a630e8d1
 case class RowNumber() extends RowNumberLike {
   override val evaluateExpression = rowNumber
   override def prettyName: String = "row_number"
@@ -594,10 +577,6 @@
   usage = """
     _FUNC_() - Computes the position of a value relative to all values in the partition.
   """,
-<<<<<<< HEAD
-  since = "2.0.0",
-  group = "window_funcs")
-=======
   examples = """
     Examples:
       > SELECT a, b, _FUNC_() OVER (PARTITION BY a ORDER BY b) FROM VALUES ('A1', 2), ('A1', 1), ('A2', 3), ('A1', 1) tab(a, b);
@@ -609,7 +588,6 @@
   since = "2.0.0",
   group = "window_funcs")
 // scalastyle:on line.size.limit line.contains.tab
->>>>>>> a630e8d1
 case class CumeDist() extends RowNumberLike with SizeBasedWindowFunction {
   override def dataType: DataType = DoubleType
   // The frame for CUME_DIST is Range based instead of Row based, because CUME_DIST must
@@ -737,10 +715,6 @@
       * buckets - an int expression which is number of buckets to divide the rows in.
           Default value is 1.
   """,
-<<<<<<< HEAD
-  since = "2.0.0",
-  group = "window_funcs")
-=======
   examples = """
     Examples:
       > SELECT a, b, _FUNC_(2) OVER (PARTITION BY a ORDER BY b) FROM VALUES ('A1', 2), ('A1', 1), ('A2', 3), ('A1', 1) tab(a, b);
@@ -752,7 +726,6 @@
   since = "2.0.0",
   group = "window_funcs")
 // scalastyle:on line.size.limit line.contains.tab
->>>>>>> a630e8d1
 case class NTile(buckets: Expression) extends RowNumberLike with SizeBasedWindowFunction {
   def this() = this(Literal(1))
 
@@ -879,10 +852,6 @@
           trigger a change in rank. This is an internal parameter and will be assigned by the
           Analyser.
   """,
-<<<<<<< HEAD
-  since = "2.0.0",
-  group = "window_funcs")
-=======
   examples = """
     Examples:
       > SELECT a, b, _FUNC_(b) OVER (PARTITION BY a ORDER BY b) FROM VALUES ('A1', 2), ('A1', 1), ('A2', 3), ('A1', 1) tab(a, b);
@@ -894,7 +863,6 @@
   since = "2.0.0",
   group = "window_funcs")
 // scalastyle:on line.size.limit line.contains.tab
->>>>>>> a630e8d1
 case class Rank(children: Seq[Expression]) extends RankLike {
   def this() = this(Nil)
   override def withOrder(order: Seq[Expression]): Rank = Rank(order)
@@ -920,10 +888,6 @@
           trigger a change in rank. This is an internal parameter and will be assigned by the
           Analyser.
   """,
-<<<<<<< HEAD
-  since = "2.0.0",
-  group = "window_funcs")
-=======
   examples = """
     Examples:
       > SELECT a, b, _FUNC_(b) OVER (PARTITION BY a ORDER BY b) FROM VALUES ('A1', 2), ('A1', 1), ('A2', 3), ('A1', 1) tab(a, b);
@@ -935,7 +899,6 @@
   since = "2.0.0",
   group = "window_funcs")
 // scalastyle:on line.size.limit line.contains.tab
->>>>>>> a630e8d1
 case class DenseRank(children: Seq[Expression]) extends RankLike {
   def this() = this(Nil)
   override def withOrder(order: Seq[Expression]): DenseRank = DenseRank(order)
@@ -967,10 +930,6 @@
           trigger a change in rank. This is an internal parameter and will be assigned by the
           Analyser.
   """,
-<<<<<<< HEAD
-  since = "2.0.0",
-  group = "window_funcs")
-=======
   examples = """
     Examples:
       > SELECT a, b, _FUNC_(b) OVER (PARTITION BY a ORDER BY b) FROM VALUES ('A1', 2), ('A1', 1), ('A2', 3), ('A1', 1) tab(a, b);
@@ -982,7 +941,6 @@
   since = "2.0.0",
   group = "window_funcs")
 // scalastyle:on line.size.limit line.contains.tab
->>>>>>> a630e8d1
 case class PercentRank(children: Seq[Expression]) extends RankLike with SizeBasedWindowFunction {
   def this() = this(Nil)
   override def withOrder(order: Seq[Expression]): PercentRank = PercentRank(order)
