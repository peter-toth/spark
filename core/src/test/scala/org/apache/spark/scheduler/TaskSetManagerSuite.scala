--- conflicted
+++ resolved
@@ -22,13 +22,8 @@
 import scala.collection.mutable
 import scala.collection.mutable.ArrayBuffer
 
-<<<<<<< HEAD
-import org.mockito.ArgumentMatchers.{any, anyInt, anyString}
-import org.mockito.Mockito.{mock, never, spy, times, verify, when}
-=======
 import org.mockito.ArgumentMatchers.{any, anyBoolean, anyInt, anyString}
 import org.mockito.Mockito._
->>>>>>> cceb2d6f
 import org.mockito.invocation.InvocationOnMock
 
 import org.apache.spark._
@@ -1337,21 +1332,11 @@
     val taskDesc = taskSetManagerSpy.resourceOffer(exec, host, TaskLocality.ANY)
 
     // Assert the task has been black listed on the executor it was last executed on.
-<<<<<<< HEAD
-    when(taskSetManagerSpy.addPendingTask(anyInt())).thenAnswer(
-      new Answer[Unit] {
-        override def answer(invocationOnMock: InvocationOnMock): Unit = {
-          val task: Int = invocationOnMock.getArgument(0)
-          assert(taskSetManager.taskSetBlacklistHelperOpt.get.
-            isExecutorBlacklistedForTask(exec, task))
-        }
-=======
     when(taskSetManagerSpy.addPendingTask(anyInt(), anyBoolean(), anyBoolean())).thenAnswer(
       (invocationOnMock: InvocationOnMock) => {
         val task: Int = invocationOnMock.getArgument(0)
         assert(taskSetManager.taskSetBlacklistHelperOpt.get.
           isExecutorBlacklistedForTask(exec, task))
->>>>>>> cceb2d6f
       }
     )
 
