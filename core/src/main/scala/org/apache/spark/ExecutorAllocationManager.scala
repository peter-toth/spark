/*
 * Licensed to the Apache Software Foundation (ASF) under one or more
 * contributor license agreements.  See the NOTICE file distributed with
 * this work for additional information regarding copyright ownership.
 * The ASF licenses this file to You under the Apache License, Version 2.0
 * (the "License"); you may not use this file except in compliance with
 * the License.  You may obtain a copy of the License at
 *
 *    http://www.apache.org/licenses/LICENSE-2.0
 *
 * Unless required by applicable law or agreed to in writing, software
 * distributed under the License is distributed on an "AS IS" BASIS,
 * WITHOUT WARRANTIES OR CONDITIONS OF ANY KIND, either express or implied.
 * See the License for the specific language governing permissions and
 * limitations under the License.
 */

package org.apache.spark

import java.util.concurrent.TimeUnit

import scala.collection.mutable
import scala.collection.mutable.ArrayBuffer
import scala.util.control.{ControlThrowable, NonFatal}

import com.codahale.metrics.{Gauge, MetricRegistry}

import org.apache.spark.internal.{config, Logging}
import org.apache.spark.internal.config._
import org.apache.spark.internal.config.DECOMMISSION_ENABLED
import org.apache.spark.internal.config.Tests.TEST_DYNAMIC_ALLOCATION_SCHEDULE_ENABLED
import org.apache.spark.metrics.source.Source
import org.apache.spark.resource.ResourceProfile.UNKNOWN_RESOURCE_PROFILE_ID
import org.apache.spark.resource.ResourceProfileManager
import org.apache.spark.scheduler._
import org.apache.spark.scheduler.dynalloc.ExecutorMonitor
import org.apache.spark.util.{Clock, SystemClock, ThreadUtils, Utils}

/**
 * An agent that dynamically allocates and removes executors based on the workload.
 *
 * The ExecutorAllocationManager maintains a moving target number of executors, for each
 * ResourceProfile, which is periodically synced to the cluster manager. The target starts
 * at a configured initial value and changes with the number of pending and running tasks.
 *
 * Decreasing the target number of executors happens when the current target is more than needed to
 * handle the current load. The target number of executors is always truncated to the number of
 * executors that could run all current running and pending tasks at once.
 *
 * Increasing the target number of executors happens in response to backlogged tasks waiting to be
 * scheduled. If the scheduler queue is not drained in M seconds, then new executors are added. If
 * the queue persists for another N seconds, then more executors are added and so on. The number
 * added in each round increases exponentially from the previous round until an upper bound has been
 * reached. The upper bound is based both on a configured property and on the current number of
 * running and pending tasks, as described above.
 *
 * The rationale for the exponential increase is twofold: (1) Executors should be added slowly
 * in the beginning in case the number of extra executors needed turns out to be small. Otherwise,
 * we may add more executors than we need just to remove them later. (2) Executors should be added
 * quickly over time in case the maximum number of executors is very high. Otherwise, it will take
 * a long time to ramp up under heavy workloads.
 *
 * The remove policy is simpler and is applied on each ResourceProfile separately. If an executor
 * for that ResourceProfile has been idle for K seconds and the number of executors is more
 * then what is needed for that ResourceProfile, meaning there are not enough tasks that could use
 * the executor, then it is removed. Note that an executor caching any data
 * blocks will be removed if it has been idle for more than L seconds.
 *
 * There is no retry logic in either case because we make the assumption that the cluster manager
 * will eventually fulfill all requests it receives asynchronously.
 *
 * The relevant Spark properties are below. Each of these properties applies separately to
 * every ResourceProfile. So if you set a minimum number of executors, that is a minimum
 * for each ResourceProfile.
 *
 *   spark.dynamicAllocation.enabled - Whether this feature is enabled
 *   spark.dynamicAllocation.minExecutors - Lower bound on the number of executors
 *   spark.dynamicAllocation.maxExecutors - Upper bound on the number of executors
 *   spark.dynamicAllocation.initialExecutors - Number of executors to start with
 *
 *   spark.dynamicAllocation.executorAllocationRatio -
 *     This is used to reduce the parallelism of the dynamic allocation that can waste
 *     resources when tasks are small
 *
 *   spark.dynamicAllocation.schedulerBacklogTimeout (M) -
 *     If there are backlogged tasks for this duration, add new executors
 *
 *   spark.dynamicAllocation.sustainedSchedulerBacklogTimeout (N) -
 *     If the backlog is sustained for this duration, add more executors
 *     This is used only after the initial backlog timeout is exceeded
 *
 *   spark.dynamicAllocation.executorIdleTimeout (K) -
 *     If an executor without caching any data blocks has been idle for this duration, remove it
 *
 *   spark.dynamicAllocation.cachedExecutorIdleTimeout (L) -
 *     If an executor with caching data blocks has been idle for more than this duration,
 *     the executor will be removed
 *
 */
private[spark] class ExecutorAllocationManager(
    client: ExecutorAllocationClient,
    listenerBus: LiveListenerBus,
    conf: SparkConf,
    cleaner: Option[ContextCleaner] = None,
    clock: Clock = new SystemClock(),
    resourceProfileManager: ResourceProfileManager)
  extends Logging {

  allocationManager =>

  import ExecutorAllocationManager._

  // Lower and upper bounds on the number of executors.
  private val minNumExecutors = conf.get(DYN_ALLOCATION_MIN_EXECUTORS)
  private val maxNumExecutors = conf.get(DYN_ALLOCATION_MAX_EXECUTORS)
  private val initialNumExecutors = Utils.getDynamicAllocationInitialExecutors(conf)

  // How long there must be backlogged tasks for before an addition is triggered (seconds)
  private val schedulerBacklogTimeoutS = conf.get(DYN_ALLOCATION_SCHEDULER_BACKLOG_TIMEOUT)

  // Same as above, but used only after `schedulerBacklogTimeoutS` is exceeded
  private val sustainedSchedulerBacklogTimeoutS =
    conf.get(DYN_ALLOCATION_SUSTAINED_SCHEDULER_BACKLOG_TIMEOUT)

  // During testing, the methods to actually kill and add executors are mocked out
  private val testing = conf.get(DYN_ALLOCATION_TESTING)

  private val executorAllocationRatio =
    conf.get(DYN_ALLOCATION_EXECUTOR_ALLOCATION_RATIO)

  private val decommissionEnabled = conf.get(DECOMMISSION_ENABLED)

  private val defaultProfileId = resourceProfileManager.defaultResourceProfile.id

  validateSettings()

  // Number of executors to add for each ResourceProfile in the next round
  private val numExecutorsToAddPerResourceProfileId = new mutable.HashMap[Int, Int]
  numExecutorsToAddPerResourceProfileId(defaultProfileId) = 1

  // The desired number of executors at this moment in time. If all our executors were to die, this
  // is the number of executors we would immediately want from the cluster manager.
  // Note every profile will be allowed to have initial number,
  // we may want to make this configurable per Profile in the future
  private val numExecutorsTargetPerResourceProfileId = new mutable.HashMap[Int, Int]
  numExecutorsTargetPerResourceProfileId(defaultProfileId) = initialNumExecutors

  // A timestamp of when an addition should be triggered, or NOT_SET if it is not set
  // This is set when pending tasks are added but not scheduled yet
  private var addTime: Long = NOT_SET

  // Polling loop interval (ms)
  private val intervalMillis: Long = 100

  // Listener for Spark events that impact the allocation policy
  val listener = new ExecutorAllocationListener

  val executorMonitor = new ExecutorMonitor(conf, client, listenerBus, clock)

  // Executor that handles the scheduling task.
  private val executor =
    ThreadUtils.newDaemonSingleThreadScheduledExecutor("spark-dynamic-executor-allocation")

  // Metric source for ExecutorAllocationManager to expose internal status to MetricsSystem.
  val executorAllocationManagerSource = new ExecutorAllocationManagerSource

  // Whether we are still waiting for the initial set of executors to be allocated.
  // While this is true, we will not cancel outstanding executor requests. This is
  // set to false when:
  //   (1) a stage is submitted, or
  //   (2) an executor idle timeout has elapsed.
  @volatile private var initializing: Boolean = true

  // Number of locality aware tasks for each ResourceProfile, used for executor placement.
  private var numLocalityAwareTasksPerResourceProfileId = new mutable.HashMap[Int, Int]
  numLocalityAwareTasksPerResourceProfileId(defaultProfileId) = 0

  // ResourceProfile id to Host to possible task running on it, used for executor placement.
  private var rpIdToHostToLocalTaskCount: Map[Int, Map[String, Int]] = Map.empty

  /**
   * Verify that the settings specified through the config are valid.
   * If not, throw an appropriate exception.
   */
  private def validateSettings(): Unit = {
    if (minNumExecutors < 0 || maxNumExecutors < 0) {
      throw new SparkException(
        s"${DYN_ALLOCATION_MIN_EXECUTORS.key} and ${DYN_ALLOCATION_MAX_EXECUTORS.key} must be " +
          "positive!")
    }
    if (maxNumExecutors == 0) {
      throw new SparkException(s"${DYN_ALLOCATION_MAX_EXECUTORS.key} cannot be 0!")
    }
    if (minNumExecutors > maxNumExecutors) {
      throw new SparkException(s"${DYN_ALLOCATION_MIN_EXECUTORS.key} ($minNumExecutors) must " +
        s"be less than or equal to ${DYN_ALLOCATION_MAX_EXECUTORS.key} ($maxNumExecutors)!")
    }
    if (schedulerBacklogTimeoutS <= 0) {
      throw new SparkException(s"${DYN_ALLOCATION_SCHEDULER_BACKLOG_TIMEOUT.key} must be > 0!")
    }
    if (sustainedSchedulerBacklogTimeoutS <= 0) {
      throw new SparkException(
        s"s${DYN_ALLOCATION_SUSTAINED_SCHEDULER_BACKLOG_TIMEOUT.key} must be > 0!")
    }
    if (!conf.get(config.SHUFFLE_SERVICE_ENABLED)) {
<<<<<<< HEAD
      if (conf.get(config.DYN_ALLOCATION_SHUFFLE_TRACKING_ENABLED)) {
=======
      // If dynamic allocation shuffle tracking or worker decommissioning along with
      // storage shuffle decommissioning is enabled we have *experimental* support for
      // decommissioning without a shuffle service.
      if (conf.get(config.DYN_ALLOCATION_SHUFFLE_TRACKING_ENABLED) ||
          (decommissionEnabled &&
            conf.get(config.STORAGE_DECOMMISSION_SHUFFLE_BLOCKS_ENABLED))) {
>>>>>>> a630e8d1
        logWarning("Dynamic allocation without a shuffle service is an experimental feature.")
      } else if (!testing) {
        throw new SparkException("Dynamic allocation of executors requires the external " +
          "shuffle service. You may enable this through spark.shuffle.service.enabled.")
      }
    }

    if (executorAllocationRatio > 1.0 || executorAllocationRatio <= 0.0) {
      throw new SparkException(
        s"${DYN_ALLOCATION_EXECUTOR_ALLOCATION_RATIO.key} must be > 0 and <= 1.0")
    }
  }

  /**
   * Register for scheduler callbacks to decide when to add and remove executors, and start
   * the scheduling task.
   */
  def start(): Unit = {
    listenerBus.addToManagementQueue(listener)
    listenerBus.addToManagementQueue(executorMonitor)
    cleaner.foreach(_.attachListener(executorMonitor))

    val scheduleTask = new Runnable() {
      override def run(): Unit = {
        try {
          schedule()
        } catch {
          case ct: ControlThrowable =>
            throw ct
          case t: Throwable =>
            logWarning(s"Uncaught exception in thread ${Thread.currentThread().getName}", t)
        }
      }
    }

    if (!testing || conf.get(TEST_DYNAMIC_ALLOCATION_SCHEDULE_ENABLED)) {
      executor.scheduleWithFixedDelay(scheduleTask, 0, intervalMillis, TimeUnit.MILLISECONDS)
    }

    // copy the maps inside synchronize to ensure not being modified
    val (numExecutorsTarget, numLocalityAware) = synchronized {
      val numTarget = numExecutorsTargetPerResourceProfileId.toMap
      val numLocality = numLocalityAwareTasksPerResourceProfileId.toMap
      (numTarget, numLocality)
    }

    client.requestTotalExecutors(numExecutorsTarget, numLocalityAware, rpIdToHostToLocalTaskCount)
  }

  /**
   * Stop the allocation manager.
   */
  def stop(): Unit = {
    executor.shutdown()
    executor.awaitTermination(10, TimeUnit.SECONDS)
  }

  /**
   * Reset the allocation manager when the cluster manager loses track of the driver's state.
   * This is currently only done in YARN client mode, when the AM is restarted.
   *
   * This method forgets about any state about existing executors, and forces the scheduler to
   * re-evaluate the number of needed executors the next time it's run.
   */
  def reset(): Unit = synchronized {
    addTime = 0L
    numExecutorsTargetPerResourceProfileId.keys.foreach { rpId =>
      numExecutorsTargetPerResourceProfileId(rpId) = initialNumExecutors
    }
    numExecutorsToAddPerResourceProfileId.keys.foreach { rpId =>
      numExecutorsToAddPerResourceProfileId(rpId) = 1
    }
    executorMonitor.reset()
  }

  /**
   * The maximum number of executors, for the ResourceProfile id passed in, that we would need
   * under the current load to satisfy all running and pending tasks, rounded up.
   */
  private def maxNumExecutorsNeededPerResourceProfile(rpId: Int): Int = {
    val pending = listener.totalPendingTasksPerResourceProfile(rpId)
    val pendingSpeculative = listener.pendingSpeculativeTasksPerResourceProfile(rpId)
    val unschedulableTaskSets = listener.pendingUnschedulableTaskSetsPerResourceProfile(rpId)
    val running = listener.totalRunningTasksPerResourceProfile(rpId)
    val numRunningOrPendingTasks = pending + running
    val rp = resourceProfileManager.resourceProfileFromId(rpId)
    val tasksPerExecutor = rp.maxTasksPerExecutor(conf)
    logDebug(s"max needed for rpId: $rpId numpending: $numRunningOrPendingTasks," +
      s" tasksperexecutor: $tasksPerExecutor")
    val maxNeeded = math.ceil(numRunningOrPendingTasks * executorAllocationRatio /
      tasksPerExecutor).toInt

    val maxNeededWithSpeculationLocalityOffset =
      if (tasksPerExecutor > 1 && maxNeeded == 1 && pendingSpeculative > 0) {
      // If we have pending speculative tasks and only need a single executor, allocate one more
      // to satisfy the locality requirements of speculation
      maxNeeded + 1
    } else {
      maxNeeded
    }

    if (unschedulableTaskSets > 0) {
      // Request additional executors to account for task sets having tasks that are unschedulable
      // due to executors excluded for failures when the active executor count has already reached
      // the max needed which we would normally get.
      val maxNeededForUnschedulables = math.ceil(unschedulableTaskSets * executorAllocationRatio /
        tasksPerExecutor).toInt
      math.max(maxNeededWithSpeculationLocalityOffset,
        executorMonitor.executorCountWithResourceProfile(rpId) + maxNeededForUnschedulables)
    } else {
      maxNeededWithSpeculationLocalityOffset
    }
  }

  private def totalRunningTasksPerResourceProfile(id: Int): Int = synchronized {
    listener.totalRunningTasksPerResourceProfile(id)
  }

  /**
   * This is called at a fixed interval to regulate the number of pending executor requests
   * and number of executors running.
   *
   * First, adjust our requested executors based on the add time and our current needs.
   * Then, if the remove time for an existing executor has expired, kill the executor.
   *
   * This is factored out into its own method for testing.
   */
  private def schedule(): Unit = synchronized {
    val executorIdsToBeRemoved = executorMonitor.timedOutExecutors()
    if (executorIdsToBeRemoved.nonEmpty) {
      initializing = false
    }

    // Update executor target number only after initializing flag is unset
    updateAndSyncNumExecutorsTarget(clock.nanoTime())
    if (executorIdsToBeRemoved.nonEmpty) {
      removeExecutors(executorIdsToBeRemoved)
    }
  }

  /**
   * Updates our target number of executors for each ResourceProfile and then syncs the result
   * with the cluster manager.
   *
   * Check to see whether our existing allocation and the requests we've made previously exceed our
   * current needs. If so, truncate our target and let the cluster manager know so that it can
   * cancel pending requests that are unneeded.
   *
   * If not, and the add time has expired, see if we can request new executors and refresh the add
   * time.
   *
   * @return the delta in the target number of executors.
   */
  private def updateAndSyncNumExecutorsTarget(now: Long): Int = synchronized {
    if (initializing) {
      // Do not change our target while we are still initializing,
      // Otherwise the first job may have to ramp up unnecessarily
      0
    } else {
      val updatesNeeded = new mutable.HashMap[Int, ExecutorAllocationManager.TargetNumUpdates]

      // Update targets for all ResourceProfiles then do a single request to the cluster manager
      numExecutorsTargetPerResourceProfileId.foreach { case (rpId, targetExecs) =>
        val maxNeeded = maxNumExecutorsNeededPerResourceProfile(rpId)
        if (maxNeeded < targetExecs) {
          // The target number exceeds the number we actually need, so stop adding new
          // executors and inform the cluster manager to cancel the extra pending requests

          // We lower the target number of executors but don't actively kill any yet.  Killing is
          // controlled separately by an idle timeout.  It's still helpful to reduce
          // the target number in case an executor just happens to get lost (e.g., bad hardware,
          // or the cluster manager preempts it) -- in that case, there is no point in trying
          // to immediately  get a new executor, since we wouldn't even use it yet.
          decrementExecutorsFromTarget(maxNeeded, rpId, updatesNeeded)
        } else if (addTime != NOT_SET && now >= addTime) {
          addExecutorsToTarget(maxNeeded, rpId, updatesNeeded)
        }
      }
      doUpdateRequest(updatesNeeded.toMap, now)
    }
  }

  private def addExecutorsToTarget(
      maxNeeded: Int,
      rpId: Int,
      updatesNeeded: mutable.HashMap[Int, ExecutorAllocationManager.TargetNumUpdates]): Int = {
    updateTargetExecs(addExecutors, maxNeeded, rpId, updatesNeeded)
  }

  private def decrementExecutorsFromTarget(
      maxNeeded: Int,
      rpId: Int,
      updatesNeeded: mutable.HashMap[Int, ExecutorAllocationManager.TargetNumUpdates]): Int = {
    updateTargetExecs(decrementExecutors, maxNeeded, rpId, updatesNeeded)
  }

  private def updateTargetExecs(
      updateTargetFn: (Int, Int) => Int,
      maxNeeded: Int,
      rpId: Int,
      updatesNeeded: mutable.HashMap[Int, ExecutorAllocationManager.TargetNumUpdates]): Int = {
    val oldNumExecutorsTarget = numExecutorsTargetPerResourceProfileId(rpId)
    // update the target number (add or remove)
    val delta = updateTargetFn(maxNeeded, rpId)
    if (delta != 0) {
      updatesNeeded(rpId) = ExecutorAllocationManager.TargetNumUpdates(delta, oldNumExecutorsTarget)
    }
    delta
  }

  private def doUpdateRequest(
      updates: Map[Int, ExecutorAllocationManager.TargetNumUpdates],
      now: Long): Int = {
    // Only call cluster manager if target has changed.
    if (updates.size > 0) {
      val requestAcknowledged = try {
        logDebug("requesting updates: " + updates)
        testing ||
          client.requestTotalExecutors(
            numExecutorsTargetPerResourceProfileId.toMap,
            numLocalityAwareTasksPerResourceProfileId.toMap,
            rpIdToHostToLocalTaskCount)
      } catch {
        case NonFatal(e) =>
          // Use INFO level so the error it doesn't show up by default in shells.
          // Errors here are more commonly caused by YARN AM restarts, which is a recoverable
          // issue, and generate a lot of noisy output.
          logInfo("Error reaching cluster manager.", e)
          false
      }
      if (requestAcknowledged) {
        // have to go through all resource profiles that changed
        var totalDelta = 0
        updates.foreach { case (rpId, targetNum) =>
          val delta = targetNum.delta
          totalDelta += delta
          if (delta > 0) {
            val executorsString = "executor" + { if (delta > 1) "s" else "" }
            logInfo(s"Requesting $delta new $executorsString because tasks are backlogged " +
              s"(new desired total will be ${numExecutorsTargetPerResourceProfileId(rpId)} " +
              s"for resource profile id: ${rpId})")
            numExecutorsToAddPerResourceProfileId(rpId) =
              if (delta == numExecutorsToAddPerResourceProfileId(rpId)) {
                numExecutorsToAddPerResourceProfileId(rpId) * 2
              } else {
                1
              }
            logDebug(s"Starting timer to add more executors (to " +
              s"expire in $sustainedSchedulerBacklogTimeoutS seconds)")
            addTime = now + TimeUnit.SECONDS.toNanos(sustainedSchedulerBacklogTimeoutS)
          } else {
            logDebug(s"Lowering target number of executors to" +
              s" ${numExecutorsTargetPerResourceProfileId(rpId)} (previously " +
              s"${targetNum.oldNumExecutorsTarget} for resource profile id: ${rpId}) " +
              "because not all requested executors " +
              "are actually needed")
          }
        }
        totalDelta
      } else {
        // request was for all profiles so we have to go through all to reset to old num
        updates.foreach { case (rpId, targetNum) =>
          logWarning("Unable to reach the cluster manager to request more executors!")
          numExecutorsTargetPerResourceProfileId(rpId) = targetNum.oldNumExecutorsTarget
        }
        0
      }
    } else {
      logDebug("No change in number of executors")
      0
    }
  }

  private def decrementExecutors(maxNeeded: Int, rpId: Int): Int = {
    val oldNumExecutorsTarget = numExecutorsTargetPerResourceProfileId(rpId)
    numExecutorsTargetPerResourceProfileId(rpId) = math.max(maxNeeded, minNumExecutors)
    numExecutorsToAddPerResourceProfileId(rpId) = 1
    numExecutorsTargetPerResourceProfileId(rpId) - oldNumExecutorsTarget
  }

  /**
   * Update the target number of executors and figure out how many to add.
   * If the cap on the number of executors is reached, give up and reset the
   * number of executors to add next round instead of continuing to double it.
   *
   * @param maxNumExecutorsNeeded the maximum number of executors all currently running or pending
   *                              tasks could fill
   * @param rpId                  the ResourceProfile id of the executors
   * @return the number of additional executors actually requested.
   */
  private def addExecutors(maxNumExecutorsNeeded: Int, rpId: Int): Int = {
    val oldNumExecutorsTarget = numExecutorsTargetPerResourceProfileId(rpId)
    // Do not request more executors if it would put our target over the upper bound
    // this is doing a max check per ResourceProfile
    if (oldNumExecutorsTarget >= maxNumExecutors) {
      logDebug("Not adding executors because our current target total " +
        s"is already ${oldNumExecutorsTarget} (limit $maxNumExecutors)")
      numExecutorsToAddPerResourceProfileId(rpId) = 1
      return 0
    }
    // There's no point in wasting time ramping up to the number of executors we already have, so
    // make sure our target is at least as much as our current allocation:
    var numExecutorsTarget = math.max(numExecutorsTargetPerResourceProfileId(rpId),
        executorMonitor.executorCountWithResourceProfile(rpId))
    // Boost our target with the number to add for this round:
    numExecutorsTarget += numExecutorsToAddPerResourceProfileId(rpId)
    // Ensure that our target doesn't exceed what we need at the present moment:
    numExecutorsTarget = math.min(numExecutorsTarget, maxNumExecutorsNeeded)
    // Ensure that our target fits within configured bounds:
    numExecutorsTarget = math.max(math.min(numExecutorsTarget, maxNumExecutors), minNumExecutors)
    val delta = numExecutorsTarget - oldNumExecutorsTarget
    numExecutorsTargetPerResourceProfileId(rpId) = numExecutorsTarget

    // If our target has not changed, do not send a message
    // to the cluster manager and reset our exponential growth
    if (delta == 0) {
      numExecutorsToAddPerResourceProfileId(rpId) = 1
    }
    delta
  }

  /**
   * Request the cluster manager to remove the given executors.
   * Returns the list of executors which are removed.
   */
  private def removeExecutors(executors: Seq[(String, Int)]): Seq[String] = synchronized {
    val executorIdsToBeRemoved = new ArrayBuffer[String]
    logDebug(s"Request to remove executorIds: ${executors.mkString(", ")}")
    val numExecutorsTotalPerRpId = mutable.Map[Int, Int]()
    executors.foreach { case (executorIdToBeRemoved, rpId) =>
      if (rpId == UNKNOWN_RESOURCE_PROFILE_ID) {
        if (testing) {
          throw new SparkException("ResourceProfile Id was UNKNOWN, this is not expected")
        }
        logWarning(s"Not removing executor $executorIdToBeRemoved because the " +
          "ResourceProfile was UNKNOWN!")
      } else {
        // get the running total as we remove or initialize it to the count - pendingRemoval
        val newExecutorTotal = numExecutorsTotalPerRpId.getOrElseUpdate(rpId,
          (executorMonitor.executorCountWithResourceProfile(rpId) -
            executorMonitor.pendingRemovalCountPerResourceProfileId(rpId) -
            executorMonitor.decommissioningPerResourceProfileId(rpId)
          ))
        if (newExecutorTotal - 1 < minNumExecutors) {
          logDebug(s"Not removing idle executor $executorIdToBeRemoved because there " +
            s"are only $newExecutorTotal executor(s) left (minimum number of executor limit " +
            s"$minNumExecutors)")
        } else if (newExecutorTotal - 1 < numExecutorsTargetPerResourceProfileId(rpId)) {
          logDebug(s"Not removing idle executor $executorIdToBeRemoved because there " +
            s"are only $newExecutorTotal executor(s) left (number of executor " +
            s"target ${numExecutorsTargetPerResourceProfileId(rpId)})")
        } else {
          executorIdsToBeRemoved += executorIdToBeRemoved
          numExecutorsTotalPerRpId(rpId) -= 1
        }
      }
    }

    if (executorIdsToBeRemoved.isEmpty) {
      return Seq.empty[String]
    }

    // Send a request to the backend to kill this executor(s)
    val executorsRemoved = if (testing) {
      executorIdsToBeRemoved
    } else {
      // We don't want to change our target number of executors, because we already did that
      // when the task backlog decreased.
      if (decommissionEnabled) {
        val executorIdsWithoutHostLoss = executorIdsToBeRemoved.toSeq.map(
          id => (id, ExecutorDecommissionInfo("spark scale down"))).toArray
        client.decommissionExecutors(
          executorIdsWithoutHostLoss,
          adjustTargetNumExecutors = false,
          triggeredByExecutor = false)
      } else {
        client.killExecutors(executorIdsToBeRemoved.toSeq, adjustTargetNumExecutors = false,
          countFailures = false, force = false)
      }
    }

    // [SPARK-21834] killExecutors api reduces the target number of executors.
    // So we need to update the target with desired value.
    client.requestTotalExecutors(
      numExecutorsTargetPerResourceProfileId.toMap,
      numLocalityAwareTasksPerResourceProfileId.toMap,
      rpIdToHostToLocalTaskCount)

    // reset the newExecutorTotal to the existing number of executors
    if (testing || executorsRemoved.nonEmpty) {
      if (decommissionEnabled) {
        executorMonitor.executorsDecommissioned(executorsRemoved.toSeq)
      } else {
        executorMonitor.executorsKilled(executorsRemoved.toSeq)
      }
      logInfo(s"Executors ${executorsRemoved.mkString(",")} removed due to idle timeout.")
      executorsRemoved.toSeq
    } else {
      logWarning(s"Unable to reach the cluster manager to kill executor/s " +
        s"${executorIdsToBeRemoved.mkString(",")} or no executor eligible to kill!")
      Seq.empty[String]
    }
  }

  /**
   * Callback invoked when the scheduler receives new pending tasks.
   * This sets a time in the future that decides when executors should be added
   * if it is not already set.
   */
  private def onSchedulerBacklogged(): Unit = synchronized {
    if (addTime == NOT_SET) {
      logDebug(s"Starting timer to add executors because pending tasks " +
        s"are building up (to expire in $schedulerBacklogTimeoutS seconds)")
      addTime = clock.nanoTime() + TimeUnit.SECONDS.toNanos(schedulerBacklogTimeoutS)
    }
  }

  /**
   * Callback invoked when the scheduler queue is drained.
   * This resets all variables used for adding executors.
   */
  private def onSchedulerQueueEmpty(): Unit = synchronized {
    logDebug("Clearing timer to add executors because there are no more pending tasks")
    addTime = NOT_SET
    numExecutorsToAddPerResourceProfileId.transform { case (_, _) => 1 }
  }

  private case class StageAttempt(stageId: Int, stageAttemptId: Int) {
    override def toString: String = s"Stage $stageId (Attempt $stageAttemptId)"
  }

  /**
   * A listener that notifies the given allocation manager of when to add and remove executors.
   *
   * This class is intentionally conservative in its assumptions about the relative ordering
   * and consistency of events returned by the listener.
   */
  private[spark] class ExecutorAllocationListener extends SparkListener {

    private val stageAttemptToNumTasks = new mutable.HashMap[StageAttempt, Int]
    // Number of running tasks per stageAttempt including speculative tasks.
    // Should be 0 when no stages are active.
    private val stageAttemptToNumRunningTask = new mutable.HashMap[StageAttempt, Int]
    private val stageAttemptToTaskIndices = new mutable.HashMap[StageAttempt, mutable.HashSet[Int]]
    // Number of speculative tasks pending/running in each stageAttempt
    private val stageAttemptToNumSpeculativeTasks = new mutable.HashMap[StageAttempt, Int]
    // The speculative tasks started in each stageAttempt
    private val stageAttemptToSpeculativeTaskIndices =
      new mutable.HashMap[StageAttempt, mutable.HashSet[Int]]

    private val resourceProfileIdToStageAttempt =
      new mutable.HashMap[Int, mutable.Set[StageAttempt]]

    // Keep track of unschedulable task sets because of executor/node exclusions from too many task
    // failures. This is a Set of StageAttempt's because we'll only take the last unschedulable task
    // in a taskset although there can be more. This is done in order to avoid costly loops in the
    // scheduling. Check TaskSetManager#getCompletelyExcludedTaskIfAny for more details.
    private val unschedulableTaskSets = new mutable.HashSet[StageAttempt]

    // stageAttempt to tuple (the number of task with locality preferences, a map where each pair
    // is a node and the number of tasks that would like to be scheduled on that node, and
    // the resource profile id) map,
    // maintain the executor placement hints for each stageAttempt used by resource framework
    // to better place the executors.
    private val stageAttemptToExecutorPlacementHints =
      new mutable.HashMap[StageAttempt, (Int, Map[String, Int], Int)]

    override def onStageSubmitted(stageSubmitted: SparkListenerStageSubmitted): Unit = {
      initializing = false
      val stageId = stageSubmitted.stageInfo.stageId
      val stageAttemptId = stageSubmitted.stageInfo.attemptNumber()
      val stageAttempt = StageAttempt(stageId, stageAttemptId)
      val numTasks = stageSubmitted.stageInfo.numTasks
      allocationManager.synchronized {
        stageAttemptToNumTasks(stageAttempt) = numTasks
        allocationManager.onSchedulerBacklogged()
        // need to keep stage task requirements to ask for the right containers
        val profId = stageSubmitted.stageInfo.resourceProfileId
        logDebug(s"Stage resource profile id is: $profId with numTasks: $numTasks")
        resourceProfileIdToStageAttempt.getOrElseUpdate(
          profId, new mutable.HashSet[StageAttempt]) += stageAttempt
        numExecutorsToAddPerResourceProfileId.getOrElseUpdate(profId, 1)

        // Compute the number of tasks requested by the stage on each host
        var numTasksPending = 0
        val hostToLocalTaskCountPerStage = new mutable.HashMap[String, Int]()
        stageSubmitted.stageInfo.taskLocalityPreferences.foreach { locality =>
          if (!locality.isEmpty) {
            numTasksPending += 1
            locality.foreach { location =>
              val count = hostToLocalTaskCountPerStage.getOrElse(location.host, 0) + 1
              hostToLocalTaskCountPerStage(location.host) = count
            }
          }
        }
        stageAttemptToExecutorPlacementHints.put(stageAttempt,
          (numTasksPending, hostToLocalTaskCountPerStage.toMap, profId))
        // Update the executor placement hints
        updateExecutorPlacementHints()

        if (!numExecutorsTargetPerResourceProfileId.contains(profId)) {
          numExecutorsTargetPerResourceProfileId.put(profId, initialNumExecutors)
          if (initialNumExecutors > 0) {
            logDebug(s"requesting executors, rpId: $profId, initial number is $initialNumExecutors")
            // we need to trigger a schedule since we add an initial number here.
            client.requestTotalExecutors(
              numExecutorsTargetPerResourceProfileId.toMap,
              numLocalityAwareTasksPerResourceProfileId.toMap,
              rpIdToHostToLocalTaskCount)
          }
        }
      }
    }

    override def onStageCompleted(stageCompleted: SparkListenerStageCompleted): Unit = {
      val stageId = stageCompleted.stageInfo.stageId
      val stageAttemptId = stageCompleted.stageInfo.attemptNumber()
      val stageAttempt = StageAttempt(stageId, stageAttemptId)
      allocationManager.synchronized {
        // do NOT remove stageAttempt from stageAttemptToNumRunningTask
        // because the attempt may still have running tasks,
        // even after another attempt for the stage is submitted.
        stageAttemptToNumTasks -= stageAttempt
        stageAttemptToNumSpeculativeTasks -= stageAttempt
        stageAttemptToTaskIndices -= stageAttempt
        stageAttemptToSpeculativeTaskIndices -= stageAttempt
        stageAttemptToExecutorPlacementHints -= stageAttempt

        // Update the executor placement hints
        updateExecutorPlacementHints()

        // If this is the last stage with pending tasks, mark the scheduler queue as empty
        // This is needed in case the stage is aborted for any reason
        if (stageAttemptToNumTasks.isEmpty && stageAttemptToNumSpeculativeTasks.isEmpty) {
          allocationManager.onSchedulerQueueEmpty()
        }
      }
    }

    override def onTaskStart(taskStart: SparkListenerTaskStart): Unit = {
      val stageId = taskStart.stageId
      val stageAttemptId = taskStart.stageAttemptId
      val stageAttempt = StageAttempt(stageId, stageAttemptId)
      val taskIndex = taskStart.taskInfo.index
      allocationManager.synchronized {
        stageAttemptToNumRunningTask(stageAttempt) =
          stageAttemptToNumRunningTask.getOrElse(stageAttempt, 0) + 1
        // If this is the last pending task, mark the scheduler queue as empty
        if (taskStart.taskInfo.speculative) {
          stageAttemptToSpeculativeTaskIndices.getOrElseUpdate(stageAttempt,
            new mutable.HashSet[Int]) += taskIndex
        } else {
          stageAttemptToTaskIndices.getOrElseUpdate(stageAttempt,
            new mutable.HashSet[Int]) += taskIndex
        }
        if (!hasPendingTasks) {
          allocationManager.onSchedulerQueueEmpty()
        }
      }
    }

    override def onTaskEnd(taskEnd: SparkListenerTaskEnd): Unit = {
      val stageId = taskEnd.stageId
      val stageAttemptId = taskEnd.stageAttemptId
      val stageAttempt = StageAttempt(stageId, stageAttemptId)
      val taskIndex = taskEnd.taskInfo.index
      allocationManager.synchronized {
        if (stageAttemptToNumRunningTask.contains(stageAttempt)) {
          stageAttemptToNumRunningTask(stageAttempt) -= 1
          if (stageAttemptToNumRunningTask(stageAttempt) == 0) {
            stageAttemptToNumRunningTask -= stageAttempt
            if (!stageAttemptToNumTasks.contains(stageAttempt)) {
              val rpForStage = resourceProfileIdToStageAttempt.filter { case (k, v) =>
                v.contains(stageAttempt)
              }.keys
              if (rpForStage.size == 1) {
                // be careful about the removal from here due to late tasks, make sure stage is
                // really complete and no tasks left
                resourceProfileIdToStageAttempt(rpForStage.head) -= stageAttempt
              } else {
                logWarning(s"Should have exactly one resource profile for stage $stageAttempt," +
                  s" but have $rpForStage")
              }
            }

          }
        }
        if (taskEnd.taskInfo.speculative) {
          stageAttemptToSpeculativeTaskIndices.get(stageAttempt).foreach {_.remove{taskIndex}}
          stageAttemptToNumSpeculativeTasks(stageAttempt) -= 1
        }

        taskEnd.reason match {
          case Success | _: TaskKilled =>
          case _ =>
            if (!hasPendingTasks) {
              // If the task failed (not intentionally killed), we expect it to be resubmitted
              // later. To ensure we have enough resources to run the resubmitted task, we need to
              // mark the scheduler as backlogged again if it's not already marked as such
              // (SPARK-8366)
              allocationManager.onSchedulerBacklogged()
            }
            if (!taskEnd.taskInfo.speculative) {
              // If a non-speculative task is intentionally killed, it means the speculative task
              // has succeeded, and no further task of this task index will be resubmitted. In this
              // case, the task index is completed and we shouldn't remove it from
              // stageAttemptToTaskIndices. Otherwise, we will have a pending non-speculative task
              // for the task index (SPARK-30511)
              stageAttemptToTaskIndices.get(stageAttempt).foreach {_.remove(taskIndex)}
            }
        }
      }
    }

    override def onSpeculativeTaskSubmitted(speculativeTask: SparkListenerSpeculativeTaskSubmitted)
      : Unit = {
      val stageId = speculativeTask.stageId
      val stageAttemptId = speculativeTask.stageAttemptId
      val stageAttempt = StageAttempt(stageId, stageAttemptId)
      allocationManager.synchronized {
        stageAttemptToNumSpeculativeTasks(stageAttempt) =
          stageAttemptToNumSpeculativeTasks.getOrElse(stageAttempt, 0) + 1
        allocationManager.onSchedulerBacklogged()
      }
    }

    override def onUnschedulableTaskSetAdded(
        unschedulableTaskSetAdded: SparkListenerUnschedulableTaskSetAdded): Unit = {
      val stageId = unschedulableTaskSetAdded.stageId
      val stageAttemptId = unschedulableTaskSetAdded.stageAttemptId
      val stageAttempt = StageAttempt(stageId, stageAttemptId)
      allocationManager.synchronized {
        unschedulableTaskSets.add(stageAttempt)
        allocationManager.onSchedulerBacklogged()
      }
    }

    override def onUnschedulableTaskSetRemoved(
        unschedulableTaskSetRemoved: SparkListenerUnschedulableTaskSetRemoved): Unit = {
      val stageId = unschedulableTaskSetRemoved.stageId
      val stageAttemptId = unschedulableTaskSetRemoved.stageAttemptId
      val stageAttempt = StageAttempt(stageId, stageAttemptId)
      allocationManager.synchronized {
        // Clear unschedulableTaskSets since atleast one task becomes schedulable now
        unschedulableTaskSets.remove(stageAttempt)
      }
    }

    /**
     * An estimate of the total number of pending tasks remaining for currently running stages. Does
     * not account for tasks which may have failed and been resubmitted.
     *
     * Note: This is not thread-safe without the caller owning the `allocationManager` lock.
     */
    def pendingTasksPerResourceProfile(rpId: Int): Int = {
      val attempts = resourceProfileIdToStageAttempt.getOrElse(rpId, Set.empty).toSeq
      attempts.map(attempt => getPendingTaskSum(attempt)).sum
    }

    def hasPendingRegularTasks: Boolean = {
      val attemptSets = resourceProfileIdToStageAttempt.values
      attemptSets.exists(attempts => attempts.exists(getPendingTaskSum(_) > 0))
    }

    private def getPendingTaskSum(attempt: StageAttempt): Int = {
      val numTotalTasks = stageAttemptToNumTasks.getOrElse(attempt, 0)
      val numRunning = stageAttemptToTaskIndices.get(attempt).map(_.size).getOrElse(0)
      numTotalTasks - numRunning
    }

    def pendingSpeculativeTasksPerResourceProfile(rp: Int): Int = {
      val attempts = resourceProfileIdToStageAttempt.getOrElse(rp, Set.empty).toSeq
      attempts.map(attempt => getPendingSpeculativeTaskSum(attempt)).sum
    }

    def hasPendingSpeculativeTasks: Boolean = {
      val attemptSets = resourceProfileIdToStageAttempt.values
      attemptSets.exists { attempts =>
        attempts.exists(getPendingSpeculativeTaskSum(_) > 0)
      }
    }

    private def getPendingSpeculativeTaskSum(attempt: StageAttempt): Int = {
      val numTotalTasks = stageAttemptToNumSpeculativeTasks.getOrElse(attempt, 0)
      val numRunning = stageAttemptToSpeculativeTaskIndices.get(attempt).map(_.size).getOrElse(0)
      numTotalTasks - numRunning
    }

    /**
     * Currently we only know when a task set has an unschedulable task, we don't know
     * the exact number and since the allocation manager isn't tied closely with the scheduler,
     * we use the number of tasks sets that are unschedulable as a heuristic to add more executors.
     */
    def pendingUnschedulableTaskSetsPerResourceProfile(rp: Int): Int = {
      val attempts = resourceProfileIdToStageAttempt.getOrElse(rp, Set.empty).toSeq
      attempts.filter(attempt => unschedulableTaskSets.contains(attempt)).size
    }

    def hasPendingTasks: Boolean = {
      hasPendingSpeculativeTasks || hasPendingRegularTasks
    }

    def totalPendingTasksPerResourceProfile(rp: Int): Int = {
      pendingTasksPerResourceProfile(rp) + pendingSpeculativeTasksPerResourceProfile(rp)
    }

    /**
     * The number of tasks currently running across all stages.
     * Include running-but-zombie stage attempts
     */
    def totalRunningTasks(): Int = {
      stageAttemptToNumRunningTask.values.sum
    }

    def totalRunningTasksPerResourceProfile(rp: Int): Int = {
      val attempts = resourceProfileIdToStageAttempt.getOrElse(rp, Set.empty).toSeq
      // attempts is a Set, change to Seq so we keep all values
      attempts.map { attempt =>
        stageAttemptToNumRunningTask.getOrElseUpdate(attempt, 0)
      }.sum
    }

    /**
     * Update the Executor placement hints (the number of tasks with locality preferences,
     * a map where each pair is a node and the number of tasks that would like to be scheduled
     * on that node).
     *
     * These hints are updated when stages arrive and complete, so are not up-to-date at task
     * granularity within stages.
     */
    def updateExecutorPlacementHints(): Unit = {
      val localityAwareTasksPerResourceProfileId = new mutable.HashMap[Int, Int]

      // ResourceProfile id => map[host, count]
      val rplocalityToCount = new mutable.HashMap[Int, mutable.HashMap[String, Int]]()
      stageAttemptToExecutorPlacementHints.values.foreach {
        case (numTasksPending, localities, rpId) =>
          val rpNumPending =
            localityAwareTasksPerResourceProfileId.getOrElse(rpId, 0)
          localityAwareTasksPerResourceProfileId(rpId) = rpNumPending + numTasksPending
          localities.foreach { case (hostname, count) =>
            val rpBasedHostToCount =
              rplocalityToCount.getOrElseUpdate(rpId, new mutable.HashMap[String, Int])
            val newUpdated = rpBasedHostToCount.getOrElse(hostname, 0) + count
            rpBasedHostToCount(hostname) = newUpdated
          }
      }

      allocationManager.numLocalityAwareTasksPerResourceProfileId =
        localityAwareTasksPerResourceProfileId
      allocationManager.rpIdToHostToLocalTaskCount =
        rplocalityToCount.map { case (k, v) => (k, v.toMap)}.toMap
    }
  }

  /**
   * Metric source for ExecutorAllocationManager to expose its internal executor allocation
   * status to MetricsSystem.
   * Note: These metrics heavily rely on the internal implementation of
   * ExecutorAllocationManager, metrics or value of metrics will be changed when internal
   * implementation is changed, so these metrics are not stable across Spark version.
   */
  private[spark] class ExecutorAllocationManagerSource extends Source {
    val sourceName = "ExecutorAllocationManager"
    val metricRegistry = new MetricRegistry()

    private def registerGauge[T](name: String, value: => T, defaultValue: T): Unit = {
      metricRegistry.register(MetricRegistry.name("executors", name), new Gauge[T] {
        override def getValue: T = synchronized { Option(value).getOrElse(defaultValue) }
      })
    }

    // The metrics are going to return the sum for all the different ResourceProfiles.
    registerGauge("numberExecutorsToAdd",
      numExecutorsToAddPerResourceProfileId.values.sum, 0)
    registerGauge("numberExecutorsPendingToRemove", executorMonitor.pendingRemovalCount, 0)
    registerGauge("numberAllExecutors", executorMonitor.executorCount, 0)
    registerGauge("numberTargetExecutors",
      numExecutorsTargetPerResourceProfileId.values.sum, 0)
    registerGauge("numberMaxNeededExecutors", numExecutorsTargetPerResourceProfileId.keys
        .map(maxNumExecutorsNeededPerResourceProfile(_)).sum, 0)
  }
}

private object ExecutorAllocationManager {
  val NOT_SET = Long.MaxValue

  // helper case class for requesting executors, here to be visible for testing
  private[spark] case class TargetNumUpdates(delta: Int, oldNumExecutorsTarget: Int)

}<|MERGE_RESOLUTION|>--- conflicted
+++ resolved
@@ -203,16 +203,12 @@
         s"s${DYN_ALLOCATION_SUSTAINED_SCHEDULER_BACKLOG_TIMEOUT.key} must be > 0!")
     }
     if (!conf.get(config.SHUFFLE_SERVICE_ENABLED)) {
-<<<<<<< HEAD
-      if (conf.get(config.DYN_ALLOCATION_SHUFFLE_TRACKING_ENABLED)) {
-=======
       // If dynamic allocation shuffle tracking or worker decommissioning along with
       // storage shuffle decommissioning is enabled we have *experimental* support for
       // decommissioning without a shuffle service.
       if (conf.get(config.DYN_ALLOCATION_SHUFFLE_TRACKING_ENABLED) ||
           (decommissionEnabled &&
             conf.get(config.STORAGE_DECOMMISSION_SHUFFLE_BLOCKS_ENABLED))) {
->>>>>>> a630e8d1
         logWarning("Dynamic allocation without a shuffle service is an experimental feature.")
       } else if (!testing) {
         throw new SparkException("Dynamic allocation of executors requires the external " +
