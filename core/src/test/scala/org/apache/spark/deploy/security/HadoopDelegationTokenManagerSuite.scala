--- conflicted
+++ resolved
@@ -19,10 +19,6 @@
 
 import java.security.PrivilegedExceptionAction
 
-<<<<<<< HEAD
-import org.apache.commons.io.IOUtils
-=======
->>>>>>> cceb2d6f
 import org.apache.hadoop.conf.Configuration
 import org.apache.hadoop.fs.CommonConfigurationKeysPublic.HADOOP_SECURITY_AUTHENTICATION
 import org.apache.hadoop.minikdc.MiniKdc
@@ -30,39 +26,6 @@
 
 import org.apache.spark.{SparkConf, SparkFunSuite}
 import org.apache.spark.deploy.SparkHadoopUtil
-<<<<<<< HEAD
-import org.apache.spark.util.Utils
-
-class HadoopDelegationTokenManagerSuite extends SparkFunSuite {
-  private val hadoopConf = new Configuration()
-
-  test("default configuration") {
-    val manager = new HadoopDelegationTokenManager(new SparkConf(false), hadoopConf, null)
-    assert(manager.isProviderLoaded("hadoopfs"))
-    assert(manager.isProviderLoaded("hbase"))
-    assert(manager.isProviderLoaded("hive"))
-    assert(manager.isProviderLoaded("kafka"))
-  }
-
-  test("disable hive credential provider") {
-    val sparkConf = new SparkConf(false).set("spark.security.credentials.hive.enabled", "false")
-    val manager = new HadoopDelegationTokenManager(sparkConf, hadoopConf, null)
-    assert(manager.isProviderLoaded("hadoopfs"))
-    assert(manager.isProviderLoaded("hbase"))
-    assert(!manager.isProviderLoaded("hive"))
-    assert(manager.isProviderLoaded("kafka"))
-  }
-
-  test("using deprecated configurations") {
-    val sparkConf = new SparkConf(false)
-      .set("spark.yarn.security.tokens.hadoopfs.enabled", "false")
-      .set("spark.yarn.security.credentials.hive.enabled", "false")
-    val manager = new HadoopDelegationTokenManager(sparkConf, hadoopConf, null)
-    assert(!manager.isProviderLoaded("hadoopfs"))
-    assert(manager.isProviderLoaded("hbase"))
-    assert(!manager.isProviderLoaded("hive"))
-    assert(manager.isProviderLoaded("kafka"))
-=======
 import org.apache.spark.security.HadoopDelegationTokenProvider
 import org.apache.spark.util.Utils
 
@@ -111,65 +74,6 @@
     val manager = new HadoopDelegationTokenManager(sparkConf, hadoopConf, null)
     assert(!manager.isProviderLoaded("hadoopfs"))
     assert(manager.isProviderLoaded("hbase"))
->>>>>>> cceb2d6f
-  }
-
-  test("SPARK-29082: do not fail if current user does not have credentials") {
-    // SparkHadoopUtil overrides the UGI configuration during initialization. That normally
-    // happens early in the Spark application, but here it may affect the test depending on
-    // how it's run, so force its initialization.
-    SparkHadoopUtil.get
-
-<<<<<<< HEAD
-        val prefixBlacklist = Seq("java", "scala", "com.sun.", "sun.")
-        if (prefixBlacklist.exists(name.startsWith(_))) {
-          return currentLoader.loadClass(name)
-=======
-    var kdc: MiniKdc = null
-    try {
-      // UserGroupInformation.setConfiguration needs default kerberos realm which can be set in
-      // krb5.conf. MiniKdc sets "java.security.krb5.conf" in start and removes it when stop called.
-      val kdcDir = Utils.createTempDir()
-      val kdcConf = MiniKdc.createConf()
-      kdc = new MiniKdc(kdcConf, kdcDir)
-      kdc.start()
-
-      val krbConf = new Configuration()
-      krbConf.set(HADOOP_SECURITY_AUTHENTICATION, "kerberos")
-
-      UserGroupInformation.setConfiguration(krbConf)
-      val manager = new HadoopDelegationTokenManager(new SparkConf(false), krbConf, null)
-      val testImpl = new PrivilegedExceptionAction[Unit] {
-        override def run(): Unit = {
-          assert(UserGroupInformation.isSecurityEnabled())
-          val creds = new Credentials()
-          manager.obtainDelegationTokens(creds)
-          assert(creds.numberOfTokens() === 0)
-          assert(creds.numberOfSecretKeys() === 0)
->>>>>>> cceb2d6f
-        }
-
-        val found = findLoadedClass(name)
-        if (found != null) {
-          return found
-        }
-
-        val classFileName = name.replaceAll("\\.", "/") + ".class"
-        val in = currentLoader.getResourceAsStream(classFileName)
-        if (in != null) {
-          val bytes = IOUtils.toByteArray(in)
-          return defineClass(name, bytes, 0, bytes.length)
-        }
-
-        throw new ClassNotFoundException(name)
-      }
-<<<<<<< HEAD
-    }
-
-    Utils.withContextClassLoader(noHive) {
-      val test = noHive.loadClass(NoHiveTest.getClass.getName().stripSuffix("$"))
-      test.getMethod("runTest").invoke(null)
-    }
   }
 
   test("SPARK-29082: do not fail if current user does not have credentials") {
@@ -215,37 +119,4 @@
       UserGroupInformation.reset()
     }
   }
-}
-
-/** Test code for SPARK-23209 to avoid using too much reflection above. */
-private object NoHiveTest {
-
-  def runTest(): Unit = {
-    try {
-      val manager = new HadoopDelegationTokenManager(new SparkConf(), new Configuration(), null)
-      require(!manager.isProviderLoaded("hive"))
-    } catch {
-      case e: Throwable =>
-        // Throw a better exception in case the test fails, since there may be a lot of nesting.
-        var cause = e
-        while (cause.getCause() != null) {
-          cause = cause.getCause()
-        }
-        throw cause
-=======
-
-      val realUser = UserGroupInformation.createUserForTesting("realUser", Array.empty)
-      realUser.doAs(testImpl)
-
-      val proxyUser = UserGroupInformation.createProxyUserForTesting("proxyUser", realUser,
-        Array.empty)
-      proxyUser.doAs(testImpl)
-    } finally {
-      if (kdc != null) {
-        kdc.stop()
-      }
-      UserGroupInformation.reset()
->>>>>>> cceb2d6f
-    }
-  }
 }