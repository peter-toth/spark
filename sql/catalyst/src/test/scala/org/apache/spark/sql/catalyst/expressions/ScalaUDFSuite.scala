/*
 * Licensed to the Apache Software Foundation (ASF) under one or more
 * contributor license agreements.  See the NOTICE file distributed with
 * this work for additional information regarding copyright ownership.
 * The ASF licenses this file to You under the Apache License, Version 2.0
 * (the "License"); you may not use this file except in compliance with
 * the License.  You may obtain a copy of the License at
 *
 *    http://www.apache.org/licenses/LICENSE-2.0
 *
 * Unless required by applicable law or agreed to in writing, software
 * distributed under the License is distributed on an "AS IS" BASIS,
 * WITHOUT WARRANTIES OR CONDITIONS OF ANY KIND, either express or implied.
 * See the License for the specific language governing permissions and
 * limitations under the License.
 */

package org.apache.spark.sql.catalyst.expressions

import java.util.Locale

import org.apache.spark.{SparkException, SparkFunSuite}
import org.apache.spark.sql.catalyst.expressions.codegen.CodegenContext
import org.apache.spark.sql.internal.SQLConf
import org.apache.spark.sql.types.{DecimalType, IntegerType, StringType}

class ScalaUDFSuite extends SparkFunSuite with ExpressionEvalHelper {

  test("basic") {
    val intUdf = ScalaUDF((i: Int) => i + 1, IntegerType, Literal(1) :: Nil, true :: Nil)
    checkEvaluation(intUdf, 2)

<<<<<<< HEAD
    val stringUdf = ScalaUDF((s: String) => s + "x", StringType, Literal("a") :: Nil, true :: Nil)
=======
    val stringUdf = ScalaUDF((s: String) => s + "x", StringType, Literal("a") :: Nil, false :: Nil)
>>>>>>> cceb2d6f
    checkEvaluation(stringUdf, "ax")
  }

  test("better error message for NPE") {
    val udf = ScalaUDF(
      (s: String) => s.toLowerCase(Locale.ROOT),
      StringType,
      Literal.create(null, StringType) :: Nil,
<<<<<<< HEAD
      true :: Nil)
=======
      false :: Nil)
>>>>>>> cceb2d6f

    val e1 = intercept[SparkException](udf.eval())
    assert(e1.getMessage.contains("Failed to execute user defined function"))

    val e2 = intercept[SparkException] {
      checkEvaluationWithUnsafeProjection(udf, null)
    }
    assert(e2.getMessage.contains("Failed to execute user defined function"))
  }

  test("SPARK-22695: ScalaUDF should not use global variables") {
    val ctx = new CodegenContext
<<<<<<< HEAD
    ScalaUDF((s: String) => s + "x", StringType, Literal("a") :: Nil, true :: Nil).genCode(ctx)
=======
    ScalaUDF((s: String) => s + "x", StringType, Literal("a") :: Nil, false :: Nil).genCode(ctx)
>>>>>>> cceb2d6f
    assert(ctx.inlinedMutableStates.isEmpty)
  }

  test("SPARK-28369: honor nullOnOverflow config for ScalaUDF") {
    withSQLConf(SQLConf.ANSI_ENABLED.key -> "true") {
      val udf = ScalaUDF(
        (a: java.math.BigDecimal) => a.multiply(new java.math.BigDecimal(100)),
        DecimalType.SYSTEM_DEFAULT,
        Literal(BigDecimal("12345678901234567890.123")) :: Nil, false :: Nil)
      val e1 = intercept[ArithmeticException](udf.eval())
      assert(e1.getMessage.contains("cannot be represented as Decimal"))
      val e2 = intercept[SparkException] {
        checkEvaluationWithUnsafeProjection(udf, null)
      }
      assert(e2.getCause.isInstanceOf[ArithmeticException])
    }
    withSQLConf(SQLConf.ANSI_ENABLED.key -> "false") {
      val udf = ScalaUDF(
        (a: java.math.BigDecimal) => a.multiply(new java.math.BigDecimal(100)),
        DecimalType.SYSTEM_DEFAULT,
        Literal(BigDecimal("12345678901234567890.123")) :: Nil, false :: Nil)
      checkEvaluation(udf, null)
    }
  }
}<|MERGE_RESOLUTION|>--- conflicted
+++ resolved
@@ -30,11 +30,7 @@
     val intUdf = ScalaUDF((i: Int) => i + 1, IntegerType, Literal(1) :: Nil, true :: Nil)
     checkEvaluation(intUdf, 2)
 
-<<<<<<< HEAD
-    val stringUdf = ScalaUDF((s: String) => s + "x", StringType, Literal("a") :: Nil, true :: Nil)
-=======
     val stringUdf = ScalaUDF((s: String) => s + "x", StringType, Literal("a") :: Nil, false :: Nil)
->>>>>>> cceb2d6f
     checkEvaluation(stringUdf, "ax")
   }
 
@@ -43,11 +39,7 @@
       (s: String) => s.toLowerCase(Locale.ROOT),
       StringType,
       Literal.create(null, StringType) :: Nil,
-<<<<<<< HEAD
-      true :: Nil)
-=======
       false :: Nil)
->>>>>>> cceb2d6f
 
     val e1 = intercept[SparkException](udf.eval())
     assert(e1.getMessage.contains("Failed to execute user defined function"))
@@ -60,11 +52,7 @@
 
   test("SPARK-22695: ScalaUDF should not use global variables") {
     val ctx = new CodegenContext
-<<<<<<< HEAD
-    ScalaUDF((s: String) => s + "x", StringType, Literal("a") :: Nil, true :: Nil).genCode(ctx)
-=======
     ScalaUDF((s: String) => s + "x", StringType, Literal("a") :: Nil, false :: Nil).genCode(ctx)
->>>>>>> cceb2d6f
     assert(ctx.inlinedMutableStates.isEmpty)
   }
 
