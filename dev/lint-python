#!/usr/bin/env bash
#
# Licensed to the Apache Software Foundation (ASF) under one or more
# contributor license agreements.  See the NOTICE file distributed with
# this work for additional information regarding copyright ownership.
# The ASF licenses this file to You under the Apache License, Version 2.0
# (the "License"); you may not use this file except in compliance with
# the License.  You may obtain a copy of the License at
#
#    http://www.apache.org/licenses/LICENSE-2.0
#
# Unless required by applicable law or agreed to in writing, software
# distributed under the License is distributed on an "AS IS" BASIS,
# WITHOUT WARRANTIES OR CONDITIONS OF ANY KIND, either express or implied.
# See the License for the specific language governing permissions and
# limitations under the License.
#
# define test binaries + versions
FLAKE8_BUILD="flake8"
MINIMUM_FLAKE8="3.5.0"
MYPY_BUILD="mypy"
PYCODESTYLE_BUILD="pycodestyle"
MINIMUM_PYCODESTYLE="2.6.0"

SPHINX_BUILD="sphinx-build"

PYTHON_EXECUTABLE="python3"

function satisfies_min_version {
    local provided_version="$1"
    local expected_version="$2"
    echo "$(
        "$PYTHON_EXECUTABLE" << EOM
from setuptools.extern.packaging import version
print(version.parse('$provided_version') >= version.parse('$expected_version'))
EOM
    )"
}

function compile_python_test {
    local COMPILE_STATUS=
    local COMPILE_REPORT=

    if [[ ! "$1" ]]; then
        echo "No python files found!  Something is very wrong -- exiting."
        exit 1;
    fi

    # compileall: https://docs.python.org/3/library/compileall.html
    echo "starting python compilation test..."
    COMPILE_REPORT=$( ("$PYTHON_EXECUTABLE" -B -mcompileall -q -l -x "[/\\\\][.]git" $1) 2>&1)
    COMPILE_STATUS=$?

    if [ $COMPILE_STATUS -ne 0 ]; then
        echo "Python compilation failed with the following errors:"
        echo "$COMPILE_REPORT"
        echo "$COMPILE_STATUS"
        exit "$COMPILE_STATUS"
    else
        echo "python compilation succeeded."
        echo
    fi
}

function pycodestyle_test {
    local PYCODESTYLE_STATUS=
    local PYCODESTYLE_REPORT=
    local RUN_LOCAL_PYCODESTYLE=
    local PYCODESTYLE_VERSION=
    local EXPECTED_PYCODESTYLE=
    local PYCODESTYLE_SCRIPT_PATH="$SPARK_ROOT_DIR/dev/pycodestyle-$MINIMUM_PYCODESTYLE.py"
    local PYCODESTYLE_SCRIPT_REMOTE_PATH="https://raw.githubusercontent.com/PyCQA/pycodestyle/$MINIMUM_PYCODESTYLE/pycodestyle.py"

    if [[ ! "$1" ]]; then
        echo "No python files found!  Something is very wrong -- exiting."
        exit 1;
    fi

    # check for locally installed pycodestyle & version
    RUN_LOCAL_PYCODESTYLE="False"
    if hash "$PYCODESTYLE_BUILD" 2> /dev/null; then
        PYCODESTYLE_VERSION="$($PYCODESTYLE_BUILD --version)"
        EXPECTED_PYCODESTYLE="$(satisfies_min_version $PYCODESTYLE_VERSION $MINIMUM_PYCODESTYLE)"
        if [ "$EXPECTED_PYCODESTYLE" == "True" ]; then
            RUN_LOCAL_PYCODESTYLE="True"
        fi
    fi

    # download the right version or run locally
    if [ $RUN_LOCAL_PYCODESTYLE == "False" ]; then
        # Get pycodestyle at runtime so that we don't rely on it being installed on the build server.
        # See: https://github.com/apache/spark/pull/1744#issuecomment-50982162
        # Updated to the latest official version of pep8. pep8 is formally renamed to pycodestyle.
        echo "downloading pycodestyle from $PYCODESTYLE_SCRIPT_REMOTE_PATH..."
        if [ ! -e "$PYCODESTYLE_SCRIPT_PATH" ]; then
            curl --silent -o "$PYCODESTYLE_SCRIPT_PATH" "$PYCODESTYLE_SCRIPT_REMOTE_PATH"
            local curl_status="$?"

            if [ "$curl_status" -ne 0 ]; then
                echo "Failed to download pycodestyle.py from $PYCODESTYLE_SCRIPT_REMOTE_PATH"
                exit "$curl_status"
            fi
        fi

        echo "starting pycodestyle test..."
        PYCODESTYLE_REPORT=$( ("$PYTHON_EXECUTABLE" "$PYCODESTYLE_SCRIPT_PATH" --config=dev/tox.ini $1) 2>&1)
        PYCODESTYLE_STATUS=$?
    else
        # we have the right version installed, so run locally
        echo "starting pycodestyle test..."
        PYCODESTYLE_REPORT=$( ($PYCODESTYLE_BUILD --config=dev/tox.ini $1) 2>&1)
        PYCODESTYLE_STATUS=$?
    fi

    if [ $PYCODESTYLE_STATUS -ne 0 ]; then
        echo "pycodestyle checks failed:"
        echo "$PYCODESTYLE_REPORT"
        exit "$PYCODESTYLE_STATUS"
    else
        echo "pycodestyle checks passed."
        echo
    fi
}

function mypy_test {
    local MYPY_REPORT=
    local MYPY_STATUS=

    # TODO(SPARK-32797): Install mypy on the Jenkins CI workers
    if ! hash "$MYPY_BUILD" 2> /dev/null; then
        echo "The $MYPY_BUILD command was not found. Skipping for now."
        return
    fi

    echo "starting $MYPY_BUILD test..."
    MYPY_REPORT=$( ($MYPY_BUILD --config-file python/mypy.ini python/pyspark) 2>&1)
    MYPY_STATUS=$?

    if [ "$MYPY_STATUS" -ne 0 ]; then
        echo "mypy checks failed:"
        echo "$MYPY_REPORT"
        echo "$MYPY_STATUS"
        exit "$MYPY_STATUS"
    else
        echo "mypy checks passed."
        echo
    fi
}

function flake8_test {
    local FLAKE8_VERSION=
    local EXPECTED_FLAKE8=
    local FLAKE8_REPORT=
    local FLAKE8_STATUS=

    if ! hash "$FLAKE8_BUILD" 2> /dev/null; then
        echo "The flake8 command was not found."
        echo "flake8 checks failed."
        exit 1
    fi

    _FLAKE8_VERSION=($($FLAKE8_BUILD --version))
    FLAKE8_VERSION="${_FLAKE8_VERSION[0]}"
    EXPECTED_FLAKE8="$(satisfies_min_version $FLAKE8_VERSION $MINIMUM_FLAKE8)"

    if [[ "$EXPECTED_FLAKE8" == "False" ]]; then
        echo "\
The minimum flake8 version needs to be $MINIMUM_FLAKE8. Your current version is $FLAKE8_VERSION

flake8 checks failed."
        exit 1
    fi

    echo "starting $FLAKE8_BUILD test..."
    FLAKE8_REPORT=$( ($FLAKE8_BUILD --append-config dev/tox.ini --count --show-source --statistics .) 2>&1)
    FLAKE8_STATUS=$?

    if [ "$FLAKE8_STATUS" -ne 0 ]; then
        echo "flake8 checks failed:"
        echo "$FLAKE8_REPORT"
        echo "$FLAKE8_STATUS"
        exit "$FLAKE8_STATUS"
    else
        echo "flake8 checks passed."
        echo
    fi
}

function sphinx_test {
    local SPHINX_REPORT=
    local SPHINX_STATUS=
<<<<<<< HEAD
=======

    # Check that the documentation builds acceptably, skip check if sphinx is not installed.
    if ! hash "$SPHINX_BUILD" 2> /dev/null; then
        echo "The $SPHINX_BUILD command was not found. Skipping Sphinx build for now."
        echo
        return
    fi

    PYTHON_HAS_SPHINX=$("$PYTHON_EXECUTABLE" -c 'import importlib.util; print(importlib.util.find_spec("sphinx") is not None)')
    if [[ "$PYTHON_HAS_SPHINX" == "False" ]]; then
        echo "$PYTHON_EXECUTABLE does not have Sphinx installed. Skipping Sphinx build for now."
        echo
        return
    fi

    # TODO(SPARK-32407): Sphinx 3.1+ does not correctly index nested classes.
    #   See also https://github.com/sphinx-doc/sphinx/issues/7551.
    PYTHON_HAS_SPHINX_3_0=$("$PYTHON_EXECUTABLE" -c 'from distutils.version import LooseVersion; import sphinx; print(LooseVersion(sphinx.__version__) < LooseVersion("3.1.0"))')
    if [[ "$PYTHON_HAS_SPHINX_3_0" == "False" ]]; then
        echo "$PYTHON_EXECUTABLE has Sphinx 3.1+ installed but it requires lower then 3.1. Skipping Sphinx build for now."
        echo
        return
    fi

    # TODO(SPARK-32391): Install pydata_sphinx_theme in Jenkins machines
    PYTHON_HAS_THEME=$("$PYTHON_EXECUTABLE" -c 'import importlib.util; print(importlib.util.find_spec("pydata_sphinx_theme") is not None)')
    if [[ "$PYTHON_HAS_THEME" == "False" ]]; then
        echo "$PYTHON_EXECUTABLE does not have pydata_sphinx_theme installed. Skipping Sphinx build for now."
        echo
        return
    fi

    # TODO(SPARK-32666): Install nbsphinx in Jenkins machines
    PYTHON_HAS_NBSPHINX=$("$PYTHON_EXECUTABLE" -c 'import importlib.util; print(importlib.util.find_spec("nbsphinx") is not None)')
    if [[ "$PYTHON_HAS_NBSPHINX" == "False" ]]; then
        echo "$PYTHON_EXECUTABLE does not have nbsphinx installed. Skipping Sphinx build for now."
        echo
        return
    fi

    # TODO(SPARK-32666): Install ipython in Jenkins machines
    PYTHON_HAS_IPYTHON=$("$PYTHON_EXECUTABLE" -c 'import importlib.util; print(importlib.util.find_spec("IPython") is not None)')
    if [[ "$PYTHON_HAS_IPYTHON" == "False" ]]; then
        echo "$PYTHON_EXECUTABLE does not have ipython installed. Skipping Sphinx build for now."
        echo
        return
    fi
>>>>>>> a630e8d1

    # TODO(SPARK-33242): Install numpydoc in Jenkins machines
    PYTHON_HAS_NUMPYDOC=$("$PYTHON_EXECUTABLE" -c 'import importlib.util; print(importlib.util.find_spec("numpydoc") is not None)')
    if [[ "$PYTHON_HAS_NUMPYDOC" == "False" ]]; then
        echo "$PYTHON_EXECUTABLE does not have numpydoc installed. Skipping Sphinx build for now."
        echo
        return
    fi

    echo "starting $SPHINX_BUILD tests..."
    pushd python/docs &> /dev/null
    make clean &> /dev/null
    # Treat warnings as errors so we stop correctly
    SPHINX_REPORT=$( (SPHINXOPTS="-a -W" make html) 2>&1)
    SPHINX_STATUS=$?

    if [ "$SPHINX_STATUS" -ne 0 ]; then
        echo "$SPHINX_BUILD checks failed:"
        echo "$SPHINX_REPORT"
        echo
        echo "re-running make html to print full warning list:"
        make clean &> /dev/null
        SPHINX_REPORT=$( (SPHINXOPTS="-a" make html) 2>&1)
        echo "$SPHINX_REPORT"
        exit "$SPHINX_STATUS"
    else
        echo "$SPHINX_BUILD checks passed."
        echo
    fi

    popd &> /dev/null
}

SCRIPT_DIR="$( cd "$( dirname "$0" )" && pwd )"
SPARK_ROOT_DIR="$(dirname "${SCRIPT_DIR}")"

pushd "$SPARK_ROOT_DIR" &> /dev/null

PYTHON_SOURCE="$(find . -name "*.py")"

compile_python_test "$PYTHON_SOURCE"
pycodestyle_test "$PYTHON_SOURCE"
flake8_test
<<<<<<< HEAD
=======
mypy_test
>>>>>>> a630e8d1
sphinx_test

echo
echo "all lint-python tests passed!"

popd &> /dev/null<|MERGE_RESOLUTION|>--- conflicted
+++ resolved
@@ -189,8 +189,6 @@
 function sphinx_test {
     local SPHINX_REPORT=
     local SPHINX_STATUS=
-<<<<<<< HEAD
-=======
 
     # Check that the documentation builds acceptably, skip check if sphinx is not installed.
     if ! hash "$SPHINX_BUILD" 2> /dev/null; then
@@ -238,7 +236,6 @@
         echo
         return
     fi
->>>>>>> a630e8d1
 
     # TODO(SPARK-33242): Install numpydoc in Jenkins machines
     PYTHON_HAS_NUMPYDOC=$("$PYTHON_EXECUTABLE" -c 'import importlib.util; print(importlib.util.find_spec("numpydoc") is not None)')
@@ -282,10 +279,7 @@
 compile_python_test "$PYTHON_SOURCE"
 pycodestyle_test "$PYTHON_SOURCE"
 flake8_test
-<<<<<<< HEAD
-=======
 mypy_test
->>>>>>> a630e8d1
 sphinx_test
 
 echo
