--- conflicted
+++ resolved
@@ -1,33 +1,3 @@
-<<<<<<< HEAD
-Java HotSpot(TM) 64-Bit Server VM 1.8.0_231-b11 on Mac OS X 10.15.3
-Intel(R) Core(TM) i9-9980HK CPU @ 2.40GHz
-cast strings to intervals:                Best Time(ms)   Avg Time(ms)   Stdev(ms)    Rate(M/s)   Per Row(ns)   Relative
-------------------------------------------------------------------------------------------------------------------------
-prepare string w/ interval                          389            410          21          2.6         388.7       1.0X
-prepare string w/o interval                         340            360          18          2.9         340.5       1.1X
-1 units w/ interval                                 378            389          16          2.6         377.8       1.0X
-1 units w/o interval                                346            350           5          2.9         346.2       1.1X
-2 units w/ interval                                 444            457          11          2.3         444.2       0.9X
-2 units w/o interval                                455            464          12          2.2         455.1       0.9X
-3 units w/ interval                                 942            964          20          1.1         941.5       0.4X
-3 units w/o interval                                927           1020          93          1.1         927.3       0.4X
-4 units w/ interval                                1114           1127          17          0.9        1113.9       0.3X
-4 units w/o interval                               1100           1105           4          0.9        1100.3       0.4X
-5 units w/ interval                                1180           1244          57          0.8        1180.1       0.3X
-5 units w/o interval                               1135           1141           6          0.9        1135.2       0.3X
-6 units w/ interval                                1284           1316          48          0.8        1284.0       0.3X
-6 units w/o interval                               1276           1357         122          0.8        1276.1       0.3X
-7 units w/ interval                                1609           1636          32          0.6        1609.1       0.2X
-7 units w/o interval                               1551           1578          36          0.6        1550.9       0.3X
-8 units w/ interval                                1787           1874         129          0.6        1787.1       0.2X
-8 units w/o interval                               1751           1767          15          0.6        1750.6       0.2X
-9 units w/ interval                                1960           2065         141          0.5        1959.7       0.2X
-9 units w/o interval                               1885           1908          39          0.5        1885.1       0.2X
-10 units w/ interval                               2178           2185          11          0.5        2177.9       0.2X
-10 units w/o interval                              2150           2255         164          0.5        2150.1       0.2X
-11 units w/ interval                               2457           2542         139          0.4        2456.7       0.2X
-11 units w/o interval                              2557           2770         188          0.4        2556.7       0.2X
-=======
 OpenJDK 64-Bit Server VM 1.8.0_252-8u252-b09-1~18.04-b09 on Linux 4.15.0-1063-aws
 Intel(R) Xeon(R) CPU E5-2670 v2 @ 2.50GHz
 cast strings to intervals:                Best Time(ms)   Avg Time(ms)   Stdev(ms)    Rate(M/s)   Per Row(ns)   Relative
@@ -67,4 +37,3 @@
 make_interval(0, 1, *, *, 4, 5, 50.123456)            121            138          21          8.3         120.7      30.1X
 make_interval(0, 1, 2, 3, *, *, *)                   3615           3621           9          0.3        3614.7       1.0X
 make_interval(*, *, *, *, *, *, *)                   3638           3657          21          0.3        3637.7       1.0X
->>>>>>> a630e8d1
