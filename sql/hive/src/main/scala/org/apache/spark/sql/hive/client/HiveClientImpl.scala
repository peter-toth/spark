/*
 * Licensed to the Apache Software Foundation (ASF) under one or more
 * contributor license agreements.  See the NOTICE file distributed with
 * this work for additional information regarding copyright ownership.
 * The ASF licenses this file to You under the Apache License, Version 2.0
 * (the "License"); you may not use this file except in compliance with
 * the License.  You may obtain a copy of the License at
 *
 *    http://www.apache.org/licenses/LICENSE-2.0
 *
 * Unless required by applicable law or agreed to in writing, software
 * distributed under the License is distributed on an "AS IS" BASIS,
 * WITHOUT WARRANTIES OR CONDITIONS OF ANY KIND, either express or implied.
 * See the License for the specific language governing permissions and
 * limitations under the License.
 */

package org.apache.spark.sql.hive.client

import java.io.{File, PrintStream}
import java.lang.{Iterable => JIterable}
import java.util.{Locale, Map => JMap}

import scala.collection.JavaConverters._
import scala.collection.mutable
import scala.collection.mutable.ArrayBuffer

import org.apache.hadoop.fs.Path
import org.apache.hadoop.hive.common.StatsSetupConst
import org.apache.hadoop.hive.conf.HiveConf
import org.apache.hadoop.hive.conf.HiveConf.ConfVars
import org.apache.hadoop.hive.metastore.{TableType => HiveTableType}
import org.apache.hadoop.hive.metastore.api.{Database => HiveDatabase, FieldSchema, Order}
import org.apache.hadoop.hive.metastore.api.{SerDeInfo, StorageDescriptor}
import org.apache.hadoop.hive.ql.Driver
import org.apache.hadoop.hive.ql.metadata.{Hive, Partition => HivePartition, Table => HiveTable}
import org.apache.hadoop.hive.ql.parse.BaseSemanticAnalyzer.HIVE_COLUMN_ORDER_ASC
import org.apache.hadoop.hive.ql.processors._
import org.apache.hadoop.hive.ql.session.SessionState
import org.apache.hadoop.security.UserGroupInformation

import org.apache.spark.{SparkConf, SparkException}
import org.apache.spark.internal.Logging
import org.apache.spark.metrics.source.HiveCatalogMetrics
import org.apache.spark.sql.AnalysisException
import org.apache.spark.sql.catalyst.TableIdentifier
import org.apache.spark.sql.catalyst.analysis.{NoSuchDatabaseException, NoSuchPartitionException}
import org.apache.spark.sql.catalyst.catalog._
import org.apache.spark.sql.catalyst.catalog.CatalogTypes.TablePartitionSpec
import org.apache.spark.sql.catalyst.catalog.CatalogUtils.TRANSLATION_LAYER_ACCESSTYPE_PROPERTY_TEST
import org.apache.spark.sql.catalyst.expressions.Expression
import org.apache.spark.sql.catalyst.parser.{CatalystSqlParser, ParseException}
import org.apache.spark.sql.execution.QueryExecutionException
import org.apache.spark.sql.execution.command.DDLUtils
import org.apache.spark.sql.hive.HiveExternalCatalog.{DATASOURCE_SCHEMA, DATASOURCE_SCHEMA_NUMPARTS, DATASOURCE_SCHEMA_PART_PREFIX}
import org.apache.spark.sql.hive.HiveUtils
import org.apache.spark.sql.hive.client.HiveClientImpl._
import org.apache.spark.sql.internal.SQLConf
import org.apache.spark.sql.types._
import org.apache.spark.util.{CircularBuffer, Utils}

/**
 * A class that wraps the HiveClient and converts its responses to externally visible classes.
 * Note that this class is typically loaded with an internal classloader for each instantiation,
 * allowing it to interact directly with a specific isolated version of Hive.  Loading this class
 * with the isolated classloader however will result in it only being visible as a [[HiveClient]],
 * not a [[HiveClientImpl]].
 *
 * This class needs to interact with multiple versions of Hive, but will always be compiled with
 * the 'native', execution version of Hive.  Therefore, any places where hive breaks compatibility
 * must use reflection after matching on `version`.
 *
 * Every HiveClientImpl creates an internal HiveConf object. This object is using the given
 * `hadoopConf` as the base. All options set in the `sparkConf` will be applied to the HiveConf
 * object and overrides any exiting options. Then, options in extraConfig will be applied
 * to the HiveConf object and overrides any existing options.
 *
 * @param version the version of hive used when pick function calls that are not compatible.
 * @param sparkConf all configuration options set in SparkConf.
 * @param hadoopConf the base Configuration object used by the HiveConf created inside
 *                   this HiveClientImpl.
 * @param extraConfig a collection of configuration options that will be added to the
 *                hive conf before opening the hive client.
 * @param initClassLoader the classloader used when creating the `state` field of
 *                        this [[HiveClientImpl]].
 */
private[hive] class HiveClientImpl(
    override val version: HiveVersion,
    warehouseDir: Option[String],
    sparkConf: SparkConf,
    hadoopConf: JIterable[JMap.Entry[String, String]],
    extraConfig: Map[String, String],
    initClassLoader: ClassLoader,
    val clientLoader: IsolatedClientLoader)
  extends HiveClient
  with Logging {

  // Circular buffer to hold what hive prints to STDOUT and ERR.  Only printed when failures occur.
  private val outputBuffer = new CircularBuffer()

  private val shim = version match {
    case hive.v12 => new Shim_v0_12()
    case hive.v13 => new Shim_v0_13()
    case hive.v14 => new Shim_v0_14()
    case hive.v1_0 => new Shim_v1_0()
    case hive.v1_1 => new Shim_v1_1()
    case hive.v1_2 => new Shim_v1_2()
    case hive.v2_0 => new Shim_v2_0()
    case hive.v2_1 => new Shim_v2_1()
    case hive.v2_2 => new Shim_v2_2()
    case hive.v2_3 => new Shim_v2_3()
    case hive.v3_0 => new Shim_v3_0()
  }

  // Create an internal session state for this HiveClientImpl.
  val state: SessionState = {
    val original = Thread.currentThread().getContextClassLoader
    if (clientLoader.isolationOn) {
      // Switch to the initClassLoader.
      Thread.currentThread().setContextClassLoader(initClassLoader)
      try {
        newState()
      } finally {
        Thread.currentThread().setContextClassLoader(original)
      }
    } else {
      // Isolation off means we detect a CliSessionState instance in current thread.
      // 1: Inside the spark project, we have already started a CliSessionState in
      // `SparkSQLCLIDriver`, which contains configurations from command lines. Later, we call
      // `SparkSQLEnv.init()` there, which would new a hive client again. so we should keep those
      // configurations and reuse the existing instance of `CliSessionState`. In this case,
      // SessionState.get will always return a CliSessionState.
      // 2: In another case, a user app may start a CliSessionState outside spark project with built
      // in hive jars, which will turn off isolation, if SessionSate.detachSession is
      // called to remove the current state after that, hive client created later will initialize
      // its own state by newState()
      val ret = SessionState.get
      if (ret != null) {
        // hive.metastore.warehouse.dir is determined in SharedState after the CliSessionState
        // instance constructed, we need to follow that change here.
        warehouseDir.foreach { dir =>
          ret.getConf.setVar(ConfVars.METASTOREWAREHOUSE, dir)
        }
        ret
      } else {
        newState()
      }
    }
  }

  // Log the default warehouse location.
  logInfo(
    s"Warehouse location for Hive client " +
      s"(version ${version.fullVersion}) is ${conf.getVar(ConfVars.METASTOREWAREHOUSE)}")

  private def newState(): SessionState = {
    val hiveConf = new HiveConf(classOf[SessionState])
    // HiveConf is a Hadoop Configuration, which has a field of classLoader and
    // the initial value will be the current thread's context class loader
    // (i.e. initClassLoader at here).
    // We call initialConf.setClassLoader(initClassLoader) at here to make
    // this action explicit.
    hiveConf.setClassLoader(initClassLoader)

    // 1: Take all from the hadoopConf to this hiveConf.
    // This hadoopConf contains user settings in Hadoop's core-site.xml file
    // and Hive's hive-site.xml file. Note, we load hive-site.xml file manually in
    // SharedState and put settings in this hadoopConf instead of relying on HiveConf
    // to load user settings. Otherwise, HiveConf's initialize method will override
    // settings in the hadoopConf. This issue only shows up when spark.sql.hive.metastore.jars
    // is not set to builtin. When spark.sql.hive.metastore.jars is builtin, the classpath
    // has hive-site.xml. So, HiveConf will use that to override its default values.
    // 2: we set all spark confs to this hiveConf.
    // 3: we set all entries in config to this hiveConf.
    (hadoopConf.iterator().asScala.map(kv => kv.getKey -> kv.getValue)
      ++ (if (version == hive.v3_0) Seq("hive.execution.engine" -> "mr") else Nil)
      ++ sparkConf.getAll.toMap ++ extraConfig).foreach { case (k, v) =>
      logDebug(
        s"""
           |Applying Hadoop/Hive/Spark and extra properties to Hive Conf:
           |$k=${if (k.toLowerCase(Locale.ROOT).contains("password")) "xxx" else v}
         """.stripMargin)
      hiveConf.set(k, v)
    }
    val state = new SessionState(hiveConf)
    if (clientLoader.cachedHive != null) {
      Hive.set(clientLoader.cachedHive.asInstanceOf[Hive])
    }
    SessionState.start(state)
    state.out = new PrintStream(outputBuffer, true, "UTF-8")
    state.err = new PrintStream(outputBuffer, true, "UTF-8")
    state
  }

  /** Returns the configuration for the current session. */
  def conf: HiveConf = state.getConf

  override val userName = UserGroupInformation.getCurrentUser.getShortUserName

  override def getConf(key: String, defaultValue: String): String = {
    conf.get(key, defaultValue)
  }

  // We use hive's conf for compatibility.
  private val retryLimit = conf.getIntVar(HiveConf.ConfVars.METASTORETHRIFTFAILURERETRIES)
  private val retryDelayMillis = shim.getMetastoreClientConnectRetryDelayMillis(conf)

  /**
   * Runs `f` with multiple retries in case the hive metastore is temporarily unreachable.
   */
  private def retryLocked[A](f: => A): A = clientLoader.synchronized {
    // Hive sometimes retries internally, so set a deadline to avoid compounding delays.
    val deadline = System.nanoTime + (retryLimit * retryDelayMillis * 1e6).toLong
    var numTries = 0
    var caughtException: Exception = null
    do {
      numTries += 1
      try {
        return f
      } catch {
        case e: Exception if causedByThrift(e) =>
          caughtException = e
          logWarning(
            "HiveClient got thrift exception, destroying client and retrying " +
              s"(${retryLimit - numTries} tries remaining)", e)
          clientLoader.cachedHive = null
          Thread.sleep(retryDelayMillis)
      }
    } while (numTries <= retryLimit && System.nanoTime < deadline)
    if (System.nanoTime > deadline) {
      logWarning("Deadline exceeded")
    }
    throw caughtException
  }

  private def causedByThrift(e: Throwable): Boolean = {
    var target = e
    while (target != null) {
      val msg = target.getMessage()
      if (msg != null && msg.matches("(?s).*(TApplication|TProtocol|TTransport)Exception.*")) {
        return true
      }
      target = target.getCause()
    }
    false
  }

  private def client: Hive = {
    if (clientLoader.cachedHive != null) {
      clientLoader.cachedHive.asInstanceOf[Hive]
    } else {
      val c = Hive.get(conf)
      // CDPD-454: Set the capabilities that CDPD Spark possesses
      val capabilities = SQLConf.get.getConf(HiveUtils.HIVE_SPARK_CAPABILITIES).toArray
      shim.setHMSClientCapabilities(c, capabilities)
      shim.setHMSClientIdentifier(c, "Spark")
      clientLoader.cachedHive = c
      c
    }
  }

  /** Return the associated Hive [[SessionState]] of this [[HiveClientImpl]] */
  override def getState: SessionState = withHiveState(state)

  /**
   * Runs `f` with ThreadLocal session state and classloaders configured for this version of hive.
   */
  def withHiveState[A](f: => A): A = retryLocked {
    val original = Thread.currentThread().getContextClassLoader
    val originalConfLoader = state.getConf.getClassLoader
    // The classloader in clientLoader could be changed after addJar, always use the latest
    // classloader. We explicitly set the context class loader since "conf.setClassLoader" does
    // not do that, and the Hive client libraries may need to load classes defined by the client's
    // class loader.
    Thread.currentThread().setContextClassLoader(clientLoader.classLoader)
    state.getConf.setClassLoader(clientLoader.classLoader)
    // Set the thread local metastore client to the client associated with this HiveClientImpl.
    Hive.set(client)
    // Replace conf in the thread local Hive with current conf
    Hive.get(conf)
    // setCurrentSessionState will use the classLoader associated
    // with the HiveConf in `state` to override the context class loader of the current
    // thread.
    shim.setCurrentSessionState(state)
    val ret = try f finally {
      state.getConf.setClassLoader(originalConfLoader)
      Thread.currentThread().setContextClassLoader(original)
      HiveCatalogMetrics.incrementHiveClientCalls(1)
    }
    ret
  }

  def setOut(stream: PrintStream): Unit = withHiveState {
    state.out = stream
  }

  def setInfo(stream: PrintStream): Unit = withHiveState {
    state.info = stream
  }

  def setError(stream: PrintStream): Unit = withHiveState {
    state.err = stream
  }

  private def setCurrentDatabaseRaw(db: String): Unit = {
    if (state.getCurrentDatabase != db) {
      if (databaseExists(db)) {
        state.setCurrentDatabase(db)
      } else {
        throw new NoSuchDatabaseException(db)
      }
    }
  }

  override def setCurrentDatabase(databaseName: String): Unit = withHiveState {
    setCurrentDatabaseRaw(databaseName)
  }

  override def createDatabase(
      database: CatalogDatabase,
      ignoreIfExists: Boolean): Unit = withHiveState {
    client.createDatabase(
      new HiveDatabase(
        database.name,
        database.description,
        CatalogUtils.URIToString(database.locationUri),
        Option(database.properties).map(_.asJava).orNull),
        ignoreIfExists)
  }

  override def dropDatabase(
      name: String,
      ignoreIfNotExists: Boolean,
      cascade: Boolean): Unit = withHiveState {
    client.dropDatabase(name, true, ignoreIfNotExists, cascade)
  }

  override def alterDatabase(database: CatalogDatabase): Unit = withHiveState {
    client.alterDatabase(
      database.name,
      new HiveDatabase(
        database.name,
        database.description,
        CatalogUtils.URIToString(database.locationUri),
        Option(database.properties).map(_.asJava).orNull))
  }

  override def getDatabase(dbName: String): CatalogDatabase = withHiveState {
    Option(client.getDatabase(dbName)).map { d =>
      CatalogDatabase(
        name = d.getName,
        description = Option(d.getDescription).getOrElse(""),
        locationUri = CatalogUtils.stringToURI(d.getLocationUri),
        properties = Option(d.getParameters).map(_.asScala.toMap).orNull)
    }.getOrElse(throw new NoSuchDatabaseException(dbName))
  }

  override def databaseExists(dbName: String): Boolean = withHiveState {
    client.databaseExists(dbName)
  }

  override def listDatabases(pattern: String): Seq[String] = withHiveState {
    client.getDatabasesByPattern(pattern).asScala
  }

  private def getRawTableOption(dbName: String, tableName: String): Option[HiveTable] = {
    Option(client.getTable(dbName, tableName, false /* do not throw exception */))
  }

  override def tableExists(dbName: String, tableName: String): Boolean = withHiveState {
    getRawTableOption(dbName, tableName).nonEmpty
  }

  override def getTableOption(
      dbName: String,
      tableName: String): Option[CatalogTable] = withHiveState {
    logDebug(s"Looking up $dbName.$tableName")
    getRawTableOption(dbName, tableName).map { h =>
      // Note: Hive separates partition columns and the schema, but for us the
      // partition columns are part of the schema
      val cols = h.getCols.asScala.map(fromHiveColumn)
      val partCols = h.getPartCols.asScala.map(fromHiveColumn)
      val schema = StructType(cols ++ partCols)

      val bucketSpec = if (h.getNumBuckets > 0) {
        val sortColumnOrders = h.getSortCols.asScala
        // Currently Spark only supports columns to be sorted in ascending order
        // but Hive can support both ascending and descending order. If all the columns
        // are sorted in ascending order, only then propagate the sortedness information
        // to downstream processing / optimizations in Spark
        // TODO: In future we can have Spark support columns sorted in descending order
        val allAscendingSorted = sortColumnOrders.forall(_.getOrder == HIVE_COLUMN_ORDER_ASC)

        val sortColumnNames = if (allAscendingSorted) {
          sortColumnOrders.map(_.getCol)
        } else {
          Seq.empty
        }
        Option(BucketSpec(h.getNumBuckets, h.getBucketCols.asScala, sortColumnNames))
      } else {
        None
      }

      // Skew spec and storage handler can't be mapped to CatalogTable (yet)
      val unsupportedFeatures = ArrayBuffer.empty[String]

      if (!h.getSkewedColNames.isEmpty) {
        unsupportedFeatures += "skewed columns"
      }

      if (h.getStorageHandler != null) {
        unsupportedFeatures += "storage handler"
      }

      if (h.getTableType == HiveTableType.VIRTUAL_VIEW && partCols.nonEmpty) {
        unsupportedFeatures += "partitioned view"
      }

      // CDPD-454: If testing, get accessType from table parameters. Otherwise, get it from
      // from the Hive translation layer
      val accessType =
        if (h.getParameters
            .containsKey(TRANSLATION_LAYER_ACCESSTYPE_PROPERTY_TEST) && Utils.isTesting) {
          h.getParameters.get(TRANSLATION_LAYER_ACCESSTYPE_PROPERTY_TEST).toInt
        } else {
          shim.getAccessType(h.getTTable)
        }

      val requiredReadCapabilities = shim.getRequiredReadCapabilities(h.getTTable)
      val requiredWriteCapabilities = shim.getRequiredWriteCapabilities(h.getTTable)

      val properties = Option(h.getParameters).map(_.asScala.toMap).orNull

      // Hive-generated Statistics are also recorded in ignoredProperties
      val ignoredProperties = scala.collection.mutable.Map.empty[String, String]
      for (key <- HiveStatisticsProperties; value <- properties.get(key)) {
        ignoredProperties += key -> value
      }

      val excludedTableProperties = HiveStatisticsProperties ++ Set(
        // The property value of "comment" is moved to the dedicated field "comment"
        "comment",
        // For EXTERNAL_TABLE, the table properties has a particular field "EXTERNAL". This is added
        // in the function toHiveTable.
        "EXTERNAL"
      )

      val filteredProperties = properties.filterNot {
        case (key, _) => excludedTableProperties.contains(key)
      }
      val comment = properties.get("comment")

      CatalogTable(
        identifier = TableIdentifier(h.getTableName, Option(h.getDbName)),
        tableType = h.getTableType match {
          case HiveTableType.EXTERNAL_TABLE => CatalogTableType.EXTERNAL
          case HiveTableType.MANAGED_TABLE => CatalogTableType.MANAGED
          case HiveTableType.VIRTUAL_VIEW => CatalogTableType.VIEW
<<<<<<< HEAD
          case HiveTableType.INDEX_TABLE =>
            throw new AnalysisException("Hive index table is not supported.")
          // CDPD-454: CDPD Spark is compiled against Hive 1.2, which does not
          // know about the materialized view enum. For our purposes, we can treat
          // such an object as a managed table
          case l @ _ if (l.toString == "MATERIALIZED_VIEW") =>
            CatalogTableType.MANAGED
=======
          case unsupportedType =>
            val tableTypeStr = unsupportedType.toString.toLowerCase(Locale.ROOT).replace("_", " ")
            throw new AnalysisException(s"Hive $tableTypeStr is not supported.")
>>>>>>> 7955b396
        },
        schema = schema,
        partitionColumnNames = partCols.map(_.name),
        // If the table is written by Spark, we will put bucketing information in table properties,
        // and will always overwrite the bucket spec in hive metastore by the bucketing information
        // in table properties. This means, if we have bucket spec in both hive metastore and
        // table properties, we will trust the one in table properties.
        bucketSpec = bucketSpec,
        owner = Option(h.getOwner).getOrElse(""),
        createTime = h.getTTable.getCreateTime.toLong * 1000,
        lastAccessTime = h.getLastAccessTime.toLong * 1000,
        storage = CatalogStorageFormat(
          locationUri = shim.getDataLocation(h).map(CatalogUtils.stringToURI),
          // To avoid ClassNotFound exception, we try our best to not get the format class, but get
          // the class name directly. However, for non-native tables, there is no interface to get
          // the format class name, so we may still throw ClassNotFound in this case.
          inputFormat = Option(h.getTTable.getSd.getInputFormat).orElse {
            Option(h.getStorageHandler).map(_.getInputFormatClass.getName)
          },
          outputFormat = Option(h.getTTable.getSd.getOutputFormat).orElse {
            Option(h.getStorageHandler).map(_.getOutputFormatClass.getName)
          },
          serde = Option(h.getSerializationLib),
          compressed = h.getTTable.getSd.isCompressed,
          properties = Option(h.getTTable.getSd.getSerdeInfo.getParameters)
            .map(_.asScala.toMap).orNull
        ),
        // For EXTERNAL_TABLE, the table properties has a particular field "EXTERNAL". This is added
        // in the function toHiveTable.
        properties = filteredProperties,
        stats = readHiveStats(properties),
        comment = comment,
        // In older versions of Spark(before 2.2.0), we expand the view original text and store
        // that into `viewExpandedText`, and that should be used in view resolution. So we get
        // `viewExpandedText` instead of `viewOriginalText` for viewText here.
        viewText = Option(h.getViewExpandedText),
        unsupportedFeatures = unsupportedFeatures,
        ignoredProperties = ignoredProperties.toMap,
        accessInfo = AccessInfo(
          accessType = accessType,
          requiredReadCapabilities = requiredReadCapabilities,
          requiredWriteCapabilities = requiredWriteCapabilities
        )
      )
    }
  }

  override def createTable(table: CatalogTable, ignoreIfExists: Boolean): Unit = withHiveState {
    verifyColumnDataType(table.dataSchema)
    client.createTable(toHiveTable(table, Some(userName)), ignoreIfExists)
  }

  override def dropTable(
      dbName: String,
      tableName: String,
      ignoreIfNotExists: Boolean,
      purge: Boolean): Unit = withHiveState {
    shim.dropTable(client, dbName, tableName, true, ignoreIfNotExists, purge)
  }

  override def alterTable(
      dbName: String,
      tableName: String,
      table: CatalogTable): Unit = withHiveState {
    // getTableOption removes all the Hive-specific properties. Here, we fill them back to ensure
    // these properties are still available to the others that share the same Hive metastore.
    // If users explicitly alter these Hive-specific properties through ALTER TABLE DDL, we respect
    // these user-specified values.
    verifyColumnDataType(table.dataSchema)
    val hiveTable = toHiveTable(
      table.copy(properties = table.ignoredProperties ++ table.properties), Some(userName))
    // Do not use `table.qualifiedName` here because this may be a rename
    val qualifiedTableName = s"$dbName.$tableName"
    shim.alterTable(client, qualifiedTableName, hiveTable)
  }

  override def alterTableDataSchema(
      dbName: String,
      tableName: String,
      newDataSchema: StructType,
      schemaProps: Map[String, String]): Unit = withHiveState {
    val oldTable = client.getTable(dbName, tableName)
    verifyColumnDataType(newDataSchema)
    val hiveCols = newDataSchema.map(toHiveColumn)
    oldTable.setFields(hiveCols.asJava)

    // remove old schema table properties
    val it = oldTable.getParameters.entrySet.iterator
    while (it.hasNext) {
      val entry = it.next()
      val isSchemaProp = entry.getKey.startsWith(DATASOURCE_SCHEMA_PART_PREFIX) ||
        entry.getKey == DATASOURCE_SCHEMA || entry.getKey == DATASOURCE_SCHEMA_NUMPARTS
      if (isSchemaProp) {
        it.remove()
      }
    }

    // set new schema table properties
    schemaProps.foreach { case (k, v) => oldTable.setProperty(k, v) }

    val qualifiedTableName = s"$dbName.$tableName"
    shim.alterTable(client, qualifiedTableName, oldTable)
  }

  override def createPartitions(
      db: String,
      table: String,
      parts: Seq[CatalogTablePartition],
      ignoreIfExists: Boolean): Unit = withHiveState {
    shim.createPartitions(client, db, table, parts, ignoreIfExists)
  }

  override def dropPartitions(
      db: String,
      table: String,
      specs: Seq[TablePartitionSpec],
      ignoreIfNotExists: Boolean,
      purge: Boolean,
      retainData: Boolean): Unit = withHiveState {
    // TODO: figure out how to drop multiple partitions in one call
    val hiveTable = client.getTable(db, table, true /* throw exception */)
    // do the check at first and collect all the matching partitions
    val matchingParts =
      specs.flatMap { s =>
        assert(s.values.forall(_.nonEmpty), s"partition spec '$s' is invalid")
        // The provided spec here can be a partial spec, i.e. it will match all partitions
        // whose specs are supersets of this partial spec. E.g. If a table has partitions
        // (b='1', c='1') and (b='1', c='2'), a partial spec of (b='1') will match both.
        val parts = client.getPartitions(hiveTable, s.asJava).asScala
        if (parts.isEmpty && !ignoreIfNotExists) {
          throw new AnalysisException(
            s"No partition is dropped. One partition spec '$s' does not exist in table '$table' " +
            s"database '$db'")
        }
        parts.map(_.getValues)
      }.distinct
    var droppedParts = ArrayBuffer.empty[java.util.List[String]]
    matchingParts.foreach { partition =>
      try {
        shim.dropPartition(client, db, table, partition, !retainData, purge)
      } catch {
        case e: Exception =>
          val remainingParts = matchingParts.toBuffer -- droppedParts
          logError(
            s"""
               |======================
               |Attempt to drop the partition specs in table '$table' database '$db':
               |${specs.mkString("\n")}
               |In this attempt, the following partitions have been dropped successfully:
               |${droppedParts.mkString("\n")}
               |The remaining partitions have not been dropped:
               |${remainingParts.mkString("\n")}
               |======================
             """.stripMargin)
          throw e
      }
      droppedParts += partition
    }
  }

  override def renamePartitions(
      db: String,
      table: String,
      specs: Seq[TablePartitionSpec],
      newSpecs: Seq[TablePartitionSpec]): Unit = withHiveState {
    require(specs.size == newSpecs.size, "number of old and new partition specs differ")
    val catalogTable = getTable(db, table)
    val hiveTable = toHiveTable(catalogTable, Some(userName))
    specs.zip(newSpecs).foreach { case (oldSpec, newSpec) =>
      val hivePart = getPartitionOption(catalogTable, oldSpec)
        .map { p => toHivePartition(p.copy(spec = newSpec), hiveTable) }
        .getOrElse { throw new NoSuchPartitionException(db, table, oldSpec) }
      shim.renamePartition(client, hiveTable, oldSpec.asJava, hivePart)
    }
  }

  override def alterPartitions(
      db: String,
      table: String,
      newParts: Seq[CatalogTablePartition]): Unit = withHiveState {
    // Note: Before altering table partitions in Hive, you *must* set the current database
    // to the one that contains the table of interest. Otherwise you will end up with the
    // most helpful error message ever: "Unable to alter partition. alter is not possible."
    // See HIVE-2742 for more detail.
    val original = state.getCurrentDatabase
    try {
      setCurrentDatabaseRaw(db)
      val hiveTable = toHiveTable(getTable(db, table), Some(userName))
      shim.alterPartitions(client, table, newParts.map { toHivePartition(_, hiveTable) }.asJava)
    } finally {
      state.setCurrentDatabase(original)
    }
  }

  /**
   * Returns the partition names for the given table that match the supplied partition spec.
   * If no partition spec is specified, all partitions are returned.
   *
   * The returned sequence is sorted as strings.
   */
  override def getPartitionNames(
      table: CatalogTable,
      partialSpec: Option[TablePartitionSpec] = None): Seq[String] = withHiveState {
    val hivePartitionNames =
      partialSpec match {
        case None =>
          // -1 for result limit means "no limit/return all"
          client.getPartitionNames(table.database, table.identifier.table, -1)
        case Some(s) =>
          assert(s.values.forall(_.nonEmpty), s"partition spec '$s' is invalid")
          client.getPartitionNames(table.database, table.identifier.table, s.asJava, -1)
      }
    hivePartitionNames.asScala.sorted
  }

  override def getPartitionOption(
      table: CatalogTable,
      spec: TablePartitionSpec): Option[CatalogTablePartition] = withHiveState {
    val hiveTable = toHiveTable(table, Some(userName))
    val hivePartition = client.getPartition(hiveTable, spec.asJava, false)
    Option(hivePartition).map(fromHivePartition)
  }

  /**
   * Returns the partitions for the given table that match the supplied partition spec.
   * If no partition spec is specified, all partitions are returned.
   */
  override def getPartitions(
      table: CatalogTable,
      spec: Option[TablePartitionSpec]): Seq[CatalogTablePartition] = withHiveState {
    val hiveTable = toHiveTable(table, Some(userName))
    val partSpec = spec match {
      case None => CatalogTypes.emptyTablePartitionSpec
      case Some(s) =>
        assert(s.values.forall(_.nonEmpty), s"partition spec '$s' is invalid")
        s
    }
    val parts = client.getPartitions(hiveTable, partSpec.asJava).asScala.map(fromHivePartition)
    HiveCatalogMetrics.incrementFetchedPartitions(parts.length)
    parts
  }

  override def getPartitionsByFilter(
      table: CatalogTable,
      predicates: Seq[Expression]): Seq[CatalogTablePartition] = withHiveState {
    val hiveTable = toHiveTable(table, Some(userName))
    val parts = shim.getPartitionsByFilter(client, hiveTable, predicates).map(fromHivePartition)
    HiveCatalogMetrics.incrementFetchedPartitions(parts.length)
    parts
  }

  override def listTables(dbName: String): Seq[String] = withHiveState {
    client.getAllTables(dbName).asScala
  }

  override def listTables(dbName: String, pattern: String): Seq[String] = withHiveState {
    client.getTablesByPattern(dbName, pattern).asScala
  }

  /**
   * Runs the specified SQL query using Hive.
   */
  override def runSqlHive(sql: String): Seq[String] = {
    val maxResults = 100000
    val results = runHive(sql, maxResults)
    // It is very confusing when you only get back some of the results...
    if (results.size == maxResults) sys.error("RESULTS POSSIBLY TRUNCATED")
    results
  }

  /**
   * Execute the command using Hive and return the results as a sequence. Each element
   * in the sequence is one row.
   */
  protected def runHive(cmd: String, maxRows: Int = 1000): Seq[String] = withHiveState {
    logDebug(s"Running hiveql '$cmd'")
    if (cmd.toLowerCase(Locale.ROOT).startsWith("set")) { logDebug(s"Changing config: $cmd") }
    try {
      val cmd_trimmed: String = cmd.trim()
      val tokens: Array[String] = cmd_trimmed.split("\\s+")
      // The remainder of the command.
      val cmd_1: String = cmd_trimmed.substring(tokens(0).length()).trim()
      val proc = shim.getCommandProcessor(tokens(0), conf)
      proc match {
        case driver: Driver =>
          val response: CommandProcessorResponse = driver.run(cmd)
          // Throw an exception if there is an error in query processing.
          if (response.getResponseCode != 0) {
            driver.close()
            CommandProcessorFactory.clean(conf)
            throw new QueryExecutionException(response.getErrorMessage)
          }
          driver.setMaxRows(maxRows)

          val results = shim.getDriverResults(driver)
          driver.close()
          CommandProcessorFactory.clean(conf)
          results

        case _ =>
          if (state.out != null) {
            // scalastyle:off println
            state.out.println(tokens(0) + " " + cmd_1)
            // scalastyle:on println
          }
          Seq(proc.run(cmd_1).getResponseCode.toString)
      }
    } catch {
      case e: Exception =>
        logError(
          s"""
            |======================
            |HIVE FAILURE OUTPUT
            |======================
            |${outputBuffer.toString}
            |======================
            |END HIVE FAILURE OUTPUT
            |======================
          """.stripMargin)
        throw e
    }
  }

  def loadPartition(
      loadPath: String,
      dbName: String,
      tableName: String,
      partSpec: java.util.LinkedHashMap[String, String],
      replace: Boolean,
      inheritTableSpecs: Boolean,
      isSrcLocal: Boolean): Unit = withHiveState {
    val hiveTable = client.getTable(dbName, tableName, true /* throw exception */)
    shim.loadPartition(
      client,
      new Path(loadPath), // TODO: Use URI
      s"$dbName.$tableName",
      partSpec,
      replace,
      inheritTableSpecs,
      isSkewedStoreAsSubdir = hiveTable.isStoredAsSubDirectories,
      isSrcLocal = isSrcLocal)
  }

  def loadTable(
      loadPath: String, // TODO URI
      tableName: String,
      replace: Boolean,
      isSrcLocal: Boolean): Unit = withHiveState {
    shim.loadTable(
      client,
      new Path(loadPath),
      tableName,
      replace,
      isSrcLocal)
  }

  def loadDynamicPartitions(
      loadPath: String,
      dbName: String,
      tableName: String,
      partSpec: java.util.LinkedHashMap[String, String],
      replace: Boolean,
      numDP: Int): Unit = withHiveState {
    val hiveTable = client.getTable(dbName, tableName, true /* throw exception */)
    shim.loadDynamicPartitions(
      client,
      new Path(loadPath),
      s"$dbName.$tableName",
      partSpec,
      replace,
      numDP,
      listBucketingEnabled = hiveTable.isStoredAsSubDirectories)
  }

  override def createFunction(db: String, func: CatalogFunction): Unit = withHiveState {
    shim.createFunction(client, db, func)
  }

  override def dropFunction(db: String, name: String): Unit = withHiveState {
    shim.dropFunction(client, db, name)
  }

  override def renameFunction(db: String, oldName: String, newName: String): Unit = withHiveState {
    shim.renameFunction(client, db, oldName, newName)
  }

  override def alterFunction(db: String, func: CatalogFunction): Unit = withHiveState {
    shim.alterFunction(client, db, func)
  }

  override def getFunctionOption(
      db: String, name: String): Option[CatalogFunction] = withHiveState {
    shim.getFunctionOption(client, db, name)
  }

  override def listFunctions(db: String, pattern: String): Seq[String] = withHiveState {
    shim.listFunctions(client, db, pattern)
  }

  def addJar(path: String): Unit = {
    val uri = new Path(path).toUri
    val jarURL = if (uri.getScheme == null) {
      // `path` is a local file path without a URL scheme
      new File(path).toURI.toURL
    } else {
      // `path` is a URL with a scheme
      uri.toURL
    }
    clientLoader.addJar(jarURL)
    runSqlHive(s"ADD JAR $path")
  }

  def newSession(): HiveClientImpl = {
    clientLoader.createClient().asInstanceOf[HiveClientImpl]
  }

  def reset(): Unit = withHiveState {
    client.getAllTables("default").asScala.foreach { t =>
      logDebug(s"Deleting table $t")
      val table = client.getTable("default", t)
      client.getIndexes("default", t, 255).asScala.foreach { index =>
        shim.dropIndex(client, "default", t, index.getIndexName)
      }
      if (!table.isIndexTable) {
        client.dropTable("default", t)
      }
    }
    client.getAllDatabases.asScala.filterNot(_ == "default").foreach { db =>
      logDebug(s"Dropping Database: $db")
      client.dropDatabase(db, true, false, true)
    }
  }
}

private[hive] object HiveClientImpl {
  /** Converts the native StructField to Hive's FieldSchema. */
  def toHiveColumn(c: StructField): FieldSchema = {
    val typeString = if (c.metadata.contains(HIVE_TYPE_STRING)) {
      c.metadata.getString(HIVE_TYPE_STRING)
    } else {
      c.dataType.catalogString
    }
    new FieldSchema(c.name, typeString, c.getComment().orNull)
  }

  /** Get the Spark SQL native DataType from Hive's FieldSchema. */
  private def getSparkSQLDataType(hc: FieldSchema): DataType = {
    try {
      CatalystSqlParser.parseDataType(hc.getType)
    } catch {
      case e: ParseException =>
        throw new SparkException("Cannot recognize hive type string: " + hc.getType, e)
    }
  }

  /** Builds the native StructField from Hive's FieldSchema. */
  def fromHiveColumn(hc: FieldSchema): StructField = {
    val columnType = getSparkSQLDataType(hc)
    val metadata = if (hc.getType != columnType.catalogString) {
      new MetadataBuilder().putString(HIVE_TYPE_STRING, hc.getType).build()
    } else {
      Metadata.empty
    }

    val field = StructField(
      name = hc.getName,
      dataType = columnType,
      nullable = true,
      metadata = metadata)
    Option(hc.getComment).map(field.withComment).getOrElse(field)
  }

  private def verifyColumnDataType(schema: StructType): Unit = {
    schema.foreach(col => getSparkSQLDataType(toHiveColumn(col)))
  }

  private def toInputFormat(name: String) =
    Utils.classForName(name).asInstanceOf[Class[_ <: org.apache.hadoop.mapred.InputFormat[_, _]]]

  private def toOutputFormat(name: String) =
    Utils.classForName(name)
      .asInstanceOf[Class[_ <: org.apache.hadoop.hive.ql.io.HiveOutputFormat[_, _]]]

  /**
   * Converts the native table metadata representation format CatalogTable to Hive's Table.
   */
  def toHiveTable(table: CatalogTable, userName: Option[String] = None): HiveTable = {
    val hiveTable = new HiveTable(table.database, table.identifier.table)
    // For EXTERNAL_TABLE, we also need to set EXTERNAL field in the table properties.
    // Otherwise, Hive metastore will change the table to a MANAGED_TABLE.
    // (metastore/src/java/org/apache/hadoop/hive/metastore/ObjectStore.java#L1095-L1105)
    hiveTable.setTableType(table.tableType match {
      case CatalogTableType.EXTERNAL =>
        hiveTable.setProperty("EXTERNAL", "TRUE")
        HiveTableType.EXTERNAL_TABLE
      case CatalogTableType.MANAGED =>
        HiveTableType.MANAGED_TABLE
      case CatalogTableType.VIEW => HiveTableType.VIRTUAL_VIEW
      case t =>
        throw new IllegalArgumentException(
          s"Unknown table type is found at toHiveTable: $t")
    })
    // Note: In Hive the schema and partition columns must be disjoint sets
    val (partCols, schema) = table.schema.map(toHiveColumn).partition { c =>
      table.partitionColumnNames.contains(c.getName)
    }
    hiveTable.setFields(schema.asJava)
    hiveTable.setPartCols(partCols.asJava)
    userName.foreach(hiveTable.setOwner)
    hiveTable.setCreateTime((table.createTime / 1000).toInt)
    hiveTable.setLastAccessTime((table.lastAccessTime / 1000).toInt)
    table.storage.locationUri.map(CatalogUtils.URIToString).foreach { loc =>
      hiveTable.getTTable.getSd.setLocation(loc)}
    table.storage.inputFormat.map(toInputFormat).foreach(hiveTable.setInputFormatClass)
    table.storage.outputFormat.map(toOutputFormat).foreach(hiveTable.setOutputFormatClass)
    hiveTable.setSerializationLib(
      table.storage.serde.getOrElse("org.apache.hadoop.hive.serde2.lazy.LazySimpleSerDe"))
    table.storage.properties.foreach { case (k, v) => hiveTable.setSerdeParam(k, v) }
    table.properties.foreach { case (k, v) => hiveTable.setProperty(k, v) }
    table.comment.foreach { c => hiveTable.setProperty("comment", c) }
    // Hive will expand the view text, so it needs 2 fields: viewOriginalText and viewExpandedText.
    // Since we don't expand the view text, but only add table properties, we map the `viewText` to
    // the both fields in hive table.
    table.viewText.foreach { t =>
      hiveTable.setViewOriginalText(t)
      hiveTable.setViewExpandedText(t)
    }

    table.bucketSpec match {
      case Some(bucketSpec) if DDLUtils.isHiveTable(table) =>
        hiveTable.setNumBuckets(bucketSpec.numBuckets)
        hiveTable.setBucketCols(bucketSpec.bucketColumnNames.toList.asJava)

        if (bucketSpec.sortColumnNames.nonEmpty) {
          hiveTable.setSortCols(
            bucketSpec.sortColumnNames
              .map(col => new Order(col, HIVE_COLUMN_ORDER_ASC))
              .toList
              .asJava
          )
        }
      case _ =>
    }

    hiveTable
  }

  /**
   * Converts the native partition metadata representation format CatalogTablePartition to
   * Hive's Partition.
   */
  def toHivePartition(
      p: CatalogTablePartition,
      ht: HiveTable): HivePartition = {
    val tpart = new org.apache.hadoop.hive.metastore.api.Partition
    val partValues = ht.getPartCols.asScala.map { hc =>
      p.spec.get(hc.getName).getOrElse {
        throw new IllegalArgumentException(
          s"Partition spec is missing a value for column '${hc.getName}': ${p.spec}")
      }
    }
    val storageDesc = new StorageDescriptor
    val serdeInfo = new SerDeInfo
    p.storage.locationUri.map(CatalogUtils.URIToString(_)).foreach(storageDesc.setLocation)
    p.storage.inputFormat.foreach(storageDesc.setInputFormat)
    p.storage.outputFormat.foreach(storageDesc.setOutputFormat)
    p.storage.serde.foreach(serdeInfo.setSerializationLib)
    serdeInfo.setParameters(p.storage.properties.asJava)
    storageDesc.setSerdeInfo(serdeInfo)
    tpart.setDbName(ht.getDbName)
    tpart.setTableName(ht.getTableName)
    tpart.setValues(partValues.asJava)
    tpart.setSd(storageDesc)
    tpart.setCreateTime((p.createTime / 1000).toInt)
    tpart.setLastAccessTime((p.lastAccessTime / 1000).toInt)
    tpart.setParameters(mutable.Map(p.parameters.toSeq: _*).asJava)
    new HivePartition(ht, tpart)
  }

  /**
   * Build the native partition metadata from Hive's Partition.
   */
  def fromHivePartition(hp: HivePartition): CatalogTablePartition = {
    val apiPartition = hp.getTPartition
    val properties: Map[String, String] = if (hp.getParameters != null) {
      hp.getParameters.asScala.toMap
    } else {
      Map.empty
    }
    CatalogTablePartition(
      spec = Option(hp.getSpec).map(_.asScala.toMap).getOrElse(Map.empty),
      storage = CatalogStorageFormat(
        locationUri = Option(CatalogUtils.stringToURI(apiPartition.getSd.getLocation)),
        inputFormat = Option(apiPartition.getSd.getInputFormat),
        outputFormat = Option(apiPartition.getSd.getOutputFormat),
        serde = Option(apiPartition.getSd.getSerdeInfo.getSerializationLib),
        compressed = apiPartition.getSd.isCompressed,
        properties = Option(apiPartition.getSd.getSerdeInfo.getParameters)
          .map(_.asScala.toMap).orNull),
      createTime = apiPartition.getCreateTime.toLong * 1000,
      lastAccessTime = apiPartition.getLastAccessTime.toLong * 1000,
      parameters = properties,
      stats = readHiveStats(properties))
  }

  /**
   * Reads statistics from Hive.
   * Note that this statistics could be overridden by Spark's statistics if that's available.
   */
  private def readHiveStats(properties: Map[String, String]): Option[CatalogStatistics] = {
    val totalSize = properties.get(StatsSetupConst.TOTAL_SIZE).map(BigInt(_))
    val rawDataSize = properties.get(StatsSetupConst.RAW_DATA_SIZE).map(BigInt(_))
    val rowCount = properties.get(StatsSetupConst.ROW_COUNT).map(BigInt(_))
    // NOTE: getting `totalSize` directly from params is kind of hacky, but this should be
    // relatively cheap if parameters for the table are populated into the metastore.
    // Currently, only totalSize, rawDataSize, and rowCount are used to build the field `stats`
    // TODO: stats should include all the other two fields (`numFiles` and `numPartitions`).
    // (see StatsSetupConst in Hive)

    // When table is external, `totalSize` is always zero, which will influence join strategy.
    // So when `totalSize` is zero, use `rawDataSize` instead. When `rawDataSize` is also zero,
    // return None.
    // In Hive, when statistics gathering is disabled, `rawDataSize` and `numRows` is always
    // zero after INSERT command. So they are used here only if they are larger than zero.
    if (totalSize.isDefined && totalSize.get > 0L) {
      Some(CatalogStatistics(sizeInBytes = totalSize.get, rowCount = rowCount.filter(_ > 0)))
    } else if (rawDataSize.isDefined && rawDataSize.get > 0) {
      Some(CatalogStatistics(sizeInBytes = rawDataSize.get, rowCount = rowCount.filter(_ > 0)))
    } else {
      // TODO: still fill the rowCount even if sizeInBytes is empty. Might break anything?
      None
    }
  }

  // Below is the key of table properties for storing Hive-generated statistics
  private val HiveStatisticsProperties = Set(
    StatsSetupConst.COLUMN_STATS_ACCURATE,
    StatsSetupConst.NUM_FILES,
    StatsSetupConst.NUM_PARTITIONS,
    StatsSetupConst.ROW_COUNT,
    StatsSetupConst.RAW_DATA_SIZE,
    StatsSetupConst.TOTAL_SIZE
  )
}<|MERGE_RESOLUTION|>--- conflicted
+++ resolved
@@ -456,7 +456,6 @@
           case HiveTableType.EXTERNAL_TABLE => CatalogTableType.EXTERNAL
           case HiveTableType.MANAGED_TABLE => CatalogTableType.MANAGED
           case HiveTableType.VIRTUAL_VIEW => CatalogTableType.VIEW
-<<<<<<< HEAD
           case HiveTableType.INDEX_TABLE =>
             throw new AnalysisException("Hive index table is not supported.")
           // CDPD-454: CDPD Spark is compiled against Hive 1.2, which does not
@@ -464,11 +463,9 @@
           // such an object as a managed table
           case l @ _ if (l.toString == "MATERIALIZED_VIEW") =>
             CatalogTableType.MANAGED
-=======
           case unsupportedType =>
             val tableTypeStr = unsupportedType.toString.toLowerCase(Locale.ROOT).replace("_", " ")
             throw new AnalysisException(s"Hive $tableTypeStr is not supported.")
->>>>>>> 7955b396
         },
         schema = schema,
         partitionColumnNames = partCols.map(_.name),
