/*
 * Licensed to the Apache Software Foundation (ASF) under one or more
 * contributor license agreements.  See the NOTICE file distributed with
 * this work for additional information regarding copyright ownership.
 * The ASF licenses this file to You under the Apache License, Version 2.0
 * (the "License"); you may not use this file except in compliance with
 * the License.  You may obtain a copy of the License at
 *
 *    http://www.apache.org/licenses/LICENSE-2.0
 *
 * Unless required by applicable law or agreed to in writing, software
 * distributed under the License is distributed on an "AS IS" BASIS,
 * WITHOUT WARRANTIES OR CONDITIONS OF ANY KIND, either express or implied.
 * See the License for the specific language governing permissions and
 * limitations under the License.
 */

import java.io._
import java.nio.file.Files

import scala.io.Source
import scala.util.Properties
import scala.collection.JavaConverters._
import scala.collection.mutable.Stack

import sbt._
import sbt.Classpaths.publishTask
import sbt.Keys._
import sbtunidoc.Plugin.UnidocKeys.unidocGenjavadocVersion
import com.etsy.sbt.checkstyle.CheckstylePlugin.autoImport._
import com.simplytyped.Antlr4Plugin._
import com.typesafe.sbt.pom.{PomBuild, SbtPomKeys}
import com.typesafe.tools.mima.plugin.MimaKeys
import org.scalastyle.sbt.ScalastylePlugin.autoImport._
import org.scalastyle.sbt.Tasks

import spray.revolver.RevolverPlugin._

object BuildCommons {

  private val buildLocation = file(".").getAbsoluteFile.getParentFile

  val sqlProjects@Seq(catalyst, sql, hive, hiveThriftServer, sqlKafka010, avro) = Seq(
    "catalyst", "sql", "hive", "hive-thriftserver", "sql-kafka-0-10", "avro"
  ).map(ProjectRef(buildLocation, _))

  val streamingProjects@Seq(streaming, streamingKafka010) =
    Seq("streaming", "streaming-kafka-0-10").map(ProjectRef(buildLocation, _))

  val allProjects@Seq(
    core, graphx, mllib, mllibLocal, repl, networkCommon, networkShuffle, launcher, unsafe, tags, sketch, kvstore, _*
  ) = Seq(
    "core", "graphx", "mllib", "mllib-local", "repl", "network-common", "network-shuffle", "launcher", "unsafe",
    "tags", "sketch", "kvstore"
  ).map(ProjectRef(buildLocation, _)) ++ sqlProjects ++ streamingProjects

  val optionallyEnabledProjects@Seq(kubernetes, mesos, yarn,
    streamingFlumeSink, streamingFlume,
    streamingKafka, sparkGangliaLgpl, streamingKinesisAsl,
    dockerIntegrationTests, hadoopCloud, kubernetesIntegrationTests) =
    Seq("kubernetes", "mesos", "yarn",
      "streaming-flume-sink", "streaming-flume",
      "streaming-kafka-0-8", "ganglia-lgpl", "streaming-kinesis-asl",
      "docker-integration-tests", "hadoop-cloud", "kubernetes-integration-tests").map(ProjectRef(buildLocation, _))

  val assemblyProjects@Seq(networkYarn, streamingFlumeAssembly, streamingKafkaAssembly, streamingKafka010Assembly, streamingKinesisAslAssembly) =
    Seq("network-yarn", "streaming-flume-assembly", "streaming-kafka-0-8-assembly", "streaming-kafka-0-10-assembly", "streaming-kinesis-asl-assembly")
      .map(ProjectRef(buildLocation, _))

  val copyJarsProjects@Seq(assembly, examples) = Seq("assembly", "examples")
    .map(ProjectRef(buildLocation, _))

  val tools = ProjectRef(buildLocation, "tools")
  // Root project.
  val spark = ProjectRef(buildLocation, "spark")
  val sparkHome = buildLocation

  val testTempDir = s"$sparkHome/target/tmp"

  val javacJVMVersion = settingKey[String]("source and target JVM version for javac")
  val scalacJVMVersion = settingKey[String]("source and target JVM version for scalac")
}

object SparkBuild extends PomBuild {

  import BuildCommons._
  import scala.collection.mutable.Map

  val projectsMap: Map[String, Seq[Setting[_]]] = Map.empty

  override val profiles = {
    val profiles = Properties.envOrNone("SBT_MAVEN_PROFILES") match {
      case None => Seq("sbt")
      case Some(v) =>
        v.split("(\\s+|,)").filterNot(_.isEmpty).map(_.trim.replaceAll("-P", "")).toSeq
    }

    Option(System.getProperty("scala.version"))
      .filter(_.startsWith("2.12"))
      .foreach { versionString =>
        System.setProperty("scala-2.12", "true")
      }
    if (System.getProperty("scala-2.12") == "") {
      // To activate scala-2.10 profile, replace empty property value to non-empty value
      // in the same way as Maven which handles -Dname as -Dname=true before executes build process.
      // see: https://github.com/apache/maven/blob/maven-3.0.4/maven-embedder/src/main/java/org/apache/maven/cli/MavenCli.java#L1082
      System.setProperty("scala-2.12", "true")
    }
    profiles
  }

  Properties.envOrNone("SBT_MAVEN_PROPERTIES") match {
    case Some(v) =>
      v.split("(\\s+|,)").filterNot(_.isEmpty).map(_.split("=")).foreach(x => System.setProperty(x(0), x(1)))
    case _ =>
  }

  override val userPropertiesMap = System.getProperties.asScala.toMap

  lazy val MavenCompile = config("m2r") extend(Compile)
  lazy val publishLocalBoth = TaskKey[Unit]("publish-local", "publish local for m2 and ivy")

  lazy val sparkGenjavadocSettings: Seq[sbt.Def.Setting[_]] = Seq(
    libraryDependencies += compilerPlugin(
      "com.typesafe.genjavadoc" %% "genjavadoc-plugin" % unidocGenjavadocVersion.value cross CrossVersion.full),
    scalacOptions ++= Seq(
      "-P:genjavadoc:out=" + (target.value / "java"),
      "-P:genjavadoc:strictVisibility=true", // hide package private types
      "-language:existentials"
    )
  )

  lazy val scalaStyleRules = Project("scalaStyleRules", file("scalastyle"))
    .settings(
      libraryDependencies += "org.scalastyle" %% "scalastyle" % "1.0.0"
    )

  lazy val scalaStyleOnCompile = taskKey[Unit]("scalaStyleOnCompile")

  lazy val scalaStyleOnTest = taskKey[Unit]("scalaStyleOnTest")

  // We special case the 'println' lint rule to only be a warning on compile, because adding
  // printlns for debugging is a common use case and is easy to remember to remove.
  val scalaStyleOnCompileConfig: String = {
    val in = "scalastyle-config.xml"
    val out = "scalastyle-on-compile.generated.xml"
    val replacements = Map(
      """customId="println" level="error"""" -> """customId="println" level="warn""""
    )
    var contents = Source.fromFile(in).getLines.mkString("\n")
    for ((k, v) <- replacements) {
      require(contents.contains(k), s"Could not rewrite '$k' in original scalastyle config.")
      contents = contents.replace(k, v)
    }
    new PrintWriter(out) {
      write(contents)
      close()
    }
    out
  }

  // Return a cached scalastyle task for a given configuration (usually Compile or Test)
  private def cachedScalaStyle(config: Configuration) = Def.task {
    val logger = streams.value.log
    // We need a different cache dir per Configuration, otherwise they collide
    val cacheDir = target.value / s"scalastyle-cache-${config.name}"
    val cachedFun = FileFunction.cached(cacheDir, FilesInfo.lastModified, FilesInfo.exists) {
      (inFiles: Set[File]) => {
        val args: Seq[String] = Seq.empty
        val scalaSourceV = Seq(file(scalaSource.in(config).value.getAbsolutePath))
        val configV = (baseDirectory in ThisBuild).value / scalaStyleOnCompileConfig
        val configUrlV = scalastyleConfigUrl.in(config).value
        val streamsV = streams.in(config).value
        val failOnErrorV = true
        val failOnWarningV = false
        val scalastyleTargetV = scalastyleTarget.in(config).value
        val configRefreshHoursV = scalastyleConfigRefreshHours.in(config).value
        val targetV = target.in(config).value
        val configCacheFileV = scalastyleConfigUrlCacheFile.in(config).value

        logger.info(s"Running scalastyle on ${name.value} in ${config.name}")
        Tasks.doScalastyle(args, configV, configUrlV, failOnErrorV, failOnWarningV, scalaSourceV,
          scalastyleTargetV, streamsV, configRefreshHoursV, targetV, configCacheFileV)

        Set.empty
      }
    }

    cachedFun(findFiles(scalaSource.in(config).value))
  }

  private def findFiles(file: File): Set[File] = if (file.isDirectory) {
    file.listFiles().toSet.flatMap(findFiles) + file
  } else {
    Set(file)
  }

  def enableScalaStyle: Seq[sbt.Def.Setting[_]] = Seq(
    scalaStyleOnCompile := cachedScalaStyle(Compile).value,
    scalaStyleOnTest := cachedScalaStyle(Test).value,
    logLevel in scalaStyleOnCompile := Level.Warn,
    logLevel in scalaStyleOnTest := Level.Warn,
    (compile in Compile) := {
      scalaStyleOnCompile.value
      (compile in Compile).value
    },
    (compile in Test) := {
      scalaStyleOnTest.value
      (compile in Test).value
    }
  )

  lazy val sharedSettings = sparkGenjavadocSettings ++
      (if (sys.env.contains("NOLINT_ON_COMPILE")) Nil else enableScalaStyle) ++ Seq(
    exportJars in Compile := true,
    exportJars in Test := false,
    javaHome := sys.env.get("JAVA_HOME")
      .orElse(sys.props.get("java.home").map { p => new File(p).getParentFile().getAbsolutePath() })
      .map(file),
    incOptions := incOptions.value.withNameHashing(true),
    publishMavenStyle := true,
    unidocGenjavadocVersion := "0.14",

    // Override SBT's default resolvers:
    resolvers := Seq(
      // Google Mirror of Maven Central, placed first so that it's used instead of flaky Maven Central.
      // See https://storage-download.googleapis.com/maven-central/index.html for more info.
      "gcs-maven-central-mirror" at "https://maven-central.storage-download.googleapis.com/maven2/",
      DefaultMavenRepository,
      Resolver.mavenLocal,
      "Cloudera Nexus" at "https://nexus-private.hortonworks.com/nexus/content/groups/public",
      Resolver.file("local", file(Path.userHome.absolutePath + "/.ivy2/local"))(Resolver.ivyStylePatterns)
    ),
    externalResolvers := resolvers.value,
    otherResolvers := SbtPomKeys.mvnLocalRepository(dotM2 => Seq(Resolver.file("dotM2", dotM2))).value,
    publishLocalConfiguration in MavenCompile :=
      new PublishConfiguration(None, "dotM2", packagedArtifacts.value, Seq(), ivyLoggingLevel.value),
    publishMavenStyle in MavenCompile := true,
    publishLocal in MavenCompile := publishTask(publishLocalConfiguration in MavenCompile, deliverLocal).value,
    publishLocalBoth := Seq(publishLocal in MavenCompile, publishLocal).dependOn.value,

    javacOptions in (Compile, doc) ++= {
      val versionParts = System.getProperty("java.version").split("[+.\\-]+", 3)
      var major = versionParts(0).toInt
      if (major == 1) major = versionParts(1).toInt
      if (major >= 8) Seq("-Xdoclint:all", "-Xdoclint:-missing") else Seq.empty
    },

    javacJVMVersion := "1.8",
    scalacJVMVersion := "1.8",

    javacOptions in Compile ++= Seq(
      "-encoding", "UTF-8",
      "-source", javacJVMVersion.value
    ),
    // This -target and Xlint:unchecked options cannot be set in the Compile configuration scope since
    // `javadoc` doesn't play nicely with them; see https://github.com/sbt/sbt/issues/355#issuecomment-3817629
    // for additional discussion and explanation.
    javacOptions in (Compile, compile) ++= Seq(
      "-target", javacJVMVersion.value,
      "-Xlint:unchecked"
    ),

    scalacOptions in Compile ++= Seq(
      s"-target:jvm-${scalacJVMVersion.value}",
      "-sourcepath", (baseDirectory in ThisBuild).value.getAbsolutePath  // Required for relative source links in scaladoc
    ),

    // Remove certain packages from Scaladoc
    scalacOptions in (Compile, doc) := Seq(
      "-groups",
      "-skip-packages", Seq(
        "org.apache.spark.api.python",
        "org.apache.spark.network",
        "org.apache.spark.deploy",
        "org.apache.spark.util.collection"
      ).mkString(":"),
      "-doc-title", "Spark " + version.value.replaceAll("-SNAPSHOT", "") + " ScalaDoc"
    ) ++ {
      // Do not attempt to scaladoc javadoc comments under 2.12 since it can't handle inner classes
      if (scalaBinaryVersion.value == "2.12") Seq("-no-java-comments") else Seq.empty
    },

    // Implements -Xfatal-warnings, ignoring deprecation warnings.
    // Code snippet taken from https://issues.scala-lang.org/browse/SI-8410.
    compile in Compile := {
      val analysis = (compile in Compile).value
      val out = streams.value

      def logProblem(l: (=> String) => Unit, f: File, p: xsbti.Problem) = {
        l(f.toString + ":" + p.position.line.fold("")(_ + ":") + " " + p.message)
        l(p.position.lineContent)
        l("")
      }

      var failed = 0
      analysis.infos.allInfos.foreach { case (k, i) =>
        i.reportedProblems foreach { p =>
          val deprecation = p.message.contains("is deprecated")

          if (!deprecation) {
            failed = failed + 1
          }

          val printer: (=> String) => Unit = s => if (deprecation) {
            out.log.warn(s)
          } else {
            out.log.error("[warn] " + s)
          }

          logProblem(printer, k, p)

        }
      }

      if (failed > 0) {
        sys.error(s"$failed fatal warnings")
      }
      analysis
    }
  )

  def enable(settings: Seq[Setting[_]])(projectRef: ProjectRef) = {
    val existingSettings = projectsMap.getOrElse(projectRef.project, Seq[Setting[_]]())
    projectsMap += (projectRef.project -> (existingSettings ++ settings))
  }

  // Note ordering of these settings matter.
  /* Enable shared settings on all projects */
  (allProjects ++ optionallyEnabledProjects ++ assemblyProjects ++ copyJarsProjects ++ Seq(spark, tools))
    .foreach(enable(sharedSettings ++ DependencyOverrides.settings ++
      ExcludedDependencies.settings ++ Checkstyle.settings))

  /* Enable tests settings for all projects except examples, assembly and tools */
  (allProjects ++ optionallyEnabledProjects).foreach(enable(TestSettings.settings))

  val mimaProjects = allProjects.filterNot { x =>
    Seq(
      spark, hive, hiveThriftServer, catalyst, repl, networkCommon, networkShuffle, networkYarn,
      unsafe, tags, sqlKafka010, kvstore, avro
    ).contains(x)
  }

  mimaProjects.foreach { x =>
    enable(MimaBuild.mimaSettings(sparkHome, x))(x)
  }

  /* Generate and pick the spark build info from extra-resources */
  enable(Core.settings)(core)

  /* Unsafe settings */
  enable(Unsafe.settings)(unsafe)

  /*
   * Set up tasks to copy dependencies during packaging. This step can be disabled in the command
   * line, so that dev/mima can run without trying to copy these files again and potentially
   * causing issues.
   */
  if (!"false".equals(System.getProperty("copyDependencies"))) {
    copyJarsProjects.foreach(enable(CopyDependencies.settings))
  }

  /* Enable Assembly for all assembly projects */
  assemblyProjects.foreach(enable(Assembly.settings))

  /* Package pyspark artifacts in a separate zip file for YARN. */
  enable(PySparkAssembly.settings)(assembly)

  /* Enable unidoc only for the root spark project */
  enable(Unidoc.settings)(spark)

  /* Catalyst ANTLR generation settings */
  enable(Catalyst.settings)(catalyst)

  /* Spark SQL Core console settings */
  enable(SQL.settings)(sql)

  /* Hive console settings */
  enable(Hive.settings)(hive)

  enable(Flume.settings)(streamingFlumeSink)

  // SPARK-14738 - Remove docker tests from main Spark build
  // enable(DockerIntegrationTests.settings)(dockerIntegrationTests)

  enable(KubernetesIntegrationTests.settings)(kubernetesIntegrationTests)

  /**
   * Adds the ability to run the spark shell directly from SBT without building an assembly
   * jar.
   *
   * Usage: `build/sbt sparkShell`
   */
  val sparkShell = taskKey[Unit]("start a spark-shell.")
  val sparkPackage = inputKey[Unit](
    s"""
       |Download and run a spark package.
       |Usage `builds/sbt "sparkPackage <group:artifact:version> <MainClass> [args]
     """.stripMargin)
  val sparkSql = taskKey[Unit]("starts the spark sql CLI.")

  enable(Seq(
    connectInput in run := true,
    fork := true,
    outputStrategy in run := Some (StdoutOutput),

    javaOptions += "-Xmx2g",

    sparkShell := {
      (runMain in Compile).toTask(" org.apache.spark.repl.Main -usejavacp").value
    },

    sparkPackage := {
      import complete.DefaultParsers._
      val packages :: className :: otherArgs = spaceDelimited("<group:artifact:version> <MainClass> [args]").parsed.toList
      val scalaRun = (runner in run).value
      val classpath = (fullClasspath in Runtime).value
      val args = Seq("--packages", packages, "--class", className, (Keys.`package` in Compile in LocalProject("core"))
        .value.getCanonicalPath) ++ otherArgs
      println(args)
      scalaRun.run("org.apache.spark.deploy.SparkSubmit", classpath.map(_.data), args, streams.value.log)
    },

    javaOptions in Compile += "-Dspark.master=local",

    sparkSql := {
      (runMain in Compile).toTask(" org.apache.spark.sql.hive.thriftserver.SparkSQLCLIDriver").value
    }
  ))(assembly)

  enable(Seq(sparkShell := sparkShell in LocalProject("assembly")))(spark)

  // TODO: move this to its upstream project.
  override def projectDefinitions(baseDirectory: File): Seq[Project] = {
    super.projectDefinitions(baseDirectory).map { x =>
      if (projectsMap.exists(_._1 == x.id)) x.settings(projectsMap(x.id): _*)
      else x.settings(Seq[Setting[_]](): _*)
    } ++ Seq[Project](OldDeps.project)
  }

  if (!sys.env.contains("SERIAL_SBT_TESTS")) {
    allProjects.foreach(enable(SparkParallelTestGrouping.settings))
  }
}

object SparkParallelTestGrouping {
  // Settings for parallelizing tests. The basic strategy here is to run the slowest suites (or
  // collections of suites) in their own forked JVMs, allowing us to gain parallelism within a
  // SBT project. Here, we take a whitelisting approach where the default behavior is to run all
  // tests sequentially in a single JVM, requiring us to manually opt-in to the extra parallelism.
  //
  // There are a reasons why such a whitelist approach is good:
  //
  //    1. Launching one JVM per suite adds significant overhead for short-running suites. In
  //       addition to JVM startup time and JIT warmup, it appears that initialization of Derby
  //       metastores can be very slow so creating a fresh warehouse per suite is inefficient.
  //
  //    2. When parallelizing within a project we need to give each forked JVM a different tmpdir
  //       so that the metastore warehouses do not collide. Unfortunately, it seems that there are
  //       some tests which have an overly tight dependency on the default tmpdir, so those fragile
  //       tests need to continue re-running in the default configuration (or need to be rewritten).
  //       Fixing that problem would be a huge amount of work for limited payoff in most cases
  //       because most test suites are short-running.
  //

  private val testsWhichShouldRunInTheirOwnDedicatedJvm = Set(
    "org.apache.spark.DistributedSuite",
    "org.apache.spark.sql.catalyst.expressions.DateExpressionsSuite",
    "org.apache.spark.sql.catalyst.expressions.HashExpressionsSuite",
    "org.apache.spark.sql.catalyst.expressions.CastSuite",
    "org.apache.spark.sql.catalyst.expressions.MathExpressionsSuite",
    "org.apache.spark.sql.hive.HiveExternalCatalogSuite",
    "org.apache.spark.sql.hive.StatisticsSuite",
    "org.apache.spark.sql.hive.execution.HiveCompatibilitySuite",
    "org.apache.spark.sql.hive.client.VersionsSuite",
    "org.apache.spark.sql.hive.client.HiveClientVersions",
    "org.apache.spark.sql.hive.HiveExternalCatalogVersionsSuite",
    "org.apache.spark.ml.classification.LogisticRegressionSuite",
    "org.apache.spark.ml.classification.LinearSVCSuite",
    "org.apache.spark.sql.SQLQueryTestSuite"
  )

  private val DEFAULT_TEST_GROUP = "default_test_group"

  private def testNameToTestGroup(name: String): String = name match {
    case _ if testsWhichShouldRunInTheirOwnDedicatedJvm.contains(name) => name
    case _ => DEFAULT_TEST_GROUP
  }

  lazy val settings = Seq(
    testGrouping in Test := {
      val tests: Seq[TestDefinition] = (definedTests in Test).value
      val defaultForkOptions = ForkOptions(
        bootJars = Nil,
        javaHome = javaHome.value,
        connectInput = connectInput.value,
        outputStrategy = outputStrategy.value,
        runJVMOptions = (javaOptions in Test).value,
        workingDirectory = Some(baseDirectory.value),
        envVars = (envVars in Test).value
      )
      tests.groupBy(test => testNameToTestGroup(test.name)).map { case (groupName, groupTests) =>
        val forkOptions = {
          if (groupName == DEFAULT_TEST_GROUP) {
            defaultForkOptions
          } else {
            defaultForkOptions.copy(runJVMOptions = defaultForkOptions.runJVMOptions ++
              Seq(s"-Djava.io.tmpdir=${baseDirectory.value}/target/tmp/$groupName"))
          }
        }
        new Tests.Group(
          name = groupName,
          tests = groupTests,
          runPolicy = Tests.SubProcess(forkOptions))
      }
    }.toSeq
  )
}

object Core {
  lazy val settings = Seq(
    resourceGenerators in Compile += Def.task {
      val buildScript = baseDirectory.value + "/../build/spark-build-info"
      val targetDir = baseDirectory.value + "/target/extra-resources/"
      val command = Seq("bash", buildScript, targetDir, version.value)
      Process(command).!!
      val propsFile = baseDirectory.value / "target" / "extra-resources" / "spark-version-info.properties"
      Seq(propsFile)
    }.taskValue
  )
}

object Unsafe {
  lazy val settings = Seq(
    // This option is needed to suppress warnings from sun.misc.Unsafe usage
    javacOptions in Compile += "-XDignore.symbol.file"
  )
}

object Flume {
  lazy val settings = sbtavro.SbtAvro.avroSettings
}

object DockerIntegrationTests {
  // This serves to override the override specified in DependencyOverrides:
  lazy val settings = Seq(
    dependencyOverrides += "com.google.guava" % "guava" % "18.0",
    resolvers += "DB2" at "https://app.camunda.com/nexus/content/repositories/public/",
    libraryDependencies += "com.oracle" % "ojdbc6" % "11.2.0.1.0" from "https://app.camunda.com/nexus/content/repositories/public/com/oracle/ojdbc6/11.2.0.1.0/ojdbc6-11.2.0.1.0.jar" // scalastyle:ignore
  )
}

/**
 * These settings run a hardcoded configuration of the Kubernetes integration tests using
 * minikube. Docker images will have the "dev" tag, and will be overwritten every time the
 * integration tests are run. The integration tests are actually bound to the "test" phase,
 * so running "test" on this module will run the integration tests.
 *
 * There are two ways to run the tests:
 * - the "tests" task builds docker images and runs the test, so it's a little slow.
 * - the "run-its" task just runs the tests on a pre-built set of images.
 *
 * Note that this does not use the shell scripts that the maven build uses, which are more
 * configurable. This is meant as a quick way for developers to run these tests against their
 * local changes.
 */
object KubernetesIntegrationTests {
  import BuildCommons._

  val dockerBuild = TaskKey[Unit]("docker-imgs", "Build the docker images for ITs.")
  val runITs = TaskKey[Unit]("run-its", "Only run ITs, skip image build.")
  val imageTag = settingKey[String]("Tag to use for images built during the test.")
  val namespace = settingKey[String]("Namespace where to run pods.")

  // Hack: this variable is used to control whether to build docker images. It's updated by
  // the tasks below in a non-obvious way, so that you get the functionality described in
  // the scaladoc above.
  private var shouldBuildImage = true

  lazy val settings = Seq(
    imageTag := "dev",
    namespace := "default",
    dockerBuild := {
      if (shouldBuildImage) {
        val dockerTool = s"$sparkHome/bin/docker-image-tool.sh"
        val cmd = Seq(dockerTool, "-m", "-t", imageTag.value, "build")
        val ec = Process(cmd).!
        if (ec != 0) {
          throw new IllegalStateException(s"Process '${cmd.mkString(" ")}' exited with $ec.")
        }
      }
      shouldBuildImage = true
    },
    runITs := Def.taskDyn {
      shouldBuildImage = false
      Def.task {
        (test in Test).value
      }
    }.value,
    test in Test := (test in Test).dependsOn(dockerBuild).value,
    javaOptions in Test ++= Seq(
      "-Dspark.kubernetes.test.deployMode=minikube",
      s"-Dspark.kubernetes.test.imageTag=${imageTag.value}",
      s"-Dspark.kubernetes.test.namespace=${namespace.value}",
      s"-Dspark.kubernetes.test.unpackSparkDir=$sparkHome"
    ),
    // Force packaging before building images, so that the latest code is tested.
    dockerBuild := dockerBuild.dependsOn(packageBin in Compile in assembly).value
  )
}

/**
 * Overrides to work around sbt's dependency resolution being different from Maven's.
 */
object DependencyOverrides {
  lazy val settings = Seq(
<<<<<<< HEAD
    dependencyOverrides += "com.google.guava" % "guava" % "28.0-jre",
    dependencyOverrides += "com.fasterxml.jackson.core"  % "jackson-databind" % "2.10.0",
=======
    dependencyOverrides += "com.google.guava" % "guava" % "14.0.1",
    dependencyOverrides += "commons-io" % "commons-io" % "2.4",
    dependencyOverrides += "com.fasterxml.jackson.core"  % "jackson-databind" % "2.6.7.3",
>>>>>>> 14211a19
    dependencyOverrides += "jline" % "jline" % "2.14.6")
}

/**
 * This excludes library dependencies in sbt, which are specified in maven but are
 * not needed by sbt build.
 */
object ExcludedDependencies {
  lazy val settings = Seq(
    libraryDependencies ~= { libs => libs.filterNot(_.name == "groovy-all") }
  )
}

/**
 * Project to pull previous artifacts of Spark for generating Mima excludes.
 */
object OldDeps {

  lazy val project = Project("oldDeps", file("dev"), settings = oldDepsSettings)

  lazy val allPreviousArtifactKeys = Def.settingDyn[Seq[Set[ModuleID]]] {
    SparkBuild.mimaProjects
      .map { project => MimaKeys.mimaPreviousArtifacts in project }
      .map(k => Def.setting(k.value))
      .join
  }

  def oldDepsSettings() = Defaults.coreDefaultSettings ++ Seq(
    name := "old-deps",
    libraryDependencies := allPreviousArtifactKeys.value.flatten
  )
}

object Catalyst {
  lazy val settings = antlr4Settings ++ Seq(
    antlr4Version in Antlr4 := "4.7",
    antlr4PackageName in Antlr4 := Some("org.apache.spark.sql.catalyst.parser"),
    antlr4GenListener in Antlr4 := true,
    antlr4GenVisitor in Antlr4 := true
  )
}

object SQL {
  lazy val settings = Seq(
    initialCommands in console :=
      """
        |import org.apache.spark.SparkContext
        |import org.apache.spark.sql.SQLContext
        |import org.apache.spark.sql.catalyst.analysis._
        |import org.apache.spark.sql.catalyst.dsl._
        |import org.apache.spark.sql.catalyst.errors._
        |import org.apache.spark.sql.catalyst.expressions._
        |import org.apache.spark.sql.catalyst.plans.logical._
        |import org.apache.spark.sql.catalyst.rules._
        |import org.apache.spark.sql.catalyst.util._
        |import org.apache.spark.sql.execution
        |import org.apache.spark.sql.functions._
        |import org.apache.spark.sql.types._
        |
        |val sc = new SparkContext("local[*]", "dev-shell")
        |val sqlContext = new SQLContext(sc)
        |import sqlContext.implicits._
        |import sqlContext._
      """.stripMargin,
    cleanupCommands in console := "sc.stop()"
  )
}

object Hive {

  lazy val settings = Seq(
    // Specially disable assertions since some Hive tests fail them
    javaOptions in Test := (javaOptions in Test).value.filterNot(_ == "-ea"),
    // Supporting all SerDes requires us to depend on deprecated APIs, so we turn off the warnings
    // only for this subproject.
    scalacOptions := (scalacOptions map { currentOpts: Seq[String] =>
      currentOpts.filterNot(_ == "-deprecation")
    }).value,
    initialCommands in console :=
      """
        |import org.apache.spark.SparkContext
        |import org.apache.spark.sql.catalyst.analysis._
        |import org.apache.spark.sql.catalyst.dsl._
        |import org.apache.spark.sql.catalyst.errors._
        |import org.apache.spark.sql.catalyst.expressions._
        |import org.apache.spark.sql.catalyst.plans.logical._
        |import org.apache.spark.sql.catalyst.rules._
        |import org.apache.spark.sql.catalyst.util._
        |import org.apache.spark.sql.execution
        |import org.apache.spark.sql.functions._
        |import org.apache.spark.sql.hive._
        |import org.apache.spark.sql.hive.test.TestHive._
        |import org.apache.spark.sql.hive.test.TestHive.implicits._
        |import org.apache.spark.sql.types._""".stripMargin,
    cleanupCommands in console := "sparkContext.stop()",
    // Some of our log4j jars make it impossible to submit jobs from this JVM to Hive Map/Reduce
    // in order to generate golden files.  This is only required for developers who are adding new
    // new query tests.
    fullClasspath in Test := (fullClasspath in Test).value.filterNot { f => f.toString.contains("jcl-over") }
  )
}

object Assembly {
  import sbtassembly.AssemblyUtils._
  import sbtassembly.Plugin._
  import AssemblyKeys._

  val hadoopVersion = taskKey[String]("The version of hadoop that spark is compiled against.")

  lazy val settings = assemblySettings ++ Seq(
    test in assembly := {},
    hadoopVersion := {
      sys.props.get("hadoop.version")
        .getOrElse(SbtPomKeys.effectivePom.value.getProperties.get("hadoop.version").asInstanceOf[String])
    },
    jarName in assembly := {
      if (moduleName.value.contains("streaming-flume-assembly")
        || moduleName.value.contains("streaming-kafka-0-8-assembly")
        || moduleName.value.contains("streaming-kafka-0-10-assembly")
        || moduleName.value.contains("streaming-kinesis-asl-assembly")) {
        // This must match the same name used in maven (see external/kafka-0-8-assembly/pom.xml)
        s"${moduleName.value}-${version.value}.jar"
      } else {
        s"${moduleName.value}-${version.value}-hadoop${hadoopVersion.value}.jar"
      }
    },
    jarName in (Test, assembly) := s"${moduleName.value}-test-${version.value}.jar",
    mergeStrategy in assembly := {
      case m if m.toLowerCase.endsWith("manifest.mf")          => MergeStrategy.discard
      case m if m.toLowerCase.matches("meta-inf.*\\.sf$")      => MergeStrategy.discard
      case "log4j.properties"                                  => MergeStrategy.discard
      case m if m.toLowerCase.startsWith("meta-inf/services/") => MergeStrategy.filterDistinctLines
      case "reference.conf"                                    => MergeStrategy.concat
      case _                                                   => MergeStrategy.first
    }
  )
}

object PySparkAssembly {
  import sbtassembly.Plugin._
  import AssemblyKeys._
  import java.util.zip.{ZipOutputStream, ZipEntry}

  lazy val settings = Seq(
    // Use a resource generator to copy all .py files from python/pyspark into a managed directory
    // to be included in the assembly. We can't just add "python/" to the assembly's resource dir
    // list since that will copy unneeded / unwanted files.
    resourceGenerators in Compile += Def.macroValueI(resourceManaged in Compile map { outDir: File =>
      val src = new File(BuildCommons.sparkHome, "python/pyspark")
      val zipFile = new File(BuildCommons.sparkHome , "python/lib/pyspark.zip")
      zipFile.delete()
      zipRecursive(src, zipFile)
      Seq.empty[File]
    }).value
  )

  private def zipRecursive(source: File, destZipFile: File) = {
    val destOutput = new ZipOutputStream(new FileOutputStream(destZipFile))
    addFilesToZipStream("", source, destOutput)
    destOutput.flush()
    destOutput.close()
  }

  private def addFilesToZipStream(parent: String, source: File, output: ZipOutputStream): Unit = {
    if (source.isDirectory()) {
      output.putNextEntry(new ZipEntry(parent + source.getName()))
      for (file <- source.listFiles()) {
        addFilesToZipStream(parent + source.getName() + File.separator, file, output)
      }
    } else {
      val in = new FileInputStream(source)
      output.putNextEntry(new ZipEntry(parent + source.getName()))
      val buf = new Array[Byte](8192)
      var n = 0
      while (n != -1) {
        n = in.read(buf)
        if (n != -1) {
          output.write(buf, 0, n)
        }
      }
      output.closeEntry()
      in.close()
    }
  }

}

object Unidoc {

  import BuildCommons._
  import sbtunidoc.Plugin._
  import UnidocKeys._

  private def ignoreUndocumentedPackages(packages: Seq[Seq[File]]): Seq[Seq[File]] = {
    packages
      .map(_.filterNot(_.getName.contains("$")))
      .map(_.filterNot(_.getCanonicalPath.contains("org/apache/spark/deploy")))
      .map(_.filterNot(_.getCanonicalPath.contains("org/apache/spark/examples")))
      .map(_.filterNot(_.getCanonicalPath.contains("org/apache/spark/memory")))
      .map(_.filterNot(_.getCanonicalPath.contains("org/apache/spark/network")))
      .map(_.filterNot(_.getCanonicalPath.contains("org/apache/spark/shuffle")))
      .map(_.filterNot(_.getCanonicalPath.contains("org/apache/spark/executor")))
      .map(_.filterNot(_.getCanonicalPath.contains("org/apache/spark/unsafe")))
      .map(_.filterNot(_.getCanonicalPath.contains("python")))
      .map(_.filterNot(_.getCanonicalPath.contains("org/apache/spark/util/collection")))
      .map(_.filterNot(_.getCanonicalPath.contains("org/apache/spark/util/kvstore")))
      .map(_.filterNot(_.getCanonicalPath.contains("org/apache/spark/sql/catalyst")))
      .map(_.filterNot(_.getCanonicalPath.contains("org/apache/spark/sql/execution")))
      .map(_.filterNot(_.getCanonicalPath.contains("org/apache/spark/sql/internal")))
      .map(_.filterNot(_.getCanonicalPath.contains("org/apache/spark/sql/hive/test")))
  }

  private def ignoreClasspaths(classpaths: Seq[Classpath]): Seq[Classpath] = {
    classpaths
      .map(_.filterNot(_.data.getCanonicalPath.matches(""".*kafka-clients-0\.10.*""")))
      .map(_.filterNot(_.data.getCanonicalPath.matches(""".*kafka_2\..*-0\.10.*""")))
  }

  val unidocSourceBase = settingKey[String]("Base URL of source links in Scaladoc.")

  lazy val settings = scalaJavaUnidocSettings ++ Seq (
    publish := {},

    unidocProjectFilter in(ScalaUnidoc, unidoc) :=
      inAnyProject -- inProjects(OldDeps.project, repl, examples, tools, streamingFlumeSink, kubernetes,
        yarn, tags, streamingKafka010, sqlKafka010, avro),
    unidocProjectFilter in(JavaUnidoc, unidoc) :=
      inAnyProject -- inProjects(OldDeps.project, repl, examples, tools, streamingFlumeSink, kubernetes,
        yarn, tags, streamingKafka010, sqlKafka010, avro),

    unidocAllClasspaths in (ScalaUnidoc, unidoc) := {
      ignoreClasspaths((unidocAllClasspaths in (ScalaUnidoc, unidoc)).value)
    },

    unidocAllClasspaths in (JavaUnidoc, unidoc) := {
      ignoreClasspaths((unidocAllClasspaths in (JavaUnidoc, unidoc)).value)
    },

    // Skip actual catalyst, but include the subproject.
    // Catalyst is not public API and contains quasiquotes which break scaladoc.
    unidocAllSources in (ScalaUnidoc, unidoc) := {
      ignoreUndocumentedPackages((unidocAllSources in (ScalaUnidoc, unidoc)).value)
    },

    // Skip class names containing $ and some internal packages in Javadocs
    unidocAllSources in (JavaUnidoc, unidoc) := {
      ignoreUndocumentedPackages((unidocAllSources in (JavaUnidoc, unidoc)).value)
        .map(_.filterNot(_.getCanonicalPath.contains("org/apache/hadoop")))
    },

    javacOptions in (JavaUnidoc, unidoc) := Seq(
      "-windowtitle", "Spark " + version.value.replaceAll("-SNAPSHOT", "") + " JavaDoc",
      "-public",
      "-noqualifier", "java.lang",
      "-tag", """example:a:Example\:""",
      "-tag", """note:a:Note\:""",
      "-tag", "group:X",
      "-tag", "tparam:X",
      "-tag", "constructor:X",
      "-tag", "todo:X",
      "-tag", "groupname:X"
    ),

    // Use GitHub repository for Scaladoc source links
    unidocSourceBase := s"https://github.com/apache/spark/tree/v${version.value}",

    scalacOptions in (ScalaUnidoc, unidoc) ++= Seq(
      "-groups", // Group similar methods together based on the @group annotation.
      "-skip-packages", "org.apache.hadoop",
      "-sourcepath", (baseDirectory in ThisBuild).value.getAbsolutePath
    ) ++ (
      // Add links to sources when generating Scaladoc for a non-snapshot release
      if (!isSnapshot.value) {
        Opts.doc.sourceUrl(unidocSourceBase.value + "€{FILE_PATH}.scala")
      } else {
        Seq()
      }
    )
  )
}

object Checkstyle {
  lazy val settings = Seq(
    checkstyleSeverityLevel := Some(CheckstyleSeverityLevel.Error),
    javaSource in (Compile, checkstyle) := baseDirectory.value / "src/main/java",
    javaSource in (Test, checkstyle) := baseDirectory.value / "src/test/java",
    checkstyleConfigLocation := CheckstyleConfigLocation.File("dev/checkstyle.xml"),
    checkstyleOutputFile := baseDirectory.value / "target/checkstyle-output.xml",
    checkstyleOutputFile in Test := baseDirectory.value / "target/checkstyle-output.xml"
  )
}

object CopyDependencies {

  val copyDeps = TaskKey[Unit]("copyDeps", "Copies needed dependencies to the build directory.")
  val destPath = (crossTarget in Compile) { _ / "jars"}

  lazy val settings = Seq(
    copyDeps := {
      val dest = destPath.value
      if (!dest.isDirectory() && !dest.mkdirs()) {
        throw new IOException("Failed to create jars directory.")
      }

      (dependencyClasspath in Compile).value.map(_.data)
        .filter { jar => jar.isFile() }
        .foreach { jar =>
          val destJar = new File(dest, jar.getName())
          if (destJar.isFile()) {
            destJar.delete()
          }
          Files.copy(jar.toPath(), destJar.toPath())
        }
    },
    crossTarget in (Compile, packageBin) := destPath.value,
    packageBin in Compile := (packageBin in Compile).dependsOn(copyDeps).value
  )

}

object TestSettings {
  import BuildCommons._

  private val scalaBinaryVersion =
    if (System.getProperty("scala-2.12") == "true") {
      "2.12"
    } else {
      "2.11"
    }
  lazy val settings = Seq (
    // Fork new JVMs for tests and set Java options for those
    fork := true,
    // Setting SPARK_DIST_CLASSPATH is a simple way to make sure any child processes
    // launched by the tests have access to the correct test-time classpath.
    envVars in Test ++= Map(
      "SPARK_DIST_CLASSPATH" ->
        (fullClasspath in Test).value.files.map(_.getAbsolutePath)
          .mkString(File.pathSeparator).stripSuffix(File.pathSeparator),
      "SPARK_PREPEND_CLASSES" -> "1",
      "SPARK_SCALA_VERSION" -> scalaBinaryVersion,
      "SPARK_TESTING" -> "1",
      "JAVA_HOME" -> sys.env.get("JAVA_HOME").getOrElse(sys.props("java.home"))),
    javaOptions in Test += s"-Djava.io.tmpdir=$testTempDir",
    javaOptions in Test += "-Dspark.test.home=" + sparkHome,
    javaOptions in Test += "-Dspark.testing=1",
    javaOptions in Test += "-Dspark.port.maxRetries=100",
    javaOptions in Test += "-Dspark.master.rest.enabled=false",
    javaOptions in Test += "-Dspark.memory.debugFill=true",
    javaOptions in Test += "-Dspark.ui.enabled=false",
    javaOptions in Test += "-Dspark.ui.showConsoleProgress=false",
    javaOptions in Test += "-Dspark.unsafe.exceptionOnMemoryLeak=true",
    javaOptions in Test += "-Dsun.io.serialization.extendedDebugInfo=false",
    javaOptions in Test += "-Dderby.system.durability=test",
    javaOptions in Test ++= System.getProperties.asScala.filter(_._1.startsWith("spark"))
      .map { case (k,v) => s"-D$k=$v" }.toSeq,
    javaOptions in Test += "-ea",
    javaOptions in Test ++= "-Xmx4g -Xss4m"
      .split(" ").toSeq,
    javaOptions += "-Xmx3g",
    // Exclude tags defined in a system property
    testOptions in Test += Tests.Argument(TestFrameworks.ScalaTest,
      sys.props.get("test.exclude.tags").map { tags =>
        tags.split(",").flatMap { tag => Seq("-l", tag) }.toSeq
      }.getOrElse(Nil): _*),
    testOptions in Test += Tests.Argument(TestFrameworks.JUnit,
      sys.props.get("test.exclude.tags").map { tags =>
        Seq("--exclude-categories=" + tags)
      }.getOrElse(Nil): _*),
    // Include tags defined in a system property
    testOptions in Test += Tests.Argument(TestFrameworks.ScalaTest,
      sys.props.get("test.include.tags").map { tags =>
        tags.split(",").flatMap { tag => Seq("-n", tag) }.toSeq
      }.getOrElse(Nil): _*),
    testOptions in Test += Tests.Argument(TestFrameworks.JUnit,
      sys.props.get("test.include.tags").map { tags =>
        Seq("--include-categories=" + tags)
      }.getOrElse(Nil): _*),
    // Show full stack trace and duration in test cases.
    testOptions in Test += Tests.Argument("-oDF"),
    testOptions in Test += Tests.Argument(TestFrameworks.JUnit, "-v", "-a"),
    // Enable Junit testing.
    libraryDependencies += "com.novocode" % "junit-interface" % "0.11" % "test",
    // `parallelExecutionInTest` controls whether test suites belonging to the same SBT project
    // can run in parallel with one another. It does NOT control whether tests execute in parallel
    // within the same JVM (which is controlled by `testForkedParallel`) or whether test cases
    // within the same suite can run in parallel (which is a ScalaTest runner option which is passed
    // to the underlying runner but is not a SBT-level configuration). This needs to be `true` in
    // order for the extra parallelism enabled by `SparkParallelTestGrouping` to take effect.
    // The `SERIAL_SBT_TESTS` check is here so the extra parallelism can be feature-flagged.
    parallelExecution in Test := { if (sys.env.contains("SERIAL_SBT_TESTS")) false else true },
    // Make sure the test temp directory exists.
    resourceGenerators in Test += Def.macroValueI(resourceManaged in Test map { outDir: File =>
      var dir = new File(testTempDir)
      if (!dir.isDirectory()) {
        // Because File.mkdirs() can fail if multiple callers are trying to create the same
        // parent directory, this code tries to create parents one at a time, and avoids
        // failures when the directories have been created by somebody else.
        val stack = new Stack[File]()
        while (!dir.isDirectory()) {
          stack.push(dir)
          dir = dir.getParentFile()
        }

        while (stack.nonEmpty) {
          val d = stack.pop()
          require(d.mkdir() || d.isDirectory(), s"Failed to create directory $d")
        }
      }
      Seq.empty[File]
    }).value,
    concurrentRestrictions in Global := {
      // The number of concurrent test groups is empirically chosen based on experience
      // with Jenkins flakiness.
      if (sys.env.contains("SERIAL_SBT_TESTS")) (concurrentRestrictions in Global).value
      else Seq(Tags.limit(Tags.ForkedTestGroup, 4))
    }
  )

}<|MERGE_RESOLUTION|>--- conflicted
+++ resolved
@@ -225,7 +225,7 @@
     resolvers := Seq(
       // Google Mirror of Maven Central, placed first so that it's used instead of flaky Maven Central.
       // See https://storage-download.googleapis.com/maven-central/index.html for more info.
-      "gcs-maven-central-mirror" at "https://maven-central.storage-download.googleapis.com/maven2/",
+      "gcs-maven-central-mirror" at "https://maven-central.storage-download.googleapis.com/repos/central/data/",
       DefaultMavenRepository,
       Resolver.mavenLocal,
       "Cloudera Nexus" at "https://nexus-private.hortonworks.com/nexus/content/groups/public",
@@ -614,14 +614,8 @@
  */
 object DependencyOverrides {
   lazy val settings = Seq(
-<<<<<<< HEAD
     dependencyOverrides += "com.google.guava" % "guava" % "28.0-jre",
     dependencyOverrides += "com.fasterxml.jackson.core"  % "jackson-databind" % "2.10.0",
-=======
-    dependencyOverrides += "com.google.guava" % "guava" % "14.0.1",
-    dependencyOverrides += "commons-io" % "commons-io" % "2.4",
-    dependencyOverrides += "com.fasterxml.jackson.core"  % "jackson-databind" % "2.6.7.3",
->>>>>>> 14211a19
     dependencyOverrides += "jline" % "jline" % "2.14.6")
 }
 
