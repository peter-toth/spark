/*
 * Licensed to the Apache Software Foundation (ASF) under one or more
 * contributor license agreements.  See the NOTICE file distributed with
 * this work for additional information regarding copyright ownership.
 * The ASF licenses this file to You under the Apache License, Version 2.0
 * (the "License"); you may not use this file except in compliance with
 * the License.  You may obtain a copy of the License at
 *
 *    http://www.apache.org/licenses/LICENSE-2.0
 *
 * Unless required by applicable law or agreed to in writing, software
 * distributed under the License is distributed on an "AS IS" BASIS,
 * WITHOUT WARRANTIES OR CONDITIONS OF ANY KIND, either express or implied.
 * See the License for the specific language governing permissions and
 * limitations under the License.
 */

package org.apache.spark.scheduler

import java.io.File
import java.util.Date
import java.util.concurrent.TimeoutException

import scala.concurrent.duration._

import org.apache.hadoop.mapred._
import org.apache.hadoop.mapreduce.TaskType
import org.mockito.ArgumentMatchers.{any, eq => meq}
import org.mockito.Mockito.{doAnswer, spy, times, verify}
import org.mockito.invocation.InvocationOnMock
import org.scalatest.BeforeAndAfter

import org.apache.spark._
import org.apache.spark.internal.io.{FileCommitProtocol, HadoopMapRedCommitProtocol, SparkHadoopWriterUtils}
import org.apache.spark.rdd.{FakeOutputCommitter, RDD}
import org.apache.spark.shuffle.FetchFailedException
import org.apache.spark.util.{ThreadUtils, Utils}

/**
 * Unit tests for the output commit coordination functionality.
 *
 * The unit test makes both the original task and the speculated task
 * attempt to commit, where committing is emulated by creating a
 * directory. If both tasks create directories then the end result is
 * a failure.
 *
 * Note that there are some aspects of this test that are less than ideal.
 * In particular, the test mocks the speculation-dequeuing logic to always
 * dequeue a task and consider it as speculated. Immediately after initially
 * submitting the tasks and calling reviveOffers(), reviveOffers() is invoked
 * again to pick up the speculated task. This may be hacking the original
 * behavior in too much of an unrealistic fashion.
 *
 * Also, the validation is done by checking the number of files in a directory.
 * Ideally, an accumulator would be used for this, where we could increment
 * the accumulator in the output committer's commitTask() call. If the call to
 * commitTask() was called twice erroneously then the test would ideally fail because
 * the accumulator would be incremented twice.
 *
 * The problem with this test implementation is that when both a speculated task and
 * its original counterpart complete, only one of the accumulator's increments is
 * captured. This results in a paradox where if the OutputCommitCoordinator logic
 * was not in SparkHadoopWriter, the tests would still pass because only one of the
 * increments would be captured even though the commit in both tasks was executed
 * erroneously.
 *
 * See also: [[OutputCommitCoordinatorIntegrationSuite]] for integration tests that do
 * not use mocks.
 */
class OutputCommitCoordinatorSuite extends SparkFunSuite with BeforeAndAfter {

  private def doReturn(value: Any) = org.mockito.Mockito.doReturn(value, Seq.empty: _*)

  var outputCommitCoordinator: OutputCommitCoordinator = null
  var tempDir: File = null
  var sc: SparkContext = null

  before {
    tempDir = Utils.createTempDir()
    val conf = new SparkConf()
      .setMaster("local[4]")
      .setAppName(classOf[OutputCommitCoordinatorSuite].getSimpleName)
      .set("spark.hadoop.outputCommitCoordination.enabled", "true")
    sc = new SparkContext(conf) {
      override private[spark] def createSparkEnv(
          conf: SparkConf,
          isLocal: Boolean,
          listenerBus: LiveListenerBus): SparkEnv = {
        outputCommitCoordinator = spy(new OutputCommitCoordinator(conf, isDriver = true))
        // Use Mockito.spy() to maintain the default infrastructure everywhere else.
        // This mocking allows us to control the coordinator responses in test cases.
        SparkEnv.createDriverEnv(conf, isLocal, listenerBus,
          SparkContext.numDriverCores(master), Some(outputCommitCoordinator))
      }
    }
    // Use Mockito.spy() to maintain the default infrastructure everywhere else
    val mockTaskScheduler = spy(sc.taskScheduler.asInstanceOf[TaskSchedulerImpl])

<<<<<<< HEAD
    doAnswer(new Answer[Unit]() {
      override def answer(invoke: InvocationOnMock): Unit = {
        // Submit the tasks, then force the task scheduler to dequeue the
        // speculated task
        invoke.callRealMethod()
        mockTaskScheduler.backend.reviveOffers()
      }
    }).when(mockTaskScheduler).submitTasks(any())

    doAnswer(new Answer[TaskSetManager]() {
      override def answer(invoke: InvocationOnMock): TaskSetManager = {
        val taskSet = invoke.getArguments()(0).asInstanceOf[TaskSet]
        new TaskSetManager(mockTaskScheduler, taskSet, 4) {
          var hasDequeuedSpeculatedTask = false
          override def dequeueSpeculativeTask(
              execId: String,
              host: String,
              locality: TaskLocality.Value): Option[(Int, TaskLocality.Value)] = {
            if (!hasDequeuedSpeculatedTask) {
              hasDequeuedSpeculatedTask = true
              Some((0, TaskLocality.PROCESS_LOCAL))
            } else {
              None
            }
          }
        }
      }
    }).when(mockTaskScheduler).createTaskSetManager(any(), any())
=======
    doAnswer { (invoke: InvocationOnMock) =>
      // Submit the tasks, then force the task scheduler to dequeue the
      // speculated task
      invoke.callRealMethod()
      mockTaskScheduler.backend.reviveOffers()
    }.when(mockTaskScheduler).submitTasks(any())

    doAnswer { (invoke: InvocationOnMock) =>
      val taskSet = invoke.getArguments()(0).asInstanceOf[TaskSet]
      new TaskSetManager(mockTaskScheduler, taskSet, 4) {
        private var hasDequeuedSpeculatedTask = false
        override def dequeueTaskHelper(
            execId: String,
            host: String,
            locality: TaskLocality.Value,
            speculative: Boolean): Option[(Int, TaskLocality.Value, Boolean)] = {
          if (!speculative) {
            super.dequeueTaskHelper(execId, host, locality, speculative)
          } else if (hasDequeuedSpeculatedTask) {
            None
          } else {
            hasDequeuedSpeculatedTask = true
            Some((0, TaskLocality.PROCESS_LOCAL, true))
          }
        }
      }
    }.when(mockTaskScheduler).createTaskSetManager(any(), any())
>>>>>>> cceb2d6f

    sc.taskScheduler = mockTaskScheduler
    val dagSchedulerWithMockTaskScheduler = new DAGScheduler(sc, mockTaskScheduler)
    sc.taskScheduler.setDAGScheduler(dagSchedulerWithMockTaskScheduler)
    sc.dagScheduler = dagSchedulerWithMockTaskScheduler
  }

  after {
    sc.stop()
    tempDir.delete()
    outputCommitCoordinator = null
  }

  test("Only one of two duplicate commit tasks should commit") {
    val rdd = sc.parallelize(Seq(1), 1)
    sc.runJob(rdd, OutputCommitFunctions(tempDir.getAbsolutePath).commitSuccessfully _,
      0 until rdd.partitions.size)
    assert(tempDir.list().size === 1)
  }

  test("If commit fails, if task is retried it should not be locked, and will succeed.") {
    val rdd = sc.parallelize(Seq(1), 1)
    sc.runJob(rdd, OutputCommitFunctions(tempDir.getAbsolutePath).failFirstCommitAttempt _,
      0 until rdd.partitions.size)
    assert(tempDir.list().size === 1)
  }

  test("Job should not complete if all commits are denied") {
    // Create a mock OutputCommitCoordinator that denies all attempts to commit
    doReturn(false).when(outputCommitCoordinator).handleAskPermissionToCommit(
      any(), any(), any(), any())
    val rdd: RDD[Int] = sc.parallelize(Seq(1), 1)
    def resultHandler(x: Int, y: Unit): Unit = {}
    val futureAction: SimpleFutureAction[Unit] = sc.submitJob[Int, Unit, Unit](rdd,
      OutputCommitFunctions(tempDir.getAbsolutePath).commitSuccessfully,
      0 until rdd.partitions.size, resultHandler, () => ())
    // It's an error if the job completes successfully even though no committer was authorized,
    // so throw an exception if the job was allowed to complete.
    intercept[TimeoutException] {
      ThreadUtils.awaitResult(futureAction, 5.seconds)
    }
    assert(tempDir.list().size === 0)
  }

  test("Only authorized committer failures can clear the authorized committer lock (SPARK-6614)") {
    val stage: Int = 1
    val stageAttempt: Int = 1
    val partition: Int = 2
    val authorizedCommitter: Int = 3
    val nonAuthorizedCommitter: Int = 100
    outputCommitCoordinator.stageStart(stage, maxPartitionId = 2)

    assert(outputCommitCoordinator.canCommit(stage, stageAttempt, partition, authorizedCommitter))
    assert(!outputCommitCoordinator.canCommit(stage, stageAttempt, partition,
      nonAuthorizedCommitter))
    // The non-authorized committer fails
    outputCommitCoordinator.taskCompleted(stage, stageAttempt, partition,
      attemptNumber = nonAuthorizedCommitter, reason = TaskKilled("test"))
    // New tasks should still not be able to commit because the authorized committer has not failed
    assert(!outputCommitCoordinator.canCommit(stage, stageAttempt, partition,
      nonAuthorizedCommitter + 1))
    // The authorized committer now fails, clearing the lock
    outputCommitCoordinator.taskCompleted(stage, stageAttempt, partition,
      attemptNumber = authorizedCommitter, reason = TaskKilled("test"))
    // A new task should now be allowed to become the authorized committer
    assert(outputCommitCoordinator.canCommit(stage, stageAttempt, partition,
      nonAuthorizedCommitter + 2))
    // There can only be one authorized committer
    assert(!outputCommitCoordinator.canCommit(stage, stageAttempt, partition,
      nonAuthorizedCommitter + 3))
  }

  test("SPARK-19631: Do not allow failed attempts to be authorized for committing") {
    val stage: Int = 1
    val stageAttempt: Int = 1
    val partition: Int = 1
    val failedAttempt: Int = 0
    outputCommitCoordinator.stageStart(stage, maxPartitionId = 1)
    outputCommitCoordinator.taskCompleted(stage, stageAttempt, partition,
      attemptNumber = failedAttempt,
      reason = ExecutorLostFailure("0", exitCausedByApp = true, None))
    assert(!outputCommitCoordinator.canCommit(stage, stageAttempt, partition, failedAttempt))
    assert(outputCommitCoordinator.canCommit(stage, stageAttempt, partition, failedAttempt + 1))
  }

  test("SPARK-24589: Differentiate tasks from different stage attempts") {
    var stage = 1
    val taskAttempt = 1
    val partition = 1

    outputCommitCoordinator.stageStart(stage, maxPartitionId = 1)
    assert(outputCommitCoordinator.canCommit(stage, 1, partition, taskAttempt))
    assert(!outputCommitCoordinator.canCommit(stage, 2, partition, taskAttempt))

    // Fail the task in the first attempt, the task in the second attempt should succeed.
    stage += 1
    outputCommitCoordinator.stageStart(stage, maxPartitionId = 1)
    outputCommitCoordinator.taskCompleted(stage, 1, partition, taskAttempt,
      ExecutorLostFailure("0", exitCausedByApp = true, None))
    assert(!outputCommitCoordinator.canCommit(stage, 1, partition, taskAttempt))
    assert(outputCommitCoordinator.canCommit(stage, 2, partition, taskAttempt))

    // Commit the 1st attempt, fail the 2nd attempt, make sure 3rd attempt cannot commit,
    // then fail the 1st attempt and make sure the 4th one can commit again.
    stage += 1
    outputCommitCoordinator.stageStart(stage, maxPartitionId = 1)
    assert(outputCommitCoordinator.canCommit(stage, 1, partition, taskAttempt))
    outputCommitCoordinator.taskCompleted(stage, 2, partition, taskAttempt,
      ExecutorLostFailure("0", exitCausedByApp = true, None))
    assert(!outputCommitCoordinator.canCommit(stage, 3, partition, taskAttempt))
    outputCommitCoordinator.taskCompleted(stage, 1, partition, taskAttempt,
      ExecutorLostFailure("0", exitCausedByApp = true, None))
    assert(outputCommitCoordinator.canCommit(stage, 4, partition, taskAttempt))
  }

  test("SPARK-24589: Make sure stage state is cleaned up") {
    // Normal application without stage failures.
    sc.parallelize(1 to 100, 100)
      .map { i => (i % 10, i) }
      .reduceByKey(_ + _)
      .collect()

    assert(sc.dagScheduler.outputCommitCoordinator.isEmpty)

    // Force failures in a few tasks so that a stage is retried. Collect the ID of the failing
    // stage so that we can check the state of the output committer.
    val retriedStage = sc.parallelize(1 to 100, 10)
      .map { i => (i % 10, i) }
      .reduceByKey { case (_, _) =>
        val ctx = TaskContext.get()
        if (ctx.stageAttemptNumber() == 0) {
          throw new FetchFailedException(SparkEnv.get.blockManager.blockManagerId, 1, 1L, 1, 1,
            new Exception("Failure for test."))
        } else {
          ctx.stageId()
        }
      }
      .collect()
      .map { case (k, v) => v }
      .toSet

    assert(retriedStage.size === 1)
    assert(sc.dagScheduler.outputCommitCoordinator.isEmpty)
    verify(sc.env.outputCommitCoordinator, times(2))
      .stageStart(meq(retriedStage.head), any())
    verify(sc.env.outputCommitCoordinator).stageEnd(meq(retriedStage.head))
  }
}

/**
 * Class with methods that can be passed to runJob to test commits with a mock committer.
 */
private case class OutputCommitFunctions(tempDirPath: String) {

  private val jobId = new SerializableWritable(SparkHadoopWriterUtils.createJobID(new Date, 0))

  // Mock output committer that simulates a successful commit (after commit is authorized)
  private def successfulOutputCommitter = new FakeOutputCommitter {
    override def commitTask(context: TaskAttemptContext): Unit = {
      Utils.createDirectory(tempDirPath)
    }
  }

  // Mock output committer that simulates a failed commit (after commit is authorized)
  private def failingOutputCommitter = new FakeOutputCommitter {
    override def commitTask(taskAttemptContext: TaskAttemptContext): Unit = {
      throw new RuntimeException
    }
  }

  def commitSuccessfully(iter: Iterator[Int]): Unit = {
    val ctx = TaskContext.get()
    runCommitWithProvidedCommitter(ctx, iter, successfulOutputCommitter)
  }

  def failFirstCommitAttempt(iter: Iterator[Int]): Unit = {
    val ctx = TaskContext.get()
    runCommitWithProvidedCommitter(ctx, iter,
      if (ctx.attemptNumber == 0) failingOutputCommitter else successfulOutputCommitter)
  }

  private def runCommitWithProvidedCommitter(
      ctx: TaskContext,
      iter: Iterator[Int],
      outputCommitter: OutputCommitter): Unit = {
    def jobConf = new JobConf {
      override def getOutputCommitter(): OutputCommitter = outputCommitter
    }

    // Instantiate committer.
    val committer = FileCommitProtocol.instantiate(
      className = classOf[HadoopMapRedCommitProtocol].getName,
      jobId = jobId.value.getId.toString,
      outputPath = jobConf.get("mapred.output.dir"))

    // Create TaskAttemptContext.
    // Hadoop wants a 32-bit task attempt ID, so if ours is bigger than Int.MaxValue, roll it
    // around by taking a mod. We expect that no task will be attempted 2 billion times.
    val taskAttemptId = (ctx.taskAttemptId % Int.MaxValue).toInt
    val attemptId = new TaskAttemptID(
      new TaskID(jobId.value, TaskType.MAP, ctx.partitionId), taskAttemptId)
    val taskContext = new TaskAttemptContextImpl(jobConf, attemptId)

    committer.setupTask(taskContext)
    committer.commitTask(taskContext)
  }
}<|MERGE_RESOLUTION|>--- conflicted
+++ resolved
@@ -96,36 +96,6 @@
     // Use Mockito.spy() to maintain the default infrastructure everywhere else
     val mockTaskScheduler = spy(sc.taskScheduler.asInstanceOf[TaskSchedulerImpl])
 
-<<<<<<< HEAD
-    doAnswer(new Answer[Unit]() {
-      override def answer(invoke: InvocationOnMock): Unit = {
-        // Submit the tasks, then force the task scheduler to dequeue the
-        // speculated task
-        invoke.callRealMethod()
-        mockTaskScheduler.backend.reviveOffers()
-      }
-    }).when(mockTaskScheduler).submitTasks(any())
-
-    doAnswer(new Answer[TaskSetManager]() {
-      override def answer(invoke: InvocationOnMock): TaskSetManager = {
-        val taskSet = invoke.getArguments()(0).asInstanceOf[TaskSet]
-        new TaskSetManager(mockTaskScheduler, taskSet, 4) {
-          var hasDequeuedSpeculatedTask = false
-          override def dequeueSpeculativeTask(
-              execId: String,
-              host: String,
-              locality: TaskLocality.Value): Option[(Int, TaskLocality.Value)] = {
-            if (!hasDequeuedSpeculatedTask) {
-              hasDequeuedSpeculatedTask = true
-              Some((0, TaskLocality.PROCESS_LOCAL))
-            } else {
-              None
-            }
-          }
-        }
-      }
-    }).when(mockTaskScheduler).createTaskSetManager(any(), any())
-=======
     doAnswer { (invoke: InvocationOnMock) =>
       // Submit the tasks, then force the task scheduler to dequeue the
       // speculated task
@@ -153,7 +123,6 @@
         }
       }
     }.when(mockTaskScheduler).createTaskSetManager(any(), any())
->>>>>>> cceb2d6f
 
     sc.taskScheduler = mockTaskScheduler
     val dagSchedulerWithMockTaskScheduler = new DAGScheduler(sc, mockTaskScheduler)
