/*
 * Licensed to the Apache Software Foundation (ASF) under one or more
 * contributor license agreements.  See the NOTICE file distributed with
 * this work for additional information regarding copyright ownership.
 * The ASF licenses this file to You under the Apache License, Version 2.0
 * (the "License"); you may not use this file except in compliance with
 * the License.  You may obtain a copy of the License at
 *
 *    http://www.apache.org/licenses/LICENSE-2.0
 *
 * Unless required by applicable law or agreed to in writing, software
 * distributed under the License is distributed on an "AS IS" BASIS,
 * WITHOUT WARRANTIES OR CONDITIONS OF ANY KIND, either express or implied.
 * See the License for the specific language governing permissions and
 * limitations under the License.
 */

package org.apache.spark.sql.catalyst.expressions.codegen

import java.io.ByteArrayInputStream
import java.util.{Map => JavaMap}

import scala.collection.JavaConverters._
import scala.collection.mutable
import scala.collection.mutable.ArrayBuffer
import scala.util.control.NonFatal

import com.google.common.cache.{CacheBuilder, CacheLoader}
import com.google.common.util.concurrent.{ExecutionError, UncheckedExecutionException}
import org.codehaus.commons.compiler.CompileException
import org.codehaus.janino.{ByteArrayClassLoader, ClassBodyEvaluator, InternalCompilerException, SimpleCompiler}
import org.codehaus.janino.util.ClassFile

import org.apache.spark.{TaskContext, TaskKilledException}
import org.apache.spark.executor.InputMetrics
import org.apache.spark.internal.Logging
import org.apache.spark.metrics.source.CodegenMetrics
import org.apache.spark.sql.catalyst.InternalRow
import org.apache.spark.sql.catalyst.expressions._
import org.apache.spark.sql.catalyst.expressions.codegen.Block._
import org.apache.spark.sql.catalyst.util.{ArrayData, GenericArrayData, MapData}
import org.apache.spark.sql.catalyst.util.DateTimeConstants.NANOS_PER_MILLIS
import org.apache.spark.sql.catalyst.util.DateTimeUtils._
import org.apache.spark.sql.internal.SQLConf
import org.apache.spark.sql.types._
import org.apache.spark.unsafe.Platform
import org.apache.spark.unsafe.types._
import org.apache.spark.util.{ParentClassLoader, Utils}

/**
 * Java source for evaluating an [[Expression]] given a [[InternalRow]] of input.
 *
 * @param code The sequence of statements required to evaluate the expression.
 *             It should be empty string, if `isNull` and `value` are already existed, or no code
 *             needed to evaluate them (literals).
 * @param isNull A term that holds a boolean value representing whether the expression evaluated
 *                 to null.
 * @param value A term for a (possibly primitive) value of the result of the evaluation. Not
 *              valid if `isNull` is set to `true`.
 */
case class ExprCode(var code: Block, var isNull: ExprValue, var value: ExprValue)

object ExprCode {
  def apply(isNull: ExprValue, value: ExprValue): ExprCode = {
    ExprCode(code = EmptyBlock, isNull, value)
  }

  def forNullValue(dataType: DataType): ExprCode = {
    ExprCode(code = EmptyBlock, isNull = TrueLiteral, JavaCode.defaultLiteral(dataType))
  }

  def forNonNullValue(value: ExprValue): ExprCode = {
    ExprCode(code = EmptyBlock, isNull = FalseLiteral, value = value)
  }
}

/**
 * State used for subexpression elimination.
 *
 * @param isNull A term that holds a boolean value representing whether the expression evaluated
 *               to null.
 * @param value A term for a value of a common sub-expression. Not valid if `isNull`
 *              is set to `true`.
 */
case class SubExprEliminationState(isNull: ExprValue, value: ExprValue)

/**
 * Codes and common subexpressions mapping used for subexpression elimination.
 *
 * @param codes Strings representing the codes that evaluate common subexpressions.
 * @param states Foreach expression that is participating in subexpression elimination,
 *               the state to use.
 */
case class SubExprCodes(codes: Seq[String], states: Map[Expression, SubExprEliminationState])

/**
 * The main information about a new added function.
 *
 * @param functionName String representing the name of the function
 * @param innerClassName Optional value which is empty if the function is added to
 *                       the outer class, otherwise it contains the name of the
 *                       inner class in which the function has been added.
 * @param innerClassInstance Optional value which is empty if the function is added to
 *                           the outer class, otherwise it contains the name of the
 *                           instance of the inner class in the outer class.
 */
private[codegen] case class NewFunctionSpec(
    functionName: String,
    innerClassName: Option[String],
    innerClassInstance: Option[String])

/**
 * A context for codegen, tracking a list of objects that could be passed into generated Java
 * function.
 */
class CodegenContext extends Logging {

  import CodeGenerator._

  /**
   * Holding a list of objects that could be used passed into generated class.
   */
  val references: mutable.ArrayBuffer[Any] = new mutable.ArrayBuffer[Any]()

  /**
   * Add an object to `references`.
   *
   * Returns the code to access it.
   *
   * This does not to store the object into field but refer it from the references field at the
   * time of use because number of fields in class is limited so we should reduce it.
   */
  def addReferenceObj(objName: String, obj: Any, className: String = null): String = {
    val idx = references.length
    references += obj
    val clsName = Option(className).getOrElse(obj.getClass.getName)
    s"(($clsName) references[$idx] /* $objName */)"
  }

  /**
   * Holding the variable name of the input row of the current operator, will be used by
   * `BoundReference` to generate code.
   *
   * Note that if `currentVars` is not null, `BoundReference` prefers `currentVars` over `INPUT_ROW`
   * to generate code. If you want to make sure the generated code use `INPUT_ROW`, you need to set
   * `currentVars` to null, or set `currentVars(i)` to null for certain columns, before calling
   * `Expression.genCode`.
   */
  var INPUT_ROW = "i"

  /**
   * Holding a list of generated columns as input of current operator, will be used by
   * BoundReference to generate code.
   */
  var currentVars: Seq[ExprCode] = null

  /**
   * Holding expressions' inlined mutable states like `MonotonicallyIncreasingID.count` as a
   * 2-tuple: java type, variable name.
   * As an example, ("int", "count") will produce code:
   * {{{
   *   private int count;
   * }}}
   * as a member variable
   *
   * They will be kept as member variables in generated classes like `SpecificProjection`.
   *
   * Exposed for tests only.
   */
  private[catalyst] val inlinedMutableStates: mutable.ArrayBuffer[(String, String)] =
    mutable.ArrayBuffer.empty[(String, String)]

  /**
   * The mapping between mutable state types and corrseponding compacted arrays.
   * The keys are java type string. The values are [[MutableStateArrays]] which encapsulates
   * the compacted arrays for the mutable states with the same java type.
   *
   * Exposed for tests only.
   */
  private[catalyst] val arrayCompactedMutableStates: mutable.Map[String, MutableStateArrays] =
    mutable.Map.empty[String, MutableStateArrays]

  // An array holds the code that will initialize each state
  // Exposed for tests only.
  private[catalyst] val mutableStateInitCode: mutable.ArrayBuffer[String] =
    mutable.ArrayBuffer.empty[String]

  // Tracks the names of all the mutable states.
  private val mutableStateNames: mutable.HashSet[String] = mutable.HashSet.empty

  /**
   * This class holds a set of names of mutableStateArrays that is used for compacting mutable
   * states for a certain type, and holds the next available slot of the current compacted array.
   */
  class MutableStateArrays {
    val arrayNames = mutable.ListBuffer.empty[String]
    createNewArray()

    private[this] var currentIndex = 0

    private def createNewArray() = {
      val newArrayName = freshName("mutableStateArray")
      mutableStateNames += newArrayName
      arrayNames.append(newArrayName)
    }

    def getCurrentIndex: Int = currentIndex

    /**
     * Returns the reference of next available slot in current compacted array. The size of each
     * compacted array is controlled by the constant `MUTABLESTATEARRAY_SIZE_LIMIT`.
     * Once reaching the threshold, new compacted array is created.
     */
    def getNextSlot(): String = {
      if (currentIndex < MUTABLESTATEARRAY_SIZE_LIMIT) {
        val res = s"${arrayNames.last}[$currentIndex]"
        currentIndex += 1
        res
      } else {
        createNewArray()
        currentIndex = 1
        s"${arrayNames.last}[0]"
      }
    }

  }

  /**
   * A map containing the mutable states which have been defined so far using
   * `addImmutableStateIfNotExists`. Each entry contains the name of the mutable state as key and
   * its Java type and init code as value.
   */
  private val immutableStates: mutable.Map[String, (String, String)] =
    mutable.Map.empty[String, (String, String)]

  /**
   * Add a mutable state as a field to the generated class. c.f. the comments above.
   *
   * @param javaType Java type of the field. Note that short names can be used for some types,
   *                 e.g. InternalRow, UnsafeRow, UnsafeArrayData, etc. Other types will have to
   *                 specify the fully-qualified Java type name. See the code in doCompile() for
   *                 the list of default imports available.
   *                 Also, generic type arguments are accepted but ignored.
   * @param variableName Name of the field.
   * @param initFunc Function includes statement(s) to put into the init() method to initialize
   *                 this field. The argument is the name of the mutable state variable.
   *                 If left blank, the field will be default-initialized.
   * @param forceInline whether the declaration and initialization code may be inlined rather than
   *                    compacted. Please set `true` into forceInline for one of the followings:
   *                    1. use the original name of the status
   *                    2. expect to non-frequently generate the status
   *                       (e.g. not much sort operators in one stage)
   * @param useFreshName If this is false and the mutable state ends up inlining in the outer
   *                     class, the name is not changed
   * @return the name of the mutable state variable, which is the original name or fresh name if
   *         the variable is inlined to the outer class, or an array access if the variable is to
   *         be stored in an array of variables of the same type.
   *         A variable will be inlined into the outer class when one of the following conditions
   *         are satisfied:
   *         1. forceInline is true
   *         2. its type is primitive type and the total number of the inlined mutable variables
   *            is less than `OUTER_CLASS_VARIABLES_THRESHOLD`
   *         3. its type is multi-dimensional array
   *         When a variable is compacted into an array, the max size of the array for compaction
   *         is given by `MUTABLESTATEARRAY_SIZE_LIMIT`.
   */
  def addMutableState(
      javaType: String,
      variableName: String,
      initFunc: String => String = _ => "",
      forceInline: Boolean = false,
      useFreshName: Boolean = true): String = {

    // want to put a primitive type variable at outerClass for performance
    val canInlinePrimitive = isPrimitiveType(javaType) &&
      (inlinedMutableStates.length < OUTER_CLASS_VARIABLES_THRESHOLD)
    if (forceInline || canInlinePrimitive || javaType.contains("[][]")) {
      val varName = if (useFreshName) freshName(variableName) else variableName
      val initCode = initFunc(varName)
      inlinedMutableStates += ((javaType, varName))
      mutableStateInitCode += initCode
      mutableStateNames += varName
      varName
    } else {
      val arrays = arrayCompactedMutableStates.getOrElseUpdate(javaType, new MutableStateArrays)
      val element = arrays.getNextSlot()

      val initCode = initFunc(element)
      mutableStateInitCode += initCode
      element
    }
  }

  /**
   * Add an immutable state as a field to the generated class only if it does not exist yet a field
   * with that name. This helps reducing the number of the generated class' fields, since the same
   * variable can be reused by many functions.
   *
   * Even though the added variables are not declared as final, they should never be reassigned in
   * the generated code to prevent errors and unexpected behaviors.
   *
   * Internally, this method calls `addMutableState`.
   *
   * @param javaType Java type of the field.
   * @param variableName Name of the field.
   * @param initFunc Function includes statement(s) to put into the init() method to initialize
   *                 this field. The argument is the name of the mutable state variable.
   */
  def addImmutableStateIfNotExists(
      javaType: String,
      variableName: String,
      initFunc: String => String = _ => ""): Unit = {
    val existingImmutableState = immutableStates.get(variableName)
    if (existingImmutableState.isEmpty) {
      addMutableState(javaType, variableName, initFunc, useFreshName = false, forceInline = true)
      immutableStates(variableName) = (javaType, initFunc(variableName))
    } else {
      val (prevJavaType, prevInitCode) = existingImmutableState.get
      assert(prevJavaType == javaType, s"$variableName has already been defined with type " +
        s"$prevJavaType and now it is tried to define again with type $javaType.")
      assert(prevInitCode == initFunc(variableName), s"$variableName has already been defined " +
        s"with different initialization statements.")
    }
  }

  /**
   * Add buffer variable which stores data coming from an [[InternalRow]]. This methods guarantees
   * that the variable is safely stored, which is important for (potentially) byte array backed
   * data types like: UTF8String, ArrayData, MapData & InternalRow.
   */
  def addBufferedState(dataType: DataType, variableName: String, initCode: String): ExprCode = {
    val value = addMutableState(javaType(dataType), variableName)
    val code = dataType match {
      case StringType => code"$value = $initCode.clone();"
      case _: StructType | _: ArrayType | _: MapType => code"$value = $initCode.copy();"
      case _ => code"$value = $initCode;"
    }
    ExprCode(code, FalseLiteral, JavaCode.global(value, dataType))
  }

  def declareMutableStates(): String = {
    // It's possible that we add same mutable state twice, e.g. the `mergeExpressions` in
    // `TypedAggregateExpression`, we should call `distinct` here to remove the duplicated ones.
    val inlinedStates = inlinedMutableStates.distinct.map { case (javaType, variableName) =>
      s"private $javaType $variableName;"
    }

    val arrayStates = arrayCompactedMutableStates.flatMap { case (javaType, mutableStateArrays) =>
      val numArrays = mutableStateArrays.arrayNames.size
      mutableStateArrays.arrayNames.zipWithIndex.map { case (arrayName, index) =>
        val length = if (index + 1 == numArrays) {
          mutableStateArrays.getCurrentIndex
        } else {
          MUTABLESTATEARRAY_SIZE_LIMIT
        }
        if (javaType.contains("[]")) {
          // initializer had an one-dimensional array variable
          val baseType = javaType.substring(0, javaType.length - 2)
          s"private $javaType[] $arrayName = new $baseType[$length][];"
        } else {
          // initializer had a scalar variable
          s"private $javaType[] $arrayName = new $javaType[$length];"
        }
      }
    }

    (inlinedStates ++ arrayStates).mkString("\n")
  }

  def initMutableStates(): String = {
    // It's possible that we add same mutable state twice, e.g. the `mergeExpressions` in
    // `TypedAggregateExpression`, we should call `distinct` here to remove the duplicated ones.
    val initCodes = mutableStateInitCode.distinct.map(_ + "\n")

    // The generated initialization code may exceed 64kb function size limit in JVM if there are too
    // many mutable states, so split it into multiple functions.
    splitExpressions(expressions = initCodes, funcName = "init", arguments = Nil)
  }

  /**
   * Code statements to initialize states that depend on the partition index.
   * An integer `partitionIndex` will be made available within the scope.
   */
  val partitionInitializationStatements: mutable.ArrayBuffer[String] = mutable.ArrayBuffer.empty

  def addPartitionInitializationStatement(statement: String): Unit = {
    partitionInitializationStatements += statement
  }

  def initPartition(): String = {
    partitionInitializationStatements.mkString("\n")
  }

  /**
   * Holds expressions that are equivalent. Used to perform subexpression elimination
   * during codegen.
   *
   * For expressions that appear more than once, generate additional code to prevent
   * recomputing the value.
   *
   * For example, consider two expression generated from this SQL statement:
   *  SELECT (col1 + col2), (col1 + col2) / col3.
   *
   *  equivalentExpressions will match the tree containing `col1 + col2` and it will only
   *  be evaluated once.
   */
  private val equivalentExpressions: EquivalentExpressions = new EquivalentExpressions

  // Foreach expression that is participating in subexpression elimination, the state to use.
  // Visible for testing.
  private[expressions] var subExprEliminationExprs = Map.empty[Expression, SubExprEliminationState]

  // The collection of sub-expression result resetting methods that need to be called on each row.
  private val subexprFunctions = mutable.ArrayBuffer.empty[String]

  val outerClassName = "OuterClass"

  /**
   * Holds the class and instance names to be generated, where `OuterClass` is a placeholder
   * standing for whichever class is generated as the outermost class and which will contain any
   * inner sub-classes. All other classes and instance names in this list will represent private,
   * inner sub-classes.
   */
  private val classes: mutable.ListBuffer[(String, String)] =
    mutable.ListBuffer[(String, String)](outerClassName -> null)

  // A map holding the current size in bytes of each class to be generated.
  private val classSize: mutable.Map[String, Int] =
    mutable.Map[String, Int](outerClassName -> 0)

  // Nested maps holding function names and their code belonging to each class.
  private val classFunctions: mutable.Map[String, mutable.Map[String, String]] =
    mutable.Map(outerClassName -> mutable.Map.empty[String, String])

  // Verbatim extra code to be added to the OuterClass.
  private val extraClasses: mutable.ListBuffer[String] = mutable.ListBuffer[String]()

  // Returns the size of the most recently added class.
  private def currClassSize(): Int = classSize(classes.head._1)

  // Returns the class name and instance name for the most recently added class.
  private def currClass(): (String, String) = classes.head

  // Adds a new class. Requires the class' name, and its instance name.
  private def addClass(className: String, classInstance: String): Unit = {
    classes.prepend(className -> classInstance)
    classSize += className -> 0
    classFunctions += className -> mutable.Map.empty[String, String]
  }

  /**
   * Adds a function to the generated class. If the code for the `OuterClass` grows too large, the
   * function will be inlined into a new private, inner class, and a class-qualified name for the
   * function will be returned. Otherwise, the function will be inlined to the `OuterClass` the
   * simple `funcName` will be returned.
   *
   * @param funcName the class-unqualified name of the function
   * @param funcCode the body of the function
   * @param inlineToOuterClass whether the given code must be inlined to the `OuterClass`. This
   *                           can be necessary when a function is declared outside of the context
   *                           it is eventually referenced and a returned qualified function name
   *                           cannot otherwise be accessed.
   * @return the name of the function, qualified by class if it will be inlined to a private,
   *         inner class
   */
  def addNewFunction(
      funcName: String,
      funcCode: String,
      inlineToOuterClass: Boolean = false): String = {
    val newFunction = addNewFunctionInternal(funcName, funcCode, inlineToOuterClass)
    newFunction match {
      case NewFunctionSpec(functionName, None, None) => functionName
      case NewFunctionSpec(functionName, Some(_), Some(innerClassInstance)) =>
        innerClassInstance + "." + functionName
      case _ =>
        throw new IllegalArgumentException(s"$funcName is not matched at addNewFunction")
    }
  }

  private[this] def addNewFunctionInternal(
      funcName: String,
      funcCode: String,
      inlineToOuterClass: Boolean): NewFunctionSpec = {
    val (className, classInstance) = if (inlineToOuterClass) {
      outerClassName -> ""
    } else if (currClassSize > GENERATED_CLASS_SIZE_THRESHOLD) {
      val className = freshName("NestedClass")
      val classInstance = freshName("nestedClassInstance")

      addClass(className, classInstance)

      className -> classInstance
    } else {
      currClass()
    }

    addNewFunctionToClass(funcName, funcCode, className)

    if (className == outerClassName) {
      NewFunctionSpec(funcName, None, None)
    } else {
      NewFunctionSpec(funcName, Some(className), Some(classInstance))
    }
  }

  private[this] def addNewFunctionToClass(
      funcName: String,
      funcCode: String,
      className: String) = {
    classSize(className) += funcCode.length
    classFunctions(className) += funcName -> funcCode
  }

  /**
   * Declares all function code. If the added functions are too many, split them into nested
   * sub-classes to avoid hitting Java compiler constant pool limitation.
   */
  def declareAddedFunctions(): String = {
    val inlinedFunctions = classFunctions(outerClassName).values

    // Nested, private sub-classes have no mutable state (though they do reference the outer class'
    // mutable state), so we declare and initialize them inline to the OuterClass.
    val initNestedClasses = classes.filter(_._1 != outerClassName).map {
      case (className, classInstance) =>
        s"private $className $classInstance = new $className();"
    }

    val declareNestedClasses = classFunctions.filterKeys(_ != outerClassName).map {
      case (className, functions) =>
        s"""
           |private class $className {
           |  ${functions.values.mkString("\n")}
           |}
           """.stripMargin
    }

    (inlinedFunctions ++ initNestedClasses ++ declareNestedClasses).mkString("\n")
  }

  /**
   * Emits extra inner classes added with addExtraCode
   */
  def emitExtraCode(): String = {
    extraClasses.mkString("\n")
  }

  /**
   * Add extra source code to the outermost generated class.
   * @param code verbatim source code of the inner class to be added.
   */
  def addInnerClass(code: String): Unit = {
    extraClasses.append(code)
  }

  /**
   * The map from a variable name to it's next ID.
   */
  private val freshNameIds = new mutable.HashMap[String, Int]
  freshNameIds += INPUT_ROW -> 1

  /**
   * A prefix used to generate fresh name.
   */
  var freshNamePrefix = ""

  /**
   * The map from a place holder to a corresponding comment
   */
  private val placeHolderToComments = new mutable.HashMap[String, String]

  /**
   * Returns a term name that is unique within this instance of a `CodegenContext`.
   */
  def freshName(name: String): String = synchronized {
    val fullName = if (freshNamePrefix == "") {
      name
    } else {
      s"${freshNamePrefix}_$name"
    }
    val id = freshNameIds.getOrElse(fullName, 0)
    freshNameIds(fullName) = id + 1
    s"${fullName}_$id"
  }

  /**
   * Creates an `ExprValue` representing a local java variable of required data type.
   */
  def freshVariable(name: String, dt: DataType): VariableValue =
    JavaCode.variable(freshName(name), dt)

  /**
   * Creates an `ExprValue` representing a local java variable of required Java class.
   */
  def freshVariable(name: String, javaClass: Class[_]): VariableValue =
    JavaCode.variable(freshName(name), javaClass)

  /**
   * Generates code for equal expression in Java.
   */
  def genEqual(dataType: DataType, c1: String, c2: String): String = dataType match {
    case BinaryType => s"java.util.Arrays.equals($c1, $c2)"
    case FloatType =>
      s"((java.lang.Float.isNaN($c1) && java.lang.Float.isNaN($c2)) || $c1 == $c2)"
    case DoubleType =>
      s"((java.lang.Double.isNaN($c1) && java.lang.Double.isNaN($c2)) || $c1 == $c2)"
    case dt: DataType if isPrimitiveType(dt) => s"$c1 == $c2"
    case dt: DataType if dt.isInstanceOf[AtomicType] => s"$c1.equals($c2)"
    case array: ArrayType => genComp(array, c1, c2) + " == 0"
    case struct: StructType => genComp(struct, c1, c2) + " == 0"
    case udt: UserDefinedType[_] => genEqual(udt.sqlType, c1, c2)
    case NullType => "false"
    case _ =>
      throw new IllegalArgumentException(
        "cannot generate equality code for un-comparable type: " + dataType.catalogString)
  }

  /**
   * Generates code for comparing two expressions.
   *
   * @param dataType data type of the expressions
   * @param c1 name of the variable of expression 1's output
   * @param c2 name of the variable of expression 2's output
   */
  def genComp(dataType: DataType, c1: String, c2: String): String = dataType match {
    // java boolean doesn't support > or < operator
    case BooleanType => s"($c1 == $c2 ? 0 : ($c1 ? 1 : -1))"
    case DoubleType => s"org.apache.spark.util.Utils.nanSafeCompareDoubles($c1, $c2)"
    case FloatType => s"org.apache.spark.util.Utils.nanSafeCompareFloats($c1, $c2)"
    // use c1 - c2 may overflow
    case dt: DataType if isPrimitiveType(dt) => s"($c1 > $c2 ? 1 : $c1 < $c2 ? -1 : 0)"
    case BinaryType => s"org.apache.spark.sql.catalyst.util.TypeUtils.compareBinary($c1, $c2)"
    case CalendarIntervalType => s"$c1.compareTo($c2)"
    case NullType => "0"
    case array: ArrayType =>
      val elementType = array.elementType
      val elementA = freshName("elementA")
      val isNullA = freshName("isNullA")
      val elementB = freshName("elementB")
      val isNullB = freshName("isNullB")
      val compareFunc = freshName("compareArray")
      val minLength = freshName("minLength")
      val jt = javaType(elementType)
      val funcCode: String =
        s"""
          public int $compareFunc(ArrayData a, ArrayData b) {
            // when comparing unsafe arrays, try equals first as it compares the binary directly
            // which is very fast.
            if (a instanceof UnsafeArrayData && b instanceof UnsafeArrayData && a.equals(b)) {
              return 0;
            }
            int lengthA = a.numElements();
            int lengthB = b.numElements();
            int $minLength = (lengthA > lengthB) ? lengthB : lengthA;
            for (int i = 0; i < $minLength; i++) {
              boolean $isNullA = a.isNullAt(i);
              boolean $isNullB = b.isNullAt(i);
              if ($isNullA && $isNullB) {
                // Nothing
              } else if ($isNullA) {
                return -1;
              } else if ($isNullB) {
                return 1;
              } else {
                $jt $elementA = ${getValue("a", elementType, "i")};
                $jt $elementB = ${getValue("b", elementType, "i")};
                int comp = ${genComp(elementType, elementA, elementB)};
                if (comp != 0) {
                  return comp;
                }
              }
            }

            if (lengthA < lengthB) {
              return -1;
            } else if (lengthA > lengthB) {
              return 1;
            }
            return 0;
          }
        """
      s"${addNewFunction(compareFunc, funcCode)}($c1, $c2)"
    case schema: StructType =>
      val comparisons = GenerateOrdering.genComparisons(this, schema)
      val compareFunc = freshName("compareStruct")
      val funcCode: String =
        s"""
          public int $compareFunc(InternalRow a, InternalRow b) {
            // when comparing unsafe rows, try equals first as it compares the binary directly
            // which is very fast.
            if (a instanceof UnsafeRow && b instanceof UnsafeRow && a.equals(b)) {
              return 0;
            }
            $comparisons
            return 0;
          }
        """
      s"${addNewFunction(compareFunc, funcCode)}($c1, $c2)"
    case other if other.isInstanceOf[AtomicType] => s"$c1.compare($c2)"
    case udt: UserDefinedType[_] => genComp(udt.sqlType, c1, c2)
    case _ =>
      throw new IllegalArgumentException(
        "cannot generate compare code for un-comparable type: " + dataType.catalogString)
  }

  /**
   * Generates code for greater of two expressions.
   *
   * @param dataType data type of the expressions
   * @param c1 name of the variable of expression 1's output
   * @param c2 name of the variable of expression 2's output
   */
  def genGreater(dataType: DataType, c1: String, c2: String): String = javaType(dataType) match {
    case JAVA_BYTE | JAVA_SHORT | JAVA_INT | JAVA_LONG => s"$c1 > $c2"
    case _ => s"(${genComp(dataType, c1, c2)}) > 0"
  }

  /**
   * Generates code for updating `partialResult` if `item` is smaller than it.
   *
   * @param dataType data type of the expressions
   * @param partialResult `ExprCode` representing the partial result which has to be updated
   * @param item `ExprCode` representing the new expression to evaluate for the result
   */
  def reassignIfSmaller(dataType: DataType, partialResult: ExprCode, item: ExprCode): String = {
    s"""
       |if (!${item.isNull} && (${partialResult.isNull} ||
       |  ${genGreater(dataType, partialResult.value, item.value)})) {
       |  ${partialResult.isNull} = false;
       |  ${partialResult.value} = ${item.value};
       |}
      """.stripMargin
  }

  /**
   * Generates code for updating `partialResult` if `item` is greater than it.
   *
   * @param dataType data type of the expressions
   * @param partialResult `ExprCode` representing the partial result which has to be updated
   * @param item `ExprCode` representing the new expression to evaluate for the result
   */
  def reassignIfGreater(dataType: DataType, partialResult: ExprCode, item: ExprCode): String = {
    s"""
       |if (!${item.isNull} && (${partialResult.isNull} ||
       |  ${genGreater(dataType, item.value, partialResult.value)})) {
       |  ${partialResult.isNull} = false;
       |  ${partialResult.value} = ${item.value};
       |}
      """.stripMargin
  }

  /**
   * Generates code to do null safe execution, i.e. only execute the code when the input is not
   * null by adding null check if necessary.
   *
   * @param nullable used to decide whether we should add null check or not.
   * @param isNull the code to check if the input is null.
   * @param execute the code that should only be executed when the input is not null.
   */
  def nullSafeExec(nullable: Boolean, isNull: String)(execute: String): String = {
    if (nullable) {
      s"""
        if (!$isNull) {
          $execute
        }
      """
    } else {
      "\n" + execute
    }
  }

  /**
   * Generates code to do null safe execution when accessing properties of complex
   * ArrayData elements.
   *
   * @param nullElements used to decide whether the ArrayData might contain null or not.
   * @param isNull a variable indicating whether the result will be evaluated to null or not.
   * @param arrayData a variable name representing the ArrayData.
   * @param execute the code that should be executed only if the ArrayData doesn't contain
   *                any null.
   */
  def nullArrayElementsSaveExec(
      nullElements: Boolean,
      isNull: String,
      arrayData: String)(
      execute: String): String = {
    val i = freshName("idx")
    if (nullElements) {
      s"""
         |for (int $i = 0; !$isNull && $i < $arrayData.numElements(); $i++) {
         |  $isNull |= $arrayData.isNullAt($i);
         |}
         |if (!$isNull) {
         |  $execute
         |}
       """.stripMargin
    } else {
      execute
    }
  }

  /**
   * Splits the generated code of expressions into multiple functions, because function has
   * 64kb code size limit in JVM. If the class to which the function would be inlined would grow
   * beyond 1000kb, we declare a private, inner sub-class, and the function is inlined to it
   * instead, because classes have a constant pool limit of 65,536 named values.
   *
   * Note that different from `splitExpressions`, we will extract the current inputs of this
   * context and pass them to the generated functions. The input is `INPUT_ROW` for normal codegen
   * path, and `currentVars` for whole stage codegen path. Whole stage codegen path is not
   * supported yet.
   *
   * @param expressions the codes to evaluate expressions.
   * @param funcName the split function name base.
   * @param extraArguments the list of (type, name) of the arguments of the split function,
   *                       except for the current inputs like `ctx.INPUT_ROW`.
   * @param returnType the return type of the split function.
   * @param makeSplitFunction makes split function body, e.g. add preparation or cleanup.
   * @param foldFunctions folds the split function calls.
   */
  def splitExpressionsWithCurrentInputs(
      expressions: Seq[String],
      funcName: String = "apply",
      extraArguments: Seq[(String, String)] = Nil,
      returnType: String = "void",
      makeSplitFunction: String => String = identity,
      foldFunctions: Seq[String] => String = _.mkString("", ";\n", ";")): String = {
    // TODO: support whole stage codegen
    if (INPUT_ROW == null || currentVars != null) {
      expressions.mkString("\n")
    } else {
      splitExpressions(
        expressions,
        funcName,
        ("InternalRow", INPUT_ROW) +: extraArguments,
        returnType,
        makeSplitFunction,
        foldFunctions)
    }
  }

  /**
   * Splits the generated code of expressions into multiple functions, because function has
   * 64kb code size limit in JVM. If the class to which the function would be inlined would grow
   * beyond 1000kb, we declare a private, inner sub-class, and the function is inlined to it
   * instead, because classes have a constant pool limit of 65,536 named values.
   *
   * @param expressions the codes to evaluate expressions.
   * @param funcName the split function name base.
   * @param arguments the list of (type, name) of the arguments of the split function.
   * @param returnType the return type of the split function.
   * @param makeSplitFunction makes split function body, e.g. add preparation or cleanup.
   * @param foldFunctions folds the split function calls.
   */
  def splitExpressions(
      expressions: Seq[String],
      funcName: String,
      arguments: Seq[(String, String)],
      returnType: String = "void",
      makeSplitFunction: String => String = identity,
      foldFunctions: Seq[String] => String = _.mkString("", ";\n", ";")): String = {
    val blocks = buildCodeBlocks(expressions)

    if (blocks.length == 1) {
      // inline execution if only one block
      blocks.head
    } else {
      if (Utils.isTesting) {
        // Passing global variables to the split method is dangerous, as any mutating to it is
        // ignored and may lead to unexpected behavior.
        arguments.foreach { case (_, name) =>
          assert(!mutableStateNames.contains(name),
            s"split function argument $name cannot be a global variable.")
        }
      }

      val func = freshName(funcName)
      val argString = arguments.map { case (t, name) => s"$t $name" }.mkString(", ")
      val functions = blocks.zipWithIndex.map { case (body, i) =>
        val name = s"${func}_$i"
        val code = s"""
           |private $returnType $name($argString) {
           |  ${makeSplitFunction(body)}
           |}
         """.stripMargin
        addNewFunctionInternal(name, code, inlineToOuterClass = false)
      }

      val (outerClassFunctions, innerClassFunctions) = functions.partition(_.innerClassName.isEmpty)

      val argsString = arguments.map(_._2).mkString(", ")
      val outerClassFunctionCalls = outerClassFunctions.map(f => s"${f.functionName}($argsString)")

      val innerClassFunctionCalls = generateInnerClassesFunctionCalls(
        innerClassFunctions,
        func,
        arguments,
        returnType,
        makeSplitFunction,
        foldFunctions)

      foldFunctions(outerClassFunctionCalls ++ innerClassFunctionCalls)
    }
  }

  /**
   * Splits the generated code of expressions into multiple sequences of String
   * based on a threshold of length of a String
   *
   * @param expressions the codes to evaluate expressions.
   */
  private def buildCodeBlocks(expressions: Seq[String]): Seq[String] = {
    val blocks = new ArrayBuffer[String]()
    val blockBuilder = new StringBuilder()
    var length = 0
    val splitThreshold = SQLConf.get.methodSplitThreshold
    for (code <- expressions) {
      // We can't know how many bytecode will be generated, so use the length of source code
      // as metric. A method should not go beyond 8K, otherwise it will not be JITted, should
      // also not be too small, or it will have many function calls (for wide table), see the
      // results in BenchmarkWideTable.
      if (length > splitThreshold) {
        blocks += blockBuilder.toString()
        blockBuilder.clear()
        length = 0
      }
      blockBuilder.append(code)
      length += CodeFormatter.stripExtraNewLinesAndComments(code).length
    }
    blocks += blockBuilder.toString()
  }

  /**
   * Here we handle all the methods which have been added to the inner classes and
   * not to the outer class.
   * Since they can be many, their direct invocation in the outer class adds many entries
   * to the outer class' constant pool. This can cause the constant pool to past JVM limit.
   * Moreover, this can cause also the outer class method where all the invocations are
   * performed to grow beyond the 64k limit.
   * To avoid these problems, we group them and we call only the grouping methods in the
   * outer class.
   *
   * @param functions a [[Seq]] of [[NewFunctionSpec]] defined in the inner classes
   * @param funcName the split function name base.
   * @param arguments the list of (type, name) of the arguments of the split function.
   * @param returnType the return type of the split function.
   * @param makeSplitFunction makes split function body, e.g. add preparation or cleanup.
   * @param foldFunctions folds the split function calls.
   * @return an [[Iterable]] containing the methods' invocations
   */
  private def generateInnerClassesFunctionCalls(
      functions: Seq[NewFunctionSpec],
      funcName: String,
      arguments: Seq[(String, String)],
      returnType: String,
      makeSplitFunction: String => String,
      foldFunctions: Seq[String] => String): Iterable[String] = {
    val innerClassToFunctions = mutable.LinkedHashMap.empty[(String, String), Seq[String]]
    functions.foreach(f => {
      val key = (f.innerClassName.get, f.innerClassInstance.get)
      val value = f.functionName +: innerClassToFunctions.getOrElse(key, Seq.empty[String])
      innerClassToFunctions.put(key, value)
    })

    val argDefinitionString = arguments.map { case (t, name) => s"$t $name" }.mkString(", ")
    val argInvocationString = arguments.map(_._2).mkString(", ")

    innerClassToFunctions.flatMap {
      case ((innerClassName, innerClassInstance), innerClassFunctions) =>
        // for performance reasons, the functions are prepended, instead of appended,
        // thus here they are in reversed order
        val orderedFunctions = innerClassFunctions.reverse
        if (orderedFunctions.size > MERGE_SPLIT_METHODS_THRESHOLD) {
          // Adding a new function to each inner class which contains the invocation of all the
          // ones which have been added to that inner class. For example,
          //   private class NestedClass {
          //     private void apply_862(InternalRow i) { ... }
          //     private void apply_863(InternalRow i) { ... }
          //       ...
          //     private void apply(InternalRow i) {
          //       apply_862(i);
          //       apply_863(i);
          //       ...
          //     }
          //   }
          val body = foldFunctions(orderedFunctions.map(name => s"$name($argInvocationString)"))
          val code = s"""
              |private $returnType $funcName($argDefinitionString) {
              |  ${makeSplitFunction(body)}
              |}
            """.stripMargin
          addNewFunctionToClass(funcName, code, innerClassName)
          Seq(s"$innerClassInstance.$funcName($argInvocationString)")
        } else {
          orderedFunctions.map(f => s"$innerClassInstance.$f($argInvocationString)")
        }
    }
  }

  /**
   * Returns the code for subexpression elimination after splitting it if necessary.
   */
  def subexprFunctionsCode: String = {
    // Whole-stage codegen's subexpression elimination is handled in another code path
    assert(currentVars == null || subexprFunctions.isEmpty)
    splitExpressions(subexprFunctions, "subexprFunc_split", Seq("InternalRow" -> INPUT_ROW))
  }

  /**
   * Perform a function which generates a sequence of ExprCodes with a given mapping between
   * expressions and common expressions, instead of using the mapping in current context.
   */
  def withSubExprEliminationExprs(
      newSubExprEliminationExprs: Map[Expression, SubExprEliminationState])(
      f: => Seq[ExprCode]): Seq[ExprCode] = {
    val oldsubExprEliminationExprs = subExprEliminationExprs
    subExprEliminationExprs = newSubExprEliminationExprs

    val genCodes = f

    // Restore previous subExprEliminationExprs
    subExprEliminationExprs = oldsubExprEliminationExprs
    genCodes
  }

  /**
   * Checks and sets up the state and codegen for subexpression elimination. This finds the
   * common subexpressions, generates the code snippets that evaluate those expressions and
   * populates the mapping of common subexpressions to the generated code snippets. The generated
   * code snippets will be returned and should be inserted into generated codes before these
   * common subexpressions actually are used first time.
   */
  def subexpressionEliminationForWholeStageCodegen(expressions: Seq[Expression]): SubExprCodes = {
    // Create a clear EquivalentExpressions and SubExprEliminationState mapping
    val equivalentExpressions: EquivalentExpressions = new EquivalentExpressions
    val localSubExprEliminationExprs = mutable.HashMap.empty[Expression, SubExprEliminationState]

    // Add each expression tree and compute the common subexpressions.
    expressions.foreach(equivalentExpressions.addExprTree)

    // Get all the expressions that appear at least twice and set up the state for subexpression
    // elimination.
    val commonExprs = equivalentExpressions.getAllEquivalentExprs.filter(_.size > 1)
    val commonExprVals = commonExprs.map(_.head.genCode(this))

    lazy val nonSplitExprCode = {
      commonExprs.zip(commonExprVals).map { case (exprs, eval) =>
        // Generate the code for this expression tree.
        val state = SubExprEliminationState(eval.isNull, eval.value)
        exprs.foreach(localSubExprEliminationExprs.put(_, state))
        eval.code.toString
      }
    }

    val codes = if (commonExprVals.map(_.code.length).sum > SQLConf.get.methodSplitThreshold) {
      val inputVarsForAllFuncs = commonExprs.map { expr =>
        getLocalInputVariableValues(this, expr.head).toSeq
      }
      if (inputVarsForAllFuncs.map(calculateParamLengthFromExprValues).forall(isValidParamLength)) {
        commonExprs.zipWithIndex.map { case (exprs, i) =>
          val expr = exprs.head
          val eval = commonExprVals(i)

          val isNullLiteral = eval.isNull match {
            case TrueLiteral | FalseLiteral => true
            case _ => false
          }
          val (isNull, isNullEvalCode) = if (!isNullLiteral) {
            val v = addMutableState(JAVA_BOOLEAN, "subExprIsNull")
            (JavaCode.isNullGlobal(v), s"$v = ${eval.isNull};")
          } else {
            (eval.isNull, "")
          }

          // Generate the code for this expression tree and wrap it in a function.
          val fnName = freshName("subExpr")
          val inputVars = inputVarsForAllFuncs(i)
          val argList = inputVars.map(v => s"${v.javaType.getName} ${v.variableName}")
          val returnType = javaType(expr.dataType)
          val fn =
            s"""
               |private $returnType $fnName(${argList.mkString(", ")}) {
               |  ${eval.code}
               |  $isNullEvalCode
               |  return ${eval.value};
               |}
               """.stripMargin

          val value = freshName("subExprValue")
          val state = SubExprEliminationState(isNull, JavaCode.variable(value, expr.dataType))
          exprs.foreach(localSubExprEliminationExprs.put(_, state))
          val inputVariables = inputVars.map(_.variableName).mkString(", ")
          s"$returnType $value = ${addNewFunction(fnName, fn)}($inputVariables);"
        }
      } else {
        val errMsg = "Failed to split subexpression code into small functions because the " +
          "parameter length of at least one split function went over the JVM limit: " +
          MAX_JVM_METHOD_PARAMS_LENGTH
        if (Utils.isTesting) {
          throw new IllegalStateException(errMsg)
        } else {
          logInfo(errMsg)
          nonSplitExprCode
        }
      }
    } else {
      nonSplitExprCode
    }
    SubExprCodes(codes, localSubExprEliminationExprs.toMap)
  }

  /**
   * Checks and sets up the state and codegen for subexpression elimination. This finds the
   * common subexpressions, generates the functions that evaluate those expressions and populates
   * the mapping of common subexpressions to the generated functions.
   */
  private def subexpressionElimination(expressions: Seq[Expression]): Unit = {
    // Add each expression tree and compute the common subexpressions.
    expressions.foreach(equivalentExpressions.addExprTree(_))

    // Get all the expressions that appear at least twice and set up the state for subexpression
    // elimination.
    val commonExprs = equivalentExpressions.getAllEquivalentExprs.filter(_.size > 1)
    commonExprs.foreach { e =>
      val expr = e.head
      val fnName = freshName("subExpr")
      val isNull = addMutableState(JAVA_BOOLEAN, "subExprIsNull")
      val value = addMutableState(javaType(expr.dataType), "subExprValue")

      // Generate the code for this expression tree and wrap it in a function.
      val eval = expr.genCode(this)
      val fn =
        s"""
           |private void $fnName(InternalRow $INPUT_ROW) {
           |  ${eval.code}
           |  $isNull = ${eval.isNull};
           |  $value = ${eval.value};
           |}
           """.stripMargin

      // Add a state and a mapping of the common subexpressions that are associate with this
      // state. Adding this expression to subExprEliminationExprMap means it will call `fn`
      // when it is code generated. This decision should be a cost based one.
      //
      // The cost of doing subexpression elimination is:
      //   1. Extra function call, although this is probably *good* as the JIT can decide to
      //      inline or not.
      // The benefit doing subexpression elimination is:
      //   1. Running the expression logic. Even for a simple expression, it is likely more than 3
      //      above.
      //   2. Less code.
      // Currently, we will do this for all non-leaf only expression trees (i.e. expr trees with
      // at least two nodes) as the cost of doing it is expected to be low.

      subexprFunctions += s"${addNewFunction(fnName, fn)}($INPUT_ROW);"
      val state = SubExprEliminationState(
        JavaCode.isNullGlobal(isNull),
        JavaCode.global(value, expr.dataType))
      subExprEliminationExprs ++= e.map(_ -> state).toMap
    }
  }

  /**
   * Generates code for expressions. If doSubexpressionElimination is true, subexpression
   * elimination will be performed. Subexpression elimination assumes that the code for each
   * expression will be combined in the `expressions` order.
   */
  def generateExpressions(
      expressions: Seq[Expression],
      doSubexpressionElimination: Boolean = false): Seq[ExprCode] = {
    if (doSubexpressionElimination) subexpressionElimination(expressions)
    expressions.map(e => e.genCode(this))
  }

  /**
   * get a map of the pair of a place holder and a corresponding comment
   */
  def getPlaceHolderToComments(): collection.Map[String, String] = placeHolderToComments

  /**
   * Register a comment and return the corresponding place holder
   *
   * @param placeholderId an optionally specified identifier for the comment's placeholder.
   *                      The caller should make sure this identifier is unique within the
   *                      compilation unit. If this argument is not specified, a fresh identifier
   *                      will be automatically created and used as the placeholder.
   * @param force whether to force registering the comments
   */
   def registerComment(
       text: => String,
       placeholderId: String = "",
       force: Boolean = false): Block = {
    if (force || SQLConf.get.codegenComments) {
      val name = if (placeholderId != "") {
        assert(!placeHolderToComments.contains(placeholderId))
        placeholderId
      } else {
        freshName("c")
      }
      val comment = if (text.contains("\n") || text.contains("\r")) {
        text.split("(\r\n)|\r|\n").mkString("/**\n * ", "\n * ", "\n */")
      } else {
        s"// $text"
      }
      placeHolderToComments += (name -> comment)
      code"/*$name*/"
    } else {
      EmptyBlock
    }
  }
}

/**
 * A wrapper for generated class, defines a `generate` method so that we can pass extra objects
 * into generated class.
 */
abstract class GeneratedClass {
  def generate(references: Array[Any]): Any
}

/**
 * A wrapper for the source code to be compiled by [[CodeGenerator]].
 */
class CodeAndComment(val body: String, val comment: collection.Map[String, String])
  extends Serializable {
  override def equals(that: Any): Boolean = that match {
    case t: CodeAndComment if t.body == body => true
    case _ => false
  }

  override def hashCode(): Int = body.hashCode
}

/**
 * A base class for generators of byte code to perform expression evaluation.  Includes a set of
 * helpers for referring to Catalyst types and building trees that perform evaluation of individual
 * expressions.
 */
abstract class CodeGenerator[InType <: AnyRef, OutType <: AnyRef] extends Logging {

  protected val genericMutableRowType: String = classOf[GenericInternalRow].getName

  /**
   * Generates a class for a given input expression.  Called when there is not cached code
   * already available.
   */
  protected def create(in: InType): OutType

  /**
   * Canonicalizes an input expression. Used to avoid double caching expressions that differ only
   * cosmetically.
   */
  protected def canonicalize(in: InType): InType

  /** Binds an input expression to a given input schema */
  protected def bind(in: InType, inputSchema: Seq[Attribute]): InType

  /** Generates the requested evaluator binding the given expression(s) to the inputSchema. */
  def generate(expressions: InType, inputSchema: Seq[Attribute]): OutType =
    generate(bind(expressions, inputSchema))

  /** Generates the requested evaluator given already bound expression(s). */
  def generate(expressions: InType): OutType = create(canonicalize(expressions))

  /**
   * Create a new codegen context for expression evaluator, used to store those
   * expressions that don't support codegen
   */
  def newCodeGenContext(): CodegenContext = {
    new CodegenContext
  }
}

/**
 * Java bytecode statistics of a compiled class by Janino.
 */
case class ByteCodeStats(maxMethodCodeSize: Int, maxConstPoolSize: Int, numInnerClasses: Int)

object ByteCodeStats {
  val UNAVAILABLE = ByteCodeStats(-1, -1, -1)
}

object CodeGenerator extends Logging {

  // This is the default value of HugeMethodLimit in the OpenJDK HotSpot JVM,
  // beyond which methods will be rejected from JIT compilation
  final val DEFAULT_JVM_HUGE_METHOD_LIMIT = 8000

  // The max valid length of method parameters in JVM.
  final val MAX_JVM_METHOD_PARAMS_LENGTH = 255

  // The max number of constant pool entries in JVM.
  final val MAX_JVM_CONSTANT_POOL_SIZE = 65535

  // This is the threshold over which the methods in an inner class are grouped in a single
  // method which is going to be called by the outer class instead of the many small ones
  final val MERGE_SPLIT_METHODS_THRESHOLD = 3

  // The number of named constants that can exist in the class is limited by the Constant Pool
  // limit, 65,536. We cannot know how many constants will be inserted for a class, so we use a
  // threshold of 1000k bytes to determine when a function should be inlined to a private, inner
  // class.
  final val GENERATED_CLASS_SIZE_THRESHOLD = 1000000

  // This is the threshold for the number of global variables, whose types are primitive type or
  // complex type (e.g. more than one-dimensional array), that will be placed at the outer class
  final val OUTER_CLASS_VARIABLES_THRESHOLD = 10000

  // This is the maximum number of array elements to keep global variables in one Java array
  // 32767 is the maximum integer value that does not require a constant pool entry in a Java
  // bytecode instruction
  final val MUTABLESTATEARRAY_SIZE_LIMIT = 32768

  /**
   * Compile the Java source code into a Java class, using Janino.
   *
   * @return a pair of a generated class and the bytecode statistics of generated functions.
   */
  def compile(code: CodeAndComment): (GeneratedClass, ByteCodeStats) = try {
    cache.get(code)
  } catch {
    // Cache.get() may wrap the original exception. See the following URL
    // http://google.github.io/guava/releases/14.0/api/docs/com/google/common/cache/
    //   Cache.html#get(K,%20java.util.concurrent.Callable)
    case e @ (_: UncheckedExecutionException | _: ExecutionError) =>
      throw e.getCause
  }

  /**
   * Compile the Java source code into a Java class, using Janino.
   */
  private[this] def doCompile(code: CodeAndComment): (GeneratedClass, ByteCodeStats) = {
    val evaluator = new ClassBodyEvaluator()

    // A special classloader used to wrap the actual parent classloader of
    // [[org.codehaus.janino.ClassBodyEvaluator]] (see CodeGenerator.doCompile). This classloader
    // does not throw a ClassNotFoundException with a cause set (i.e. exception.getCause returns
    // a null). This classloader is needed because janino will throw the exception directly if
    // the parent classloader throws a ClassNotFoundException with cause set instead of trying to
    // find other possible classes (see org.codehaus.janinoClassLoaderIClassLoader's
    // findIClass method). Please also see https://issues.apache.org/jira/browse/SPARK-15622 and
    // https://issues.apache.org/jira/browse/SPARK-11636.
    val parentClassLoader = new ParentClassLoader(Utils.getContextOrSparkClassLoader)
    evaluator.setParentClassLoader(parentClassLoader)
    // Cannot be under package codegen, or fail with java.lang.InstantiationException
    evaluator.setClassName("org.apache.spark.sql.catalyst.expressions.GeneratedClass")
    evaluator.setDefaultImports(
      classOf[Platform].getName,
      classOf[InternalRow].getName,
      classOf[UnsafeRow].getName,
      classOf[UTF8String].getName,
      classOf[Decimal].getName,
      classOf[CalendarInterval].getName,
      classOf[ArrayData].getName,
      classOf[UnsafeArrayData].getName,
      classOf[MapData].getName,
      classOf[UnsafeMapData].getName,
      classOf[Expression].getName,
      classOf[TaskContext].getName,
      classOf[TaskKilledException].getName,
      classOf[InputMetrics].getName
    )
    evaluator.setExtendedClass(classOf[GeneratedClass])

    logDebug({
      // Only add extra debugging info to byte code when we are going to print the source code.
      evaluator.setDebuggingInformation(true, true, false)
      s"\n${CodeFormatter.format(code)}"
    })

    val codeStats = try {
      evaluator.cook("generated.java", code.body)
      updateAndGetCompilationStats(evaluator)
    } catch {
      case e: InternalCompilerException =>
        val msg = s"failed to compile: $e"
        logError(msg, e)
        logGeneratedCode(code)
        throw new InternalCompilerException(msg, e)
      case e: CompileException =>
        val msg = s"failed to compile: $e"
        logError(msg, e)
        logGeneratedCode(code)
        throw new CompileException(msg, e.getLocation)
    }

    (evaluator.getClazz().getConstructor().newInstance().asInstanceOf[GeneratedClass], codeStats)
  }

  private def logGeneratedCode(code: CodeAndComment): Unit = {
    val maxLines = SQLConf.get.loggingMaxLinesForCodegen
    if (Utils.isTesting) {
      logError(s"\n${CodeFormatter.format(code, maxLines)}")
    } else {
      logInfo(s"\n${CodeFormatter.format(code, maxLines)}")
    }
  }

  /**
   * Returns the bytecode statistics (max method bytecode size, max constant pool size, and
   * # of inner classes) of generated classes by inspecting Janino classes.
   * Also, this method updates the metrics information.
   */
  private def updateAndGetCompilationStats(evaluator: ClassBodyEvaluator): ByteCodeStats = {
    // First retrieve the generated classes.
    val classes = {
      val resultField = classOf[SimpleCompiler].getDeclaredField("result")
      resultField.setAccessible(true)
      val loader = resultField.get(evaluator).asInstanceOf[ByteArrayClassLoader]
      val classesField = loader.getClass.getDeclaredField("classes")
      classesField.setAccessible(true)
      classesField.get(loader).asInstanceOf[JavaMap[String, Array[Byte]]].asScala
    }

    // Then walk the classes to get at the method bytecode.
    val codeAttr = Utils.classForName("org.codehaus.janino.util.ClassFile$CodeAttribute")
    val codeAttrField = codeAttr.getDeclaredField("code")
    codeAttrField.setAccessible(true)
    val codeStats = classes.map { case (_, classBytes) =>
      val classCodeSize = classBytes.length
      CodegenMetrics.METRIC_GENERATED_CLASS_BYTECODE_SIZE.update(classCodeSize)
      try {
        val cf = new ClassFile(new ByteArrayInputStream(classBytes))
        val constPoolSize = cf.getConstantPoolSize
        val methodCodeSizes = cf.methodInfos.asScala.flatMap { method =>
          method.getAttributes().filter(_.getClass eq codeAttr).map { a =>
            val byteCodeSize = codeAttrField.get(a).asInstanceOf[Array[Byte]].length
            CodegenMetrics.METRIC_GENERATED_METHOD_BYTECODE_SIZE.update(byteCodeSize)

            if (byteCodeSize > DEFAULT_JVM_HUGE_METHOD_LIMIT) {
              logInfo("Generated method too long to be JIT compiled: " +
                s"${cf.getThisClassName}.${method.getName} is $byteCodeSize bytes")
            }

            byteCodeSize
          }
        }
        (methodCodeSizes.max, constPoolSize)
      } catch {
        case NonFatal(e) =>
          logWarning("Error calculating stats of compiled class.", e)
          (-1, -1)
      }
    }

<<<<<<< HEAD
    if (codeSizes.nonEmpty) {
      codeSizes.max
    } else {
      0
    }
=======
    val (maxMethodSizes, constPoolSize) = codeStats.unzip
    ByteCodeStats(
      maxMethodCodeSize = maxMethodSizes.max,
      maxConstPoolSize = constPoolSize.max,
      // Minus 2 for `GeneratedClass` and an outer-most generated class
      numInnerClasses = classes.size - 2)
>>>>>>> cceb2d6f
  }

  /**
   * A cache of generated classes.
   *
   * From the Guava Docs: A Cache is similar to ConcurrentMap, but not quite the same. The most
   * fundamental difference is that a ConcurrentMap persists all elements that are added to it until
   * they are explicitly removed. A Cache on the other hand is generally configured to evict entries
   * automatically, in order to constrain its memory footprint.  Note that this cache does not use
   * weak keys/values and thus does not respond to memory pressure.
   */
  private val cache = CacheBuilder.newBuilder()
    .maximumSize(SQLConf.get.codegenCacheMaxEntries)
    .build(
      new CacheLoader[CodeAndComment, (GeneratedClass, ByteCodeStats)]() {
        override def load(code: CodeAndComment): (GeneratedClass, ByteCodeStats) = {
          val startTime = System.nanoTime()
          val result = doCompile(code)
          val endTime = System.nanoTime()
          def timeMs: Double = (endTime - startTime).toDouble / NANOS_PER_MILLIS
          CodegenMetrics.METRIC_SOURCE_CODE_SIZE.update(code.body.length)
          CodegenMetrics.METRIC_COMPILATION_TIME.update(timeMs.toLong)
          logInfo(s"Code generated in $timeMs ms")
          result
        }
      })

  /**
   * Name of Java primitive data type
   */
  final val JAVA_BOOLEAN = "boolean"
  final val JAVA_BYTE = "byte"
  final val JAVA_SHORT = "short"
  final val JAVA_INT = "int"
  final val JAVA_LONG = "long"
  final val JAVA_FLOAT = "float"
  final val JAVA_DOUBLE = "double"

  /**
   * List of java primitive data types
   */
  val primitiveTypes =
    Seq(JAVA_BOOLEAN, JAVA_BYTE, JAVA_SHORT, JAVA_INT, JAVA_LONG, JAVA_FLOAT, JAVA_DOUBLE)

  /**
   * Returns true if a Java type is Java primitive primitive type
   */
  def isPrimitiveType(jt: String): Boolean = primitiveTypes.contains(jt)

  def isPrimitiveType(dt: DataType): Boolean = isPrimitiveType(javaType(dt))

  /**
   * Returns the specialized code to access a value from `inputRow` at `ordinal`.
   */
  def getValue(input: String, dataType: DataType, ordinal: String): String = {
    val jt = javaType(dataType)
    dataType match {
      case _ if isPrimitiveType(jt) => s"$input.get${primitiveTypeName(jt)}($ordinal)"
      case t: DecimalType => s"$input.getDecimal($ordinal, ${t.precision}, ${t.scale})"
      case StringType => s"$input.getUTF8String($ordinal)"
      case BinaryType => s"$input.getBinary($ordinal)"
      case CalendarIntervalType => s"$input.getInterval($ordinal)"
      case t: StructType => s"$input.getStruct($ordinal, ${t.size})"
      case _: ArrayType => s"$input.getArray($ordinal)"
      case _: MapType => s"$input.getMap($ordinal)"
      case NullType => "null"
      case udt: UserDefinedType[_] => getValue(input, udt.sqlType, ordinal)
      case _ => s"($jt)$input.get($ordinal, null)"
    }
  }

  /**
   * Generates code creating a [[UnsafeArrayData]] or [[GenericArrayData]] based on
   * given parameters.
   *
   * @param arrayName name of the array to create
   * @param elementType data type of the elements in source array
   * @param numElements code representing the number of elements the array should contain
   * @param additionalErrorMessage string to include in the error message
   *
   * @return code representing the allocation of [[ArrayData]]
   */
  def createArrayData(
      arrayName: String,
      elementType: DataType,
      numElements: String,
      additionalErrorMessage: String): String = {
    val elementSize = if (CodeGenerator.isPrimitiveType(elementType)) {
      elementType.defaultSize
    } else {
      -1
    }
    s"""
       |ArrayData $arrayName = ArrayData.allocateArrayData(
       |  $elementSize, $numElements, "$additionalErrorMessage");
     """.stripMargin
  }

  /**
   * Generates assignment code for an [[ArrayData]]
   *
   * @param dstArray name of the array to be assigned
   * @param elementType data type of the elements in destination and source arrays
   * @param srcArray name of the array to be read
   * @param needNullCheck value which shows whether a nullcheck is required for the returning
   *                      assignment
   * @param dstArrayIndex an index variable to access each element of destination array
   * @param srcArrayIndex an index variable to access each element of source array
   *
   * @return code representing an assignment to each element of the [[ArrayData]], which requires
   *         a pair of destination and source loop index variables
   */
  def createArrayAssignment(
      dstArray: String,
      elementType: DataType,
      srcArray: String,
      dstArrayIndex: String,
      srcArrayIndex: String,
      needNullCheck: Boolean): String = {
    CodeGenerator.setArrayElement(dstArray, elementType, dstArrayIndex,
      CodeGenerator.getValue(srcArray, elementType, srcArrayIndex),
      if (needNullCheck) Some(s"$srcArray.isNullAt($srcArrayIndex)") else None)
  }

  /**
   * Returns the code to update a column in Row for a given DataType.
   */
  def setColumn(row: String, dataType: DataType, ordinal: Int, value: String): String = {
    val jt = javaType(dataType)
    dataType match {
      case _ if isPrimitiveType(jt) => s"$row.set${primitiveTypeName(jt)}($ordinal, $value)"
      case t: DecimalType => s"$row.setDecimal($ordinal, $value, ${t.precision})"
      case udt: UserDefinedType[_] => setColumn(row, udt.sqlType, ordinal, value)
      // The UTF8String, InternalRow, ArrayData and MapData may came from UnsafeRow, we should copy
      // it to avoid keeping a "pointer" to a memory region which may get updated afterwards.
      case StringType | _: StructType | _: ArrayType | _: MapType =>
        s"$row.update($ordinal, $value.copy())"
      case _ => s"$row.update($ordinal, $value)"
    }
  }

  /**
   * Update a column in MutableRow from ExprCode.
   *
   * @param isVectorized True if the underlying row is of type `ColumnarBatch.Row`, false otherwise
   */
  def updateColumn(
      row: String,
      dataType: DataType,
      ordinal: Int,
      ev: ExprCode,
      nullable: Boolean,
      isVectorized: Boolean = false): String = {
    if (nullable) {
      // Can't call setNullAt on DecimalType, because we need to keep the offset
      if (!isVectorized && dataType.isInstanceOf[DecimalType]) {
        s"""
           |if (!${ev.isNull}) {
           |  ${setColumn(row, dataType, ordinal, ev.value)};
           |} else {
           |  ${setColumn(row, dataType, ordinal, "null")};
           |}
         """.stripMargin
      } else {
        s"""
           |if (!${ev.isNull}) {
           |  ${setColumn(row, dataType, ordinal, ev.value)};
           |} else {
           |  $row.setNullAt($ordinal);
           |}
         """.stripMargin
      }
    } else {
      s"""${setColumn(row, dataType, ordinal, ev.value)};"""
    }
  }

  /**
   * Returns the specialized code to set a given value in a column vector for a given `DataType`.
   */
  def setValue(vector: String, rowId: String, dataType: DataType, value: String): String = {
    val jt = javaType(dataType)
    dataType match {
      case _ if isPrimitiveType(jt) =>
        s"$vector.put${primitiveTypeName(jt)}($rowId, $value);"
      case t: DecimalType => s"$vector.putDecimal($rowId, $value, ${t.precision});"
      case t: StringType => s"$vector.putByteArray($rowId, $value.getBytes());"
      case _ =>
        throw new IllegalArgumentException(s"cannot generate code for unsupported type: $dataType")
    }
  }

  /**
   * Generates code of setter for an [[ArrayData]].
   */
  def setArrayElement(
      array: String,
      elementType: DataType,
      i: String,
      value: String,
      isNull: Option[String] = None): String = {
    val isPrimitiveType = CodeGenerator.isPrimitiveType(elementType)
    val setFunc = if (isPrimitiveType) {
      s"set${CodeGenerator.primitiveTypeName(elementType)}"
    } else {
      "update"
    }
    if (isNull.isDefined && isPrimitiveType) {
      s"""
         |if (${isNull.get}) {
         |  $array.setNullAt($i);
         |} else {
         |  $array.$setFunc($i, $value);
         |}
       """.stripMargin
    } else {
      s"$array.$setFunc($i, $value);"
    }
  }

  /**
   * Returns the specialized code to set a given value in a column vector for a given `DataType`
   * that could potentially be nullable.
   */
  def updateColumn(
      vector: String,
      rowId: String,
      dataType: DataType,
      ev: ExprCode,
      nullable: Boolean): String = {
    if (nullable) {
      s"""
         |if (!${ev.isNull}) {
         |  ${setValue(vector, rowId, dataType, ev.value)}
         |} else {
         |  $vector.putNull($rowId);
         |}
       """.stripMargin
    } else {
      s"""${setValue(vector, rowId, dataType, ev.value)};"""
    }
  }

  /**
   * Returns the specialized code to access a value from a column vector for a given `DataType`.
   */
  def getValueFromVector(vector: String, dataType: DataType, rowId: String): String = {
    if (dataType.isInstanceOf[StructType]) {
      // `ColumnVector.getStruct` is different from `InternalRow.getStruct`, it only takes an
      // `ordinal` parameter.
      s"$vector.getStruct($rowId)"
    } else {
      getValue(vector, dataType, rowId)
    }
  }

  /**
   * Extracts all the input variables from references and subexpression elimination states
   * for a given `expr`. This result will be used to split the generated code of
   * expressions into multiple functions.
   */
  def getLocalInputVariableValues(
      ctx: CodegenContext,
      expr: Expression,
      subExprs: Map[Expression, SubExprEliminationState] = Map.empty): Set[VariableValue] = {
    val argSet = mutable.Set[VariableValue]()
    if (ctx.INPUT_ROW != null) {
      argSet += JavaCode.variable(ctx.INPUT_ROW, classOf[InternalRow])
    }

    // Collects local variables from a given `expr` tree
    val collectLocalVariable = (ev: ExprValue) => ev match {
      case vv: VariableValue => argSet += vv
      case _ =>
    }

    val stack = mutable.Stack[Expression](expr)
    while (stack.nonEmpty) {
      stack.pop() match {
        case e if subExprs.contains(e) =>
          val SubExprEliminationState(isNull, value) = subExprs(e)
          collectLocalVariable(value)
          collectLocalVariable(isNull)

        case ref: BoundReference if ctx.currentVars != null &&
            ctx.currentVars(ref.ordinal) != null =>
          val ExprCode(_, isNull, value) = ctx.currentVars(ref.ordinal)
          collectLocalVariable(value)
          collectLocalVariable(isNull)

        case e =>
          stack.pushAll(e.children)
      }
    }

    argSet.toSet
  }

  /**
   * Returns the name used in accessor and setter for a Java primitive type.
   */
  def primitiveTypeName(jt: String): String = jt match {
    case JAVA_INT => "Int"
    case _ => boxedType(jt)
  }

  def primitiveTypeName(dt: DataType): String = primitiveTypeName(javaType(dt))

  /**
   * Returns the Java type for a DataType.
   */
  def javaType(dt: DataType): String = dt match {
    case BooleanType => JAVA_BOOLEAN
    case ByteType => JAVA_BYTE
    case ShortType => JAVA_SHORT
    case IntegerType | DateType => JAVA_INT
    case LongType | TimestampType => JAVA_LONG
    case FloatType => JAVA_FLOAT
    case DoubleType => JAVA_DOUBLE
    case _: DecimalType => "Decimal"
    case BinaryType => "byte[]"
    case StringType => "UTF8String"
    case CalendarIntervalType => "CalendarInterval"
    case _: StructType => "InternalRow"
    case _: ArrayType => "ArrayData"
    case _: MapType => "MapData"
    case udt: UserDefinedType[_] => javaType(udt.sqlType)
    case ObjectType(cls) if cls.isArray => s"${javaType(ObjectType(cls.getComponentType))}[]"
    case ObjectType(cls) => cls.getName
    case _ => "Object"
  }

  def javaClass(dt: DataType): Class[_] = dt match {
    case BooleanType => java.lang.Boolean.TYPE
    case ByteType => java.lang.Byte.TYPE
    case ShortType => java.lang.Short.TYPE
    case IntegerType | DateType => java.lang.Integer.TYPE
    case LongType | TimestampType => java.lang.Long.TYPE
    case FloatType => java.lang.Float.TYPE
    case DoubleType => java.lang.Double.TYPE
    case _: DecimalType => classOf[Decimal]
    case BinaryType => classOf[Array[Byte]]
    case StringType => classOf[UTF8String]
    case CalendarIntervalType => classOf[CalendarInterval]
    case _: StructType => classOf[InternalRow]
    case _: ArrayType => classOf[ArrayData]
    case _: MapType => classOf[MapData]
    case udt: UserDefinedType[_] => javaClass(udt.sqlType)
    case ObjectType(cls) => cls
    case _ => classOf[Object]
  }

  /**
   * Returns the boxed type in Java.
   */
  def boxedType(jt: String): String = jt match {
    case JAVA_BOOLEAN => "Boolean"
    case JAVA_BYTE => "Byte"
    case JAVA_SHORT => "Short"
    case JAVA_INT => "Integer"
    case JAVA_LONG => "Long"
    case JAVA_FLOAT => "Float"
    case JAVA_DOUBLE => "Double"
    case other => other
  }

  def boxedType(dt: DataType): String = boxedType(javaType(dt))

  def typeName(clazz: Class[_]): String = {
    if (clazz.isArray) {
      typeName(clazz.getComponentType) + "[]"
    } else {
      clazz.getName
    }
  }

  /**
   * Returns the representation of default value for a given Java Type.
   * @param jt the string name of the Java type
   * @param typedNull if true, for null literals, return a typed (with a cast) version
   */
  def defaultValue(jt: String, typedNull: Boolean): String = jt match {
    case JAVA_BOOLEAN => "false"
    case JAVA_BYTE => "(byte)-1"
    case JAVA_SHORT => "(short)-1"
    case JAVA_INT => "-1"
    case JAVA_LONG => "-1L"
    case JAVA_FLOAT => "-1.0f"
    case JAVA_DOUBLE => "-1.0"
    case _ => if (typedNull) s"(($jt)null)" else "null"
  }

  def defaultValue(dt: DataType, typedNull: Boolean = false): String =
    defaultValue(javaType(dt), typedNull)

  /**
   * Returns the length of parameters for a Java method descriptor. `this` contributes one unit
   * and a parameter of type long or double contributes two units. Besides, for nullable parameter,
   * we also need to pass a boolean parameter for the null status.
   */
  def calculateParamLength(params: Seq[Expression]): Int = {
    def paramLengthForExpr(input: Expression): Int = {
      val javaParamLength = javaType(input.dataType) match {
        case JAVA_LONG | JAVA_DOUBLE => 2
        case _ => 1
      }
      // For a nullable expression, we need to pass in an extra boolean parameter.
      (if (input.nullable) 1 else 0) + javaParamLength
    }
    // Initial value is 1 for `this`.
    1 + params.map(paramLengthForExpr).sum
  }

  def calculateParamLengthFromExprValues(params: Seq[ExprValue]): Int = {
    def paramLengthForExpr(input: ExprValue): Int = input.javaType match {
      case java.lang.Long.TYPE | java.lang.Double.TYPE => 2
      case _ => 1
    }
    // Initial value is 1 for `this`.
    1 + params.map(paramLengthForExpr).sum
  }

  /**
   * In Java, a method descriptor is valid only if it represents method parameters with a total
   * length less than a pre-defined constant.
   */
  def isValidParamLength(paramLength: Int): Boolean = {
    // This config is only for testing
    SQLConf.get.getConfString("spark.sql.CodeGenerator.validParamLength", null) match {
      case null | "" => paramLength <= MAX_JVM_METHOD_PARAMS_LENGTH
      case validLength => paramLength <= validLength.toInt
    }
  }
}<|MERGE_RESOLUTION|>--- conflicted
+++ resolved
@@ -1442,20 +1442,12 @@
       }
     }
 
-<<<<<<< HEAD
-    if (codeSizes.nonEmpty) {
-      codeSizes.max
-    } else {
-      0
-    }
-=======
     val (maxMethodSizes, constPoolSize) = codeStats.unzip
     ByteCodeStats(
       maxMethodCodeSize = maxMethodSizes.max,
       maxConstPoolSize = constPoolSize.max,
       // Minus 2 for `GeneratedClass` and an outer-most generated class
       numInnerClasses = classes.size - 2)
->>>>>>> cceb2d6f
   }
 
   /**
