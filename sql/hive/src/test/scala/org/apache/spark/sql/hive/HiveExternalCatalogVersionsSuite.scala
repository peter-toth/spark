--- conflicted
+++ resolved
@@ -189,19 +189,11 @@
       val args = Seq(
         "--name", "prepare testing tables",
         "--master", "local[2]",
-<<<<<<< HEAD
-        "--conf", "spark.ui.enabled=false",
-        "--conf", "spark.master.rest.enabled=false",
-        "--conf", "spark.sql.hive.metastore.version=1.2.1",
-        "--conf", "spark.sql.hive.metastore.jars=maven",
-        "--conf", s"spark.sql.warehouse.dir=${wareHousePath.getCanonicalPath}",
-=======
         "--conf", s"${UI_ENABLED.key}=false",
         "--conf", s"${MASTER_REST_SERVER_ENABLED.key}=false",
         "--conf", s"${HiveUtils.HIVE_METASTORE_VERSION.key}=1.2.1",
         "--conf", s"${HiveUtils.HIVE_METASTORE_JARS.key}=maven",
         "--conf", s"${WAREHOUSE_PATH.key}=${wareHousePath.getCanonicalPath}",
->>>>>>> cceb2d6f
         "--conf", s"spark.sql.test.version.index=$index",
         "--driver-java-options", s"-Dderby.system.home=${wareHousePath.getCanonicalPath}",
         tempPyFile.getCanonicalPath)
@@ -225,19 +217,11 @@
       "--class", PROCESS_TABLES.getClass.getName.stripSuffix("$"),
       "--name", "HiveExternalCatalog backward compatibility test",
       "--master", "local[2]",
-<<<<<<< HEAD
-      "--conf", "spark.ui.enabled=false",
-      "--conf", "spark.master.rest.enabled=false",
-      "--conf", "spark.sql.hive.metastore.version=1.2.1",
-      "--conf", "spark.sql.hive.metastore.jars=maven",
-      "--conf", s"spark.sql.warehouse.dir=${wareHousePath.getCanonicalPath}",
-=======
       "--conf", s"${UI_ENABLED.key}=false",
       "--conf", s"${MASTER_REST_SERVER_ENABLED.key}=false",
       "--conf", s"${HiveUtils.HIVE_METASTORE_VERSION.key}=1.2.1",
       "--conf", s"${HiveUtils.HIVE_METASTORE_JARS.key}=maven",
       "--conf", s"${WAREHOUSE_PATH.key}=${wareHousePath.getCanonicalPath}",
->>>>>>> cceb2d6f
       "--driver-java-options", s"-Dderby.system.home=${wareHousePath.getCanonicalPath}",
       unusedJar.toString)
     runSparkSubmit(args)
@@ -247,13 +231,13 @@
 object PROCESS_TABLES extends QueryTest with SQLTestUtils {
   val releaseMirror = "https://dist.apache.org/repos/dist/release"
   // Tests the latest version of every release line.
-<<<<<<< HEAD
   //val testingVersions: Seq[String] = {
   //  import scala.io.Source
   //  try {
-  //    Source.fromURL("https://dist.apache.org/repos/dist/release/spark/").mkString
+  //    Source.fromURL(s"${releaseMirror}/spark").mkString
   //      .split("\n")
   //      .filter(_.contains("""<li><a href="spark-"""))
+  //      .filterNot(_.contains("preview"))
   //      .map("""<a href="spark-(\d.\d.\d)/">""".r.findFirstMatchIn(_).get.group(1))
   //      .filter(_ < org.apache.spark.SPARK_VERSION)
   //  } catch {
@@ -262,22 +246,6 @@
   //  }
   //}
   val testingVersions = Seq("2.3.2", "2.4.0")
-=======
-  val testingVersions: Seq[String] = {
-    import scala.io.Source
-    try {
-      Source.fromURL(s"${releaseMirror}/spark").mkString
-        .split("\n")
-        .filter(_.contains("""<li><a href="spark-"""))
-        .filterNot(_.contains("preview"))
-        .map("""<a href="spark-(\d.\d.\d)/">""".r.findFirstMatchIn(_).get.group(1))
-        .filter(_ < org.apache.spark.SPARK_VERSION)
-    } catch {
-      // do not throw exception during object initialization.
-      case NonFatal(_) => Nil
-    }
-  }
->>>>>>> cceb2d6f
 
   protected var spark: SparkSession = _
 
