/*
 * Licensed to the Apache Software Foundation (ASF) under one or more
 * contributor license agreements.  See the NOTICE file distributed with
 * this work for additional information regarding copyright ownership.
 * The ASF licenses this file to You under the Apache License, Version 2.0
 * (the "License"); you may not use this file except in compliance with
 * the License.  You may obtain a copy of the License at
 *
 *    http://www.apache.org/licenses/LICENSE-2.0
 *
 * Unless required by applicable law or agreed to in writing, software
 * distributed under the License is distributed on an "AS IS" BASIS,
 * WITHOUT WARRANTIES OR CONDITIONS OF ANY KIND, either express or implied.
 * See the License for the specific language governing permissions and
 * limitations under the License.
 */

package org.apache.spark.sql.execution.streaming.sources

import java.{util => ju}
import java.util.Optional
import java.util.concurrent.atomic.AtomicInteger
import javax.annotation.concurrent.GuardedBy

import scala.collection.JavaConverters._
import scala.collection.mutable.ListBuffer

import org.json4s.NoTypeHints
import org.json4s.jackson.Serialization

import org.apache.spark.{SparkEnv, TaskContext}
import org.apache.spark.rpc.{RpcCallContext, RpcEndpointRef, RpcEnv, ThreadSafeRpcEndpoint}
import org.apache.spark.sql.{Encoder, SQLContext}
import org.apache.spark.sql.catalyst.InternalRow
<<<<<<< HEAD
import org.apache.spark.sql.execution.streaming._
import org.apache.spark.sql.sources.v2.{ContinuousReadSupport, DataSourceOptions}
import org.apache.spark.sql.sources.v2.reader.InputPartition
import org.apache.spark.sql.sources.v2.reader.streaming.{ContinuousInputPartitionReader, ContinuousReader, Offset, PartitionOffset}
import org.apache.spark.sql.types.StructType
=======
import org.apache.spark.sql.catalyst.expressions.UnsafeRow
import org.apache.spark.sql.connector.read.InputPartition
import org.apache.spark.sql.connector.read.streaming.{ContinuousPartitionReader, ContinuousPartitionReaderFactory, ContinuousStream, Offset, PartitionOffset}
import org.apache.spark.sql.execution.streaming.{Offset => _, _}
>>>>>>> cceb2d6f
import org.apache.spark.util.RpcUtils

/**
 * The overall strategy here is:
 *  * ContinuousMemoryStream maintains a list of records for each partition. addData() will
 *    distribute records evenly-ish across partitions.
 *  * RecordEndpoint is set up as an endpoint for executor-side
 *    ContinuousMemoryStreamInputPartitionReader instances to poll. It returns the record at
 *    the specified offset within the list, or null if that offset doesn't yet have a record.
 */
class ContinuousMemoryStream[A : Encoder](id: Int, sqlContext: SQLContext, numPartitions: Int = 2)
<<<<<<< HEAD
  extends MemoryStreamBase[A](sqlContext) with ContinuousReader with ContinuousReadSupport {
=======
  extends MemoryStreamBase[A](sqlContext) with ContinuousStream {

>>>>>>> cceb2d6f
  private implicit val formats = Serialization.formats(NoTypeHints)

  // ContinuousReader implementation

  @GuardedBy("this")
  private val records = Seq.fill(numPartitions)(new ListBuffer[UnsafeRow])

  @GuardedBy("this")
  private var startOffset: ContinuousMemoryStreamOffset = _

  private val recordEndpoint = new ContinuousRecordEndpoint(records, this)
  @volatile private var endpointRef: RpcEndpointRef = _

  def addData(data: TraversableOnce[A]): Offset = synchronized {
    // Distribute data evenly among partition lists.
    data.toSeq.zipWithIndex.map {
      case (item, index) =>
        records(index % numPartitions) += encoder.toRow(item).copy().asInstanceOf[UnsafeRow]
    }

    // The new target offset is the offset where all records in all partitions have been processed.
    ContinuousMemoryStreamOffset((0 until numPartitions).map(i => (i, records(i).size)).toMap)
  }

  override def setStartOffset(start: Optional[Offset]): Unit = synchronized {
    // Inferred initial offset is position 0 in each partition.
    startOffset = start.orElse {
      ContinuousMemoryStreamOffset((0 until numPartitions).map(i => (i, 0)).toMap)
    }.asInstanceOf[ContinuousMemoryStreamOffset]
  }

  override def getStartOffset: Offset = synchronized {
    startOffset
  }

  override def deserializeOffset(json: String): ContinuousMemoryStreamOffset = {
    ContinuousMemoryStreamOffset(Serialization.read[Map[Int, Int]](json))
  }

  override def mergeOffsets(offsets: Array[PartitionOffset]): ContinuousMemoryStreamOffset = {
    ContinuousMemoryStreamOffset(
      offsets.map {
        case ContinuousRecordPartitionOffset(part, num) => (part, num)
      }.toMap
    )
  }

<<<<<<< HEAD
  override def planInputPartitions(): ju.List[InputPartition[InternalRow]] = {
=======

  override def planInputPartitions(start: Offset): Array[InputPartition] = {
    val startOffset = start.asInstanceOf[ContinuousMemoryStreamOffset]
>>>>>>> cceb2d6f
    synchronized {
      val endpointName = s"ContinuousMemoryStreamRecordEndpoint-${java.util.UUID.randomUUID()}-$id"
      endpointRef =
        recordEndpoint.rpcEnv.setupEndpoint(endpointName, recordEndpoint)

      startOffset.partitionNums.map {
        case (part, index) =>
          new ContinuousMemoryStreamInputPartition(
            endpointName, part, index): InputPartition[InternalRow]
      }.toList.asJava
    }
  }

<<<<<<< HEAD
=======
  override def createContinuousReaderFactory(): ContinuousPartitionReaderFactory = {
    ContinuousMemoryStreamReaderFactory
  }

>>>>>>> cceb2d6f
  override def stop(): Unit = {
    if (endpointRef != null) recordEndpoint.rpcEnv.stop(endpointRef)
  }

  override def commit(end: Offset): Unit = {}
<<<<<<< HEAD

  // ContinuousReadSupport implementation
  // This is necessary because of how StreamTest finds the source for AddDataMemory steps.
  def createContinuousReader(
      schema: Optional[StructType],
      checkpointLocation: String,
      options: DataSourceOptions): ContinuousReader = {
    this
  }
=======
>>>>>>> cceb2d6f
}

object ContinuousMemoryStream {
  protected val memoryStreamId = new AtomicInteger(0)

  def apply[A : Encoder](implicit sqlContext: SQLContext): ContinuousMemoryStream[A] =
    new ContinuousMemoryStream[A](memoryStreamId.getAndIncrement(), sqlContext)

  def singlePartition[A : Encoder](implicit sqlContext: SQLContext): ContinuousMemoryStream[A] =
    new ContinuousMemoryStream[A](memoryStreamId.getAndIncrement(), sqlContext, 1)
}

/**
 * An input partition for continuous memory stream.
 */
class ContinuousMemoryStreamInputPartition(
    driverEndpointName: String,
    partition: Int,
    startOffset: Int) extends InputPartition[InternalRow] {
  override def createPartitionReader: ContinuousMemoryStreamInputPartitionReader =
    new ContinuousMemoryStreamInputPartitionReader(driverEndpointName, partition, startOffset)
}

/**
 * An input partition reader for continuous memory stream.
 *
 * Polls the driver endpoint for new records.
 */
class ContinuousMemoryStreamInputPartitionReader(
    driverEndpointName: String,
    partition: Int,
    startOffset: Int) extends ContinuousInputPartitionReader[InternalRow] {
  private val endpoint = RpcUtils.makeDriverRef(
    driverEndpointName,
    SparkEnv.get.conf,
    SparkEnv.get.rpcEnv)

  private var currentOffset = startOffset
  private var current: Option[InternalRow] = None

  // Defense-in-depth against failing to propagate the task context. Since it's not inheritable,
  // we have to do a bit of error prone work to get it into every thread used by continuous
  // processing. We hope that some unit test will end up instantiating a continuous memory stream
  // in such cases.
  if (TaskContext.get() == null) {
    throw new IllegalStateException("Task context was not set!")
  }

  override def next(): Boolean = {
    current = getRecord
    while (current.isEmpty) {
      Thread.sleep(10)
      current = getRecord
    }
    currentOffset += 1
    true
  }

  override def get(): InternalRow = current.get

  override def close(): Unit = {}

  override def getOffset: ContinuousRecordPartitionOffset =
    ContinuousRecordPartitionOffset(partition, currentOffset)

  private def getRecord: Option[InternalRow] =
    endpoint.askSync[Option[InternalRow]](
      GetRecord(ContinuousRecordPartitionOffset(partition, currentOffset)))
}

case class ContinuousMemoryStreamOffset(partitionNums: Map[Int, Int])
  extends Offset {
  private implicit val formats = Serialization.formats(NoTypeHints)
  override def json(): String = Serialization.write(partitionNums)
}<|MERGE_RESOLUTION|>--- conflicted
+++ resolved
@@ -17,33 +17,22 @@
 
 package org.apache.spark.sql.execution.streaming.sources
 
-import java.{util => ju}
-import java.util.Optional
 import java.util.concurrent.atomic.AtomicInteger
 import javax.annotation.concurrent.GuardedBy
 
-import scala.collection.JavaConverters._
 import scala.collection.mutable.ListBuffer
 
 import org.json4s.NoTypeHints
 import org.json4s.jackson.Serialization
 
 import org.apache.spark.{SparkEnv, TaskContext}
-import org.apache.spark.rpc.{RpcCallContext, RpcEndpointRef, RpcEnv, ThreadSafeRpcEndpoint}
+import org.apache.spark.rpc.RpcEndpointRef
 import org.apache.spark.sql.{Encoder, SQLContext}
 import org.apache.spark.sql.catalyst.InternalRow
-<<<<<<< HEAD
-import org.apache.spark.sql.execution.streaming._
-import org.apache.spark.sql.sources.v2.{ContinuousReadSupport, DataSourceOptions}
-import org.apache.spark.sql.sources.v2.reader.InputPartition
-import org.apache.spark.sql.sources.v2.reader.streaming.{ContinuousInputPartitionReader, ContinuousReader, Offset, PartitionOffset}
-import org.apache.spark.sql.types.StructType
-=======
 import org.apache.spark.sql.catalyst.expressions.UnsafeRow
 import org.apache.spark.sql.connector.read.InputPartition
 import org.apache.spark.sql.connector.read.streaming.{ContinuousPartitionReader, ContinuousPartitionReaderFactory, ContinuousStream, Offset, PartitionOffset}
 import org.apache.spark.sql.execution.streaming.{Offset => _, _}
->>>>>>> cceb2d6f
 import org.apache.spark.util.RpcUtils
 
 /**
@@ -55,21 +44,14 @@
  *    the specified offset within the list, or null if that offset doesn't yet have a record.
  */
 class ContinuousMemoryStream[A : Encoder](id: Int, sqlContext: SQLContext, numPartitions: Int = 2)
-<<<<<<< HEAD
-  extends MemoryStreamBase[A](sqlContext) with ContinuousReader with ContinuousReadSupport {
-=======
   extends MemoryStreamBase[A](sqlContext) with ContinuousStream {
 
->>>>>>> cceb2d6f
   private implicit val formats = Serialization.formats(NoTypeHints)
 
   // ContinuousReader implementation
 
   @GuardedBy("this")
   private val records = Seq.fill(numPartitions)(new ListBuffer[UnsafeRow])
-
-  @GuardedBy("this")
-  private var startOffset: ContinuousMemoryStreamOffset = _
 
   private val recordEndpoint = new ContinuousRecordEndpoint(records, this)
   @volatile private var endpointRef: RpcEndpointRef = _
@@ -85,15 +67,8 @@
     ContinuousMemoryStreamOffset((0 until numPartitions).map(i => (i, records(i).size)).toMap)
   }
 
-  override def setStartOffset(start: Optional[Offset]): Unit = synchronized {
-    // Inferred initial offset is position 0 in each partition.
-    startOffset = start.orElse {
-      ContinuousMemoryStreamOffset((0 until numPartitions).map(i => (i, 0)).toMap)
-    }.asInstanceOf[ContinuousMemoryStreamOffset]
-  }
-
-  override def getStartOffset: Offset = synchronized {
-    startOffset
+  override def initialOffset(): Offset = {
+    ContinuousMemoryStreamOffset((0 until numPartitions).map(i => (i, 0)).toMap)
   }
 
   override def deserializeOffset(json: String): ContinuousMemoryStreamOffset = {
@@ -108,50 +83,29 @@
     )
   }
 
-<<<<<<< HEAD
-  override def planInputPartitions(): ju.List[InputPartition[InternalRow]] = {
-=======
 
   override def planInputPartitions(start: Offset): Array[InputPartition] = {
     val startOffset = start.asInstanceOf[ContinuousMemoryStreamOffset]
->>>>>>> cceb2d6f
     synchronized {
       val endpointName = s"ContinuousMemoryStreamRecordEndpoint-${java.util.UUID.randomUUID()}-$id"
       endpointRef =
         recordEndpoint.rpcEnv.setupEndpoint(endpointName, recordEndpoint)
 
       startOffset.partitionNums.map {
-        case (part, index) =>
-          new ContinuousMemoryStreamInputPartition(
-            endpointName, part, index): InputPartition[InternalRow]
-      }.toList.asJava
+        case (part, index) => ContinuousMemoryStreamInputPartition(endpointName, part, index)
+      }.toArray
     }
   }
 
-<<<<<<< HEAD
-=======
   override def createContinuousReaderFactory(): ContinuousPartitionReaderFactory = {
     ContinuousMemoryStreamReaderFactory
   }
 
->>>>>>> cceb2d6f
   override def stop(): Unit = {
     if (endpointRef != null) recordEndpoint.rpcEnv.stop(endpointRef)
   }
 
   override def commit(end: Offset): Unit = {}
-<<<<<<< HEAD
-
-  // ContinuousReadSupport implementation
-  // This is necessary because of how StreamTest finds the source for AddDataMemory steps.
-  def createContinuousReader(
-      schema: Optional[StructType],
-      checkpointLocation: String,
-      options: DataSourceOptions): ContinuousReader = {
-    this
-  }
-=======
->>>>>>> cceb2d6f
 }
 
 object ContinuousMemoryStream {
@@ -167,12 +121,16 @@
 /**
  * An input partition for continuous memory stream.
  */
-class ContinuousMemoryStreamInputPartition(
+case class ContinuousMemoryStreamInputPartition(
     driverEndpointName: String,
     partition: Int,
-    startOffset: Int) extends InputPartition[InternalRow] {
-  override def createPartitionReader: ContinuousMemoryStreamInputPartitionReader =
-    new ContinuousMemoryStreamInputPartitionReader(driverEndpointName, partition, startOffset)
+    startOffset: Int) extends InputPartition
+
+object ContinuousMemoryStreamReaderFactory extends ContinuousPartitionReaderFactory {
+  override def createReader(partition: InputPartition): ContinuousPartitionReader[InternalRow] = {
+    val p = partition.asInstanceOf[ContinuousMemoryStreamInputPartition]
+    new ContinuousMemoryStreamPartitionReader(p.driverEndpointName, p.partition, p.startOffset)
+  }
 }
 
 /**
@@ -180,10 +138,10 @@
  *
  * Polls the driver endpoint for new records.
  */
-class ContinuousMemoryStreamInputPartitionReader(
+class ContinuousMemoryStreamPartitionReader(
     driverEndpointName: String,
     partition: Int,
-    startOffset: Int) extends ContinuousInputPartitionReader[InternalRow] {
+    startOffset: Int) extends ContinuousPartitionReader[InternalRow] {
   private val endpoint = RpcUtils.makeDriverRef(
     driverEndpointName,
     SparkEnv.get.conf,
