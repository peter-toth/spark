--- conflicted
+++ resolved
@@ -32,10 +32,7 @@
 import org.apache.spark.sql.catalyst.expressions.codegen._
 import org.apache.spark.sql.catalyst.expressions.codegen.Block._
 import org.apache.spark.sql.catalyst.plans.physical._
-<<<<<<< HEAD
-=======
 import org.apache.spark.sql.catalyst.util.DateTimeConstants.NANOS_PER_MILLIS
->>>>>>> cceb2d6f
 import org.apache.spark.sql.catalyst.util.truncatedString
 import org.apache.spark.sql.execution._
 import org.apache.spark.sql.execution.metric.{SQLMetric, SQLMetrics}
@@ -572,20 +569,6 @@
       // generate the final result
       ctx.currentVars = keyVars ++ aggResults
       val inputAttrs = groupingAttributes ++ aggregateAttributes
-<<<<<<< HEAD
-      val resultVars = resultExpressions.map { e =>
-        BindReferences.bindReference(e, inputAttrs).genCode(ctx)
-      }
-      val evaluateNondeterministicResults =
-        evaluateNondeterministicVariables(output, resultVars, resultExpressions)
-      s"""
-       $evaluateKeyVars
-       $evaluateBufferVars
-       $evaluateAggResults
-       $evaluateNondeterministicResults
-       ${consume(ctx, resultVars)}
-       """
-=======
       val resultVars = bindReferences[Expression](
         resultExpressions,
         inputAttrs).map(_.genCode(ctx))
@@ -598,7 +581,6 @@
          |$evaluateNondeterministicResults
          |${consume(ctx, resultVars)}
        """.stripMargin
->>>>>>> cceb2d6f
     } else if (modes.contains(Partial) || modes.contains(PartialMerge)) {
       // resultExpressions are Attributes of groupingExpressions and aggregateBufferAttributes.
       assert(resultExpressions.forall(_.isInstanceOf[Attribute]))
@@ -633,17 +615,6 @@
       // generate result based on grouping key
       ctx.INPUT_ROW = keyTerm
       ctx.currentVars = null
-<<<<<<< HEAD
-      val resultVars = resultExpressions.map{ e =>
-        BindReferences.bindReference(e, groupingAttributes).genCode(ctx)
-      }
-      val evaluateNondeterministicResults =
-        evaluateNondeterministicVariables(output, resultVars, resultExpressions)
-      s"""
-       $evaluateNondeterministicResults
-       ${consume(ctx, resultVars)}
-       """
-=======
       val resultVars = bindReferences[Expression](
         resultExpressions,
         groupingAttributes).map(_.genCode(ctx))
@@ -653,7 +624,6 @@
          |$evaluateNondeterministicResults
          |${consume(ctx, resultVars)}
        """.stripMargin
->>>>>>> cceb2d6f
     }
     ctx.addNewFunction(funcName,
       s"""
