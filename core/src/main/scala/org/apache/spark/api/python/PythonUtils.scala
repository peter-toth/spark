--- conflicted
+++ resolved
@@ -27,11 +27,7 @@
 import org.apache.spark.api.java.{JavaRDD, JavaSparkContext}
 
 private[spark] object PythonUtils {
-<<<<<<< HEAD
-  val PY4J_ZIP_NAME = "py4j-0.10.7-src.zip"
-=======
   val PY4J_ZIP_NAME = "py4j-0.10.8.1-src.zip"
->>>>>>> cceb2d6f
 
   /** Get the PYTHONPATH for PySpark, either from SPARK_HOME, if it is set, or from our JAR */
   def sparkPythonPath: String = {
@@ -82,11 +78,6 @@
     jm.asScala.toMap
   }
 
-<<<<<<< HEAD
-  def getEncryptionEnabled(sc: JavaSparkContext): Boolean = {
-    sc.conf.get(org.apache.spark.internal.config.IO_ENCRYPTION_ENABLED)
-  }
-=======
   def isEncryptionEnabled(sc: JavaSparkContext): Boolean = {
     sc.conf.get(org.apache.spark.internal.config.IO_ENCRYPTION_ENABLED)
   }
@@ -94,5 +85,4 @@
   def getBroadcastThreshold(sc: JavaSparkContext): Long = {
     sc.conf.get(org.apache.spark.internal.config.BROADCAST_FOR_UDF_COMPRESSION_THRESHOLD)
   }
->>>>>>> cceb2d6f
 }