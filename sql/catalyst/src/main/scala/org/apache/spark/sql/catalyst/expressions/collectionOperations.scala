--- conflicted
+++ resolved
@@ -89,12 +89,8 @@
        2
       > SELECT _FUNC_(NULL);
        -1
-<<<<<<< HEAD
-  """)
-=======
   """,
   since = "1.5.0")
->>>>>>> a630e8d1
 case class Size(child: Expression, legacySizeOfNull: Boolean)
   extends UnaryExpression with ExpectsInputTypes {
 
@@ -144,12 +140,8 @@
       > SELECT _FUNC_(map(1, 'a', 2, 'b'));
        [1,2]
   """,
-<<<<<<< HEAD
-  group = "map_funcs")
-=======
   group = "map_funcs",
   since = "2.0.0")
->>>>>>> a630e8d1
 case class MapKeys(child: Expression)
   extends UnaryExpression with ExpectsInputTypes with NullIntolerant {
 
@@ -340,12 +332,8 @@
       > SELECT _FUNC_(map(1, 'a', 2, 'b'));
        ["a","b"]
   """,
-<<<<<<< HEAD
-  group = "map_funcs")
-=======
   group = "map_funcs",
   since = "2.0.0")
->>>>>>> a630e8d1
 case class MapValues(child: Expression)
   extends UnaryExpression with ExpectsInputTypes with NullIntolerant {
 
@@ -888,12 +876,8 @@
       > SELECT _FUNC_(array('b', 'd', null, 'c', 'a'), true);
        [null,"a","b","c","d"]
   """,
-<<<<<<< HEAD
-  group = "array_funcs")
-=======
   group = "array_funcs",
   since = "1.5.0")
->>>>>>> a630e8d1
 // scalastyle:on line.size.limit
 case class SortArray(base: Expression, ascendingOrder: Expression)
   extends BinaryExpression with ArraySortLike with NullIntolerant {
@@ -1108,12 +1092,8 @@
       > SELECT _FUNC_(array(1, 2, 3), 2);
        true
   """,
-<<<<<<< HEAD
-  group = "array_funcs")
-=======
   group = "array_funcs",
   since = "1.5.0")
->>>>>>> a630e8d1
 case class ArrayContains(left: Expression, right: Expression)
   extends BinaryExpression with ImplicitCastInputTypes with NullIntolerant {
 
@@ -1717,12 +1697,8 @@
   """,
   group = "array_funcs",
   since = "2.4.0")
-<<<<<<< HEAD
-case class ArrayMin(child: Expression) extends UnaryExpression with ImplicitCastInputTypes {
-=======
 case class ArrayMin(child: Expression)
   extends UnaryExpression with ImplicitCastInputTypes with NullIntolerant {
->>>>>>> a630e8d1
 
   override def nullable: Boolean = true
 
@@ -1789,12 +1765,8 @@
   """,
   group = "array_funcs",
   since = "2.4.0")
-<<<<<<< HEAD
-case class ArrayMax(child: Expression) extends UnaryExpression with ImplicitCastInputTypes {
-=======
 case class ArrayMax(child: Expression)
   extends UnaryExpression with ImplicitCastInputTypes with NullIntolerant {
->>>>>>> a630e8d1
 
   override def nullable: Boolean = true
 
@@ -2125,12 +2097,8 @@
   note = """
     Concat logic for arrays is available since 2.4.0.
   """,
-<<<<<<< HEAD
-  group = "array_funcs")
-=======
   group = "array_funcs",
   since = "1.5.0")
->>>>>>> a630e8d1
 case class Concat(children: Seq[Expression]) extends ComplexTypeMergingExpression {
 
   private def allowedTypes: Seq[AbstractDataType] = Seq(StringType, BinaryType, ArrayType)
