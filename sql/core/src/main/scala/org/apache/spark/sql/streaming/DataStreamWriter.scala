/*
 * Licensed to the Apache Software Foundation (ASF) under one or more
 * contributor license agreements.  See the NOTICE file distributed with
 * this work for additional information regarding copyright ownership.
 * The ASF licenses this file to You under the Apache License, Version 2.0
 * (the "License"); you may not use this file except in compliance with
 * the License.  You may obtain a copy of the License at
 *
 *    http://www.apache.org/licenses/LICENSE-2.0
 *
 * Unless required by applicable law or agreed to in writing, software
 * distributed under the License is distributed on an "AS IS" BASIS,
 * WITHOUT WARRANTIES OR CONDITIONS OF ANY KIND, either express or implied.
 * See the License for the specific language governing permissions and
 * limitations under the License.
 */

package org.apache.spark.sql.streaming

import java.util.Locale

import scala.collection.JavaConverters._

<<<<<<< HEAD
import org.apache.spark.annotation.{InterfaceStability, Since}
=======
import org.apache.spark.annotation.Evolving
>>>>>>> cceb2d6f
import org.apache.spark.api.java.function.VoidFunction2
import org.apache.spark.sql._
import org.apache.spark.sql.catalyst.streaming.InternalOutputModes
import org.apache.spark.sql.connector.catalog.{SupportsWrite, TableProvider}
import org.apache.spark.sql.connector.catalog.TableCapability._
import org.apache.spark.sql.execution.command.DDLUtils
import org.apache.spark.sql.execution.datasources.DataSource
import org.apache.spark.sql.execution.datasources.v2.DataSourceV2Utils
import org.apache.spark.sql.execution.streaming._
import org.apache.spark.sql.execution.streaming.sources._
<<<<<<< HEAD
import org.apache.spark.sql.sources.v2.StreamWriteSupport
=======
import org.apache.spark.sql.util.CaseInsensitiveStringMap
>>>>>>> cceb2d6f

/**
 * Interface used to write a streaming `Dataset` to external storage systems (e.g. file systems,
 * key-value stores, etc). Use `Dataset.writeStream` to access this.
 *
 * @since 2.0.0
 */
@Evolving
final class DataStreamWriter[T] private[sql](ds: Dataset[T]) {

  private val df = ds.toDF()

  /**
   * Specifies how data of a streaming DataFrame/Dataset is written to a streaming sink.
   * <ul>
   * <li> `OutputMode.Append()`: only the new rows in the streaming DataFrame/Dataset will be
   * written to the sink.</li>
   * <li> `OutputMode.Complete()`: all the rows in the streaming DataFrame/Dataset will be written
   * to the sink every time there are some updates.</li>
   * <li> `OutputMode.Update()`: only the rows that were updated in the streaming
   * DataFrame/Dataset will be written to the sink every time there are some updates.
   * If the query doesn't contain aggregations, it will be equivalent to
   * `OutputMode.Append()` mode.</li>
   * </ul>
   *
   * @since 2.0.0
   */
  def outputMode(outputMode: OutputMode): DataStreamWriter[T] = {
    this.outputMode = outputMode
    this
  }

  /**
   * Specifies how data of a streaming DataFrame/Dataset is written to a streaming sink.
   * <ul>
   * <li> `append`: only the new rows in the streaming DataFrame/Dataset will be written to
   * the sink.</li>
   * <li> `complete`: all the rows in the streaming DataFrame/Dataset will be written to the sink
   * every time there are some updates.</li>
   * <li> `update`: only the rows that were updated in the streaming DataFrame/Dataset will
   * be written to the sink every time there are some updates. If the query doesn't
   * contain aggregations, it will be equivalent to `append` mode.</li>
   * </ul>
   *
   * @since 2.0.0
   */
  def outputMode(outputMode: String): DataStreamWriter[T] = {
    this.outputMode = InternalOutputModes(outputMode)
    this
  }

  /**
   * Set the trigger for the stream query. The default value is `ProcessingTime(0)` and it will run
   * the query as fast as possible.
   *
   * Scala Example:
   * {{{
   *   df.writeStream.trigger(ProcessingTime("10 seconds"))
   *
   *   import scala.concurrent.duration._
   *   df.writeStream.trigger(ProcessingTime(10.seconds))
   * }}}
   *
   * Java Example:
   * {{{
   *   df.writeStream().trigger(ProcessingTime.create("10 seconds"))
   *
   *   import java.util.concurrent.TimeUnit
   *   df.writeStream().trigger(ProcessingTime.create(10, TimeUnit.SECONDS))
   * }}}
   *
   * @since 2.0.0
   */
  def trigger(trigger: Trigger): DataStreamWriter[T] = {
    this.trigger = trigger
    this
  }

  /**
   * Specifies the name of the [[StreamingQuery]] that can be started with `start()`.
   * This name must be unique among all the currently active queries in the associated SQLContext.
   *
   * @since 2.0.0
   */
  def queryName(queryName: String): DataStreamWriter[T] = {
    this.extraOptions += ("queryName" -> queryName)
    this
  }

  /**
   * Specifies the underlying output data source.
   *
   * @since 2.0.0
   */
  def format(source: String): DataStreamWriter[T] = {
    this.source = source
    this
  }

  /**
   * Partitions the output by the given columns on the file system. If specified, the output is
   * laid out on the file system similar to Hive's partitioning scheme. As an example, when we
   * partition a dataset by year and then month, the directory layout would look like:
   *
   * <ul>
   * <li> year=2016/month=01/</li>
   * <li> year=2016/month=02/</li>
   * </ul>
   *
   * Partitioning is one of the most widely used techniques to optimize physical data layout.
   * It provides a coarse-grained index for skipping unnecessary data reads when queries have
   * predicates on the partitioned columns. In order for partitioning to work well, the number
   * of distinct values in each column should typically be less than tens of thousands.
   *
   * @since 2.0.0
   */
  @scala.annotation.varargs
  def partitionBy(colNames: String*): DataStreamWriter[T] = {
    this.partitioningColumns = Option(colNames)
    this
  }

  /**
   * Adds an output option for the underlying data source.
   *
   * You can set the following option(s):
   * <ul>
   * <li>`timeZone` (default session local timezone): sets the string that indicates a timezone
   * to be used to format timestamps in the JSON/CSV datasources or partition values.</li>
   * </ul>
   *
   * @since 2.0.0
   */
  def option(key: String, value: String): DataStreamWriter[T] = {
    this.extraOptions += (key -> value)
    this
  }

  /**
   * Adds an output option for the underlying data source.
   *
   * @since 2.0.0
   */
  def option(key: String, value: Boolean): DataStreamWriter[T] = option(key, value.toString)

  /**
   * Adds an output option for the underlying data source.
   *
   * @since 2.0.0
   */
  def option(key: String, value: Long): DataStreamWriter[T] = option(key, value.toString)

  /**
   * Adds an output option for the underlying data source.
   *
   * @since 2.0.0
   */
  def option(key: String, value: Double): DataStreamWriter[T] = option(key, value.toString)

  /**
   * (Scala-specific) Adds output options for the underlying data source.
   *
   * You can set the following option(s):
   * <ul>
   * <li>`timeZone` (default session local timezone): sets the string that indicates a timezone
   * to be used to format timestamps in the JSON/CSV datasources or partition values.</li>
   * </ul>
   *
   * @since 2.0.0
   */
  def options(options: scala.collection.Map[String, String]): DataStreamWriter[T] = {
    this.extraOptions ++= options
    this
  }

  /**
   * Adds output options for the underlying data source.
   *
   * You can set the following option(s):
   * <ul>
   * <li>`timeZone` (default session local timezone): sets the string that indicates a timezone
   * to be used to format timestamps in the JSON/CSV datasources or partition values.</li>
   * </ul>
   *
   * @since 2.0.0
   */
  def options(options: java.util.Map[String, String]): DataStreamWriter[T] = {
    this.options(options.asScala)
    this
  }

  /**
   * Starts the execution of the streaming query, which will continually output results to the given
   * path as new data arrives. The returned [[StreamingQuery]] object can be used to interact with
   * the stream.
   *
   * @since 2.0.0
   */
  def start(path: String): StreamingQuery = {
    option("path", path).start()
  }

  /**
   * Starts the execution of the streaming query, which will continually output results to the given
   * path as new data arrives. The returned [[StreamingQuery]] object can be used to interact with
   * the stream.
   *
   * @since 2.0.0
   */
  def start(): StreamingQuery = {
    if (source.toLowerCase(Locale.ROOT) == DDLUtils.HIVE_PROVIDER) {
      throw new AnalysisException("Hive data source can only be used with tables, you can not " +
        "write files of Hive data source directly.")
    }

    if (source == "memory") {
      assertNotPartitioned("memory")
      if (extraOptions.get("queryName").isEmpty) {
        throw new AnalysisException("queryName must be specified for memory sink")
      }
      val sink = new MemorySink()
      val resultDf = Dataset.ofRows(df.sparkSession, new MemoryPlan(sink, df.schema.toAttributes))
      val chkpointLoc = extraOptions.get("checkpointLocation")
      val recoverFromChkpoint = outputMode == OutputMode.Complete()
      val query = df.sparkSession.sessionState.streamingQueryManager.startQuery(
        extraOptions.get("queryName"),
        chkpointLoc,
        df,
        extraOptions.toMap,
        sink,
        outputMode,
        useTempCheckpointLocation = true,
        recoverFromCheckpointLocation = recoverFromChkpoint,
        trigger = trigger)
      resultDf.createOrReplaceTempView(query.name)
      query
    } else if (source == "foreach") {
      assertNotPartitioned("foreach")
<<<<<<< HEAD
      val sink = ForeachWriterProvider[T](foreachWriter, ds.exprEnc)
=======
      val sink = ForeachWriterTable[T](foreachWriter, ds.exprEnc)
>>>>>>> cceb2d6f
      df.sparkSession.sessionState.streamingQueryManager.startQuery(
        extraOptions.get("queryName"),
        extraOptions.get("checkpointLocation"),
        df,
        extraOptions.toMap,
        sink,
        outputMode,
        useTempCheckpointLocation = true,
        trigger = trigger)
    } else if (source == "foreachBatch") {
      assertNotPartitioned("foreachBatch")
      if (trigger.isInstanceOf[ContinuousTrigger]) {
        throw new AnalysisException("'foreachBatch' is not supported with continuous trigger")
      }
      val sink = new ForeachBatchSink[T](foreachBatchWriter, ds.exprEnc)
      df.sparkSession.sessionState.streamingQueryManager.startQuery(
        extraOptions.get("queryName"),
        extraOptions.get("checkpointLocation"),
        df,
        extraOptions.toMap,
        sink,
        outputMode,
        useTempCheckpointLocation = true,
        trigger = trigger)
    } else {
      val cls = DataSource.lookupDataSource(source, df.sparkSession.sessionState.conf)
      val disabledSources = df.sparkSession.sqlContext.conf.disabledV2StreamingWriters.split(",")
<<<<<<< HEAD
      var options = extraOptions.toMap
      val sink = ds.newInstance() match {
        case w: StreamWriteSupport if !disabledSources.contains(w.getClass.getCanonicalName) =>
          val sessionOptions = DataSourceV2Utils.extractSessionConfigs(
            w, df.sparkSession.sessionState.conf)
          options = sessionOptions ++ extraOptions
          w
        case _ =>
          val ds = DataSource(
            df.sparkSession,
            className = source,
            options = options,
            partitionColumns = normalizedParCols.getOrElse(Nil))
          ds.createSink(outputMode)
=======
      val useV1Source = disabledSources.contains(cls.getCanonicalName)

      val sink = if (classOf[TableProvider].isAssignableFrom(cls) && !useV1Source) {
        val provider = cls.getConstructor().newInstance().asInstanceOf[TableProvider]
        val sessionOptions = DataSourceV2Utils.extractSessionConfigs(
          source = provider, conf = df.sparkSession.sessionState.conf)
        val options = sessionOptions ++ extraOptions
        val dsOptions = new CaseInsensitiveStringMap(options.asJava)
        import org.apache.spark.sql.execution.datasources.v2.DataSourceV2Implicits._
        provider.getTable(dsOptions) match {
          case table: SupportsWrite if table.supports(STREAMING_WRITE) =>
            table
          case _ => createV1Sink()
        }
      } else {
        createV1Sink()
>>>>>>> cceb2d6f
      }

      df.sparkSession.sessionState.streamingQueryManager.startQuery(
        options.get("queryName"),
        options.get("checkpointLocation"),
        df,
        options,
        sink,
        outputMode,
        useTempCheckpointLocation = source == "console" || source == "noop",
        recoverFromCheckpointLocation = true,
        trigger = trigger)
    }
  }

  private def createV1Sink(): Sink = {
    val ds = DataSource(
      df.sparkSession,
      className = source,
      options = extraOptions.toMap,
      partitionColumns = normalizedParCols.getOrElse(Nil))
    ds.createSink(outputMode)
  }

  /**
   * Sets the output of the streaming query to be processed using the provided writer object.
   * object. See [[org.apache.spark.sql.ForeachWriter]] for more details on the lifecycle and
   * semantics.
   * @since 2.0.0
   */
  def foreach(writer: ForeachWriter[T]): DataStreamWriter[T] = {
    this.source = "foreach"
    this.foreachWriter = if (writer != null) {
      ds.sparkSession.sparkContext.clean(writer)
    } else {
      throw new IllegalArgumentException("foreach writer cannot be null")
    }
    this
  }

  /**
   * :: Experimental ::
   *
   * (Scala-specific) Sets the output of the streaming query to be processed using the provided
   * function. This is supported only the in the micro-batch execution modes (that is, when the
   * trigger is not continuous). In every micro-batch, the provided function will be called in
   * every micro-batch with (i) the output rows as a Dataset and (ii) the batch identifier.
   * The batchId can be used deduplicate and transactionally write the output
   * (that is, the provided Dataset) to external systems. The output Dataset is guaranteed
   * to exactly same for the same batchId (assuming all operations are deterministic in the query).
   *
   * @since 2.4.0
   */
  @Evolving
  def foreachBatch(function: (Dataset[T], Long) => Unit): DataStreamWriter[T] = {
    this.source = "foreachBatch"
    if (function == null) throw new IllegalArgumentException("foreachBatch function cannot be null")
    this.foreachBatchWriter = function
    this
  }

  /**
   * :: Experimental ::
   *
   * (Java-specific) Sets the output of the streaming query to be processed using the provided
   * function. This is supported only the in the micro-batch execution modes (that is, when the
   * trigger is not continuous). In every micro-batch, the provided function will be called in
   * every micro-batch with (i) the output rows as a Dataset and (ii) the batch identifier.
   * The batchId can be used deduplicate and transactionally write the output
   * (that is, the provided Dataset) to external systems. The output Dataset is guaranteed
   * to exactly same for the same batchId (assuming all operations are deterministic in the query).
   *
   * @since 2.4.0
   */
<<<<<<< HEAD
  @InterfaceStability.Evolving
=======
  @Evolving
>>>>>>> cceb2d6f
  def foreachBatch(function: VoidFunction2[Dataset[T], java.lang.Long]): DataStreamWriter[T] = {
    foreachBatch((batchDs: Dataset[T], batchId: Long) => function.call(batchDs, batchId))
  }

  private def normalizedParCols: Option[Seq[String]] = partitioningColumns.map { cols =>
    cols.map(normalize(_, "Partition"))
  }

  /**
   * The given column name may not be equal to any of the existing column names if we were in
   * case-insensitive context. Normalize the given column name to the real one so that we don't
   * need to care about case sensitivity afterwards.
   */
  private def normalize(columnName: String, columnType: String): String = {
    val validColumnNames = df.logicalPlan.output.map(_.name)
    validColumnNames.find(df.sparkSession.sessionState.analyzer.resolver(_, columnName))
      .getOrElse(throw new AnalysisException(s"$columnType column $columnName not found in " +
        s"existing columns (${validColumnNames.mkString(", ")})"))
  }

  private def assertNotPartitioned(operation: String): Unit = {
    if (partitioningColumns.isDefined) {
      throw new AnalysisException(s"'$operation' does not support partitioning")
    }
  }

  ///////////////////////////////////////////////////////////////////////////////////////
  // Builder pattern config options
  ///////////////////////////////////////////////////////////////////////////////////////

  private var source: String = df.sparkSession.sessionState.conf.defaultDataSourceName

  private var outputMode: OutputMode = OutputMode.Append

  private var trigger: Trigger = Trigger.ProcessingTime(0L)

  private var extraOptions = new scala.collection.mutable.HashMap[String, String]

  private var foreachWriter: ForeachWriter[T] = null

  private var foreachBatchWriter: (Dataset[T], Long) => Unit = null

  private var partitioningColumns: Option[Seq[String]] = None
}<|MERGE_RESOLUTION|>--- conflicted
+++ resolved
@@ -21,11 +21,7 @@
 
 import scala.collection.JavaConverters._
 
-<<<<<<< HEAD
-import org.apache.spark.annotation.{InterfaceStability, Since}
-=======
 import org.apache.spark.annotation.Evolving
->>>>>>> cceb2d6f
 import org.apache.spark.api.java.function.VoidFunction2
 import org.apache.spark.sql._
 import org.apache.spark.sql.catalyst.streaming.InternalOutputModes
@@ -36,11 +32,7 @@
 import org.apache.spark.sql.execution.datasources.v2.DataSourceV2Utils
 import org.apache.spark.sql.execution.streaming._
 import org.apache.spark.sql.execution.streaming.sources._
-<<<<<<< HEAD
-import org.apache.spark.sql.sources.v2.StreamWriteSupport
-=======
 import org.apache.spark.sql.util.CaseInsensitiveStringMap
->>>>>>> cceb2d6f
 
 /**
  * Interface used to write a streaming `Dataset` to external storage systems (e.g. file systems,
@@ -279,11 +271,7 @@
       query
     } else if (source == "foreach") {
       assertNotPartitioned("foreach")
-<<<<<<< HEAD
-      val sink = ForeachWriterProvider[T](foreachWriter, ds.exprEnc)
-=======
       val sink = ForeachWriterTable[T](foreachWriter, ds.exprEnc)
->>>>>>> cceb2d6f
       df.sparkSession.sessionState.streamingQueryManager.startQuery(
         extraOptions.get("queryName"),
         extraOptions.get("checkpointLocation"),
@@ -311,22 +299,6 @@
     } else {
       val cls = DataSource.lookupDataSource(source, df.sparkSession.sessionState.conf)
       val disabledSources = df.sparkSession.sqlContext.conf.disabledV2StreamingWriters.split(",")
-<<<<<<< HEAD
-      var options = extraOptions.toMap
-      val sink = ds.newInstance() match {
-        case w: StreamWriteSupport if !disabledSources.contains(w.getClass.getCanonicalName) =>
-          val sessionOptions = DataSourceV2Utils.extractSessionConfigs(
-            w, df.sparkSession.sessionState.conf)
-          options = sessionOptions ++ extraOptions
-          w
-        case _ =>
-          val ds = DataSource(
-            df.sparkSession,
-            className = source,
-            options = options,
-            partitionColumns = normalizedParCols.getOrElse(Nil))
-          ds.createSink(outputMode)
-=======
       val useV1Source = disabledSources.contains(cls.getCanonicalName)
 
       val sink = if (classOf[TableProvider].isAssignableFrom(cls) && !useV1Source) {
@@ -343,14 +315,13 @@
         }
       } else {
         createV1Sink()
->>>>>>> cceb2d6f
       }
 
       df.sparkSession.sessionState.streamingQueryManager.startQuery(
-        options.get("queryName"),
-        options.get("checkpointLocation"),
+        extraOptions.get("queryName"),
+        extraOptions.get("checkpointLocation"),
         df,
-        options,
+        extraOptions.toMap,
         sink,
         outputMode,
         useTempCheckpointLocation = source == "console" || source == "noop",
@@ -418,11 +389,7 @@
    *
    * @since 2.4.0
    */
-<<<<<<< HEAD
-  @InterfaceStability.Evolving
-=======
   @Evolving
->>>>>>> cceb2d6f
   def foreachBatch(function: VoidFunction2[Dataset[T], java.lang.Long]): DataStreamWriter[T] = {
     foreachBatch((batchDs: Dataset[T], batchId: Long) => function.call(batchDs, batchId))
   }
