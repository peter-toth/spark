/*
 * Licensed to the Apache Software Foundation (ASF) under one or more
 * contributor license agreements.  See the NOTICE file distributed with
 * this work for additional information regarding copyright ownership.
 * The ASF licenses this file to You under the Apache License, Version 2.0
 * (the "License"); you may not use this file except in compliance with
 * the License.  You may obtain a copy of the License at
 *
 *    http://www.apache.org/licenses/LICENSE-2.0
 *
 * Unless required by applicable law or agreed to in writing, software
 * distributed under the License is distributed on an "AS IS" BASIS,
 * WITHOUT WARRANTIES OR CONDITIONS OF ANY KIND, either express or implied.
 * See the License for the specific language governing permissions and
 * limitations under the License.
 */

package org.apache.spark.sql.catalyst.analysis

import scala.collection.mutable

import org.apache.spark.sql.AnalysisException
import org.apache.spark.sql.catalyst.expressions.SubqueryExpression
import org.apache.spark.sql.catalyst.plans.logical.{LogicalPlan, SubqueryAlias, With}
import org.apache.spark.sql.catalyst.rules.Rule
import org.apache.spark.sql.internal.SQLConf
import org.apache.spark.sql.internal.SQLConf.{LEGACY_CTE_PRECEDENCE_POLICY, LegacyBehaviorPolicy}

/**
 * Analyze WITH nodes and substitute child plan with CTE definitions.
 */
object CTESubstitution extends Rule[LogicalPlan] {
  def apply(plan: LogicalPlan): LogicalPlan = {
    LegacyBehaviorPolicy.withName(SQLConf.get.getConf(LEGACY_CTE_PRECEDENCE_POLICY)) match {
      case LegacyBehaviorPolicy.EXCEPTION =>
        assertNoNameConflictsInCTE(plan)
        traverseAndSubstituteCTE(plan)
      case LegacyBehaviorPolicy.LEGACY =>
        legacyTraverseAndSubstituteCTE(plan)
      case LegacyBehaviorPolicy.CORRECTED =>
        traverseAndSubstituteCTE(plan)
    }
  }

  /**
   * Spark 3.0 changes the CTE relations resolution, and inner relations take precedence. This is
   * correct but we need to warn users about this behavior change under EXCEPTION mode, when we see
   * CTE relations with conflicting names.
   *
   * Note that, before Spark 3.0 the parser didn't support CTE in the FROM clause. For example,
   * `WITH ... SELECT * FROM (WITH ... SELECT ...)` was not supported. We should not fail for this
   * case, as Spark versions before 3.0 can't run it anyway. The parameter `startOfQuery` is used
   * to indicate where we can define CTE relations before Spark 3.0, and we should only check
   * name conflicts when `startOfQuery` is true.
   */
  private def assertNoNameConflictsInCTE(
      plan: LogicalPlan,
      outerCTERelationNames: Seq[String] = Nil,
      startOfQuery: Boolean = true): Unit = {
    val resolver = SQLConf.get.resolver
    plan match {
      case With(child, relations) =>
        val newNames = mutable.ArrayBuffer.empty[String]
        newNames ++= outerCTERelationNames
        relations.foreach {
          case (name, relation) =>
            if (startOfQuery && outerCTERelationNames.exists(resolver(_, name))) {
              throw new AnalysisException(s"Name $name is ambiguous in nested CTE. " +
                s"Please set ${LEGACY_CTE_PRECEDENCE_POLICY.key} to CORRECTED so that name " +
                "defined in inner CTE takes precedence. If set it to LEGACY, outer CTE " +
                "definitions will take precedence. See more details in SPARK-28228.")
            }
            // CTE relation is defined as `SubqueryAlias`. Here we skip it and check the child
            // directly, so that `startOfQuery` is set correctly.
<<<<<<< HEAD
            assertNoNameConflictsInCTE(relation.child, newNames)
            newNames += name
        }
        assertNoNameConflictsInCTE(child, newNames, startOfQuery = false)
=======
            assertNoNameConflictsInCTE(relation.child, newNames.toSeq)
            newNames += name
        }
        assertNoNameConflictsInCTE(child, newNames.toSeq, startOfQuery = false)
>>>>>>> a630e8d1

      case other =>
        other.subqueries.foreach(assertNoNameConflictsInCTE(_, outerCTERelationNames))
        other.children.foreach(
          assertNoNameConflictsInCTE(_, outerCTERelationNames, startOfQuery = false))
    }
  }

  private def legacyTraverseAndSubstituteCTE(plan: LogicalPlan): LogicalPlan = {
    plan.resolveOperatorsUp {
      case With(child, relations) =>
        val resolvedCTERelations = resolveCTERelations(relations, isLegacy = true)
        substituteCTE(child, resolvedCTERelations)
    }
  }

  /**
   * Traverse the plan and expression nodes as a tree and replace matching references to CTE
   * definitions.
   * - If the rule encounters a WITH node then it substitutes the child of the node with CTE
   *   definitions of the node right-to-left order as a definition can reference to a previous
   *   one.
   *   For example the following query is valid:
   *   WITH
   *     t AS (SELECT 1),
   *     t2 AS (SELECT * FROM t)
   *   SELECT * FROM t2
   * - If a CTE definition contains an inner WITH node then substitution of inner should take
   *   precedence because it can shadow an outer CTE definition.
   *   For example the following query should return 2:
   *   WITH
   *     t AS (SELECT 1),
   *     t2 AS (
   *       WITH t AS (SELECT 2)
   *       SELECT * FROM t
   *     )
   *   SELECT * FROM t2
   * - If a CTE definition contains a subquery that contains an inner WITH node then substitution
   *   of inner should take precedence because it can shadow an outer CTE definition.
   *   For example the following query should return 2:
   *   WITH t AS (SELECT 1 AS c)
   *   SELECT max(c) FROM (
   *     WITH t AS (SELECT 2 AS c)
   *     SELECT * FROM t
   *   )
   * - If a CTE definition contains a subquery expression that contains an inner WITH node then
   *   substitution of inner should take precedence because it can shadow an outer CTE
   *   definition.
   *   For example the following query should return 2:
   *   WITH t AS (SELECT 1)
   *   SELECT (
   *     WITH t AS (SELECT 2)
   *     SELECT * FROM t
   *   )
   * @param plan the plan to be traversed
   * @return the plan where CTE substitution is applied
   */
  private def traverseAndSubstituteCTE(plan: LogicalPlan): LogicalPlan = {
    plan.resolveOperatorsUp {
      case With(child: LogicalPlan, relations) =>
<<<<<<< HEAD
        // Substitute CTE definitions from last to first as a CTE definition can reference a
        // previous one
        relations.foldRight(child) {
          case ((cteName, ctePlan), currentPlan) =>
            // A CTE definition might contain an inner CTE that has priority, so traverse and
            // substitute CTE defined in ctePlan.
            // A CTE definition might not be used at all or might be used multiple times. To avoid
            // computation if it is not used and to avoid multiple recomputation if it is used
            // multiple times we use a lazy construct with call-by-name parameter passing.
            lazy val substitutedCTEPlan = traverseAndSubstituteCTE(ctePlan)
            substituteCTE(currentPlan, cteName, substitutedCTEPlan)
        }
=======
        val resolvedCTERelations = resolveCTERelations(relations, isLegacy = false)
        substituteCTE(child, resolvedCTERelations)
>>>>>>> a630e8d1

      case other =>
        other.transformExpressions {
          case e: SubqueryExpression => e.withNewPlan(traverseAndSubstituteCTE(e.plan))
        }
    }
  }

  private def resolveCTERelations(
      relations: Seq[(String, SubqueryAlias)],
      isLegacy: Boolean): Seq[(String, LogicalPlan)] = {
    val resolvedCTERelations = new mutable.ArrayBuffer[(String, LogicalPlan)](relations.size)
    for ((name, relation) <- relations) {
      val innerCTEResolved = if (isLegacy) {
        // In legacy mode, outer CTE relations take precedence. Here we don't resolve the inner
        // `With` nodes, later we will substitute `UnresolvedRelation`s with outer CTE relations.
        // Analyzer will run this rule multiple times until all `With` nodes are resolved.
        relation
      } else {
        // A CTE definition might contain an inner CTE that has a higher priority, so traverse and
        // substitute CTE defined in `relation` first.
        traverseAndSubstituteCTE(relation)
      }
      // CTE definition can reference a previous one
      resolvedCTERelations += (name -> substituteCTE(innerCTEResolved, resolvedCTERelations.toSeq))
    }
    resolvedCTERelations.toSeq
  }

  private def substituteCTE(
      plan: LogicalPlan,
      cteRelations: Seq[(String, LogicalPlan)]): LogicalPlan =
    plan resolveOperatorsUp {
      case u @ UnresolvedRelation(Seq(table), _, _) =>
        cteRelations.find(r => plan.conf.resolver(r._1, table)).map(_._2).getOrElse(u)

      case other =>
        // This cannot be done in ResolveSubquery because ResolveSubquery does not know the CTE.
        other transformExpressions {
          case e: SubqueryExpression => e.withNewPlan(substituteCTE(e.plan, cteRelations))
        }
    }
}<|MERGE_RESOLUTION|>--- conflicted
+++ resolved
@@ -72,17 +72,10 @@
             }
             // CTE relation is defined as `SubqueryAlias`. Here we skip it and check the child
             // directly, so that `startOfQuery` is set correctly.
-<<<<<<< HEAD
-            assertNoNameConflictsInCTE(relation.child, newNames)
-            newNames += name
-        }
-        assertNoNameConflictsInCTE(child, newNames, startOfQuery = false)
-=======
             assertNoNameConflictsInCTE(relation.child, newNames.toSeq)
             newNames += name
         }
         assertNoNameConflictsInCTE(child, newNames.toSeq, startOfQuery = false)
->>>>>>> a630e8d1
 
       case other =>
         other.subqueries.foreach(assertNoNameConflictsInCTE(_, outerCTERelationNames))
@@ -143,23 +136,8 @@
   private def traverseAndSubstituteCTE(plan: LogicalPlan): LogicalPlan = {
     plan.resolveOperatorsUp {
       case With(child: LogicalPlan, relations) =>
-<<<<<<< HEAD
-        // Substitute CTE definitions from last to first as a CTE definition can reference a
-        // previous one
-        relations.foldRight(child) {
-          case ((cteName, ctePlan), currentPlan) =>
-            // A CTE definition might contain an inner CTE that has priority, so traverse and
-            // substitute CTE defined in ctePlan.
-            // A CTE definition might not be used at all or might be used multiple times. To avoid
-            // computation if it is not used and to avoid multiple recomputation if it is used
-            // multiple times we use a lazy construct with call-by-name parameter passing.
-            lazy val substitutedCTEPlan = traverseAndSubstituteCTE(ctePlan)
-            substituteCTE(currentPlan, cteName, substitutedCTEPlan)
-        }
-=======
         val resolvedCTERelations = resolveCTERelations(relations, isLegacy = false)
         substituteCTE(child, resolvedCTERelations)
->>>>>>> a630e8d1
 
       case other =>
         other.transformExpressions {
