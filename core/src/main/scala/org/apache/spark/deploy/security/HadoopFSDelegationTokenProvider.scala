/*
 * Licensed to the Apache Software Foundation (ASF) under one or more
 * contributor license agreements.  See the NOTICE file distributed with
 * this work for additional information regarding copyright ownership.
 * The ASF licenses this file to You under the Apache License, Version 2.0
 * (the "License"); you may not use this file except in compliance with
 * the License.  You may obtain a copy of the License at
 *
 *    http://www.apache.org/licenses/LICENSE-2.0
 *
 * Unless required by applicable law or agreed to in writing, software
 * distributed under the License is distributed on an "AS IS" BASIS,
 * WITHOUT WARRANTIES OR CONDITIONS OF ANY KIND, either express or implied.
 * See the License for the specific language governing permissions and
 * limitations under the License.
 */

package org.apache.spark.deploy.security

import scala.collection.JavaConverters._
import scala.util.Try
import scala.util.control.NonFatal

import org.apache.hadoop.conf.Configuration
import org.apache.hadoop.fs.{FileSystem, Path}
import org.apache.hadoop.mapred.Master
import org.apache.hadoop.security.{Credentials, UserGroupInformation}
import org.apache.hadoop.security.token.delegation.AbstractDelegationTokenIdentifier

import org.apache.spark.{SparkConf, SparkException}
import org.apache.spark.internal.Logging
import org.apache.spark.internal.config._
import org.apache.spark.security.HadoopDelegationTokenProvider

private[deploy] class HadoopFSDelegationTokenProvider
    extends HadoopDelegationTokenProvider with Logging {

  // This tokenRenewalInterval will be set in the first call to obtainDelegationTokens.
  // If None, no token renewer is specified or no token can be renewed,
  // so we cannot get the token renewal interval.
  private var tokenRenewalInterval: Option[Long] = null

  override val serviceName: String = "hadoopfs"

  override def obtainDelegationTokens(
      hadoopConf: Configuration,
      sparkConf: SparkConf,
      creds: Credentials): Option[Long] = {
<<<<<<< HEAD
    val fileSystems = HadoopFSDelegationTokenProvider.hadoopFSsToAccess(sparkConf, hadoopConf)
    val fetchCreds = fetchDelegationTokens(getTokenRenewer(hadoopConf), fileSystems, creds)

    // Get the token renewal interval if it is not set. It will only be called once.
    if (tokenRenewalInterval == null) {
      tokenRenewalInterval = getTokenRenewalInterval(hadoopConf, sparkConf, fileSystems)
    }
=======
    try {
      val fileSystems = HadoopFSDelegationTokenProvider.hadoopFSsToAccess(sparkConf, hadoopConf)
      val fetchCreds = fetchDelegationTokens(getTokenRenewer(hadoopConf), fileSystems, creds)

      // Get the token renewal interval if it is not set. It will only be called once.
      if (tokenRenewalInterval == null) {
        tokenRenewalInterval = getTokenRenewalInterval(hadoopConf, sparkConf, fileSystems)
      }

      // Get the time of next renewal.
      val nextRenewalDate = tokenRenewalInterval.flatMap { interval =>
        val nextRenewalDates = fetchCreds.getAllTokens.asScala
          .filter(_.decodeIdentifier().isInstanceOf[AbstractDelegationTokenIdentifier])
          .map { token =>
            val identifier = token
              .decodeIdentifier()
              .asInstanceOf[AbstractDelegationTokenIdentifier]
            identifier.getIssueDate + interval
          }
        if (nextRenewalDates.isEmpty) None else Some(nextRenewalDates.min)
      }
>>>>>>> cceb2d6f

      nextRenewalDate
    } catch {
      case NonFatal(e) =>
        logWarning(s"Failed to get token from service $serviceName", e)
        None
    }
  }

  override def delegationTokensRequired(
      sparkConf: SparkConf,
      hadoopConf: Configuration): Boolean = {
    UserGroupInformation.isSecurityEnabled
  }

  private def getTokenRenewer(hadoopConf: Configuration): String = {
    val tokenRenewer = Master.getMasterPrincipal(hadoopConf)
    logDebug("Delegation token renewer is: " + tokenRenewer)

    if (tokenRenewer == null || tokenRenewer.length() == 0) {
      val errorMessage = "Can't get Master Kerberos principal for use as renewer."
      logError(errorMessage)
      throw new SparkException(errorMessage)
    }

    tokenRenewer
  }

  private def fetchDelegationTokens(
      renewer: String,
      filesystems: Set[FileSystem],
      creds: Credentials): Credentials = {

    filesystems.foreach { fs =>
      logInfo(s"getting token for: $fs with renewer $renewer")
      fs.addDelegationTokens(renewer, creds)
    }

    creds
  }

  private def getTokenRenewalInterval(
      hadoopConf: Configuration,
      sparkConf: SparkConf,
      filesystems: Set[FileSystem]): Option[Long] = {
    // We cannot use the tokens generated with renewer yarn. Trying to renew
    // those will fail with an access control issue. So create new tokens with the logged in
    // user as renewer.
    val renewer = UserGroupInformation.getCurrentUser().getUserName()

    val creds = new Credentials()
    fetchDelegationTokens(renewer, filesystems, creds)

    val renewIntervals = creds.getAllTokens.asScala.filter {
      _.decodeIdentifier().isInstanceOf[AbstractDelegationTokenIdentifier]
    }.flatMap { token =>
      Try {
        val newExpiration = token.renew(hadoopConf)
        val identifier = token.decodeIdentifier().asInstanceOf[AbstractDelegationTokenIdentifier]
        val interval = newExpiration - identifier.getIssueDate
        logInfo(s"Renewal interval is $interval for token ${token.getKind.toString}")
        interval
      }.toOption
<<<<<<< HEAD
    }
    if (renewIntervals.isEmpty) None else Some(renewIntervals.min)
  }
}

private[deploy] object HadoopFSDelegationTokenProvider {
  def hadoopFSsToAccess(
      sparkConf: SparkConf,
      hadoopConf: Configuration): Set[FileSystem] = {
    val filesystemsToAccess = sparkConf.get(KERBEROS_FILESYSTEMS_TO_ACCESS)

    val defaultFS = FileSystem.get(hadoopConf)
    val master = sparkConf.get("spark.master", null)
    val stagingFS = if (master != null && master.contains("yarn")) {
      sparkConf.get(STAGING_DIR).map(new Path(_).getFileSystem(hadoopConf))
    } else {
      None
    }

    // Add the list of available namenodes for all namespaces in HDFS federation.
    // If ViewFS is enabled, this is skipped as ViewFS already handles delegation tokens for its
    // namespaces.
    val hadoopFilesystems = if (!filesystemsToAccess.isEmpty || defaultFS.getScheme == "viewfs" ||
      (stagingFS.isDefined && stagingFS.get.getScheme == "viewfs")) {
      filesystemsToAccess.map(new Path(_).getFileSystem(hadoopConf)).toSet
    } else {
      val nameservices = hadoopConf.getTrimmedStrings("dfs.nameservices")
      // Retrieving the filesystem for the nameservices where HA is not enabled
      val filesystemsWithoutHA = nameservices.flatMap { ns =>
        Option(hadoopConf.get(s"dfs.namenode.rpc-address.$ns")).map { nameNode =>
          new Path(s"hdfs://$nameNode").getFileSystem(hadoopConf)
        }
      }
      // Retrieving the filesystem for the nameservices where HA is enabled
      val filesystemsWithHA = nameservices.flatMap { ns =>
        Option(hadoopConf.get(s"dfs.ha.namenodes.$ns")).map { _ =>
          new Path(s"hdfs://$ns").getFileSystem(hadoopConf)
        }
      }
      (filesystemsWithoutHA ++ filesystemsWithHA).toSet
    }

    hadoopFilesystems ++ stagingFS + defaultFS
=======
    }
    if (renewIntervals.isEmpty) None else Some(renewIntervals.min)
  }
}

private[deploy] object HadoopFSDelegationTokenProvider {
  def hadoopFSsToAccess(
      sparkConf: SparkConf,
      hadoopConf: Configuration): Set[FileSystem] = {
    val defaultFS = FileSystem.get(hadoopConf)

    val filesystemsToAccess = sparkConf.get(KERBEROS_FILESYSTEMS_TO_ACCESS)
      .map(new Path(_).getFileSystem(hadoopConf))
      .toSet

    val master = sparkConf.get("spark.master", null)
    val stagingFS = if (master != null && master.contains("yarn")) {
      sparkConf.get(STAGING_DIR).map(new Path(_).getFileSystem(hadoopConf))
    } else {
      None
    }

    filesystemsToAccess ++ stagingFS + defaultFS
>>>>>>> cceb2d6f
  }
}<|MERGE_RESOLUTION|>--- conflicted
+++ resolved
@@ -46,15 +46,6 @@
       hadoopConf: Configuration,
       sparkConf: SparkConf,
       creds: Credentials): Option[Long] = {
-<<<<<<< HEAD
-    val fileSystems = HadoopFSDelegationTokenProvider.hadoopFSsToAccess(sparkConf, hadoopConf)
-    val fetchCreds = fetchDelegationTokens(getTokenRenewer(hadoopConf), fileSystems, creds)
-
-    // Get the token renewal interval if it is not set. It will only be called once.
-    if (tokenRenewalInterval == null) {
-      tokenRenewalInterval = getTokenRenewalInterval(hadoopConf, sparkConf, fileSystems)
-    }
-=======
     try {
       val fileSystems = HadoopFSDelegationTokenProvider.hadoopFSsToAccess(sparkConf, hadoopConf)
       val fetchCreds = fetchDelegationTokens(getTokenRenewer(hadoopConf), fileSystems, creds)
@@ -76,7 +67,6 @@
           }
         if (nextRenewalDates.isEmpty) None else Some(nextRenewalDates.min)
       }
->>>>>>> cceb2d6f
 
       nextRenewalDate
     } catch {
@@ -140,51 +130,6 @@
         logInfo(s"Renewal interval is $interval for token ${token.getKind.toString}")
         interval
       }.toOption
-<<<<<<< HEAD
-    }
-    if (renewIntervals.isEmpty) None else Some(renewIntervals.min)
-  }
-}
-
-private[deploy] object HadoopFSDelegationTokenProvider {
-  def hadoopFSsToAccess(
-      sparkConf: SparkConf,
-      hadoopConf: Configuration): Set[FileSystem] = {
-    val filesystemsToAccess = sparkConf.get(KERBEROS_FILESYSTEMS_TO_ACCESS)
-
-    val defaultFS = FileSystem.get(hadoopConf)
-    val master = sparkConf.get("spark.master", null)
-    val stagingFS = if (master != null && master.contains("yarn")) {
-      sparkConf.get(STAGING_DIR).map(new Path(_).getFileSystem(hadoopConf))
-    } else {
-      None
-    }
-
-    // Add the list of available namenodes for all namespaces in HDFS federation.
-    // If ViewFS is enabled, this is skipped as ViewFS already handles delegation tokens for its
-    // namespaces.
-    val hadoopFilesystems = if (!filesystemsToAccess.isEmpty || defaultFS.getScheme == "viewfs" ||
-      (stagingFS.isDefined && stagingFS.get.getScheme == "viewfs")) {
-      filesystemsToAccess.map(new Path(_).getFileSystem(hadoopConf)).toSet
-    } else {
-      val nameservices = hadoopConf.getTrimmedStrings("dfs.nameservices")
-      // Retrieving the filesystem for the nameservices where HA is not enabled
-      val filesystemsWithoutHA = nameservices.flatMap { ns =>
-        Option(hadoopConf.get(s"dfs.namenode.rpc-address.$ns")).map { nameNode =>
-          new Path(s"hdfs://$nameNode").getFileSystem(hadoopConf)
-        }
-      }
-      // Retrieving the filesystem for the nameservices where HA is enabled
-      val filesystemsWithHA = nameservices.flatMap { ns =>
-        Option(hadoopConf.get(s"dfs.ha.namenodes.$ns")).map { _ =>
-          new Path(s"hdfs://$ns").getFileSystem(hadoopConf)
-        }
-      }
-      (filesystemsWithoutHA ++ filesystemsWithHA).toSet
-    }
-
-    hadoopFilesystems ++ stagingFS + defaultFS
-=======
     }
     if (renewIntervals.isEmpty) None else Some(renewIntervals.min)
   }
@@ -208,6 +153,5 @@
     }
 
     filesystemsToAccess ++ stagingFS + defaultFS
->>>>>>> cceb2d6f
   }
 }