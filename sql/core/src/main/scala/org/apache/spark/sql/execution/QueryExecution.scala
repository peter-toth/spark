/*
 * Licensed to the Apache Software Foundation (ASF) under one or more
 * contributor license agreements.  See the NOTICE file distributed with
 * this work for additional information regarding copyright ownership.
 * The ASF licenses this file to You under the Apache License, Version 2.0
 * (the "License"); you may not use this file except in compliance with
 * the License.  You may obtain a copy of the License at
 *
 *    http://www.apache.org/licenses/LICENSE-2.0
 *
 * Unless required by applicable law or agreed to in writing, software
 * distributed under the License is distributed on an "AS IS" BASIS,
 * WITHOUT WARRANTIES OR CONDITIONS OF ANY KIND, either express or implied.
 * See the License for the specific language governing permissions and
 * limitations under the License.
 */

package org.apache.spark.sql.execution

import java.io.{BufferedWriter, OutputStreamWriter}
<<<<<<< HEAD
import java.nio.charset.StandardCharsets
import java.sql.{Date, Timestamp}
=======

import org.apache.hadoop.fs.Path
>>>>>>> cceb2d6f

import org.apache.hadoop.fs.Path

import org.apache.spark.rdd.RDD
import org.apache.spark.sql.{AnalysisException, SparkSession}
import org.apache.spark.sql.catalyst.{InternalRow, QueryPlanningTracker}
import org.apache.spark.sql.catalyst.analysis.UnsupportedOperationChecker
<<<<<<< HEAD
import org.apache.spark.sql.catalyst.plans.QueryPlan
import org.apache.spark.sql.catalyst.plans.logical.{LogicalPlan, ReturnAnswer}
import org.apache.spark.sql.catalyst.rules.Rule
import org.apache.spark.sql.catalyst.util.DateTimeUtils
import org.apache.spark.sql.catalyst.util.StringUtils.{PlanStringConcat, StringConcat}
import org.apache.spark.sql.catalyst.util.truncatedString
import org.apache.spark.sql.execution.command.{DescribeTableCommand, ExecutedCommandExec, ShowTablesCommand}
import org.apache.spark.sql.execution.exchange.{EnsureRequirements, ReuseExchange}
import org.apache.spark.sql.internal.SQLConf
import org.apache.spark.sql.types.{BinaryType, DateType, DecimalType, TimestampType, _}
=======
import org.apache.spark.sql.catalyst.expressions.codegen.ByteCodeStats
import org.apache.spark.sql.catalyst.plans.QueryPlan
import org.apache.spark.sql.catalyst.plans.logical.{LogicalPlan, ReturnAnswer}
import org.apache.spark.sql.catalyst.rules.Rule
import org.apache.spark.sql.catalyst.util.StringUtils.PlanStringConcat
import org.apache.spark.sql.catalyst.util.truncatedString
import org.apache.spark.sql.dynamicpruning.PlanDynamicPruningFilters
import org.apache.spark.sql.execution.adaptive.InsertAdaptiveSparkPlan
import org.apache.spark.sql.execution.exchange.{EnsureRequirements, ReuseExchange}
import org.apache.spark.sql.internal.SQLConf
>>>>>>> cceb2d6f
import org.apache.spark.util.Utils

/**
 * The primary workflow for executing relational queries using Spark.  Designed to allow easy
 * access to the intermediate phases of query execution for developers.
 *
 * While this is not a public class, we should avoid changing the function names for the sake of
 * changing them, because a lot of developers use the feature for debugging.
 */
class QueryExecution(
    val sparkSession: SparkSession,
    val logical: LogicalPlan,
    val tracker: QueryPlanningTracker = new QueryPlanningTracker) {

  // TODO: Move the planner an optimizer into here from SessionState.
  protected def planner = sparkSession.sessionState.planner

  def assertAnalyzed(): Unit = analyzed

  def assertSupported(): Unit = {
    if (sparkSession.sessionState.conf.isUnsupportedOperationCheckEnabled) {
      UnsupportedOperationChecker.checkForBatch(analyzed)
    }
  }

  lazy val analyzed: LogicalPlan = tracker.measurePhase(QueryPlanningTracker.ANALYSIS) {
    SparkSession.setActiveSession(sparkSession)
    // We can't clone `logical` here, which will reset the `_analyzed` flag.
    sparkSession.sessionState.analyzer.executeAndCheck(logical, tracker)
  }

  lazy val withCachedData: LogicalPlan = {
    assertAnalyzed()
    assertSupported()
    // clone the plan to avoid sharing the plan instance between different stages like analyzing,
    // optimizing and planning.
    sparkSession.sharedState.cacheManager.useCachedData(analyzed.clone())
  }

  lazy val optimizedPlan: LogicalPlan = tracker.measurePhase(QueryPlanningTracker.OPTIMIZATION) {
    // clone the plan to avoid sharing the plan instance between different stages like analyzing,
    // optimizing and planning.
    sparkSession.sessionState.optimizer.executeAndTrack(withCachedData.clone(), tracker)
  }

  lazy val sparkPlan: SparkPlan = tracker.measurePhase(QueryPlanningTracker.PLANNING) {
    SparkSession.setActiveSession(sparkSession)
    // TODO: We use next(), i.e. take the first plan returned by the planner, here for now,
    //       but we will implement to choose the best plan.
    // Clone the logical plan here, in case the planner rules change the states of the logical plan.
    planner.plan(ReturnAnswer(optimizedPlan.clone())).next()
  }

  // executedPlan should not be used to initialize any SparkPlan. It should be
  // only used for execution.
  lazy val executedPlan: SparkPlan = tracker.measurePhase(QueryPlanningTracker.PLANNING) {
    // clone the plan to avoid sharing the plan instance between different stages like analyzing,
    // optimizing and planning.
    prepareForExecution(sparkPlan.clone())
  }

  /**
   * Internal version of the RDD. Avoids copies and has no schema.
   * Note for callers: Spark may apply various optimization including reusing object: this means
   * the row is valid only for the iteration it is retrieved. You should avoid storing row and
   * accessing after iteration. (Calling `collect()` is one of known bad usage.)
   * If you want to store these rows into collection, please apply some converter or copy row
   * which produces new object per iteration.
   * Given QueryExecution is not a public class, end users are discouraged to use this: please
   * use `Dataset.rdd` instead where conversion will be applied.
   */
  lazy val toRdd: RDD[InternalRow] = new SQLExecutionRDD(
    executedPlan.execute(), sparkSession.sessionState.conf)

  /**
   * Prepares a planned [[SparkPlan]] for execution by inserting shuffle operations and internal
   * row format conversions as needed.
   */
  protected def prepareForExecution(plan: SparkPlan): SparkPlan = {
    preparations.foldLeft(plan) { case (sp, rule) => rule.apply(sp) }
  }

  /** A sequence of rules that will be applied in order to the physical plan before execution. */
  protected def preparations: Seq[Rule[SparkPlan]] = Seq(
    // `AdaptiveSparkPlanExec` is a leaf node. If inserted, all the following rules will be no-op
    // as the original plan is hidden behind `AdaptiveSparkPlanExec`.
    InsertAdaptiveSparkPlan(sparkSession, this),
    PlanDynamicPruningFilters(sparkSession),
    PlanSubqueries(sparkSession),
    EnsureRequirements(sparkSession.sessionState.conf),
    ApplyColumnarRulesAndInsertTransitions(sparkSession.sessionState.conf,
      sparkSession.sessionState.columnarRules),
    CollapseCodegenStages(sparkSession.sessionState.conf),
    ReuseExchange(sparkSession.sessionState.conf),
    ReuseSubquery(sparkSession.sessionState.conf))

<<<<<<< HEAD
  /**
   * Returns the result as a hive compatible sequence of strings. This is used in tests and
   * `SparkSQLDriver` for CLI applications.
   */
  def hiveResultString(): Seq[String] = executedPlan match {
    case ExecutedCommandExec(desc: DescribeTableCommand) =>
      // If it is a describe command for a Hive table, we want to have the output format
      // be similar with Hive.
      desc.run(sparkSession).map {
        case Row(name: String, dataType: String, comment) =>
          Seq(name, dataType,
            Option(comment.asInstanceOf[String]).getOrElse(""))
            .map(s => String.format(s"%-20s", s))
            .mkString("\t")
      }
    // SHOW TABLES in Hive only output table names, while ours output database, table name, isTemp.
    case command @ ExecutedCommandExec(s: ShowTablesCommand) if !s.isExtended =>
      command.executeCollect().map(_.getString(1))
    case other =>
      val result: Seq[Seq[Any]] = other.executeCollectPublic().map(_.toSeq).toSeq
      // We need the types so we can output struct field names
      val types = analyzed.output.map(_.dataType)
      // Reformat to match hive tab delimited output.
      result.map(_.zip(types).map(toHiveString)).map(_.mkString("\t"))
  }
=======
  def simpleString: String = simpleString(false)
>>>>>>> cceb2d6f

  def simpleString(formatted: Boolean): String = withRedaction {
    val concat = new PlanStringConcat()
    concat.append("== Physical Plan ==\n")
    if (formatted) {
      try {
        ExplainUtils.processPlan(executedPlan, concat.append)
      } catch {
        case e: AnalysisException => concat.append(e.toString)
      }
    } else {
      QueryPlan.append(executedPlan, concat.append, verbose = false, addSuffix = false)
    }
    concat.append("\n")
    concat.toString
  }

<<<<<<< HEAD
  def simpleString: String = withRedaction {
    val concat = new PlanStringConcat()
    concat.append("== Physical Plan ==\n")
    QueryPlan.append(executedPlan, concat.append, verbose = false, addSuffix = false)
    concat.append("\n")
    concat.toString
  }

=======
>>>>>>> cceb2d6f
  private def writePlans(append: String => Unit, maxFields: Int): Unit = {
    val (verbose, addSuffix) = (true, false)
    append("== Parsed Logical Plan ==\n")
    QueryPlan.append(logical, append, verbose, addSuffix, maxFields)
    append("\n== Analyzed Logical Plan ==\n")
    val analyzedOutput = try {
      truncatedString(
        analyzed.output.map(o => s"${o.name}: ${o.dataType.simpleString}"), ", ", maxFields)
    } catch {
      case e: AnalysisException => e.toString
    }
    append(analyzedOutput)
    append("\n")
    QueryPlan.append(analyzed, append, verbose, addSuffix, maxFields)
    append("\n== Optimized Logical Plan ==\n")
    QueryPlan.append(optimizedPlan, append, verbose, addSuffix, maxFields)
    append("\n== Physical Plan ==\n")
    QueryPlan.append(executedPlan, append, verbose, addSuffix, maxFields)
  }

  override def toString: String = withRedaction {
    val concat = new PlanStringConcat()
    writePlans(concat.append, SQLConf.get.maxToStringFields)
    concat.toString
  }

  def stringWithStats: String = withRedaction {
    val concat = new PlanStringConcat()
    val maxFields = SQLConf.get.maxToStringFields
<<<<<<< HEAD

    // trigger to compute stats for logical plans
    optimizedPlan.stats
=======
>>>>>>> cceb2d6f

    // trigger to compute stats for logical plans
    try {
      optimizedPlan.stats
    } catch {
      case e: AnalysisException => concat.append(e.toString + "\n")
    }
    // only show optimized logical plan and physical plan
    concat.append("== Optimized Logical Plan ==\n")
    QueryPlan.append(optimizedPlan, concat.append, verbose = true, addSuffix = true, maxFields)
    concat.append("\n== Physical Plan ==\n")
    QueryPlan.append(executedPlan, concat.append, verbose = true, addSuffix = false, maxFields)
    concat.append("\n")
    concat.toString
  }

  /**
   * Redact the sensitive information in the given string.
   */
  private def withRedaction(message: String): String = {
    Utils.redact(sparkSession.sessionState.conf.stringRedactionPattern, message)
  }

  /** A special namespace for commands that can be used to debug query execution. */
  // scalastyle:off
  object debug {
  // scalastyle:on

    /**
     * Prints to stdout all the generated code found in this plan (i.e. the output of each
     * WholeStageCodegen subtree).
     */
    def codegen(): Unit = {
      // scalastyle:off println
      println(org.apache.spark.sql.execution.debug.codegenString(executedPlan))
      // scalastyle:on println
    }

    /**
     * Get WholeStageCodegenExec subtrees and the codegen in a query plan
     *
     * @return Sequence of WholeStageCodegen subtrees and corresponding codegen
     */
    def codegenToSeq(): Seq[(String, String, ByteCodeStats)] = {
      org.apache.spark.sql.execution.debug.codegenStringSeq(executedPlan)
    }

    /**
     * Dumps debug information about query execution into the specified file.
     *
     * @param maxFields maximum number of fields converted to string representation.
     */
    def toFile(path: String, maxFields: Int = Int.MaxValue): Unit = {
      val filePath = new Path(path)
      val fs = filePath.getFileSystem(sparkSession.sessionState.newHadoopConf())
      val writer = new BufferedWriter(new OutputStreamWriter(fs.create(filePath)))
      val append = (s: String) => {
        writer.write(s)
      }
      try {
        writePlans(append, maxFields)
        writer.write("\n== Whole Stage Codegen ==\n")
        org.apache.spark.sql.execution.debug.writeCodegen(writer.write, executedPlan)
      } finally {
        writer.close()
      }
    }
  }
}<|MERGE_RESOLUTION|>--- conflicted
+++ resolved
@@ -18,13 +18,6 @@
 package org.apache.spark.sql.execution
 
 import java.io.{BufferedWriter, OutputStreamWriter}
-<<<<<<< HEAD
-import java.nio.charset.StandardCharsets
-import java.sql.{Date, Timestamp}
-=======
-
-import org.apache.hadoop.fs.Path
->>>>>>> cceb2d6f
 
 import org.apache.hadoop.fs.Path
 
@@ -32,18 +25,6 @@
 import org.apache.spark.sql.{AnalysisException, SparkSession}
 import org.apache.spark.sql.catalyst.{InternalRow, QueryPlanningTracker}
 import org.apache.spark.sql.catalyst.analysis.UnsupportedOperationChecker
-<<<<<<< HEAD
-import org.apache.spark.sql.catalyst.plans.QueryPlan
-import org.apache.spark.sql.catalyst.plans.logical.{LogicalPlan, ReturnAnswer}
-import org.apache.spark.sql.catalyst.rules.Rule
-import org.apache.spark.sql.catalyst.util.DateTimeUtils
-import org.apache.spark.sql.catalyst.util.StringUtils.{PlanStringConcat, StringConcat}
-import org.apache.spark.sql.catalyst.util.truncatedString
-import org.apache.spark.sql.execution.command.{DescribeTableCommand, ExecutedCommandExec, ShowTablesCommand}
-import org.apache.spark.sql.execution.exchange.{EnsureRequirements, ReuseExchange}
-import org.apache.spark.sql.internal.SQLConf
-import org.apache.spark.sql.types.{BinaryType, DateType, DecimalType, TimestampType, _}
-=======
 import org.apache.spark.sql.catalyst.expressions.codegen.ByteCodeStats
 import org.apache.spark.sql.catalyst.plans.QueryPlan
 import org.apache.spark.sql.catalyst.plans.logical.{LogicalPlan, ReturnAnswer}
@@ -54,7 +35,6 @@
 import org.apache.spark.sql.execution.adaptive.InsertAdaptiveSparkPlan
 import org.apache.spark.sql.execution.exchange.{EnsureRequirements, ReuseExchange}
 import org.apache.spark.sql.internal.SQLConf
->>>>>>> cceb2d6f
 import org.apache.spark.util.Utils
 
 /**
@@ -151,35 +131,7 @@
     ReuseExchange(sparkSession.sessionState.conf),
     ReuseSubquery(sparkSession.sessionState.conf))
 
-<<<<<<< HEAD
-  /**
-   * Returns the result as a hive compatible sequence of strings. This is used in tests and
-   * `SparkSQLDriver` for CLI applications.
-   */
-  def hiveResultString(): Seq[String] = executedPlan match {
-    case ExecutedCommandExec(desc: DescribeTableCommand) =>
-      // If it is a describe command for a Hive table, we want to have the output format
-      // be similar with Hive.
-      desc.run(sparkSession).map {
-        case Row(name: String, dataType: String, comment) =>
-          Seq(name, dataType,
-            Option(comment.asInstanceOf[String]).getOrElse(""))
-            .map(s => String.format(s"%-20s", s))
-            .mkString("\t")
-      }
-    // SHOW TABLES in Hive only output table names, while ours output database, table name, isTemp.
-    case command @ ExecutedCommandExec(s: ShowTablesCommand) if !s.isExtended =>
-      command.executeCollect().map(_.getString(1))
-    case other =>
-      val result: Seq[Seq[Any]] = other.executeCollectPublic().map(_.toSeq).toSeq
-      // We need the types so we can output struct field names
-      val types = analyzed.output.map(_.dataType)
-      // Reformat to match hive tab delimited output.
-      result.map(_.zip(types).map(toHiveString)).map(_.mkString("\t"))
-  }
-=======
   def simpleString: String = simpleString(false)
->>>>>>> cceb2d6f
 
   def simpleString(formatted: Boolean): String = withRedaction {
     val concat = new PlanStringConcat()
@@ -197,17 +149,6 @@
     concat.toString
   }
 
-<<<<<<< HEAD
-  def simpleString: String = withRedaction {
-    val concat = new PlanStringConcat()
-    concat.append("== Physical Plan ==\n")
-    QueryPlan.append(executedPlan, concat.append, verbose = false, addSuffix = false)
-    concat.append("\n")
-    concat.toString
-  }
-
-=======
->>>>>>> cceb2d6f
   private def writePlans(append: String => Unit, maxFields: Int): Unit = {
     val (verbose, addSuffix) = (true, false)
     append("== Parsed Logical Plan ==\n")
@@ -237,12 +178,6 @@
   def stringWithStats: String = withRedaction {
     val concat = new PlanStringConcat()
     val maxFields = SQLConf.get.maxToStringFields
-<<<<<<< HEAD
-
-    // trigger to compute stats for logical plans
-    optimizedPlan.stats
-=======
->>>>>>> cceb2d6f
 
     // trigger to compute stats for logical plans
     try {
