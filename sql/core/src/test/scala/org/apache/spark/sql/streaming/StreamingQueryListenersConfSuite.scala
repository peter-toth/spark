/*
 * Licensed to the Apache Software Foundation (ASF) under one or more
 * contributor license agreements.  See the NOTICE file distributed with
 * this work for additional information regarding copyright ownership.
 * The ASF licenses this file to You under the Apache License, Version 2.0
 * (the "License"); you may not use this file except in compliance with
 * the License.  You may obtain a copy of the License at
 *
 *    http://www.apache.org/licenses/LICENSE-2.0
 *
 * Unless required by applicable law or agreed to in writing, software
 * distributed under the License is distributed on an "AS IS" BASIS,
 * WITHOUT WARRANTIES OR CONDITIONS OF ANY KIND, either express or implied.
 * See the License for the specific language governing permissions and
 * limitations under the License.
 */

package org.apache.spark.sql.streaming

import org.scalatest.BeforeAndAfter

import org.apache.spark.SparkConf
import org.apache.spark.sql.execution.streaming._
import org.apache.spark.sql.internal.StaticSQLConf.STREAMING_QUERY_LISTENERS
import org.apache.spark.sql.streaming.StreamingQueryListener._


class StreamingQueryListenersConfSuite extends StreamTest with BeforeAndAfter {

  import testImplicits._

  override protected def sparkConf: SparkConf =
    super.sparkConf.set(STREAMING_QUERY_LISTENERS.key,
      "org.apache.spark.sql.streaming.TestListener")

  test("test if the configured query listener is loaded") {
    testStream(MemoryStream[Int].toDS)(
      StartStream(),
      StopStream
    )

<<<<<<< HEAD
    spark.sparkContext.listenerBus.waitUntilEmpty(5000)
=======
    spark.sparkContext.listenerBus.waitUntilEmpty()
>>>>>>> cceb2d6f

    assert(TestListener.queryStartedEvent != null)
    assert(TestListener.queryTerminatedEvent != null)
  }

}

object TestListener {
  @volatile var queryStartedEvent: QueryStartedEvent = null
  @volatile var queryTerminatedEvent: QueryTerminatedEvent = null
}

class TestListener(sparkConf: SparkConf) extends StreamingQueryListener {

  override def onQueryStarted(event: QueryStartedEvent): Unit = {
    TestListener.queryStartedEvent = event
  }

  override def onQueryProgress(event: QueryProgressEvent): Unit = {}

  override def onQueryTerminated(event: QueryTerminatedEvent): Unit = {
    TestListener.queryTerminatedEvent = event
  }
}<|MERGE_RESOLUTION|>--- conflicted
+++ resolved
@@ -39,11 +39,7 @@
       StopStream
     )
 
-<<<<<<< HEAD
-    spark.sparkContext.listenerBus.waitUntilEmpty(5000)
-=======
     spark.sparkContext.listenerBus.waitUntilEmpty()
->>>>>>> cceb2d6f
 
     assert(TestListener.queryStartedEvent != null)
     assert(TestListener.queryTerminatedEvent != null)
