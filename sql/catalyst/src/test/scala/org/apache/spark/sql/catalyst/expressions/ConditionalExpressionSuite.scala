--- conflicted
+++ resolved
@@ -225,8 +225,6 @@
     assert(ctx.inlinedMutableStates.size == 1)
   }
 
-<<<<<<< HEAD
-=======
   test("SPARK-27551: informative error message of mismatched types for case when") {
     val caseVal1 = Literal.create(
       create_row(1),
@@ -252,7 +250,6 @@
         "ELSE struct<z:int> END"))
   }
 
->>>>>>> cceb2d6f
   test("SPARK-27917 test semantic equals of CaseWhen") {
     val attrRef = AttributeReference("ACCESS_CHECK", StringType)()
     val aliasAttrRef = attrRef.withName("access_check")
