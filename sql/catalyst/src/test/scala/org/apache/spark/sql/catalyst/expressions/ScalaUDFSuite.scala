/*
 * Licensed to the Apache Software Foundation (ASF) under one or more
 * contributor license agreements.  See the NOTICE file distributed with
 * this work for additional information regarding copyright ownership.
 * The ASF licenses this file to You under the Apache License, Version 2.0
 * (the "License"); you may not use this file except in compliance with
 * the License.  You may obtain a copy of the License at
 *
 *    http://www.apache.org/licenses/LICENSE-2.0
 *
 * Unless required by applicable law or agreed to in writing, software
 * distributed under the License is distributed on an "AS IS" BASIS,
 * WITHOUT WARRANTIES OR CONDITIONS OF ANY KIND, either express or implied.
 * See the License for the specific language governing permissions and
 * limitations under the License.
 */

package org.apache.spark.sql.catalyst.expressions

import java.util.Locale

import scala.reflect.runtime.universe.TypeTag

import org.apache.spark.{SparkException, SparkFunSuite}
import org.apache.spark.sql.catalyst.encoders.ExpressionEncoder
import org.apache.spark.sql.catalyst.expressions.codegen.CodegenContext
import org.apache.spark.sql.internal.SQLConf
import org.apache.spark.sql.types.{DecimalType, IntegerType, StringType}

class ScalaUDFSuite extends SparkFunSuite with ExpressionEvalHelper {

  private def resolvedEncoder[T : TypeTag](): ExpressionEncoder[T] = {
    ExpressionEncoder[T]().resolveAndBind()
  }

  test("basic") {
    val intUdf = ScalaUDF((i: Int) => i + 1, IntegerType, Literal(1) :: Nil,
<<<<<<< HEAD
      Option(ExpressionEncoder[Int]()) :: Nil)
    checkEvaluation(intUdf, 2)

    val stringUdf = ScalaUDF((s: String) => s + "x", StringType, Literal("a") :: Nil,
      Option(ExpressionEncoder[String]()) :: Nil)
=======
      Option(resolvedEncoder[Int]()) :: Nil)
    checkEvaluation(intUdf, 2)

    val stringUdf = ScalaUDF((s: String) => s + "x", StringType, Literal("a") :: Nil,
      Option(resolvedEncoder[String]()) :: Nil)
>>>>>>> a630e8d1
    checkEvaluation(stringUdf, "ax")
  }

  test("better error message for NPE") {
    val udf = ScalaUDF(
      (s: String) => s.toLowerCase(Locale.ROOT),
      StringType,
      Literal.create(null, StringType) :: Nil,
<<<<<<< HEAD
      Option(ExpressionEncoder[String]()) :: Nil)
=======
      Option(resolvedEncoder[String]()) :: Nil)
>>>>>>> a630e8d1

    val e1 = intercept[SparkException](udf.eval())
    assert(e1.getMessage.contains("Failed to execute user defined function"))

    val e2 = intercept[SparkException] {
      checkEvaluationWithUnsafeProjection(udf, null)
    }
    assert(e2.getMessage.contains("Failed to execute user defined function"))
  }

  test("SPARK-22695: ScalaUDF should not use global variables") {
    val ctx = new CodegenContext
    ScalaUDF((s: String) => s + "x", StringType, Literal("a") :: Nil,
<<<<<<< HEAD
      Option(ExpressionEncoder[String]()) :: Nil).genCode(ctx)
=======
      Option(resolvedEncoder[String]()) :: Nil).genCode(ctx)
>>>>>>> a630e8d1
    assert(ctx.inlinedMutableStates.isEmpty)
  }

  test("SPARK-28369: honor nullOnOverflow config for ScalaUDF") {
    withSQLConf(SQLConf.ANSI_ENABLED.key -> "true") {
      val udf = ScalaUDF(
        (a: java.math.BigDecimal) => a.multiply(new java.math.BigDecimal(100)),
        DecimalType.SYSTEM_DEFAULT,
        Literal(BigDecimal("12345678901234567890.123")) :: Nil,
<<<<<<< HEAD
        Option(ExpressionEncoder[java.math.BigDecimal]()) :: Nil)
=======
        Option(resolvedEncoder[java.math.BigDecimal]()) :: Nil)
>>>>>>> a630e8d1
      val e1 = intercept[ArithmeticException](udf.eval())
      assert(e1.getMessage.contains("cannot be represented as Decimal"))
      val e2 = intercept[SparkException] {
        checkEvaluationWithUnsafeProjection(udf, null)
      }
      assert(e2.getCause.isInstanceOf[ArithmeticException])
    }
    withSQLConf(SQLConf.ANSI_ENABLED.key -> "false") {
      val udf = ScalaUDF(
        (a: java.math.BigDecimal) => a.multiply(new java.math.BigDecimal(100)),
        DecimalType.SYSTEM_DEFAULT,
        Literal(BigDecimal("12345678901234567890.123")) :: Nil,
<<<<<<< HEAD
        Option(ExpressionEncoder[java.math.BigDecimal]()) :: Nil)
=======
        Option(resolvedEncoder[java.math.BigDecimal]()) :: Nil)
>>>>>>> a630e8d1
      checkEvaluation(udf, null)
    }
  }
}<|MERGE_RESOLUTION|>--- conflicted
+++ resolved
@@ -35,19 +35,11 @@
 
   test("basic") {
     val intUdf = ScalaUDF((i: Int) => i + 1, IntegerType, Literal(1) :: Nil,
-<<<<<<< HEAD
-      Option(ExpressionEncoder[Int]()) :: Nil)
-    checkEvaluation(intUdf, 2)
-
-    val stringUdf = ScalaUDF((s: String) => s + "x", StringType, Literal("a") :: Nil,
-      Option(ExpressionEncoder[String]()) :: Nil)
-=======
       Option(resolvedEncoder[Int]()) :: Nil)
     checkEvaluation(intUdf, 2)
 
     val stringUdf = ScalaUDF((s: String) => s + "x", StringType, Literal("a") :: Nil,
       Option(resolvedEncoder[String]()) :: Nil)
->>>>>>> a630e8d1
     checkEvaluation(stringUdf, "ax")
   }
 
@@ -56,11 +48,7 @@
       (s: String) => s.toLowerCase(Locale.ROOT),
       StringType,
       Literal.create(null, StringType) :: Nil,
-<<<<<<< HEAD
-      Option(ExpressionEncoder[String]()) :: Nil)
-=======
       Option(resolvedEncoder[String]()) :: Nil)
->>>>>>> a630e8d1
 
     val e1 = intercept[SparkException](udf.eval())
     assert(e1.getMessage.contains("Failed to execute user defined function"))
@@ -74,11 +62,7 @@
   test("SPARK-22695: ScalaUDF should not use global variables") {
     val ctx = new CodegenContext
     ScalaUDF((s: String) => s + "x", StringType, Literal("a") :: Nil,
-<<<<<<< HEAD
-      Option(ExpressionEncoder[String]()) :: Nil).genCode(ctx)
-=======
       Option(resolvedEncoder[String]()) :: Nil).genCode(ctx)
->>>>>>> a630e8d1
     assert(ctx.inlinedMutableStates.isEmpty)
   }
 
@@ -88,11 +72,7 @@
         (a: java.math.BigDecimal) => a.multiply(new java.math.BigDecimal(100)),
         DecimalType.SYSTEM_DEFAULT,
         Literal(BigDecimal("12345678901234567890.123")) :: Nil,
-<<<<<<< HEAD
-        Option(ExpressionEncoder[java.math.BigDecimal]()) :: Nil)
-=======
         Option(resolvedEncoder[java.math.BigDecimal]()) :: Nil)
->>>>>>> a630e8d1
       val e1 = intercept[ArithmeticException](udf.eval())
       assert(e1.getMessage.contains("cannot be represented as Decimal"))
       val e2 = intercept[SparkException] {
@@ -105,11 +85,7 @@
         (a: java.math.BigDecimal) => a.multiply(new java.math.BigDecimal(100)),
         DecimalType.SYSTEM_DEFAULT,
         Literal(BigDecimal("12345678901234567890.123")) :: Nil,
-<<<<<<< HEAD
-        Option(ExpressionEncoder[java.math.BigDecimal]()) :: Nil)
-=======
         Option(resolvedEncoder[java.math.BigDecimal]()) :: Nil)
->>>>>>> a630e8d1
       checkEvaluation(udf, null)
     }
   }
