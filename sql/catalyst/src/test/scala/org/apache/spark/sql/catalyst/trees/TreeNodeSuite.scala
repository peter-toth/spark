--- conflicted
+++ resolved
@@ -34,11 +34,7 @@
 import org.apache.spark.sql.catalyst.expressions._
 import org.apache.spark.sql.catalyst.expressions.codegen.CodegenFallback
 import org.apache.spark.sql.catalyst.plans.{LeftOuter, NaturalJoin, SQLHelper}
-<<<<<<< HEAD
-import org.apache.spark.sql.catalyst.plans.logical.{LeafNode, Union}
-=======
 import org.apache.spark.sql.catalyst.plans.logical._
->>>>>>> cceb2d6f
 import org.apache.spark.sql.catalyst.plans.physical.{IdentityBroadcastMode, RoundRobinPartitioning, SinglePartition}
 import org.apache.spark.sql.internal.SQLConf
 import org.apache.spark.sql.types._
@@ -86,14 +82,11 @@
   def apply(key: String): Boolean = config.contains(key)
 }
 
-<<<<<<< HEAD
-=======
 case class FakeLeafPlan(child: LogicalPlan)
   extends org.apache.spark.sql.catalyst.plans.logical.LeafNode {
   override def output: Seq[Attribute] = child.output
 }
 
->>>>>>> cceb2d6f
 class TreeNodeSuite extends SparkFunSuite with SQLHelper {
   test("top node changed") {
     val after = Literal(1) transform { case Literal(1, _) => Literal(2) }
@@ -600,11 +593,7 @@
   }
 
   test("toJSON should not throws java.lang.StackOverflowError") {
-<<<<<<< HEAD
-    val udf = ScalaUDF(SelfReferenceUDF(), BooleanType, Seq("col1".attr), true :: Nil)
-=======
     val udf = ScalaUDF(SelfReferenceUDF(), BooleanType, Seq("col1".attr), false :: Nil)
->>>>>>> cceb2d6f
     // Should not throw java.lang.StackOverflowError
     udf.toJSON
   }
@@ -659,8 +648,6 @@
       assert(planString.startsWith("Truncated plan of"))
     }
   }
-<<<<<<< HEAD
-=======
 
   test("tags will be carried over after copy & transform") {
     val tag = TreeNodeTag[String]("test")
@@ -744,5 +731,4 @@
     assertDifferentInstance(leaf, leafCloned)
     assert(leaf.child.eq(leafCloned.asInstanceOf[FakeLeafPlan].child))
   }
->>>>>>> cceb2d6f
 }