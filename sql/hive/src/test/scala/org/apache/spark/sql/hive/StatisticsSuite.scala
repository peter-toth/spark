--- conflicted
+++ resolved
@@ -1537,47 +1537,30 @@
         Seq(tbl, ext_tbl).foreach { tblName =>
           sql(s"INSERT INTO $tblName VALUES (1, 'a', '2019-12-13')")
 
-          val expectedSize = 601
           // analyze table
           sql(s"ANALYZE TABLE $tblName COMPUTE STATISTICS NOSCAN")
           var tableStats = getTableStats(tblName)
-<<<<<<< HEAD
 
           // CDPD-11915: we don't verify the exact number here, as parquet library would change
           // the actual number and it will affect the test. We only verify the numbers will be
           // same across these analyses.
           val expectedTableStatsSizeInBytes = tableStats.sizeInBytes
-=======
-          assert(tableStats.sizeInBytes == expectedSize)
->>>>>>> a630e8d1
           assert(tableStats.rowCount.isEmpty)
 
           sql(s"ANALYZE TABLE $tblName COMPUTE STATISTICS")
           tableStats = getTableStats(tblName)
-<<<<<<< HEAD
           assert(tableStats.sizeInBytes == expectedTableStatsSizeInBytes)
-=======
-          assert(tableStats.sizeInBytes == expectedSize)
->>>>>>> a630e8d1
           assert(tableStats.rowCount.get == 1)
 
           // analyze a single partition
           sql(s"ANALYZE TABLE $tblName PARTITION (ds='2019-12-13') COMPUTE STATISTICS NOSCAN")
           var partStats = getPartitionStats(tblName, Map("ds" -> "2019-12-13"))
-<<<<<<< HEAD
           assert(partStats.sizeInBytes == expectedTableStatsSizeInBytes)
-=======
-          assert(partStats.sizeInBytes == expectedSize)
->>>>>>> a630e8d1
           assert(partStats.rowCount.isEmpty)
 
           sql(s"ANALYZE TABLE $tblName PARTITION (ds='2019-12-13') COMPUTE STATISTICS")
           partStats = getPartitionStats(tblName, Map("ds" -> "2019-12-13"))
-<<<<<<< HEAD
           assert(partStats.sizeInBytes == expectedTableStatsSizeInBytes)
-=======
-          assert(partStats.sizeInBytes == expectedSize)
->>>>>>> a630e8d1
           assert(partStats.rowCount.get == 1)
         }
       }
