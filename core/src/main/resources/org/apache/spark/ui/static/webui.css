/*
 * Licensed to the Apache Software Foundation (ASF) under one or more
 * contributor license agreements.  See the NOTICE file distributed with
 * this work for additional information regarding copyright ownership.
 * The ASF licenses this file to You under the Apache License, Version 2.0
 * (the "License"); you may not use this file except in compliance with
 * the License.  You may obtain a copy of the License at
 *
 *    http://www.apache.org/licenses/LICENSE-2.0
 *
 * Unless required by applicable law or agreed to in writing, software
 * distributed under the License is distributed on an "AS IS" BASIS,
 * WITHOUT WARRANTIES OR CONDITIONS OF ANY KIND, either express or implied.
 * See the License for the specific language governing permissions and
 * limitations under the License.
 */

.navbar {
  font-size: 15px;
  margin-bottom: 15px;
  min-width: 600px;
}

.navbar .brand {
  margin-right: 20px;
  margin-bottom: 0;
  margin-top: 0;
  margin-left: 10px;
  padding: 0;
}

.navbar .nav > li {
  height: 50px;
}

.navbar .nav > li a {
  height: 30px;
  line-height: 2;
}

.navbar-text {
  height: 50px;
  line-height: 3.3;
  white-space: nowrap;
}

table.sortable thead {
  cursor: pointer;
}

table.sortable td {
  word-wrap: break-word;
  max-width: 600px;
}

.progress {
  margin-bottom: 0px; position: relative
}

.progress-completed .bar,
.progress .bar-completed {
  background-color: #3EC0FF;
  background-image: -moz-linear-gradient(top, #44CBFF, #34B0EE);
  background-image: -webkit-gradient(linear, 0 0, 0 100%, from(#44CBFF), to(#34B0EE));
  background-image: -webkit-linear-gradient(top, #44CBFF, #34B0EE);
  background-image: -o-linear-gradient(top, #44CBFF, #34B0EE);
  background-image: linear-gradient(to bottom, #64CBFF, #54B0EE);
  background-repeat: repeat-x;
  filter: progid:dximagetransform.microsoft.gradient(startColorstr='#FF44CBFF', endColorstr='#FF34B0EE', GradientType=0);
}

.progress-running .bar,
.progress .bar-running {
  background-color: #A0DFFF;
  background-image: -moz-linear-gradient(top, #A4EDFF, #94DDFF);
  background-image: -webkit-gradient(linear, 0 0, 0 100%, from(#A4EDFF), to(#94DDFF));
  background-image: -webkit-linear-gradient(top, #A4EDFF, #94DDFF);
  background-image: -o-linear-gradient(top, #A4EDFF, #94DDFF);
  background-image: linear-gradient(to bottom, #A4EDFF, #94DDFF);
  background-repeat: repeat-x;
  filter: progid:dximagetransform.microsoft.gradient(startColorstr='#FFA4EDFF', endColorstr='#FF94DDFF', GradientType=0);
}

a.kill-link {
  margin-right: 2px;
  margin-left: 20px;
  color: gray;
  float: right;
}

a.name-link {
  word-wrap: break-word;
}

span.expand-details {
  font-size: 10pt;
  cursor: pointer;
  color: grey;
  float: right;
}

span.rest-uri {
  font-size: 10pt;
  font-style: italic;
  color: gray;
}

pre {
  font-size: 12px;
  line-height: 18px;
  padding: 6px;
  margin: 0;
  word-break: break-word;
  border-radius: 3px;
}

.stage-details {
  overflow-y: auto;
  margin: 0;
  display: block;
  transition: max-height 0.25s ease-out, padding 0.25s ease-out;
}

.stage-details.collapsed {
  padding-top: 0;
  padding-bottom: 0;
  border: none;
  display: none;
}

.description-input {
  overflow: hidden;
  text-overflow: ellipsis;
  width: 100%;
  white-space: nowrap;
  display: block;
}

.description-input-full {
  overflow: hidden;
  text-overflow: ellipsis;
  width: 100%;
  white-space: normal;
  display: block;
}

.stacktrace-details {
  max-height: 300px;
  overflow-y: auto;
  margin: 0;
  display: block;
  transition: max-height 0.25s ease-out, padding 0.25s ease-out;
}

.stacktrace-details.collapsed {
  padding-top: 0;
  padding-bottom: 0;
  border: none;
  display: none;
}

span.expand-additional-metrics, span.expand-dag-viz, span.collapse-table {
  cursor: pointer;
}

span.additional-metric-title {
  cursor: pointer;
}

.additional-metrics.collapsed, .collapsible-table.collapsed {
  display: none;
}

.tooltip {
  font-weight: normal;
}

.arrow-open {
  width: 0;
  height: 0;
  border-left: 5px solid transparent;
  border-right: 5px solid transparent;
  border-top: 5px solid #08c;
  display: inline-block;
  margin-bottom: 2px;
}

.arrow-closed {
  width: 0;
  height: 0;
  border-top: 5px solid transparent;
  border-bottom: 5px solid transparent;
  border-left: 5px solid #08c;
  display: inline-block;
  margin-left: 2px;
  margin-right: 3px;
}

.version {
  line-height: 2.5;
  vertical-align: bottom;
  font-size: 12px;
  padding: 0;
  margin: 0;
  font-weight: bold;
  color: #777;
}

/* Hide all additional metrics by default. This is done here rather than using JavaScript to
 * avoid slow page loads for stage pages with large numbers (e.g., thousands) of tasks. */
.scheduler_delay, .deserialization_time, .fetch_wait_time, .shuffle_read_remote,
.serialization_time, .getting_result_time, .peak_execution_memory,
.on_heap_memory, .off_heap_memory {
  display: none;
}

.accordion-inner {
  background: #f5f5f5;
}

.accordion-inner pre {
  border: 0;
  padding: 0;
  background: none;
}

a.expandbutton {
  cursor: pointer;
}

.threaddump-td-mouseover {
  background-color: #49535a !important;
  color: white;
  cursor:pointer;
}

.table-head-clickable th a, .table-head-clickable th a:hover {
  /* Make the entire header clickable, not just the text label */
  display: block;
  width: 100%;
  /* Suppress the default link styling */
  color: #333;
  text-decoration: none;
}

.log-more-btn, .log-new-btn {
  width: 100%
}

.no-new-alert {
  text-align: center;
  margin: 0;
  padding: 4px 0;
}

.table-cell-width-limited td {
  max-width: 600px;
}

.paginate_button.active > a {
    color: #999999;
    text-decoration: underline;
<<<<<<< HEAD
=======
}

.title-table {
  clear: left;
  display: inline-block;
}

.table-dataTable {
  width: 100%;
}

.container-fluid-div {
  width: 200px;
>>>>>>> 7955b396
}<|MERGE_RESOLUTION|>--- conflicted
+++ resolved
@@ -260,8 +260,6 @@
 .paginate_button.active > a {
     color: #999999;
     text-decoration: underline;
-<<<<<<< HEAD
-=======
 }
 
 .title-table {
@@ -275,5 +273,4 @@
 
 .container-fluid-div {
   width: 200px;
->>>>>>> 7955b396
 }