--- conflicted
+++ resolved
@@ -37,17 +37,11 @@
  */
 private[spark] case class Heartbeat(
     executorId: String,
-<<<<<<< HEAD
-    accumUpdates: Array[(Long, Seq[AccumulatorV2[_, _]])], // taskId -> accumulator updates
-    blockManagerId: BlockManagerId,
-    executorUpdates: ExecutorMetrics) // executor level updates
-=======
     // taskId -> accumulator updates
     accumUpdates: Array[(Long, Seq[AccumulatorV2[_, _]])],
     blockManagerId: BlockManagerId,
     // (stageId, stageAttemptId) -> executor metric peaks
     executorUpdates: Map[(Int, Int), ExecutorMetrics])
->>>>>>> 1e65fb2c
 
 /**
  * An event that SparkContext uses to notify HeartbeatReceiver that SparkContext.taskScheduler is
@@ -125,26 +119,17 @@
       context.reply(true)
 
     // Messages received from executors
-<<<<<<< HEAD
-    case heartbeat @ Heartbeat(executorId, accumUpdates, blockManagerId, executorMetrics) =>
-=======
     case heartbeat @ Heartbeat(executorId, accumUpdates, blockManagerId, executorUpdates) =>
       var reregisterBlockManager = !sc.isStopped
->>>>>>> 1e65fb2c
       if (scheduler != null) {
         if (executorLastSeen.contains(executorId)) {
           executorLastSeen(executorId) = clock.getTimeMillis()
           eventLoopThread.submit(new Runnable {
             override def run(): Unit = Utils.tryLogNonFatalError {
               val unknownExecutor = !scheduler.executorHeartbeatReceived(
-<<<<<<< HEAD
-                executorId, accumUpdates, blockManagerId, executorMetrics)
-              val response = HeartbeatResponse(reregisterBlockManager = unknownExecutor)
-=======
                 executorId, accumUpdates, blockManagerId, executorUpdates)
               reregisterBlockManager &= unknownExecutor
               val response = HeartbeatResponse(reregisterBlockManager)
->>>>>>> 1e65fb2c
               context.reply(response)
             }
           })
