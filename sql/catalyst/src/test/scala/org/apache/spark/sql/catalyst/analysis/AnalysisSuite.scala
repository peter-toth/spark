--- conflicted
+++ resolved
@@ -34,10 +34,7 @@
 import org.apache.spark.sql.catalyst.plans.logical._
 import org.apache.spark.sql.catalyst.plans.physical.{HashPartitioning, Partitioning,
   RangePartitioning, RoundRobinPartitioning}
-<<<<<<< HEAD
-=======
 import org.apache.spark.sql.catalyst.rules.RuleExecutor
->>>>>>> cceb2d6f
 import org.apache.spark.sql.catalyst.util._
 import org.apache.spark.sql.internal.SQLConf
 import org.apache.spark.sql.types._
@@ -327,51 +324,30 @@
     }
 
     // non-primitive parameters do not need special null handling
-<<<<<<< HEAD
-    val udf1 = ScalaUDF((s: String) => "x", StringType, string :: Nil, true :: Nil)
-=======
     val udf1 = ScalaUDF((s: String) => "x", StringType, string :: Nil, false :: Nil)
->>>>>>> cceb2d6f
     val expected1 = udf1
     checkUDF(udf1, expected1)
 
     // only primitive parameter needs special null handling
     val udf2 = ScalaUDF((s: String, d: Double) => "x", StringType, string :: double :: Nil,
-<<<<<<< HEAD
-      true :: false :: Nil)
-=======
       false :: true :: Nil)
->>>>>>> cceb2d6f
     val expected2 =
-      If(IsNull(double), nullResult, udf2.copy(inputsNullSafe = true :: true :: Nil))
+      If(IsNull(double), nullResult, udf2.copy(children = string :: KnownNotNull(double) :: Nil))
     checkUDF(udf2, expected2)
 
     // special null handling should apply to all primitive parameters
     val udf3 = ScalaUDF((s: Short, d: Double) => "x", StringType, short :: double :: Nil,
-<<<<<<< HEAD
-      false :: false :: Nil)
-=======
       true :: true :: Nil)
->>>>>>> cceb2d6f
     val expected3 = If(
       IsNull(short) || IsNull(double),
       nullResult,
-      udf3.copy(inputsNullSafe = true :: true :: Nil))
+      udf3.copy(children = KnownNotNull(short) :: KnownNotNull(double) :: Nil))
     checkUDF(udf3, expected3)
 
     // we can skip special null handling for primitive parameters that are not nullable
     val udf4 = ScalaUDF(
       (s: Short, d: Double) => "x",
       StringType,
-<<<<<<< HEAD
-      short :: double.withNullability(false) :: Nil,
-      false :: false :: Nil)
-    val expected4 = If(
-      IsNull(short),
-      nullResult,
-      udf4.copy(inputsNullSafe = true :: true :: Nil))
-    // checkUDF(udf4, expected4)
-=======
       short :: nonNullableDouble :: Nil,
       true :: true :: Nil)
     val expected4 = If(
@@ -379,7 +355,6 @@
       nullResult,
       udf4.copy(children = KnownNotNull(short) :: nonNullableDouble :: Nil))
     checkUDF(udf4, expected4)
->>>>>>> cceb2d6f
   }
 
   test("SPARK-24891 Fix HandleNullInputsForUDF rule") {
@@ -638,8 +613,6 @@
       checkAnalysis(input, expected)
     }
   }
-<<<<<<< HEAD
-=======
 
   test("SPARK-25691: AliasViewChild with different nullabilities") {
     object ViewAnalyzer extends RuleExecutor[LogicalPlan] {
@@ -677,5 +650,4 @@
     assertAnalysisError(parsePlan("INSERT INTO test VALUES (1)"),
       Seq("Table not found: test"))
   }
->>>>>>> cceb2d6f
 }