--- conflicted
+++ resolved
@@ -156,8 +156,6 @@
     newStats
   }
 
-<<<<<<< HEAD
-=======
   /**
    * Compute stats for the given columns.
    * @return (row count, map from column name to CatalogColumnStats)
@@ -343,7 +341,6 @@
     }
   }
 
->>>>>>> cceb2d6f
   private def isDataPath(path: Path, stagingDir: String): Boolean = {
     !path.getName.startsWith(stagingDir) && DataSourceUtils.isDataPath(path)
   }
