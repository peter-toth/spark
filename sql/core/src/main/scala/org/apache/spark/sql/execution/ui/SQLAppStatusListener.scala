--- conflicted
+++ resolved
@@ -16,11 +16,7 @@
  */
 package org.apache.spark.sql.execution.ui
 
-<<<<<<< HEAD
-import java.util.{Date, NoSuchElementException}
-=======
 import java.util.{Arrays, Date, NoSuchElementException}
->>>>>>> cceb2d6f
 import java.util.concurrent.ConcurrentHashMap
 
 import scala.collection.JavaConverters._
@@ -109,15 +105,10 @@
     // Record the accumulator IDs for the stages of this job, so that the code that keeps
     // track of the metrics knows which accumulators to look at.
     val accumIds = exec.metrics.map(_.accumulatorId).toSet
-<<<<<<< HEAD
-    event.stageIds.foreach { id =>
-      stageMetrics.put(id, new LiveStageMetrics(id, 0, accumIds, new ConcurrentHashMap()))
-=======
     if (accumIds.nonEmpty) {
       event.stageInfos.foreach { stage =>
         stageMetrics.put(stage.stageId, new LiveStageMetrics(0, stage.numTasks, accumIds))
       }
->>>>>>> cceb2d6f
     }
 
     exec.jobs = exec.jobs + (jobId -> JobExecutionStatus.RUNNING)
@@ -208,16 +199,6 @@
 
     val taskMetrics = exec.stages.toSeq
       .flatMap { stageId => Option(stageMetrics.get(stageId)) }
-<<<<<<< HEAD
-      .flatMap(_.taskMetrics.values().asScala)
-      .flatMap { metrics => metrics.ids.zip(metrics.values) }
-
-    val aggregatedMetrics = (metrics ++ exec.driverAccumUpdates.toSeq)
-      .filter { case (id, _) => metricTypes.contains(id) }
-      .groupBy(_._1)
-      .map { case (id, values) =>
-        id -> SQLMetrics.stringValue(metricTypes(id), values.map(_._2))
-=======
       .flatMap(_.metricValues())
 
     val allMetrics = new mutable.HashMap[Long, Array[Long]]()
@@ -228,7 +209,6 @@
         prev ++ values
       } else {
         values
->>>>>>> cceb2d6f
       }
       allMetrics(id) = updated
     }
@@ -453,17 +433,6 @@
 }
 
 private class LiveStageMetrics(
-<<<<<<< HEAD
-    val stageId: Int,
-    var attemptId: Int,
-    val accumulatorIds: Set[Long],
-    val taskMetrics: ConcurrentHashMap[Long, LiveTaskMetrics])
-
-private class LiveTaskMetrics(
-    val ids: Array[Long],
-    val values: Array[Long],
-    val succeeded: Boolean)
-=======
     val attemptId: Int,
     val numTasks: Int,
     val accumulatorIds: Set[Long]) {
@@ -536,5 +505,4 @@
 
 private object SQLAppStatusListener {
   val UNKNOWN_INDEX = -1
-}
->>>>>>> cceb2d6f
+}