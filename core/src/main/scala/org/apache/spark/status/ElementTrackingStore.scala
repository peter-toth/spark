/*
 * Licensed to the Apache Software Foundation (ASF) under one or more
 * contributor license agreements.  See the NOTICE file distributed with
 * this work for additional information regarding copyright ownership.
 * The ASF licenses this file to You under the Apache License, Version 2.0
 * (the "License"); you may not use this file except in compliance with
 * the License.  You may obtain a copy of the License at
 *
 *    http://www.apache.org/licenses/LICENSE-2.0
 *
 * Unless required by applicable law or agreed to in writing, software
 * distributed under the License is distributed on an "AS IS" BASIS,
 * WITHOUT WARRANTIES OR CONDITIONS OF ANY KIND, either express or implied.
 * See the License for the specific language governing permissions and
 * limitations under the License.
 */

package org.apache.spark.status

import java.util.Collection
import java.util.concurrent.TimeUnit
import java.util.concurrent.atomic.AtomicBoolean

import scala.collection.JavaConverters._
import scala.collection.mutable.{HashMap, ListBuffer}

import com.google.common.util.concurrent.MoreExecutors

import org.apache.spark.SparkConf
<<<<<<< HEAD
=======
import org.apache.spark.internal.config.Status._
>>>>>>> cceb2d6f
import org.apache.spark.status.ElementTrackingStore._
import org.apache.spark.util.{ThreadUtils, Utils}
import org.apache.spark.util.kvstore._

/**
 * A KVStore wrapper that allows tracking the number of elements of specific types, and triggering
 * actions once they reach a threshold. This allows writers, for example, to control how much data
 * is stored by potentially deleting old data as new data is added.
 *
 * This store is used when populating data either from a live UI or an event log. On top of firing
 * triggers when elements reach a certain threshold, it provides two extra bits of functionality:
 *
 * - a generic worker thread that can be used to run expensive tasks asynchronously; the tasks can
 *   be configured to run on the calling thread when more determinism is desired (e.g. unit tests).
 * - a generic flush mechanism so that listeners can be notified about when they should flush
 *   internal state to the store (e.g. after the SHS finishes parsing an event log).
 *
 * The configured triggers are run on a separate thread by default; they can be forced to run on
 * the calling thread by setting the `ASYNC_TRACKING_ENABLED` configuration to `false`.
 */
private[spark] class ElementTrackingStore(store: KVStore, conf: SparkConf) extends KVStore {

  private class LatchedTriggers(val triggers: Seq[Trigger[_]]) {
    private val pending = new AtomicBoolean(false)

<<<<<<< HEAD
  private class LatchedTriggers(val triggers: Seq[Trigger[_]]) {
    private val pending = new AtomicBoolean(false)

=======
>>>>>>> cceb2d6f
    def fireOnce(f: Seq[Trigger[_]] => Unit): WriteQueueResult = {
      if (pending.compareAndSet(false, true)) {
        doAsync {
          pending.set(false)
          f(triggers)
        }
        WriteQueued
      } else {
        WriteSkippedQueue
      }
    }

    def :+(addlTrigger: Trigger[_]): LatchedTriggers = {
      new LatchedTriggers(triggers :+ addlTrigger)
    }
  }

  private val triggers = new HashMap[Class[_], LatchedTriggers]()
  private val flushTriggers = new ListBuffer[() => Unit]()
  private val executor = if (conf.get(ASYNC_TRACKING_ENABLED)) {
    ThreadUtils.newDaemonSingleThreadExecutor("element-tracking-store-worker")
  } else {
    MoreExecutors.sameThreadExecutor()
  }

  @volatile private var stopped = false

  /**
   * Register a trigger that will be fired once the number of elements of a given type reaches
   * the given threshold.
   *
   * @param klass The type to monitor.
   * @param threshold The number of elements that should trigger the action.
   * @param action Action to run when the threshold is reached; takes as a parameter the number
   *               of elements of the registered type currently known to be in the store.
   */
  def addTrigger(klass: Class[_], threshold: Long)(action: Long => Unit): Unit = {
    val newTrigger = Trigger(threshold, action)
    triggers.get(klass) match {
      case None =>
        triggers(klass) = new LatchedTriggers(Seq(newTrigger))
      case Some(latchedTrigger) =>
        triggers(klass) = latchedTrigger :+ newTrigger
    }
  }

  /**
   * Adds a trigger to be executed before the store is flushed. This normally happens before
   * closing, and is useful for flushing intermediate state to the store, e.g. when replaying
   * in-progress applications through the SHS.
   *
   * Flush triggers are called synchronously in the same thread that is closing the store.
   */
  def onFlush(action: => Unit): Unit = {
    flushTriggers += { () => action }
  }

  /**
   * Enqueues an action to be executed asynchronously. The task will run on the calling thread if
   * `ASYNC_TRACKING_ENABLED` is `false`.
   */
  def doAsync(fn: => Unit): Unit = {
    executor.submit(new Runnable() {
      override def run(): Unit = Utils.tryLog { fn }
    })
  }

  override def read[T](klass: Class[T], naturalKey: Any): T = store.read(klass, naturalKey)

  override def write(value: Any): Unit = store.write(value)

  /** Write an element to the store, optionally checking for whether to fire triggers. */
  def write(value: Any, checkTriggers: Boolean): WriteQueueResult = {
    write(value)

    if (checkTriggers && !stopped) {
      triggers.get(value.getClass).map { latchedList =>
        latchedList.fireOnce { list =>
          val count = store.count(value.getClass)
          list.foreach { t =>
            if (count > t.threshold) {
              t.action(count)
            }
          }
        }
      }.getOrElse(WriteSkippedQueue)
    } else {
      WriteSkippedQueue
    }
  }

  def removeAllByIndexValues[T](klass: Class[T], index: String, indexValues: Iterable[_]): Boolean =
    removeAllByIndexValues(klass, index, indexValues.asJavaCollection)

  override def removeAllByIndexValues[T](
      klass: Class[T],
      index: String,
      indexValues: Collection[_]): Boolean = {
    store.removeAllByIndexValues(klass, index, indexValues)
  }

  override def delete(klass: Class[_], naturalKey: Any): Unit = store.delete(klass, naturalKey)

  override def getMetadata[T](klass: Class[T]): T = store.getMetadata(klass)

  override def setMetadata(value: Any): Unit = store.setMetadata(value)

  override def view[T](klass: Class[T]): KVStoreView[T] = store.view(klass)

  override def count(klass: Class[_]): Long = store.count(klass)

  override def count(klass: Class[_], index: String, indexedValue: Any): Long = {
    store.count(klass, index, indexedValue)
  }

  override def close(): Unit = {
    close(true)
  }

  /** A close() method that optionally leaves the parent store open. */
  def close(closeParent: Boolean): Unit = synchronized {
    if (stopped) {
      return
    }

    stopped = true
    executor.shutdown()
    if (!executor.awaitTermination(5, TimeUnit.SECONDS)) {
      executor.shutdownNow()
    }

    flushTriggers.foreach { trigger =>
      Utils.tryLog(trigger())
    }

    if (closeParent) {
      store.close()
    }
  }

  private case class Trigger[T](
      threshold: Long,
      action: Long => Unit)

}

private[spark] object ElementTrackingStore {
  /**
   * This trait is solely to assist testing the correctness of single-fire execution
   * The result of write() is otherwise unused.
   */
  sealed trait WriteQueueResult

  object WriteQueued extends WriteQueueResult
  object WriteSkippedQueue extends WriteQueueResult
}<|MERGE_RESOLUTION|>--- conflicted
+++ resolved
@@ -27,10 +27,7 @@
 import com.google.common.util.concurrent.MoreExecutors
 
 import org.apache.spark.SparkConf
-<<<<<<< HEAD
-=======
 import org.apache.spark.internal.config.Status._
->>>>>>> cceb2d6f
 import org.apache.spark.status.ElementTrackingStore._
 import org.apache.spark.util.{ThreadUtils, Utils}
 import org.apache.spark.util.kvstore._
@@ -53,15 +50,10 @@
  */
 private[spark] class ElementTrackingStore(store: KVStore, conf: SparkConf) extends KVStore {
 
+
   private class LatchedTriggers(val triggers: Seq[Trigger[_]]) {
     private val pending = new AtomicBoolean(false)
 
-<<<<<<< HEAD
-  private class LatchedTriggers(val triggers: Seq[Trigger[_]]) {
-    private val pending = new AtomicBoolean(false)
-
-=======
->>>>>>> cceb2d6f
     def fireOnce(f: Seq[Trigger[_]] => Unit): WriteQueueResult = {
       if (pending.compareAndSet(false, true)) {
         doAsync {
