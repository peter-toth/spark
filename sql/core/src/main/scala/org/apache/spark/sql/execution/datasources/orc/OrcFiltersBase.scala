/*
 * Licensed to the Apache Software Foundation (ASF) under one or more
 * contributor license agreements.  See the NOTICE file distributed with
 * this work for additional information regarding copyright ownership.
 * The ASF licenses this file to You under the Apache License, Version 2.0
 * (the "License"); you may not use this file except in compliance with
 * the License.  You may obtain a copy of the License at
 *
 *    http://www.apache.org/licenses/LICENSE-2.0
 *
 * Unless required by applicable law or agreed to in writing, software
 * distributed under the License is distributed on an "AS IS" BASIS,
 * WITHOUT WARRANTIES OR CONDITIONS OF ANY KIND, either express or implied.
 * See the License for the specific language governing permissions and
 * limitations under the License.
 */

package org.apache.spark.sql.execution.datasources.orc

import java.util.Locale

import org.apache.spark.sql.catalyst.util.CaseInsensitiveMap
<<<<<<< HEAD
import org.apache.spark.sql.connector.catalog.CatalogV2Implicits.quoteIfNeeded
import org.apache.spark.sql.sources.{And, Filter}
import org.apache.spark.sql.types.{AtomicType, BinaryType, DataType, StructType}
=======
import org.apache.spark.sql.sources.{And, Filter}
import org.apache.spark.sql.types.{AtomicType, BinaryType, DataType, StructField, StructType}
>>>>>>> a630e8d1

/**
 * Methods that can be shared when upgrading the built-in Hive.
 */
trait OrcFiltersBase {

  case class OrcPrimitiveField(fieldName: String, fieldType: DataType)

  protected[sql] def getDataTypeMap(
      schema: StructType,
      caseSensitive: Boolean): Map[String, OrcPrimitiveField] = {
    val fields = schema.flatMap { f =>
      if (isSearchableType(f.dataType)) {
        Some(quoteIfNeeded(f.name) -> OrcPrimitiveField(quoteIfNeeded(f.name), f.dataType))
      } else {
        None
      }
    }

    if (caseSensitive) {
      fields.toMap
    } else {
      // Don't consider ambiguity here, i.e. more than one field are matched in case insensitive
      // mode, just skip pushdown for these fields, they will trigger Exception when reading,
      // See: SPARK-25175.
      val dedupPrimitiveFields = fields
        .groupBy(_._1.toLowerCase(Locale.ROOT))
        .filter(_._2.size == 1)
        .mapValues(_.head._2)
      CaseInsensitiveMap(dedupPrimitiveFields)
    }
  }

  private[sql] def buildTree(filters: Seq[Filter]): Option[Filter] = {
    filters match {
      case Seq() => None
      case Seq(filter) => Some(filter)
      case Seq(filter1, filter2) => Some(And(filter1, filter2))
      case _ => // length > 2
        val (left, right) = filters.splitAt(filters.length / 2)
        Some(And(buildTree(left).get, buildTree(right).get))
    }
  }

<<<<<<< HEAD
=======
  case class OrcPrimitiveField(fieldName: String, fieldType: DataType)

>>>>>>> a630e8d1
  /**
   * This method returns a map which contains ORC field name and data type. Each key
   * represents a column; `dots` are used as separators for nested columns. If any part
   * of the names contains `dots`, it is quoted to avoid confusion. See
   * `org.apache.spark.sql.connector.catalog.quoted` for implementation details.
   *
   * BinaryType, UserDefinedType, ArrayType and MapType are ignored.
   */
<<<<<<< HEAD
  private def isSearchableType(dataType: DataType) = dataType match {
    case BinaryType => false
    case _: AtomicType => true
    case _ => false
=======
  protected[sql] def getSearchableTypeMap(
      schema: StructType,
      caseSensitive: Boolean): Map[String, OrcPrimitiveField] = {
    import org.apache.spark.sql.connector.catalog.CatalogV2Implicits.MultipartIdentifierHelper

    def getPrimitiveFields(
        fields: Seq[StructField],
        parentFieldNames: Seq[String] = Seq.empty): Seq[(String, OrcPrimitiveField)] = {
      fields.flatMap { f =>
        f.dataType match {
          case st: StructType =>
            getPrimitiveFields(st.fields, parentFieldNames :+ f.name)
          case BinaryType => None
          case _: AtomicType =>
            val fieldName = (parentFieldNames :+ f.name).quoted
            val orcField = OrcPrimitiveField(fieldName, f.dataType)
            Some((fieldName, orcField))
          case _ => None
        }
      }
    }

    val primitiveFields = getPrimitiveFields(schema.fields)
    if (caseSensitive) {
      primitiveFields.toMap
    } else {
      // Don't consider ambiguity here, i.e. more than one field are matched in case insensitive
      // mode, just skip pushdown for these fields, they will trigger Exception when reading,
      // See: SPARK-25175.
      val dedupPrimitiveFields = primitiveFields
        .groupBy(_._1.toLowerCase(Locale.ROOT))
        .filter(_._2.size == 1)
        .mapValues(_.head._2)
      CaseInsensitiveMap(dedupPrimitiveFields.toMap)
    }
>>>>>>> a630e8d1
  }
}<|MERGE_RESOLUTION|>--- conflicted
+++ resolved
@@ -20,46 +20,13 @@
 import java.util.Locale
 
 import org.apache.spark.sql.catalyst.util.CaseInsensitiveMap
-<<<<<<< HEAD
-import org.apache.spark.sql.connector.catalog.CatalogV2Implicits.quoteIfNeeded
-import org.apache.spark.sql.sources.{And, Filter}
-import org.apache.spark.sql.types.{AtomicType, BinaryType, DataType, StructType}
-=======
 import org.apache.spark.sql.sources.{And, Filter}
 import org.apache.spark.sql.types.{AtomicType, BinaryType, DataType, StructField, StructType}
->>>>>>> a630e8d1
 
 /**
  * Methods that can be shared when upgrading the built-in Hive.
  */
 trait OrcFiltersBase {
-
-  case class OrcPrimitiveField(fieldName: String, fieldType: DataType)
-
-  protected[sql] def getDataTypeMap(
-      schema: StructType,
-      caseSensitive: Boolean): Map[String, OrcPrimitiveField] = {
-    val fields = schema.flatMap { f =>
-      if (isSearchableType(f.dataType)) {
-        Some(quoteIfNeeded(f.name) -> OrcPrimitiveField(quoteIfNeeded(f.name), f.dataType))
-      } else {
-        None
-      }
-    }
-
-    if (caseSensitive) {
-      fields.toMap
-    } else {
-      // Don't consider ambiguity here, i.e. more than one field are matched in case insensitive
-      // mode, just skip pushdown for these fields, they will trigger Exception when reading,
-      // See: SPARK-25175.
-      val dedupPrimitiveFields = fields
-        .groupBy(_._1.toLowerCase(Locale.ROOT))
-        .filter(_._2.size == 1)
-        .mapValues(_.head._2)
-      CaseInsensitiveMap(dedupPrimitiveFields)
-    }
-  }
 
   private[sql] def buildTree(filters: Seq[Filter]): Option[Filter] = {
     filters match {
@@ -72,11 +39,8 @@
     }
   }
 
-<<<<<<< HEAD
-=======
   case class OrcPrimitiveField(fieldName: String, fieldType: DataType)
 
->>>>>>> a630e8d1
   /**
    * This method returns a map which contains ORC field name and data type. Each key
    * represents a column; `dots` are used as separators for nested columns. If any part
@@ -85,12 +49,6 @@
    *
    * BinaryType, UserDefinedType, ArrayType and MapType are ignored.
    */
-<<<<<<< HEAD
-  private def isSearchableType(dataType: DataType) = dataType match {
-    case BinaryType => false
-    case _: AtomicType => true
-    case _ => false
-=======
   protected[sql] def getSearchableTypeMap(
       schema: StructType,
       caseSensitive: Boolean): Map[String, OrcPrimitiveField] = {
@@ -126,6 +84,5 @@
         .mapValues(_.head._2)
       CaseInsensitiveMap(dedupPrimitiveFields.toMap)
     }
->>>>>>> a630e8d1
   }
 }