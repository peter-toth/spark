--- conflicted
+++ resolved
@@ -138,11 +138,7 @@
     val expectedDate = DateTimeUtils.millisToMicros(format.parse(customDate).getTime)
     val castedDate = parser.makeConverter("_1", DateType, nullable = true)
         .apply(customDate)
-<<<<<<< HEAD
-    assert(castedDate == DateTimeUtils.millisToDays(expectedDate, UTC))
-=======
     assert(castedDate == DateTimeUtils.microsToDays(expectedDate, UTC))
->>>>>>> a630e8d1
 
     val timestamp = "2015-01-01 00:00:00"
     timestampsOptions = new CSVOptions(Map(
