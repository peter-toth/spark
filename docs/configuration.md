--- conflicted
+++ resolved
@@ -891,8 +891,6 @@
   </td>
 </tr>
 <tr>
-<<<<<<< HEAD
-=======
   <td><code>spark.ui.liveUpdate.minFlushPeriod</code></td>
   <td>1s</td>
   <td>
@@ -901,7 +899,6 @@
   </td>
 </tr>
 <tr>
->>>>>>> 7955b396
   <td><code>spark.ui.port</code></td>
   <td>4040</td>
   <td>
@@ -1015,11 +1012,7 @@
   <td>
     The maximum allowed size for a HTTP request header, in bytes unless otherwise specified.
     This setting applies for the Spark History Server too.
-<<<<<<< HEAD
-  <td>
-=======
-  </td>
->>>>>>> 7955b396
+  </td>
 </tr>
 </table>
 
