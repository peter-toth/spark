/*
 * Licensed to the Apache Software Foundation (ASF) under one or more
 * contributor license agreements.  See the NOTICE file distributed with
 * this work for additional information regarding copyright ownership.
 * The ASF licenses this file to You under the Apache License, Version 2.0
 * (the "License"); you may not use this file except in compliance with
 * the License.  You may obtain a copy of the License at
 *
 *    http://www.apache.org/licenses/LICENSE-2.0
 *
 * Unless required by applicable law or agreed to in writing, software
 * distributed under the License is distributed on an "AS IS" BASIS,
 * WITHOUT WARRANTIES OR CONDITIONS OF ANY KIND, either express or implied.
 * See the License for the specific language governing permissions and
 * limitations under the License.
 */

package org.apache.spark.sql.hive.execution

import java.io.File
import java.net.URI
import java.nio.charset.StandardCharsets
import java.sql.{Date, Timestamp}
import java.util.{Locale, Set, TimeZone}

import com.google.common.io.Files
import org.apache.hadoop.fs.{FileSystem, Path}

import org.apache.spark.TestUtils
import org.apache.spark.sql._
import org.apache.spark.sql.catalyst.TableIdentifier
import org.apache.spark.sql.catalyst.analysis.{EliminateSubqueryAliases, FunctionRegistry}
import org.apache.spark.sql.catalyst.catalog.{CatalogTableType, CatalogUtils, HiveTableRelation}
import org.apache.spark.sql.catalyst.parser.ParseException
import org.apache.spark.sql.catalyst.plans.logical.{LogicalPlan, SubqueryAlias}
import org.apache.spark.sql.execution.command.LoadDataCommand
import org.apache.spark.sql.execution.datasources.{HadoopFsRelation, LogicalRelation}
import org.apache.spark.sql.functions._
import org.apache.spark.sql.hive.{HiveExternalCatalog, HiveUtils}
import org.apache.spark.sql.hive.test.{HiveTestJars, TestHiveSingleton}
import org.apache.spark.sql.internal.SQLConf
import org.apache.spark.sql.test.SQLTestUtils
import org.apache.spark.sql.types._
import org.apache.spark.unsafe.types.CalendarInterval
import org.apache.spark.util.Utils

case class Nested1(f1: Nested2)
case class Nested2(f2: Nested3)
case class Nested3(f3: Int)

case class NestedArray2(b: Seq[Int])
case class NestedArray1(a: NestedArray2)

case class Order(
    id: Int,
    make: String,
    `type`: String,
    price: Int,
    pdate: String,
    customer: String,
    city: String,
    state: String,
    month: Int)

/**
 * A collection of hive query tests where we generate the answers ourselves instead of depending on
 * Hive to generate them (in contrast to HiveQuerySuite).  Often this is because the query is
 * valid, but Hive currently cannot execute it.
 */
class SQLQuerySuite extends QueryTest with SQLTestUtils with TestHiveSingleton {
  import hiveContext._
  import spark.implicits._

  test("query global temp view") {
    val df = Seq(1).toDF("i1")
    df.createGlobalTempView("tbl1")
    val global_temp_db = spark.conf.get("spark.sql.globalTempDatabase")
    checkAnswer(spark.sql(s"select * from ${global_temp_db}.tbl1"), Row(1))
    spark.sql(s"drop view ${global_temp_db}.tbl1")
  }

  test("non-existent global temp view") {
    val global_temp_db = spark.conf.get("spark.sql.globalTempDatabase")
    val message = intercept[AnalysisException] {
      spark.sql(s"select * from ${global_temp_db}.nonexistentview")
    }.getMessage
    assert(message.contains("Table or view not found"))
  }

  test("script") {
    assume(TestUtils.testCommandAvailable("/bin/bash"))
    assume(TestUtils.testCommandAvailable("echo | sed"))
    val scriptFilePath = getTestResourcePath("test_script.sh")
    val df = Seq(("x1", "y1", "z1"), ("x2", "y2", "z2")).toDF("c1", "c2", "c3")
    df.createOrReplaceTempView("script_table")
    val query1 = sql(
      s"""
        |SELECT col1 FROM (from(SELECT c1, c2, c3 FROM script_table) tempt_table
        |REDUCE c1, c2, c3 USING 'bash $scriptFilePath' AS
        |(col1 STRING, col2 STRING)) script_test_table""".stripMargin)
    checkAnswer(query1, Row("x1_y1") :: Row("x2_y2") :: Nil)
  }

  test("SPARK-6835: udtf in lateral view") {
    val df = Seq((1, 1)).toDF("c1", "c2")
    df.createOrReplaceTempView("table1")
    val query = sql("SELECT c1, v FROM table1 LATERAL VIEW stack(3, 1, c1 + 1, c1 + 2) d AS v")
    checkAnswer(query, Row(1, 1) :: Row(1, 2) :: Row(1, 3) :: Nil)
  }

  test("SPARK-13651: generator outputs shouldn't be resolved from its child's output") {
    withTempView("src") {
      Seq(("id1", "value1")).toDF("key", "value").createOrReplaceTempView("src")
      val query =
        sql("SELECT genoutput.* FROM src " +
          "LATERAL VIEW explode(map('key1', 100, 'key2', 200)) genoutput AS key, value")
      checkAnswer(query, Row("key1", 100) :: Row("key2", 200) :: Nil)
    }
  }

  test("SPARK-6851: Self-joined converted parquet tables") {
    val orders = Seq(
      Order(1, "Atlas", "MTB", 234, "2015-01-07", "John D", "Pacifica", "CA", 20151),
      Order(3, "Swift", "MTB", 285, "2015-01-17", "John S", "Redwood City", "CA", 20151),
      Order(4, "Atlas", "Hybrid", 303, "2015-01-23", "Jones S", "San Mateo", "CA", 20151),
      Order(7, "Next", "MTB", 356, "2015-01-04", "Jane D", "Daly City", "CA", 20151),
      Order(10, "Next", "YFlikr", 187, "2015-01-09", "John D", "Fremont", "CA", 20151),
      Order(11, "Swift", "YFlikr", 187, "2015-01-23", "John D", "Hayward", "CA", 20151),
      Order(2, "Next", "Hybrid", 324, "2015-02-03", "Jane D", "Daly City", "CA", 20152),
      Order(5, "Next", "Street", 187, "2015-02-08", "John D", "Fremont", "CA", 20152),
      Order(6, "Atlas", "Street", 154, "2015-02-09", "John D", "Pacifica", "CA", 20152),
      Order(8, "Swift", "Hybrid", 485, "2015-02-19", "John S", "Redwood City", "CA", 20152),
      Order(9, "Atlas", "Split", 303, "2015-02-28", "Jones S", "San Mateo", "CA", 20152))

    val orderUpdates = Seq(
      Order(1, "Atlas", "MTB", 434, "2015-01-07", "John D", "Pacifica", "CA", 20151),
      Order(11, "Swift", "YFlikr", 137, "2015-01-23", "John D", "Hayward", "CA", 20151))

    orders.toDF.createOrReplaceTempView("orders1")
    orderUpdates.toDF.createOrReplaceTempView("orderupdates1")

    withTable("orders", "orderupdates") {
      sql(
        """CREATE TABLE orders(
          |  id INT,
          |  make String,
          |  type String,
          |  price INT,
          |  pdate String,
          |  customer String,
          |  city String)
          |PARTITIONED BY (state STRING, month INT)
          |STORED AS PARQUET
        """.stripMargin)

      sql(
        """CREATE TABLE orderupdates(
          |  id INT,
          |  make String,
          |  type String,
          |  price INT,
          |  pdate String,
          |  customer String,
          |  city String)
          |PARTITIONED BY (state STRING, month INT)
          |STORED AS PARQUET
        """.stripMargin)

      sql("set hive.exec.dynamic.partition.mode=nonstrict")
      sql("INSERT INTO TABLE orders PARTITION(state, month) SELECT * FROM orders1")
      sql("INSERT INTO TABLE orderupdates PARTITION(state, month) SELECT * FROM orderupdates1")

      checkAnswer(
        sql(
          """
            |select orders.state, orders.month
            |from orders
            |join (
            |  select distinct orders.state,orders.month
            |  from orders
            |  join orderupdates
            |    on orderupdates.id = orders.id) ao
            |  on ao.state = orders.state and ao.month = orders.month
          """.stripMargin),
        (1 to 6).map(_ => Row("CA", 20151)))
    }
  }

  test("show functions") {
    val allBuiltinFunctions = FunctionRegistry.builtin.listFunction().map(_.unquotedString)
    val allFunctions = sql("SHOW functions").collect().map(r => r(0))
    allBuiltinFunctions.foreach { f =>
      assert(allFunctions.contains(f))
    }
    withTempDatabase { db =>
      def createFunction(names: Seq[String]): Unit = {
        names.foreach { name =>
          sql(
            s"""
              |CREATE TEMPORARY FUNCTION $name
              |AS '${classOf[PairUDF].getName}'
            """.stripMargin)
        }
      }
      def dropFunction(names: Seq[String]): Unit = {
        names.foreach { name =>
          sql(s"DROP TEMPORARY FUNCTION $name")
        }
      }
      createFunction(Seq("temp_abs", "temp_weekofyear", "temp_sha", "temp_sha1", "temp_sha2"))

      checkAnswer(sql("SHOW functions temp_abs"), Row("temp_abs"))
      checkAnswer(sql("SHOW functions 'temp_abs'"), Row("temp_abs"))
      checkAnswer(sql(s"SHOW functions $db.temp_abs"), Row("temp_abs"))
      checkAnswer(sql(s"SHOW functions `$db`.`temp_abs`"), Row("temp_abs"))
      checkAnswer(sql(s"SHOW functions `$db`.`temp_abs`"), Row("temp_abs"))
      checkAnswer(sql("SHOW functions `a function doens't exist`"), Nil)
      checkAnswer(sql("SHOW functions `temp_weekofyea*`"), Row("temp_weekofyear"))

      // this probably will failed if we add more function with `sha` prefixing.
      checkAnswer(
        sql("SHOW functions `temp_sha*`"),
        List(Row("temp_sha"), Row("temp_sha1"), Row("temp_sha2")))

      // Test '|' for alternation.
      checkAnswer(
        sql("SHOW functions 'temp_sha*|temp_weekofyea*'"),
        List(Row("temp_sha"), Row("temp_sha1"), Row("temp_sha2"), Row("temp_weekofyear")))

      dropFunction(Seq("temp_abs", "temp_weekofyear", "temp_sha", "temp_sha1", "temp_sha2"))
    }
  }

  test("describe functions - built-in functions") {
    checkKeywordsExist(sql("describe function extended upper"),
      "Function: upper",
      "Class: org.apache.spark.sql.catalyst.expressions.Upper",
      "Usage: upper(str) - Returns `str` with all characters changed to uppercase",
      "Extended Usage:",
      "Examples:",
      "> SELECT upper('SparkSql');",
      "SPARKSQL")

    checkKeywordsExist(sql("describe functioN Upper"),
      "Function: upper",
      "Class: org.apache.spark.sql.catalyst.expressions.Upper",
      "Usage: upper(str) - Returns `str` with all characters changed to uppercase")

    checkKeywordsNotExist(sql("describe functioN Upper"),
      "Extended Usage")

    checkKeywordsExist(sql("describe functioN abcadf"),
      "Function: abcadf not found.")

    checkKeywordsExist(sql("describe functioN  `~`"),
      "Function: ~",
      "Class: org.apache.spark.sql.catalyst.expressions.BitwiseNot",
      "Usage: ~ expr - Returns the result of bitwise NOT of `expr`.")

    // Hard coded describe functions
    checkKeywordsExist(sql("describe function  `<>`"),
      "Function: <>",
      "Usage: expr1 <> expr2 - Returns true if `expr1` is not equal to `expr2`")

    checkKeywordsExist(sql("describe function  `!=`"),
      "Function: !=",
      "Usage: expr1 != expr2 - Returns true if `expr1` is not equal to `expr2`")

    checkKeywordsExist(sql("describe function  `between`"),
      "Function: between",
      "Usage: expr1 [NOT] BETWEEN expr2 AND expr3 - " +
        "evaluate if `expr1` is [not] in between `expr2` and `expr3`")

    checkKeywordsExist(sql("describe function  `case`"),
      "Function: case",
      "Usage: CASE expr1 WHEN expr2 THEN expr3 " +
        "[WHEN expr4 THEN expr5]* [ELSE expr6] END - " +
        "When `expr1` = `expr2`, returns `expr3`; " +
        "when `expr1` = `expr4`, return `expr5`; else return `expr6`")
  }

  test("describe functions - user defined functions") {
    withUserDefinedFunction("udtf_count" -> false) {
      sql(
        s"""
           |CREATE FUNCTION udtf_count
           |AS 'org.apache.spark.sql.hive.execution.GenericUDTFCount2'
           |USING JAR '${hiveContext.getHiveFile("TestUDTF.jar").toURI}'
        """.stripMargin)

      checkKeywordsExist(sql("describe function udtf_count"),
        "Function: default.udtf_count",
        "Class: org.apache.spark.sql.hive.execution.GenericUDTFCount2",
        "Usage: N/A")

      checkAnswer(
        sql("SELECT udtf_count(a) FROM (SELECT 1 AS a FROM src LIMIT 3) t"),
        Row(3) :: Row(3) :: Nil)

      checkKeywordsExist(sql("describe function udtf_count"),
        "Function: default.udtf_count",
        "Class: org.apache.spark.sql.hive.execution.GenericUDTFCount2",
        "Usage: N/A")
    }
  }

  test("describe functions - temporary user defined functions") {
    withUserDefinedFunction("udtf_count_temp" -> true) {
      sql(
        s"""
           |CREATE TEMPORARY FUNCTION udtf_count_temp
           |AS 'org.apache.spark.sql.hive.execution.GenericUDTFCount2'
           |USING JAR '${hiveContext.getHiveFile("TestUDTF.jar").toURI}'
        """.stripMargin)

      checkKeywordsExist(sql("describe function udtf_count_temp"),
        "Function: udtf_count_temp",
        "Class: org.apache.spark.sql.hive.execution.GenericUDTFCount2",
        "Usage: N/A")

      checkAnswer(
        sql("SELECT udtf_count_temp(a) FROM (SELECT 1 AS a FROM src LIMIT 3) t"),
        Row(3) :: Row(3) :: Nil)

      checkKeywordsExist(sql("describe function udtf_count_temp"),
        "Function: udtf_count_temp",
        "Class: org.apache.spark.sql.hive.execution.GenericUDTFCount2",
        "Usage: N/A")
    }
  }

  test("SPARK-5371: union with null and sum") {
    val df = Seq((1, 1)).toDF("c1", "c2")
    df.createOrReplaceTempView("table1")

    val query = sql(
      """
        |SELECT
        |  MIN(c1),
        |  MIN(c2)
        |FROM (
        |  SELECT
        |    SUM(c1) c1,
        |    NULL c2
        |  FROM table1
        |  UNION ALL
        |  SELECT
        |    NULL c1,
        |    SUM(c2) c2
        |  FROM table1
        |) a
      """.stripMargin)
    checkAnswer(query, Row(1, 1) :: Nil)
  }

  test("CTAS with WITH clause") {

    val df = Seq((1, 1)).toDF("c1", "c2")
    df.createOrReplaceTempView("table1")
    withTable("with_table1") {
      sql(
        """
          |CREATE TABLE with_table1 AS
          |WITH T AS (
          |  SELECT *
          |  FROM table1
          |)
          |SELECT *
          |FROM T
        """.stripMargin)
      val query = sql("SELECT * FROM with_table1")
      checkAnswer(query, Row(1, 1) :: Nil)
    }
  }

  test("explode nested Field") {
    Seq(NestedArray1(NestedArray2(Seq(1, 2, 3)))).toDF.createOrReplaceTempView("nestedArray")
    checkAnswer(
      sql("SELECT ints FROM nestedArray LATERAL VIEW explode(a.b) a AS ints"),
      Row(1) :: Row(2) :: Row(3) :: Nil)

    checkAnswer(
      sql("SELECT `ints` FROM nestedArray LATERAL VIEW explode(a.b) `a` AS `ints`"),
      Row(1) :: Row(2) :: Row(3) :: Nil)

    checkAnswer(
      sql("SELECT `a`.`ints` FROM nestedArray LATERAL VIEW explode(a.b) `a` AS `ints`"),
      Row(1) :: Row(2) :: Row(3) :: Nil)

    checkAnswer(
      sql(
        """
          |SELECT `weird``tab`.`weird``col`
          |FROM nestedArray
          |LATERAL VIEW explode(a.b) `weird``tab` AS `weird``col`
        """.stripMargin),
      Row(1) :: Row(2) :: Row(3) :: Nil)
  }

  test("SPARK-4512 Fix attribute reference resolution error when using SORT BY") {
    checkAnswer(
      sql("SELECT * FROM (SELECT key + key AS a FROM src SORT BY value) t ORDER BY t.a"),
      sql("SELECT key + key as a FROM src ORDER BY a").collect().toSeq
    )
  }

  def checkRelation(
      tableName: String,
      isDataSourceTable: Boolean,
      format: String,
      userSpecifiedLocation: Option[String] = None): Unit = {
    var relation: LogicalPlan = null
    withSQLConf(
      HiveUtils.CONVERT_METASTORE_PARQUET.key -> "false",
      HiveUtils.CONVERT_METASTORE_ORC.key -> "false") {
      relation = EliminateSubqueryAliases(spark.table(tableName).queryExecution.analyzed)
    }
    val catalogTable =
      sessionState.catalog.getTableMetadata(TableIdentifier(tableName))
    relation match {
      case LogicalRelation(r: HadoopFsRelation, _, _, _) =>
        if (!isDataSourceTable) {
          fail(
            s"${classOf[HiveTableRelation].getCanonicalName} is expected, but found " +
              s"${HadoopFsRelation.getClass.getCanonicalName}.")
        }
        userSpecifiedLocation match {
          case Some(location) =>
            assert(r.options("path") === location)
          case None => // OK.
        }
        assert(catalogTable.provider.get === format)

      case r: HiveTableRelation =>
        if (isDataSourceTable) {
          fail(
            s"${HadoopFsRelation.getClass.getCanonicalName} is expected, but found " +
              s"${classOf[HiveTableRelation].getCanonicalName}.")
        }
        userSpecifiedLocation match {
          case Some(location) =>
            assert(r.tableMeta.location === CatalogUtils.stringToURI(location))
          case None => // OK.
        }
        // Also make sure that the format and serde are as desired.
        assert(catalogTable.storage.inputFormat.get.toLowerCase(Locale.ROOT).contains(format))
        assert(catalogTable.storage.outputFormat.get.toLowerCase(Locale.ROOT).contains(format))
        val serde = catalogTable.storage.serde.get
        format match {
          case "sequence" | "text" => assert(serde.contains("LazySimpleSerDe"))
          case "rcfile" => assert(serde.contains("LazyBinaryColumnarSerDe"))
          case _ => assert(serde.toLowerCase(Locale.ROOT).contains(format))
        }
    }

    // When a user-specified location is defined, the table type needs to be EXTERNAL.
    val actualTableType = catalogTable.tableType
    userSpecifiedLocation match {
      case Some(location) =>
        assert(actualTableType === CatalogTableType.EXTERNAL)
      case None =>
        assert(actualTableType === CatalogTableType.MANAGED)
    }
  }

  test("CTAS without serde without location") {
    withSQLConf(SQLConf.CONVERT_CTAS.key -> "true") {
      val defaultDataSource = sessionState.conf.defaultDataSourceName
      withTable("ctas1") {
        sql("CREATE TABLE ctas1 AS SELECT key k, value FROM src ORDER BY k, value")
        sql("CREATE TABLE IF NOT EXISTS ctas1 AS SELECT key k, value FROM src ORDER BY k, value")
        val message = intercept[AnalysisException] {
          sql("CREATE TABLE ctas1 AS SELECT key k, value FROM src ORDER BY k, value")
        }.getMessage
        assert(message.contains("already exists"))
        checkRelation("ctas1", isDataSourceTable = true, defaultDataSource)
      }

      // Specifying database name for query can be converted to data source write path
      // is not allowed right now.
      withTable("ctas1") {
        sql("CREATE TABLE default.ctas1 AS SELECT key k, value FROM src ORDER BY k, value")
        checkRelation("ctas1", isDataSourceTable = true, defaultDataSource)
      }

      withTable("ctas1") {
        sql("CREATE TABLE ctas1 stored as textfile" +
          " AS SELECT key k, value FROM src ORDER BY k, value")
        checkRelation("ctas1", isDataSourceTable = false, "text")
      }

      withTable("ctas1") {
        sql("CREATE TABLE ctas1 stored as sequencefile" +
          " AS SELECT key k, value FROM src ORDER BY k, value")
        checkRelation("ctas1", isDataSourceTable = false, "sequence")
      }

      withTable("ctas1") {
        sql("CREATE TABLE ctas1 stored as rcfile AS SELECT key k, value FROM src ORDER BY k, value")
        checkRelation("ctas1", isDataSourceTable = false, "rcfile")
      }

      withTable("ctas1") {
        sql("CREATE TABLE ctas1 stored as orc AS SELECT key k, value FROM src ORDER BY k, value")
        checkRelation("ctas1", isDataSourceTable = false, "orc")
      }

      withTable("ctas1") {
        sql(
          """
            |CREATE TABLE ctas1 stored as parquet
            |AS SELECT key k, value FROM src ORDER BY k, value
          """.stripMargin)
        checkRelation("ctas1", isDataSourceTable = false, "parquet")
      }
    }
  }

  test("CTAS with default fileformat") {
    val table = "ctas1"
    val ctas = s"CREATE TABLE IF NOT EXISTS $table SELECT key k, value FROM src"
    Seq("orc", "parquet").foreach { dataSourceFormat =>
      withSQLConf(
        SQLConf.CONVERT_CTAS.key -> "true",
        SQLConf.DEFAULT_DATA_SOURCE_NAME.key -> dataSourceFormat,
        "hive.default.fileformat" -> "textfile") {
        withTable(table) {
          sql(ctas)
          // The default datasource file format is controlled by `spark.sql.sources.default`.
          // This testcase verifies that setting `hive.default.fileformat` has no impact on
          // the target table's fileformat in case of CTAS.
          checkRelation(tableName = table, isDataSourceTable = true, format = dataSourceFormat)
        }
      }
    }
  }

  test("CTAS without serde with location") {
    withSQLConf(SQLConf.CONVERT_CTAS.key -> "true") {
      withTempDir { dir =>
        val defaultDataSource = sessionState.conf.defaultDataSourceName

        val tempLocation = dir.toURI.getPath.stripSuffix("/")
        withTable("ctas1") {
          sql(s"CREATE TABLE ctas1 LOCATION 'file:$tempLocation/c1'" +
            " AS SELECT key k, value FROM src ORDER BY k, value")
          checkRelation(
            "ctas1", isDataSourceTable = true, defaultDataSource, Some(s"file:$tempLocation/c1"))
        }

        withTable("ctas1") {
          sql(s"CREATE TABLE ctas1 LOCATION 'file:$tempLocation/c2'" +
            " AS SELECT key k, value FROM src ORDER BY k, value")
          checkRelation(
            "ctas1", isDataSourceTable = true, defaultDataSource, Some(s"file:$tempLocation/c2"))
        }

        withTable("ctas1") {
          sql(s"CREATE TABLE ctas1 stored as textfile LOCATION 'file:$tempLocation/c3'" +
            " AS SELECT key k, value FROM src ORDER BY k, value")
          checkRelation(
            "ctas1", isDataSourceTable = false, "text", Some(s"file:$tempLocation/c3"))
        }

        withTable("ctas1") {
          sql(s"CREATE TABLE ctas1 stored as sequenceFile LOCATION 'file:$tempLocation/c4'" +
            " AS SELECT key k, value FROM src ORDER BY k, value")
          checkRelation(
            "ctas1", isDataSourceTable = false, "sequence", Some(s"file:$tempLocation/c4"))
        }

        withTable("ctas1") {
          sql(s"CREATE TABLE ctas1 stored as rcfile LOCATION 'file:$tempLocation/c5'" +
            " AS SELECT key k, value FROM src ORDER BY k, value")
          checkRelation(
            "ctas1", isDataSourceTable = false, "rcfile", Some(s"file:$tempLocation/c5"))
        }
      }
    }
  }

  test("CTAS with serde") {
    withTable("ctas1", "ctas2", "ctas3", "ctas4", "ctas5") {
      sql("CREATE TABLE ctas1 AS SELECT key k, value FROM src ORDER BY k, value")
      sql(
        """CREATE TABLE ctas2
          | ROW FORMAT SERDE "org.apache.hadoop.hive.serde2.columnar.ColumnarSerDe"
          | WITH SERDEPROPERTIES("serde_p1"="p1","serde_p2"="p2")
          | STORED AS RCFile
          | TBLPROPERTIES("tbl_p1"="p11", "tbl_p2"="p22")
          | AS
          |   SELECT key, value
          |   FROM src
          |   ORDER BY key, value""".stripMargin)

      val storageCtas2 = spark.sessionState.catalog.
        getTableMetadata(TableIdentifier("ctas2")).storage
      assert(storageCtas2.inputFormat == Some("org.apache.hadoop.hive.ql.io.RCFileInputFormat"))
      assert(storageCtas2.outputFormat == Some("org.apache.hadoop.hive.ql.io.RCFileOutputFormat"))
      assert(storageCtas2.serde == Some("org.apache.hadoop.hive.serde2.columnar.ColumnarSerDe"))

      sql(
        """CREATE TABLE ctas3
          | ROW FORMAT DELIMITED FIELDS TERMINATED BY ',' LINES TERMINATED BY '\012'
          | STORED AS textfile AS
          |   SELECT key, value
          |   FROM src
          |   ORDER BY key, value""".stripMargin)

      // the table schema may like (key: integer, value: string)
      sql(
        """CREATE TABLE IF NOT EXISTS ctas4 AS
          | SELECT 1 AS key, value FROM src LIMIT 1""".stripMargin)
      // do nothing cause the table ctas4 already existed.
      sql(
        """CREATE TABLE IF NOT EXISTS ctas4 AS
          | SELECT key, value FROM src ORDER BY key, value""".stripMargin)

      checkAnswer(
        sql("SELECT k, value FROM ctas1 ORDER BY k, value"),
        sql("SELECT key, value FROM src ORDER BY key, value"))
      checkAnswer(
        sql("SELECT key, value FROM ctas2 ORDER BY key, value"),
        sql(
          """
          SELECT key, value
          FROM src
          ORDER BY key, value"""))
      checkAnswer(
        sql("SELECT key, value FROM ctas3 ORDER BY key, value"),
        sql(
          """
          SELECT key, value
          FROM src
          ORDER BY key, value"""))
      intercept[AnalysisException] {
        sql(
          """CREATE TABLE ctas4 AS
            | SELECT key, value FROM src ORDER BY key, value""".stripMargin)
      }
      checkAnswer(
        sql("SELECT key, value FROM ctas4 ORDER BY key, value"),
        sql("SELECT key, value FROM ctas4 LIMIT 1").collect().toSeq)

      sql(
        """CREATE TABLE ctas5
          | STORED AS parquet AS
          |   SELECT key, value
          |   FROM src
          |   ORDER BY key, value""".stripMargin)
      val storageCtas5 = spark.sessionState.catalog.
        getTableMetadata(TableIdentifier("ctas5")).storage
      assert(storageCtas5.inputFormat ==
        Some("org.apache.hadoop.hive.ql.io.parquet.MapredParquetInputFormat"))
      assert(storageCtas5.outputFormat ==
        Some("org.apache.hadoop.hive.ql.io.parquet.MapredParquetOutputFormat"))
      assert(storageCtas5.serde ==
        Some("org.apache.hadoop.hive.ql.io.parquet.serde.ParquetHiveSerDe"))


      // use the Hive SerDe for parquet tables
      withSQLConf(HiveUtils.CONVERT_METASTORE_PARQUET.key -> "false") {
        checkAnswer(
          sql("SELECT key, value FROM ctas5 ORDER BY key, value"),
          sql("SELECT key, value FROM src ORDER BY key, value"))
      }
    }
  }

  test("specifying the column list for CTAS") {
    withTempView("mytable1") {
      Seq((1, "111111"), (2, "222222")).toDF("key", "value").createOrReplaceTempView("mytable1")
      withTable("gen__tmp") {
        sql("create table gen__tmp as select key as a, value as b from mytable1")
        checkAnswer(
          sql("SELECT a, b from gen__tmp"),
          sql("select key, value from mytable1").collect())
      }

      withTable("gen__tmp") {
        val e = intercept[AnalysisException] {
          sql("create table gen__tmp(a int, b string) as select key, value from mytable1")
        }.getMessage
        assert(e.contains("Schema may not be specified in a Create Table As Select (CTAS)"))
      }

      withTable("gen__tmp") {
        val e = intercept[AnalysisException] {
          sql(
            """
              |CREATE TABLE gen__tmp
              |PARTITIONED BY (key string)
              |AS SELECT key, value FROM mytable1
            """.stripMargin)
        }.getMessage
        assert(e.contains("A Create Table As Select (CTAS) statement is not allowed to " +
          "create a partitioned table using Hive's file formats"))
      }
    }
  }

  test("command substitution") {
    sql("set tbl=src")
    checkAnswer(
      sql("SELECT key FROM ${hiveconf:tbl} ORDER BY key, value limit 1"),
      sql("SELECT key FROM src ORDER BY key, value limit 1").collect().toSeq)

    sql("set spark.sql.variable.substitute=false") // disable the substitution
    sql("set tbl2=src")
    intercept[Exception] {
      sql("SELECT key FROM ${hiveconf:tbl2} ORDER BY key, value limit 1").collect()
    }

    sql("set spark.sql.variable.substitute=true") // enable the substitution
    checkAnswer(
      sql("SELECT key FROM ${hiveconf:tbl2} ORDER BY key, value limit 1"),
      sql("SELECT key FROM src ORDER BY key, value limit 1").collect().toSeq)
  }

  test("ordering not in select") {
    checkAnswer(
      sql("SELECT key FROM src ORDER BY value"),
      sql("SELECT key FROM (SELECT key, value FROM src ORDER BY value) a").collect().toSeq)
  }

  test("ordering not in agg") {
    checkAnswer(
      sql("SELECT key FROM src GROUP BY key, value ORDER BY value"),
      sql("""
        SELECT key
        FROM (
          SELECT key, value
          FROM src
          GROUP BY key, value
          ORDER BY value) a""").collect().toSeq)
  }

  test("double nested data") {
    withTable("test_ctas_1234") {
      sparkContext.parallelize(Nested1(Nested2(Nested3(1))) :: Nil)
        .toDF().createOrReplaceTempView("nested")
      checkAnswer(
        sql("SELECT f1.f2.f3 FROM nested"),
        Row(1))

      sql("CREATE TABLE test_ctas_1234 AS SELECT * from nested")
      checkAnswer(
        sql("SELECT * FROM test_ctas_1234"),
        sql("SELECT * FROM nested").collect().toSeq)

      intercept[AnalysisException] {
        sql("CREATE TABLE test_ctas_1234 AS SELECT * from notexists").collect()
      }
    }
  }

  test("test CTAS") {
    withTable("test_ctas_1234") {
      sql("CREATE TABLE test_ctas_123 AS SELECT key, value FROM src")
      checkAnswer(
        sql("SELECT key, value FROM test_ctas_123 ORDER BY key"),
        sql("SELECT key, value FROM src ORDER BY key").collect().toSeq)
    }
  }

  test("SPARK-4825 save join to table") {
    withTable("test1", "test2", "test") {
      val testData = sparkContext.parallelize(1 to 10).map(i => TestData(i, i.toString)).toDF()
      sql("CREATE TABLE test1 (key INT, value STRING)")
      testData.write.mode(SaveMode.Append).insertInto("test1")
      sql("CREATE TABLE test2 (key INT, value STRING)")
      testData.write.mode(SaveMode.Append).insertInto("test2")
      testData.write.mode(SaveMode.Append).insertInto("test2")
      sql("CREATE TABLE test AS SELECT COUNT(a.value) FROM test1 a JOIN test2 b ON a.key = b.key")
      checkAnswer(
        table("test"),
        sql("SELECT COUNT(a.value) FROM test1 a JOIN test2 b ON a.key = b.key").collect().toSeq)
    }
  }

  test("SPARK-3708 Backticks aren't handled correctly is aliases") {
    checkAnswer(
      sql("SELECT k FROM (SELECT `key` AS `k` FROM src) a"),
      sql("SELECT `key` FROM src").collect().toSeq)
  }

  test("SPARK-3834 Backticks not correctly handled in subquery aliases") {
    checkAnswer(
      sql("SELECT a.key FROM (SELECT key FROM src) `a`"),
      sql("SELECT `key` FROM src").collect().toSeq)
  }

  test("SPARK-3814 Support Bitwise & operator") {
    checkAnswer(
      sql("SELECT case when 1&1=1 then 1 else 0 end FROM src"),
      sql("SELECT 1 FROM src").collect().toSeq)
  }

  test("SPARK-3814 Support Bitwise | operator") {
    checkAnswer(
      sql("SELECT case when 1|0=1 then 1 else 0 end FROM src"),
      sql("SELECT 1 FROM src").collect().toSeq)
  }

  test("SPARK-3814 Support Bitwise ^ operator") {
    checkAnswer(
      sql("SELECT case when 1^0=1 then 1 else 0 end FROM src"),
      sql("SELECT 1 FROM src").collect().toSeq)
  }

  test("SPARK-3814 Support Bitwise ~ operator") {
    checkAnswer(
      sql("SELECT case when ~1=-2 then 1 else 0 end FROM src"),
      sql("SELECT 1 FROM src").collect().toSeq)
  }

  test("SPARK-4154 Query does not work if it has 'not between' in Spark SQL and HQL") {
    checkAnswer(sql("SELECT key FROM src WHERE key not between 0 and 10 order by key"),
      sql("SELECT key FROM src WHERE key between 11 and 500 order by key").collect().toSeq)
  }

  test("SPARK-2554 SumDistinct partial aggregation") {
    checkAnswer(sql("SELECT sum( distinct key) FROM src group by key order by key"),
      sql("SELECT distinct key FROM src order by key").collect().toSeq)
  }

  test("SPARK-4963 DataFrame sample on mutable row return wrong result") {
    sql("SELECT * FROM src WHERE key % 2 = 0")
      .sample(withReplacement = false, fraction = 0.3)
      .createOrReplaceTempView("sampled")
    (1 to 10).foreach { i =>
      checkAnswer(
        sql("SELECT * FROM sampled WHERE key % 2 = 1"),
        Seq.empty[Row])
    }
  }

  test("SPARK-4699 SparkSession with Hive Support should be case insensitive by default") {
    checkAnswer(
      sql("SELECT KEY FROM Src ORDER BY value"),
      sql("SELECT key FROM src ORDER BY value").collect().toSeq)
  }

  test("SPARK-5284 Insert into Hive throws NPE when a inner complex type field has a null value") {
    val schema = StructType(
      StructField("s",
        StructType(
          StructField("innerStruct", StructType(StructField("s1", StringType, true) :: Nil)) ::
            StructField("innerArray", ArrayType(IntegerType), true) ::
            StructField("innerMap", MapType(StringType, IntegerType)) :: Nil), true) :: Nil)
    val row = Row(Row(null, null, null))

    val rowRdd = sparkContext.parallelize(row :: Nil)

    spark.createDataFrame(rowRdd, schema).createOrReplaceTempView("testTable")

    sql(
      """CREATE TABLE nullValuesInInnerComplexTypes
        |  (s struct<innerStruct: struct<s1:string>,
        |            innerArray:array<int>,
        |            innerMap: map<string, int>>)
      """.stripMargin).collect()

    sql(
      """
        |INSERT OVERWRITE TABLE nullValuesInInnerComplexTypes
        |SELECT * FROM testTable
      """.stripMargin)

    checkAnswer(
      sql("SELECT * FROM nullValuesInInnerComplexTypes"),
      Row(Row(null, null, null))
    )

    sql("DROP TABLE nullValuesInInnerComplexTypes")
    dropTempTable("testTable")
  }

  test("SPARK-4296 Grouping field with Hive UDF as sub expression") {
    val ds = Seq("""{"a": "str", "b":"1", "c":"1970-01-01 00:00:00"}""").toDS()
    read.json(ds).createOrReplaceTempView("data")
    checkAnswer(
      sql("SELECT concat(a, '-', b), year(c) FROM data GROUP BY concat(a, '-', b), year(c)"),
      Row("str-1", 1970))

    dropTempTable("data")

    read.json(ds).createOrReplaceTempView("data")
    checkAnswer(sql("SELECT year(c) + 1 FROM data GROUP BY year(c) + 1"), Row(1971))

    dropTempTable("data")
  }

  test("resolve udtf in projection #1") {
    val ds = (1 to 5).map(i => s"""{"a":[$i, ${i + 1}]}""").toDS()
    read.json(ds).createOrReplaceTempView("data")
    val df = sql("SELECT explode(a) AS val FROM data")
    val col = df("val")
  }

  test("resolve udtf in projection #2") {
    val ds = (1 to 2).map(i => s"""{"a":[$i, ${i + 1}]}""").toDS()
    read.json(ds).createOrReplaceTempView("data")
    checkAnswer(sql("SELECT explode(map(1, 1)) FROM data LIMIT 1"), Row(1, 1) :: Nil)
    checkAnswer(sql("SELECT explode(map(1, 1)) as (k1, k2) FROM data LIMIT 1"), Row(1, 1) :: Nil)
    intercept[AnalysisException] {
      sql("SELECT explode(map(1, 1)) as k1 FROM data LIMIT 1")
    }

    intercept[AnalysisException] {
      sql("SELECT explode(map(1, 1)) as (k1, k2, k3) FROM data LIMIT 1")
    }
  }

  // TGF with non-TGF in project is allowed in Spark SQL, but not in Hive
  test("TGF with non-TGF in projection") {
    val ds = Seq("""{"a": "1", "b":"1"}""").toDS()
    read.json(ds).createOrReplaceTempView("data")
    checkAnswer(
      sql("SELECT explode(map(a, b)) as (k1, k2), a, b FROM data"),
      Row("1", "1", "1", "1") :: Nil)
  }

  test("logical.Project should not be resolved if it contains aggregates or generators") {
    // This test is used to test the fix of SPARK-5875.
    // The original issue was that Project's resolved will be true when it contains
    // AggregateExpressions or Generators. However, in this case, the Project
    // is not in a valid state (cannot be executed). Because of this bug, the analysis rule of
    // PreInsertionCasts will actually start to work before ImplicitGenerate and then
    // generates an invalid query plan.
    val ds = (1 to 5).map(i => s"""{"a":[$i, ${i + 1}]}""").toDS()
    read.json(ds).createOrReplaceTempView("data")

    withSQLConf(SQLConf.CONVERT_CTAS.key -> "false") {
      sql("CREATE TABLE explodeTest (key bigInt)")
      table("explodeTest").queryExecution.analyzed match {
        case SubqueryAlias(_, r: HiveTableRelation) => // OK
        case _ =>
          fail("To correctly test the fix of SPARK-5875, explodeTest should be a MetastoreRelation")
      }

      sql(s"INSERT OVERWRITE TABLE explodeTest SELECT explode(a) AS val FROM data")
      checkAnswer(
        sql("SELECT key from explodeTest"),
        (1 to 5).flatMap(i => Row(i) :: Row(i + 1) :: Nil)
      )

      sql("DROP TABLE explodeTest")
      dropTempTable("data")
    }
  }

  test("sanity test for SPARK-6618") {
    val threads: Seq[Thread] = (1 to 10).map { i =>
      new Thread("test-thread-" + i) {
        override def run(): Unit = {
          val tableName = s"SPARK_6618_table_$i"
          sql(s"CREATE TABLE $tableName (col1 string)")
          sessionState.catalog.lookupRelation(TableIdentifier(tableName))
          table(tableName)
          tables()
          sql(s"DROP TABLE $tableName")
        }
      }
    }
    threads.foreach(_.start())
    threads.foreach(_.join(10000))
  }

  test("SPARK-5203 union with different decimal precision") {
    Seq.empty[(java.math.BigDecimal, java.math.BigDecimal)]
      .toDF("d1", "d2")
      .select($"d1".cast(DecimalType(10, 5)).as("d"))
      .createOrReplaceTempView("dn")

    sql("select d from dn union all select d * 2 from dn")
      .queryExecution.analyzed
  }

  test("Star Expansion - script transform") {
    assume(TestUtils.testCommandAvailable("/bin/bash"))
    val data = (1 to 100000).map { i => (i, i, i) }
    data.toDF("d1", "d2", "d3").createOrReplaceTempView("script_trans")
    assert(100000 === sql("SELECT TRANSFORM (*) USING 'cat' FROM script_trans").count())
  }

  test("test script transform for stdout") {
    assume(TestUtils.testCommandAvailable("/bin/bash"))
    val data = (1 to 100000).map { i => (i, i, i) }
    data.toDF("d1", "d2", "d3").createOrReplaceTempView("script_trans")
    assert(100000 ===
      sql("SELECT TRANSFORM (d1, d2, d3) USING 'cat' AS (a,b,c) FROM script_trans").count())
  }

  test("test script transform for stderr") {
    assume(TestUtils.testCommandAvailable("/bin/bash"))
    val data = (1 to 100000).map { i => (i, i, i) }
    data.toDF("d1", "d2", "d3").createOrReplaceTempView("script_trans")
    assert(0 ===
      sql("SELECT TRANSFORM (d1, d2, d3) USING 'cat 1>&2' AS (a,b,c) FROM script_trans").count())
  }

  test("test script transform data type") {
    assume(TestUtils.testCommandAvailable("/bin/bash"))
    val data = (1 to 5).map { i => (i, i) }
    data.toDF("key", "value").createOrReplaceTempView("test")
    checkAnswer(
      sql("""FROM
          |(FROM test SELECT TRANSFORM(key, value) USING 'cat' AS (`thing1` int, thing2 string)) t
          |SELECT thing1 + 1
        """.stripMargin), (2 to 6).map(i => Row(i)))
  }

  test("Sorting columns are not in Generate") {
    withTempView("data") {
      spark.range(1, 5)
        .select(array($"id", $"id" + 1).as("a"), $"id".as("b"), (lit(10) - $"id").as("c"))
        .createOrReplaceTempView("data")

      // case 1: missing sort columns are resolvable if join is true
      checkAnswer(
        sql("SELECT explode(a) AS val, b FROM data WHERE b < 2 order by val, c"),
        Row(1, 1) :: Row(2, 1) :: Nil)

      // case 2: missing sort columns are resolvable if join is false
      checkAnswer(
        sql("SELECT explode(a) AS val FROM data order by val, c"),
        Seq(1, 2, 2, 3, 3, 4, 4, 5).map(i => Row(i)))

      // case 3: missing sort columns are resolvable if join is true and outer is true
      checkAnswer(
        sql(
          """
            |SELECT C.val, b FROM data LATERAL VIEW OUTER explode(a) C as val
            |where b < 2 order by c, val, b
          """.stripMargin),
        Row(1, 1) :: Row(2, 1) :: Nil)
    }
  }

  test("test case key when") {
    (1 to 5).map(i => (i, i.toString)).toDF("k", "v").createOrReplaceTempView("t")
    checkAnswer(
      sql("SELECT CASE k WHEN 2 THEN 22 WHEN 4 THEN 44 ELSE 0 END, v FROM t"),
      Row(0, "1") :: Row(22, "2") :: Row(0, "3") :: Row(44, "4") :: Row(0, "5") :: Nil)
  }

  test("SPARK-7269 Check analysis failed in case in-sensitive") {
    Seq(1, 2, 3).map { i =>
      (i.toString, i.toString)
    }.toDF("key", "value").createOrReplaceTempView("df_analysis")
    sql("SELECT kEy from df_analysis group by key").collect()
    sql("SELECT kEy+3 from df_analysis group by key+3").collect()
    sql("SELECT kEy+3, a.kEy, A.kEy from df_analysis A group by key").collect()
    sql("SELECT cast(kEy+1 as Int) from df_analysis A group by cast(key+1 as int)").collect()
    sql("SELECT cast(kEy+1 as Int) from df_analysis A group by key+1").collect()
    sql("SELECT 2 from df_analysis A group by key+1").collect()
    intercept[AnalysisException] {
      sql("SELECT kEy+1 from df_analysis group by key+3")
    }
    intercept[AnalysisException] {
      sql("SELECT cast(key+2 as Int) from df_analysis A group by cast(key+1 as int)")
    }
  }

  test("Cast STRING to BIGINT") {
    checkAnswer(sql("SELECT CAST('775983671874188101' as BIGINT)"), Row(775983671874188101L))
  }

  test("dynamic partition value test") {
    try {
      sql("set hive.exec.dynamic.partition.mode=nonstrict")
      // date
      sql("drop table if exists dynparttest1")
      sql("create table dynparttest1 (value int) partitioned by (pdate date)")
      sql(
        """
          |insert into table dynparttest1 partition(pdate)
          | select count(*), cast('2015-05-21' as date) as pdate from src
        """.stripMargin)
      checkAnswer(
        sql("select * from dynparttest1"),
        Seq(Row(500, java.sql.Date.valueOf("2015-05-21"))))

      // decimal
      sql("drop table if exists dynparttest2")
      sql("create table dynparttest2 (value int) partitioned by (pdec decimal(5, 1))")
      sql(
        """
          |insert into table dynparttest2 partition(pdec)
          | select count(*), cast('100.12' as decimal(5, 1)) as pdec from src
        """.stripMargin)
      checkAnswer(
        sql("select * from dynparttest2"),
        Seq(Row(500, new java.math.BigDecimal("100.1"))))
    } finally {
      sql("drop table if exists dynparttest1")
      sql("drop table if exists dynparttest2")
      sql("set hive.exec.dynamic.partition.mode=strict")
    }
  }

  test("Call add jar in a different thread (SPARK-8306)") {
    @volatile var error: Option[Throwable] = None
    val thread = new Thread {
      override def run() {
        // To make sure this test works, this jar should not be loaded in another place.
        sql(
          s"ADD JAR ${HiveTestJars.getHiveContribJar().getCanonicalPath}")
        try {
          sql(
            """
              |CREATE TEMPORARY FUNCTION example_max
              |AS 'org.apache.hadoop.hive.contrib.udaf.example.UDAFExampleMax'
            """.stripMargin)
        } catch {
          case throwable: Throwable =>
            error = Some(throwable)
        }
      }
    }
    thread.start()
    thread.join()
    error match {
      case Some(throwable) =>
        fail("CREATE TEMPORARY FUNCTION should not fail.", throwable)
      case None => // OK
    }
  }

  test("SPARK-6785: HiveQuerySuite - Date comparison test 2") {
    checkAnswer(
      sql("SELECT CAST(CAST(0 AS timestamp) AS date) > CAST(0 AS timestamp) FROM src LIMIT 1"),
      Row(false))
  }

  test("SPARK-6785: HiveQuerySuite - Date cast") {
    // new Date(0) == 1970-01-01 00:00:00.0 GMT == 1969-12-31 16:00:00.0 PST
    checkAnswer(
      sql(
        """
          | SELECT
          | CAST(CAST(0 AS timestamp) AS date),
          | CAST(CAST(CAST(0 AS timestamp) AS date) AS string),
          | CAST(0 AS timestamp),
          | CAST(CAST(0 AS timestamp) AS string),
          | CAST(CAST(CAST('1970-01-01 23:00:00' AS timestamp) AS date) AS timestamp)
          | FROM src LIMIT 1
        """.stripMargin),
      Row(
        Date.valueOf("1969-12-31"),
        String.valueOf("1969-12-31"),
        Timestamp.valueOf("1969-12-31 16:00:00"),
        String.valueOf("1969-12-31 16:00:00"),
        Timestamp.valueOf("1970-01-01 00:00:00")))
  }

  test("SPARK-8588 HiveTypeCoercion.inConversion fires too early") {
    val df =
      createDataFrame(Seq((1, "2014-01-01"), (2, "2015-01-01"), (3, "2016-01-01")))
    df.toDF("id", "datef").createOrReplaceTempView("test_SPARK8588")
    checkAnswer(
      sql(
        """
          |select id, concat(year(datef))
          |from test_SPARK8588 where concat(year(datef), ' year') in ('2015 year', '2014 year')
        """.stripMargin),
      Row(1, "2014") :: Row(2, "2015") :: Nil
    )
    dropTempTable("test_SPARK8588")
  }

  test("SPARK-9371: fix the support for special chars in column names for hive context") {
    val ds = Seq("""{"a": {"c.b": 1}, "b.$q": [{"a@!.q": 1}], "q.w": {"w.i&": [1]}}""").toDS()
    read.json(ds).createOrReplaceTempView("t")

    checkAnswer(sql("SELECT a.`c.b`, `b.$q`[0].`a@!.q`, `q.w`.`w.i&`[0] FROM t"), Row(1, 1, 1))
  }

  test("Convert hive interval term into Literal of CalendarIntervalType") {
    checkAnswer(sql("select interval '0 0:0:0.1' day to second"),
      Row(CalendarInterval.fromString("interval 100 milliseconds")))
    checkAnswer(sql("select interval '10-9' year to month"),
      Row(CalendarInterval.fromString("interval 10 years 9 months")))
    checkAnswer(sql("select interval '20 15:40:32.99899999' day to second"),
      Row(CalendarInterval.fromString("interval 2 weeks 6 days 15 hours 40 minutes " +
        "32 seconds 998 milliseconds 999 microseconds")))
    checkAnswer(sql("select interval '30' year"),
      Row(CalendarInterval.fromString("interval 30 years")))
    checkAnswer(sql("select interval '25' month"),
      Row(CalendarInterval.fromString("interval 25 months")))
    checkAnswer(sql("select interval '-100' day"),
      Row(CalendarInterval.fromString("interval -14 weeks -2 days")))
    checkAnswer(sql("select interval '40' hour"),
      Row(CalendarInterval.fromString("interval 1 days 16 hours")))
    checkAnswer(sql("select interval '80' minute"),
      Row(CalendarInterval.fromString("interval 1 hour 20 minutes")))
    checkAnswer(sql("select interval '299.889987299' second"),
      Row(CalendarInterval.fromString(
        "interval 4 minutes 59 seconds 889 milliseconds 987 microseconds")))
  }

  test("specifying database name for a temporary view is not allowed") {
    withTempPath { dir =>
      withTempView("db.t") {
        val path = dir.toURI.toString
        val df = sparkContext.parallelize(1 to 10).map(i => (i, i.toString)).toDF("num", "str")
        df
          .write
          .format("parquet")
          .save(path)

        // We don't support creating a temporary table while specifying a database
        intercept[AnalysisException] {
          spark.sql(
            s"""
              |CREATE TEMPORARY VIEW db.t
              |USING parquet
              |OPTIONS (
              |  path '$path'
              |)
             """.stripMargin)
        }

        // If you use backticks to quote the name then it's OK.
        spark.sql(
          s"""
            |CREATE TEMPORARY VIEW `db.t`
            |USING parquet
            |OPTIONS (
            |  path '$path'
            |)
           """.stripMargin)
        checkAnswer(spark.table("`db.t`"), df)
      }
    }
  }

  test("SPARK-10593 same column names in lateral view") {
    val df = spark.sql(
    """
      |select
      |insideLayer2.json as a2
      |from (select '{"layer1": {"layer2": "text inside layer 2"}}' json) test
      |lateral view json_tuple(json, 'layer1') insideLayer1 as json
      |lateral view json_tuple(insideLayer1.json, 'layer2') insideLayer2 as json
    """.stripMargin
    )

    checkAnswer(df, Row("text inside layer 2") :: Nil)
  }

  ignore("SPARK-10310: " +
    "script transformation using default input/output SerDe and record reader/writer") {
    spark
      .range(5)
      .selectExpr("id AS a", "id AS b")
      .createOrReplaceTempView("test")

    val scriptFilePath = getTestResourcePath("data")
    checkAnswer(
      sql(
        s"""FROM(
          |  FROM test SELECT TRANSFORM(a, b)
          |  USING 'python $scriptFilePath/scripts/test_transform.py "\t"'
          |  AS (c STRING, d STRING)
          |) t
          |SELECT c
        """.stripMargin),
      (0 until 5).map(i => Row(i + "#")))
  }

  ignore("SPARK-10310: script transformation using LazySimpleSerDe") {
    spark
      .range(5)
      .selectExpr("id AS a", "id AS b")
      .createOrReplaceTempView("test")

    val scriptFilePath = getTestResourcePath("data")
    val df = sql(
      s"""FROM test
        |SELECT TRANSFORM(a, b)
        |ROW FORMAT SERDE 'org.apache.hadoop.hive.serde2.lazy.LazySimpleSerDe'
        |WITH SERDEPROPERTIES('field.delim' = '|')
        |USING 'python $scriptFilePath/scripts/test_transform.py "|"'
        |AS (c STRING, d STRING)
        |ROW FORMAT SERDE 'org.apache.hadoop.hive.serde2.lazy.LazySimpleSerDe'
        |WITH SERDEPROPERTIES('field.delim' = '|')
      """.stripMargin)

    checkAnswer(df, (0 until 5).map(i => Row(i + "#", i + "#")))
  }

  test("SPARK-10741: Sort on Aggregate using parquet") {
    withTable("test10741") {
      withTempView("src") {
        Seq("a" -> 5, "a" -> 9, "b" -> 6).toDF("c1", "c2").createOrReplaceTempView("src")
        sql("CREATE TABLE test10741 STORED AS PARQUET AS SELECT * FROM src")
      }

      checkAnswer(sql(
        """
          |SELECT c1, AVG(c2) AS c_avg
          |FROM test10741
          |GROUP BY c1
          |HAVING (AVG(c2) > 5) ORDER BY c1
        """.stripMargin), Row("a", 7.0) :: Row("b", 6.0) :: Nil)

      checkAnswer(sql(
        """
          |SELECT c1, AVG(c2) AS c_avg
          |FROM test10741
          |GROUP BY c1
          |ORDER BY AVG(c2)
        """.stripMargin), Row("b", 6.0) :: Row("a", 7.0) :: Nil)
    }
  }

  test("run sql directly on files - parquet") {
    val df = spark.range(100).toDF()
    withTempPath(f => {
      df.write.parquet(f.getCanonicalPath)
      // data source type is case insensitive
      checkAnswer(sql(s"select id from Parquet.`${f.getCanonicalPath}`"),
        df)
      checkAnswer(sql(s"select id from `org.apache.spark.sql.parquet`.`${f.getCanonicalPath}`"),
        df)
      checkAnswer(sql(s"select a.id from parquet.`${f.getCanonicalPath}` as a"),
        df)
    })
  }

  test("run sql directly on files - orc") {
    val df = spark.range(100).toDF()
    withTempPath(f => {
      df.write.orc(f.getCanonicalPath)
      // data source type is case insensitive
      checkAnswer(sql(s"select id from ORC.`${f.getCanonicalPath}`"),
        df)
      checkAnswer(sql(s"select id from `org.apache.spark.sql.hive.orc`.`${f.getCanonicalPath}`"),
        df)
      checkAnswer(sql(s"select a.id from orc.`${f.getCanonicalPath}` as a"),
        df)
    })
  }

  test("run sql directly on files - csv") {
    val df = spark.range(100).toDF()
    withTempPath(f => {
      df.write.csv(f.getCanonicalPath)
      // data source type is case insensitive
      checkAnswer(sql(s"select cast(_c0 as int) id from CSV.`${f.getCanonicalPath}`"),
        df)
      checkAnswer(
        sql(s"select cast(_c0 as int) id from `com.databricks.spark.csv`.`${f.getCanonicalPath}`"),
        df)
      checkAnswer(sql(s"select cast(a._c0 as int) id from csv.`${f.getCanonicalPath}` as a"),
        df)
    })
  }

  test("run sql directly on files - json") {
    val df = spark.range(100).toDF()
    withTempPath(f => {
      df.write.json(f.getCanonicalPath)
      // data source type is case insensitive
      checkAnswer(sql(s"select id from jsoN.`${f.getCanonicalPath}`"),
        df)
      checkAnswer(sql(s"select id from `org.apache.spark.sql.json`.`${f.getCanonicalPath}`"),
        df)
      checkAnswer(sql(s"select a.id from json.`${f.getCanonicalPath}` as a"),
        df)
    })
  }

  test("run sql directly on files - hive") {
    withTempPath(f => {
      spark.range(100).toDF.write.parquet(f.getCanonicalPath)

      var e = intercept[AnalysisException] {
        sql(s"select id from hive.`${f.getCanonicalPath}`")
      }
      assert(e.message.contains("Unsupported data source type for direct query on files: hive"))

      // data source type is case insensitive
      e = intercept[AnalysisException] {
        sql(s"select id from HIVE.`${f.getCanonicalPath}`")
      }
      assert(e.message.contains("Unsupported data source type for direct query on files: HIVE"))
    })
  }

  test("SPARK-8976 Wrong Result for Rollup #1") {
    Seq("grouping_id()", "grouping__id").foreach { gid =>
      checkAnswer(sql(
        s"SELECT count(*) AS cnt, key % 5, $gid FROM src GROUP BY key%5 WITH ROLLUP"),
        Seq(
          (113, 3, 0),
          (91, 0, 0),
          (500, null, 1),
          (84, 1, 0),
          (105, 2, 0),
          (107, 4, 0)
        ).map(i => Row(i._1, i._2, i._3)))
    }
  }

  test("SPARK-8976 Wrong Result for Rollup #2") {
    Seq("grouping_id()", "grouping__id").foreach { gid =>
      checkAnswer(sql(
        s"""
          |SELECT count(*) AS cnt, key % 5 AS k1, key-5 AS k2, $gid AS k3
          |FROM src GROUP BY key%5, key-5
          |WITH ROLLUP ORDER BY cnt, k1, k2, k3 LIMIT 10
        """.stripMargin),
        Seq(
          (1, 0, 5, 0),
          (1, 0, 15, 0),
          (1, 0, 25, 0),
          (1, 0, 60, 0),
          (1, 0, 75, 0),
          (1, 0, 80, 0),
          (1, 0, 100, 0),
          (1, 0, 140, 0),
          (1, 0, 145, 0),
          (1, 0, 150, 0)
        ).map(i => Row(i._1, i._2, i._3, i._4)))
    }
  }

  test("SPARK-8976 Wrong Result for Rollup #3") {
    Seq("grouping_id()", "grouping__id").foreach { gid =>
      checkAnswer(sql(
        s"""
          |SELECT count(*) AS cnt, key % 5 AS k1, key-5 AS k2, $gid AS k3
          |FROM (SELECT key, key%2, key - 5 FROM src) t GROUP BY key%5, key-5
          |WITH ROLLUP ORDER BY cnt, k1, k2, k3 LIMIT 10
        """.stripMargin),
        Seq(
          (1, 0, 5, 0),
          (1, 0, 15, 0),
          (1, 0, 25, 0),
          (1, 0, 60, 0),
          (1, 0, 75, 0),
          (1, 0, 80, 0),
          (1, 0, 100, 0),
          (1, 0, 140, 0),
          (1, 0, 145, 0),
          (1, 0, 150, 0)
        ).map(i => Row(i._1, i._2, i._3, i._4)))
    }
  }

  test("SPARK-8976 Wrong Result for CUBE #1") {
    Seq("grouping_id()", "grouping__id").foreach { gid =>
      checkAnswer(sql(
        s"SELECT count(*) AS cnt, key % 5, $gid FROM src GROUP BY key%5 WITH CUBE"),
        Seq(
          (113, 3, 0),
          (91, 0, 0),
          (500, null, 1),
          (84, 1, 0),
          (105, 2, 0),
          (107, 4, 0)
        ).map(i => Row(i._1, i._2, i._3)))
    }
  }

  test("SPARK-8976 Wrong Result for CUBE #2") {
    Seq("grouping_id()", "grouping__id").foreach { gid =>
      checkAnswer(sql(
        s"""
          |SELECT count(*) AS cnt, key % 5 AS k1, key-5 AS k2, $gid AS k3
          |FROM (SELECT key, key%2, key - 5 FROM src) t GROUP BY key%5, key-5
          |WITH CUBE ORDER BY cnt, k1, k2, k3 LIMIT 10
        """.stripMargin),
        Seq(
          (1, null, -3, 2),
          (1, null, -1, 2),
          (1, null, 3, 2),
          (1, null, 4, 2),
          (1, null, 5, 2),
          (1, null, 6, 2),
          (1, null, 12, 2),
          (1, null, 14, 2),
          (1, null, 15, 2),
          (1, null, 22, 2)
        ).map(i => Row(i._1, i._2, i._3, i._4)))
    }
  }

  test("SPARK-8976 Wrong Result for GroupingSet") {
    Seq("grouping_id()", "grouping__id").foreach { gid =>
      checkAnswer(sql(
        s"""
          |SELECT count(*) AS cnt, key % 5 AS k1, key-5 AS k2, $gid AS k3
          |FROM (SELECT key, key%2, key - 5 FROM src) t GROUP BY key%5, key-5
          |GROUPING SETS (key%5, key-5) ORDER BY cnt, k1, k2, k3 LIMIT 10
        """.stripMargin),
        Seq(
          (1, null, -3, 2),
          (1, null, -1, 2),
          (1, null, 3, 2),
          (1, null, 4, 2),
          (1, null, 5, 2),
          (1, null, 6, 2),
          (1, null, 12, 2),
          (1, null, 14, 2),
          (1, null, 15, 2),
          (1, null, 22, 2)
        ).map(i => Row(i._1, i._2, i._3, i._4)))
    }
  }

  ignore("SPARK-10562: partition by column with mixed case name") {
    withTable("tbl10562") {
      val df = Seq(2012 -> "a").toDF("Year", "val")
      df.write.partitionBy("Year").saveAsTable("tbl10562")
      checkAnswer(sql("SELECT year FROM tbl10562"), Row(2012))
      checkAnswer(sql("SELECT Year FROM tbl10562"), Row(2012))
      checkAnswer(sql("SELECT yEAr FROM tbl10562"), Row(2012))
// TODO(ekl) this is causing test flakes [SPARK-18167], but we think the issue is derby specific
//      checkAnswer(sql("SELECT val FROM tbl10562 WHERE Year > 2015"), Nil)
      checkAnswer(sql("SELECT val FROM tbl10562 WHERE Year == 2012"), Row("a"))
    }
  }

  test("SPARK-11453: append data to partitioned table") {
    withTable("tbl11453") {
      Seq("1" -> "10", "2" -> "20").toDF("i", "j")
        .write.partitionBy("i").saveAsTable("tbl11453")

      Seq("3" -> "30").toDF("i", "j")
        .write.mode(SaveMode.Append).partitionBy("i").saveAsTable("tbl11453")
      checkAnswer(
        spark.read.table("tbl11453").select("i", "j").orderBy("i"),
        Row("1", "10") :: Row("2", "20") :: Row("3", "30") :: Nil)

      // make sure case sensitivity is correct.
      Seq("4" -> "40").toDF("i", "j")
        .write.mode(SaveMode.Append).partitionBy("I").saveAsTable("tbl11453")
      checkAnswer(
        spark.read.table("tbl11453").select("i", "j").orderBy("i"),
        Row("1", "10") :: Row("2", "20") :: Row("3", "30") :: Row("4", "40") :: Nil)
    }
  }

  test("SPARK-11590: use native json_tuple in lateral view") {
    checkAnswer(sql(
      """
        |SELECT a, b
        |FROM (SELECT '{"f1": "value1", "f2": 12}' json) test
        |LATERAL VIEW json_tuple(json, 'f1', 'f2') jt AS a, b
      """.stripMargin), Row("value1", "12"))

    // we should use `c0`, `c1`... as the name of fields if no alias is provided, to follow hive.
    checkAnswer(sql(
      """
        |SELECT c0, c1
        |FROM (SELECT '{"f1": "value1", "f2": 12}' json) test
        |LATERAL VIEW json_tuple(json, 'f1', 'f2') jt
      """.stripMargin), Row("value1", "12"))

    // we can also use `json_tuple` in project list.
    checkAnswer(sql(
      """
        |SELECT json_tuple(json, 'f1', 'f2')
        |FROM (SELECT '{"f1": "value1", "f2": 12}' json) test
      """.stripMargin), Row("value1", "12"))

    // we can also mix `json_tuple` with other project expressions.
    checkAnswer(sql(
      """
        |SELECT json_tuple(json, 'f1', 'f2'), 3.14, str
        |FROM (SELECT '{"f1": "value1", "f2": 12}' json, 'hello' as str) test
      """.stripMargin), Row("value1", "12", BigDecimal("3.14"), "hello"))
  }

  test("multi-insert with lateral view") {
    withTempView("source") {
      spark.range(10)
        .select(array($"id", $"id" + 1).as("arr"), $"id")
        .createOrReplaceTempView("source")
      withTable("dest1", "dest2") {
        sql("CREATE TABLE dest1 (i INT)")
        sql("CREATE TABLE dest2 (i INT)")
        sql(
          """
            |FROM source
            |INSERT OVERWRITE TABLE dest1
            |SELECT id
            |WHERE id > 3
            |INSERT OVERWRITE TABLE dest2
            |select col LATERAL VIEW EXPLODE(arr) exp AS col
            |WHERE col > 3
          """.stripMargin)

        checkAnswer(
          spark.table("dest1"),
          sql("SELECT id FROM source WHERE id > 3"))
        checkAnswer(
          spark.table("dest2"),
          sql("SELECT col FROM source LATERAL VIEW EXPLODE(arr) exp AS col WHERE col > 3"))
      }
    }
  }

  test("derived from Hive query file: drop_database_removes_partition_dirs.q") {
    // This test verifies that if a partition exists outside a table's current location when the
    // database is dropped the partition's location is dropped as well.
    sql("DROP database if exists test_database CASCADE")
    sql("CREATE DATABASE test_database")
    val previousCurrentDB = sessionState.catalog.getCurrentDatabase
    sql("USE test_database")
    sql("drop table if exists test_table")

    val tempDir = System.getProperty("test.tmp.dir")
    assert(tempDir != null, "TestHive should set test.tmp.dir.")

    sql(
      """
        |CREATE TABLE test_table (key int, value STRING)
        |PARTITIONED BY (part STRING)
        |STORED AS RCFILE
        |LOCATION 'file:${system:test.tmp.dir}/drop_database_removes_partition_dirs_table'
      """.stripMargin)
    sql(
      """
        |ALTER TABLE test_table ADD PARTITION (part = '1')
        |LOCATION 'file:${system:test.tmp.dir}/drop_database_removes_partition_dirs_table2/part=1'
      """.stripMargin)
    sql(
      """
        |INSERT OVERWRITE TABLE test_table PARTITION (part = '1')
        |SELECT * FROM default.src
      """.stripMargin)
     checkAnswer(
       sql("select part, key, value from test_table"),
       sql("select '1' as part, key, value from default.src")
     )
    val path = new Path(
      new Path(s"file:$tempDir"),
      "drop_database_removes_partition_dirs_table2")
    val fs = path.getFileSystem(sparkContext.hadoopConfiguration)
    // The partition dir is not empty.
    assert(fs.listStatus(new Path(path, "part=1")).nonEmpty)

    sql(s"USE $previousCurrentDB")
    sql("DROP DATABASE test_database CASCADE")

    // This table dir should not exist after we drop the entire database with the mode
    // of CASCADE. This probably indicates a Hive bug, which returns the wrong table
    // root location. So, the table's directory still there. We should change the condition
    // to fs.exists(path) after we handle fs operations.
    assert(
      fs.exists(path),
      "Thank you for making the changes of letting Spark SQL handle filesystem operations " +
        "for DDL commands. Originally, Hive metastore does not delete the table root directory " +
        "for this case. Now, please change this condition to !fs.exists(path).")
  }

  test("derived from Hive query file: drop_table_removes_partition_dirs.q") {
    // This test verifies that if a partition exists outside the table's current location when the
    // table is dropped the partition's location is dropped as well.
    sql("drop table if exists test_table")

    val tempDir = System.getProperty("test.tmp.dir")
    assert(tempDir != null, "TestHive should set test.tmp.dir.")

    sql(
      """
        |CREATE TABLE test_table (key int, value STRING)
        |PARTITIONED BY (part STRING)
        |STORED AS RCFILE
        |LOCATION 'file:${system:test.tmp.dir}/drop_table_removes_partition_dirs_table2'
      """.stripMargin)
    sql(
      """
        |ALTER TABLE test_table ADD PARTITION (part = '1')
        |LOCATION 'file:${system:test.tmp.dir}/drop_table_removes_partition_dirs_table2/part=1'
      """.stripMargin)
    sql(
      """
        |INSERT OVERWRITE TABLE test_table PARTITION (part = '1')
        |SELECT * FROM default.src
      """.stripMargin)
    checkAnswer(
      sql("select part, key, value from test_table"),
      sql("select '1' as part, key, value from src")
    )
    val path = new Path(new Path(s"file:$tempDir"), "drop_table_removes_partition_dirs_table2")
    val fs = path.getFileSystem(sparkContext.hadoopConfiguration)
    // The partition dir is not empty.
    assert(fs.listStatus(new Path(path, "part=1")).nonEmpty)

    sql("drop table test_table")
    assert(fs.exists(path), "This is an external table, so the data should not have been dropped")
  }

  test("select partitioned table") {
    val table = "table_with_partition"
    withTable(table) {
      sql(
        s"""
           |CREATE TABLE $table(c1 string)
           |PARTITIONED BY (p1 string,p2 string,p3 string,p4 string,p5 string)
         """.stripMargin)
      sql(
        s"""
           |INSERT OVERWRITE TABLE $table
           |PARTITION (p1='a',p2='b',p3='c',p4='d',p5='e')
           |SELECT 'blarr'
         """.stripMargin)

      // project list is the same order of paritioning columns in table definition
      checkAnswer(
        sql(s"SELECT p1, p2, p3, p4, p5, c1 FROM $table"),
        Row("a", "b", "c", "d", "e", "blarr") :: Nil)

      // project list does not have the same order of paritioning columns in table definition
      checkAnswer(
        sql(s"SELECT p2, p3, p4, p1, p5, c1 FROM $table"),
        Row("b", "c", "d", "a", "e", "blarr") :: Nil)

      // project list contains partial partition columns in table definition
      checkAnswer(
        sql(s"SELECT p2, p1, p5, c1 FROM $table"),
        Row("b", "a", "e", "blarr") :: Nil)
    }
  }

  test("SPARK-14981: DESC not supported for sorting columns") {
    withTable("t") {
      val cause = intercept[ParseException] {
        sql(
          """CREATE TABLE t USING PARQUET
            |OPTIONS (PATH '/path/to/file')
            |CLUSTERED BY (a) SORTED BY (b DESC) INTO 2 BUCKETS
            |AS SELECT 1 AS a, 2 AS b
          """.stripMargin
        )
      }

      assert(cause.getMessage.contains("Column ordering must be ASC, was 'DESC'"))
    }
  }

  test("insert into datasource table") {
    withTable("tbl") {
      sql("CREATE TABLE tbl(i INT, j STRING) USING parquet")
      Seq(1 -> "a").toDF("i", "j").write.mode("overwrite").insertInto("tbl")
      checkAnswer(sql("SELECT * FROM tbl"), Row(1, "a"))
    }
  }

  test("spark-15557 promote string test") {
    withTable("tbl") {
      sql("CREATE TABLE tbl(c1 string, c2 string)")
      sql("insert into tbl values ('3', '2.3')")
      checkAnswer(
        sql("select (cast (99 as decimal(19,6)) + cast('3' as decimal)) * cast('2.3' as decimal)"),
        Row(204.0)
      )
      checkAnswer(
        sql("select (cast(99 as decimal(19,6)) + '3') *'2.3' from tbl"),
        Row(234.6)
      )
      checkAnswer(
        sql("select (cast(99 as decimal(19,6)) + c1) * c2 from tbl"),
        Row(234.6)
      )
    }
  }

  test("SPARK-15752 optimize metadata only query for hive table") {
    withSQLConf(SQLConf.OPTIMIZER_METADATA_ONLY.key -> "true") {
      withTable("data_15752", "srcpart_15752", "srctext_15752") {
        val df = Seq((1, "2"), (3, "4")).toDF("key", "value")
        df.createOrReplaceTempView("data_15752")
        sql(
          """
            |CREATE TABLE srcpart_15752 (col1 INT, col2 STRING)
            |PARTITIONED BY (partcol1 INT, partcol2 STRING) STORED AS parquet
          """.stripMargin)
        for (partcol1 <- Seq(0, 1); partcol2 <- Seq("a", "b")) {
          sql(
            s"""
              |INSERT OVERWRITE TABLE srcpart_15752
              |PARTITION (partcol1='$partcol1', partcol2='$partcol2')
              |select key, value from data_15752
            """.stripMargin)
        }
        checkAnswer(
          sql("select partcol1 from srcpart_15752 group by partcol1"),
          Row(0) :: Row(1) :: Nil)
        checkAnswer(
          sql("select partcol1 from srcpart_15752 where partcol1 = 1 group by partcol1"),
          Row(1))
        checkAnswer(
          sql("select partcol1, count(distinct partcol2) from srcpart_15752 group by partcol1"),
          Row(0, 2) :: Row(1, 2) :: Nil)
        checkAnswer(
          sql("select partcol1, count(distinct partcol2) from srcpart_15752 where partcol1 = 1 " +
            "group by partcol1"),
          Row(1, 2) :: Nil)
        checkAnswer(sql("select distinct partcol1 from srcpart_15752"), Row(0) :: Row(1) :: Nil)
        checkAnswer(sql("select distinct partcol1 from srcpart_15752 where partcol1 = 1"), Row(1))
        checkAnswer(
          sql("select distinct col from (select partcol1 + 1 as col from srcpart_15752 " +
            "where partcol1 = 1) t"),
          Row(2))
        checkAnswer(sql("select distinct partcol1 from srcpart_15752 where partcol1 = 1"), Row(1))
        checkAnswer(sql("select max(partcol1) from srcpart_15752"), Row(1))
        checkAnswer(sql("select max(partcol1) from srcpart_15752 where partcol1 = 1"), Row(1))
        checkAnswer(sql("select max(partcol1) from (select partcol1 from srcpart_15752) t"), Row(1))
        checkAnswer(
          sql("select max(col) from (select partcol1 + 1 as col from srcpart_15752 " +
            "where partcol1 = 1) t"),
          Row(2))

        sql(
          """
            |CREATE TABLE srctext_15752 (col1 INT, col2 STRING)
            |PARTITIONED BY (partcol1 INT, partcol2 STRING) STORED AS textfile
          """.stripMargin)
        for (partcol1 <- Seq(0, 1); partcol2 <- Seq("a", "b")) {
          sql(
            s"""
              |INSERT OVERWRITE TABLE srctext_15752
              |PARTITION (partcol1='$partcol1', partcol2='$partcol2')
              |select key, value from data_15752
            """.stripMargin)
        }
        checkAnswer(
          sql("select partcol1 from srctext_15752 group by partcol1"),
          Row(0) :: Row(1) :: Nil)
        checkAnswer(
          sql("select partcol1 from srctext_15752 where partcol1 = 1 group by partcol1"),
          Row(1))
        checkAnswer(
          sql("select partcol1, count(distinct partcol2) from srctext_15752 group by partcol1"),
          Row(0, 2) :: Row(1, 2) :: Nil)
        checkAnswer(
          sql("select partcol1, count(distinct partcol2) from srctext_15752  where partcol1 = 1 " +
            "group by partcol1"),
          Row(1, 2) :: Nil)
        checkAnswer(sql("select distinct partcol1 from srctext_15752"), Row(0) :: Row(1) :: Nil)
        checkAnswer(sql("select distinct partcol1 from srctext_15752 where partcol1 = 1"), Row(1))
        checkAnswer(
          sql("select distinct col from (select partcol1 + 1 as col from srctext_15752 " +
            "where partcol1 = 1) t"),
          Row(2))
        checkAnswer(sql("select max(partcol1) from srctext_15752"), Row(1))
        checkAnswer(sql("select max(partcol1) from srctext_15752 where partcol1 = 1"), Row(1))
        checkAnswer(sql("select max(partcol1) from (select partcol1 from srctext_15752) t"), Row(1))
        checkAnswer(
          sql("select max(col) from (select partcol1 + 1 as col from srctext_15752 " +
            "where partcol1 = 1) t"),
          Row(2))
      }
    }
  }

  test("SPARK-17354: Partitioning by dates/timestamps works with Parquet vectorized reader") {
    withSQLConf(SQLConf.PARQUET_VECTORIZED_READER_ENABLED.key -> "true") {
      sql(
        """CREATE TABLE order(id INT)
          |PARTITIONED BY (pd DATE, pt TIMESTAMP)
          |STORED AS PARQUET
        """.stripMargin)

      sql("set hive.exec.dynamic.partition.mode=nonstrict")
      sql(
        """INSERT INTO TABLE order PARTITION(pd, pt)
          |SELECT 1 AS id, CAST('1990-02-24' AS DATE) AS pd, CAST('1990-02-24' AS TIMESTAMP) AS pt
        """.stripMargin)
      val actual = sql("SELECT * FROM order")
      val expected = sql(
        "SELECT 1 AS id, CAST('1990-02-24' AS DATE) AS pd, CAST('1990-02-24' AS TIMESTAMP) AS pt")
      checkAnswer(actual, expected)
      sql("DROP TABLE order")
    }
  }


  test("SPARK-17108: Fix BIGINT and INT comparison failure in spark sql") {
    withTable("t1", "t2", "t3") {
      sql("create table t1(a map<bigint, array<string>>)")
      sql("select * from t1 where a[1] is not null")

      sql("create table t2(a map<int, array<string>>)")
      sql("select * from t2 where a[1] is not null")

      sql("create table t3(a map<bigint, array<string>>)")
      sql("select * from t3 where a[1L] is not null")
    }
  }

  test("SPARK-17796 Support wildcard character in filename for LOAD DATA LOCAL INPATH") {
    withTempDir { dir =>
      val path = dir.toURI.toString.stripSuffix("/")
      val dirPath = dir.getAbsoluteFile
      for (i <- 1 to 3) {
        Files.write(s"$i", new File(dirPath, s"part-r-0000$i"), StandardCharsets.UTF_8)
      }
      for (i <- 5 to 7) {
        Files.write(s"$i", new File(dirPath, s"part-s-0000$i"), StandardCharsets.UTF_8)
      }

      withTable("load_t") {
        sql("CREATE TABLE load_t (a STRING)")
        sql(s"LOAD DATA LOCAL INPATH '$path/*part-r*' INTO TABLE load_t")
        checkAnswer(sql("SELECT * FROM load_t"), Seq(Row("1"), Row("2"), Row("3")))

        val m = intercept[AnalysisException] {
          sql("LOAD DATA LOCAL INPATH '/non-exist-folder/*part*' INTO TABLE load_t")
        }.getMessage
        assert(m.contains("LOAD DATA input path does not exist"))
      }
    }
  }

  test("SPARK-23425 Test LOAD DATA LOCAL INPATH with space in file name") {
    withTempDir { dir =>
      val path = dir.toURI.toString.stripSuffix("/")
      val dirPath = dir.getAbsoluteFile
      for (i <- 1 to 3) {
        Files.write(s"$i", new File(dirPath, s"part-r-0000 $i"), StandardCharsets.UTF_8)
      }
      withTable("load_t") {
        sql("CREATE TABLE load_t (a STRING)")
        sql(s"LOAD DATA LOCAL INPATH '$path/part-r-0000 1' INTO TABLE load_t")
        checkAnswer(sql("SELECT * FROM load_t"), Seq(Row("1")))
      }
    }
  }

  test("Support wildcard character in folderlevel for LOAD DATA LOCAL INPATH") {
    withTempDir { dir =>
      val path = dir.toURI.toString.stripSuffix("/")
      val dirPath = dir.getAbsoluteFile
      for (i <- 1 to 3) {
        Files.write(s"$i", new File(dirPath, s"part-r-0000$i"), StandardCharsets.UTF_8)
      }
      withTable("load_t_folder_wildcard") {
        sql("CREATE TABLE load_t (a STRING)")
        sql(s"LOAD DATA LOCAL INPATH '${
          path.substring(0, path.length - 1)
            .concat("*")
        }/' INTO TABLE load_t")
        checkAnswer(sql("SELECT * FROM load_t"), Seq(Row("1"), Row("2"), Row("3")))
        val m = intercept[AnalysisException] {
          sql(s"LOAD DATA LOCAL INPATH '${
            path.substring(0, path.length - 1).concat("_invalid_dir") concat ("*")
          }/' INTO TABLE load_t")
        }.getMessage
        assert(m.contains("LOAD DATA input path does not exist"))
      }
    }
  }

  test("SPARK-17796 Support wildcard '?'char in middle as part of local file path") {
    withTempDir { dir =>
      val path = dir.toURI.toString.stripSuffix("/")
      val dirPath = dir.getAbsoluteFile
      for (i <- 1 to 3) {
        Files.write(s"$i", new File(dirPath, s"part-r-0000$i"), StandardCharsets.UTF_8)
      }
      withTable("load_t1") {
        sql("CREATE TABLE load_t1 (a STRING)")
        sql(s"LOAD DATA LOCAL INPATH '$path/part-r-0000?' INTO TABLE load_t1")
        checkAnswer(sql("SELECT * FROM load_t1"), Seq(Row("1"), Row("2"), Row("3")))
      }
    }
  }

  test("SPARK-17796 Support wildcard '?'char in start as part of local file path") {
    withTempDir { dir =>
      val path = dir.toURI.toString.stripSuffix("/")
      val dirPath = dir.getAbsoluteFile
      for (i <- 1 to 3) {
        Files.write(s"$i", new File(dirPath, s"part-r-0000$i"), StandardCharsets.UTF_8)
      }
      withTable("load_t2") {
        sql("CREATE TABLE load_t2 (a STRING)")
        sql(s"LOAD DATA LOCAL INPATH '$path/?art-r-00001' INTO TABLE load_t2")
        checkAnswer(sql("SELECT * FROM load_t2"), Seq(Row("1")))
      }
    }
  }

  test("SPARK-25738: defaultFs can have a port") {
    val defaultURI = new URI("hdfs://fizz.buzz.com:8020")
    val r = LoadDataCommand.makeQualified(defaultURI, new Path("/foo/bar"), new Path("/flim/flam"))
    assert(r === new Path("hdfs://fizz.buzz.com:8020/flim/flam"))
  }

  test("Insert overwrite with partition") {
    withTable("tableWithPartition") {
      sql(
        """
          |CREATE TABLE tableWithPartition (key int, value STRING)
          |PARTITIONED BY (part STRING)
        """.stripMargin)
      sql(
        """
          |INSERT OVERWRITE TABLE tableWithPartition PARTITION (part = '1')
          |SELECT * FROM default.src
        """.stripMargin)
       checkAnswer(
         sql("SELECT part, key, value FROM tableWithPartition"),
         sql("SELECT '1' AS part, key, value FROM default.src")
       )

      sql(
        """
          |INSERT OVERWRITE TABLE tableWithPartition PARTITION (part = '1')
          |SELECT * FROM VALUES (1, "one"), (2, "two"), (3, null) AS data(key, value)
        """.stripMargin)
      checkAnswer(
        sql("SELECT part, key, value FROM tableWithPartition"),
        sql(
          """
            |SELECT '1' AS part, key, value FROM VALUES
            |(1, "one"), (2, "two"), (3, null) AS data(key, value)
          """.stripMargin)
      )
    }
  }

  test("SPARK-19292: filter with partition columns should be case-insensitive on Hive tables") {
    withTable("tbl") {
      withSQLConf(SQLConf.CASE_SENSITIVE.key -> "false") {
        sql("CREATE TABLE tbl(i int, j int) USING hive PARTITIONED BY (j)")
        sql("INSERT INTO tbl PARTITION(j=10) SELECT 1")
        checkAnswer(spark.table("tbl"), Row(1, 10))

        checkAnswer(sql("SELECT i, j FROM tbl WHERE J=10"), Row(1, 10))
        checkAnswer(spark.table("tbl").filter($"J" === 10), Row(1, 10))
      }
    }
  }

  test("column resolution scenarios with hive table") {
    val currentDb = spark.catalog.currentDatabase
    withTempDatabase { db1 =>
      try {
        spark.catalog.setCurrentDatabase(db1)
        spark.sql("CREATE TABLE t1(i1 int) STORED AS parquet")
        spark.sql("INSERT INTO t1 VALUES(1)")
        checkAnswer(spark.sql(s"SELECT $db1.t1.i1 FROM t1"), Row(1))
        checkAnswer(spark.sql(s"SELECT $db1.t1.i1 FROM $db1.t1"), Row(1))
        checkAnswer(spark.sql(s"SELECT $db1.t1.* FROM $db1.t1"), Row(1))
      } finally {
        spark.catalog.setCurrentDatabase(currentDb)
      }
    }
  }

  test("SPARK-17409: Do Not Optimize Query in CTAS (Hive Serde Table) More Than Once") {
    withTable("bar") {
      withTempView("foo") {
        sql("select 0 as id").createOrReplaceTempView("foo")
        // If we optimize the query in CTAS more than once, the following saveAsTable will fail
        // with the error: `GROUP BY position 0 is not in select list (valid range is [1, 1])`
        sql("SELECT * FROM foo group by id").toDF().write.format("hive").saveAsTable("bar")
        checkAnswer(spark.table("bar"), Row(0) :: Nil)
        val tableMetadata = spark.sessionState.catalog.getTableMetadata(TableIdentifier("bar"))
        assert(tableMetadata.provider == Some("hive"), "the expected table is a Hive serde table")
      }
    }
  }

  test("Auto alias construction of get_json_object") {
    val df = Seq(("1", """{"f1": "value1", "f5": 5.23}""")).toDF("key", "jstring")
    val expectedMsg = "Cannot create a table having a column whose name contains commas " +
      "in Hive metastore. Table: `default`.`t`; Column: get_json_object(jstring, $.f1)"

    withTable("t") {
      val e = intercept[AnalysisException] {
        df.select($"key", functions.get_json_object($"jstring", "$.f1"))
          .write.format("hive").saveAsTable("t")
      }.getMessage
      assert(e.contains(expectedMsg))
    }

    withTempView("tempView") {
      withTable("t") {
        df.createTempView("tempView")
        val e = intercept[AnalysisException] {
          sql("CREATE TABLE t AS SELECT key, get_json_object(jstring, '$.f1') FROM tempView")
        }.getMessage
        assert(e.contains(expectedMsg))
      }
    }
  }

  test("SPARK-19912 String literals should be escaped for Hive metastore partition pruning") {
    withTable("spark_19912") {
      Seq(
        (1, "p1", "q1"),
        (2, "'", "q2"),
        (3, "\"", "q3"),
        (4, "p1\" and q=\"q1", "q4")
      ).toDF("a", "p", "q").write.partitionBy("p", "q").saveAsTable("spark_19912")

      val table = spark.table("spark_19912")
      checkAnswer(table.filter($"p" === "'").select($"a"), Row(2))
      checkAnswer(table.filter($"p" === "\"").select($"a"), Row(3))
      checkAnswer(table.filter($"p" === "p1\" and q=\"q1").select($"a"), Row(4))
    }
  }

  test("SPARK-21101 UDTF should override initialize(ObjectInspector[] args)") {
    withUserDefinedFunction("udtf_stack1" -> true, "udtf_stack2" -> true) {
      sql(
        s"""
           |CREATE TEMPORARY FUNCTION udtf_stack1
           |AS 'org.apache.spark.sql.hive.execution.UDTFStack'
           |USING JAR '${hiveContext.getHiveFile("SPARK-21101-1.0.jar").toURI}'
        """.stripMargin)
      val cnt =
        sql("SELECT udtf_stack1(2, 'A', 10, date '2015-01-01', 'B', 20, date '2016-01-01')").count()
      assert(cnt === 2)

      sql(
        s"""
           |CREATE TEMPORARY FUNCTION udtf_stack2
           |AS 'org.apache.spark.sql.hive.execution.UDTFStack2'
           |USING JAR '${hiveContext.getHiveFile("SPARK-21101-1.0.jar").toURI}'
        """.stripMargin)
      val e = intercept[org.apache.spark.sql.AnalysisException] {
        sql("SELECT udtf_stack2(2, 'A', 10, date '2015-01-01', 'B', 20, date '2016-01-01')")
      }
      assert(
        e.getMessage.contains("public StructObjectInspector initialize(ObjectInspector[] args)"))
    }
  }

  test("SPARK-21721: Clear FileSystem deleterOnExit cache if path is successfully removed") {
    val table = "test21721"
    withTable(table) {
      val deleteOnExitField = classOf[FileSystem].getDeclaredField("deleteOnExit")
      deleteOnExitField.setAccessible(true)

      val fs = FileSystem.get(spark.sessionState.newHadoopConf())
      val setOfPath = deleteOnExitField.get(fs).asInstanceOf[Set[Path]]

      val testData = sparkContext.parallelize(1 to 10).map(i => TestData(i, i.toString)).toDF()
      sql(s"CREATE TABLE $table (key INT, value STRING)")
      val pathSizeToDeleteOnExit = setOfPath.size()

      (0 to 10).foreach(_ => testData.write.mode(SaveMode.Append).insertInto(table))

      assert(setOfPath.size() == pathSizeToDeleteOnExit)
    }
  }

  test("SPARK-21912 ORC/Parquet table should not create invalid column names") {
    Seq(" ", ",", ";", "{", "}", "(", ")", "\n", "\t", "=").foreach { name =>
      Seq("ORC", "PARQUET").foreach { source =>
        withTable("t21912") {
          val m = intercept[AnalysisException] {
            sql(s"CREATE TABLE t21912(`col$name` INT) USING $source")
          }.getMessage
          assert(m.contains(s"contains invalid character(s)"))

          val m2 = intercept[AnalysisException] {
            sql(s"CREATE TABLE t21912 USING $source AS SELECT 1 `col$name`")
          }.getMessage
          assert(m2.contains(s"contains invalid character(s)"))

          withSQLConf(HiveUtils.CONVERT_METASTORE_PARQUET.key -> "false") {
            val m3 = intercept[AnalysisException] {
              sql(s"CREATE TABLE t21912(`col$name` INT) USING hive OPTIONS (fileFormat '$source')")
            }.getMessage
            assert(m3.contains(s"contains invalid character(s)"))
          }

          sql(s"CREATE TABLE t21912(`col` INT) USING $source")
          val m4 = intercept[AnalysisException] {
            sql(s"ALTER TABLE t21912 ADD COLUMNS(`col$name` INT)")
          }.getMessage
          assert(m4.contains(s"contains invalid character(s)"))
        }
      }
    }
  }

  Seq("orc", "parquet").foreach { format =>
    test(s"SPARK-18355 Read data from a hive table with a new column - $format") {
      val client =
        spark.sharedState.externalCatalog.unwrapped.asInstanceOf[HiveExternalCatalog].client

      Seq("true", "false").foreach { value =>
        withSQLConf(
          HiveUtils.CONVERT_METASTORE_ORC.key -> value,
          HiveUtils.CONVERT_METASTORE_PARQUET.key -> value) {
          withTempDatabase { db =>
            client.runSqlHive(
              s"""
                 |CREATE TABLE $db.t(
                 |  click_id string,
                 |  search_id string,
                 |  uid bigint)
                 |PARTITIONED BY (
                 |  ts string,
                 |  hour string)
                 |STORED AS $format
              """.stripMargin)

            client.runSqlHive(
              s"""
                 |INSERT INTO TABLE $db.t
                 |PARTITION (ts = '98765', hour = '01')
                 |VALUES (12, 2, 12345)
              """.stripMargin
            )

            checkAnswer(
              sql(s"SELECT click_id, search_id, uid, ts, hour FROM $db.t"),
              Row("12", "2", 12345, "98765", "01"))

            client.runSqlHive(s"ALTER TABLE $db.t ADD COLUMNS (dummy string)")

            checkAnswer(
              sql(s"SELECT click_id, search_id FROM $db.t"),
              Row("12", "2"))

            checkAnswer(
              sql(s"SELECT search_id, click_id FROM $db.t"),
              Row("2", "12"))

            checkAnswer(
              sql(s"SELECT search_id FROM $db.t"),
              Row("2"))

            checkAnswer(
              sql(s"SELECT dummy, click_id FROM $db.t"),
              Row(null, "12"))

            checkAnswer(
              sql(s"SELECT click_id, search_id, uid, dummy, ts, hour FROM $db.t"),
              Row("12", "2", 12345, null, "98765", "01"))
          }
        }
      }
    }
  }

  test("SPARK-24085 scalar subquery in partitioning expression") {
    Seq("orc", "parquet").foreach { format =>
      Seq(true, false).foreach { isConverted =>
        withSQLConf(
          HiveUtils.CONVERT_METASTORE_ORC.key -> s"$isConverted",
          HiveUtils.CONVERT_METASTORE_PARQUET.key -> s"$isConverted",
          "hive.exec.dynamic.partition.mode" -> "nonstrict") {
          withTable(format) {
            withTempPath { tempDir =>
              sql(
                s"""
                  |CREATE TABLE ${format} (id_value string)
                  |PARTITIONED BY (id_type string)
                  |LOCATION '${tempDir.toURI}'
                  |STORED AS ${format}
                """.stripMargin)
              sql(s"insert into $format values ('1','a')")
              sql(s"insert into $format values ('2','a')")
              sql(s"insert into $format values ('3','b')")
              sql(s"insert into $format values ('4','b')")
              checkAnswer(
                sql(s"SELECT * FROM $format WHERE id_type = (SELECT 'b')"),
                Row("3", "b") :: Row("4", "b") :: Nil)
            }
          }
        }
      }
    }
  }

  test("SPARK-25271: Hive ctas commands should use data source if it is convertible") {
    withTempView("p") {
      Seq(1, 2, 3).toDF("id").createOrReplaceTempView("p")

      Seq("orc", "parquet").foreach { format =>
        Seq(true, false).foreach { isConverted =>
          withSQLConf(
            HiveUtils.CONVERT_METASTORE_ORC.key -> s"$isConverted",
            HiveUtils.CONVERT_METASTORE_PARQUET.key -> s"$isConverted") {
            Seq(true, false).foreach { isConvertedCtas =>
              withSQLConf(HiveUtils.CONVERT_METASTORE_CTAS.key -> s"$isConvertedCtas") {

                val targetTable = "targetTable"
                withTable(targetTable) {
                  val df = sql(s"CREATE TABLE $targetTable STORED AS $format AS SELECT id FROM p")
                  checkAnswer(sql(s"SELECT id FROM $targetTable"),
                    Row(1) :: Row(2) :: Row(3) :: Nil)

                  val ctasDSCommand = df.queryExecution.analyzed.collect {
                    case _: OptimizedCreateHiveTableAsSelectCommand => true
                  }.headOption
                  val ctasCommand = df.queryExecution.analyzed.collect {
                    case _: CreateHiveTableAsSelectCommand => true
                  }.headOption

                  if (isConverted && isConvertedCtas) {
                    assert(ctasDSCommand.nonEmpty)
                    assert(ctasCommand.isEmpty)
                  } else {
                    assert(ctasDSCommand.isEmpty)
                    assert(ctasCommand.nonEmpty)
                  }
                }
              }
            }
          }
        }
      }
    }
  }

  test("SPARK-26181 hasMinMaxStats method of ColumnStatsMap is not correct") {
    withSQLConf(SQLConf.CBO_ENABLED.key -> "true") {
      withTable("all_null") {
        sql("create table all_null (attr1 int, attr2 int)")
        sql("insert into all_null values (null, null)")
        sql("analyze table all_null compute statistics for columns attr1, attr2")
        // check if the stats can be calculated without Cast exception.
        sql("select * from all_null where attr1 < 1").queryExecution.stringWithStats
        sql("select * from all_null where attr1 < attr2").queryExecution.stringWithStats
      }
    }
  }

  test("SPARK-26709: OptimizeMetadataOnlyQuery does not handle empty records correctly") {
    Seq(true, false).foreach { enableOptimizeMetadataOnlyQuery =>
      withSQLConf(SQLConf.OPTIMIZER_METADATA_ONLY.key -> enableOptimizeMetadataOnlyQuery.toString) {
        withTable("t") {
          sql("CREATE TABLE t (col1 INT, p1 INT) USING PARQUET PARTITIONED BY (p1)")
          sql("INSERT INTO TABLE t PARTITION (p1 = 5) SELECT ID FROM range(1, 1)")
          if (enableOptimizeMetadataOnlyQuery) {
            // The result is wrong if we enable the configuration.
            checkAnswer(sql("SELECT MAX(p1) FROM t"), Row(5))
          } else {
            checkAnswer(sql("SELECT MAX(p1) FROM t"), Row(null))
          }
          checkAnswer(sql("SELECT MAX(col1) FROM t"), Row(null))
        }
      }
    }
  }

  test("partition pruning should handle date correctly") {
    withSQLConf(SQLConf.OPTIMIZER_INSET_CONVERSION_THRESHOLD.key -> "2") {
      withTable("t") {
        sql("CREATE TABLE t (i INT) PARTITIONED BY (j DATE)")
        sql("INSERT INTO t PARTITION(j='1990-11-11') SELECT 1")
        checkAnswer(sql("SELECT i, CAST(j AS STRING) FROM t"), Row(1, "1990-11-11"))
        checkAnswer(
          sql(
            """
              |SELECT i, CAST(j AS STRING)
              |FROM t
              |WHERE j IN (DATE'1990-11-10', DATE'1990-11-11', DATE'1990-11-12')
              |""".stripMargin),
          Row(1, "1990-11-11"))
      }
    }
  }
<<<<<<< HEAD
=======

  test("SPARK-26560 Spark should be able to run Hive UDF using jar regardless of " +
    "current thread context classloader") {
    // force to use Spark classloader as other test (even in other test suites) may change the
    // current thread's context classloader to jar classloader
    Utils.withContextClassLoader(Utils.getSparkClassLoader) {
      withUserDefinedFunction("udtf_count3" -> false) {
        val sparkClassLoader = Thread.currentThread().getContextClassLoader

        // This jar file should not be placed to the classpath; GenericUDTFCount3 is slightly
        // modified version of GenericUDTFCount2 in hive/contrib, which emits the count for
        // three times.
        val jarPath = "src/test/noclasspath/TestUDTF-spark-26560.jar"
        val jarURL = s"file://${System.getProperty("user.dir")}/$jarPath"

        sql(
          s"""
             |CREATE FUNCTION udtf_count3
             |AS 'org.apache.hadoop.hive.contrib.udtf.example.GenericUDTFCount3'
             |USING JAR '$jarURL'
          """.stripMargin)

        assert(Thread.currentThread().getContextClassLoader eq sparkClassLoader)

        // JAR will be loaded at first usage, and it will change the current thread's
        // context classloader to jar classloader in sharedState.
        // See SessionState.addJar for details.
        checkAnswer(
          sql("SELECT udtf_count3(a) FROM (SELECT 1 AS a FROM src LIMIT 3) t"),
          Row(3) :: Row(3) :: Row(3) :: Nil)

        assert(Thread.currentThread().getContextClassLoader ne sparkClassLoader)
        assert(Thread.currentThread().getContextClassLoader eq
          spark.sqlContext.sharedState.jarClassLoader)

        // Roll back to the original classloader and run query again. Without this line, the test
        // would pass, as thread's context classloader is changed to jar classloader. But thread
        // context classloader can be changed from others as well which would fail the query; one
        // example is spark-shell, which thread context classloader rolls back automatically. This
        // mimics the behavior of spark-shell.
        Thread.currentThread().setContextClassLoader(sparkClassLoader)
        checkAnswer(
          sql("SELECT udtf_count3(a) FROM (SELECT 1 AS a FROM src LIMIT 3) t"),
          Row(3) :: Row(3) :: Row(3) :: Nil)
      }
    }
  }
>>>>>>> cee4ecbb
}<|MERGE_RESOLUTION|>--- conflicted
+++ resolved
@@ -2367,8 +2367,6 @@
       }
     }
   }
-<<<<<<< HEAD
-=======
 
   test("SPARK-26560 Spark should be able to run Hive UDF using jar regardless of " +
     "current thread context classloader") {
@@ -2416,5 +2414,4 @@
       }
     }
   }
->>>>>>> cee4ecbb
 }