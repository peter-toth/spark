-- test for intervals

-- multiply and divide an interval by a number
select 3 * (timestamp'2019-10-15 10:11:12.001002' - date'2019-10-15');
select interval 4 month 2 weeks 3 microseconds * 1.5;
select (timestamp'2019-10-15' - timestamp'2019-10-14') / 1.5;
select interval 2147483647 month * 2;
select interval 2147483647 month / 0.5;
select interval 2147483647 day * 2;
select interval 2147483647 day / 0.5;

-- interval operation with null and zero case
select interval '2 seconds' / 0;
select interval '2 seconds' / null;
select interval '2 seconds' * null;
select null * interval '2 seconds';

-- interval with a positive/negative sign
select -interval '-1 month 1 day -1 second';
select -interval -1 month 1 day -1 second;
select +interval '-1 month 1 day -1 second';
select +interval -1 month 1 day -1 second;

-- make intervals
select make_interval(1);
select make_interval(1, 2);
select make_interval(1, 2, 3);
select make_interval(1, 2, 3, 4);
select make_interval(1, 2, 3, 4, 5);
select make_interval(1, 2, 3, 4, 5, 6);
select make_interval(1, 2, 3, 4, 5, 6, 7.008009);
select make_interval(1, 2, 3, 4, 0, 0, 123456789012.123456);
select make_interval(0, 0, 0, 0, 0, 0, 1234567890123456789);

-- cast string to intervals
select cast('1 second' as interval);
select cast('+1 second' as interval);
select cast('-1 second' as interval);
select cast('+     1 second' as interval);
select cast('-     1 second' as interval);
select cast('- -1 second' as interval);
select cast('- +1 second' as interval);

-- interval literal
select interval 13.123456789 seconds, interval -13.123456789 second;
select interval 1 year 2 month 3 week 4 day 5 hour 6 minute 7 seconds 8 millisecond 9 microsecond;
select interval '30' year '25' month '-100' day '40' hour '80' minute '299.889987299' second;
select interval '0 0:0:0.1' day to second;
select interval '10-9' year to month;
select interval '20 15' day to hour;
select interval '20 15:40' day to minute;
select interval '20 15:40:32.99899999' day to second;
select interval '15:40' hour to minute;
select interval '15:40:32.99899999' hour to second;
select interval '40:32.99899999' minute to second;
select interval '40:32' minute to second;
select interval 30 day day;
select interval 30 days days;

-- invalid day-time string intervals
select interval '20 15:40:32.99899999' day to hour;
select interval '20 15:40:32.99899999' day to minute;
select interval '15:40:32.99899999' hour to minute;
select interval '15:40.99899999' hour to second;
select interval '15:40' hour to second;
select interval '20 40:32.99899999' minute to second;

-- ns is not supported
select interval 10 nanoseconds;

-- map + interval test
select map(1, interval 1 day, 2, interval 3 week);

-- typed interval expression
select interval 'interval 3 year 1 hour';
select interval '3 year 1 hour';
SELECT interval '1 year 3 months 2 weeks 2 days 1 hour 3 minutes 2 seconds 100 millisecond 200 microseconds';

-- malformed interval literal
select interval;
select interval 1 fake_unit;
select interval 1 year to month;
select interval '1' year to second;
select interval '10-9' year to month '2-1' year to month;
select interval '10-9' year to month '12:11:10' hour to second;
select interval '1 15:11' day to minute '12:11:10' hour to second;
select interval 1 year '2-1' year to month;
select interval 1 year '12:11:10' hour to second;
select interval '10-9' year to month '1' year;
select interval '12:11:10' hour to second '1' year;
select interval (-30) day;
select interval (a + 1) day;
select interval 30 day day day;
<<<<<<< HEAD
=======
select interval (-30) days;
select interval (a + 1) days;
select interval 30 days days days;
>>>>>>> a630e8d1

-- Interval year-month arithmetic

create temporary view interval_arithmetic as
  select CAST(dateval AS date), CAST(tsval AS timestamp), dateval as strval from values
    ('2012-01-01', '2012-01-01')
    as interval_arithmetic(dateval, tsval);

select
  dateval,
  dateval - interval '2-2' year to month,
  dateval - interval '-2-2' year to month,
  dateval + interval '2-2' year to month,
  dateval + interval '-2-2' year to month,
  - interval '2-2' year to month + dateval,
  interval '2-2' year to month + dateval
from interval_arithmetic;

select
  tsval,
  tsval - interval '2-2' year to month,
  tsval - interval '-2-2' year to month,
  tsval + interval '2-2' year to month,
  tsval + interval '-2-2' year to month,
  - interval '2-2' year to month + tsval,
  interval '2-2' year to month + tsval
from interval_arithmetic;

select
  interval '2-2' year to month + interval '3-3' year to month,
  interval '2-2' year to month - interval '3-3' year to month
from interval_arithmetic;

-- Interval day-time arithmetic

select
  dateval,
  dateval - interval '99 11:22:33.123456789' day to second,
  dateval - interval '-99 11:22:33.123456789' day to second,
  dateval + interval '99 11:22:33.123456789' day to second,
  dateval + interval '-99 11:22:33.123456789' day to second,
  -interval '99 11:22:33.123456789' day to second + dateval,
  interval '99 11:22:33.123456789' day to second + dateval
from interval_arithmetic;

select
  tsval,
  tsval - interval '99 11:22:33.123456789' day to second,
  tsval - interval '-99 11:22:33.123456789' day to second,
  tsval + interval '99 11:22:33.123456789' day to second,
  tsval + interval '-99 11:22:33.123456789' day to second,
  -interval '99 11:22:33.123456789' day to second + tsval,
  interval '99 11:22:33.123456789' day to second + tsval
from interval_arithmetic;

-- datetimes(in string representation) + intervals
select
  strval,
  strval - interval '99 11:22:33.123456789' day to second,
  strval - interval '-99 11:22:33.123456789' day to second,
  strval + interval '99 11:22:33.123456789' day to second,
  strval + interval '-99 11:22:33.123456789' day to second,
  -interval '99 11:22:33.123456789' day to second + strval,
  interval '99 11:22:33.123456789' day to second + strval
from interval_arithmetic;

select
  interval '99 11:22:33.123456789' day to second + interval '10 9:8:7.123456789' day to second,
  interval '99 11:22:33.123456789' day to second - interval '10 9:8:7.123456789' day to second
from interval_arithmetic;

-- control characters as white spaces
select interval '\t interval 1 day';
select interval 'interval \t 1\tday';
select interval 'interval\t1\tday';
select interval '1\t' day;
select interval '1 ' day;
select interval '2-2\t' year to month;
select interval '-\t2-2\t' year to month;
select interval '\n0 12:34:46.789\t' day to second;
select interval '\n-\t10\t 12:34:46.789\t' day to second;
select interval '中文 interval 1 day';
<<<<<<< HEAD
=======
select interval 'interval中文 1 day';
select interval 'interval 1中文day';

>>>>>>> a630e8d1

-- interval overflow if (ansi) exception else NULL
select -(a) from values (interval '-2147483648 months', interval '2147483647 months') t(a, b);
select a - b from values (interval '-2147483648 months', interval '2147483647 months') t(a, b);
select b + interval '1 month' from values (interval '-2147483648 months', interval '2147483647 months') t(a, b);
select a * 1.1 from values (interval '-2147483648 months', interval '2147483647 months') t(a, b);
select a / 0.5 from values (interval '-2147483648 months', interval '2147483647 months') t(a, b);

-- interval support for csv and json functions
SELECT
  from_csv('1, 1 day', 'a INT, b interval'),
  to_csv(from_csv('1, 1 day', 'a INT, b interval')),
  to_csv(named_struct('a', interval 32 month, 'b', interval 70 minute)),
  from_csv(to_csv(named_struct('a', interval 32 month, 'b', interval 70 minute)), 'a interval, b interval');
SELECT
  from_json('{"a":"1 days"}', 'a interval'),
  to_json(from_json('{"a":"1 days"}', 'a interval')),
  to_json(map('a', interval 25 month 100 day 130 minute)),
<<<<<<< HEAD
  from_json(to_json(map('a', interval 25 month 100 day 130 minute)), 'a interval');
=======
  from_json(to_json(map('a', interval 25 month 100 day 130 minute)), 'a interval');

select interval '+';
select interval '+.';
select interval '1';
select interval '1.2';
select interval '- 2';
select interval '1 day -';
select interval '1 day 1';

select interval '1 day 2' day;
select interval 'interval 1' day;
select interval '-\t 1' day;
>>>>>>> a630e8d1
<|MERGE_RESOLUTION|>--- conflicted
+++ resolved
@@ -91,12 +91,9 @@
 select interval (-30) day;
 select interval (a + 1) day;
 select interval 30 day day day;
-<<<<<<< HEAD
-=======
 select interval (-30) days;
 select interval (a + 1) days;
 select interval 30 days days days;
->>>>>>> a630e8d1
 
 -- Interval year-month arithmetic
 
@@ -179,12 +176,9 @@
 select interval '\n0 12:34:46.789\t' day to second;
 select interval '\n-\t10\t 12:34:46.789\t' day to second;
 select interval '中文 interval 1 day';
-<<<<<<< HEAD
-=======
 select interval 'interval中文 1 day';
 select interval 'interval 1中文day';
 
->>>>>>> a630e8d1
 
 -- interval overflow if (ansi) exception else NULL
 select -(a) from values (interval '-2147483648 months', interval '2147483647 months') t(a, b);
@@ -203,9 +197,6 @@
   from_json('{"a":"1 days"}', 'a interval'),
   to_json(from_json('{"a":"1 days"}', 'a interval')),
   to_json(map('a', interval 25 month 100 day 130 minute)),
-<<<<<<< HEAD
-  from_json(to_json(map('a', interval 25 month 100 day 130 minute)), 'a interval');
-=======
   from_json(to_json(map('a', interval 25 month 100 day 130 minute)), 'a interval');
 
 select interval '+';
@@ -218,5 +209,4 @@
 
 select interval '1 day 2' day;
 select interval 'interval 1' day;
-select interval '-\t 1' day;
->>>>>>> a630e8d1
+select interval '-\t 1' day;