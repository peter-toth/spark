/*
 * Licensed to the Apache Software Foundation (ASF) under one or more
 * contributor license agreements.  See the NOTICE file distributed with
 * this work for additional information regarding copyright ownership.
 * The ASF licenses this file to You under the Apache License, Version 2.0
 * (the "License"); you may not use this file except in compliance with
 * the License.  You may obtain a copy of the License at
 *
 *    http://www.apache.org/licenses/LICENSE-2.0
 *
 * Unless required by applicable law or agreed to in writing, software
 * distributed under the License is distributed on an "AS IS" BASIS,
 * WITHOUT WARRANTIES OR CONDITIONS OF ANY KIND, either express or implied.
 * See the License for the specific language governing permissions and
 * limitations under the License.
 */

package org.apache.spark.sql.execution.benchmark

import java.sql.{Date, Timestamp}
import java.time.{Instant, LocalDate}

import org.apache.spark.benchmark.Benchmark
import org.apache.spark.sql.Dataset
import org.apache.spark.sql.catalyst.util.DateTimeConstants.MILLIS_PER_DAY
import org.apache.spark.sql.catalyst.util.DateTimeTestUtils.{withDefaultTimeZone, LA}
import org.apache.spark.sql.execution.HiveResult
import org.apache.spark.sql.internal.SQLConf

/**
 * Synthetic benchmark for date and timestamp functions.
 * To run this benchmark:
 * {{{
 *   1. without sbt:
 *      bin/spark-submit --class <this class> --jars <spark core test jar> <sql core test jar>
 *   2. build/sbt "sql/test:runMain <this class>"
 *   3. generate result:
 *      SPARK_GENERATE_BENCHMARK_FILES=1 build/sbt "sql/test:runMain <this class>"
 *      Results will be written to "benchmarks/DateTimeBenchmark-results.txt".
 * }}}
 */
object DateTimeBenchmark extends SqlBasedBenchmark {
  private def doBenchmark(cardinality: Int, exprs: String*): Unit = {
    spark.range(cardinality)
      .selectExpr(exprs: _*)
      .noop()
  }

  private def run(cardinality: Int, name: String, exprs: String*): Unit = {
    codegenBenchmark(name, cardinality) {
      doBenchmark(cardinality, exprs: _*)
    }
  }

  private def run(cardinality: Int, func: String): Unit = {
    codegenBenchmark(s"$func of timestamp", cardinality) {
      doBenchmark(cardinality, s"$func(timestamp_seconds(id))")
    }
  }

  override def runBenchmarkSuite(mainArgs: Array[String]): Unit = {
    withDefaultTimeZone(LA) {
      withSQLConf(SQLConf.SESSION_LOCAL_TIMEZONE.key -> LA.getId) {
        val N = 10000000
        runBenchmark("datetime +/- interval") {
          val benchmark = new Benchmark("datetime +/- interval", N, output = output)
<<<<<<< HEAD
          val ts = "cast(id as timestamp)"
=======
          val ts = "timestamp_seconds(id)"
>>>>>>> a630e8d1
          val dt = s"cast($ts as date)"
          benchmark.addCase("date + interval(m)") { _ =>
            doBenchmark(N, s"$dt + interval 1 month")
          }
          benchmark.addCase("date + interval(m, d)") { _ =>
            doBenchmark(N, s"$dt + interval 1 month 2 day")
          }
          benchmark.addCase("date + interval(m, d, ms)") { _ =>
            doBenchmark(N, s"$dt + interval 1 month 2 day 5 hour")
          }
          benchmark.addCase("date - interval(m)") { _ =>
            doBenchmark(N, s"$dt - interval 1 month")
          }
          benchmark.addCase("date - interval(m, d)") { _ =>
            doBenchmark(N, s"$dt - interval 1 month 2 day")
          }
          benchmark.addCase("date - interval(m, d, ms)") { _ =>
            doBenchmark(N, s"$dt - interval 1 month 2 day 5 hour")
          }
          benchmark.addCase("timestamp + interval(m)") { _ =>
            doBenchmark(N, s"$ts + interval 1 month")
          }
          benchmark.addCase("timestamp + interval(m, d)") { _ =>
            doBenchmark(N, s"$ts + interval 1 month 2 day")
          }
          benchmark.addCase("timestamp + interval(m, d, ms)") { _ =>
            doBenchmark(N, s"$ts + interval 1 month 2 day 5 hour")
          }
          benchmark.addCase("timestamp - interval(m)") { _ =>
            doBenchmark(N, s"$ts - interval 1 month")
          }
          benchmark.addCase("timestamp - interval(m, d)") { _ =>
            doBenchmark(N, s"$ts - interval 1 month 2 day")
          }
          benchmark.addCase("timestamp - interval(m, d, ms)") { _ =>
            doBenchmark(N, s"$ts - interval 1 month 2 day 5 hour")
          }
          benchmark.run()
        }
        runBenchmark("Extract components") {
<<<<<<< HEAD
          run(N, "cast to timestamp", "cast(id as timestamp)")
=======
          run(N, "cast to timestamp", "timestamp_seconds(id)")
>>>>>>> a630e8d1
          run(N, "year")
          run(N, "quarter")
          run(N, "month")
          run(N, "weekofyear")
          run(N, "day")
          run(N, "dayofyear")
          run(N, "dayofmonth")
          run(N, "dayofweek")
          run(N, "weekday")
          run(N, "hour")
          run(N, "minute")
          run(N, "second")
        }
        runBenchmark("Current date and time") {
          run(N, "current_date", "current_date")
          run(N, "current_timestamp", "current_timestamp")
        }
        runBenchmark("Date arithmetic") {
<<<<<<< HEAD
          val dateExpr = "cast(cast(id as timestamp) as date)"
=======
          val dateExpr = "cast(timestamp_seconds(id) as date)"
>>>>>>> a630e8d1
          run(N, "cast to date", dateExpr)
          run(N, "last_day", s"last_day($dateExpr)")
          run(N, "next_day", s"next_day($dateExpr, 'TU')")
          run(N, "date_add", s"date_add($dateExpr, 10)")
          run(N, "date_sub", s"date_sub($dateExpr, 10)")
          run(N, "add_months", s"add_months($dateExpr, 10)")
        }
        runBenchmark("Formatting dates") {
<<<<<<< HEAD
          val dateExpr = "cast(cast(id as timestamp) as date)"
=======
          val dateExpr = "cast(timestamp_seconds(id) as date)"
>>>>>>> a630e8d1
          run(N, "format date", s"date_format($dateExpr, 'MMM yyyy')")
        }
        runBenchmark("Formatting timestamps") {
          run(N, "from_unixtime", "from_unixtime(id, 'yyyy-MM-dd HH:mm:ss.SSSSSS')")
        }
        runBenchmark("Convert timestamps") {
<<<<<<< HEAD
          val timestampExpr = "cast(id as timestamp)"
=======
          val timestampExpr = "timestamp_seconds(id)"
>>>>>>> a630e8d1
          run(N, "from_utc_timestamp", s"from_utc_timestamp($timestampExpr, 'CET')")
          run(N, "to_utc_timestamp", s"to_utc_timestamp($timestampExpr, 'CET')")
        }
        runBenchmark("Intervals") {
<<<<<<< HEAD
          val (start, end) = ("cast(id as timestamp)", "cast((id+8640000) as timestamp)")
=======
          val (start, end) = ("timestamp_seconds(id)", "timestamp_seconds(id+8640000)")
>>>>>>> a630e8d1
          run(N, "cast interval", start, end)
          run(N, "datediff", s"datediff($start, $end)")
          run(N, "months_between", s"months_between($start, $end)")
          run(1000000, "window", s"window($start, 100, 10, 1)")
        }
        runBenchmark("Truncation") {
<<<<<<< HEAD
          val timestampExpr = "cast(id as timestamp)"
=======
          val timestampExpr = "timestamp_seconds(id)"
>>>>>>> a630e8d1
          Seq("YEAR", "YYYY", "YY", "MON", "MONTH", "MM", "DAY", "DD", "HOUR", "MINUTE",
            "SECOND", "WEEK", "QUARTER").foreach { level =>
            run(N, s"date_trunc $level", s"date_trunc('$level', $timestampExpr)")
          }
<<<<<<< HEAD
          val dateExpr = "cast(cast(id as timestamp) as date)"
=======
          val dateExpr = "cast(timestamp_seconds(id) as date)"
>>>>>>> a630e8d1
          Seq("year", "yyyy", "yy", "mon", "month", "mm").foreach { level =>
            run(N, s"trunc $level", s"trunc('$level', $dateExpr)")
          }
        }
        runBenchmark("Parsing") {
          val n = 1000000
          val timestampStrExpr = "concat('2019-01-27 11:02:01.', cast(mod(id, 1000) as string))"
          val pattern = "'yyyy-MM-dd HH:mm:ss.SSS'"
          run(n, "to timestamp str", timestampStrExpr)
          run(n, "to_timestamp", s"to_timestamp($timestampStrExpr, $pattern)")
          run(n, "to_unix_timestamp", s"to_unix_timestamp($timestampStrExpr, $pattern)")
          val dateStrExpr = "concat('2019-01-', lpad(mod(id, 25), 2, '0'))"
          run(n, "to date str", dateStrExpr)
          run(n, "to_date", s"to_date($dateStrExpr, 'yyyy-MM-dd')")
        }
        runBenchmark("Conversion from/to external types") {
          import spark.implicits._
          val rowsNum = 5000000
          val numIters = 3
          val benchmark = new Benchmark("To/from Java's date-time", rowsNum, output = output)
          benchmark.addCase("From java.sql.Date", numIters) { _ =>
            spark.range(rowsNum).map(millis => new Date(millis)).noop()
          }
          benchmark.addCase("From java.time.LocalDate", numIters) { _ =>
            spark.range(rowsNum).map(millis => LocalDate.ofEpochDay(millis / MILLIS_PER_DAY)).noop()
          }
          def dates = {
            spark.range(0, rowsNum, 1, 1).map(millis => new Date(millis))
          }
          benchmark.addCase("Collect java.sql.Date", numIters) { _ =>
            dates.collect()
          }
          def localDates = {
            spark.range(0, rowsNum, 1, 1)
              .map(millis => LocalDate.ofEpochDay(millis / MILLIS_PER_DAY))
          }
          benchmark.addCase("Collect java.time.LocalDate", numIters) { _ =>
            withSQLConf(SQLConf.DATETIME_JAVA8API_ENABLED.key -> "true") {
              localDates.collect()
            }
          }
          benchmark.addCase("From java.sql.Timestamp", numIters) { _ =>
            spark.range(rowsNum).map(millis => new Timestamp(millis)).noop()
          }
          benchmark.addCase("From java.time.Instant", numIters) { _ =>
            spark.range(rowsNum).map(millis => Instant.ofEpochMilli(millis)).noop()
          }
          benchmark.addCase("Collect longs", numIters) { _ =>
            spark.range(0, rowsNum, 1, 1)
              .collect()
          }
          def timestamps = {
            spark.range(0, rowsNum, 1, 1).map(millis => new Timestamp(millis))
          }
          benchmark.addCase("Collect java.sql.Timestamp", numIters) { _ =>
            timestamps.collect()
          }
          def instants = {
            spark.range(0, rowsNum, 1, 1).map(millis => Instant.ofEpochMilli(millis))
          }
          benchmark.addCase("Collect java.time.Instant", numIters) { _ =>
            withSQLConf(SQLConf.DATETIME_JAVA8API_ENABLED.key -> "true") {
              instants.collect()
            }
          }
          def toHiveString(df: Dataset[_]): Unit = {
            HiveResult.hiveResultString(df.queryExecution.executedPlan)
          }
          benchmark.addCase("java.sql.Date to Hive string", numIters) { _ =>
            toHiveString(dates)
          }
          benchmark.addCase("java.time.LocalDate to Hive string", numIters) { _ =>
            withSQLConf(SQLConf.DATETIME_JAVA8API_ENABLED.key -> "true") {
              toHiveString(localDates)
            }
          }
          benchmark.addCase("java.sql.Timestamp to Hive string", numIters) { _ =>
            toHiveString(timestamps)
          }
          benchmark.addCase("java.time.Instant to Hive string", numIters) { _ =>
            withSQLConf(SQLConf.DATETIME_JAVA8API_ENABLED.key -> "true") {
              toHiveString(instants)
            }
          }
          benchmark.run()
        }
      }
    }
  }
}<|MERGE_RESOLUTION|>--- conflicted
+++ resolved
@@ -64,11 +64,7 @@
         val N = 10000000
         runBenchmark("datetime +/- interval") {
           val benchmark = new Benchmark("datetime +/- interval", N, output = output)
-<<<<<<< HEAD
-          val ts = "cast(id as timestamp)"
-=======
           val ts = "timestamp_seconds(id)"
->>>>>>> a630e8d1
           val dt = s"cast($ts as date)"
           benchmark.addCase("date + interval(m)") { _ =>
             doBenchmark(N, s"$dt + interval 1 month")
@@ -109,11 +105,7 @@
           benchmark.run()
         }
         runBenchmark("Extract components") {
-<<<<<<< HEAD
-          run(N, "cast to timestamp", "cast(id as timestamp)")
-=======
           run(N, "cast to timestamp", "timestamp_seconds(id)")
->>>>>>> a630e8d1
           run(N, "year")
           run(N, "quarter")
           run(N, "month")
@@ -132,11 +124,7 @@
           run(N, "current_timestamp", "current_timestamp")
         }
         runBenchmark("Date arithmetic") {
-<<<<<<< HEAD
-          val dateExpr = "cast(cast(id as timestamp) as date)"
-=======
           val dateExpr = "cast(timestamp_seconds(id) as date)"
->>>>>>> a630e8d1
           run(N, "cast to date", dateExpr)
           run(N, "last_day", s"last_day($dateExpr)")
           run(N, "next_day", s"next_day($dateExpr, 'TU')")
@@ -145,51 +133,31 @@
           run(N, "add_months", s"add_months($dateExpr, 10)")
         }
         runBenchmark("Formatting dates") {
-<<<<<<< HEAD
-          val dateExpr = "cast(cast(id as timestamp) as date)"
-=======
           val dateExpr = "cast(timestamp_seconds(id) as date)"
->>>>>>> a630e8d1
           run(N, "format date", s"date_format($dateExpr, 'MMM yyyy')")
         }
         runBenchmark("Formatting timestamps") {
           run(N, "from_unixtime", "from_unixtime(id, 'yyyy-MM-dd HH:mm:ss.SSSSSS')")
         }
         runBenchmark("Convert timestamps") {
-<<<<<<< HEAD
-          val timestampExpr = "cast(id as timestamp)"
-=======
           val timestampExpr = "timestamp_seconds(id)"
->>>>>>> a630e8d1
           run(N, "from_utc_timestamp", s"from_utc_timestamp($timestampExpr, 'CET')")
           run(N, "to_utc_timestamp", s"to_utc_timestamp($timestampExpr, 'CET')")
         }
         runBenchmark("Intervals") {
-<<<<<<< HEAD
-          val (start, end) = ("cast(id as timestamp)", "cast((id+8640000) as timestamp)")
-=======
           val (start, end) = ("timestamp_seconds(id)", "timestamp_seconds(id+8640000)")
->>>>>>> a630e8d1
           run(N, "cast interval", start, end)
           run(N, "datediff", s"datediff($start, $end)")
           run(N, "months_between", s"months_between($start, $end)")
           run(1000000, "window", s"window($start, 100, 10, 1)")
         }
         runBenchmark("Truncation") {
-<<<<<<< HEAD
-          val timestampExpr = "cast(id as timestamp)"
-=======
           val timestampExpr = "timestamp_seconds(id)"
->>>>>>> a630e8d1
           Seq("YEAR", "YYYY", "YY", "MON", "MONTH", "MM", "DAY", "DD", "HOUR", "MINUTE",
             "SECOND", "WEEK", "QUARTER").foreach { level =>
             run(N, s"date_trunc $level", s"date_trunc('$level', $timestampExpr)")
           }
-<<<<<<< HEAD
-          val dateExpr = "cast(cast(id as timestamp) as date)"
-=======
           val dateExpr = "cast(timestamp_seconds(id) as date)"
->>>>>>> a630e8d1
           Seq("year", "yyyy", "yy", "mon", "month", "mm").foreach { level =>
             run(N, s"trunc $level", s"trunc('$level', $dateExpr)")
           }
