---
layout: global
displayTitle: Structured Streaming Programming Guide
title: Structured Streaming Programming Guide
license: |
  Licensed to the Apache Software Foundation (ASF) under one or more
  contributor license agreements.  See the NOTICE file distributed with
  this work for additional information regarding copyright ownership.
  The ASF licenses this file to You under the Apache License, Version 2.0
  (the "License"); you may not use this file except in compliance with
  the License.  You may obtain a copy of the License at
 
     http://www.apache.org/licenses/LICENSE-2.0
 
  Unless required by applicable law or agreed to in writing, software
  distributed under the License is distributed on an "AS IS" BASIS,
  WITHOUT WARRANTIES OR CONDITIONS OF ANY KIND, either express or implied.
  See the License for the specific language governing permissions and
  limitations under the License.
---

* This will become a table of contents (this text will be scraped).
{:toc}

# Overview
Structured Streaming is a scalable and fault-tolerant stream processing engine built on the Spark SQL engine. You can express your streaming computation the same way you would express a batch computation on static data. The Spark SQL engine will take care of running it incrementally and continuously and updating the final result as streaming data continues to arrive. You can use the [Dataset/DataFrame API](sql-programming-guide.html) in Scala, Java, Python or R to express streaming aggregations, event-time windows, stream-to-batch joins, etc. The computation is executed on the same optimized Spark SQL engine. Finally, the system ensures end-to-end exactly-once fault-tolerance guarantees through checkpointing and Write-Ahead Logs. In short, *Structured Streaming provides fast, scalable, fault-tolerant, end-to-end exactly-once stream processing without the user having to reason about streaming.*

Internally, by default, Structured Streaming queries are processed using a *micro-batch processing* engine, which processes data streams as a series of small batch jobs thereby achieving end-to-end latencies as low as 100 milliseconds and exactly-once fault-tolerance guarantees. However, since Spark 2.3, we have introduced a new low-latency processing mode called **Continuous Processing**, which can achieve end-to-end latencies as low as 1 millisecond with at-least-once guarantees. Without changing the Dataset/DataFrame operations in your queries, you will be able to choose the mode based on your application requirements. 

In this guide, we are going to walk you through the programming model and the APIs. We are going to explain the concepts mostly using the default micro-batch processing model, and then [later](#continuous-processing) discuss Continuous Processing model. First, let's start with a simple example of a Structured Streaming query - a streaming word count.

# Quick Example
Let’s say you want to maintain a running word count of text data received from a data server listening on a TCP socket. Let’s see how you can express this using Structured Streaming. You can see the full code in
[Scala]({{site.SPARK_GITHUB_URL}}/blob/v{{site.SPARK_VERSION_SHORT}}/examples/src/main/scala/org/apache/spark/examples/sql/streaming/StructuredNetworkWordCount.scala)/[Java]({{site.SPARK_GITHUB_URL}}/blob/v{{site.SPARK_VERSION_SHORT}}/examples/src/main/java/org/apache/spark/examples/sql/streaming/JavaStructuredNetworkWordCount.java)/[Python]({{site.SPARK_GITHUB_URL}}/blob/v{{site.SPARK_VERSION_SHORT}}/examples/src/main/python/sql/streaming/structured_network_wordcount.py)/[R]({{site.SPARK_GITHUB_URL}}/blob/v{{site.SPARK_VERSION_SHORT}}/examples/src/main/r/streaming/structured_network_wordcount.R).
And if you [download Spark](https://spark.apache.org/downloads.html), you can directly [run the example](index.html#running-the-examples-and-shell). In any case, let’s walk through the example step-by-step and understand how it works. First, we have to import the necessary classes and create a local SparkSession, the starting point of all functionalities related to Spark.

<div class="codetabs">
<div data-lang="scala"  markdown="1">

{% highlight scala %}
import org.apache.spark.sql.functions._
import org.apache.spark.sql.SparkSession

val spark = SparkSession
  .builder
  .appName("StructuredNetworkWordCount")
  .getOrCreate()
  
import spark.implicits._
{% endhighlight %}

</div>
<div data-lang="java"  markdown="1">

{% highlight java %}
import org.apache.spark.api.java.function.FlatMapFunction;
import org.apache.spark.sql.*;
import org.apache.spark.sql.streaming.StreamingQuery;

import java.util.Arrays;
import java.util.Iterator;

SparkSession spark = SparkSession
  .builder()
  .appName("JavaStructuredNetworkWordCount")
  .getOrCreate();
{% endhighlight %}

</div>
<div data-lang="python"  markdown="1">

{% highlight python %}
from pyspark.sql import SparkSession
from pyspark.sql.functions import explode
from pyspark.sql.functions import split

spark = SparkSession \
    .builder \
    .appName("StructuredNetworkWordCount") \
    .getOrCreate()
{% endhighlight %}

</div>
<div data-lang="r"  markdown="1">

{% highlight r %}
sparkR.session(appName = "StructuredNetworkWordCount")
{% endhighlight %}

</div>
</div>

Next, let’s create a streaming DataFrame that represents text data received from a server listening on localhost:9999, and transform the DataFrame to calculate word counts.

<div class="codetabs">
<div data-lang="scala"  markdown="1">

{% highlight scala %}
// Create DataFrame representing the stream of input lines from connection to localhost:9999
val lines = spark.readStream
  .format("socket")
  .option("host", "localhost")
  .option("port", 9999)
  .load()

// Split the lines into words
val words = lines.as[String].flatMap(_.split(" "))

// Generate running word count
val wordCounts = words.groupBy("value").count()
{% endhighlight %}

This `lines` DataFrame represents an unbounded table containing the streaming text data. This table contains one column of strings named "value", and each line in the streaming text data becomes a row in the table. Note, that this is not currently receiving any data as we are just setting up the transformation, and have not yet started it. Next, we have converted the DataFrame to a  Dataset of String using `.as[String]`, so that we can apply the `flatMap` operation to split each line into multiple words. The resultant `words` Dataset contains all the words. Finally, we have defined the `wordCounts` DataFrame by grouping by the unique values in the Dataset and counting them. Note that this is a streaming DataFrame which represents the running word counts of the stream.

</div>
<div data-lang="java"  markdown="1">

{% highlight java %}
// Create DataFrame representing the stream of input lines from connection to localhost:9999
Dataset<Row> lines = spark
  .readStream()
  .format("socket")
  .option("host", "localhost")
  .option("port", 9999)
  .load();

// Split the lines into words
Dataset<String> words = lines
  .as(Encoders.STRING())
  .flatMap((FlatMapFunction<String, String>) x -> Arrays.asList(x.split(" ")).iterator(), Encoders.STRING());

// Generate running word count
Dataset<Row> wordCounts = words.groupBy("value").count();
{% endhighlight %}

This `lines` DataFrame represents an unbounded table containing the streaming text data. This table contains one column of strings named "value", and each line in the streaming text data becomes a row in the table. Note, that this is not currently receiving any data as we are just setting up the transformation, and have not yet started it. Next, we have converted the DataFrame to a  Dataset of String using `.as(Encoders.STRING())`, so that we can apply the `flatMap` operation to split each line into multiple words. The resultant `words` Dataset contains all the words. Finally, we have defined the `wordCounts` DataFrame by grouping by the unique values in the Dataset and counting them. Note that this is a streaming DataFrame which represents the running word counts of the stream.

</div>
<div data-lang="python"  markdown="1">

{% highlight python %}
# Create DataFrame representing the stream of input lines from connection to localhost:9999
lines = spark \
    .readStream \
    .format("socket") \
    .option("host", "localhost") \
    .option("port", 9999) \
    .load()

# Split the lines into words
words = lines.select(
   explode(
       split(lines.value, " ")
   ).alias("word")
)

# Generate running word count
wordCounts = words.groupBy("word").count()
{% endhighlight %}

This `lines` DataFrame represents an unbounded table containing the streaming text data. This table contains one column of strings named "value", and each line in the streaming text data becomes a row in the table. Note, that this is not currently receiving any data as we are just setting up the transformation, and have not yet started it. Next, we have used two built-in SQL functions - split and explode, to split each line into multiple rows with a word each. In addition, we use the function `alias` to name the new column as "word". Finally, we have defined the `wordCounts` DataFrame by grouping by the unique values in the Dataset and counting them. Note that this is a streaming DataFrame which represents the running word counts of the stream.

</div>
<div data-lang="r"  markdown="1">

{% highlight r %}
# Create DataFrame representing the stream of input lines from connection to localhost:9999
lines <- read.stream("socket", host = "localhost", port = 9999)

# Split the lines into words
words <- selectExpr(lines, "explode(split(value, ' ')) as word")

# Generate running word count
wordCounts <- count(group_by(words, "word"))
{% endhighlight %}

This `lines` SparkDataFrame represents an unbounded table containing the streaming text data. This table contains one column of strings named "value", and each line in the streaming text data becomes a row in the table. Note, that this is not currently receiving any data as we are just setting up the transformation, and have not yet started it. Next, we have a SQL expression with two SQL functions - split and explode, to split each line into multiple rows with a word each. In addition, we name the new column as "word". Finally, we have defined the `wordCounts` SparkDataFrame by grouping by the unique values in the SparkDataFrame and counting them. Note that this is a streaming SparkDataFrame which represents the running word counts of the stream.

</div>
</div>

We have now set up the query on the streaming data. All that is left is to actually start receiving data and computing the counts. To do this, we set it up to print the complete set of counts (specified by `outputMode("complete")`) to the console every time they are updated. And then start the streaming computation using `start()`.

<div class="codetabs">
<div data-lang="scala"  markdown="1">

{% highlight scala %}
// Start running the query that prints the running counts to the console
val query = wordCounts.writeStream
  .outputMode("complete")
  .format("console")
  .start()

query.awaitTermination()
{% endhighlight %}

</div>
<div data-lang="java"  markdown="1">

{% highlight java %}
// Start running the query that prints the running counts to the console
StreamingQuery query = wordCounts.writeStream()
  .outputMode("complete")
  .format("console")
  .start();

query.awaitTermination();
{% endhighlight %}

</div>
<div data-lang="python"  markdown="1">

{% highlight python %}
 # Start running the query that prints the running counts to the console
query = wordCounts \
    .writeStream \
    .outputMode("complete") \
    .format("console") \
    .start()

query.awaitTermination()
{% endhighlight %}

</div>
<div data-lang="r"  markdown="1">

{% highlight r %}
# Start running the query that prints the running counts to the console
query <- write.stream(wordCounts, "console", outputMode = "complete")

awaitTermination(query)
{% endhighlight %}

</div>
</div>

After this code is executed, the streaming computation will have started in the background. The `query` object is a handle to that active streaming query, and we have decided to wait for the termination of the query using `awaitTermination()` to prevent the process from exiting while the query is active.

To actually execute this example code, you can either compile the code in your own 
[Spark application](quick-start.html#self-contained-applications), or simply 
[run the example](index.html#running-the-examples-and-shell) once you have downloaded Spark. We are showing the latter. You will first need to run Netcat (a small utility found in most Unix-like systems) as a data server by using


    $ nc -lk 9999

Then, in a different terminal, you can start the example by using

<div class="codetabs">
<div data-lang="scala"  markdown="1">
{% highlight bash %}
$ ./bin/run-example org.apache.spark.examples.sql.streaming.StructuredNetworkWordCount localhost 9999
{% endhighlight %}
</div>
<div data-lang="java"  markdown="1">
{% highlight bash %}
$ ./bin/run-example org.apache.spark.examples.sql.streaming.JavaStructuredNetworkWordCount localhost 9999
{% endhighlight %}
</div>
<div data-lang="python"  markdown="1">
{% highlight bash %}
$ ./bin/spark-submit examples/src/main/python/sql/streaming/structured_network_wordcount.py localhost 9999
{% endhighlight %}
</div>
<div data-lang="r"  markdown="1">
{% highlight bash %}
$ ./bin/spark-submit examples/src/main/r/streaming/structured_network_wordcount.R localhost 9999
{% endhighlight %}
</div>
</div>

Then, any lines typed in the terminal running the netcat server will be counted and printed on screen every second. It will look something like the following.

<table width="100%">
    <td>
{% highlight bash %}
# TERMINAL 1:
# Running Netcat

$ nc -lk 9999
apache spark
apache hadoop



















...
{% endhighlight %}
    </td>
    <td width="2%"></td>
    <td>
<div class="codetabs">

<div data-lang="scala" markdown="1">
{% highlight bash %}
# TERMINAL 2: RUNNING StructuredNetworkWordCount

$ ./bin/run-example org.apache.spark.examples.sql.streaming.StructuredNetworkWordCount localhost 9999

-------------------------------------------
Batch: 0
-------------------------------------------
+------+-----+
| value|count|
+------+-----+
|apache|    1|
| spark|    1|
+------+-----+

-------------------------------------------
Batch: 1
-------------------------------------------
+------+-----+
| value|count|
+------+-----+
|apache|    2|
| spark|    1|
|hadoop|    1|
+------+-----+
...
{% endhighlight %}
</div>

<div data-lang="java" markdown="1">
{% highlight bash %}
# TERMINAL 2: RUNNING JavaStructuredNetworkWordCount

$ ./bin/run-example org.apache.spark.examples.sql.streaming.JavaStructuredNetworkWordCount localhost 9999

-------------------------------------------
Batch: 0
-------------------------------------------
+------+-----+
| value|count|
+------+-----+
|apache|    1|
| spark|    1|
+------+-----+

-------------------------------------------
Batch: 1
-------------------------------------------
+------+-----+
| value|count|
+------+-----+
|apache|    2|
| spark|    1|
|hadoop|    1|
+------+-----+
...
{% endhighlight %}
</div>
<div data-lang="python" markdown="1">
{% highlight bash %}
# TERMINAL 2: RUNNING structured_network_wordcount.py

$ ./bin/spark-submit examples/src/main/python/sql/streaming/structured_network_wordcount.py localhost 9999

-------------------------------------------
Batch: 0
-------------------------------------------
+------+-----+
| value|count|
+------+-----+
|apache|    1|
| spark|    1|
+------+-----+

-------------------------------------------
Batch: 1
-------------------------------------------
+------+-----+
| value|count|
+------+-----+
|apache|    2|
| spark|    1|
|hadoop|    1|
+------+-----+
...
{% endhighlight %}
</div>
<div data-lang="r" markdown="1">
{% highlight bash %}
# TERMINAL 2: RUNNING structured_network_wordcount.R

$ ./bin/spark-submit examples/src/main/r/streaming/structured_network_wordcount.R localhost 9999

-------------------------------------------
Batch: 0
-------------------------------------------
+------+-----+
| value|count|
+------+-----+
|apache|    1|
| spark|    1|
+------+-----+

-------------------------------------------
Batch: 1
-------------------------------------------
+------+-----+
| value|count|
+------+-----+
|apache|    2|
| spark|    1|
|hadoop|    1|
+------+-----+
...
{% endhighlight %}
</div>
</div>
    </td>
</table>


# Programming Model

The key idea in Structured Streaming is to treat a live data stream as a 
table that is being continuously appended. This leads to a new stream 
processing model that is very similar to a batch processing model. You will 
express your streaming computation as standard batch-like query as on a static 
table, and Spark runs it as an *incremental* query on the *unbounded* input 
table. Let’s understand this model in more detail.

## Basic Concepts
Consider the input data stream as the "Input Table". Every data item that is 
arriving on the stream is like a new row being appended to the Input Table.

![Stream as a Table](img/structured-streaming-stream-as-a-table.png "Stream as a Table")

A query on the input will generate the "Result Table". Every trigger interval (say, every 1 second), new rows get appended to the Input Table, which eventually updates the Result Table. Whenever the result table gets updated, we would want to write the changed result rows to an external sink. 

![Model](img/structured-streaming-model.png)

The "Output" is defined as what gets written out to the external storage. The output can be defined in a different mode:

  - *Complete Mode* - The entire updated Result Table will be written to the external storage. It is up to the storage connector to decide how to handle writing of the entire table. 

  - *Append Mode* - Only the new rows appended in the Result Table since the last trigger will be written to the external storage. This is applicable only on the queries where existing rows in the Result Table are not expected to change.
  
  - *Update Mode* - Only the rows that were updated in the Result Table since the last trigger will be written to the external storage (available since Spark 2.1.1). Note that this is different from the Complete Mode in that this mode only outputs the rows that have changed since the last trigger. If the query doesn't contain aggregations, it will be equivalent to Append mode.

Note that each mode is applicable on certain types of queries. This is discussed in detail [later](#output-modes).

To illustrate the use of this model, let’s understand the model in context of 
the [Quick Example](#quick-example) above. The first `lines` DataFrame is the input table, and 
the final `wordCounts` DataFrame is the result table. Note that the query on 
streaming `lines` DataFrame to generate `wordCounts` is *exactly the same* as 
it would be a static DataFrame. However, when this query is started, Spark 
will continuously check for new data from the socket connection. If there is 
new data, Spark will run an "incremental" query that combines the previous 
running counts with the new data to compute updated counts, as shown below.

![Model](img/structured-streaming-example-model.png)

**Note that Structured Streaming does not materialize the entire table**. It reads the latest
available data from the streaming data source, processes it incrementally to update the result,
and then discards the source data. It only keeps around the minimal intermediate *state* data as
required to update the result (e.g. intermediate counts in the earlier example).

This model is significantly different from many other stream processing
engines. Many streaming systems require the user to maintain running 
aggregations themselves, thus having to reason about fault-tolerance, and 
data consistency (at-least-once, or at-most-once, or exactly-once). In this 
model, Spark is responsible for updating the Result Table when there is new 
data, thus relieving the users from reasoning about it. As an example, let’s 
see how this model handles event-time based processing and late arriving data.

## Handling Event-time and Late Data
Event-time is the time embedded in the data itself. For many applications, you may want to operate on this event-time. For example, if you want to get the number of events generated by IoT devices every minute, then you probably want to use the time when the data was generated (that is, event-time in the data), rather than the time Spark receives them. This event-time is very naturally expressed in this model -- each event from the devices is a row in the table, and event-time is a column value in the row. This allows window-based aggregations (e.g. number of events every minute) to be just a special type of grouping and aggregation on the event-time column -- each time window is a group and each row can belong to multiple windows/groups. Therefore, such event-time-window-based aggregation queries can be defined consistently on both a static dataset (e.g. from collected device events logs) as well as on a data stream, making the life of the user much easier.

Furthermore, this model naturally handles data that has arrived later than 
expected based on its event-time. Since Spark is updating the Result Table, 
it has full control over updating old aggregates when there is late data, 
as well as cleaning up old aggregates to limit the size of intermediate
state data. Since Spark 2.1, we have support for watermarking which 
allows the user to specify the threshold of late data, and allows the engine
to accordingly clean up old state. These are explained later in more 
detail in the [Window Operations](#window-operations-on-event-time) section.

## Fault Tolerance Semantics
Delivering end-to-end exactly-once semantics was one of key goals behind the design of Structured Streaming. To achieve that, we have designed the Structured Streaming sources, the sinks and the execution engine to reliably track the exact progress of the processing so that it can handle any kind of failure by restarting and/or reprocessing. Every streaming source is assumed to have offsets (similar to Kafka offsets, or Kinesis sequence numbers)
to track the read position in the stream. The engine uses checkpointing and write-ahead logs to record the offset range of the data being processed in each trigger. The streaming sinks are designed to be idempotent for handling reprocessing. Together, using replayable sources and idempotent sinks, Structured Streaming can ensure **end-to-end exactly-once semantics** under any failure.

# API using Datasets and DataFrames
Since Spark 2.0, DataFrames and Datasets can represent static, bounded data, as well as streaming, unbounded data. Similar to static Datasets/DataFrames, you can use the common entry point `SparkSession`
([Scala](api/scala/index.html#org.apache.spark.sql.SparkSession)/[Java](api/java/org/apache/spark/sql/SparkSession.html)/[Python](api/python/pyspark.sql.html#pyspark.sql.SparkSession)/[R](api/R/sparkR.session.html) docs)
to create streaming DataFrames/Datasets from streaming sources, and apply the same operations on them as static DataFrames/Datasets. If you are not familiar with Datasets/DataFrames, you are strongly advised to familiarize yourself with them using the
[DataFrame/Dataset Programming Guide](sql-programming-guide.html).

## Creating streaming DataFrames and streaming Datasets
Streaming DataFrames can be created through the `DataStreamReader` interface
([Scala](api/scala/index.html#org.apache.spark.sql.streaming.DataStreamReader)/[Java](api/java/org/apache/spark/sql/streaming/DataStreamReader.html)/[Python](api/python/pyspark.sql.html#pyspark.sql.streaming.DataStreamReader) docs)
returned by `SparkSession.readStream()`. In [R](api/R/read.stream.html), with the `read.stream()` method. Similar to the read interface for creating static DataFrame, you can specify the details of the source – data format, schema, options, etc.

#### Input Sources
There are a few built-in sources.

  - **File source** - Reads files written in a directory as a stream of data. Files will be processed in the order of file modification time. If `latestFirst` is set, order will be reversed. Supported file formats are text, CSV, JSON, ORC, Parquet. See the docs of the DataStreamReader interface for a more up-to-date list, and supported options for each file format. Note that the files must be atomically placed in the given directory, which in most file systems, can be achieved by file move operations.
  - **Kafka source** - Reads data from Kafka. It's compatible with Kafka broker versions 0.10.0 or higher. See the [Kafka Integration Guide](structured-streaming-kafka-integration.html) for more details.

  - **Socket source (for testing)** - Reads UTF8 text data from a socket connection. The listening server socket is at the driver. Note that this should be used only for testing as this does not provide end-to-end fault-tolerance guarantees. 

  - **Rate source (for testing)** - Generates data at the specified number of rows per second, each output row contains a `timestamp` and `value`. Where `timestamp` is a `Timestamp` type containing the time of message dispatch, and `value` is of `Long` type containing the message count, starting from 0 as the first row. This source is intended for testing and benchmarking.

Some sources are not fault-tolerant because they do not guarantee that data can be replayed using 
checkpointed offsets after a failure. See the earlier section on 
[fault-tolerance semantics](#fault-tolerance-semantics).
Here are the details of all the sources in Spark.

<table class="table">
  <tr>
    <th>Source</th>
    <th>Options</th>
    <th>Fault-tolerant</th>
    <th>Notes</th>
  </tr>
  <tr>
    <td><b>File source</b></td>
    <td>
        <code>path</code>: path to the input directory, and common to all file formats.
        <br/>
        <code>maxFilesPerTrigger</code>: maximum number of new files to be considered in every trigger (default: no max)
        <br/>
        <code>latestFirst</code>: whether to process the latest new files first, useful when there is a large backlog of files (default: false)
        <br/>
        <code>fileNameOnly</code>: whether to check new files based on only the filename instead of on the full path (default: false). With this set to `true`, the following files would be considered as the same file, because their filenames, "dataset.txt", are the same:
        <br/>
        <code>maxFileAge</code>: Maximum age of a file that can be found in this directory, before it is ignored. For the first batch all files will be considered valid. If <code>latestFirst</code> is set to `true` and <code>maxFilesPerTrigger</code> is set, then this parameter will be ignored, because old files that are valid, and should be processed, may be ignored. The max age is specified with respect to the timestamp of the latest file, and not the timestamp of the current system.(default: 1 week)
        <br/>
        "file:///dataset.txt"<br/>
        "s3://a/dataset.txt"<br/>
        "s3n://a/b/dataset.txt"<br/>
        "s3a://a/b/c/dataset.txt"<br/>
        <code>cleanSource</code>: option to clean up completed files after processing.<br/>
        Available options are "archive", "delete", "off". If the option is not provided, the default value is "off".<br/>
        When "archive" is provided, additional option <code>sourceArchiveDir</code> must be provided as well. The value of "sourceArchiveDir" must have 2 subdirectories (so depth of directory is greater than 2). e.g. <code>/archived/here</code>. This will ensure archived files are never included as new source files.<br/>
        Spark will move source files respecting their own path. For example, if the path of source file is <code>/a/b/dataset.txt</code> and the path of archive directory is <code>/archived/here</code>, file will be moved to <code>/archived/here/a/b/dataset.txt</code>.<br/>
        NOTE: Both archiving (via moving) or deleting completed files will introduce overhead (slow down) in each micro-batch, so you need to understand the cost for each operation in your file system before enabling this option. On the other hand, enabling this option will reduce the cost to list source files which can be an expensive operation.<br/>
        NOTE 2: The source path should not be used from multiple sources or queries when enabling this option.<br/>
        NOTE 3: Both delete and move actions are best effort. Failing to delete or move files will not fail the streaming query.
        <br/><br/>
        For file-format-specific options, see the related methods in <code>DataStreamReader</code>
        (<a href="api/scala/index.html#org.apache.spark.sql.streaming.DataStreamReader">Scala</a>/<a href="api/java/org/apache/spark/sql/streaming/DataStreamReader.html">Java</a>/<a href="api/python/pyspark.sql.html#pyspark.sql.streaming.DataStreamReader">Python</a>/<a
        href="api/R/read.stream.html">R</a>).
        E.g. for "parquet" format options see <code>DataStreamReader.parquet()</code>.
        <br/><br/>
        In addition, there are session configurations that affect certain file-formats. See the <a href="sql-programming-guide.html">SQL Programming Guide</a> for more details. E.g., for "parquet", see <a href="sql-data-sources-parquet.html#configuration">Parquet configuration</a> section.
        </td>
    <td>Yes</td>
    <td>Supports glob paths, but does not support multiple comma-separated paths/globs.</td>
  </tr>
  <tr>
    <td><b>Socket Source</b></td>
    <td>
        <code>host</code>: host to connect to, must be specified<br/>
        <code>port</code>: port to connect to, must be specified
    </td>
    <td>No</td>
    <td></td>
  </tr>
  <tr>
    <td><b>Rate Source</b></td>
    <td>
        <code>rowsPerSecond</code> (e.g. 100, default: 1): How many rows should be generated per second.<br/><br/>
        <code>rampUpTime</code> (e.g. 5s, default: 0s): How long to ramp up before the generating speed becomes <code>rowsPerSecond</code>. Using finer granularities than seconds will be truncated to integer seconds. <br/><br/>
        <code>numPartitions</code> (e.g. 10, default: Spark's default parallelism): The partition number for the generated rows. <br/><br/>
        
        The source will try its best to reach <code>rowsPerSecond</code>, but the query may be resource constrained, and <code>numPartitions</code> can be tweaked to help reach the desired speed.
    </td>
    <td>Yes</td>
    <td></td>
  </tr>

  <tr>
    <td><b>Kafka Source</b></td>
    <td>
        See the <a href="structured-streaming-kafka-integration.html">Kafka Integration Guide</a>.
    </td>
    <td>Yes</td>
    <td></td>
  </tr>
  <tr>
    <td></td>
    <td></td>
    <td></td>
    <td></td>
  </tr>
</table>

Here are some examples.

<div class="codetabs">
<div data-lang="scala"  markdown="1">

{% highlight scala %}
val spark: SparkSession = ...

// Read text from socket
val socketDF = spark
  .readStream
  .format("socket")
  .option("host", "localhost")
  .option("port", 9999)
  .load()

socketDF.isStreaming    // Returns True for DataFrames that have streaming sources

socketDF.printSchema

// Read all the csv files written atomically in a directory
val userSchema = new StructType().add("name", "string").add("age", "integer")
val csvDF = spark
  .readStream
  .option("sep", ";")
  .schema(userSchema)      // Specify schema of the csv files
  .csv("/path/to/directory")    // Equivalent to format("csv").load("/path/to/directory")
{% endhighlight %}

</div>
<div data-lang="java"  markdown="1">

{% highlight java %}
SparkSession spark = ...

// Read text from socket
Dataset<Row> socketDF = spark
  .readStream()
  .format("socket")
  .option("host", "localhost")
  .option("port", 9999)
  .load();

socketDF.isStreaming();    // Returns True for DataFrames that have streaming sources

socketDF.printSchema();

// Read all the csv files written atomically in a directory
StructType userSchema = new StructType().add("name", "string").add("age", "integer");
Dataset<Row> csvDF = spark
  .readStream()
  .option("sep", ";")
  .schema(userSchema)      // Specify schema of the csv files
  .csv("/path/to/directory");    // Equivalent to format("csv").load("/path/to/directory")
{% endhighlight %}

</div>
<div data-lang="python"  markdown="1">

{% highlight python %}
spark = SparkSession. ...

# Read text from socket
socketDF = spark \
    .readStream \
    .format("socket") \
    .option("host", "localhost") \
    .option("port", 9999) \
    .load()

socketDF.isStreaming()    # Returns True for DataFrames that have streaming sources

socketDF.printSchema()

# Read all the csv files written atomically in a directory
userSchema = StructType().add("name", "string").add("age", "integer")
csvDF = spark \
    .readStream \
    .option("sep", ";") \
    .schema(userSchema) \
    .csv("/path/to/directory")  # Equivalent to format("csv").load("/path/to/directory")
{% endhighlight %}

</div>
<div data-lang="r"  markdown="1">

{% highlight r %}
sparkR.session(...)

# Read text from socket
socketDF <- read.stream("socket", host = hostname, port = port)

isStreaming(socketDF)    # Returns TRUE for SparkDataFrames that have streaming sources

printSchema(socketDF)

# Read all the csv files written atomically in a directory
schema <- structType(structField("name", "string"),
                     structField("age", "integer"))
csvDF <- read.stream("csv", path = "/path/to/directory", schema = schema, sep = ";")
{% endhighlight %}

</div>
</div>

These examples generate streaming DataFrames that are untyped, meaning that the schema of the DataFrame is not checked at compile time, only checked at runtime when the query is submitted. Some operations like `map`, `flatMap`, etc. need the type to be known at compile time. To do those, you can convert these untyped streaming DataFrames to typed streaming Datasets using the same methods as static DataFrame. See the [SQL Programming Guide](sql-programming-guide.html) for more details. Additionally, more details on the supported streaming sources are discussed later in the document.

### Schema inference and partition of streaming DataFrames/Datasets

By default, Structured Streaming from file based sources requires you to specify the schema, rather than rely on Spark to infer it automatically. This restriction ensures a consistent schema will be used for the streaming query, even in the case of failures. For ad-hoc use cases, you can reenable schema inference by setting `spark.sql.streaming.schemaInference` to `true`.

Partition discovery does occur when subdirectories that are named `/key=value/` are present and listing will automatically recurse into these directories. If these columns appear in the user-provided schema, they will be filled in by Spark based on the path of the file being read. The directories that make up the partitioning scheme must be present when the query starts and must remain static. For example, it is okay to add `/data/year=2016/` when `/data/year=2015/` was present, but it is invalid to change the partitioning column (i.e. by creating the directory `/data/date=2016-04-17/`).

## Operations on streaming DataFrames/Datasets
You can apply all kinds of operations on streaming DataFrames/Datasets – ranging from untyped, SQL-like operations (e.g. `select`, `where`, `groupBy`), to typed RDD-like operations (e.g. `map`, `filter`, `flatMap`). See the [SQL programming guide](sql-programming-guide.html) for more details. Let’s take a look at a few example operations that you can use.

### Basic Operations - Selection, Projection, Aggregation
Most of the common operations on DataFrame/Dataset are supported for streaming. The few operations that are not supported are [discussed later](#unsupported-operations) in this section.

<div class="codetabs">
<div data-lang="scala"  markdown="1">

{% highlight scala %}
case class DeviceData(device: String, deviceType: String, signal: Double, time: DateTime)

val df: DataFrame = ... // streaming DataFrame with IOT device data with schema { device: string, deviceType: string, signal: double, time: string }
val ds: Dataset[DeviceData] = df.as[DeviceData]    // streaming Dataset with IOT device data

// Select the devices which have signal more than 10
df.select("device").where("signal > 10")      // using untyped APIs   
ds.filter(_.signal > 10).map(_.device)         // using typed APIs

// Running count of the number of updates for each device type
df.groupBy("deviceType").count()                          // using untyped API

// Running average signal for each device type
import org.apache.spark.sql.expressions.scalalang.typed
ds.groupByKey(_.deviceType).agg(typed.avg(_.signal))    // using typed API
{% endhighlight %}

</div>
<div data-lang="java"  markdown="1">

{% highlight java %}
import org.apache.spark.api.java.function.*;
import org.apache.spark.sql.*;
import org.apache.spark.sql.expressions.javalang.typed;
import org.apache.spark.sql.catalyst.encoders.ExpressionEncoder;

public class DeviceData {
  private String device;
  private String deviceType;
  private Double signal;
  private java.sql.Date time;
  ...
  // Getter and setter methods for each field
}

Dataset<Row> df = ...;    // streaming DataFrame with IOT device data with schema { device: string, type: string, signal: double, time: DateType }
Dataset<DeviceData> ds = df.as(ExpressionEncoder.javaBean(DeviceData.class)); // streaming Dataset with IOT device data

// Select the devices which have signal more than 10
df.select("device").where("signal > 10"); // using untyped APIs
ds.filter((FilterFunction<DeviceData>) value -> value.getSignal() > 10)
  .map((MapFunction<DeviceData, String>) value -> value.getDevice(), Encoders.STRING());

// Running count of the number of updates for each device type
df.groupBy("deviceType").count(); // using untyped API

// Running average signal for each device type
ds.groupByKey((MapFunction<DeviceData, String>) value -> value.getDeviceType(), Encoders.STRING())
  .agg(typed.avg((MapFunction<DeviceData, Double>) value -> value.getSignal()));
{% endhighlight %}


</div>
<div data-lang="python"  markdown="1">

{% highlight python %}
df = ...  # streaming DataFrame with IOT device data with schema { device: string, deviceType: string, signal: double, time: DateType }

# Select the devices which have signal more than 10
df.select("device").where("signal > 10")

# Running count of the number of updates for each device type
df.groupBy("deviceType").count()
{% endhighlight %}
</div>
<div data-lang="r"  markdown="1">

{% highlight r %}
df <- ...  # streaming DataFrame with IOT device data with schema { device: string, deviceType: string, signal: double, time: DateType }

# Select the devices which have signal more than 10
select(where(df, "signal > 10"), "device")

# Running count of the number of updates for each device type
count(groupBy(df, "deviceType"))
{% endhighlight %}
</div>
</div>

You can also register a streaming DataFrame/Dataset as a temporary view and then apply SQL commands on it.

<div class="codetabs">
<div data-lang="scala"  markdown="1">
{% highlight scala %}
df.createOrReplaceTempView("updates")
spark.sql("select count(*) from updates")  // returns another streaming DF
{% endhighlight %}
</div>
<div data-lang="java"  markdown="1">  
{% highlight java %}
df.createOrReplaceTempView("updates");
spark.sql("select count(*) from updates");  // returns another streaming DF
{% endhighlight %}
</div>
<div data-lang="python"  markdown="1">  
{% highlight python %}
df.createOrReplaceTempView("updates")
spark.sql("select count(*) from updates")  # returns another streaming DF
{% endhighlight %}
</div>
<div data-lang="r"  markdown="1">
{% highlight r %}
createOrReplaceTempView(df, "updates")
sql("select count(*) from updates")
{% endhighlight %}
</div>
</div>

Note, you can identify whether a DataFrame/Dataset has streaming data or not by using `df.isStreaming`.

<div class="codetabs">
<div data-lang="scala"  markdown="1">
{% highlight scala %}
df.isStreaming
{% endhighlight %}
</div>
<div data-lang="java"  markdown="1">
{% highlight java %}
df.isStreaming()
{% endhighlight %}
</div>
<div data-lang="python"  markdown="1">
{% highlight python %}
df.isStreaming()
{% endhighlight %}
</div>
<div data-lang="r"  markdown="1">
{% highlight r %}
isStreaming(df)
{% endhighlight %}
</div>
</div>

### Window Operations on Event Time
Aggregations over a sliding event-time window are straightforward with Structured Streaming and are very similar to grouped aggregations. In a grouped aggregation, aggregate values (e.g. counts) are maintained for each unique value in the user-specified grouping column. In case of window-based aggregations, aggregate values are maintained for each window the event-time of a row falls into. Let's understand this with an illustration. 

Imagine our [quick example](#quick-example) is modified and the stream now contains lines along with the time when the line was generated. Instead of running word counts, we want to count words within 10 minute windows, updating every 5 minutes. That is, word counts in words received between 10 minute windows 12:00 - 12:10, 12:05 - 12:15, 12:10 - 12:20, etc. Note that 12:00 - 12:10 means data that arrived after 12:00 but before 12:10. Now, consider a word that was received at 12:07. This word should increment the counts corresponding to two windows 12:00 - 12:10 and 12:05 - 12:15. So the counts will be indexed by both, the grouping key (i.e. the word) and the window (can be calculated from the event-time).

The result tables would look something like the following.

![Window Operations](img/structured-streaming-window.png)

Since this windowing is similar to grouping, in code, you can use `groupBy()` and `window()` operations to express windowed aggregations. You can see the full code for the below examples in
[Scala]({{site.SPARK_GITHUB_URL}}/blob/v{{site.SPARK_VERSION_SHORT}}/examples/src/main/scala/org/apache/spark/examples/sql/streaming/StructuredNetworkWordCountWindowed.scala)/[Java]({{site.SPARK_GITHUB_URL}}/blob/v{{site.SPARK_VERSION_SHORT}}/examples/src/main/java/org/apache/spark/examples/sql/streaming/JavaStructuredNetworkWordCountWindowed.java)/[Python]({{site.SPARK_GITHUB_URL}}/blob/v{{site.SPARK_VERSION_SHORT}}/examples/src/main/python/sql/streaming/structured_network_wordcount_windowed.py).

<div class="codetabs">
<div data-lang="scala"  markdown="1">

{% highlight scala %}
import spark.implicits._

val words = ... // streaming DataFrame of schema { timestamp: Timestamp, word: String }

// Group the data by window and word and compute the count of each group
val windowedCounts = words.groupBy(
  window($"timestamp", "10 minutes", "5 minutes"),
  $"word"
).count()
{% endhighlight %}

</div>
<div data-lang="java"  markdown="1">

{% highlight java %}
Dataset<Row> words = ... // streaming DataFrame of schema { timestamp: Timestamp, word: String }

// Group the data by window and word and compute the count of each group
Dataset<Row> windowedCounts = words.groupBy(
  functions.window(words.col("timestamp"), "10 minutes", "5 minutes"),
  words.col("word")
).count();
{% endhighlight %}

</div>
<div data-lang="python"  markdown="1">
{% highlight python %}
words = ...  # streaming DataFrame of schema { timestamp: Timestamp, word: String }

# Group the data by window and word and compute the count of each group
windowedCounts = words.groupBy(
    window(words.timestamp, "10 minutes", "5 minutes"),
    words.word
).count()
{% endhighlight %}

</div>
<div data-lang="r"  markdown="1">
{% highlight r %}
words <- ...  # streaming DataFrame of schema { timestamp: Timestamp, word: String }

# Group the data by window and word and compute the count of each group
windowedCounts <- count(
                    groupBy(
                      words,
                      window(words$timestamp, "10 minutes", "5 minutes"),
                      words$word))
{% endhighlight %}

</div>
</div>


#### Handling Late Data and Watermarking
Now consider what happens if one of the events arrives late to the application.
For example, say, a word generated at 12:04 (i.e. event time) could be received by 
the application at 12:11. The application should use the time 12:04 instead of 12:11
to update the older counts for the window `12:00 - 12:10`. This occurs 
naturally in our window-based grouping – Structured Streaming can maintain the intermediate state 
for partial aggregates for a long period of time such that late data can update aggregates of 
old windows correctly, as illustrated below.

![Handling Late Data](img/structured-streaming-late-data.png)

However, to run this query for days, it's necessary for the system to bound the amount of 
intermediate in-memory state it accumulates. This means the system needs to know when an old 
aggregate can be dropped from the in-memory state because the application is not going to receive 
late data for that aggregate any more. To enable this, in Spark 2.1, we have introduced 
**watermarking**, which lets the engine automatically track the current event time in the data
and attempt to clean up old state accordingly. You can define the watermark of a query by 
specifying the event time column and the threshold on how late the data is expected to be in terms of 
event time. For a specific window ending at time `T`, the engine will maintain state and allow late
data to update the state until `(max event time seen by the engine - late threshold > T)`. 
In other words, late data within the threshold will be aggregated, 
but data later than the threshold will start getting dropped
(see [later](#semantic-guarantees-of-aggregation-with-watermarking)
in the section for the exact guarantees). Let's understand this with an example. We can
easily define watermarking on the previous example using `withWatermark()` as shown below.

<div class="codetabs">
<div data-lang="scala"  markdown="1">

{% highlight scala %}
import spark.implicits._

val words = ... // streaming DataFrame of schema { timestamp: Timestamp, word: String }

// Group the data by window and word and compute the count of each group
val windowedCounts = words
    .withWatermark("timestamp", "10 minutes")
    .groupBy(
        window($"timestamp", "10 minutes", "5 minutes"),
        $"word")
    .count()
{% endhighlight %}

</div>
<div data-lang="java"  markdown="1">

{% highlight java %}
Dataset<Row> words = ... // streaming DataFrame of schema { timestamp: Timestamp, word: String }

// Group the data by window and word and compute the count of each group
Dataset<Row> windowedCounts = words
    .withWatermark("timestamp", "10 minutes")
    .groupBy(
        functions.window(words.col("timestamp"), "10 minutes", "5 minutes"),
        words.col("word"))
    .count();
{% endhighlight %}

</div>
<div data-lang="python"  markdown="1">
{% highlight python %}
words = ...  # streaming DataFrame of schema { timestamp: Timestamp, word: String }

# Group the data by window and word and compute the count of each group
windowedCounts = words \
    .withWatermark("timestamp", "10 minutes") \
    .groupBy(
        window(words.timestamp, "10 minutes", "5 minutes"),
        words.word) \
    .count()
{% endhighlight %}

</div>
<div data-lang="r"  markdown="1">
{% highlight r %}
words <- ...  # streaming DataFrame of schema { timestamp: Timestamp, word: String }

# Group the data by window and word and compute the count of each group

words <- withWatermark(words, "timestamp", "10 minutes")
windowedCounts <- count(
                    groupBy(
                      words,
                      window(words$timestamp, "10 minutes", "5 minutes"),
                      words$word))
{% endhighlight %}

</div>
</div>

In this example, we are defining the watermark of the query on the value of the column "timestamp", 
and also defining "10 minutes" as the threshold of how late is the data allowed to be. If this query 
is run in Update output mode (discussed later in [Output Modes](#output-modes) section), 
the engine will keep updating counts of a window in the Result Table until the window is older
than the watermark, which lags behind the current event time in column "timestamp" by 10 minutes.
Here is an illustration. 

![Watermarking in Update Mode](img/structured-streaming-watermark-update-mode.png)

As shown in the illustration, the maximum event time tracked by the engine is the 
*blue dashed line*, and the watermark set as `(max event time - '10 mins')`
at the beginning of every trigger is the red line. For example, when the engine observes the data 
`(12:14, dog)`, it sets the watermark for the next trigger as `12:04`.
This watermark lets the engine maintain intermediate state for additional 10 minutes to allow late
data to be counted. For example, the data `(12:09, cat)` is out of order and late, and it falls in
windows `12:00 - 12:10` and `12:05 - 12:15`. Since, it is still ahead of the watermark `12:04` in 
the trigger, the engine still maintains the intermediate counts as state and correctly updates the 
counts of the related windows. However, when the watermark is updated to `12:11`, the intermediate 
state for window `(12:00 - 12:10)` is cleared, and all subsequent data (e.g. `(12:04, donkey)`) 
is considered "too late" and therefore ignored. Note that after every trigger, 
the updated counts (i.e. purple rows) are written to sink as the trigger output, as dictated by 
the Update mode.

Some sinks (e.g. files) may not supported fine-grained updates that Update Mode requires. To work
with them, we have also support Append Mode, where only the *final counts* are written to sink.
This is illustrated below.

Note that using `withWatermark` on a non-streaming Dataset is no-op. As the watermark should not affect 
any batch query in any way, we will ignore it directly.

![Watermarking in Append Mode](img/structured-streaming-watermark-append-mode.png)

Similar to the Update Mode earlier, the engine maintains intermediate counts for each window. 
However, the partial counts are not updated to the Result Table and not written to sink. The engine
waits for "10 mins" for late date to be counted, 
then drops intermediate state of a window < watermark, and appends the final
counts to the Result Table/sink. For example, the final counts of window `12:00 - 12:10` is 
appended to the Result Table only after the watermark is updated to `12:11`. 

##### Conditions for watermarking to clean aggregation state
{:.no_toc}

It is important to note that the following conditions must be satisfied for the watermarking to 
clean the state in aggregation queries *(as of Spark 2.1.1, subject to change in the future)*.

- **Output mode must be Append or Update.** Complete mode requires all aggregate data to be preserved, 
and hence cannot use watermarking to drop intermediate state. See the [Output Modes](#output-modes) 
section for detailed explanation of the semantics of each output mode.

- The aggregation must have either the event-time column, or a `window` on the event-time column. 

- `withWatermark` must be called on the 
same column as the timestamp column used in the aggregate. For example, 
`df.withWatermark("time", "1 min").groupBy("time2").count()` is invalid 
in Append output mode, as watermark is defined on a different column
from the aggregation column.

- `withWatermark` must be called before the aggregation for the watermark details to be used. 
For example, `df.groupBy("time").count().withWatermark("time", "1 min")` is invalid in Append 
output mode.

##### Semantic Guarantees of Aggregation with Watermarking
{:.no_toc}

- A watermark delay (set with `withWatermark`) of "2 hours" guarantees that the engine will never
drop any data that is less than 2 hours delayed. In other words, any data less than 2 hours behind
(in terms of event-time) the latest data processed till then is guaranteed to be aggregated.

- However, the guarantee is strict only in one direction. Data delayed by more than 2 hours is
not guaranteed to be dropped; it may or may not get aggregated. More delayed is the data, less
likely is the engine going to process it.

### Join Operations
Structured Streaming supports joining a streaming Dataset/DataFrame with a static Dataset/DataFrame
as well as another streaming Dataset/DataFrame. The result of the streaming join is generated
incrementally, similar to the results of streaming aggregations in the previous section. In this
section we will explore what type of joins (i.e. inner, outer, etc.) are supported in the above
cases. Note that in all the supported join types, the result of the join with a streaming
Dataset/DataFrame will be the exactly the same as if it was with a static Dataset/DataFrame
containing the same data in the stream.


#### Stream-static Joins

Since the introduction in Spark 2.0, Structured Streaming has supported joins (inner join and some
type of outer joins) between a streaming and a static DataFrame/Dataset. Here is a simple example.

<div class="codetabs">
<div data-lang="scala"  markdown="1">

{% highlight scala %}
val staticDf = spark.read. ...
val streamingDf = spark.readStream. ...

streamingDf.join(staticDf, "type")          // inner equi-join with a static DF
streamingDf.join(staticDf, "type", "right_join")  // right outer join with a static DF  

{% endhighlight %}

</div>
<div data-lang="java"  markdown="1">

{% highlight java %}
Dataset<Row> staticDf = spark.read(). ...;
Dataset<Row> streamingDf = spark.readStream(). ...;
streamingDf.join(staticDf, "type");         // inner equi-join with a static DF
streamingDf.join(staticDf, "type", "right_join");  // right outer join with a static DF
{% endhighlight %}


</div>
<div data-lang="python"  markdown="1">

{% highlight python %}
staticDf = spark.read. ...
streamingDf = spark.readStream. ...
streamingDf.join(staticDf, "type")  # inner equi-join with a static DF
streamingDf.join(staticDf, "type", "right_join")  # right outer join with a static DF
{% endhighlight %}

</div>

<div data-lang="r"  markdown="1">

{% highlight r %}
staticDf <- read.df(...)
streamingDf <- read.stream(...)
joined <- merge(streamingDf, staticDf, sort = FALSE)  # inner equi-join with a static DF
joined <- join(
            staticDf,
            streamingDf, 
            streamingDf$value == staticDf$value,
            "right_outer")  # right outer join with a static DF
{% endhighlight %}

</div>
</div>

Note that stream-static joins are not stateful, so no state management is necessary.
However, a few types of stream-static outer joins are not yet supported.
These are listed at the [end of this Join section](#support-matrix-for-joins-in-streaming-queries).

#### Stream-stream Joins
In Spark 2.3, we have added support for stream-stream joins, that is, you can join two streaming
Datasets/DataFrames. The challenge of generating join results between two data streams is that,
at any point of time, the view of the dataset is incomplete for both sides of the join making
it much harder to find matches between inputs. Any row received from one input stream can match
with any future, yet-to-be-received row from the other input stream. Hence, for both the input
streams, we buffer past input as streaming state, so that we can match every future input with
past input and accordingly generate joined results. Furthermore, similar to streaming aggregations,
we automatically handle late, out-of-order data and can limit the state using watermarks.
Let’s discuss the different types of supported stream-stream joins and how to use them.

##### Inner Joins with optional Watermarking
Inner joins on any kind of columns along with any kind of join conditions are supported.
However, as the stream runs, the size of streaming state will keep growing indefinitely as
*all* past input must be saved as any new input can match with any input from the past.
To avoid unbounded state, you have to define additional join conditions such that indefinitely
old inputs cannot match with future inputs and therefore can be cleared from the state.
In other words, you will have to do the following additional steps in the join.

1. Define watermark delays on both inputs such that the engine knows how delayed the input can be
(similar to streaming aggregations)

1. Define a constraint on event-time across the two inputs such that the engine can figure out when
old rows of one input is not going to be required (i.e. will not satisfy the time constraint) for
matches with the other input. This constraint can be defined in one of the two ways.

    1. Time range join conditions (e.g. `...JOIN ON leftTime BETWEEN rightTime AND rightTime + INTERVAL 1 HOUR`),

    1. Join on event-time windows (e.g. `...JOIN ON leftTimeWindow = rightTimeWindow`).

Let’s understand this with an example.

Let’s say we want to join a stream of advertisement impressions (when an ad was shown) with
another stream of user clicks on advertisements to correlate when impressions led to
monetizable clicks. To allow the state cleanup in this stream-stream join, you will have to
specify the watermarking delays and the time constraints as follows.

1. Watermark delays: Say, the impressions and the corresponding clicks can be late/out-of-order
in event-time by at most 2 and 3 hours, respectively.

1. Event-time range condition: Say, a click can occur within a time range of 0 seconds to 1 hour
after the corresponding impression.

The code would look like this.

<div class="codetabs">
<div data-lang="scala"  markdown="1">

{% highlight scala %}
import org.apache.spark.sql.functions.expr

val impressions = spark.readStream. ...
val clicks = spark.readStream. ...

// Apply watermarks on event-time columns
val impressionsWithWatermark = impressions.withWatermark("impressionTime", "2 hours")
val clicksWithWatermark = clicks.withWatermark("clickTime", "3 hours")

// Join with event-time constraints
impressionsWithWatermark.join(
  clicksWithWatermark,
  expr("""
    clickAdId = impressionAdId AND
    clickTime >= impressionTime AND
    clickTime <= impressionTime + interval 1 hour
    """)
)

{% endhighlight %}

</div>
<div data-lang="java"  markdown="1">

{% highlight java %}
import static org.apache.spark.sql.functions.expr

Dataset<Row> impressions = spark.readStream(). ...
Dataset<Row> clicks = spark.readStream(). ...

// Apply watermarks on event-time columns
Dataset<Row> impressionsWithWatermark = impressions.withWatermark("impressionTime", "2 hours");
Dataset<Row> clicksWithWatermark = clicks.withWatermark("clickTime", "3 hours");

// Join with event-time constraints
impressionsWithWatermark.join(
  clicksWithWatermark,
  expr(
    "clickAdId = impressionAdId AND " +
    "clickTime >= impressionTime AND " +
    "clickTime <= impressionTime + interval 1 hour ")
);

{% endhighlight %}


</div>
<div data-lang="python"  markdown="1">

{% highlight python %}
from pyspark.sql.functions import expr

impressions = spark.readStream. ...
clicks = spark.readStream. ...

# Apply watermarks on event-time columns
impressionsWithWatermark = impressions.withWatermark("impressionTime", "2 hours")
clicksWithWatermark = clicks.withWatermark("clickTime", "3 hours")

# Join with event-time constraints
impressionsWithWatermark.join(
  clicksWithWatermark,
  expr("""
    clickAdId = impressionAdId AND
    clickTime >= impressionTime AND
    clickTime <= impressionTime + interval 1 hour
    """)
)

{% endhighlight %}

</div>
<div data-lang="r"  markdown="1">

{% highlight r %}
impressions <- read.stream(...)
clicks <- read.stream(...)

# Apply watermarks on event-time columns
impressionsWithWatermark <- withWatermark(impressions, "impressionTime", "2 hours")
clicksWithWatermark <- withWatermark(clicks, "clickTime", "3 hours")

# Join with event-time constraints
joined <- join(
  impressionsWithWatermark,
  clicksWithWatermark,
  expr(
    paste(
      "clickAdId = impressionAdId AND",
      "clickTime >= impressionTime AND",
      "clickTime <= impressionTime + interval 1 hour"
)))

{% endhighlight %}

</div>
</div>

###### Semantic Guarantees of Stream-stream Inner Joins with Watermarking
{:.no_toc}
This is similar to the [guarantees provided by watermarking on aggregations](#semantic-guarantees-of-aggregation-with-watermarking).
A watermark delay of "2 hours" guarantees that the engine will never drop any data that is less than
 2 hours delayed. But data delayed by more than 2 hours may or may not get processed.

##### Outer Joins with Watermarking
While the watermark + event-time constraints is optional for inner joins, for left and right outer
joins they must be specified. This is because for generating the NULL results in outer join, the
engine must know when an input row is not going to match with anything in future. Hence, the
watermark + event-time constraints must be specified for generating correct results. Therefore,
a query with outer-join will look quite like the ad-monetization example earlier, except that
there will be an additional parameter specifying it to be an outer-join.

<div class="codetabs">
<div data-lang="scala"  markdown="1">

{% highlight scala %}

impressionsWithWatermark.join(
  clicksWithWatermark,
  expr("""
    clickAdId = impressionAdId AND
    clickTime >= impressionTime AND
    clickTime <= impressionTime + interval 1 hour
    """),
  joinType = "leftOuter"      // can be "inner", "leftOuter", "rightOuter"
 )

{% endhighlight %}

</div>
<div data-lang="java"  markdown="1">

{% highlight java %}
impressionsWithWatermark.join(
  clicksWithWatermark,
  expr(
    "clickAdId = impressionAdId AND " +
    "clickTime >= impressionTime AND " +
    "clickTime <= impressionTime + interval 1 hour "),
  "leftOuter"                 // can be "inner", "leftOuter", "rightOuter"
);

{% endhighlight %}


</div>
<div data-lang="python"  markdown="1">

{% highlight python %}
impressionsWithWatermark.join(
  clicksWithWatermark,
  expr("""
    clickAdId = impressionAdId AND
    clickTime >= impressionTime AND
    clickTime <= impressionTime + interval 1 hour
    """),
  "leftOuter"                 # can be "inner", "leftOuter", "rightOuter"
)

{% endhighlight %}

</div>
<div data-lang="r"  markdown="1">

{% highlight r %}
joined <- join(
  impressionsWithWatermark,
  clicksWithWatermark,
  expr(
    paste(
      "clickAdId = impressionAdId AND",
      "clickTime >= impressionTime AND",
      "clickTime <= impressionTime + interval 1 hour"),
  "left_outer"                 # can be "inner", "left_outer", "right_outer"
))

{% endhighlight %}

</div>
</div>


###### Semantic Guarantees of Stream-stream Outer Joins with Watermarking
{:.no_toc}
Outer joins have the same guarantees as [inner joins](#semantic-guarantees-of-stream-stream-inner-joins-with-watermarking)
regarding watermark delays and whether data will be dropped or not.

###### Caveats
{:.no_toc}
There are a few important characteristics to note regarding how the outer results are generated.

- *The outer NULL results will be generated with a delay that depends on the specified watermark
delay and the time range condition.* This is because the engine has to wait for that long to ensure
there were no matches and there will be no more matches in future.

- In the current implementation in the micro-batch engine, watermarks are advanced at the end of a
micro-batch, and the next micro-batch uses the updated watermark to clean up state and output
outer results. Since we trigger a micro-batch only when there is new data to be processed, the
generation of the outer result may get delayed if there no new data being received in the stream.
*In short, if any of the two input streams being joined does not receive data for a while, the
outer (both cases, left or right) output may get delayed.*

##### Support matrix for joins in streaming queries

<table class ="table">
  <tr>
    <th>Left Input</th>
    <th>Right Input</th>
    <th>Join Type</th>
    <th></th>
  </tr>
  <tr>
      <td style="vertical-align: middle;">Static</td>
      <td style="vertical-align: middle;">Static</td>
      <td style="vertical-align: middle;">All types</td>
      <td style="vertical-align: middle;">
        Supported, since its not on streaming data even though it
        can be present in a streaming query
      </td>
  </tr>
  <tr>
    <td rowspan="4" style="vertical-align: middle;">Stream</td>
    <td rowspan="4" style="vertical-align: middle;">Static</td>
    <td style="vertical-align: middle;">Inner</td>
    <td style="vertical-align: middle;">Supported, not stateful</td>
  </tr>
  <tr>
    <td style="vertical-align: middle;">Left Outer</td>
    <td style="vertical-align: middle;">Supported, not stateful</td>
  </tr>
  <tr>
    <td style="vertical-align: middle;">Right Outer</td>
    <td style="vertical-align: middle;">Not supported</td>
  </tr>
  <tr>
    <td style="vertical-align: middle;">Full Outer</td>
    <td style="vertical-align: middle;">Not supported</td>
  </tr>
  <tr>
    <td rowspan="4" style="vertical-align: middle;">Static</td>
    <td rowspan="4" style="vertical-align: middle;">Stream</td>
    <td style="vertical-align: middle;">Inner</td>
    <td style="vertical-align: middle;">Supported, not stateful</td>
  </tr>
  <tr>
    <td style="vertical-align: middle;">Left Outer</td>
    <td style="vertical-align: middle;">Not supported</td>
  </tr>
  <tr>
    <td style="vertical-align: middle;">Right Outer</td>
    <td style="vertical-align: middle;">Supported, not stateful</td>
  </tr>
  <tr>
    <td style="vertical-align: middle;">Full Outer</td>
    <td style="vertical-align: middle;">Not supported</td>
  </tr>
  <tr>
    <td rowspan="4" style="vertical-align: middle;">Stream</td>
    <td rowspan="4" style="vertical-align: middle;">Stream</td>
    <td style="vertical-align: middle;">Inner</td>
    <td style="vertical-align: middle;">
      Supported, optionally specify watermark on both sides +
      time constraints for state cleanup
    </td>
  </tr>
  <tr>
    <td style="vertical-align: middle;">Left Outer</td>
    <td style="vertical-align: middle;">
      Conditionally supported, must specify watermark on right + time constraints for correct
      results, optionally specify watermark on left for all state cleanup
    </td>
  </tr>
  <tr>
    <td style="vertical-align: middle;">Right Outer</td>
    <td style="vertical-align: middle;">
      Conditionally supported, must specify watermark on left + time constraints for correct
      results, optionally specify watermark on right for all state cleanup
    </td>
  </tr>
  <tr>
    <td style="vertical-align: middle;">Full Outer</td>
    <td style="vertical-align: middle;">Not supported</td>
  </tr>
 <tr>
    <td></td>
    <td></td>
    <td></td>
    <td></td>
  </tr>
</table>

Additional details on supported joins:

- Joins can be cascaded, that is, you can do `df1.join(df2, ...).join(df3, ...).join(df4, ....)`.

- As of Spark 2.4, you can use joins only when the query is in Append output mode. Other output modes are not yet supported.

- As of Spark 2.4, you cannot use other non-map-like operations before joins. Here are a few examples of
  what cannot be used.

  - Cannot use streaming aggregations before joins.

  - Cannot use mapGroupsWithState and flatMapGroupsWithState in Update mode before joins.

### Streaming Deduplication
You can deduplicate records in data streams using a unique identifier in the events. This is exactly same as deduplication on static using a unique identifier column. The query will store the necessary amount of data from previous records such that it can filter duplicate records. Similar to aggregations, you can use deduplication with or without watermarking.

- *With watermark* - If there is an upper bound on how late a duplicate record may arrive, then you can define a watermark on an event time column and deduplicate using both the guid and the event time columns. The query will use the watermark to remove old state data from past records that are not expected to get any duplicates any more. This bounds the amount of the state the query has to maintain.

- *Without watermark* - Since there are no bounds on when a duplicate record may arrive, the query stores the data from all the past records as state.

<div class="codetabs">
<div data-lang="scala"  markdown="1">

{% highlight scala %}
val streamingDf = spark.readStream. ...  // columns: guid, eventTime, ...

// Without watermark using guid column
streamingDf.dropDuplicates("guid")

// With watermark using guid and eventTime columns
streamingDf
  .withWatermark("eventTime", "10 seconds")
  .dropDuplicates("guid", "eventTime")
{% endhighlight %}

</div>
<div data-lang="java"  markdown="1">

{% highlight java %}
Dataset<Row> streamingDf = spark.readStream(). ...;  // columns: guid, eventTime, ...

// Without watermark using guid column
streamingDf.dropDuplicates("guid");

// With watermark using guid and eventTime columns
streamingDf
  .withWatermark("eventTime", "10 seconds")
  .dropDuplicates("guid", "eventTime");
{% endhighlight %}


</div>
<div data-lang="python"  markdown="1">

{% highlight python %}
streamingDf = spark.readStream. ...

# Without watermark using guid column
streamingDf.dropDuplicates("guid")

# With watermark using guid and eventTime columns
streamingDf \
  .withWatermark("eventTime", "10 seconds") \
  .dropDuplicates("guid", "eventTime")
{% endhighlight %}

</div>
<div data-lang="r"  markdown="1">

{% highlight r %}
streamingDf <- read.stream(...)

# Without watermark using guid column
streamingDf <- dropDuplicates(streamingDf, "guid")

# With watermark using guid and eventTime columns
streamingDf <- withWatermark(streamingDf, "eventTime", "10 seconds")
streamingDf <- dropDuplicates(streamingDf, "guid", "eventTime")
{% endhighlight %}

</div>
</div>

### Policy for handling multiple watermarks
A streaming query can have multiple input streams that are unioned or joined together.
Each of the input streams can have a different threshold of late data that needs to
be tolerated for stateful operations. You specify these thresholds using
``withWatermarks("eventTime", delay)`` on each of the input streams. For example, consider
a query with stream-stream joins between `inputStream1` and `inputStream2`.
    
<div class="codetabs">
<div data-lang="scala"  markdown="1">

{% highlight scala %}
inputStream1.withWatermark("eventTime1", "1 hour")
  .join(
    inputStream2.withWatermark("eventTime2", "2 hours"),
    joinCondition)
{% endhighlight %}

</div>
</div>

While executing the query, Structured Streaming individually tracks the maximum
event time seen in each input stream, calculates watermarks based on the corresponding delay,
and chooses a single global watermark with them to be used for stateful operations. By default,
the minimum is chosen as the global watermark because it ensures that no data is
accidentally dropped as too late if one of the streams falls behind the others
<<<<<<< HEAD
(for example, one of the streams stop receiving data due to upstream failures). In other words,
=======
(for example, one of the streams stops receiving data due to upstream failures). In other words,
>>>>>>> cceb2d6f
the global watermark will safely move at the pace of the slowest stream and the query output will
be delayed accordingly.

However, in some cases, you may want to get faster results even if it means dropping data from the
slowest stream. Since Spark 2.4, you can set the multiple watermark policy to choose
the maximum value as the global watermark by setting the SQL configuration
``spark.sql.streaming.multipleWatermarkPolicy`` to ``max`` (default is ``min``). 
This lets the global watermark move at the pace of the fastest stream.
However, as a side effect, data from the slower streams will be aggressively dropped. Hence, use
this configuration judiciously.

### Arbitrary Stateful Operations
Many usecases require more advanced stateful operations than aggregations. For example, in many usecases, you have to track sessions from data streams of events. For doing such sessionization, you will have to save arbitrary types of data as state, and perform arbitrary operations on the state using the data stream events in every trigger. Since Spark 2.2, this can be done using the operation `mapGroupsWithState` and the more powerful operation `flatMapGroupsWithState`. Both operations allow you to apply user-defined code on grouped Datasets to update user-defined state. For more concrete details, take a look at the API documentation ([Scala](api/scala/index.html#org.apache.spark.sql.streaming.GroupState)/[Java](api/java/org/apache/spark/sql/streaming/GroupState.html)) and the examples ([Scala]({{site.SPARK_GITHUB_URL}}/blob/v{{site.SPARK_VERSION_SHORT}}/examples/src/main/scala/org/apache/spark/examples/sql/streaming/StructuredSessionization.scala)/[Java]({{site.SPARK_GITHUB_URL}}/blob/v{{site.SPARK_VERSION_SHORT}}/examples/src/main/java/org/apache/spark/examples/sql/streaming/JavaStructuredSessionization.java)).

Though Spark cannot check and force it, the state function should be implemented with respect to the semantics of the output mode. For example, in Update mode Spark doesn't expect that the state function will emit rows which are older than current watermark plus allowed late record delay, whereas in Append mode the state function can emit these rows.

### Unsupported Operations
There are a few DataFrame/Dataset operations that are not supported with streaming DataFrames/Datasets. 
Some of them are as follows.
 
- Multiple streaming aggregations (i.e. a chain of aggregations on a streaming DF) are not yet supported on streaming Datasets.

- Limit and take the first N rows are not supported on streaming Datasets.

- Distinct operations on streaming Datasets are not supported.

- Sorting operations are supported on streaming Datasets only after an aggregation and in Complete Output Mode.

- Few types of outer joins on streaming Datasets are not supported. See the
  <a href="#support-matrix-for-joins-in-streaming-queries">support matrix in the Join Operations section</a>
  for more details.

In addition, there are some Dataset methods that will not work on streaming Datasets. They are actions that will immediately run queries and return results, which does not make sense on a streaming Dataset. Rather, those functionalities can be done by explicitly starting a streaming query (see the next section regarding that).

- `count()` - Cannot return a single count from a streaming Dataset. Instead, use `ds.groupBy().count()` which returns a streaming Dataset containing a running count. 

- `foreach()` - Instead use `ds.writeStream.foreach(...)` (see next section).

- `show()` - Instead use the console sink (see next section).

If you try any of these operations, you will see an `AnalysisException` like "operation XYZ is not supported with streaming DataFrames/Datasets".
While some of them may be supported in future releases of Spark, 
there are others which are fundamentally hard to implement on streaming data efficiently. 
For example, sorting on the input stream is not supported, as it requires keeping 
track of all the data received in the stream. This is therefore fundamentally hard to execute 
efficiently.

### Limitation of global watermark

In Append mode, if a stateful operation emits rows older than current watermark plus allowed late record delay,
they will be "late rows" in downstream stateful operations (as Spark uses global watermark). Note that these rows may be discarded.
This is a limitation of a global watermark, and it could potentially cause a correctness issue.

Spark will check the logical plan of query and log a warning when Spark detects such a pattern.

Any of the stateful operation(s) after any of below stateful operations can have this issue:

* streaming aggregation in Append mode
* stream-stream outer join
* `mapGroupsWithState` and `flatMapGroupsWithState` in Append mode (depending on the implementation of the state function)

As Spark cannot check the state function of `mapGroupsWithState`/`flatMapGroupsWithState`, Spark assumes that the state function
emits late rows if the operator uses Append mode.

There's a known workaround: split your streaming query into multiple queries per stateful operator, and ensure
end-to-end exactly once per query. Ensuring end-to-end exactly once for the last query is optional.

## Starting Streaming Queries
Once you have defined the final result DataFrame/Dataset, all that is left is for you to start the streaming computation. To do that, you have to use the `DataStreamWriter`
([Scala](api/scala/index.html#org.apache.spark.sql.streaming.DataStreamWriter)/[Java](api/java/org/apache/spark/sql/streaming/DataStreamWriter.html)/[Python](api/python/pyspark.sql.html#pyspark.sql.streaming.DataStreamWriter) docs)
returned through `Dataset.writeStream()`. You will have to specify one or more of the following in this interface.

- *Details of the output sink:* Data format, location, etc.

- *Output mode:* Specify what gets written to the output sink.

- *Query name:* Optionally, specify a unique name of the query for identification.

- *Trigger interval:* Optionally, specify the trigger interval. If it is not specified, the system will check for availability of new data as soon as the previous processing has been completed. If a trigger time is missed because the previous processing has not been completed, then the system will trigger processing immediately.

- *Checkpoint location:* For some output sinks where the end-to-end fault-tolerance can be guaranteed, specify the location where the system will write all the checkpoint information. This should be a directory in an HDFS-compatible fault-tolerant file system. The semantics of checkpointing is discussed in more detail in the next section.

#### Output Modes
There are a few types of output modes.

- **Append mode (default)** - This is the default mode, where only the 
new rows added to the Result Table since the last trigger will be 
outputted to the sink. This is supported for only those queries where 
rows added to the Result Table is never going to change. Hence, this mode 
guarantees that each row will be output only once (assuming 
fault-tolerant sink). For example, queries with only `select`, 
`where`, `map`, `flatMap`, `filter`, `join`, etc. will support Append mode.

- **Complete mode** - The whole Result Table will be outputted to the sink after every trigger.
 This is supported for aggregation queries.

- **Update mode** - (*Available since Spark 2.1.1*) Only the rows in the Result Table that were 
updated since the last trigger will be outputted to the sink. 
More information to be added in future releases.

Different types of streaming queries support different output modes.
Here is the compatibility matrix.

<table class="table">
  <tr>
    <th>Query Type</th>
    <th></th>
    <th>Supported Output Modes</th>
    <th>Notes</th>        
  </tr>
  <tr>
    <td rowspan="2" style="vertical-align: middle;">Queries with aggregation</td>
    <td style="vertical-align: middle;">Aggregation on event-time with watermark</td>
    <td style="vertical-align: middle;">Append, Update, Complete</td>
    <td>
        Append mode uses watermark to drop old aggregation state. But the output of a 
        windowed aggregation is delayed the late threshold specified in <code>withWatermark()</code> as by
        the modes semantics, rows can be added to the Result Table only once after they are 
        finalized (i.e. after watermark is crossed). See the
        <a href="#handling-late-data-and-watermarking">Late Data</a> section for more details.
        <br/><br/>
        Update mode uses watermark to drop old aggregation state.
        <br/><br/>
        Complete mode does not drop old aggregation state since by definition this mode
        preserves all data in the Result Table.
    </td>    
  </tr>
  <tr>
    <td style="vertical-align: middle;">Other aggregations</td>
    <td style="vertical-align: middle;">Complete, Update</td>
    <td>
        Since no watermark is defined (only defined in other category), 
        old aggregation state is not dropped.
        <br/><br/>
        Append mode is not supported as aggregates can update thus violating the semantics of 
        this mode.
    </td>  
  </tr>
  <tr>
    <td colspan="2" style="vertical-align: middle;">Queries with <code>mapGroupsWithState</code></td>
    <td style="vertical-align: middle;">Update</td>
    <td style="vertical-align: middle;"></td>
  </tr>
  <tr>
    <td rowspan="2" style="vertical-align: middle;">Queries with <code>flatMapGroupsWithState</code></td>
    <td style="vertical-align: middle;">Append operation mode</td>
    <td style="vertical-align: middle;">Append</td>
    <td style="vertical-align: middle;">
      Aggregations are allowed after <code>flatMapGroupsWithState</code>.
    </td>
  </tr>
  <tr>
    <td style="vertical-align: middle;">Update operation mode</td>
    <td style="vertical-align: middle;">Update</td>
    <td style="vertical-align: middle;">
      Aggregations not allowed after <code>flatMapGroupsWithState</code>.
    </td>
  </tr>
  <tr>
      <td colspan="2" style="vertical-align: middle;">Queries with <code>joins</code></td>
      <td style="vertical-align: middle;">Append</td>
      <td style="vertical-align: middle;">
        Update and Complete mode not supported yet. See the
        <a href="#support-matrix-for-joins-in-streaming-queries">support matrix in the Join Operations section</a>
         for more details on what types of joins are supported.
      </td>
    </tr>
  <tr>
    <td colspan="2" style="vertical-align: middle;">Other queries</td>
    <td style="vertical-align: middle;">Append, Update</td>
    <td style="vertical-align: middle;">
      Complete mode not supported as it is infeasible to keep all unaggregated data in the Result Table.
    </td>
  </tr>
  <tr>
    <td></td>
    <td></td>
    <td></td>
    <td></td>
  </tr>
</table>


#### Output Sinks
There are a few types of built-in output sinks.

- **File sink** - Stores the output to a directory.

{% highlight scala %}
writeStream
    .format("parquet")        // can be "orc", "json", "csv", etc.
    .option("path", "path/to/destination/dir")
    .start()
{% endhighlight %}

- **Kafka sink** - Stores the output to one or more topics in Kafka.

{% highlight scala %}
writeStream
    .format("kafka")
    .option("kafka.bootstrap.servers", "host1:port1,host2:port2")
    .option("topic", "updates")
    .start()
{% endhighlight %}

- **Foreach sink** - Runs arbitrary computation on the records in the output. See later in the section for more details.

{% highlight scala %}
writeStream
    .foreach(...)
    .start()
{% endhighlight %}

- **Console sink (for debugging)** - Prints the output to the console/stdout every time there is a trigger. Both, Append and Complete output modes, are supported. This should be used for debugging purposes on low data volumes as the entire output is collected and stored in the driver's memory after every trigger.

{% highlight scala %}
writeStream
    .format("console")
    .start()
{% endhighlight %}

- **Memory sink (for debugging)** - The output is stored in memory as an in-memory table.
Both, Append and Complete output modes, are supported. This should be used for debugging purposes
on low data volumes as the entire output is collected and stored in the driver's memory.
Hence, use it with caution.

{% highlight scala %}
writeStream
    .format("memory")
    .queryName("tableName")
    .start()
{% endhighlight %}

Some sinks are not fault-tolerant because they do not guarantee persistence of the output and are 
meant for debugging purposes only. See the earlier section on 
[fault-tolerance semantics](#fault-tolerance-semantics). 
Here are the details of all the sinks in Spark.

<table class="table">
  <tr>
    <th>Sink</th>
    <th>Supported Output Modes</th>
    <th>Options</th>
    <th>Fault-tolerant</th>
    <th>Notes</th>
  </tr>
  <tr>
    <td><b>File Sink</b></td>
    <td>Append</td>
    <td>
        <code>path</code>: path to the output directory, must be specified.
        <br/><br/>
        For file-format-specific options, see the related methods in DataFrameWriter
        (<a href="api/scala/index.html#org.apache.spark.sql.DataFrameWriter">Scala</a>/<a href="api/java/org/apache/spark/sql/DataFrameWriter.html">Java</a>/<a href="api/python/pyspark.sql.html#pyspark.sql.DataFrameWriter">Python</a>/<a
        href="api/R/write.stream.html">R</a>).
        E.g. for "parquet" format options see <code>DataFrameWriter.parquet()</code>
    </td>
    <td>Yes (exactly-once)</td>
    <td>Supports writes to partitioned tables. Partitioning by time may be useful.</td>
  </tr>
  <tr>
    <td><b>Kafka Sink</b></td>
    <td>Append, Update, Complete</td>
    <td>See the <a href="structured-streaming-kafka-integration.html">Kafka Integration Guide</a></td>
    <td>Yes (at-least-once)</td>
    <td>More details in the <a href="structured-streaming-kafka-integration.html">Kafka Integration Guide</a></td>
  </tr>
  <tr>
    <td><b>Foreach Sink</b></td>
    <td>Append, Update, Complete</td>
    <td>None</td>
    <td>Yes (at-least-once)</td>
    <td>More details in the <a href="#using-foreach-and-foreachbatch">next section</a></td>
  </tr>
  <tr>
      <td><b>ForeachBatch Sink</b></td>
      <td>Append, Update, Complete</td>
      <td>None</td>
      <td>Depends on the implementation</td>
      <td>More details in the <a href="#using-foreach-and-foreachbatch">next section</a></td>
    </tr>
    
  <tr>
    <td><b>Console Sink</b></td>
    <td>Append, Update, Complete</td>
    <td>
        <code>numRows</code>: Number of rows to print every trigger (default: 20)
        <br/>
        <code>truncate</code>: Whether to truncate the output if too long (default: true)
    </td>
    <td>No</td>
    <td></td>
  </tr>
  <tr>
    <td><b>Memory Sink</b></td>
    <td>Append, Complete</td>
    <td>None</td>
    <td>No. But in Complete Mode, restarted query will recreate the full table.</td>
    <td>Table name is the query name.</td>
  </tr>
  <tr>
    <td></td>
    <td></td>
    <td></td>
    <td></td>
    <td></td>
  </tr>
</table>

Note that you have to call `start()` to actually start the execution of the query. This returns a StreamingQuery object which is a handle to the continuously running execution. You can use this object to manage the query, which we will discuss in the next subsection. For now, let’s understand all this with a few examples.


<div class="codetabs">
<div data-lang="scala"  markdown="1">

{% highlight scala %}
// ========== DF with no aggregations ==========
val noAggDF = deviceDataDf.select("device").where("signal > 10")   

// Print new data to console
noAggDF
  .writeStream
  .format("console")
  .start()

// Write new data to Parquet files
noAggDF
  .writeStream
  .format("parquet")
  .option("checkpointLocation", "path/to/checkpoint/dir")
  .option("path", "path/to/destination/dir")
  .start()

// ========== DF with aggregation ==========
val aggDF = df.groupBy("device").count()

// Print updated aggregations to console
aggDF
  .writeStream
  .outputMode("complete")
  .format("console")
  .start()

// Have all the aggregates in an in-memory table
aggDF
  .writeStream
  .queryName("aggregates")    // this query name will be the table name
  .outputMode("complete")
  .format("memory")
  .start()

spark.sql("select * from aggregates").show()   // interactively query in-memory table
{% endhighlight %}

</div>
<div data-lang="java"  markdown="1">

{% highlight java %}
// ========== DF with no aggregations ==========
Dataset<Row> noAggDF = deviceDataDf.select("device").where("signal > 10");

// Print new data to console
noAggDF
  .writeStream()
  .format("console")
  .start();

// Write new data to Parquet files
noAggDF
  .writeStream()
  .format("parquet")
  .option("checkpointLocation", "path/to/checkpoint/dir")
  .option("path", "path/to/destination/dir")
  .start();

// ========== DF with aggregation ==========
Dataset<Row> aggDF = df.groupBy("device").count();

// Print updated aggregations to console
aggDF
  .writeStream()
  .outputMode("complete")
  .format("console")
  .start();

// Have all the aggregates in an in-memory table
aggDF
  .writeStream()
  .queryName("aggregates")    // this query name will be the table name
  .outputMode("complete")
  .format("memory")
  .start();

spark.sql("select * from aggregates").show();   // interactively query in-memory table
{% endhighlight %}

</div>
<div data-lang="python"  markdown="1">

{% highlight python %}
# ========== DF with no aggregations ==========
noAggDF = deviceDataDf.select("device").where("signal > 10")   

# Print new data to console
noAggDF \
    .writeStream \
    .format("console") \
    .start()

# Write new data to Parquet files
noAggDF \
    .writeStream \
    .format("parquet") \
    .option("checkpointLocation", "path/to/checkpoint/dir") \
    .option("path", "path/to/destination/dir") \
    .start()

# ========== DF with aggregation ==========
aggDF = df.groupBy("device").count()

# Print updated aggregations to console
aggDF \
    .writeStream \
    .outputMode("complete") \
    .format("console") \
    .start()

# Have all the aggregates in an in-memory table. The query name will be the table name
aggDF \
    .writeStream \
    .queryName("aggregates") \
    .outputMode("complete") \
    .format("memory") \
    .start()

spark.sql("select * from aggregates").show()   # interactively query in-memory table
{% endhighlight %}

</div>
<div data-lang="r"  markdown="1">

{% highlight r %}
# ========== DF with no aggregations ==========
noAggDF <- select(where(deviceDataDf, "signal > 10"), "device")

# Print new data to console
write.stream(noAggDF, "console")

# Write new data to Parquet files
write.stream(noAggDF,
             "parquet",
             path = "path/to/destination/dir",
             checkpointLocation = "path/to/checkpoint/dir")

# ========== DF with aggregation ==========
aggDF <- count(groupBy(df, "device"))

# Print updated aggregations to console
write.stream(aggDF, "console", outputMode = "complete")

# Have all the aggregates in an in memory table. The query name will be the table name
write.stream(aggDF, "memory", queryName = "aggregates", outputMode = "complete")

# Interactively query in-memory table
head(sql("select * from aggregates"))
{% endhighlight %}

</div>
</div>

##### Using Foreach and ForeachBatch
The `foreach` and `foreachBatch` operations allow you to apply arbitrary operations and writing 
logic on the output of a streaming query. They have slightly different use cases - while `foreach` 
allows custom write logic on every row, `foreachBatch` allows arbitrary operations 
and custom logic on the output of each micro-batch. Let's understand their usages in more detail.  

###### ForeachBatch
`foreachBatch(...)` allows you to specify a function that is executed on 
the output data of every micro-batch of a streaming query. Since Spark 2.4, this is supported in Scala, Java and Python. 
It takes two parameters: a DataFrame or Dataset that has the output data of a micro-batch and the unique ID of the micro-batch.

<div class="codetabs">
<div data-lang="scala"  markdown="1">

{% highlight scala %}
streamingDF.writeStream.foreachBatch { (batchDF: DataFrame, batchId: Long) =>
  // Transform and write batchDF 
}.start()
{% endhighlight %}

</div>
<div data-lang="java"  markdown="1">

{% highlight java %}
streamingDatasetOfString.writeStream().foreachBatch(
  new VoidFunction2<Dataset<String>, Long> {
    public void call(Dataset<String> dataset, Long batchId) {
      // Transform and write batchDF
    }    
  }
).start();
{% endhighlight %}

</div>
<div data-lang="python"  markdown="1">

{% highlight python %}
def foreach_batch_function(df, epoch_id):
    # Transform and write batchDF
    pass
  
streamingDF.writeStream.foreachBatch(foreach_batch_function).start()   
{% endhighlight %}

</div>
<div data-lang="r"  markdown="1">
R is not yet supported.
</div>
</div>

With `foreachBatch`, you can do the following.

- **Reuse existing batch data sources** - For many storage systems, there may not be a streaming sink available yet, 
  but there may already exist a data writer for batch queries. Using `foreachBatch`, you can use the batch
  data writers on the output of each micro-batch.
- **Write to multiple locations** - If you want to write the output of a streaming query to multiple locations, 
  then you can simply write the output DataFrame/Dataset multiple times. However, each attempt to write can 
  cause the output data to be recomputed (including possible re-reading of the input data). To avoid recomputations,
  you should cache the output DataFrame/Dataset, write it to multiple locations, and then uncache it. Here is an outline.  

<div class="codetabs">
<div data-lang="scala"  markdown="1">

{% highlight scala %}
streamingDF.writeStream.foreachBatch { (batchDF: DataFrame, batchId: Long) =>
  batchDF.persist()
  batchDF.write.format(...).save(...)  // location 1
  batchDF.write.format(...).save(...)  // location 2
  batchDF.unpersist()
}
{% endhighlight %}
<<<<<<< HEAD

</div>
</div>

- **Apply additional DataFrame operations** - Many DataFrame and Dataset operations are not supported 
  in streaming DataFrames because Spark does not support generating incremental plans in those cases. 
  Using `foreachBatch`, you can apply some of these operations on each micro-batch output. However, you will have to reason about the end-to-end semantics of doing that operation yourself.

**Note:**
- By default, `foreachBatch` provides only at-least-once write guarantees. However, you can use the 
  batchId provided to the function as way to deduplicate the output and get an exactly-once guarantee.  
- `foreachBatch` does not work with the continuous processing mode as it fundamentally relies on the
  micro-batch execution of a streaming query. If you write data in the continuous mode, use `foreach` instead.


###### Foreach
If `foreachBatch` is not an option (for example, corresponding batch data writer does not exist, or 
continuous processing mode), then you can express you custom writer logic using `foreach`. 
Specifically, you can express the data writing logic by dividing it into three methods: `open`, `process`, and `close`.
Since Spark 2.4, `foreach` is available in Scala, Java and Python. 

<div class="codetabs">
<div data-lang="scala"  markdown="1">

In Scala, you have to extend the class `ForeachWriter` ([docs](api/scala/index.html#org.apache.spark.sql.ForeachWriter)).

{% highlight scala %}
streamingDatasetOfString.writeStream.foreach(
  new ForeachWriter[String] {

    def open(partitionId: Long, version: Long): Boolean = {
      // Open connection
    }

    def process(record: String): Unit = {
      // Write string to connection
    }

    def close(errorOrNull: Throwable): Unit = {
      // Close the connection
    }
  }
).start()
{% endhighlight %}

</div>
<div data-lang="java"  markdown="1">

In Java, you have to extend the class `ForeachWriter` ([docs](api/java/org/apache/spark/sql/ForeachWriter.html)).
{% highlight java %}
streamingDatasetOfString.writeStream().foreach(
  new ForeachWriter[String] {

    @Override public boolean open(long partitionId, long version) {
      // Open connection
    }

    @Override public void process(String record) {
      // Write string to connection
    }

    @Override public void close(Throwable errorOrNull) {
      // Close the connection
    }
  }
).start();

{% endhighlight %}

</div>
<div data-lang="python"  markdown="1">

In Python, you can invoke foreach in two ways: in a function or in an object. 
The function offers a simple way to express your processing logic but does not allow you to 
deduplicate generated data when failures cause reprocessing of some input data. 
For that situation you must specify the processing logic in an object.

- First, the function takes a row as input.

{% highlight python %}
def process_row(row):
    # Write row to storage
    pass

query = streamingDF.writeStream.foreach(process_row).start()  
{% endhighlight %}

- Second, the object has a process method and optional open and close methods:

{% highlight python %}
class ForeachWriter:
    def open(self, partition_id, epoch_id):
        # Open connection. This method is optional in Python.
        pass

    def process(self, row):
        # Write row to connection. This method is NOT optional in Python.
        pass

    def close(self, error):
        # Close the connection. This method in optional in Python.
        pass
      
query = streamingDF.writeStream.foreach(ForeachWriter()).start()
{% endhighlight %}

</div>
<div data-lang="r"  markdown="1">
R is not yet supported.
</div>
</div>


**Execution semantics**
When the streaming query is started, Spark calls the function or the object’s methods in the following way:

- A single copy of this object is responsible for all the data generated by a single task in a query. 
  In other words, one instance is responsible for processing one partition of the data generated in a distributed manner.

- This object must be serializable, because each task will get a fresh serialized-deserialized copy 
  of the provided object. Hence, it is strongly recommended that any initialization for writing data 
  (for example. opening a connection or starting a transaction) is done after the open() method has 
  been called, which signifies that the task is ready to generate data.

=======

</div>
</div>

- **Apply additional DataFrame operations** - Many DataFrame and Dataset operations are not supported 
  in streaming DataFrames because Spark does not support generating incremental plans in those cases. 
  Using `foreachBatch`, you can apply some of these operations on each micro-batch output. However, you will have to reason about the end-to-end semantics of doing that operation yourself.

**Note:**
- By default, `foreachBatch` provides only at-least-once write guarantees. However, you can use the 
  batchId provided to the function as way to deduplicate the output and get an exactly-once guarantee.  
- `foreachBatch` does not work with the continuous processing mode as it fundamentally relies on the
  micro-batch execution of a streaming query. If you write data in the continuous mode, use `foreach` instead.


###### Foreach
If `foreachBatch` is not an option (for example, corresponding batch data writer does not exist, or 
continuous processing mode), then you can express your custom writer logic using `foreach`. 
Specifically, you can express the data writing logic by dividing it into three methods: `open`, `process`, and `close`.
Since Spark 2.4, `foreach` is available in Scala, Java and Python. 

<div class="codetabs">
<div data-lang="scala"  markdown="1">

In Scala, you have to extend the class `ForeachWriter` ([docs](api/scala/index.html#org.apache.spark.sql.ForeachWriter)).

{% highlight scala %}
streamingDatasetOfString.writeStream.foreach(
  new ForeachWriter[String] {

    def open(partitionId: Long, version: Long): Boolean = {
      // Open connection
    }

    def process(record: String): Unit = {
      // Write string to connection
    }

    def close(errorOrNull: Throwable): Unit = {
      // Close the connection
    }
  }
).start()
{% endhighlight %}

</div>
<div data-lang="java"  markdown="1">

In Java, you have to extend the class `ForeachWriter` ([docs](api/java/org/apache/spark/sql/ForeachWriter.html)).
{% highlight java %}
streamingDatasetOfString.writeStream().foreach(
  new ForeachWriter[String] {

    @Override public boolean open(long partitionId, long version) {
      // Open connection
    }

    @Override public void process(String record) {
      // Write string to connection
    }

    @Override public void close(Throwable errorOrNull) {
      // Close the connection
    }
  }
).start();

{% endhighlight %}

</div>
<div data-lang="python"  markdown="1">

In Python, you can invoke foreach in two ways: in a function or in an object. 
The function offers a simple way to express your processing logic but does not allow you to 
deduplicate generated data when failures cause reprocessing of some input data. 
For that situation you must specify the processing logic in an object.

- First, the function takes a row as input.

{% highlight python %}
def process_row(row):
    # Write row to storage
    pass

query = streamingDF.writeStream.foreach(process_row).start()  
{% endhighlight %}

- Second, the object has a process method and optional open and close methods:

{% highlight python %}
class ForeachWriter:
    def open(self, partition_id, epoch_id):
        # Open connection. This method is optional in Python.
        pass

    def process(self, row):
        # Write row to connection. This method is NOT optional in Python.
        pass

    def close(self, error):
        # Close the connection. This method in optional in Python.
        pass
      
query = streamingDF.writeStream.foreach(ForeachWriter()).start()
{% endhighlight %}

</div>
<div data-lang="r"  markdown="1">
R is not yet supported.
</div>
</div>


**Execution semantics**
When the streaming query is started, Spark calls the function or the object’s methods in the following way:

- A single copy of this object is responsible for all the data generated by a single task in a query. 
  In other words, one instance is responsible for processing one partition of the data generated in a distributed manner.

- This object must be serializable, because each task will get a fresh serialized-deserialized copy 
  of the provided object. Hence, it is strongly recommended that any initialization for writing data 
  (for example. opening a connection or starting a transaction) is done after the open() method has 
  been called, which signifies that the task is ready to generate data.

>>>>>>> cceb2d6f
- The lifecycle of the methods are as follows:

  - For each partition with partition_id:

    - For each batch/epoch of streaming data with epoch_id:

      - Method open(partitionId, epochId) is called.

      - If open(...) returns true, for each row in the partition and batch/epoch, method process(row) is called.

      - Method close(error) is called with error (if any) seen while processing rows.

- The close() method (if it exists) is called if an open() method exists and returns successfully (irrespective of the return value), except if the JVM or Python process crashes in the middle.

- **Note:** Spark does not guarantee same output for (partitionId, epochId), so deduplication
  cannot be achieved with (partitionId, epochId). e.g. source provides different number of
  partitions for some reasons, Spark optimization changes number of partitions, etc.
  See [SPARK-28650](https://issues.apache.org/jira/browse/SPARK-28650) for more details.
  If you need deduplication on output, try out `foreachBatch` instead.

#### Triggers
The trigger settings of a streaming query define the timing of streaming data processing, whether
the query is going to be executed as micro-batch query with a fixed batch interval or as a continuous processing query.
Here are the different kinds of triggers that are supported.

<table class="table">
  <tr>
    <th>Trigger Type</th>
    <th>Description</th>
  </tr>
  <tr>
    <td><i>unspecified (default)</i></td>
    <td>
        If no trigger setting is explicitly specified, then by default, the query will be
        executed in micro-batch mode, where micro-batches will be generated as soon as
        the previous micro-batch has completed processing.
    </td>
  </tr>
  <tr>
    <td><b>Fixed interval micro-batches</b></td>
    <td>
        The query will be executed with micro-batches mode, where micro-batches will be kicked off
        at the user-specified intervals.
        <ul>
          <li>If the previous micro-batch completes within the interval, then the engine will wait until
          the interval is over before kicking off the next micro-batch.</li>

          <li>If the previous micro-batch takes longer than the interval to complete (i.e. if an
          interval boundary is missed), then the next micro-batch will start as soon as the
          previous one completes (i.e., it will not wait for the next interval boundary).</li>

          <li>If no new data is available, then no micro-batch will be kicked off.</li>
        </ul>
    </td>
  </tr>
  <tr>
    <td><b>One-time micro-batch</b></td>
    <td>
        The query will execute <strong>only one</strong> micro-batch to process all the available data and then
        stop on its own. This is useful in scenarios you want to periodically spin up a cluster,
        process everything that is available since the last period, and then shutdown the
        cluster. In some case, this may lead to significant cost savings.
    </td>
  </tr>
  <tr>
    <td><b>Continuous with fixed checkpoint interval</b><br/><i>(experimental)</i></td>
    <td>
        The query will be executed in the new low-latency, continuous processing mode. Read more
        about this in the <a href="#continuous-processing">Continuous Processing section</a> below.
    </td>
  </tr>
</table>

Here are a few code examples.

<div class="codetabs">
<div data-lang="scala"  markdown="1">

{% highlight scala %}
import org.apache.spark.sql.streaming.Trigger

// Default trigger (runs micro-batch as soon as it can)
df.writeStream
  .format("console")
  .start()

// ProcessingTime trigger with two-seconds micro-batch interval
df.writeStream
  .format("console")
  .trigger(Trigger.ProcessingTime("2 seconds"))
  .start()

// One-time trigger
df.writeStream
  .format("console")
  .trigger(Trigger.Once())
  .start()

// Continuous trigger with one-second checkpointing interval
df.writeStream
  .format("console")
  .trigger(Trigger.Continuous("1 second"))
  .start()

{% endhighlight %}


</div>
<div data-lang="java"  markdown="1">

{% highlight java %}
import org.apache.spark.sql.streaming.Trigger

// Default trigger (runs micro-batch as soon as it can)
df.writeStream
  .format("console")
  .start();

// ProcessingTime trigger with two-seconds micro-batch interval
df.writeStream
  .format("console")
  .trigger(Trigger.ProcessingTime("2 seconds"))
  .start();

// One-time trigger
df.writeStream
  .format("console")
  .trigger(Trigger.Once())
  .start();

// Continuous trigger with one-second checkpointing interval
df.writeStream
  .format("console")
  .trigger(Trigger.Continuous("1 second"))
  .start();

{% endhighlight %}

</div>
<div data-lang="python"  markdown="1">

{% highlight python %}

# Default trigger (runs micro-batch as soon as it can)
df.writeStream \
  .format("console") \
  .start()

# ProcessingTime trigger with two-seconds micro-batch interval
df.writeStream \
  .format("console") \
  .trigger(processingTime='2 seconds') \
  .start()

# One-time trigger
df.writeStream \
  .format("console") \
  .trigger(once=True) \
  .start()

# Continuous trigger with one-second checkpointing interval
df.writeStream
  .format("console")
  .trigger(continuous='1 second')
  .start()

{% endhighlight %}
</div>
<div data-lang="r"  markdown="1">

{% highlight r %}
# Default trigger (runs micro-batch as soon as it can)
write.stream(df, "console")

# ProcessingTime trigger with two-seconds micro-batch interval
write.stream(df, "console", trigger.processingTime = "2 seconds")

# One-time trigger
write.stream(df, "console", trigger.once = TRUE)

# Continuous trigger is not yet supported
{% endhighlight %}
</div>
</div>


## Managing Streaming Queries
The `StreamingQuery` object created when a query is started can be used to monitor and manage the query. 

<div class="codetabs">
<div data-lang="scala"  markdown="1">

{% highlight scala %}
val query = df.writeStream.format("console").start()   // get the query object

query.id          // get the unique identifier of the running query that persists across restarts from checkpoint data

query.runId       // get the unique id of this run of the query, which will be generated at every start/restart

query.name        // get the name of the auto-generated or user-specified name

query.explain()   // print detailed explanations of the query

query.stop()      // stop the query

query.awaitTermination()   // block until query is terminated, with stop() or with error

query.exception       // the exception if the query has been terminated with error

query.recentProgress  // an array of the most recent progress updates for this query

query.lastProgress    // the most recent progress update of this streaming query
{% endhighlight %}


</div>
<div data-lang="java"  markdown="1">

{% highlight java %}
StreamingQuery query = df.writeStream().format("console").start();   // get the query object

query.id();          // get the unique identifier of the running query that persists across restarts from checkpoint data

query.runId();       // get the unique id of this run of the query, which will be generated at every start/restart

query.name();        // get the name of the auto-generated or user-specified name

query.explain();   // print detailed explanations of the query

query.stop();      // stop the query

query.awaitTermination();   // block until query is terminated, with stop() or with error

query.exception();       // the exception if the query has been terminated with error

query.recentProgress();  // an array of the most recent progress updates for this query

query.lastProgress();    // the most recent progress update of this streaming query

{% endhighlight %}

</div>
<div data-lang="python"  markdown="1">

{% highlight python %}
query = df.writeStream.format("console").start()   # get the query object

query.id()          # get the unique identifier of the running query that persists across restarts from checkpoint data

query.runId()       # get the unique id of this run of the query, which will be generated at every start/restart

query.name()        # get the name of the auto-generated or user-specified name

query.explain()   # print detailed explanations of the query

query.stop()      # stop the query

query.awaitTermination()   # block until query is terminated, with stop() or with error

query.exception()       # the exception if the query has been terminated with error

query.recentProgress()  # an array of the most recent progress updates for this query

query.lastProgress()    # the most recent progress update of this streaming query

{% endhighlight %}

</div>
<div data-lang="r"  markdown="1">

{% highlight r %}
query <- write.stream(df, "console")  # get the query object

queryName(query)          # get the name of the auto-generated or user-specified name

explain(query)            # print detailed explanations of the query

stopQuery(query)          # stop the query

awaitTermination(query)   # block until query is terminated, with stop() or with error

lastProgress(query)       # the most recent progress update of this streaming query

{% endhighlight %}

</div>
</div>

You can start any number of queries in a single SparkSession. They will all be running concurrently sharing the cluster resources. You can use `sparkSession.streams()` to get the `StreamingQueryManager`
([Scala](api/scala/index.html#org.apache.spark.sql.streaming.StreamingQueryManager)/[Java](api/java/org/apache/spark/sql/streaming/StreamingQueryManager.html)/[Python](api/python/pyspark.sql.html#pyspark.sql.streaming.StreamingQueryManager) docs)
that can be used to manage the currently active queries.

<div class="codetabs">
<div data-lang="scala"  markdown="1">

{% highlight scala %}
val spark: SparkSession = ...

spark.streams.active    // get the list of currently active streaming queries

spark.streams.get(id)   // get a query object by its unique id

spark.streams.awaitAnyTermination()   // block until any one of them terminates
{% endhighlight %}

</div>
<div data-lang="java"  markdown="1">

{% highlight java %}
SparkSession spark = ...

spark.streams().active();    // get the list of currently active streaming queries

spark.streams().get(id);   // get a query object by its unique id

spark.streams().awaitAnyTermination();   // block until any one of them terminates
{% endhighlight %}

</div>
<div data-lang="python"  markdown="1">

{% highlight python %}
spark = ...  # spark session

spark.streams.active  # get the list of currently active streaming queries

spark.streams.get(id)  # get a query object by its unique id

spark.streams.awaitAnyTermination()  # block until any one of them terminates
{% endhighlight %}

</div>
<div data-lang="r"  markdown="1">
{% highlight bash %}
Not available in R.
{% endhighlight %}

</div>
</div>


## Monitoring Streaming Queries
There are multiple ways to monitor active streaming queries. You can either push metrics to external systems using Spark's Dropwizard Metrics support, or access them programmatically.

### Reading Metrics Interactively

You can directly get the current status and metrics of an active query using 
`streamingQuery.lastProgress()` and `streamingQuery.status()`. 
`lastProgress()` returns a `StreamingQueryProgress` object 
in [Scala](api/scala/index.html#org.apache.spark.sql.streaming.StreamingQueryProgress) 
and [Java](api/java/org/apache/spark/sql/streaming/StreamingQueryProgress.html)
and a dictionary with the same fields in Python. It has all the information about
the progress made in the last trigger of the stream - what data was processed, 
what were the processing rates, latencies, etc. There is also 
`streamingQuery.recentProgress` which returns an array of last few progresses.  

In addition, `streamingQuery.status()` returns a `StreamingQueryStatus` object 
in [Scala](api/scala/index.html#org.apache.spark.sql.streaming.StreamingQueryStatus) 
and [Java](api/java/org/apache/spark/sql/streaming/StreamingQueryStatus.html)
and a dictionary with the same fields in Python. It gives information about
what the query is immediately doing - is a trigger active, is data being processed, etc.

Here are a few examples.

<div class="codetabs">
<div data-lang="scala"  markdown="1">

{% highlight scala %}
val query: StreamingQuery = ...

println(query.lastProgress)

/* Will print something like the following.

{
  "id" : "ce011fdc-8762-4dcb-84eb-a77333e28109",
  "runId" : "88e2ff94-ede0-45a8-b687-6316fbef529a",
  "name" : "MyQuery",
  "timestamp" : "2016-12-14T18:45:24.873Z",
  "numInputRows" : 10,
  "inputRowsPerSecond" : 120.0,
  "processedRowsPerSecond" : 200.0,
  "durationMs" : {
    "triggerExecution" : 3,
    "getOffset" : 2
  },
  "eventTime" : {
    "watermark" : "2016-12-14T18:45:24.873Z"
  },
  "stateOperators" : [ ],
  "sources" : [ {
    "description" : "KafkaSource[Subscribe[topic-0]]",
    "startOffset" : {
      "topic-0" : {
        "2" : 0,
        "4" : 1,
        "1" : 1,
        "3" : 1,
        "0" : 1
      }
    },
    "endOffset" : {
      "topic-0" : {
        "2" : 0,
        "4" : 115,
        "1" : 134,
        "3" : 21,
        "0" : 534
      }
    },
    "numInputRows" : 10,
    "inputRowsPerSecond" : 120.0,
    "processedRowsPerSecond" : 200.0
  } ],
  "sink" : {
    "description" : "MemorySink"
  }
}
*/


println(query.status)

/*  Will print something like the following.
{
  "message" : "Waiting for data to arrive",
  "isDataAvailable" : false,
  "isTriggerActive" : false
}
*/
{% endhighlight %}

</div>
<div data-lang="java"  markdown="1">

{% highlight java %}
StreamingQuery query = ...

System.out.println(query.lastProgress());
/* Will print something like the following.

{
  "id" : "ce011fdc-8762-4dcb-84eb-a77333e28109",
  "runId" : "88e2ff94-ede0-45a8-b687-6316fbef529a",
  "name" : "MyQuery",
  "timestamp" : "2016-12-14T18:45:24.873Z",
  "numInputRows" : 10,
  "inputRowsPerSecond" : 120.0,
  "processedRowsPerSecond" : 200.0,
  "durationMs" : {
    "triggerExecution" : 3,
    "getOffset" : 2
  },
  "eventTime" : {
    "watermark" : "2016-12-14T18:45:24.873Z"
  },
  "stateOperators" : [ ],
  "sources" : [ {
    "description" : "KafkaSource[Subscribe[topic-0]]",
    "startOffset" : {
      "topic-0" : {
        "2" : 0,
        "4" : 1,
        "1" : 1,
        "3" : 1,
        "0" : 1
      }
    },
    "endOffset" : {
      "topic-0" : {
        "2" : 0,
        "4" : 115,
        "1" : 134,
        "3" : 21,
        "0" : 534
      }
    },
    "numInputRows" : 10,
    "inputRowsPerSecond" : 120.0,
    "processedRowsPerSecond" : 200.0
  } ],
  "sink" : {
    "description" : "MemorySink"
  }
}
*/


System.out.println(query.status());
/*  Will print something like the following.
{
  "message" : "Waiting for data to arrive",
  "isDataAvailable" : false,
  "isTriggerActive" : false
}
*/
{% endhighlight %}

</div>
<div data-lang="python"  markdown="1">

{% highlight python %}
query = ...  # a StreamingQuery
print(query.lastProgress)

'''
Will print something like the following.

{u'stateOperators': [], u'eventTime': {u'watermark': u'2016-12-14T18:45:24.873Z'}, u'name': u'MyQuery', u'timestamp': u'2016-12-14T18:45:24.873Z', u'processedRowsPerSecond': 200.0, u'inputRowsPerSecond': 120.0, u'numInputRows': 10, u'sources': [{u'description': u'KafkaSource[Subscribe[topic-0]]', u'endOffset': {u'topic-0': {u'1': 134, u'0': 534, u'3': 21, u'2': 0, u'4': 115}}, u'processedRowsPerSecond': 200.0, u'inputRowsPerSecond': 120.0, u'numInputRows': 10, u'startOffset': {u'topic-0': {u'1': 1, u'0': 1, u'3': 1, u'2': 0, u'4': 1}}}], u'durationMs': {u'getOffset': 2, u'triggerExecution': 3}, u'runId': u'88e2ff94-ede0-45a8-b687-6316fbef529a', u'id': u'ce011fdc-8762-4dcb-84eb-a77333e28109', u'sink': {u'description': u'MemorySink'}}
'''

print(query.status)
''' 
Will print something like the following.

{u'message': u'Waiting for data to arrive', u'isTriggerActive': False, u'isDataAvailable': False}
'''
{% endhighlight %}

</div>
<div data-lang="r"  markdown="1">

{% highlight r %}
query <- ...  # a StreamingQuery
lastProgress(query)

'''
Will print something like the following.

{
  "id" : "8c57e1ec-94b5-4c99-b100-f694162df0b9",
  "runId" : "ae505c5a-a64e-4896-8c28-c7cbaf926f16",
  "name" : null,
  "timestamp" : "2017-04-26T08:27:28.835Z",
  "numInputRows" : 0,
  "inputRowsPerSecond" : 0.0,
  "processedRowsPerSecond" : 0.0,
  "durationMs" : {
    "getOffset" : 0,
    "triggerExecution" : 1
  },
  "stateOperators" : [ {
    "numRowsTotal" : 4,
    "numRowsUpdated" : 0
  } ],
  "sources" : [ {
    "description" : "TextSocketSource[host: localhost, port: 9999]",
    "startOffset" : 1,
    "endOffset" : 1,
    "numInputRows" : 0,
    "inputRowsPerSecond" : 0.0,
    "processedRowsPerSecond" : 0.0
  } ],
  "sink" : {
    "description" : "org.apache.spark.sql.execution.streaming.ConsoleSink@76b37531"
  }
}
'''

status(query)
'''
Will print something like the following.

{
  "message" : "Waiting for data to arrive",
  "isDataAvailable" : false,
  "isTriggerActive" : false
}
'''
{% endhighlight %}

</div>
</div>

### Reporting Metrics programmatically using Asynchronous APIs

You can also asynchronously monitor all queries associated with a
`SparkSession` by attaching a `StreamingQueryListener`
([Scala](api/scala/index.html#org.apache.spark.sql.streaming.StreamingQueryListener)/[Java](api/java/org/apache/spark/sql/streaming/StreamingQueryListener.html) docs).
Once you attach your custom `StreamingQueryListener` object with
`sparkSession.streams.attachListener()`, you will get callbacks when a query is started and
stopped and when there is progress made in an active query. Here is an example,

<div class="codetabs">
<div data-lang="scala"  markdown="1">

{% highlight scala %}
val spark: SparkSession = ...

spark.streams.addListener(new StreamingQueryListener() {
    override def onQueryStarted(queryStarted: QueryStartedEvent): Unit = {
        println("Query started: " + queryStarted.id)
    }
    override def onQueryTerminated(queryTerminated: QueryTerminatedEvent): Unit = {
        println("Query terminated: " + queryTerminated.id)
    }
    override def onQueryProgress(queryProgress: QueryProgressEvent): Unit = {
        println("Query made progress: " + queryProgress.progress)
    }
})
{% endhighlight %}

</div>
<div data-lang="java"  markdown="1">

{% highlight java %}
SparkSession spark = ...

spark.streams().addListener(new StreamingQueryListener() {
    @Override
    public void onQueryStarted(QueryStartedEvent queryStarted) {
        System.out.println("Query started: " + queryStarted.id());
    }
    @Override
    public void onQueryTerminated(QueryTerminatedEvent queryTerminated) {
        System.out.println("Query terminated: " + queryTerminated.id());
    }
    @Override
    public void onQueryProgress(QueryProgressEvent queryProgress) {
        System.out.println("Query made progress: " + queryProgress.progress());
    }
});
{% endhighlight %}

</div>
<div data-lang="python"  markdown="1">
{% highlight bash %}
Not available in Python.
{% endhighlight %}

</div>
<div data-lang="r"  markdown="1">
{% highlight bash %}
Not available in R.
{% endhighlight %}

</div>
</div>

### Reporting Metrics using Dropwizard 
Spark supports reporting metrics using the [Dropwizard Library](monitoring.html#metrics). To enable metrics of Structured Streaming queries to be reported as well, you have to explicitly enable the configuration `spark.sql.streaming.metricsEnabled` in the SparkSession. 

<div class="codetabs">
<div data-lang="scala"  markdown="1">
{% highlight scala %}
spark.conf.set("spark.sql.streaming.metricsEnabled", "true")
// or
spark.sql("SET spark.sql.streaming.metricsEnabled=true")
{% endhighlight %}
</div>
<div data-lang="java"  markdown="1">  
{% highlight java %}
spark.conf().set("spark.sql.streaming.metricsEnabled", "true");
// or
spark.sql("SET spark.sql.streaming.metricsEnabled=true");
{% endhighlight %}
</div>
<div data-lang="python"  markdown="1">  
{% highlight python %}
spark.conf.set("spark.sql.streaming.metricsEnabled", "true")
# or
spark.sql("SET spark.sql.streaming.metricsEnabled=true")
{% endhighlight %}
</div>
<div data-lang="r"  markdown="1">
{% highlight r %}
sql("SET spark.sql.streaming.metricsEnabled=true")
{% endhighlight %}
</div>
</div>


All queries started in the SparkSession after this configuration has been enabled will report metrics through Dropwizard to whatever [sinks](monitoring.html#metrics) have been configured (e.g. Ganglia, Graphite, JMX, etc.).

## Recovering from Failures with Checkpointing 
In case of a failure or intentional shutdown, you can recover the previous progress and state of a previous query, and continue where it left off. This is done using checkpointing and write-ahead logs. You can configure a query with a checkpoint location, and the query will save all the progress information (i.e. range of offsets processed in each trigger) and the running aggregates (e.g. word counts in the [quick example](#quick-example)) to the checkpoint location. This checkpoint location has to be a path in an HDFS compatible file system, and can be set as an option in the DataStreamWriter when [starting a query](#starting-streaming-queries).

<div class="codetabs">
<div data-lang="scala"  markdown="1">

{% highlight scala %}
aggDF
  .writeStream
  .outputMode("complete")
  .option("checkpointLocation", "path/to/HDFS/dir")
  .format("memory")
  .start()
{% endhighlight %}

</div>
<div data-lang="java"  markdown="1">

{% highlight java %}
aggDF
  .writeStream()
  .outputMode("complete")
  .option("checkpointLocation", "path/to/HDFS/dir")
  .format("memory")
  .start();
{% endhighlight %}

</div>
<div data-lang="python"  markdown="1">

{% highlight python %}
aggDF \
    .writeStream \
    .outputMode("complete") \
    .option("checkpointLocation", "path/to/HDFS/dir") \
    .format("memory") \
    .start()
{% endhighlight %}

</div>
<div data-lang="r"  markdown="1">

{% highlight r %}
write.stream(aggDF, "memory", outputMode = "complete", checkpointLocation = "path/to/HDFS/dir")
{% endhighlight %}

</div>
</div>


## Recovery Semantics after Changes in a Streaming Query
There are limitations on what changes in a streaming query are allowed between restarts from the 
same checkpoint location. Here are a few kinds of changes that are either not allowed, or 
the effect of the change is not well-defined. For all of them:

- The term *allowed* means you can do the specified change but whether the semantics of its effect 
  is well-defined depends on the query and the change.

- The term *not allowed* means you should not do the specified change as the restarted query is likely 
  to fail with unpredictable errors. `sdf` represents a streaming DataFrame/Dataset 
  generated with sparkSession.readStream.
  
**Types of changes**

- *Changes in the number or type (i.e. different source) of input sources*: This is not allowed.

- *Changes in the parameters of input sources*: Whether this is allowed and whether the semantics 
  of the change are well-defined depends on the source and the query. Here are a few examples.

  - Addition/deletion/modification of rate limits is allowed: `spark.readStream.format("kafka").option("subscribe", "topic")` to `spark.readStream.format("kafka").option("subscribe", "topic").option("maxOffsetsPerTrigger", ...)`

<<<<<<< HEAD
  - Changes to subscribed topics/files is generally not allowed as the results are unpredictable: `spark.readStream.format("kafka").option("subscribe", "topic")` to `spark.readStream.format("kafka").option("subscribe", "newTopic")`
=======
  - Changes to subscribed topics/files are generally not allowed as the results are unpredictable: `spark.readStream.format("kafka").option("subscribe", "topic")` to `spark.readStream.format("kafka").option("subscribe", "newTopic")`
>>>>>>> cceb2d6f

- *Changes in the type of output sink*: Changes between a few specific combinations of sinks 
  are allowed. This needs to be verified on a case-by-case basis. Here are a few examples.

  - File sink to Kafka sink is allowed. Kafka will see only the new data.

  - Kafka sink to file sink is not allowed.

  - Kafka sink changed to foreach, or vice versa is allowed.

- *Changes in the parameters of output sink*: Whether this is allowed and whether the semantics of 
  the change are well-defined depends on the sink and the query. Here are a few examples.

<<<<<<< HEAD
  - Changes to output directory of a file sink is not allowed: `sdf.writeStream.format("parquet").option("path", "/somePath")` to `sdf.writeStream.format("parquet").option("path", "/anotherPath")`

  - Changes to output topic is allowed: `sdf.writeStream.format("kafka").option("topic", "someTopic")` to `sdf.writeStream.format("kafka").option("topic", "anotherTopic")`

  - Changes to the user-defined foreach sink (that is, the `ForeachWriter` code) is allowed, but the semantics of the change depends on the code.

- *Changes in projection / filter / map-like operations**: Some cases are allowed. For example:

  - Addition / deletion of filters is allowed: `sdf.selectExpr("a")` to `sdf.where(...).selectExpr("a").filter(...)`.

  - Changes in projections with same output schema is allowed: `sdf.selectExpr("stringColumn AS json").writeStream` to `sdf.selectExpr("anotherStringColumn AS json").writeStream`
=======
  - Changes to output directory of a file sink are not allowed: `sdf.writeStream.format("parquet").option("path", "/somePath")` to `sdf.writeStream.format("parquet").option("path", "/anotherPath")`

  - Changes to output topic are allowed: `sdf.writeStream.format("kafka").option("topic", "someTopic")` to `sdf.writeStream.format("kafka").option("topic", "anotherTopic")`

  - Changes to the user-defined foreach sink (that is, the `ForeachWriter` code) are allowed, but the semantics of the change depends on the code.

- *Changes in projection / filter / map-like operations*: Some cases are allowed. For example:

  - Addition / deletion of filters is allowed: `sdf.selectExpr("a")` to `sdf.where(...).selectExpr("a").filter(...)`.

  - Changes in projections with same output schema are allowed: `sdf.selectExpr("stringColumn AS json").writeStream` to `sdf.selectExpr("anotherStringColumn AS json").writeStream`
>>>>>>> cceb2d6f

  - Changes in projections with different output schema are conditionally allowed: `sdf.selectExpr("a").writeStream` to `sdf.selectExpr("b").writeStream` is allowed only if the output sink allows the schema change from `"a"` to `"b"`.

- *Changes in stateful operations*: Some operations in streaming queries need to maintain
  state data in order to continuously update the result. Structured Streaming automatically checkpoints
  the state data to fault-tolerant storage (for example, HDFS, AWS S3, Azure Blob storage) and restores it after restart.
  However, this assumes that the schema of the state data remains same across restarts. This means that
  *any changes (that is, additions, deletions, or schema modifications) to the stateful operations of a streaming query are not allowed between restarts*.
  Here is the list of stateful operations whose schema should not be changed between restarts in order to ensure state recovery:

  - *Streaming aggregation*: For example, `sdf.groupBy("a").agg(...)`. Any change in number or type of grouping keys or aggregates is not allowed.

  - *Streaming deduplication*: For example, `sdf.dropDuplicates("a")`. Any change in number or type of grouping keys or aggregates is not allowed.

  - *Stream-stream join*: For example, `sdf1.join(sdf2, ...)` (i.e. both inputs are generated with `sparkSession.readStream`). Changes
<<<<<<< HEAD
    in the schema or equi-joining columns are not allowed. Changes in join type (outer or inner) not allowed. Other changes in the join condition are ill-defined.
=======
    in the schema or equi-joining columns are not allowed. Changes in join type (outer or inner) are not allowed. Other changes in the join condition are ill-defined.
>>>>>>> cceb2d6f

  - *Arbitrary stateful operation*: For example, `sdf.groupByKey(...).mapGroupsWithState(...)` or `sdf.groupByKey(...).flatMapGroupsWithState(...)`.
    Any change to the schema of the user-defined state and the type of timeout is not allowed.
    Any change within the user-defined state-mapping function are allowed, but the semantic effect of the change depends on the user-defined logic.
    If you really want to support state schema changes, then you can explicitly encode/decode your complex state data
    structures into bytes using an encoding/decoding scheme that supports schema migration. For example,
    if you save your state as Avro-encoded bytes, then you are free to change the Avro-state-schema between query
    restarts as the binary state will always be restored successfully.

# Continuous Processing
## [Experimental]
{:.no_toc}

**Continuous processing** is a new, experimental streaming execution mode introduced in Spark 2.3 that enables low (~1 ms) end-to-end latency with at-least-once fault-tolerance guarantees. Compare this with the default *micro-batch processing* engine which can achieve exactly-once guarantees but achieve latencies of ~100ms at best. For some types of queries (discussed below), you can choose which mode to execute them in without modifying the application logic (i.e. without changing the DataFrame/Dataset operations). 

To run a supported query in continuous processing mode, all you need to do is specify a **continuous trigger** with the desired checkpoint interval as a parameter. For example, 

<div class="codetabs">
<div data-lang="scala"  markdown="1">
{% highlight scala %}
import org.apache.spark.sql.streaming.Trigger

spark
  .readStream
  .format("kafka")
  .option("kafka.bootstrap.servers", "host1:port1,host2:port2")
  .option("subscribe", "topic1")
  .load()
  .selectExpr("CAST(key AS STRING)", "CAST(value AS STRING)")
  .writeStream
  .format("kafka")
  .option("kafka.bootstrap.servers", "host1:port1,host2:port2")
  .option("topic", "topic1")
  .trigger(Trigger.Continuous("1 second"))  // only change in query
  .start()
{% endhighlight %}
</div>
<div data-lang="java"  markdown="1">  
{% highlight java %}
import org.apache.spark.sql.streaming.Trigger;

spark
  .readStream
  .format("kafka")
  .option("kafka.bootstrap.servers", "host1:port1,host2:port2")
  .option("subscribe", "topic1")
  .load()
  .selectExpr("CAST(key AS STRING)", "CAST(value AS STRING)")
  .writeStream
  .format("kafka")
  .option("kafka.bootstrap.servers", "host1:port1,host2:port2")
  .option("topic", "topic1")
  .trigger(Trigger.Continuous("1 second"))  // only change in query
  .start();
{% endhighlight %}
</div>
<div data-lang="python"  markdown="1">  
{% highlight python %}
spark \
  .readStream \
  .format("kafka") \
  .option("kafka.bootstrap.servers", "host1:port1,host2:port2") \
  .option("subscribe", "topic1") \
  .load() \
  .selectExpr("CAST(key AS STRING)", "CAST(value AS STRING)") \
  .writeStream \
  .format("kafka") \
  .option("kafka.bootstrap.servers", "host1:port1,host2:port2") \
  .option("topic", "topic1") \
  .trigger(continuous="1 second") \     # only change in query
  .start()

{% endhighlight %}
</div>
</div>

A checkpoint interval of 1 second means that the continuous processing engine will record the progress of the query every second. The resulting checkpoints are in a format compatible with the micro-batch engine, hence any query can be restarted with any trigger. For example, a supported query started with the micro-batch mode can be restarted in continuous mode, and vice versa. Note that any time you switch to continuous mode, you will get at-least-once fault-tolerance guarantees.

## Supported Queries
{:.no_toc}

As of Spark 2.4, only the following type of queries are supported in the continuous processing mode.

- *Operations*: Only map-like Dataset/DataFrame operations are supported in continuous mode, that is, only projections (`select`, `map`, `flatMap`, `mapPartitions`, etc.) and selections (`where`, `filter`, etc.).
  + All SQL functions are supported except aggregation functions (since aggregations are not yet supported), `current_timestamp()` and `current_date()` (deterministic computations using time is challenging).

- *Sources*:
  + Kafka source: All options are supported.
  + Rate source: Good for testing. Only options that are supported in the continuous mode are `numPartitions` and `rowsPerSecond`.

- *Sinks*: 
  + Kafka sink: All options are supported.
  + Memory sink: Good for debugging.
  + Console sink: Good for debugging. All options are supported. Note that the console will print every checkpoint interval that you have specified in the continuous trigger. 

See [Input Sources](#input-sources) and [Output Sinks](#output-sinks) sections for more details on them. While the console sink is good for testing, the end-to-end low-latency processing can be best observed with Kafka as the source and sink, as this allows the engine to process the data and make the results available in the output topic within milliseconds of the input data being available in the input topic.

## Caveats
{:.no_toc}

- Continuous processing engine launches multiple long-running tasks that continuously read data from sources, process it and continuously write to sinks. The number of tasks required by the query depends on how many partitions the query can read from the sources in parallel. Therefore, before starting a continuous processing query, you must ensure there are enough cores in the cluster to all the tasks in parallel. For example, if you are reading from a Kafka topic that has 10 partitions, then the cluster must have at least 10 cores for the query to make progress.
- Stopping a continuous processing stream may produce spurious task termination warnings. These can be safely ignored.
- There are currently no automatic retries of failed tasks. Any failure will lead to the query being stopped and it needs to be manually restarted from the checkpoint.

# Additional Information

**Notes**

- Several configurations are not modifiable after the query has run. To change them, discard the checkpoint and start a new query. These configurations include:
  - `spark.sql.shuffle.partitions`
    - This is due to the physical partitioning of state: state is partitioned via applying hash function to key, hence the number of partitions for state should be unchanged.
    - If you want to run fewer tasks for stateful operations, `coalesce` would help with avoiding unnecessary repartitioning.
      - After `coalesce`, the number of (reduced) tasks will be kept unless another shuffle happens.
  - `spark.sql.streaming.stateStore.providerClass`: To read the previous state of the query properly, the class of state store provider should be unchanged.
  - `spark.sql.streaming.multipleWatermarkPolicy`: Modification of this would lead inconsistent watermark value when query contains multiple watermarks, hence the policy should be unchanged.

**Further Reading**

- See and run the
  [Scala]({{site.SPARK_GITHUB_URL}}/tree/v{{site.SPARK_VERSION_SHORT}}/examples/src/main/scala/org/apache/spark/examples/sql/streaming)/[Java]({{site.SPARK_GITHUB_URL}}/tree/v{{site.SPARK_VERSION_SHORT}}/examples/src/main/java/org/apache/spark/examples/sql/streaming)/[Python]({{site.SPARK_GITHUB_URL}}/tree/v{{site.SPARK_VERSION_SHORT}}/examples/src/main/python/sql/streaming)/[R]({{site.SPARK_GITHUB_URL}}/tree/v{{site.SPARK_VERSION_SHORT}}/examples/src/main/r/streaming)
  examples.
    - [Instructions](index.html#running-the-examples-and-shell) on how to run Spark examples
- Read about integrating with Kafka in the [Structured Streaming Kafka Integration Guide](structured-streaming-kafka-integration.html)
- Read more details about using DataFrames/Datasets in the [Spark SQL Programming Guide](sql-programming-guide.html)
- Third-party Blog Posts
    - [Real-time Streaming ETL with Structured Streaming in Apache Spark 2.1 (Databricks Blog)](https://databricks.com/blog/2017/01/19/real-time-streaming-etl-structured-streaming-apache-spark-2-1.html)
    - [Real-Time End-to-End Integration with Apache Kafka in Apache Spark’s Structured Streaming (Databricks Blog)](https://databricks.com/blog/2017/04/04/real-time-end-to-end-integration-with-apache-kafka-in-apache-sparks-structured-streaming.html)
    - [Event-time Aggregation and Watermarking in Apache Spark’s Structured Streaming (Databricks Blog)](https://databricks.com/blog/2017/05/08/event-time-aggregation-watermarking-apache-sparks-structured-streaming.html)

**Talks**

- Spark Summit Europe 2017
  - Easy, Scalable, Fault-tolerant Stream Processing with Structured Streaming in Apache Spark -
    [Part 1 slides/video](https://databricks.com/session/easy-scalable-fault-tolerant-stream-processing-with-structured-streaming-in-apache-spark), [Part 2 slides/video](https://databricks.com/session/easy-scalable-fault-tolerant-stream-processing-with-structured-streaming-in-apache-spark-continues)
  - Deep Dive into Stateful Stream Processing in Structured Streaming - [slides/video](https://databricks.com/session/deep-dive-into-stateful-stream-processing-in-structured-streaming)
- Spark Summit 2016
  - A Deep Dive into Structured Streaming - [slides/video](https://spark-summit.org/2016/events/a-deep-dive-into-structured-streaming/)

<|MERGE_RESOLUTION|>--- conflicted
+++ resolved
@@ -1607,11 +1607,7 @@
 and chooses a single global watermark with them to be used for stateful operations. By default,
 the minimum is chosen as the global watermark because it ensures that no data is
 accidentally dropped as too late if one of the streams falls behind the others
-<<<<<<< HEAD
-(for example, one of the streams stop receiving data due to upstream failures). In other words,
-=======
 (for example, one of the streams stops receiving data due to upstream failures). In other words,
->>>>>>> cceb2d6f
 the global watermark will safely move at the pace of the slowest stream and the query output will
 be delayed accordingly.
 
@@ -2153,7 +2149,6 @@
   batchDF.unpersist()
 }
 {% endhighlight %}
-<<<<<<< HEAD
 
 </div>
 </div>
@@ -2171,7 +2166,7 @@
 
 ###### Foreach
 If `foreachBatch` is not an option (for example, corresponding batch data writer does not exist, or 
-continuous processing mode), then you can express you custom writer logic using `foreach`. 
+continuous processing mode), then you can express your custom writer logic using `foreach`. 
 Specifically, you can express the data writing logic by dividing it into three methods: `open`, `process`, and `close`.
 Since Spark 2.4, `foreach` is available in Scala, Java and Python. 
 
@@ -2278,132 +2273,6 @@
   (for example. opening a connection or starting a transaction) is done after the open() method has 
   been called, which signifies that the task is ready to generate data.
 
-=======
-
-</div>
-</div>
-
-- **Apply additional DataFrame operations** - Many DataFrame and Dataset operations are not supported 
-  in streaming DataFrames because Spark does not support generating incremental plans in those cases. 
-  Using `foreachBatch`, you can apply some of these operations on each micro-batch output. However, you will have to reason about the end-to-end semantics of doing that operation yourself.
-
-**Note:**
-- By default, `foreachBatch` provides only at-least-once write guarantees. However, you can use the 
-  batchId provided to the function as way to deduplicate the output and get an exactly-once guarantee.  
-- `foreachBatch` does not work with the continuous processing mode as it fundamentally relies on the
-  micro-batch execution of a streaming query. If you write data in the continuous mode, use `foreach` instead.
-
-
-###### Foreach
-If `foreachBatch` is not an option (for example, corresponding batch data writer does not exist, or 
-continuous processing mode), then you can express your custom writer logic using `foreach`. 
-Specifically, you can express the data writing logic by dividing it into three methods: `open`, `process`, and `close`.
-Since Spark 2.4, `foreach` is available in Scala, Java and Python. 
-
-<div class="codetabs">
-<div data-lang="scala"  markdown="1">
-
-In Scala, you have to extend the class `ForeachWriter` ([docs](api/scala/index.html#org.apache.spark.sql.ForeachWriter)).
-
-{% highlight scala %}
-streamingDatasetOfString.writeStream.foreach(
-  new ForeachWriter[String] {
-
-    def open(partitionId: Long, version: Long): Boolean = {
-      // Open connection
-    }
-
-    def process(record: String): Unit = {
-      // Write string to connection
-    }
-
-    def close(errorOrNull: Throwable): Unit = {
-      // Close the connection
-    }
-  }
-).start()
-{% endhighlight %}
-
-</div>
-<div data-lang="java"  markdown="1">
-
-In Java, you have to extend the class `ForeachWriter` ([docs](api/java/org/apache/spark/sql/ForeachWriter.html)).
-{% highlight java %}
-streamingDatasetOfString.writeStream().foreach(
-  new ForeachWriter[String] {
-
-    @Override public boolean open(long partitionId, long version) {
-      // Open connection
-    }
-
-    @Override public void process(String record) {
-      // Write string to connection
-    }
-
-    @Override public void close(Throwable errorOrNull) {
-      // Close the connection
-    }
-  }
-).start();
-
-{% endhighlight %}
-
-</div>
-<div data-lang="python"  markdown="1">
-
-In Python, you can invoke foreach in two ways: in a function or in an object. 
-The function offers a simple way to express your processing logic but does not allow you to 
-deduplicate generated data when failures cause reprocessing of some input data. 
-For that situation you must specify the processing logic in an object.
-
-- First, the function takes a row as input.
-
-{% highlight python %}
-def process_row(row):
-    # Write row to storage
-    pass
-
-query = streamingDF.writeStream.foreach(process_row).start()  
-{% endhighlight %}
-
-- Second, the object has a process method and optional open and close methods:
-
-{% highlight python %}
-class ForeachWriter:
-    def open(self, partition_id, epoch_id):
-        # Open connection. This method is optional in Python.
-        pass
-
-    def process(self, row):
-        # Write row to connection. This method is NOT optional in Python.
-        pass
-
-    def close(self, error):
-        # Close the connection. This method in optional in Python.
-        pass
-      
-query = streamingDF.writeStream.foreach(ForeachWriter()).start()
-{% endhighlight %}
-
-</div>
-<div data-lang="r"  markdown="1">
-R is not yet supported.
-</div>
-</div>
-
-
-**Execution semantics**
-When the streaming query is started, Spark calls the function or the object’s methods in the following way:
-
-- A single copy of this object is responsible for all the data generated by a single task in a query. 
-  In other words, one instance is responsible for processing one partition of the data generated in a distributed manner.
-
-- This object must be serializable, because each task will get a fresh serialized-deserialized copy 
-  of the provided object. Hence, it is strongly recommended that any initialization for writing data 
-  (for example. opening a connection or starting a transaction) is done after the open() method has 
-  been called, which signifies that the task is ready to generate data.
-
->>>>>>> cceb2d6f
 - The lifecycle of the methods are as follows:
 
   - For each partition with partition_id:
@@ -3149,11 +3018,7 @@
 
   - Addition/deletion/modification of rate limits is allowed: `spark.readStream.format("kafka").option("subscribe", "topic")` to `spark.readStream.format("kafka").option("subscribe", "topic").option("maxOffsetsPerTrigger", ...)`
 
-<<<<<<< HEAD
-  - Changes to subscribed topics/files is generally not allowed as the results are unpredictable: `spark.readStream.format("kafka").option("subscribe", "topic")` to `spark.readStream.format("kafka").option("subscribe", "newTopic")`
-=======
   - Changes to subscribed topics/files are generally not allowed as the results are unpredictable: `spark.readStream.format("kafka").option("subscribe", "topic")` to `spark.readStream.format("kafka").option("subscribe", "newTopic")`
->>>>>>> cceb2d6f
 
 - *Changes in the type of output sink*: Changes between a few specific combinations of sinks 
   are allowed. This needs to be verified on a case-by-case basis. Here are a few examples.
@@ -3167,31 +3032,17 @@
 - *Changes in the parameters of output sink*: Whether this is allowed and whether the semantics of 
   the change are well-defined depends on the sink and the query. Here are a few examples.
 
-<<<<<<< HEAD
-  - Changes to output directory of a file sink is not allowed: `sdf.writeStream.format("parquet").option("path", "/somePath")` to `sdf.writeStream.format("parquet").option("path", "/anotherPath")`
-
-  - Changes to output topic is allowed: `sdf.writeStream.format("kafka").option("topic", "someTopic")` to `sdf.writeStream.format("kafka").option("topic", "anotherTopic")`
-
-  - Changes to the user-defined foreach sink (that is, the `ForeachWriter` code) is allowed, but the semantics of the change depends on the code.
-
-- *Changes in projection / filter / map-like operations**: Some cases are allowed. For example:
+  - Changes to output directory of a file sink are not allowed: `sdf.writeStream.format("parquet").option("path", "/somePath")` to `sdf.writeStream.format("parquet").option("path", "/anotherPath")`
+
+  - Changes to output topic are allowed: `sdf.writeStream.format("kafka").option("topic", "someTopic")` to `sdf.writeStream.format("kafka").option("topic", "anotherTopic")`
+
+  - Changes to the user-defined foreach sink (that is, the `ForeachWriter` code) are allowed, but the semantics of the change depends on the code.
+
+- *Changes in projection / filter / map-like operations*: Some cases are allowed. For example:
 
   - Addition / deletion of filters is allowed: `sdf.selectExpr("a")` to `sdf.where(...).selectExpr("a").filter(...)`.
 
-  - Changes in projections with same output schema is allowed: `sdf.selectExpr("stringColumn AS json").writeStream` to `sdf.selectExpr("anotherStringColumn AS json").writeStream`
-=======
-  - Changes to output directory of a file sink are not allowed: `sdf.writeStream.format("parquet").option("path", "/somePath")` to `sdf.writeStream.format("parquet").option("path", "/anotherPath")`
-
-  - Changes to output topic are allowed: `sdf.writeStream.format("kafka").option("topic", "someTopic")` to `sdf.writeStream.format("kafka").option("topic", "anotherTopic")`
-
-  - Changes to the user-defined foreach sink (that is, the `ForeachWriter` code) are allowed, but the semantics of the change depends on the code.
-
-- *Changes in projection / filter / map-like operations*: Some cases are allowed. For example:
-
-  - Addition / deletion of filters is allowed: `sdf.selectExpr("a")` to `sdf.where(...).selectExpr("a").filter(...)`.
-
   - Changes in projections with same output schema are allowed: `sdf.selectExpr("stringColumn AS json").writeStream` to `sdf.selectExpr("anotherStringColumn AS json").writeStream`
->>>>>>> cceb2d6f
 
   - Changes in projections with different output schema are conditionally allowed: `sdf.selectExpr("a").writeStream` to `sdf.selectExpr("b").writeStream` is allowed only if the output sink allows the schema change from `"a"` to `"b"`.
 
@@ -3207,11 +3058,7 @@
   - *Streaming deduplication*: For example, `sdf.dropDuplicates("a")`. Any change in number or type of grouping keys or aggregates is not allowed.
 
   - *Stream-stream join*: For example, `sdf1.join(sdf2, ...)` (i.e. both inputs are generated with `sparkSession.readStream`). Changes
-<<<<<<< HEAD
-    in the schema or equi-joining columns are not allowed. Changes in join type (outer or inner) not allowed. Other changes in the join condition are ill-defined.
-=======
     in the schema or equi-joining columns are not allowed. Changes in join type (outer or inner) are not allowed. Other changes in the join condition are ill-defined.
->>>>>>> cceb2d6f
 
   - *Arbitrary stateful operation*: For example, `sdf.groupByKey(...).mapGroupsWithState(...)` or `sdf.groupByKey(...).flatMapGroupsWithState(...)`.
     Any change to the schema of the user-defined state and the type of timeout is not allowed.
