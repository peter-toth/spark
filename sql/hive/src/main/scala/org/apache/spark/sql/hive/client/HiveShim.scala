--- conflicted
+++ resolved
@@ -29,13 +29,9 @@
 import org.apache.hadoop.fs.Path
 import org.apache.hadoop.hive.conf.HiveConf
 import org.apache.hadoop.hive.metastore.IMetaStoreClient
-<<<<<<< HEAD
-import org.apache.hadoop.hive.metastore.api.{EnvironmentContext, Function => HiveFunction, FunctionType}
+import org.apache.hadoop.hive.metastore.api.{Database, EnvironmentContext, Function => HiveFunction, FunctionType}
 import org.apache.hadoop.hive.metastore.api.{MetaException, PrincipalType, ResourceType, ResourceUri}
 import org.apache.hadoop.hive.metastore.api.{Table => TTable}
-=======
-import org.apache.hadoop.hive.metastore.api.{Database, EnvironmentContext, Function => HiveFunction, FunctionType, MetaException, PrincipalType, ResourceType, ResourceUri}
->>>>>>> bcadd5c3
 import org.apache.hadoop.hive.ql.Driver
 import org.apache.hadoop.hive.ql.io.AcidUtils
 import org.apache.hadoop.hive.ql.metadata.{Hive, HiveException, Partition, Table}
@@ -159,7 +155,14 @@
       deleteData: Boolean,
       purge: Boolean): Unit
 
-<<<<<<< HEAD
+  def getDatabaseOwnerName(db: Database): String
+
+  def setDatabaseOwnerName(db: Database, owner: String): Unit
+
+  def getDatabaseOwnerType(db: Database): String
+
+  def setDatabaseOwnerType(db: Database, ownerType: String): Unit
+
   def setHMSClientCapabilities(hive: Hive, capabilities: Array[String]): Unit
 
   def setHMSClientIdentifier(hive: Hive, id : String): Unit
@@ -175,15 +178,6 @@
       hiveTable: Table,
       oldSpec: JMap[String, String],
       hivePart: Partition): Unit
-=======
-  def getDatabaseOwnerName(db: Database): String
-
-  def setDatabaseOwnerName(db: Database, owner: String): Unit
-
-  def getDatabaseOwnerType(db: Database): String
-
-  def setDatabaseOwnerType(db: Database, ownerType: String): Unit
->>>>>>> bcadd5c3
 
   protected def findStaticMethod(klass: Class[_], name: String, args: Class[_]*): Method = {
     val method = findMethod(klass, name, args: _*)
@@ -488,7 +482,14 @@
     Seq.empty[String]
   }
 
-<<<<<<< HEAD
+  override def getDatabaseOwnerName(db: Database): String = ""
+
+  override def setDatabaseOwnerName(db: Database, owner: String): Unit = {}
+
+  override def getDatabaseOwnerType(db: Database): String = ""
+
+  override def setDatabaseOwnerType(db: Database, ownerType: String): Unit = {}
+
   override def setHMSClientCapabilities(hive: Hive, capabilities: Array[String]): Unit = {}
 
   override def setHMSClientIdentifier(hive: Hive, id : String): Unit = {}
@@ -510,15 +511,6 @@
       hivePart: Partition): Unit = {
     hive.renamePartition(hiveTable, oldSpec, hivePart)
   }
-=======
-  override def getDatabaseOwnerName(db: Database): String = ""
-
-  override def setDatabaseOwnerName(db: Database, owner: String): Unit = {}
-
-  override def getDatabaseOwnerType(db: Database): String = ""
-
-  override def setDatabaseOwnerType(db: Database, ownerType: String): Unit = {}
->>>>>>> bcadd5c3
 }
 
 private[client] class Shim_v0_13 extends Shim_v0_12 {
