--- conflicted
+++ resolved
@@ -26,18 +26,18 @@
 import scala.collection.mutable
 import scala.concurrent.Future
 
+import org.apache.hadoop.security.UserGroupInformation
 import org.apache.mesos.Protos.{TaskInfo => MesosTaskInfo, _}
 import org.apache.mesos.SchedulerDriver
 
 import org.apache.spark.{SecurityManager, SparkConf, SparkContext, SparkException, TaskState}
 import org.apache.spark.deploy.mesos.config._
-import org.apache.spark.deploy.security.HadoopDelegationTokenManager
 import org.apache.spark.internal.config
 import org.apache.spark.internal.config.EXECUTOR_HEARTBEAT_INTERVAL
 import org.apache.spark.launcher.{LauncherBackend, SparkAppHandle}
 import org.apache.spark.network.netty.SparkTransportConf
 import org.apache.spark.network.shuffle.mesos.MesosExternalShuffleClient
-import org.apache.spark.rpc.{RpcEndpointAddress, RpcEndpointRef}
+import org.apache.spark.rpc.RpcEndpointAddress
 import org.apache.spark.scheduler.{SlaveLost, TaskSchedulerImpl}
 import org.apache.spark.scheduler.cluster.CoarseGrainedSchedulerBackend
 import org.apache.spark.util.Utils
@@ -59,6 +59,9 @@
     securityManager: SecurityManager)
   extends CoarseGrainedSchedulerBackend(scheduler, sc.env.rpcEnv)
     with org.apache.mesos.Scheduler with MesosSchedulerUtils {
+
+  private lazy val hadoopDelegationTokenManager: MesosHadoopDelegationTokenManager =
+    new MesosHadoopDelegationTokenManager(conf, sc.hadoopConfiguration, driverEndpoint)
 
   // Blacklist a slave after this many failures
   private val MAX_SLAVE_FAILURES = 2
@@ -689,7 +692,7 @@
     launcherBackend.close()
   }
 
-  private def stopSchedulerBackend(): Unit = {
+  private def stopSchedulerBackend() {
     // Make sure we're not launching tasks during shutdown
     stateLock.synchronized {
       if (stopCalled) {
@@ -788,28 +791,15 @@
     }
   }
 
-  override protected def createTokenManager(): Option[HadoopDelegationTokenManager] = {
-    Some(new HadoopDelegationTokenManager(conf, sc.hadoopConfiguration, driverEndpoint))
-  }
-
   private def numExecutors(): Int = {
     slaves.values.map(_.taskIDs.size).sum
   }
 
-<<<<<<< HEAD
-  private def executorHostname(offer: Offer): String = {
-    if (sc.conf.get(NETWORK_NAME).isDefined) {
-      // The agent's IP is not visible in a CNI container, so we bind to 0.0.0.0
-      "0.0.0.0"
-    } else {
-      offer.getHostname
-=======
   override def fetchHadoopDelegationTokens(): Option[Array[Byte]] = {
     if (UserGroupInformation.isSecurityEnabled) {
       Some(hadoopDelegationTokenManager.getTokens())
     } else {
       None
->>>>>>> cee4ecbb
     }
   }
 }
