/*
 * Licensed to the Apache Software Foundation (ASF) under one or more
 * contributor license agreements.  See the NOTICE file distributed with
 * this work for additional information regarding copyright ownership.
 * The ASF licenses this file to You under the Apache License, Version 2.0
 * (the "License"); you may not use this file except in compliance with
 * the License.  You may obtain a copy of the License at
 *
 *    http://www.apache.org/licenses/LICENSE-2.0
 *
 * Unless required by applicable law or agreed to in writing, software
 * distributed under the License is distributed on an "AS IS" BASIS,
 * WITHOUT WARRANTIES OR CONDITIONS OF ANY KIND, either express or implied.
 * See the License for the specific language governing permissions and
 * limitations under the License.
 */

package org.apache.spark.deploy.yarn

import scala.collection.JavaConverters._

import org.apache.hadoop.conf.Configuration
import org.apache.hadoop.yarn.api.records._
import org.apache.hadoop.yarn.client.api.AMRMClient
import org.apache.hadoop.yarn.client.api.AMRMClient.ContainerRequest
import org.apache.hadoop.yarn.conf.YarnConfiguration
import org.apache.hadoop.yarn.webapp.util.WebAppUtils

import org.apache.spark.{SecurityManager, SparkConf}
import org.apache.spark.deploy.yarn.config._
import org.apache.spark.internal.Logging
import org.apache.spark.rpc.RpcEndpointRef

/**
 * Handles registering and unregistering the application with the YARN ResourceManager.
 */
private[spark] class YarnRMClient extends Logging {

  private var amClient: AMRMClient[ContainerRequest] = _
  private var uiHistoryAddress: String = _
  private var registered: Boolean = false

  /**
   * Registers the application master with the RM.
   *
   * @param driverHost Host name where driver is running.
   * @param driverPort Port where driver is listening.
   * @param conf The Yarn configuration.
   * @param sparkConf The Spark configuration.
   * @param uiAddress Address of the SparkUI.
   * @param uiHistoryAddress Address of the application on the History Server.
   */
  def register(
      driverHost: String,
      driverPort: Int,
      conf: YarnConfiguration,
      sparkConf: SparkConf,
      uiAddress: Option[String],
      uiHistoryAddress: String): Unit = {
    amClient = AMRMClient.createAMRMClient()
    amClient.init(conf)
    amClient.start()
    this.uiHistoryAddress = uiHistoryAddress

    val trackingUrl = uiAddress.getOrElse {
      if (sparkConf.get(ALLOW_HISTORY_SERVER_TRACKING_URL)) uiHistoryAddress else ""
    }

    logInfo("Registering the ApplicationMaster")
    synchronized {
      amClient.registerApplicationMaster(driverHost, driverPort, trackingUrl)
      registered = true
    }
  }

  def createAllocator(
      conf: YarnConfiguration,
      sparkConf: SparkConf,
      appAttemptId: ApplicationAttemptId,
      driverUrl: String,
      driverRef: RpcEndpointRef,
      securityMgr: SecurityManager,
      localResources: Map[String, LocalResource]): YarnAllocator = {
    require(registered, "Must register AM before creating allocator.")
    new YarnAllocator(driverUrl, driverRef, conf, sparkConf, amClient, appAttemptId, securityMgr,
<<<<<<< HEAD
      localResources, new SparkRackResolver())
=======
      localResources, SparkRackResolver.get(conf))
>>>>>>> cceb2d6f
  }

  /**
   * Unregister the AM. Guaranteed to only be called once.
   *
   * @param status The final status of the AM.
   * @param diagnostics Diagnostics message to include in the final status.
   */
  def unregister(status: FinalApplicationStatus, diagnostics: String = ""): Unit = synchronized {
    if (registered) {
      amClient.unregisterApplicationMaster(status, diagnostics, uiHistoryAddress)
    }
    if (amClient != null) {
      amClient.stop()
    }
  }

  /** Returns the configuration for the AmIpFilter to add to the Spark UI. */
  def getAmIpFilterParams(conf: YarnConfiguration, proxyBase: String): Map[String, String] = {
    // Figure out which scheme Yarn is using. Note the method seems to have been added after 2.2,
    // so not all stable releases have it.
    val prefix = WebAppUtils.getHttpSchemePrefix(conf)
    val proxies = WebAppUtils.getProxyHostsAndPortsForAmFilter(conf)
    val hosts = proxies.asScala.map(_.split(":").head)
    val uriBases = proxies.asScala.map { proxy => prefix + proxy + proxyBase }
    val params =
      Map("PROXY_HOSTS" -> hosts.mkString(","), "PROXY_URI_BASES" -> uriBases.mkString(","))

    // Handles RM HA urls
    val rmIds = conf.getStringCollection(YarnConfiguration.RM_HA_IDS).asScala
    if (rmIds != null && rmIds.nonEmpty) {
      params + ("RM_HA_URLS" -> rmIds.map(getUrlByRmId(conf, _)).mkString(","))
    } else {
      params
    }
  }

  /** Returns the maximum number of attempts to register the AM. */
  def getMaxRegAttempts(sparkConf: SparkConf, yarnConf: YarnConfiguration): Int = {
    val sparkMaxAttempts = sparkConf.get(MAX_APP_ATTEMPTS).map(_.toInt)
    val yarnMaxAttempts = yarnConf.getInt(
      YarnConfiguration.RM_AM_MAX_ATTEMPTS, YarnConfiguration.DEFAULT_RM_AM_MAX_ATTEMPTS)
    sparkMaxAttempts match {
      case Some(x) => if (x <= yarnMaxAttempts) x else yarnMaxAttempts
      case None => yarnMaxAttempts
    }
  }

  private def getUrlByRmId(conf: Configuration, rmId: String): String = {
    val addressPropertyPrefix = if (YarnConfiguration.useHttps(conf)) {
      YarnConfiguration.RM_WEBAPP_HTTPS_ADDRESS
    } else {
      YarnConfiguration.RM_WEBAPP_ADDRESS
    }

    val addressWithRmId = if (rmId == null || rmId.isEmpty) {
      addressPropertyPrefix
    } else if (rmId.startsWith(".")) {
      throw new IllegalStateException(s"rmId $rmId should not already have '.' prepended.")
    } else {
      s"$addressPropertyPrefix.$rmId"
    }

    conf.get(addressWithRmId)
  }
}<|MERGE_RESOLUTION|>--- conflicted
+++ resolved
@@ -83,11 +83,7 @@
       localResources: Map[String, LocalResource]): YarnAllocator = {
     require(registered, "Must register AM before creating allocator.")
     new YarnAllocator(driverUrl, driverRef, conf, sparkConf, amClient, appAttemptId, securityMgr,
-<<<<<<< HEAD
-      localResources, new SparkRackResolver())
-=======
       localResources, SparkRackResolver.get(conf))
->>>>>>> cceb2d6f
   }
 
   /**
