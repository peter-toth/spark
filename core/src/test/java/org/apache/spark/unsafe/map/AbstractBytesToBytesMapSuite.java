--- conflicted
+++ resolved
@@ -34,10 +34,7 @@
 import org.apache.spark.SparkConf;
 import org.apache.spark.executor.ShuffleWriteMetrics;
 import org.apache.spark.memory.MemoryMode;
-<<<<<<< HEAD
-=======
 import org.apache.spark.memory.SparkOutOfMemoryError;
->>>>>>> cceb2d6f
 import org.apache.spark.memory.TestMemoryConsumer;
 import org.apache.spark.memory.TaskMemoryManager;
 import org.apache.spark.memory.TestMemoryManager;
@@ -691,19 +688,6 @@
     MemoryMode mode = useOffHeapMemoryAllocator() ? MemoryMode.OFF_HEAP: MemoryMode.ON_HEAP;
     TestMemoryConsumer c1 = new TestMemoryConsumer(taskMemoryManager, mode);
     BytesToBytesMap map =
-<<<<<<< HEAD
-      new BytesToBytesMap(taskMemoryManager, blockManager, serializerManager, 1, 0.5, 1024, false);
-
-    Thread thread = new Thread(() -> {
-      int i = 0;
-      long used = 0;
-      while (i < 10) {
-        c1.use(10000000);
-        used += 10000000;
-        i++;
-      }
-      c1.free(used);
-=======
       new BytesToBytesMap(taskMemoryManager, blockManager, serializerManager, 1, 0.5, 1024);
 
     Thread thread = new Thread(() -> {
@@ -713,7 +697,6 @@
         i++;
       }
       c1.free(c1.getUsed());
->>>>>>> cceb2d6f
     });
 
     try {
@@ -742,8 +725,6 @@
     }
   }
 
-<<<<<<< HEAD
-=======
   @Test
   public void freeAfterFailedReset() {
     // SPARK-29244: BytesToBytesMap.free after a OOM reset operation should not cause failure.
@@ -762,5 +743,4 @@
     }
   }
 
->>>>>>> cceb2d6f
 }