--- conflicted
+++ resolved
@@ -29,19 +29,12 @@
 import org.apache.spark.sql.catalyst.plans.logical.LogicalPlan
 import org.apache.spark.sql.catalyst.rules.Rule
 import org.apache.spark.sql.catalyst.trees.TreeNodeTag
-<<<<<<< HEAD
-import org.apache.spark.sql.connector.catalog.{SupportsWrite, Table, TableCapability}
-=======
 import org.apache.spark.sql.connector.catalog.{Identifier, SupportsRead, SupportsWrite, Table, TableCapability}
->>>>>>> a630e8d1
 import org.apache.spark.sql.connector.expressions.{FieldReference, IdentityTransform, Transform}
 import org.apache.spark.sql.connector.read.{Scan, ScanBuilder, V1Scan}
 import org.apache.spark.sql.connector.write.{LogicalWriteInfo, LogicalWriteInfoImpl, SupportsOverwrite, SupportsTruncate, V1WriteBuilder, WriteBuilder}
 import org.apache.spark.sql.execution.datasources.DataSourceUtils
-<<<<<<< HEAD
-=======
 import org.apache.spark.sql.functions.lit
->>>>>>> a630e8d1
 import org.apache.spark.sql.internal.SQLConf.V2_SESSION_CATALOG_IMPLEMENTATION
 import org.apache.spark.sql.internal.connector.SimpleTableProvider
 import org.apache.spark.sql.sources._
@@ -155,8 +148,6 @@
       SparkSession.setDefaultSession(spark)
     }
   }
-<<<<<<< HEAD
-=======
 
   test("SPARK-33492: append fallback should refresh cache") {
     SparkSession.clearActiveSession()
@@ -203,7 +194,6 @@
       SparkSession.setDefaultSession(spark)
     }
   }
->>>>>>> a630e8d1
 }
 
 class V1WriteFallbackSessionCatalogSuite
@@ -399,8 +389,6 @@
       }
     }
   }
-<<<<<<< HEAD
-=======
 
   override def newScanBuilder(options: CaseInsensitiveStringMap): ScanBuilder =
     new V1ReadFallbackScanBuilder(schema)
@@ -425,7 +413,6 @@
       context.sparkContext.makeRDD(data)
     }
   }
->>>>>>> a630e8d1
 }
 
 /** A rule that fails if a query plan is analyzed twice. */
