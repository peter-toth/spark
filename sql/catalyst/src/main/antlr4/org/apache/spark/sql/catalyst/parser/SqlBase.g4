--- conflicted
+++ resolved
@@ -30,8 +30,6 @@
   public boolean legacy_exponent_literal_as_decimal_enabled = false;
 
   /**
-<<<<<<< HEAD
-=======
    * When true, the behavior of keywords follows ANSI SQL standard.
    */
   public boolean SQL_standard_keyword_behavior = false;
@@ -39,7 +37,6 @@
 
 @lexer::members {
   /**
->>>>>>> a630e8d1
    * Verify whether current token is a valid decimal token (which contains dot).
    * Returns true if the character that follows the token is not a digit or letter or underscore.
    *
@@ -122,26 +119,9 @@
         (RESTRICT | CASCADE)?                                          #dropNamespace
     | SHOW (DATABASES | NAMESPACES) ((FROM | IN) multipartIdentifier)?
         (LIKE? pattern=STRING)?                                        #showNamespaces
-<<<<<<< HEAD
-    | createTableHeader ('(' colTypeList ')')? tableProvider
-        createTableClauses
-        (AS? query)?                                                   #createTable
-    | createTableHeader ('(' columns=colTypeList ')')?
-        (commentSpec |
-        (PARTITIONED BY '(' partitionColumns=colTypeList ')' |
-        PARTITIONED BY partitionColumnNames=identifierList) |
-        bucketSpec |
-        skewSpec |
-        rowFormat |
-        createFileFormat |
-        locationSpec |
-        (TBLPROPERTIES tableProps=tablePropertyList))*
-        (AS? query)?                                                   #createHiveTable
-=======
     | createTableHeader ('(' colTypeList ')')? tableProvider?
         createTableClauses
         (AS? query)?                                                   #createTable
->>>>>>> a630e8d1
     | CREATE TABLE (IF NOT EXISTS)? target=tableIdentifier
         LIKE source=tableIdentifier
         (tableProvider |
@@ -1215,10 +1195,7 @@
     | VIEW
     | VIEWS
     | WINDOW
-<<<<<<< HEAD
-=======
     | ZONE
->>>>>>> a630e8d1
 //--ANSI-NON-RESERVED-END
     ;
 
@@ -1484,11 +1461,7 @@
     | WHERE
     | WINDOW
     | WITH
-<<<<<<< HEAD
-    | YEAR
-=======
     | ZONE
->>>>>>> a630e8d1
 //--DEFAULT-NON-RESERVED-END
     ;
 
@@ -1747,11 +1720,7 @@
 WHERE: 'WHERE';
 WINDOW: 'WINDOW';
 WITH: 'WITH';
-<<<<<<< HEAD
-YEAR: 'YEAR';
-=======
 ZONE: 'ZONE';
->>>>>>> a630e8d1
 //--SPARK-KEYWORD-LIST-END
 //============================
 // End of the keywords list
@@ -1849,13 +1818,6 @@
 
 SIMPLE_COMMENT
     : '--' ('\\\n' | ~[\r\n])* '\r'? '\n'? -> channel(HIDDEN)
-<<<<<<< HEAD
-    ;
-
-BRACKETED_EMPTY_COMMENT
-    : '/**/' -> channel(HIDDEN)
-=======
->>>>>>> a630e8d1
     ;
 
 BRACKETED_COMMENT
