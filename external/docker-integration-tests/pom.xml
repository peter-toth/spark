--- conflicted
+++ resolved
@@ -22,11 +22,7 @@
   <parent>
     <groupId>org.apache.spark</groupId>
     <artifactId>spark-parent_2.11</artifactId>
-<<<<<<< HEAD
     <version>2.4.0.7.0.2.0-SNAPSHOT</version>
-=======
-    <version>2.4.4</version>
->>>>>>> 7955b396
     <relativePath>../../pom.xml</relativePath>
   </parent>
 
