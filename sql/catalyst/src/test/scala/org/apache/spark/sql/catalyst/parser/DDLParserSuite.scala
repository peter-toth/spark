/*
 * Licensed to the Apache Software Foundation (ASF) under one or more
 * contributor license agreements.  See the NOTICE file distributed with
 * this work for additional information regarding copyright ownership.
 * The ASF licenses this file to You under the Apache License, Version 2.0
 * (the "License"); you may not use this file except in compliance with
 * the License.  You may obtain a copy of the License at
 *
 *    http://www.apache.org/licenses/LICENSE-2.0
 *
 * Unless required by applicable law or agreed to in writing, software
 * distributed under the License is distributed on an "AS IS" BASIS,
 * WITHOUT WARRANTIES OR CONDITIONS OF ANY KIND, either express or implied.
 * See the License for the specific language governing permissions and
 * limitations under the License.
 */

package org.apache.spark.sql.catalyst.parser

import java.util.Locale

import org.apache.spark.sql.AnalysisException
import org.apache.spark.sql.catalyst.analysis.{AnalysisTest, GlobalTempView, LocalTempView, PersistedView, UnresolvedAttribute, UnresolvedFunc, UnresolvedNamespace, UnresolvedPartitionSpec, UnresolvedRelation, UnresolvedStar, UnresolvedTable, UnresolvedTableOrView}
import org.apache.spark.sql.catalyst.catalog.{ArchiveResource, BucketSpec, FileResource, FunctionResource, JarResource}
import org.apache.spark.sql.catalyst.expressions.{EqualTo, Literal}
import org.apache.spark.sql.catalyst.plans.logical._
import org.apache.spark.sql.connector.catalog.TableChange.ColumnPosition.{after, first}
import org.apache.spark.sql.connector.expressions.{ApplyTransform, BucketTransform, DaysTransform, FieldReference, HoursTransform, IdentityTransform, LiteralValue, MonthsTransform, Transform, YearsTransform}
import org.apache.spark.sql.internal.SQLConf
import org.apache.spark.sql.types.{IntegerType, LongType, StringType, StructType, TimestampType}
import org.apache.spark.unsafe.types.UTF8String

class DDLParserSuite extends AnalysisTest {
  import CatalystSqlParser._

  private def assertUnsupported(sql: String, containsThesePhrases: Seq[String] = Seq()): Unit = {
    val e = intercept[ParseException] {
      parsePlan(sql)
    }
    assert(e.getMessage.toLowerCase(Locale.ROOT).contains("operation not allowed"))
    containsThesePhrases.foreach { p =>
      assert(e.getMessage.toLowerCase(Locale.ROOT).contains(p.toLowerCase(Locale.ROOT)))
    }
  }

  private def intercept(sqlCommand: String, messages: String*): Unit =
    interceptParseException(parsePlan)(sqlCommand, messages: _*)

  private def parseCompare(sql: String, expected: LogicalPlan): Unit = {
    comparePlans(parsePlan(sql), expected, checkAnalysis = false)
  }

  test("create/replace table using - schema") {
    val createSql = "CREATE TABLE my_tab(a INT COMMENT 'test', b STRING NOT NULL) USING parquet"
    val replaceSql = "REPLACE TABLE my_tab(a INT COMMENT 'test', b STRING NOT NULL) USING parquet"
    val expectedTableSpec = TableSpec(
      Seq("my_tab"),
      Some(new StructType()
        .add("a", IntegerType, nullable = true, "test")
        .add("b", StringType, nullable = false)),
      Seq.empty[Transform],
      None,
      Map.empty[String, String],
      Some("parquet"),
      Map.empty[String, String],
      None,
      None,
      None)

    Seq(createSql, replaceSql).foreach { sql =>
      testCreateOrReplaceDdl(sql, expectedTableSpec, expectedIfNotExists = false)
    }

    intercept("CREATE TABLE my_tab(a: INT COMMENT 'test', b: STRING) USING parquet",
      "extraneous input ':'")
  }

  test("create/replace table - with IF NOT EXISTS") {
    val sql = "CREATE TABLE IF NOT EXISTS my_tab(a INT, b STRING) USING parquet"
    testCreateOrReplaceDdl(
      sql,
      TableSpec(
        Seq("my_tab"),
        Some(new StructType().add("a", IntegerType).add("b", StringType)),
        Seq.empty[Transform],
        None,
        Map.empty[String, String],
        Some("parquet"),
        Map.empty[String, String],
        None,
        None,
        None),
      expectedIfNotExists = true)
  }

  test("create/replace table - with partitioned by") {
    val createSql = "CREATE TABLE my_tab(a INT comment 'test', b STRING) " +
        "USING parquet PARTITIONED BY (a)"
    val replaceSql = "REPLACE TABLE my_tab(a INT comment 'test', b STRING) " +
      "USING parquet PARTITIONED BY (a)"
    val expectedTableSpec = TableSpec(
      Seq("my_tab"),
      Some(new StructType()
        .add("a", IntegerType, nullable = true, "test")
        .add("b", StringType)),
      Seq(IdentityTransform(FieldReference("a"))),
      None,
      Map.empty[String, String],
      Some("parquet"),
      Map.empty[String, String],
      None,
      None,
      None)
    Seq(createSql, replaceSql).foreach { sql =>
      testCreateOrReplaceDdl(sql, expectedTableSpec, expectedIfNotExists = false)
    }
  }

  test("create/replace table - partitioned by transforms") {
    val createSql =
      """
        |CREATE TABLE my_tab (a INT, b STRING, ts TIMESTAMP) USING parquet
        |PARTITIONED BY (
        |    a,
        |    bucket(16, b),
        |    years(ts),
        |    months(ts),
        |    days(ts),
        |    hours(ts),
        |    foo(a, "bar", 34))
      """.stripMargin

    val replaceSql =
      """
        |REPLACE TABLE my_tab (a INT, b STRING, ts TIMESTAMP) USING parquet
        |PARTITIONED BY (
        |    a,
        |    bucket(16, b),
        |    years(ts),
        |    months(ts),
        |    days(ts),
        |    hours(ts),
        |    foo(a, "bar", 34))
      """.stripMargin
    val expectedTableSpec = TableSpec(
      Seq("my_tab"),
      Some(new StructType()
        .add("a", IntegerType)
        .add("b", StringType)
        .add("ts", TimestampType)),
      Seq(
        IdentityTransform(FieldReference("a")),
        BucketTransform(LiteralValue(16, IntegerType), Seq(FieldReference("b"))),
        YearsTransform(FieldReference("ts")),
        MonthsTransform(FieldReference("ts")),
        DaysTransform(FieldReference("ts")),
        HoursTransform(FieldReference("ts")),
        ApplyTransform("foo", Seq(
          FieldReference("a"),
          LiteralValue(UTF8String.fromString("bar"), StringType),
          LiteralValue(34, IntegerType)))),
      None,
      Map.empty[String, String],
      Some("parquet"),
      Map.empty[String, String],
      None,
      None,
      None)
    Seq(createSql, replaceSql).foreach { sql =>
      testCreateOrReplaceDdl(sql, expectedTableSpec, expectedIfNotExists = false)
    }
  }

  test("create/replace table - with bucket") {
    val createSql = "CREATE TABLE my_tab(a INT, b STRING) USING parquet " +
        "CLUSTERED BY (a) SORTED BY (b) INTO 5 BUCKETS"

    val replaceSql = "REPLACE TABLE my_tab(a INT, b STRING) USING parquet " +
      "CLUSTERED BY (a) SORTED BY (b) INTO 5 BUCKETS"

    val expectedTableSpec = TableSpec(
      Seq("my_tab"),
      Some(new StructType().add("a", IntegerType).add("b", StringType)),
      Seq.empty[Transform],
      Some(BucketSpec(5, Seq("a"), Seq("b"))),
      Map.empty[String, String],
      Some("parquet"),
      Map.empty[String, String],
      None,
      None,
      None)
    Seq(createSql, replaceSql).foreach { sql =>
      testCreateOrReplaceDdl(sql, expectedTableSpec, expectedIfNotExists = false)
    }
  }

  test("create/replace table - with comment") {
    val createSql = "CREATE TABLE my_tab(a INT, b STRING) USING parquet COMMENT 'abc'"
    val replaceSql = "REPLACE TABLE my_tab(a INT, b STRING) USING parquet COMMENT 'abc'"
    val expectedTableSpec = TableSpec(
      Seq("my_tab"),
      Some(new StructType().add("a", IntegerType).add("b", StringType)),
      Seq.empty[Transform],
      None,
      Map.empty[String, String],
      Some("parquet"),
      Map.empty[String, String],
      None,
      Some("abc"),
      None)
    Seq(createSql, replaceSql).foreach{ sql =>
      testCreateOrReplaceDdl(sql, expectedTableSpec, expectedIfNotExists = false)
    }
  }

  test("create/replace table - with table properties") {
    val createSql = "CREATE TABLE my_tab(a INT, b STRING) USING parquet" +
      " TBLPROPERTIES('test' = 'test')"
    val replaceSql = "REPLACE TABLE my_tab(a INT, b STRING) USING parquet" +
      " TBLPROPERTIES('test' = 'test')"
    val expectedTableSpec = TableSpec(
      Seq("my_tab"),
      Some(new StructType().add("a", IntegerType).add("b", StringType)),
      Seq.empty[Transform],
      None,
      Map("test" -> "test"),
      Some("parquet"),
      Map.empty[String, String],
      None,
      None,
      None)
    Seq(createSql, replaceSql).foreach { sql =>
      testCreateOrReplaceDdl(sql, expectedTableSpec, expectedIfNotExists = false)
    }
  }

  test("create/replace table - with location") {
    val createSql = "CREATE TABLE my_tab(a INT, b STRING) USING parquet LOCATION '/tmp/file'"
    val replaceSql = "REPLACE TABLE my_tab(a INT, b STRING) USING parquet LOCATION '/tmp/file'"
    val expectedTableSpec = TableSpec(
        Seq("my_tab"),
        Some(new StructType().add("a", IntegerType).add("b", StringType)),
        Seq.empty[Transform],
        None,
        Map.empty[String, String],
        Some("parquet"),
        Map.empty[String, String],
        Some("/tmp/file"),
        None,
        None)
    Seq(createSql, replaceSql).foreach { sql =>
      testCreateOrReplaceDdl(sql, expectedTableSpec, expectedIfNotExists = false)
    }
  }

  test("create/replace table - byte length literal table name") {
    val createSql = "CREATE TABLE 1m.2g(a INT) USING parquet"
    val replaceSql = "REPLACE TABLE 1m.2g(a INT) USING parquet"
    val expectedTableSpec = TableSpec(
      Seq("1m", "2g"),
      Some(new StructType().add("a", IntegerType)),
      Seq.empty[Transform],
      None,
      Map.empty[String, String],
      Some("parquet"),
<<<<<<< HEAD
=======
      Map.empty[String, String],
      None,
      None,
      None)
    Seq(createSql, replaceSql).foreach { sql =>
      testCreateOrReplaceDdl(sql, expectedTableSpec, expectedIfNotExists = false)
    }
  }

  test("create/replace table - partition column definitions") {
    val createSql = "CREATE TABLE my_tab (id bigint) PARTITIONED BY (part string)"
    val replaceSql = "REPLACE TABLE my_tab (id bigint) PARTITIONED BY (part string)"
    val expectedTableSpec = TableSpec(
      Seq("my_tab"),
      Some(new StructType().add("id", LongType).add("part", StringType)),
      Seq(IdentityTransform(FieldReference("part"))),
      None,
      Map.empty[String, String],
      None,
      Map.empty[String, String],
      None,
      None,
      None)
    Seq(createSql, replaceSql).foreach { sql =>
      testCreateOrReplaceDdl(sql, expectedTableSpec, expectedIfNotExists = false)
    }
  }

  test("create/replace table - empty columns list") {
    val createSql = "CREATE TABLE my_tab PARTITIONED BY (part string)"
    val replaceSql = "REPLACE TABLE my_tab PARTITIONED BY (part string)"
    val expectedTableSpec = TableSpec(
      Seq("my_tab"),
      Some(new StructType().add("part", StringType)),
      Seq(IdentityTransform(FieldReference("part"))),
      None,
      Map.empty[String, String],
      None,
>>>>>>> a630e8d1
      Map.empty[String, String],
      None,
      None,
      None)
    Seq(createSql, replaceSql).foreach { sql =>
      testCreateOrReplaceDdl(sql, expectedTableSpec, expectedIfNotExists = false)
    }
  }

  test("create/replace table - using with partition column definitions") {
    val createSql = "CREATE TABLE my_tab (id bigint) USING parquet PARTITIONED BY (part string)"
    val replaceSql = "REPLACE TABLE my_tab (id bigint) USING parquet PARTITIONED BY (part string)"
    val expectedTableSpec = TableSpec(
      Seq("my_tab"),
      Some(new StructType().add("id", LongType).add("part", StringType)),
      Seq(IdentityTransform(FieldReference("part"))),
      None,
      Map.empty[String, String],
      Some("parquet"),
      Map.empty[String, String],
      None,
      None,
      None)
    Seq(createSql, replaceSql).foreach { sql =>
      testCreateOrReplaceDdl(sql, expectedTableSpec, expectedIfNotExists = false)
    }
  }

  test("create/replace table - mixed partition references and column definitions") {
    val createSql = "CREATE TABLE my_tab (id bigint, p1 string) PARTITIONED BY (p1, p2 string)"
    val replaceSql = createSql.replaceFirst("CREATE", "REPLACE")
    Seq(createSql, replaceSql).foreach { sql =>
      assertUnsupported(sql, Seq(
        "PARTITION BY: Cannot mix partition expressions and partition columns",
        "Expressions: p1",
        "Columns: p2 string"))
    }

    val createSqlWithExpr =
      "CREATE TABLE my_tab (id bigint, p1 string) PARTITIONED BY (p2 string, truncate(p1, 16))"
    val replaceSqlWithExpr = createSqlWithExpr.replaceFirst("CREATE", "REPLACE")
    Seq(createSqlWithExpr, replaceSqlWithExpr).foreach { sql =>
      assertUnsupported(sql, Seq(
        "PARTITION BY: Cannot mix partition expressions and partition columns",
        "Expressions: truncate(p1, 16)",
        "Columns: p2 string"))
    }
  }

  test("create/replace table - stored as") {
    val createSql =
      """CREATE TABLE my_tab (id bigint)
        |PARTITIONED BY (part string)
        |STORED AS parquet
        """.stripMargin
    val replaceSql = createSql.replaceFirst("CREATE", "REPLACE")
    val expectedTableSpec = TableSpec(
      Seq("my_tab"),
      Some(new StructType().add("id", LongType).add("part", StringType)),
      Seq(IdentityTransform(FieldReference("part"))),
      None,
      Map.empty[String, String],
      None,
      Map.empty[String, String],
      None,
      None,
      Some(SerdeInfo(storedAs = Some("parquet"))))
    Seq(createSql, replaceSql).foreach { sql =>
      testCreateOrReplaceDdl(sql, expectedTableSpec, expectedIfNotExists = false)
    }
  }

  test("create/replace table - stored as format with serde") {
    Seq("sequencefile", "textfile", "rcfile").foreach { format =>
      val createSql =
        s"""CREATE TABLE my_tab (id bigint)
          |PARTITIONED BY (part string)
          |STORED AS $format
          |ROW FORMAT SERDE 'customSerde'
          |WITH SERDEPROPERTIES ('prop'='value')
        """.stripMargin
      val replaceSql = createSql.replaceFirst("CREATE", "REPLACE")
      val expectedTableSpec = TableSpec(
        Seq("my_tab"),
        Some(new StructType().add("id", LongType).add("part", StringType)),
        Seq(IdentityTransform(FieldReference("part"))),
        None,
        Map.empty[String, String],
        None,
        Map.empty[String, String],
        None,
        None,
        Some(SerdeInfo(storedAs = Some(format), serde = Some("customSerde"), serdeProperties = Map(
          "prop" -> "value"
        ))))
      Seq(createSql, replaceSql).foreach { sql =>
        testCreateOrReplaceDdl(sql, expectedTableSpec, expectedIfNotExists = false)
      }
    }

    val createSql =
      s"""CREATE TABLE my_tab (id bigint)
         |PARTITIONED BY (part string)
         |STORED AS otherFormat
         |ROW FORMAT SERDE 'customSerde'
         |WITH SERDEPROPERTIES ('prop'='value')
         """.stripMargin
    val replaceSql = createSql.replaceFirst("CREATE", "REPLACE")
    Seq(createSql, replaceSql).foreach { sql =>
      assertUnsupported(sql, Seq("ROW FORMAT SERDE is incompatible with format 'otherFormat'"))
    }
  }

  test("create/replace table - stored as format with delimited clauses") {
    val createSql =
      s"""CREATE TABLE my_tab (id bigint)
         |PARTITIONED BY (part string)
         |STORED AS textfile
         |ROW FORMAT DELIMITED
         |FIELDS TERMINATED BY ',' ESCAPED BY '\\\\' -- double escape for Scala and for SQL
         |COLLECTION ITEMS TERMINATED BY '#'
         |MAP KEYS TERMINATED BY '='
         |LINES TERMINATED BY '\\n'
      """.stripMargin
    val replaceSql = createSql.replaceFirst("CREATE", "REPLACE")
    val expectedTableSpec = TableSpec(
      Seq("my_tab"),
      Some(new StructType().add("id", LongType).add("part", StringType)),
      Seq(IdentityTransform(FieldReference("part"))),
      None,
      Map.empty[String, String],
      None,
      Map.empty[String, String],
      None,
      None,
      Some(SerdeInfo(storedAs = Some("textfile"), serdeProperties = Map(
        "field.delim" -> ",", "serialization.format" -> ",", "escape.delim" -> "\\",
        "colelction.delim" -> "#", "mapkey.delim" -> "=", "line.delim" -> "\n"
      ))))
    Seq(createSql, replaceSql).foreach { sql =>
      testCreateOrReplaceDdl(sql, expectedTableSpec, expectedIfNotExists = false)
    }

    val createFailSql =
      s"""CREATE TABLE my_tab (id bigint)
         |PARTITIONED BY (part string)
         |STORED AS otherFormat
         |ROW FORMAT DELIMITED
         |FIELDS TERMINATED BY ','
         """.stripMargin
    val replaceFailSql = createFailSql.replaceFirst("CREATE", "REPLACE")
    Seq(createFailSql, replaceFailSql).foreach { sql =>
      assertUnsupported(sql, Seq(
        "ROW FORMAT DELIMITED is only compatible with 'textfile', not 'otherFormat'"))
    }
  }

  test("create/replace table - stored as inputformat/outputformat") {
    val createSql =
      """CREATE TABLE my_tab (id bigint)
        |PARTITIONED BY (part string)
        |STORED AS INPUTFORMAT 'inFormat' OUTPUTFORMAT 'outFormat'
        """.stripMargin
    val replaceSql = createSql.replaceFirst("CREATE", "REPLACE")
    val expectedTableSpec = TableSpec(
      Seq("my_tab"),
      Some(new StructType().add("id", LongType).add("part", StringType)),
      Seq(IdentityTransform(FieldReference("part"))),
      None,
      Map.empty[String, String],
      None,
      Map.empty[String, String],
      None,
      None,
      Some(SerdeInfo(formatClasses = Some(FormatClasses("inFormat", "outFormat")))))
    Seq(createSql, replaceSql).foreach { sql =>
      testCreateOrReplaceDdl(sql, expectedTableSpec, expectedIfNotExists = false)
    }
  }

  test("create/replace table - stored as inputformat/outputformat with serde") {
    val createSql =
      """CREATE TABLE my_tab (id bigint)
        |PARTITIONED BY (part string)
        |STORED AS INPUTFORMAT 'inFormat' OUTPUTFORMAT 'outFormat'
        |ROW FORMAT SERDE 'customSerde'
        """.stripMargin
    val replaceSql = createSql.replaceFirst("CREATE", "REPLACE")
    val expectedTableSpec = TableSpec(
      Seq("my_tab"),
      Some(new StructType().add("id", LongType).add("part", StringType)),
      Seq(IdentityTransform(FieldReference("part"))),
      None,
      Map.empty[String, String],
      None,
      Map.empty[String, String],
      None,
      None,
      Some(SerdeInfo(
        formatClasses = Some(FormatClasses("inFormat", "outFormat")),
        serde = Some("customSerde"))))
    Seq(createSql, replaceSql).foreach { sql =>
      testCreateOrReplaceDdl(sql, expectedTableSpec, expectedIfNotExists = false)
    }
  }

  test("create/replace table - using with stored as") {
    val createSql =
      """CREATE TABLE my_tab (id bigint, part string)
        |USING parquet
        |STORED AS parquet
        """.stripMargin
    val replaceSql = createSql.replaceFirst("CREATE", "REPLACE")
    Seq(createSql, replaceSql).foreach { sql =>
      assertUnsupported(sql, Seq("CREATE TABLE ... USING ... STORED AS"))
    }
  }

  test("create/replace table - using with row format serde") {
    val createSql =
      """CREATE TABLE my_tab (id bigint, part string)
        |USING parquet
        |ROW FORMAT SERDE 'customSerde'
        """.stripMargin
    val replaceSql = createSql.replaceFirst("CREATE", "REPLACE")
    Seq(createSql, replaceSql).foreach { sql =>
      assertUnsupported(sql, Seq("CREATE TABLE ... USING ... ROW FORMAT SERDE"))
    }
  }

  test("create/replace table - using with row format delimited") {
    val createSql =
      """CREATE TABLE my_tab (id bigint, part string)
        |USING parquet
        |ROW FORMAT DELIMITED FIELDS TERMINATED BY ','
        """.stripMargin
    val replaceSql = createSql.replaceFirst("CREATE", "REPLACE")
    Seq(createSql, replaceSql).foreach { sql =>
      assertUnsupported(sql, Seq("CREATE TABLE ... USING ... ROW FORMAT DELIMITED"))
    }
  }

  test("create/replace table - stored by") {
    val createSql =
      """CREATE TABLE my_tab (id bigint, p1 string)
        |STORED BY 'handler'
        """.stripMargin
    val replaceSql = createSql.replaceFirst("CREATE", "REPLACE")
    Seq(createSql, replaceSql).foreach { sql =>
      assertUnsupported(sql, Seq("stored by"))
    }
  }

  test("Unsupported skew clause - create/replace table") {
    intercept("CREATE TABLE my_tab (id bigint) SKEWED BY (id) ON (1,2,3)",
      "CREATE TABLE ... SKEWED BY")
    intercept("REPLACE TABLE my_tab (id bigint) SKEWED BY (id) ON (1,2,3)",
      "CREATE TABLE ... SKEWED BY")
  }

  test("Duplicate clauses - create/replace table") {
    def createTableHeader(duplicateClause: String): String = {
      s"CREATE TABLE my_tab(a INT, b STRING) $duplicateClause $duplicateClause"
    }

    def replaceTableHeader(duplicateClause: String): String = {
      s"CREATE TABLE my_tab(a INT, b STRING) $duplicateClause $duplicateClause"
    }

    intercept(createTableHeader("TBLPROPERTIES('test' = 'test2')"),
      "Found duplicate clauses: TBLPROPERTIES")
    intercept(createTableHeader("LOCATION '/tmp/file'"),
      "Found duplicate clauses: LOCATION")
    intercept(createTableHeader("COMMENT 'a table'"),
      "Found duplicate clauses: COMMENT")
    intercept(createTableHeader("CLUSTERED BY(b) INTO 256 BUCKETS"),
      "Found duplicate clauses: CLUSTERED BY")
    intercept(createTableHeader("PARTITIONED BY (b)"),
      "Found duplicate clauses: PARTITIONED BY")
    intercept(createTableHeader("PARTITIONED BY (c int)"),
      "Found duplicate clauses: PARTITIONED BY")
    intercept(createTableHeader("STORED AS parquet"),
      "Found duplicate clauses: STORED AS")
    intercept(createTableHeader("STORED AS INPUTFORMAT 'in' OUTPUTFORMAT 'out'"),
      "Found duplicate clauses: STORED AS")
    intercept(createTableHeader("ROW FORMAT SERDE 'serde'"),
      "Found duplicate clauses: ROW FORMAT")

    intercept(replaceTableHeader("TBLPROPERTIES('test' = 'test2')"),
      "Found duplicate clauses: TBLPROPERTIES")
    intercept(replaceTableHeader("LOCATION '/tmp/file'"),
      "Found duplicate clauses: LOCATION")
    intercept(replaceTableHeader("COMMENT 'a table'"),
      "Found duplicate clauses: COMMENT")
    intercept(replaceTableHeader("CLUSTERED BY(b) INTO 256 BUCKETS"),
      "Found duplicate clauses: CLUSTERED BY")
    intercept(replaceTableHeader("PARTITIONED BY (b)"),
      "Found duplicate clauses: PARTITIONED BY")
    intercept(replaceTableHeader("PARTITIONED BY (c int)"),
      "Found duplicate clauses: PARTITIONED BY")
    intercept(replaceTableHeader("STORED AS parquet"),
      "Found duplicate clauses: STORED AS")
    intercept(replaceTableHeader("STORED AS INPUTFORMAT 'in' OUTPUTFORMAT 'out'"),
      "Found duplicate clauses: STORED AS")
    intercept(replaceTableHeader("ROW FORMAT SERDE 'serde'"),
      "Found duplicate clauses: ROW FORMAT")
  }

  test("support for other types in OPTIONS") {
    val createSql =
      """
        |CREATE TABLE table_name USING json
        |OPTIONS (a 1, b 0.1, c TRUE)
      """.stripMargin
    val replaceSql =
      """
        |REPLACE TABLE table_name USING json
        |OPTIONS (a 1, b 0.1, c TRUE)
      """.stripMargin
    Seq(createSql, replaceSql).foreach { sql =>
      testCreateOrReplaceDdl(
        sql,
        TableSpec(
          Seq("table_name"),
          Some(new StructType),
          Seq.empty[Transform],
          Option.empty[BucketSpec],
          Map.empty[String, String],
          Some("json"),
          Map("a" -> "1", "b" -> "0.1", "c" -> "true"),
          None,
          None,
          None),
        expectedIfNotExists = false)
    }
  }

  test("Test CTAS against native tables") {
    val s1 =
      """
        |CREATE TABLE IF NOT EXISTS mydb.page_view
        |USING parquet
        |COMMENT 'This is the staging page view table'
        |LOCATION '/user/external/page_view'
        |TBLPROPERTIES ('p1'='v1', 'p2'='v2')
        |AS SELECT * FROM src
      """.stripMargin

    val s2 =
      """
        |CREATE TABLE IF NOT EXISTS mydb.page_view
        |USING parquet
        |LOCATION '/user/external/page_view'
        |COMMENT 'This is the staging page view table'
        |TBLPROPERTIES ('p1'='v1', 'p2'='v2')
        |AS SELECT * FROM src
      """.stripMargin

    val s3 =
      """
        |CREATE TABLE IF NOT EXISTS mydb.page_view
        |USING parquet
        |COMMENT 'This is the staging page view table'
        |LOCATION '/user/external/page_view'
        |TBLPROPERTIES ('p1'='v1', 'p2'='v2')
        |AS SELECT * FROM src
      """.stripMargin

    val s4 =
      """
        |REPLACE TABLE mydb.page_view
        |USING parquet
        |COMMENT 'This is the staging page view table'
        |LOCATION '/user/external/page_view'
        |TBLPROPERTIES ('p1'='v1', 'p2'='v2')
        |AS SELECT * FROM src
      """.stripMargin

    val expectedTableSpec = TableSpec(
        Seq("mydb", "page_view"),
        None,
        Seq.empty[Transform],
        None,
        Map("p1" -> "v1", "p2" -> "v2"),
        Some("parquet"),
        Map.empty[String, String],
        Some("/user/external/page_view"),
        Some("This is the staging page view table"),
        None)
    Seq(s1, s2, s3, s4).foreach { sql =>
      testCreateOrReplaceDdl(sql, expectedTableSpec, expectedIfNotExists = true)
    }
  }

  test("drop table") {
    parseCompare("DROP TABLE testcat.ns1.ns2.tbl",
      DropTable(
        UnresolvedTableOrView(Seq("testcat", "ns1", "ns2", "tbl"), "DROP TABLE"),
        ifExists = false,
        purge = false))
    parseCompare(s"DROP TABLE db.tab",
      DropTable(
        UnresolvedTableOrView(Seq("db", "tab"), "DROP TABLE"), ifExists = false, purge = false))
    parseCompare(s"DROP TABLE IF EXISTS db.tab",
      DropTable(
        UnresolvedTableOrView(Seq("db", "tab"), "DROP TABLE"), ifExists = true, purge = false))
    parseCompare(s"DROP TABLE tab",
      DropTable(
        UnresolvedTableOrView(Seq("tab"), "DROP TABLE"), ifExists = false, purge = false))
    parseCompare(s"DROP TABLE IF EXISTS tab",
      DropTable(
        UnresolvedTableOrView(Seq("tab"), "DROP TABLE"), ifExists = true, purge = false))
    parseCompare(s"DROP TABLE tab PURGE",
      DropTable(
        UnresolvedTableOrView(Seq("tab"), "DROP TABLE"), ifExists = false, purge = true))
    parseCompare(s"DROP TABLE IF EXISTS tab PURGE",
      DropTable(
        UnresolvedTableOrView(Seq("tab"), "DROP TABLE"), ifExists = true, purge = true))
  }

  test("drop view") {
    parseCompare(s"DROP VIEW testcat.db.view",
      DropViewStatement(Seq("testcat", "db", "view"), ifExists = false))
    parseCompare(s"DROP VIEW db.view", DropViewStatement(Seq("db", "view"), ifExists = false))
    parseCompare(s"DROP VIEW IF EXISTS db.view",
      DropViewStatement(Seq("db", "view"), ifExists = true))
    parseCompare(s"DROP VIEW view", DropViewStatement(Seq("view"), ifExists = false))
    parseCompare(s"DROP VIEW IF EXISTS view", DropViewStatement(Seq("view"), ifExists = true))
  }

  private def testCreateOrReplaceDdl(
      sqlStatement: String,
      tableSpec: TableSpec,
      expectedIfNotExists: Boolean): Unit = {
    val parsedPlan = parsePlan(sqlStatement)
    val newTableToken = sqlStatement.split(" ")(0).trim.toUpperCase(Locale.ROOT)
    parsedPlan match {
      case create: CreateTableStatement if newTableToken == "CREATE" =>
        assert(create.ifNotExists == expectedIfNotExists)
      case ctas: CreateTableAsSelectStatement if newTableToken == "CREATE" =>
        assert(ctas.ifNotExists == expectedIfNotExists)
      case replace: ReplaceTableStatement if newTableToken == "REPLACE" =>
      case replace: ReplaceTableAsSelectStatement if newTableToken == "REPLACE" =>
      case other =>
        fail("First token in statement does not match the expected parsed plan; CREATE TABLE" +
          " should create a CreateTableStatement, and REPLACE TABLE should create a" +
          s" ReplaceTableStatement. Statement: $sqlStatement, plan type:" +
          s" ${parsedPlan.getClass.getName}.")
    }
    assert(TableSpec(parsedPlan) === tableSpec)
  }

  // ALTER VIEW view_name SET TBLPROPERTIES ('comment' = new_comment);
  // ALTER VIEW view_name UNSET TBLPROPERTIES [IF EXISTS] ('comment', 'key');
  test("alter view: alter view properties") {
    val sql1_view = "ALTER VIEW table_name SET TBLPROPERTIES ('test' = 'test', " +
        "'comment' = 'new_comment')"
    val sql2_view = "ALTER VIEW table_name UNSET TBLPROPERTIES ('comment', 'test')"
    val sql3_view = "ALTER VIEW table_name UNSET TBLPROPERTIES IF EXISTS ('comment', 'test')"

    comparePlans(parsePlan(sql1_view),
      AlterViewSetPropertiesStatement(
      Seq("table_name"), Map("test" -> "test", "comment" -> "new_comment")))
    comparePlans(parsePlan(sql2_view),
      AlterViewUnsetPropertiesStatement(
      Seq("table_name"), Seq("comment", "test"), ifExists = false))
    comparePlans(parsePlan(sql3_view),
      AlterViewUnsetPropertiesStatement(
      Seq("table_name"), Seq("comment", "test"), ifExists = true))
  }

  // ALTER TABLE table_name SET TBLPROPERTIES ('comment' = new_comment);
  // ALTER TABLE table_name UNSET TBLPROPERTIES [IF EXISTS] ('comment', 'key');
  test("alter table: alter table properties") {
    val sql1_table = "ALTER TABLE table_name SET TBLPROPERTIES ('test' = 'test', " +
        "'comment' = 'new_comment')"
    val sql2_table = "ALTER TABLE table_name UNSET TBLPROPERTIES ('comment', 'test')"
    val sql3_table = "ALTER TABLE table_name UNSET TBLPROPERTIES IF EXISTS ('comment', 'test')"

    comparePlans(
      parsePlan(sql1_table),
      AlterTableSetPropertiesStatement(
        Seq("table_name"), Map("test" -> "test", "comment" -> "new_comment")))
    comparePlans(
      parsePlan(sql2_table),
      AlterTableUnsetPropertiesStatement(
        Seq("table_name"), Seq("comment", "test"), ifExists = false))
    comparePlans(
      parsePlan(sql3_table),
      AlterTableUnsetPropertiesStatement(
        Seq("table_name"), Seq("comment", "test"), ifExists = true))
  }

  test("alter table: add column") {
    comparePlans(
      parsePlan("ALTER TABLE table_name ADD COLUMN x int"),
      AlterTableAddColumnsStatement(Seq("table_name"), Seq(
        QualifiedColType(Seq("x"), IntegerType, true, None, None)
      )))
  }

  test("alter table: add multiple columns") {
    comparePlans(
      parsePlan("ALTER TABLE table_name ADD COLUMNS x int, y string"),
      AlterTableAddColumnsStatement(Seq("table_name"), Seq(
        QualifiedColType(Seq("x"), IntegerType, true, None, None),
        QualifiedColType(Seq("y"), StringType, true, None, None)
      )))
  }

  test("alter table: add column with COLUMNS") {
    comparePlans(
      parsePlan("ALTER TABLE table_name ADD COLUMNS x int"),
      AlterTableAddColumnsStatement(Seq("table_name"), Seq(
        QualifiedColType(Seq("x"), IntegerType, true, None, None)
      )))
  }

  test("alter table: add column with COLUMNS (...)") {
    comparePlans(
      parsePlan("ALTER TABLE table_name ADD COLUMNS (x int)"),
      AlterTableAddColumnsStatement(Seq("table_name"), Seq(
        QualifiedColType(Seq("x"), IntegerType, true, None, None)
      )))
  }

  test("alter table: add column with COLUMNS (...) and COMMENT") {
    comparePlans(
      parsePlan("ALTER TABLE table_name ADD COLUMNS (x int COMMENT 'doc')"),
      AlterTableAddColumnsStatement(Seq("table_name"), Seq(
        QualifiedColType(Seq("x"), IntegerType, true, Some("doc"), None)
      )))
  }

  test("alter table: add non-nullable column") {
    comparePlans(
      parsePlan("ALTER TABLE table_name ADD COLUMN x int NOT NULL"),
      AlterTableAddColumnsStatement(Seq("table_name"), Seq(
        QualifiedColType(Seq("x"), IntegerType, false, None, None)
      )))
  }

  test("alter table: add column with COMMENT") {
    comparePlans(
      parsePlan("ALTER TABLE table_name ADD COLUMN x int COMMENT 'doc'"),
      AlterTableAddColumnsStatement(Seq("table_name"), Seq(
        QualifiedColType(Seq("x"), IntegerType, true, Some("doc"), None)
      )))
  }

  test("alter table: add column with position") {
    comparePlans(
      parsePlan("ALTER TABLE table_name ADD COLUMN x int FIRST"),
      AlterTableAddColumnsStatement(Seq("table_name"), Seq(
        QualifiedColType(Seq("x"), IntegerType, true, None, Some(first()))
      )))

    comparePlans(
      parsePlan("ALTER TABLE table_name ADD COLUMN x int AFTER y"),
      AlterTableAddColumnsStatement(Seq("table_name"), Seq(
        QualifiedColType(Seq("x"), IntegerType, true, None, Some(after("y")))
      )))
  }

  test("alter table: add column with nested column name") {
    comparePlans(
      parsePlan("ALTER TABLE table_name ADD COLUMN x.y.z int COMMENT 'doc'"),
      AlterTableAddColumnsStatement(Seq("table_name"), Seq(
        QualifiedColType(Seq("x", "y", "z"), IntegerType, true, Some("doc"), None)
      )))
  }

  test("alter table: add multiple columns with nested column name") {
    comparePlans(
      parsePlan("ALTER TABLE table_name ADD COLUMN x.y.z int COMMENT 'doc', a.b string FIRST"),
      AlterTableAddColumnsStatement(Seq("table_name"), Seq(
        QualifiedColType(Seq("x", "y", "z"), IntegerType, true, Some("doc"), None),
        QualifiedColType(Seq("a", "b"), StringType, true, None, Some(first()))
      )))
  }

  test("alter table: set location") {
    comparePlans(
      parsePlan("ALTER TABLE a.b.c SET LOCATION 'new location'"),
      AlterTableSetLocationStatement(Seq("a", "b", "c"), None, "new location"))

    comparePlans(
      parsePlan("ALTER TABLE a.b.c PARTITION(ds='2017-06-10') SET LOCATION 'new location'"),
      AlterTableSetLocationStatement(
        Seq("a", "b", "c"),
        Some(Map("ds" -> "2017-06-10")),
        "new location"))
  }

  test("alter table: rename column") {
    comparePlans(
      parsePlan("ALTER TABLE table_name RENAME COLUMN a.b.c TO d"),
      AlterTableRenameColumnStatement(
        Seq("table_name"),
        Seq("a", "b", "c"),
        "d"))
  }

  test("alter table: update column type using ALTER") {
    comparePlans(
      parsePlan("ALTER TABLE table_name ALTER COLUMN a.b.c TYPE bigint"),
      AlterTableAlterColumnStatement(
        Seq("table_name"),
        Seq("a", "b", "c"),
        Some(LongType),
        None,
        None,
        None))
  }

  test("alter table: update column type invalid type") {
    val msg = intercept[ParseException] {
      parsePlan("ALTER TABLE table_name ALTER COLUMN a.b.c TYPE bad_type")
    }.getMessage
    assert(msg.contains("DataType bad_type is not supported"))
  }

  test("alter table: update column type") {
    comparePlans(
      parsePlan("ALTER TABLE table_name CHANGE COLUMN a.b.c TYPE bigint"),
      AlterTableAlterColumnStatement(
        Seq("table_name"),
        Seq("a", "b", "c"),
        Some(LongType),
        None,
        None,
        None))
  }

  test("alter table: update column comment") {
    comparePlans(
      parsePlan("ALTER TABLE table_name CHANGE COLUMN a.b.c COMMENT 'new comment'"),
      AlterTableAlterColumnStatement(
        Seq("table_name"),
        Seq("a", "b", "c"),
        None,
        None,
        Some("new comment"),
        None))
  }

  test("alter table: update column position") {
    comparePlans(
      parsePlan("ALTER TABLE table_name CHANGE COLUMN a.b.c FIRST"),
      AlterTableAlterColumnStatement(
        Seq("table_name"),
        Seq("a", "b", "c"),
        None,
        None,
        None,
        Some(first())))
  }

  test("alter table: mutiple property changes are not allowed") {
    intercept[ParseException] {
      parsePlan("ALTER TABLE table_name ALTER COLUMN a.b.c " +
        "TYPE bigint COMMENT 'new comment'")}

    intercept[ParseException] {
      parsePlan("ALTER TABLE table_name ALTER COLUMN a.b.c " +
        "TYPE bigint COMMENT AFTER d")}

    intercept[ParseException] {
      parsePlan("ALTER TABLE table_name ALTER COLUMN a.b.c " +
        "TYPE bigint COMMENT 'new comment' AFTER d")}
  }

  test("alter table: SET/DROP NOT NULL") {
    comparePlans(
      parsePlan("ALTER TABLE table_name ALTER COLUMN a.b.c SET NOT NULL"),
      AlterTableAlterColumnStatement(
        Seq("table_name"),
        Seq("a", "b", "c"),
        None,
        Some(false),
        None,
        None))

    comparePlans(
      parsePlan("ALTER TABLE table_name ALTER COLUMN a.b.c DROP NOT NULL"),
      AlterTableAlterColumnStatement(
        Seq("table_name"),
        Seq("a", "b", "c"),
        None,
        Some(true),
        None,
        None))
  }

  test("alter table: drop column") {
    comparePlans(
      parsePlan("ALTER TABLE table_name DROP COLUMN a.b.c"),
      AlterTableDropColumnsStatement(Seq("table_name"), Seq(Seq("a", "b", "c"))))
  }

  test("alter table: drop multiple columns") {
    val sql = "ALTER TABLE table_name DROP COLUMN x, y, a.b.c"
    Seq(sql, sql.replace("COLUMN", "COLUMNS")).foreach { drop =>
      comparePlans(
        parsePlan(drop),
        AlterTableDropColumnsStatement(
          Seq("table_name"),
          Seq(Seq("x"), Seq("y"), Seq("a", "b", "c"))))
    }
  }

  test("alter table: hive style change column") {
    val sql1 = "ALTER TABLE table_name CHANGE COLUMN a.b.c c INT"
    val sql2 = "ALTER TABLE table_name CHANGE COLUMN a.b.c c INT COMMENT 'new_comment'"
    val sql3 = "ALTER TABLE table_name CHANGE COLUMN a.b.c c INT AFTER other_col"

    comparePlans(
      parsePlan(sql1),
      AlterTableAlterColumnStatement(
        Seq("table_name"),
        Seq("a", "b", "c"),
        Some(IntegerType),
        None,
        None,
        None))

    comparePlans(
      parsePlan(sql2),
      AlterTableAlterColumnStatement(
        Seq("table_name"),
        Seq("a", "b", "c"),
        Some(IntegerType),
        None,
        Some("new_comment"),
        None))

    comparePlans(
      parsePlan(sql3),
      AlterTableAlterColumnStatement(
        Seq("table_name"),
        Seq("a", "b", "c"),
        Some(IntegerType),
        None,
        None,
        Some(after("other_col"))))

    // renaming column not supported in hive style ALTER COLUMN.
    intercept("ALTER TABLE table_name CHANGE COLUMN a.b.c new_name INT",
      "please run RENAME COLUMN instead")

    // ALTER COLUMN for a partition is not supported.
    intercept("ALTER TABLE table_name PARTITION (a='1') CHANGE COLUMN a.b.c c INT")
  }

  test("alter table: hive style replace columns") {
    val sql1 = "ALTER TABLE table_name REPLACE COLUMNS (x string)"
    val sql2 = "ALTER TABLE table_name REPLACE COLUMNS (x string COMMENT 'x1')"
    val sql3 = "ALTER TABLE table_name REPLACE COLUMNS (x string COMMENT 'x1', y int)"
    val sql4 = "ALTER TABLE table_name REPLACE COLUMNS (x string COMMENT 'x1', y int COMMENT 'y1')"

    comparePlans(
      parsePlan(sql1),
      AlterTableReplaceColumnsStatement(
        Seq("table_name"),
        Seq(QualifiedColType(Seq("x"), StringType, true, None, None))))

    comparePlans(
      parsePlan(sql2),
      AlterTableReplaceColumnsStatement(
        Seq("table_name"),
        Seq(QualifiedColType(Seq("x"), StringType, true, Some("x1"), None))))

    comparePlans(
      parsePlan(sql3),
      AlterTableReplaceColumnsStatement(
        Seq("table_name"),
        Seq(
          QualifiedColType(Seq("x"), StringType, true, Some("x1"), None),
          QualifiedColType(Seq("y"), IntegerType, true, None, None)
        )))

    comparePlans(
      parsePlan(sql4),
      AlterTableReplaceColumnsStatement(
        Seq("table_name"),
        Seq(
          QualifiedColType(Seq("x"), StringType, true, Some("x1"), None),
          QualifiedColType(Seq("y"), IntegerType, true, Some("y1"), None)
        )))

    intercept("ALTER TABLE table_name PARTITION (a='1') REPLACE COLUMNS (x string)",
      "Operation not allowed: ALTER TABLE table PARTITION partition_spec REPLACE COLUMNS")

    intercept("ALTER TABLE table_name REPLACE COLUMNS (x string NOT NULL)",
      "NOT NULL is not supported in Hive-style REPLACE COLUMNS")

    intercept("ALTER TABLE table_name REPLACE COLUMNS (x string FIRST)",
      "Column position is not supported in Hive-style REPLACE COLUMNS")
  }

  test("alter table/view: rename table/view") {
    comparePlans(
      parsePlan("ALTER TABLE a.b.c RENAME TO x.y.z"),
      RenameTableStatement(Seq("a", "b", "c"), Seq("x", "y", "z"), isView = false))
    comparePlans(
      parsePlan("ALTER VIEW a.b.c RENAME TO x.y.z"),
      RenameTableStatement(Seq("a", "b", "c"), Seq("x", "y", "z"), isView = true))
  }

  test("describe table column") {
    comparePlans(parsePlan("DESCRIBE t col"),
      DescribeColumn(
        UnresolvedTableOrView(Seq("t"), "DESCRIBE TABLE"), Seq("col"), isExtended = false))
    comparePlans(parsePlan("DESCRIBE t `abc.xyz`"),
      DescribeColumn(
        UnresolvedTableOrView(Seq("t"), "DESCRIBE TABLE"), Seq("abc.xyz"), isExtended = false))
    comparePlans(parsePlan("DESCRIBE t abc.xyz"),
      DescribeColumn(
        UnresolvedTableOrView(Seq("t"), "DESCRIBE TABLE"), Seq("abc", "xyz"), isExtended = false))
    comparePlans(parsePlan("DESCRIBE t `a.b`.`x.y`"),
      DescribeColumn(
        UnresolvedTableOrView(Seq("t"), "DESCRIBE TABLE"), Seq("a.b", "x.y"), isExtended = false))

    comparePlans(parsePlan("DESCRIBE TABLE t col"),
      DescribeColumn(
        UnresolvedTableOrView(Seq("t"), "DESCRIBE TABLE"), Seq("col"), isExtended = false))
    comparePlans(parsePlan("DESCRIBE TABLE EXTENDED t col"),
      DescribeColumn(
        UnresolvedTableOrView(Seq("t"), "DESCRIBE TABLE"), Seq("col"), isExtended = true))
    comparePlans(parsePlan("DESCRIBE TABLE FORMATTED t col"),
      DescribeColumn(
        UnresolvedTableOrView(Seq("t"), "DESCRIBE TABLE"), Seq("col"), isExtended = true))

    val caught = intercept[AnalysisException](
      parsePlan("DESCRIBE TABLE t PARTITION (ds='1970-01-01') col"))
    assert(caught.getMessage.contains(
        "DESC TABLE COLUMN for a specific partition is not supported"))
  }

  test("describe database") {
    val sql1 = "DESCRIBE DATABASE EXTENDED a.b"
    val sql2 = "DESCRIBE DATABASE a.b"
    comparePlans(parsePlan(sql1),
      DescribeNamespace(UnresolvedNamespace(Seq("a", "b")), extended = true))
    comparePlans(parsePlan(sql2),
      DescribeNamespace(UnresolvedNamespace(Seq("a", "b")), extended = false))
  }

  test("SPARK-17328 Fix NPE with EXPLAIN DESCRIBE TABLE") {
    comparePlans(parsePlan("describe t"),
      DescribeRelation(
        UnresolvedTableOrView(Seq("t"), "DESCRIBE TABLE"), Map.empty, isExtended = false))
    comparePlans(parsePlan("describe table t"),
      DescribeRelation(
        UnresolvedTableOrView(Seq("t"), "DESCRIBE TABLE"), Map.empty, isExtended = false))
    comparePlans(parsePlan("describe table extended t"),
      DescribeRelation(
        UnresolvedTableOrView(Seq("t"), "DESCRIBE TABLE"), Map.empty, isExtended = true))
    comparePlans(parsePlan("describe table formatted t"),
      DescribeRelation(
        UnresolvedTableOrView(Seq("t"), "DESCRIBE TABLE"), Map.empty, isExtended = true))
  }

  test("insert table: basic append") {
    Seq(
      "INSERT INTO TABLE testcat.ns1.ns2.tbl SELECT * FROM source",
      "INSERT INTO testcat.ns1.ns2.tbl SELECT * FROM source"
    ).foreach { sql =>
      parseCompare(sql,
        InsertIntoStatement(
          UnresolvedRelation(Seq("testcat", "ns1", "ns2", "tbl")),
          Map.empty,
          Nil,
          Project(Seq(UnresolvedStar(None)), UnresolvedRelation(Seq("source"))),
          overwrite = false, ifPartitionNotExists = false))
    }
  }

  test("insert table: basic append with a column list") {
    Seq(
      "INSERT INTO TABLE testcat.ns1.ns2.tbl (a, b) SELECT * FROM source",
      "INSERT INTO testcat.ns1.ns2.tbl (a, b) SELECT * FROM source"
    ).foreach { sql =>
      parseCompare(sql,
        InsertIntoStatement(
          UnresolvedRelation(Seq("testcat", "ns1", "ns2", "tbl")),
          Map.empty,
          Seq("a", "b"),
          Project(Seq(UnresolvedStar(None)), UnresolvedRelation(Seq("source"))),
          overwrite = false, ifPartitionNotExists = false))
    }
  }

  test("insert table: append from another catalog") {
    parseCompare("INSERT INTO TABLE testcat.ns1.ns2.tbl SELECT * FROM testcat2.db.tbl",
      InsertIntoStatement(
        UnresolvedRelation(Seq("testcat", "ns1", "ns2", "tbl")),
        Map.empty,
        Nil,
        Project(Seq(UnresolvedStar(None)), UnresolvedRelation(Seq("testcat2", "db", "tbl"))),
        overwrite = false, ifPartitionNotExists = false))
  }

  test("insert table: append with partition") {
    parseCompare(
      """
        |INSERT INTO testcat.ns1.ns2.tbl
        |PARTITION (p1 = 3, p2)
        |SELECT * FROM source
      """.stripMargin,
      InsertIntoStatement(
        UnresolvedRelation(Seq("testcat", "ns1", "ns2", "tbl")),
        Map("p1" -> Some("3"), "p2" -> None),
        Nil,
        Project(Seq(UnresolvedStar(None)), UnresolvedRelation(Seq("source"))),
        overwrite = false, ifPartitionNotExists = false))
  }

  test("insert table: append with partition and a column list") {
    parseCompare(
      """
        |INSERT INTO testcat.ns1.ns2.tbl
        |PARTITION (p1 = 3, p2) (a, b)
        |SELECT * FROM source
      """.stripMargin,
      InsertIntoStatement(
        UnresolvedRelation(Seq("testcat", "ns1", "ns2", "tbl")),
        Map("p1" -> Some("3"), "p2" -> None),
        Seq("a", "b"),
        Project(Seq(UnresolvedStar(None)), UnresolvedRelation(Seq("source"))),
        overwrite = false, ifPartitionNotExists = false))
  }

  test("insert table: overwrite") {
    Seq(
      "INSERT OVERWRITE TABLE testcat.ns1.ns2.tbl SELECT * FROM source",
      "INSERT OVERWRITE testcat.ns1.ns2.tbl SELECT * FROM source"
    ).foreach { sql =>
      parseCompare(sql,
        InsertIntoStatement(
          UnresolvedRelation(Seq("testcat", "ns1", "ns2", "tbl")),
          Map.empty,
          Nil,
          Project(Seq(UnresolvedStar(None)), UnresolvedRelation(Seq("source"))),
          overwrite = true, ifPartitionNotExists = false))
    }
  }

  test("insert table: overwrite with column list") {
    Seq(
      "INSERT OVERWRITE TABLE testcat.ns1.ns2.tbl (a, b) SELECT * FROM source",
      "INSERT OVERWRITE testcat.ns1.ns2.tbl (a, b) SELECT * FROM source"
    ).foreach { sql =>
      parseCompare(sql,
        InsertIntoStatement(
          UnresolvedRelation(Seq("testcat", "ns1", "ns2", "tbl")),
          Map.empty,
          Seq("a", "b"),
          Project(Seq(UnresolvedStar(None)), UnresolvedRelation(Seq("source"))),
          overwrite = true, ifPartitionNotExists = false))
    }
  }

  test("insert table: overwrite with partition") {
    parseCompare(
      """
        |INSERT OVERWRITE TABLE testcat.ns1.ns2.tbl
        |PARTITION (p1 = 3, p2)
        |SELECT * FROM source
      """.stripMargin,
      InsertIntoStatement(
        UnresolvedRelation(Seq("testcat", "ns1", "ns2", "tbl")),
        Map("p1" -> Some("3"), "p2" -> None),
        Nil,
        Project(Seq(UnresolvedStar(None)), UnresolvedRelation(Seq("source"))),
        overwrite = true, ifPartitionNotExists = false))
  }

  test("insert table: overwrite with partition and column list") {
    parseCompare(
      """
        |INSERT OVERWRITE TABLE testcat.ns1.ns2.tbl
        |PARTITION (p1 = 3, p2) (a, b)
        |SELECT * FROM source
      """.stripMargin,
      InsertIntoStatement(
        UnresolvedRelation(Seq("testcat", "ns1", "ns2", "tbl")),
        Map("p1" -> Some("3"), "p2" -> None),
        Seq("a", "b"),
        Project(Seq(UnresolvedStar(None)), UnresolvedRelation(Seq("source"))),
        overwrite = true, ifPartitionNotExists = false))
  }

  test("insert table: overwrite with partition if not exists") {
    parseCompare(
      """
        |INSERT OVERWRITE TABLE testcat.ns1.ns2.tbl
        |PARTITION (p1 = 3) IF NOT EXISTS
        |SELECT * FROM source
      """.stripMargin,
      InsertIntoStatement(
        UnresolvedRelation(Seq("testcat", "ns1", "ns2", "tbl")),
        Map("p1" -> Some("3")),
        Nil,
        Project(Seq(UnresolvedStar(None)), UnresolvedRelation(Seq("source"))),
        overwrite = true, ifPartitionNotExists = true))
  }

  test("insert table: if not exists with dynamic partition fails") {
    val exc = intercept[AnalysisException] {
      parsePlan(
        """
          |INSERT OVERWRITE TABLE testcat.ns1.ns2.tbl
          |PARTITION (p1 = 3, p2) IF NOT EXISTS
          |SELECT * FROM source
        """.stripMargin)
    }

    assert(exc.getMessage.contains("IF NOT EXISTS with dynamic partitions"))
    assert(exc.getMessage.contains("p2"))
  }

  test("insert table: if not exists without overwrite fails") {
    val exc = intercept[AnalysisException] {
      parsePlan(
        """
          |INSERT INTO TABLE testcat.ns1.ns2.tbl
          |PARTITION (p1 = 3) IF NOT EXISTS
          |SELECT * FROM source
        """.stripMargin)
    }

    assert(exc.getMessage.contains("INSERT INTO ... IF NOT EXISTS"))
  }

  test("delete from table: delete all") {
    parseCompare("DELETE FROM testcat.ns1.ns2.tbl",
      DeleteFromTable(
        UnresolvedRelation(Seq("testcat", "ns1", "ns2", "tbl")),
        None))
  }

  test("delete from table: with alias and where clause") {
    parseCompare("DELETE FROM testcat.ns1.ns2.tbl AS t WHERE t.a = 2",
      DeleteFromTable(
        SubqueryAlias("t", UnresolvedRelation(Seq("testcat", "ns1", "ns2", "tbl"))),
        Some(EqualTo(UnresolvedAttribute("t.a"), Literal(2)))))
  }

  test("delete from table: columns aliases is not allowed") {
    val exc = intercept[ParseException] {
      parsePlan("DELETE FROM testcat.ns1.ns2.tbl AS t(a,b,c,d) WHERE d = 2")
    }

    assert(exc.getMessage.contains("Columns aliases are not allowed in DELETE."))
  }

  test("update table: basic") {
    parseCompare(
      """
        |UPDATE testcat.ns1.ns2.tbl
        |SET a='Robert', b=32
      """.stripMargin,
      UpdateTable(
        UnresolvedRelation(Seq("testcat", "ns1", "ns2", "tbl")),
        Seq(Assignment(UnresolvedAttribute("a"), Literal("Robert")),
          Assignment(UnresolvedAttribute("b"), Literal(32))),
        None))
  }

  test("update table: with alias and where clause") {
    parseCompare(
      """
        |UPDATE testcat.ns1.ns2.tbl AS t
        |SET t.a='Robert', t.b=32
        |WHERE t.c=2
      """.stripMargin,
      UpdateTable(
        SubqueryAlias("t", UnresolvedRelation(Seq("testcat", "ns1", "ns2", "tbl"))),
        Seq(Assignment(UnresolvedAttribute("t.a"), Literal("Robert")),
          Assignment(UnresolvedAttribute("t.b"), Literal(32))),
        Some(EqualTo(UnresolvedAttribute("t.c"), Literal(2)))))
  }

  test("update table: columns aliases is not allowed") {
    val exc = intercept[ParseException] {
      parsePlan(
        """
          |UPDATE testcat.ns1.ns2.tbl AS t(a,b,c,d)
          |SET b='Robert', c=32
          |WHERE d=2
        """.stripMargin)
    }

    assert(exc.getMessage.contains("Columns aliases are not allowed in UPDATE."))
  }

  test("merge into table: basic") {
    parseCompare(
      """
        |MERGE INTO testcat1.ns1.ns2.tbl AS target
        |USING testcat2.ns1.ns2.tbl AS source
        |ON target.col1 = source.col1
        |WHEN MATCHED AND (target.col2='delete') THEN DELETE
        |WHEN MATCHED AND (target.col2='update') THEN UPDATE SET target.col2 = source.col2
        |WHEN NOT MATCHED AND (target.col2='insert')
        |THEN INSERT (target.col1, target.col2) values (source.col1, source.col2)
      """.stripMargin,
      MergeIntoTable(
        SubqueryAlias("target", UnresolvedRelation(Seq("testcat1", "ns1", "ns2", "tbl"))),
        SubqueryAlias("source", UnresolvedRelation(Seq("testcat2", "ns1", "ns2", "tbl"))),
        EqualTo(UnresolvedAttribute("target.col1"), UnresolvedAttribute("source.col1")),
        Seq(DeleteAction(Some(EqualTo(UnresolvedAttribute("target.col2"), Literal("delete")))),
          UpdateAction(Some(EqualTo(UnresolvedAttribute("target.col2"), Literal("update"))),
            Seq(Assignment(UnresolvedAttribute("target.col2"),
              UnresolvedAttribute("source.col2"))))),
        Seq(InsertAction(Some(EqualTo(UnresolvedAttribute("target.col2"), Literal("insert"))),
          Seq(Assignment(UnresolvedAttribute("target.col1"), UnresolvedAttribute("source.col1")),
            Assignment(UnresolvedAttribute("target.col2"), UnresolvedAttribute("source.col2")))))))
  }

  test("merge into table: using subquery") {
    parseCompare(
      """
        |MERGE INTO testcat1.ns1.ns2.tbl AS target
        |USING (SELECT * FROM testcat2.ns1.ns2.tbl) AS source
        |ON target.col1 = source.col1
        |WHEN MATCHED AND (target.col2='delete') THEN DELETE
        |WHEN MATCHED AND (target.col2='update') THEN UPDATE SET target.col2 = source.col2
        |WHEN NOT MATCHED AND (target.col2='insert')
        |THEN INSERT (target.col1, target.col2) values (source.col1, source.col2)
      """.stripMargin,
      MergeIntoTable(
        SubqueryAlias("target", UnresolvedRelation(Seq("testcat1", "ns1", "ns2", "tbl"))),
        SubqueryAlias("source", Project(Seq(UnresolvedStar(None)),
          UnresolvedRelation(Seq("testcat2", "ns1", "ns2", "tbl")))),
        EqualTo(UnresolvedAttribute("target.col1"), UnresolvedAttribute("source.col1")),
        Seq(DeleteAction(Some(EqualTo(UnresolvedAttribute("target.col2"), Literal("delete")))),
          UpdateAction(Some(EqualTo(UnresolvedAttribute("target.col2"), Literal("update"))),
            Seq(Assignment(UnresolvedAttribute("target.col2"),
              UnresolvedAttribute("source.col2"))))),
        Seq(InsertAction(Some(EqualTo(UnresolvedAttribute("target.col2"), Literal("insert"))),
          Seq(Assignment(UnresolvedAttribute("target.col1"), UnresolvedAttribute("source.col1")),
            Assignment(UnresolvedAttribute("target.col2"), UnresolvedAttribute("source.col2")))))))
  }

  test("merge into table: cte") {
    parseCompare(
      """
        |MERGE INTO testcat1.ns1.ns2.tbl AS target
        |USING (WITH s as (SELECT * FROM testcat2.ns1.ns2.tbl) SELECT * FROM s) AS source
        |ON target.col1 = source.col1
        |WHEN MATCHED AND (target.col2='delete') THEN DELETE
        |WHEN MATCHED AND (target.col2='update') THEN UPDATE SET target.col2 = source.col2
        |WHEN NOT MATCHED AND (target.col2='insert')
        |THEN INSERT (target.col1, target.col2) values (source.col1, source.col2)
      """.stripMargin,
      MergeIntoTable(
        SubqueryAlias("target", UnresolvedRelation(Seq("testcat1", "ns1", "ns2", "tbl"))),
        SubqueryAlias("source", With(Project(Seq(UnresolvedStar(None)),
          UnresolvedRelation(Seq("s"))),
          Seq("s" -> SubqueryAlias("s", Project(Seq(UnresolvedStar(None)),
            UnresolvedRelation(Seq("testcat2", "ns1", "ns2", "tbl"))))))),
        EqualTo(UnresolvedAttribute("target.col1"), UnresolvedAttribute("source.col1")),
        Seq(DeleteAction(Some(EqualTo(UnresolvedAttribute("target.col2"), Literal("delete")))),
          UpdateAction(Some(EqualTo(UnresolvedAttribute("target.col2"), Literal("update"))),
            Seq(Assignment(UnresolvedAttribute("target.col2"),
              UnresolvedAttribute("source.col2"))))),
        Seq(InsertAction(Some(EqualTo(UnresolvedAttribute("target.col2"), Literal("insert"))),
          Seq(Assignment(UnresolvedAttribute("target.col1"), UnresolvedAttribute("source.col1")),
            Assignment(UnresolvedAttribute("target.col2"), UnresolvedAttribute("source.col2")))))))
  }

  test("merge into table: no additional condition") {
    parseCompare(
      """
        |MERGE INTO testcat1.ns1.ns2.tbl AS target
        |USING testcat2.ns1.ns2.tbl AS source
        |ON target.col1 = source.col1
        |WHEN MATCHED THEN UPDATE SET target.col2 = source.col2
        |WHEN NOT MATCHED
        |THEN INSERT (target.col1, target.col2) values (source.col1, source.col2)
      """.stripMargin,
    MergeIntoTable(
      SubqueryAlias("target", UnresolvedRelation(Seq("testcat1", "ns1", "ns2", "tbl"))),
      SubqueryAlias("source", UnresolvedRelation(Seq("testcat2", "ns1", "ns2", "tbl"))),
      EqualTo(UnresolvedAttribute("target.col1"), UnresolvedAttribute("source.col1")),
      Seq(UpdateAction(None,
        Seq(Assignment(UnresolvedAttribute("target.col2"), UnresolvedAttribute("source.col2"))))),
      Seq(InsertAction(None,
        Seq(Assignment(UnresolvedAttribute("target.col1"), UnresolvedAttribute("source.col1")),
          Assignment(UnresolvedAttribute("target.col2"), UnresolvedAttribute("source.col2")))))))
  }

  test("merge into table: star") {
    parseCompare(
      """
        |MERGE INTO testcat1.ns1.ns2.tbl AS target
        |USING testcat2.ns1.ns2.tbl AS source
        |ON target.col1 = source.col1
        |WHEN MATCHED AND (target.col2='delete') THEN DELETE
        |WHEN MATCHED AND (target.col2='update') THEN UPDATE SET *
        |WHEN NOT MATCHED AND (target.col2='insert')
        |THEN INSERT *
      """.stripMargin,
    MergeIntoTable(
      SubqueryAlias("target", UnresolvedRelation(Seq("testcat1", "ns1", "ns2", "tbl"))),
      SubqueryAlias("source", UnresolvedRelation(Seq("testcat2", "ns1", "ns2", "tbl"))),
      EqualTo(UnresolvedAttribute("target.col1"), UnresolvedAttribute("source.col1")),
      Seq(DeleteAction(Some(EqualTo(UnresolvedAttribute("target.col2"), Literal("delete")))),
        UpdateAction(Some(EqualTo(UnresolvedAttribute("target.col2"), Literal("update"))), Seq())),
      Seq(InsertAction(Some(EqualTo(UnresolvedAttribute("target.col2"), Literal("insert"))),
        Seq()))))
  }

  test("merge into table: columns aliases are not allowed") {
    Seq("target(c1, c2)" -> "source", "target" -> "source(c1, c2)").foreach {
      case (targetAlias, sourceAlias) =>
        val exc = intercept[ParseException] {
          parsePlan(
            s"""
              |MERGE INTO testcat1.ns1.ns2.tbl AS $targetAlias
              |USING testcat2.ns1.ns2.tbl AS $sourceAlias
              |ON target.col1 = source.col1
              |WHEN MATCHED AND (target.col2='delete') THEN DELETE
              |WHEN MATCHED AND (target.col2='update') THEN UPDATE SET target.col2 = source.col2
              |WHEN NOT MATCHED AND (target.col2='insert')
              |THEN INSERT (target.col1, target.col2) values (source.col1, source.col2)
            """.stripMargin)
        }

        assert(exc.getMessage.contains("Columns aliases are not allowed in MERGE."))
    }
  }

  test("merge into table: multi matched and not matched clauses") {
    parseCompare(
      """
        |MERGE INTO testcat1.ns1.ns2.tbl AS target
        |USING testcat2.ns1.ns2.tbl AS source
        |ON target.col1 = source.col1
        |WHEN MATCHED AND (target.col2='delete') THEN DELETE
        |WHEN MATCHED AND (target.col2='update1') THEN UPDATE SET target.col2 = 1
        |WHEN MATCHED AND (target.col2='update2') THEN UPDATE SET target.col2 = 2
        |WHEN NOT MATCHED AND (target.col2='insert1')
        |THEN INSERT (target.col1, target.col2) values (source.col1, 1)
        |WHEN NOT MATCHED AND (target.col2='insert2')
        |THEN INSERT (target.col1, target.col2) values (source.col1, 2)
      """.stripMargin,
      MergeIntoTable(
        SubqueryAlias("target", UnresolvedRelation(Seq("testcat1", "ns1", "ns2", "tbl"))),
        SubqueryAlias("source", UnresolvedRelation(Seq("testcat2", "ns1", "ns2", "tbl"))),
        EqualTo(UnresolvedAttribute("target.col1"), UnresolvedAttribute("source.col1")),
        Seq(DeleteAction(Some(EqualTo(UnresolvedAttribute("target.col2"), Literal("delete")))),
          UpdateAction(Some(EqualTo(UnresolvedAttribute("target.col2"), Literal("update1"))),
            Seq(Assignment(UnresolvedAttribute("target.col2"), Literal(1)))),
          UpdateAction(Some(EqualTo(UnresolvedAttribute("target.col2"), Literal("update2"))),
            Seq(Assignment(UnresolvedAttribute("target.col2"), Literal(2))))),
        Seq(InsertAction(Some(EqualTo(UnresolvedAttribute("target.col2"), Literal("insert1"))),
          Seq(Assignment(UnresolvedAttribute("target.col1"), UnresolvedAttribute("source.col1")),
            Assignment(UnresolvedAttribute("target.col2"), Literal(1)))),
          InsertAction(Some(EqualTo(UnresolvedAttribute("target.col2"), Literal("insert2"))),
            Seq(Assignment(UnresolvedAttribute("target.col1"), UnresolvedAttribute("source.col1")),
              Assignment(UnresolvedAttribute("target.col2"), Literal(2)))))))
  }

  test("merge into table: only the last matched clause can omit the condition") {
    val exc = intercept[ParseException] {
      parsePlan(
        """
          |MERGE INTO testcat1.ns1.ns2.tbl AS target
          |USING testcat2.ns1.ns2.tbl AS source
          |ON target.col1 = source.col1
          |WHEN MATCHED AND (target.col2 == 'update1') THEN UPDATE SET target.col2 = 1
          |WHEN MATCHED THEN UPDATE SET target.col2 = 2
          |WHEN MATCHED THEN DELETE
          |WHEN NOT MATCHED AND (target.col2='insert')
          |THEN INSERT (target.col1, target.col2) values (source.col1, source.col2)
        """.stripMargin)
    }

    assert(exc.getMessage.contains("only the last MATCHED clause can omit the condition"))
  }

  test("merge into table: only the last not matched clause can omit the condition") {
    val exc = intercept[ParseException] {
      parsePlan(
        """
          |MERGE INTO testcat1.ns1.ns2.tbl AS target
          |USING testcat2.ns1.ns2.tbl AS source
          |ON target.col1 = source.col1
          |WHEN MATCHED AND (target.col2 == 'update') THEN UPDATE SET target.col2 = source.col2
          |WHEN MATCHED THEN DELETE
          |WHEN NOT MATCHED AND (target.col2='insert1')
          |THEN INSERT (target.col1, target.col2) values (source.col1, 1)
          |WHEN NOT MATCHED
          |THEN INSERT (target.col1, target.col2) values (source.col1, 2)
          |WHEN NOT MATCHED
          |THEN INSERT (target.col1, target.col2) values (source.col1, source.col2)
        """.stripMargin)
    }

    assert(exc.getMessage.contains("only the last NOT MATCHED clause can omit the condition"))
  }

<<<<<<< HEAD
  test("merge into table: the first matched clause must have a condition if there's a second") {
    val exc = intercept[ParseException] {
      parsePlan(
        """
          |MERGE INTO testcat1.ns1.ns2.tbl AS target
          |USING testcat2.ns1.ns2.tbl AS source
          |ON target.col1 = source.col1
          |WHEN MATCHED THEN UPDATE SET target.col2 = source.col2
          |WHEN MATCHED THEN DELETE
          |WHEN NOT MATCHED AND (target.col2='insert')
          |THEN INSERT (target.col1, target.col2) values (source.col1, source.col2)
        """.stripMargin)
    }

    assert(exc.getMessage.contains("the first MATCHED clause must have a condition"))
  }

=======
>>>>>>> a630e8d1
  test("merge into table: there must be a when (not) matched condition") {
    val exc = intercept[ParseException] {
      parsePlan(
        """
          |MERGE INTO testcat1.ns1.ns2.tbl AS target
          |USING testcat2.ns1.ns2.tbl AS source
          |ON target.col1 = source.col1
        """.stripMargin)
    }

    assert(exc.getMessage.contains("There must be at least one WHEN clause in a MERGE statement"))
<<<<<<< HEAD
  }

  test("merge into table: there can be only a single use DELETE or UPDATE") {
    Seq("UPDATE SET *", "DELETE").foreach { op =>
      val exc = intercept[ParseException] {
        parsePlan(
          s"""
             |MERGE INTO testcat1.ns1.ns2.tbl AS target
             |USING testcat2.ns1.ns2.tbl AS source
             |ON target.col1 = source.col1
             |WHEN MATCHED AND (target.col2='delete') THEN $op
             |WHEN MATCHED THEN $op
             |WHEN NOT MATCHED AND (target.col2='insert')
             |THEN INSERT (target.col1, target.col2) values (source.col1, source.col2)
           """.stripMargin)
      }

      assert(exc.getMessage.contains(
        "UPDATE and DELETE can appear at most once in MATCHED clauses"))
    }
  }

  test("show tables") {
    comparePlans(
      parsePlan("SHOW TABLES"),
      ShowTables(UnresolvedNamespace(Seq.empty[String]), None))
    comparePlans(
      parsePlan("SHOW TABLES '*test*'"),
      ShowTables(UnresolvedNamespace(Seq.empty[String]), Some("*test*")))
    comparePlans(
      parsePlan("SHOW TABLES LIKE '*test*'"),
      ShowTables(UnresolvedNamespace(Seq.empty[String]), Some("*test*")))
    comparePlans(
      parsePlan("SHOW TABLES FROM testcat.ns1.ns2.tbl"),
      ShowTables(UnresolvedNamespace(Seq("testcat", "ns1", "ns2", "tbl")), None))
    comparePlans(
      parsePlan("SHOW TABLES IN testcat.ns1.ns2.tbl"),
      ShowTables(UnresolvedNamespace(Seq("testcat", "ns1", "ns2", "tbl")), None))
    comparePlans(
      parsePlan("SHOW TABLES IN ns1 '*test*'"),
      ShowTables(UnresolvedNamespace(Seq("ns1")), Some("*test*")))
    comparePlans(
      parsePlan("SHOW TABLES IN ns1 LIKE '*test*'"),
      ShowTables(UnresolvedNamespace(Seq("ns1")), Some("*test*")))
=======
>>>>>>> a630e8d1
  }

  test("show views") {
    comparePlans(
      parsePlan("SHOW VIEWS"),
      ShowViews(UnresolvedNamespace(Seq.empty[String]), None))
    comparePlans(
      parsePlan("SHOW VIEWS '*test*'"),
      ShowViews(UnresolvedNamespace(Seq.empty[String]), Some("*test*")))
    comparePlans(
      parsePlan("SHOW VIEWS LIKE '*test*'"),
      ShowViews(UnresolvedNamespace(Seq.empty[String]), Some("*test*")))
    comparePlans(
      parsePlan("SHOW VIEWS FROM testcat.ns1.ns2.tbl"),
      ShowViews(UnresolvedNamespace(Seq("testcat", "ns1", "ns2", "tbl")), None))
    comparePlans(
      parsePlan("SHOW VIEWS IN testcat.ns1.ns2.tbl"),
      ShowViews(UnresolvedNamespace(Seq("testcat", "ns1", "ns2", "tbl")), None))
    comparePlans(
      parsePlan("SHOW VIEWS IN ns1 '*test*'"),
      ShowViews(UnresolvedNamespace(Seq("ns1")), Some("*test*")))
    comparePlans(
      parsePlan("SHOW VIEWS IN ns1 LIKE '*test*'"),
      ShowViews(UnresolvedNamespace(Seq("ns1")), Some("*test*")))
  }

  test("show views") {
    comparePlans(
      parsePlan("SHOW VIEWS"),
      ShowViews(UnresolvedNamespace(Seq.empty[String]), None))
    comparePlans(
      parsePlan("SHOW VIEWS '*test*'"),
      ShowViews(UnresolvedNamespace(Seq.empty[String]), Some("*test*")))
    comparePlans(
      parsePlan("SHOW VIEWS LIKE '*test*'"),
      ShowViews(UnresolvedNamespace(Seq.empty[String]), Some("*test*")))
    comparePlans(
      parsePlan("SHOW VIEWS FROM testcat.ns1.ns2.tbl"),
      ShowViews(UnresolvedNamespace(Seq("testcat", "ns1", "ns2", "tbl")), None))
    comparePlans(
      parsePlan("SHOW VIEWS IN testcat.ns1.ns2.tbl"),
      ShowViews(UnresolvedNamespace(Seq("testcat", "ns1", "ns2", "tbl")), None))
    comparePlans(
      parsePlan("SHOW VIEWS IN ns1 '*test*'"),
      ShowViews(UnresolvedNamespace(Seq("ns1")), Some("*test*")))
    comparePlans(
      parsePlan("SHOW VIEWS IN ns1 LIKE '*test*'"),
      ShowViews(UnresolvedNamespace(Seq("ns1")), Some("*test*")))
  }

  test("create namespace -- backward compatibility with DATABASE/DBPROPERTIES") {
    val expected = CreateNamespaceStatement(
      Seq("a", "b", "c"),
      ifNotExists = true,
      Map(
        "a" -> "a",
        "b" -> "b",
        "c" -> "c",
        "comment" -> "namespace_comment",
        "location" -> "/home/user/db"))

    comparePlans(
      parsePlan(
        """
          |CREATE NAMESPACE IF NOT EXISTS a.b.c
          |WITH PROPERTIES ('a'='a', 'b'='b', 'c'='c')
          |COMMENT 'namespace_comment' LOCATION '/home/user/db'
        """.stripMargin),
      expected)

    comparePlans(
      parsePlan(
        """
          |CREATE DATABASE IF NOT EXISTS a.b.c
          |WITH DBPROPERTIES ('a'='a', 'b'='b', 'c'='c')
          |COMMENT 'namespace_comment' LOCATION '/home/user/db'
        """.stripMargin),
      expected)
  }

  test("create namespace -- check duplicates") {
    def createDatabase(duplicateClause: String): String = {
      s"""
         |CREATE NAMESPACE IF NOT EXISTS a.b.c
         |$duplicateClause
         |$duplicateClause
      """.stripMargin
    }
    val sql1 = createDatabase("COMMENT 'namespace_comment'")
    val sql2 = createDatabase("LOCATION '/home/user/db'")
    val sql3 = createDatabase("WITH PROPERTIES ('a'='a', 'b'='b', 'c'='c')")
    val sql4 = createDatabase("WITH DBPROPERTIES ('a'='a', 'b'='b', 'c'='c')")

    intercept(sql1, "Found duplicate clauses: COMMENT")
    intercept(sql2, "Found duplicate clauses: LOCATION")
    intercept(sql3, "Found duplicate clauses: WITH PROPERTIES")
    intercept(sql4, "Found duplicate clauses: WITH DBPROPERTIES")
  }

  test("create namespace - property values must be set") {
    assertUnsupported(
      sql = "CREATE NAMESPACE a.b.c WITH PROPERTIES('key_without_value', 'key_with_value'='x')",
      containsThesePhrases = Seq("key_without_value"))
  }

  test("create namespace -- either PROPERTIES or DBPROPERTIES is allowed") {
    val sql =
      s"""
         |CREATE NAMESPACE IF NOT EXISTS a.b.c
         |WITH PROPERTIES ('a'='a', 'b'='b', 'c'='c')
         |WITH DBPROPERTIES ('a'='a', 'b'='b', 'c'='c')
      """.stripMargin
    intercept(sql, "Either PROPERTIES or DBPROPERTIES is allowed")
  }

  test("create namespace - support for other types in PROPERTIES") {
    val sql =
      """
        |CREATE NAMESPACE a.b.c
        |LOCATION '/home/user/db'
        |WITH PROPERTIES ('a'=1, 'b'=0.1, 'c'=TRUE)
      """.stripMargin
    comparePlans(
      parsePlan(sql),
      CreateNamespaceStatement(
        Seq("a", "b", "c"),
        ifNotExists = false,
        Map(
          "a" -> "1",
          "b" -> "0.1",
          "c" -> "true",
          "location" -> "/home/user/db")))
  }

  test("drop namespace") {
    comparePlans(
      parsePlan("DROP NAMESPACE a.b.c"),
      DropNamespace(
        UnresolvedNamespace(Seq("a", "b", "c")), ifExists = false, cascade = false))

    comparePlans(
      parsePlan("DROP NAMESPACE IF EXISTS a.b.c"),
      DropNamespace(
        UnresolvedNamespace(Seq("a", "b", "c")), ifExists = true, cascade = false))

    comparePlans(
      parsePlan("DROP NAMESPACE IF EXISTS a.b.c RESTRICT"),
      DropNamespace(
        UnresolvedNamespace(Seq("a", "b", "c")), ifExists = true, cascade = false))

    comparePlans(
      parsePlan("DROP NAMESPACE IF EXISTS a.b.c CASCADE"),
      DropNamespace(
        UnresolvedNamespace(Seq("a", "b", "c")), ifExists = true, cascade = true))

    comparePlans(
      parsePlan("DROP NAMESPACE a.b.c CASCADE"),
      DropNamespace(
        UnresolvedNamespace(Seq("a", "b", "c")), ifExists = false, cascade = true))
  }

  test("set namespace properties") {
    comparePlans(
      parsePlan("ALTER DATABASE a.b.c SET PROPERTIES ('a'='a', 'b'='b', 'c'='c')"),
      AlterNamespaceSetProperties(
        UnresolvedNamespace(Seq("a", "b", "c")), Map("a" -> "a", "b" -> "b", "c" -> "c")))

    comparePlans(
      parsePlan("ALTER SCHEMA a.b.c SET PROPERTIES ('a'='a')"),
      AlterNamespaceSetProperties(
        UnresolvedNamespace(Seq("a", "b", "c")), Map("a" -> "a")))

    comparePlans(
      parsePlan("ALTER NAMESPACE a.b.c SET PROPERTIES ('b'='b')"),
      AlterNamespaceSetProperties(
        UnresolvedNamespace(Seq("a", "b", "c")), Map("b" -> "b")))

    comparePlans(
      parsePlan("ALTER DATABASE a.b.c SET DBPROPERTIES ('a'='a', 'b'='b', 'c'='c')"),
      AlterNamespaceSetProperties(
        UnresolvedNamespace(Seq("a", "b", "c")), Map("a" -> "a", "b" -> "b", "c" -> "c")))

    comparePlans(
      parsePlan("ALTER SCHEMA a.b.c SET DBPROPERTIES ('a'='a')"),
      AlterNamespaceSetProperties(
        UnresolvedNamespace(Seq("a", "b", "c")), Map("a" -> "a")))

    comparePlans(
      parsePlan("ALTER NAMESPACE a.b.c SET DBPROPERTIES ('b'='b')"),
      AlterNamespaceSetProperties(
        UnresolvedNamespace(Seq("a", "b", "c")), Map("b" -> "b")))
  }

  test("set namespace location") {
    comparePlans(
      parsePlan("ALTER DATABASE a.b.c SET LOCATION '/home/user/db'"),
      AlterNamespaceSetLocation(
        UnresolvedNamespace(Seq("a", "b", "c")), "/home/user/db"))

    comparePlans(
      parsePlan("ALTER SCHEMA a.b.c SET LOCATION '/home/user/db'"),
      AlterNamespaceSetLocation(
        UnresolvedNamespace(Seq("a", "b", "c")), "/home/user/db"))

    comparePlans(
      parsePlan("ALTER NAMESPACE a.b.c SET LOCATION '/home/user/db'"),
      AlterNamespaceSetLocation(
        UnresolvedNamespace(Seq("a", "b", "c")), "/home/user/db"))
  }

  test("show databases: basic") {
    comparePlans(
      parsePlan("SHOW DATABASES"),
      ShowNamespaces(UnresolvedNamespace(Seq.empty[String]), None))
    comparePlans(
      parsePlan("SHOW DATABASES LIKE 'defau*'"),
      ShowNamespaces(UnresolvedNamespace(Seq.empty[String]), Some("defau*")))
  }

  test("show databases: FROM/IN operator is not allowed") {
    def verify(sql: String): Unit = {
      val exc = intercept[ParseException] { parsePlan(sql) }
      assert(exc.getMessage.contains("FROM/IN operator is not allowed in SHOW DATABASES"))
    }

    verify("SHOW DATABASES FROM testcat.ns1.ns2")
    verify("SHOW DATABASES IN testcat.ns1.ns2")
  }

  test("show namespaces") {
    comparePlans(
      parsePlan("SHOW NAMESPACES"),
      ShowNamespaces(UnresolvedNamespace(Seq.empty[String]), None))
    comparePlans(
      parsePlan("SHOW NAMESPACES FROM testcat.ns1.ns2"),
      ShowNamespaces(UnresolvedNamespace(Seq("testcat", "ns1", "ns2")), None))
    comparePlans(
      parsePlan("SHOW NAMESPACES IN testcat.ns1.ns2"),
      ShowNamespaces(UnresolvedNamespace(Seq("testcat", "ns1", "ns2")), None))
    comparePlans(
      parsePlan("SHOW NAMESPACES IN testcat.ns1 LIKE '*pattern*'"),
      ShowNamespaces(UnresolvedNamespace(Seq("testcat", "ns1")), Some("*pattern*")))
  }

  test("analyze table statistics") {
    comparePlans(parsePlan("analyze table a.b.c compute statistics"),
      AnalyzeTable(
        UnresolvedTableOrView(Seq("a", "b", "c"), "ANALYZE TABLE", allowTempView = false),
        Map.empty, noScan = false))
    comparePlans(parsePlan("analyze table a.b.c compute statistics noscan"),
      AnalyzeTable(
        UnresolvedTableOrView(Seq("a", "b", "c"), "ANALYZE TABLE", allowTempView = false),
        Map.empty, noScan = true))
    comparePlans(parsePlan("analyze table a.b.c partition (a) compute statistics nOscAn"),
      AnalyzeTable(
        UnresolvedTableOrView(Seq("a", "b", "c"), "ANALYZE TABLE", allowTempView = false),
        Map("a" -> None), noScan = true))

    // Partitions specified
    comparePlans(
      parsePlan("ANALYZE TABLE a.b.c PARTITION(ds='2008-04-09', hr=11) COMPUTE STATISTICS"),
      AnalyzeTable(
        UnresolvedTableOrView(Seq("a", "b", "c"), "ANALYZE TABLE", allowTempView = false),
        Map("ds" -> Some("2008-04-09"), "hr" -> Some("11")), noScan = false))
    comparePlans(
      parsePlan("ANALYZE TABLE a.b.c PARTITION(ds='2008-04-09', hr=11) COMPUTE STATISTICS noscan"),
      AnalyzeTable(
        UnresolvedTableOrView(Seq("a", "b", "c"), "ANALYZE TABLE", allowTempView = false),
        Map("ds" -> Some("2008-04-09"), "hr" -> Some("11")), noScan = true))
    comparePlans(
      parsePlan("ANALYZE TABLE a.b.c PARTITION(ds='2008-04-09') COMPUTE STATISTICS noscan"),
      AnalyzeTable(
        UnresolvedTableOrView(Seq("a", "b", "c"), "ANALYZE TABLE", allowTempView = false),
        Map("ds" -> Some("2008-04-09")), noScan = true))
    comparePlans(
      parsePlan("ANALYZE TABLE a.b.c PARTITION(ds='2008-04-09', hr) COMPUTE STATISTICS"),
      AnalyzeTable(
        UnresolvedTableOrView(Seq("a", "b", "c"), "ANALYZE TABLE", allowTempView = false),
        Map("ds" -> Some("2008-04-09"), "hr" -> None), noScan = false))
    comparePlans(
      parsePlan("ANALYZE TABLE a.b.c PARTITION(ds='2008-04-09', hr) COMPUTE STATISTICS noscan"),
      AnalyzeTable(
        UnresolvedTableOrView(Seq("a", "b", "c"), "ANALYZE TABLE", allowTempView = false),
        Map("ds" -> Some("2008-04-09"), "hr" -> None), noScan = true))
    comparePlans(
      parsePlan("ANALYZE TABLE a.b.c PARTITION(ds, hr=11) COMPUTE STATISTICS noscan"),
      AnalyzeTable(
        UnresolvedTableOrView(Seq("a", "b", "c"), "ANALYZE TABLE", allowTempView = false),
        Map("ds" -> None, "hr" -> Some("11")), noScan = true))
    comparePlans(
      parsePlan("ANALYZE TABLE a.b.c PARTITION(ds, hr) COMPUTE STATISTICS"),
      AnalyzeTable(
        UnresolvedTableOrView(Seq("a", "b", "c"), "ANALYZE TABLE", allowTempView = false),
        Map("ds" -> None, "hr" -> None), noScan = false))
    comparePlans(
      parsePlan("ANALYZE TABLE a.b.c PARTITION(ds, hr) COMPUTE STATISTICS noscan"),
      AnalyzeTable(
        UnresolvedTableOrView(Seq("a", "b", "c"), "ANALYZE TABLE", allowTempView = false),
        Map("ds" -> None, "hr" -> None), noScan = true))

    intercept("analyze table a.b.c compute statistics xxxx",
      "Expected `NOSCAN` instead of `xxxx`")
    intercept("analyze table a.b.c partition (a) compute statistics xxxx",
      "Expected `NOSCAN` instead of `xxxx`")
  }

  test("analyze table column statistics") {
    intercept("ANALYZE TABLE a.b.c COMPUTE STATISTICS FOR COLUMNS", "")

    comparePlans(
      parsePlan("ANALYZE TABLE a.b.c COMPUTE STATISTICS FOR COLUMNS key, value"),
      AnalyzeColumn(
        UnresolvedTableOrView(Seq("a", "b", "c"), "ANALYZE TABLE ... FOR COLUMNS ..."),
        Option(Seq("key", "value")),
        allColumns = false))

    // Partition specified - should be ignored
    comparePlans(
      parsePlan(
        s"""
           |ANALYZE TABLE a.b.c PARTITION(ds='2017-06-10')
           |COMPUTE STATISTICS FOR COLUMNS key, value
         """.stripMargin),
      AnalyzeColumn(
        UnresolvedTableOrView(Seq("a", "b", "c"), "ANALYZE TABLE ... FOR COLUMNS ..."),
        Option(Seq("key", "value")),
        allColumns = false))

    // Partition specified should be ignored in case of COMPUTE STATISTICS FOR ALL COLUMNS
    comparePlans(
      parsePlan(
        s"""
           |ANALYZE TABLE a.b.c PARTITION(ds='2017-06-10')
           |COMPUTE STATISTICS FOR ALL COLUMNS
         """.stripMargin),
      AnalyzeColumn(
        UnresolvedTableOrView(Seq("a", "b", "c"), "ANALYZE TABLE ... FOR ALL COLUMNS"),
        None,
        allColumns = true))

    intercept("ANALYZE TABLE a.b.c COMPUTE STATISTICS FOR ALL COLUMNS key, value",
      "mismatched input 'key' expecting {<EOF>, ';'}")
    intercept("ANALYZE TABLE a.b.c COMPUTE STATISTICS FOR ALL",
      "missing 'COLUMNS' at '<EOF>'")
  }

  test("MSCK REPAIR TABLE") {
    comparePlans(
      parsePlan("MSCK REPAIR TABLE a.b.c"),
      RepairTableStatement(Seq("a", "b", "c")))
  }

  test("LOAD DATA INTO table") {
    comparePlans(
      parsePlan("LOAD DATA INPATH 'filepath' INTO TABLE a.b.c"),
      LoadData(UnresolvedTable(Seq("a", "b", "c"), "LOAD DATA"), "filepath", false, false, None))

    comparePlans(
      parsePlan("LOAD DATA LOCAL INPATH 'filepath' INTO TABLE a.b.c"),
      LoadData(UnresolvedTable(Seq("a", "b", "c"), "LOAD DATA"), "filepath", true, false, None))

    comparePlans(
      parsePlan("LOAD DATA LOCAL INPATH 'filepath' OVERWRITE INTO TABLE a.b.c"),
      LoadData(UnresolvedTable(Seq("a", "b", "c"), "LOAD DATA"), "filepath", true, true, None))

    comparePlans(
      parsePlan(
        s"""
           |LOAD DATA LOCAL INPATH 'filepath' OVERWRITE INTO TABLE a.b.c
           |PARTITION(ds='2017-06-10')
         """.stripMargin),
      LoadData(
        UnresolvedTable(Seq("a", "b", "c"), "LOAD DATA"),
        "filepath",
        true,
        true,
        Some(Map("ds" -> "2017-06-10"))))
  }

  test("SHOW CREATE table") {
    comparePlans(
      parsePlan("SHOW CREATE TABLE a.b.c"),
      ShowCreateTable(
        UnresolvedTableOrView(Seq("a", "b", "c"), "SHOW CREATE TABLE", allowTempView = false)))

    comparePlans(
      parsePlan("SHOW CREATE TABLE a.b.c AS SERDE"),
      ShowCreateTable(
        UnresolvedTableOrView(Seq("a", "b", "c"), "SHOW CREATE TABLE", allowTempView = false),
        asSerde = true))
  }

  test("TRUNCATE table") {
    comparePlans(
      parsePlan("TRUNCATE TABLE a.b.c"),
      TruncateTable(UnresolvedTable(Seq("a", "b", "c"), "TRUNCATE TABLE"), None))

    comparePlans(
      parsePlan("TRUNCATE TABLE a.b.c PARTITION(ds='2017-06-10')"),
      TruncateTable(
        UnresolvedTable(Seq("a", "b", "c"), "TRUNCATE TABLE"),
        Some(Map("ds" -> "2017-06-10"))))
  }

  test("REFRESH TABLE") {
    comparePlans(
      parsePlan("REFRESH TABLE a.b.c"),
      RefreshTable(UnresolvedTableOrView(Seq("a", "b", "c"), "REFRESH TABLE")))
  }

  test("show columns") {
    val sql1 = "SHOW COLUMNS FROM t1"
    val sql2 = "SHOW COLUMNS IN db1.t1"
    val sql3 = "SHOW COLUMNS FROM t1 IN db1"
    val sql4 = "SHOW COLUMNS FROM db1.t1 IN db1"

    val parsed1 = parsePlan(sql1)
    val expected1 = ShowColumns(UnresolvedTableOrView(Seq("t1"), "SHOW COLUMNS"), None)
    val parsed2 = parsePlan(sql2)
    val expected2 = ShowColumns(UnresolvedTableOrView(Seq("db1", "t1"), "SHOW COLUMNS"), None)
    val parsed3 = parsePlan(sql3)
    val expected3 =
      ShowColumns(UnresolvedTableOrView(Seq("db1", "t1"), "SHOW COLUMNS"), Some(Seq("db1")))
    val parsed4 = parsePlan(sql4)
    val expected4 =
      ShowColumns(UnresolvedTableOrView(Seq("db1", "t1"), "SHOW COLUMNS"), Some(Seq("db1")))

    comparePlans(parsed1, expected1)
    comparePlans(parsed2, expected2)
    comparePlans(parsed3, expected3)
    comparePlans(parsed4, expected4)
  }

  test("alter table: recover partitions") {
    comparePlans(
      parsePlan("ALTER TABLE a.b.c RECOVER PARTITIONS"),
      AlterTableRecoverPartitionsStatement(Seq("a", "b", "c")))
  }

  test("alter table: add partition") {
    val sql1 =
      """
        |ALTER TABLE a.b.c ADD IF NOT EXISTS PARTITION
        |(dt='2008-08-08', country='us') LOCATION 'location1' PARTITION
        |(dt='2009-09-09', country='uk')
      """.stripMargin
    val sql2 = "ALTER TABLE a.b.c ADD PARTITION (dt='2008-08-08') LOCATION 'loc'"

    val parsed1 = parsePlan(sql1)
    val parsed2 = parsePlan(sql2)

    val expected1 = AlterTableAddPartition(
      UnresolvedTable(Seq("a", "b", "c"), "ALTER TABLE ... ADD PARTITION ..."),
      Seq(
        UnresolvedPartitionSpec(Map("dt" -> "2008-08-08", "country" -> "us"), Some("location1")),
        UnresolvedPartitionSpec(Map("dt" -> "2009-09-09", "country" -> "uk"), None)),
      ifNotExists = true)
    val expected2 = AlterTableAddPartition(
      UnresolvedTable(Seq("a", "b", "c"), "ALTER TABLE ... ADD PARTITION ..."),
      Seq(UnresolvedPartitionSpec(Map("dt" -> "2008-08-08"), Some("loc"))),
      ifNotExists = false)

    comparePlans(parsed1, expected1)
    comparePlans(parsed2, expected2)
  }

  test("alter view: add partition (not supported)") {
    assertUnsupported(
      """
        |ALTER VIEW a.b.c ADD IF NOT EXISTS PARTITION
        |(dt='2008-08-08', country='us') PARTITION
        |(dt='2009-09-09', country='uk')
      """.stripMargin)
  }

  test("alter table: rename partition") {
    val sql1 =
      """
        |ALTER TABLE table_name PARTITION (dt='2008-08-08', country='us')
        |RENAME TO PARTITION (dt='2008-09-09', country='uk')
      """.stripMargin
    val parsed1 = parsePlan(sql1)
    val expected1 = AlterTableRenamePartitionStatement(
      Seq("table_name"),
      Map("dt" -> "2008-08-08", "country" -> "us"),
      Map("dt" -> "2008-09-09", "country" -> "uk"))
    comparePlans(parsed1, expected1)

    val sql2 =
      """
        |ALTER TABLE a.b.c PARTITION (ds='2017-06-10')
        |RENAME TO PARTITION (ds='2018-06-10')
      """.stripMargin
    val parsed2 = parsePlan(sql2)
    val expected2 = AlterTableRenamePartitionStatement(
      Seq("a", "b", "c"),
      Map("ds" -> "2017-06-10"),
      Map("ds" -> "2018-06-10"))
    comparePlans(parsed2, expected2)
  }

  // ALTER TABLE table_name DROP [IF EXISTS] PARTITION spec1[, PARTITION spec2, ...]
  // ALTER VIEW table_name DROP [IF EXISTS] PARTITION spec1[, PARTITION spec2, ...]
  test("alter table: drop partition") {
    val sql1_table =
      """
        |ALTER TABLE table_name DROP IF EXISTS PARTITION
        |(dt='2008-08-08', country='us'), PARTITION (dt='2009-09-09', country='uk')
      """.stripMargin
    val sql2_table =
      """
        |ALTER TABLE table_name DROP PARTITION
        |(dt='2008-08-08', country='us'), PARTITION (dt='2009-09-09', country='uk')
      """.stripMargin
    val sql1_view = sql1_table.replace("TABLE", "VIEW")
    val sql2_view = sql2_table.replace("TABLE", "VIEW")

    val parsed1_table = parsePlan(sql1_table)
    val parsed2_table = parsePlan(sql2_table)
    val parsed1_purge = parsePlan(sql1_table + " PURGE")

    assertUnsupported(sql1_view)
    assertUnsupported(sql2_view)

    val expected1_table = AlterTableDropPartition(
      UnresolvedTable(Seq("table_name"), "ALTER TABLE ... DROP PARTITION ..."),
      Seq(
        UnresolvedPartitionSpec(Map("dt" -> "2008-08-08", "country" -> "us")),
        UnresolvedPartitionSpec(Map("dt" -> "2009-09-09", "country" -> "uk"))),
      ifExists = true,
      purge = false,
      retainData = false)
    val expected2_table = expected1_table.copy(ifExists = false)
    val expected1_purge = expected1_table.copy(purge = true)

    comparePlans(parsed1_table, expected1_table)
    comparePlans(parsed2_table, expected2_table)
    comparePlans(parsed1_purge, expected1_purge)

    val sql3_table = "ALTER TABLE a.b.c DROP IF EXISTS PARTITION (ds='2017-06-10')"
    val expected3_table = AlterTableDropPartition(
      UnresolvedTable(Seq("a", "b", "c"), "ALTER TABLE ... DROP PARTITION ..."),
      Seq(UnresolvedPartitionSpec(Map("ds" -> "2017-06-10"))),
      ifExists = true,
      purge = false,
      retainData = false)

    val parsed3_table = parsePlan(sql3_table)
    comparePlans(parsed3_table, expected3_table)
  }

  test("show current namespace") {
    comparePlans(
      parsePlan("SHOW CURRENT NAMESPACE"),
      ShowCurrentNamespaceStatement())
  }

  test("alter table: SerDe properties") {
    val sql1 = "ALTER TABLE table_name SET SERDE 'org.apache.class'"
    val parsed1 = parsePlan(sql1)
    val expected1 = AlterTableSerDePropertiesStatement(
      Seq("table_name"), Some("org.apache.class"), None, None)
    comparePlans(parsed1, expected1)

    val sql2 =
      """
        |ALTER TABLE table_name SET SERDE 'org.apache.class'
        |WITH SERDEPROPERTIES ('columns'='foo,bar', 'field.delim' = ',')
      """.stripMargin
    val parsed2 = parsePlan(sql2)
    val expected2 = AlterTableSerDePropertiesStatement(
      Seq("table_name"),
      Some("org.apache.class"),
      Some(Map("columns" -> "foo,bar", "field.delim" -> ",")),
      None)
    comparePlans(parsed2, expected2)

    val sql3 =
      """
        |ALTER TABLE table_name
        |SET SERDEPROPERTIES ('columns'='foo,bar', 'field.delim' = ',')
      """.stripMargin
    val parsed3 = parsePlan(sql3)
    val expected3 = AlterTableSerDePropertiesStatement(
      Seq("table_name"), None, Some(Map("columns" -> "foo,bar", "field.delim" -> ",")), None)
    comparePlans(parsed3, expected3)

    val sql4 =
      """
        |ALTER TABLE table_name PARTITION (test=1, dt='2008-08-08', country='us')
        |SET SERDE 'org.apache.class'
        |WITH SERDEPROPERTIES ('columns'='foo,bar', 'field.delim' = ',')
      """.stripMargin
    val parsed4 = parsePlan(sql4)
    val expected4 = AlterTableSerDePropertiesStatement(
      Seq("table_name"),
      Some("org.apache.class"),
      Some(Map("columns" -> "foo,bar", "field.delim" -> ",")),
      Some(Map("test" -> "1", "dt" -> "2008-08-08", "country" -> "us")))
    comparePlans(parsed4, expected4)

    val sql5 =
      """
        |ALTER TABLE table_name PARTITION (test=1, dt='2008-08-08', country='us')
        |SET SERDEPROPERTIES ('columns'='foo,bar', 'field.delim' = ',')
      """.stripMargin
    val parsed5 = parsePlan(sql5)
    val expected5 = AlterTableSerDePropertiesStatement(
      Seq("table_name"),
      None,
      Some(Map("columns" -> "foo,bar", "field.delim" -> ",")),
      Some(Map("test" -> "1", "dt" -> "2008-08-08", "country" -> "us")))
    comparePlans(parsed5, expected5)

    val sql6 =
      """
        |ALTER TABLE a.b.c SET SERDE 'org.apache.class'
        |WITH SERDEPROPERTIES ('columns'='foo,bar', 'field.delim' = ',')
      """.stripMargin
    val parsed6 = parsePlan(sql6)
    val expected6 = AlterTableSerDePropertiesStatement(
      Seq("a", "b", "c"),
      Some("org.apache.class"),
      Some(Map("columns" -> "foo,bar", "field.delim" -> ",")),
      None)
    comparePlans(parsed6, expected6)

    val sql7 =
      """
        |ALTER TABLE a.b.c PARTITION (test=1, dt='2008-08-08', country='us')
        |SET SERDEPROPERTIES ('columns'='foo,bar', 'field.delim' = ',')
      """.stripMargin
    val parsed7 = parsePlan(sql7)
    val expected7 = AlterTableSerDePropertiesStatement(
      Seq("a", "b", "c"),
      None,
      Some(Map("columns" -> "foo,bar", "field.delim" -> ",")),
      Some(Map("test" -> "1", "dt" -> "2008-08-08", "country" -> "us")))
    comparePlans(parsed7, expected7)
  }

  test("alter view: AS Query") {
    val parsed = parsePlan("ALTER VIEW a.b.c AS SELECT 1")
    val expected = AlterViewAsStatement(
      Seq("a", "b", "c"), "SELECT 1", parsePlan("SELECT 1"))
    comparePlans(parsed, expected)
  }

  test("create view -- basic") {
    val v1 = "CREATE VIEW view1 AS SELECT * FROM tab1"
    val parsed1 = parsePlan(v1)

    val expected1 = CreateViewStatement(
      Seq("view1"),
      Seq.empty[(String, Option[String])],
      None,
      Map.empty[String, String],
      Some("SELECT * FROM tab1"),
      parsePlan("SELECT * FROM tab1"),
      false,
      false,
      PersistedView)
    comparePlans(parsed1, expected1)

    val v2 = "CREATE TEMPORARY VIEW a.b.c AS SELECT * FROM tab1"
    val parsed2 = parsePlan(v2)

    val expected2 = CreateViewStatement(
      Seq("a", "b", "c"),
      Seq.empty[(String, Option[String])],
      None,
      Map.empty[String, String],
      Some("SELECT * FROM tab1"),
      parsePlan("SELECT * FROM tab1"),
      false,
      false,
      LocalTempView)
    comparePlans(parsed2, expected2)
  }

  test("create view - full") {
    val v1 =
      """
        |CREATE OR REPLACE VIEW view1
        |(col1, col3 COMMENT 'hello')
        |TBLPROPERTIES('prop1Key'="prop1Val")
        |COMMENT 'BLABLA'
        |AS SELECT * FROM tab1
      """.stripMargin
    val parsed1 = parsePlan(v1)
    val expected1 = CreateViewStatement(
      Seq("view1"),
      Seq("col1" -> None, "col3" -> Some("hello")),
      Some("BLABLA"),
      Map("prop1Key" -> "prop1Val"),
      Some("SELECT * FROM tab1"),
      parsePlan("SELECT * FROM tab1"),
      false,
      true,
      PersistedView)
    comparePlans(parsed1, expected1)

    val v2 =
      """
        |CREATE OR REPLACE GLOBAL TEMPORARY VIEW a.b.c
        |(col1, col3 COMMENT 'hello')
        |COMMENT 'BLABLA'
        |AS SELECT * FROM tab1
      """.stripMargin
    val parsed2 = parsePlan(v2)
    val expected2 = CreateViewStatement(
      Seq("a", "b", "c"),
      Seq("col1" -> None, "col3" -> Some("hello")),
      Some("BLABLA"),
      Map(),
      Some("SELECT * FROM tab1"),
      parsePlan("SELECT * FROM tab1"),
      false,
      true,
      GlobalTempView)
    comparePlans(parsed2, expected2)
  }

  test("create view -- partitioned view") {
    val v1 = "CREATE VIEW view1 partitioned on (ds, hr) as select * from srcpart"
    intercept[ParseException] {
      parsePlan(v1)
    }
  }

  test("create view - duplicate clauses") {
    def createViewStatement(duplicateClause: String): String = {
      s"""
         |CREATE OR REPLACE VIEW view1
         |(col1, col3 COMMENT 'hello')
         |$duplicateClause
         |$duplicateClause
         |AS SELECT * FROM tab1
      """.stripMargin
    }
    val sql1 = createViewStatement("COMMENT 'BLABLA'")
    val sql2 = createViewStatement("TBLPROPERTIES('prop1Key'=\"prop1Val\")")
    intercept(sql1, "Found duplicate clauses: COMMENT")
    intercept(sql2, "Found duplicate clauses: TBLPROPERTIES")
  }

  test("SPARK-32374: create temporary view with properties not allowed") {
    assertUnsupported(
      sql = """
        |CREATE OR REPLACE TEMPORARY VIEW a.b.c
        |(col1, col3 COMMENT 'hello')
        |TBLPROPERTIES('prop1Key'="prop1Val")
        |AS SELECT * FROM tab1
      """.stripMargin,
      containsThesePhrases = Seq("TBLPROPERTIES can't coexist with CREATE TEMPORARY VIEW"))
  }

  test("SHOW TBLPROPERTIES table") {
    comparePlans(
      parsePlan("SHOW TBLPROPERTIES a.b.c"),
<<<<<<< HEAD
      ShowTableProperties(UnresolvedTableOrView(Seq("a", "b", "c")), None))

    comparePlans(
      parsePlan("SHOW TBLPROPERTIES a.b.c('propKey1')"),
      ShowTableProperties(UnresolvedTableOrView(Seq("a", "b", "c")), Some("propKey1")))
=======
      ShowTableProperties(UnresolvedTableOrView(Seq("a", "b", "c"), "SHOW TBLPROPERTIES"), None))

    comparePlans(
      parsePlan("SHOW TBLPROPERTIES a.b.c('propKey1')"),
      ShowTableProperties(
        UnresolvedTableOrView(Seq("a", "b", "c"), "SHOW TBLPROPERTIES"), Some("propKey1")))
>>>>>>> a630e8d1
  }

  test("DESCRIBE FUNCTION") {
    comparePlans(
      parsePlan("DESC FUNCTION a"),
      DescribeFunction(UnresolvedFunc(Seq("a")), false))
    comparePlans(
      parsePlan("DESCRIBE FUNCTION a"),
      DescribeFunction(UnresolvedFunc(Seq("a")), false))
    comparePlans(
      parsePlan("DESCRIBE FUNCTION a.b.c"),
      DescribeFunction(UnresolvedFunc(Seq("a", "b", "c")), false))
    comparePlans(
      parsePlan("DESCRIBE FUNCTION EXTENDED a.b.c"),
      DescribeFunction(UnresolvedFunc(Seq("a", "b", "c")), true))
  }

  test("SHOW FUNCTIONS") {
    comparePlans(
      parsePlan("SHOW FUNCTIONS"),
      ShowFunctions(None, true, true, None))
    comparePlans(
      parsePlan("SHOW USER FUNCTIONS"),
      ShowFunctions(None, true, false, None))
    comparePlans(
      parsePlan("SHOW user FUNCTIONS"),
      ShowFunctions(None, true, false, None))
    comparePlans(
      parsePlan("SHOW SYSTEM FUNCTIONS"),
      ShowFunctions(None, false, true, None))
    comparePlans(
      parsePlan("SHOW ALL FUNCTIONS"),
      ShowFunctions(None, true, true, None))
    comparePlans(
      parsePlan("SHOW FUNCTIONS LIKE 'funct*'"),
      ShowFunctions(None, true, true, Some("funct*")))
    comparePlans(
      parsePlan("SHOW FUNCTIONS LIKE a.b.c"),
      ShowFunctions(Some(UnresolvedFunc(Seq("a", "b", "c"))), true, true, None))
    val sql = "SHOW other FUNCTIONS"
    intercept(sql, s"$sql not supported")
  }

  test("DROP FUNCTION") {
    comparePlans(
      parsePlan("DROP FUNCTION a"),
      DropFunction(UnresolvedFunc(Seq("a")), false, false))
    comparePlans(
      parsePlan("DROP FUNCTION a.b.c"),
      DropFunction(UnresolvedFunc(Seq("a", "b", "c")), false, false))
    comparePlans(
      parsePlan("DROP TEMPORARY FUNCTION a.b.c"),
      DropFunction(UnresolvedFunc(Seq("a", "b", "c")), false, true))
    comparePlans(
      parsePlan("DROP FUNCTION IF EXISTS a.b.c"),
      DropFunction(UnresolvedFunc(Seq("a", "b", "c")), true, false))
    comparePlans(
      parsePlan("DROP TEMPORARY FUNCTION IF EXISTS a.b.c"),
      DropFunction(UnresolvedFunc(Seq("a", "b", "c")), true, true))
  }

  test("CREATE FUNCTION") {
    parseCompare("CREATE FUNCTION a as 'fun'",
      CreateFunctionStatement(Seq("a"), "fun", Seq(), false, false, false))

    parseCompare("CREATE FUNCTION a.b.c as 'fun'",
      CreateFunctionStatement(Seq("a", "b", "c"), "fun", Seq(), false, false, false))

    parseCompare("CREATE OR REPLACE FUNCTION a.b.c as 'fun'",
      CreateFunctionStatement(Seq("a", "b", "c"), "fun", Seq(), false, false, true))

    parseCompare("CREATE TEMPORARY FUNCTION a.b.c as 'fun'",
      CreateFunctionStatement(Seq("a", "b", "c"), "fun", Seq(), true, false, false))

    parseCompare("CREATE FUNCTION IF NOT EXISTS a.b.c as 'fun'",
      CreateFunctionStatement(Seq("a", "b", "c"), "fun", Seq(), false, true, false))

    parseCompare("CREATE FUNCTION a as 'fun' USING JAR 'j'",
      CreateFunctionStatement(Seq("a"), "fun", Seq(FunctionResource(JarResource, "j")),
        false, false, false))

    parseCompare("CREATE FUNCTION a as 'fun' USING ARCHIVE 'a'",
      CreateFunctionStatement(Seq("a"), "fun", Seq(FunctionResource(ArchiveResource, "a")),
        false, false, false))

    parseCompare("CREATE FUNCTION a as 'fun' USING FILE 'f'",
      CreateFunctionStatement(Seq("a"), "fun", Seq(FunctionResource(FileResource, "f")),
        false, false, false))

    parseCompare("CREATE FUNCTION a as 'fun' USING JAR 'j', ARCHIVE 'a', FILE 'f'",
      CreateFunctionStatement(Seq("a"), "fun", Seq(FunctionResource(JarResource, "j"),
        FunctionResource(ArchiveResource, "a"), FunctionResource(FileResource, "f")),
        false, false, false))

    intercept("CREATE FUNCTION a as 'fun' USING OTHER 'o'",
      "Operation not allowed: CREATE FUNCTION with resource type 'other'")
  }

  test("REFRESH FUNCTION") {
    parseCompare("REFRESH FUNCTION c",
      RefreshFunction(UnresolvedFunc(Seq("c"))))
    parseCompare("REFRESH FUNCTION b.c",
      RefreshFunction(UnresolvedFunc(Seq("b", "c"))))
    parseCompare("REFRESH FUNCTION a.b.c",
      RefreshFunction(UnresolvedFunc(Seq("a", "b", "c"))))
  }

  private case class TableSpec(
      name: Seq[String],
      schema: Option[StructType],
      partitioning: Seq[Transform],
      bucketSpec: Option[BucketSpec],
      properties: Map[String, String],
      provider: Option[String],
      options: Map[String, String],
      location: Option[String],
      comment: Option[String],
      serdeInfo: Option[SerdeInfo],
      external: Boolean = false)

  private object TableSpec {
    def apply(plan: LogicalPlan): TableSpec = {
      plan match {
        case create: CreateTableStatement =>
          TableSpec(
            create.tableName,
            Some(create.tableSchema),
            create.partitioning,
            create.bucketSpec,
            create.properties,
            create.provider,
            create.options,
            create.location,
            create.comment,
            create.serde,
            create.external)
        case replace: ReplaceTableStatement =>
          TableSpec(
            replace.tableName,
            Some(replace.tableSchema),
            replace.partitioning,
            replace.bucketSpec,
            replace.properties,
            replace.provider,
            replace.options,
            replace.location,
            replace.comment,
            replace.serde)
        case ctas: CreateTableAsSelectStatement =>
          TableSpec(
            ctas.tableName,
            Some(ctas.asSelect).filter(_.resolved).map(_.schema),
            ctas.partitioning,
            ctas.bucketSpec,
            ctas.properties,
            ctas.provider,
            ctas.options,
            ctas.location,
            ctas.comment,
            ctas.serde,
            ctas.external)
        case rtas: ReplaceTableAsSelectStatement =>
          TableSpec(
            rtas.tableName,
            Some(rtas.asSelect).filter(_.resolved).map(_.schema),
            rtas.partitioning,
            rtas.bucketSpec,
            rtas.properties,
            rtas.provider,
            rtas.options,
            rtas.location,
            rtas.comment,
            rtas.serde)
        case other =>
          fail(s"Expected to parse Create, CTAS, Replace, or RTAS plan" +
            s" from query, got ${other.getClass.getName}.")
      }
    }
  }

  test("comment on") {
    comparePlans(
      parsePlan("COMMENT ON DATABASE a.b.c IS NULL"),
      CommentOnNamespace(UnresolvedNamespace(Seq("a", "b", "c")), ""))

    comparePlans(
      parsePlan("COMMENT ON DATABASE a.b.c IS 'NULL'"),
      CommentOnNamespace(UnresolvedNamespace(Seq("a", "b", "c")), "NULL"))

    comparePlans(
      parsePlan("COMMENT ON NAMESPACE a.b.c IS ''"),
      CommentOnNamespace(UnresolvedNamespace(Seq("a", "b", "c")), ""))

    comparePlans(
      parsePlan("COMMENT ON TABLE a.b.c IS 'xYz'"),
      CommentOnTable(UnresolvedTable(Seq("a", "b", "c"), "COMMENT ON TABLE"), "xYz"))
  }

  test("create table - without using") {
    val sql = "CREATE TABLE 1m.2g(a INT)"
    val expectedTableSpec = TableSpec(
      Seq("1m", "2g"),
      Some(new StructType().add("a", IntegerType)),
      Seq.empty[Transform],
      None,
      Map.empty[String, String],
      None,
      Map.empty[String, String],
      None,
      None,
      None)

    testCreateOrReplaceDdl(sql, expectedTableSpec, expectedIfNotExists = false)
  }

  // TODO: ignored by SPARK-31707, restore the test after create table syntax unification
  ignore("create table - without using") {
    val sql = "CREATE TABLE 1m.2g(a INT)"
    val expectedTableSpec = TableSpec(
      Seq("1m", "2g"),
      Some(new StructType().add("a", IntegerType)),
      Seq.empty[Transform],
      None,
      Map.empty[String, String],
      None,
      Map.empty[String, String],
      None,
      None)

    testCreateOrReplaceDdl(sql, expectedTableSpec, expectedIfNotExists = false)
  }
}<|MERGE_RESOLUTION|>--- conflicted
+++ resolved
@@ -26,7 +26,6 @@
 import org.apache.spark.sql.catalyst.plans.logical._
 import org.apache.spark.sql.connector.catalog.TableChange.ColumnPosition.{after, first}
 import org.apache.spark.sql.connector.expressions.{ApplyTransform, BucketTransform, DaysTransform, FieldReference, HoursTransform, IdentityTransform, LiteralValue, MonthsTransform, Transform, YearsTransform}
-import org.apache.spark.sql.internal.SQLConf
 import org.apache.spark.sql.types.{IntegerType, LongType, StringType, StructType, TimestampType}
 import org.apache.spark.unsafe.types.UTF8String
 
@@ -263,8 +262,6 @@
       None,
       Map.empty[String, String],
       Some("parquet"),
-<<<<<<< HEAD
-=======
       Map.empty[String, String],
       None,
       None,
@@ -303,7 +300,6 @@
       None,
       Map.empty[String, String],
       None,
->>>>>>> a630e8d1
       Map.empty[String, String],
       None,
       None,
@@ -441,7 +437,8 @@
       None,
       Some(SerdeInfo(storedAs = Some("textfile"), serdeProperties = Map(
         "field.delim" -> ",", "serialization.format" -> ",", "escape.delim" -> "\\",
-        "colelction.delim" -> "#", "mapkey.delim" -> "=", "line.delim" -> "\n"
+        // CDP Hive fixed that typo.
+        "collection.delim" -> "#", "mapkey.delim" -> "=", "line.delim" -> "\n"
       ))))
     Seq(createSql, replaceSql).foreach { sql =>
       testCreateOrReplaceDdl(sql, expectedTableSpec, expectedIfNotExists = false)
@@ -1609,26 +1606,6 @@
     assert(exc.getMessage.contains("only the last NOT MATCHED clause can omit the condition"))
   }
 
-<<<<<<< HEAD
-  test("merge into table: the first matched clause must have a condition if there's a second") {
-    val exc = intercept[ParseException] {
-      parsePlan(
-        """
-          |MERGE INTO testcat1.ns1.ns2.tbl AS target
-          |USING testcat2.ns1.ns2.tbl AS source
-          |ON target.col1 = source.col1
-          |WHEN MATCHED THEN UPDATE SET target.col2 = source.col2
-          |WHEN MATCHED THEN DELETE
-          |WHEN NOT MATCHED AND (target.col2='insert')
-          |THEN INSERT (target.col1, target.col2) values (source.col1, source.col2)
-        """.stripMargin)
-    }
-
-    assert(exc.getMessage.contains("the first MATCHED clause must have a condition"))
-  }
-
-=======
->>>>>>> a630e8d1
   test("merge into table: there must be a when (not) matched condition") {
     val exc = intercept[ParseException] {
       parsePlan(
@@ -1640,77 +1617,6 @@
     }
 
     assert(exc.getMessage.contains("There must be at least one WHEN clause in a MERGE statement"))
-<<<<<<< HEAD
-  }
-
-  test("merge into table: there can be only a single use DELETE or UPDATE") {
-    Seq("UPDATE SET *", "DELETE").foreach { op =>
-      val exc = intercept[ParseException] {
-        parsePlan(
-          s"""
-             |MERGE INTO testcat1.ns1.ns2.tbl AS target
-             |USING testcat2.ns1.ns2.tbl AS source
-             |ON target.col1 = source.col1
-             |WHEN MATCHED AND (target.col2='delete') THEN $op
-             |WHEN MATCHED THEN $op
-             |WHEN NOT MATCHED AND (target.col2='insert')
-             |THEN INSERT (target.col1, target.col2) values (source.col1, source.col2)
-           """.stripMargin)
-      }
-
-      assert(exc.getMessage.contains(
-        "UPDATE and DELETE can appear at most once in MATCHED clauses"))
-    }
-  }
-
-  test("show tables") {
-    comparePlans(
-      parsePlan("SHOW TABLES"),
-      ShowTables(UnresolvedNamespace(Seq.empty[String]), None))
-    comparePlans(
-      parsePlan("SHOW TABLES '*test*'"),
-      ShowTables(UnresolvedNamespace(Seq.empty[String]), Some("*test*")))
-    comparePlans(
-      parsePlan("SHOW TABLES LIKE '*test*'"),
-      ShowTables(UnresolvedNamespace(Seq.empty[String]), Some("*test*")))
-    comparePlans(
-      parsePlan("SHOW TABLES FROM testcat.ns1.ns2.tbl"),
-      ShowTables(UnresolvedNamespace(Seq("testcat", "ns1", "ns2", "tbl")), None))
-    comparePlans(
-      parsePlan("SHOW TABLES IN testcat.ns1.ns2.tbl"),
-      ShowTables(UnresolvedNamespace(Seq("testcat", "ns1", "ns2", "tbl")), None))
-    comparePlans(
-      parsePlan("SHOW TABLES IN ns1 '*test*'"),
-      ShowTables(UnresolvedNamespace(Seq("ns1")), Some("*test*")))
-    comparePlans(
-      parsePlan("SHOW TABLES IN ns1 LIKE '*test*'"),
-      ShowTables(UnresolvedNamespace(Seq("ns1")), Some("*test*")))
-=======
->>>>>>> a630e8d1
-  }
-
-  test("show views") {
-    comparePlans(
-      parsePlan("SHOW VIEWS"),
-      ShowViews(UnresolvedNamespace(Seq.empty[String]), None))
-    comparePlans(
-      parsePlan("SHOW VIEWS '*test*'"),
-      ShowViews(UnresolvedNamespace(Seq.empty[String]), Some("*test*")))
-    comparePlans(
-      parsePlan("SHOW VIEWS LIKE '*test*'"),
-      ShowViews(UnresolvedNamespace(Seq.empty[String]), Some("*test*")))
-    comparePlans(
-      parsePlan("SHOW VIEWS FROM testcat.ns1.ns2.tbl"),
-      ShowViews(UnresolvedNamespace(Seq("testcat", "ns1", "ns2", "tbl")), None))
-    comparePlans(
-      parsePlan("SHOW VIEWS IN testcat.ns1.ns2.tbl"),
-      ShowViews(UnresolvedNamespace(Seq("testcat", "ns1", "ns2", "tbl")), None))
-    comparePlans(
-      parsePlan("SHOW VIEWS IN ns1 '*test*'"),
-      ShowViews(UnresolvedNamespace(Seq("ns1")), Some("*test*")))
-    comparePlans(
-      parsePlan("SHOW VIEWS IN ns1 LIKE '*test*'"),
-      ShowViews(UnresolvedNamespace(Seq("ns1")), Some("*test*")))
   }
 
   test("show views") {
@@ -2447,20 +2353,12 @@
   test("SHOW TBLPROPERTIES table") {
     comparePlans(
       parsePlan("SHOW TBLPROPERTIES a.b.c"),
-<<<<<<< HEAD
-      ShowTableProperties(UnresolvedTableOrView(Seq("a", "b", "c")), None))
-
-    comparePlans(
-      parsePlan("SHOW TBLPROPERTIES a.b.c('propKey1')"),
-      ShowTableProperties(UnresolvedTableOrView(Seq("a", "b", "c")), Some("propKey1")))
-=======
       ShowTableProperties(UnresolvedTableOrView(Seq("a", "b", "c"), "SHOW TBLPROPERTIES"), None))
 
     comparePlans(
       parsePlan("SHOW TBLPROPERTIES a.b.c('propKey1')"),
       ShowTableProperties(
         UnresolvedTableOrView(Seq("a", "b", "c"), "SHOW TBLPROPERTIES"), Some("propKey1")))
->>>>>>> a630e8d1
   }
 
   test("DESCRIBE FUNCTION") {
@@ -2675,21 +2573,4 @@
 
     testCreateOrReplaceDdl(sql, expectedTableSpec, expectedIfNotExists = false)
   }
-
-  // TODO: ignored by SPARK-31707, restore the test after create table syntax unification
-  ignore("create table - without using") {
-    val sql = "CREATE TABLE 1m.2g(a INT)"
-    val expectedTableSpec = TableSpec(
-      Seq("1m", "2g"),
-      Some(new StructType().add("a", IntegerType)),
-      Seq.empty[Transform],
-      None,
-      Map.empty[String, String],
-      None,
-      Map.empty[String, String],
-      None,
-      None)
-
-    testCreateOrReplaceDdl(sql, expectedTableSpec, expectedIfNotExists = false)
-  }
 }