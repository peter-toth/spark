/*
 * Licensed to the Apache Software Foundation (ASF) under one or more
 * contributor license agreements.  See the NOTICE file distributed with
 * this work for additional information regarding copyright ownership.
 * The ASF licenses this file to You under the Apache License, Version 2.0
 * (the "License"); you may not use this file except in compliance with
 * the License.  You may obtain a copy of the License at
 *
 *    http://www.apache.org/licenses/LICENSE-2.0
 *
 * Unless required by applicable law or agreed to in writing, software
 * distributed under the License is distributed on an "AS IS" BASIS,
 * WITHOUT WARRANTIES OR CONDITIONS OF ANY KIND, either express or implied.
 * See the License for the specific language governing permissions and
 * limitations under the License.
 */

import java.io._
import java.nio.file.Files

import scala.io.Source
import scala.util.Properties
import scala.util.Try
import scala.collection.JavaConverters._
import scala.collection.mutable.Stack

import sbt._
import sbt.Classpaths.publishTask
import sbt.Keys._
import sbtunidoc.Plugin.UnidocKeys.unidocGenjavadocVersion
import com.etsy.sbt.checkstyle.CheckstylePlugin.autoImport._
import com.simplytyped.Antlr4Plugin._
import com.typesafe.sbt.pom.{PomBuild, SbtPomKeys}
import com.typesafe.tools.mima.plugin.MimaKeys
import org.scalastyle.sbt.ScalastylePlugin.autoImport._
import org.scalastyle.sbt.Tasks

import spray.revolver.RevolverPlugin._

object BuildCommons {

  private val buildLocation = file(".").getAbsoluteFile.getParentFile

  val sqlProjects@Seq(catalyst, sql, hive, hiveThriftServer, tokenProviderKafka010, sqlKafka010, avro) = Seq(
    "catalyst", "sql", "hive", "hive-thriftserver", "token-provider-kafka-0-10", "sql-kafka-0-10", "avro"
  ).map(ProjectRef(buildLocation, _))

  val streamingProjects@Seq(streaming, streamingKafka010) =
    Seq("streaming", "streaming-kafka-0-10").map(ProjectRef(buildLocation, _))

  val allProjects@Seq(
    core, graphx, mllib, mllibLocal, repl, networkCommon, networkShuffle, launcher, unsafe, tags, sketch, kvstore, _*
  ) = Seq(
    "core", "graphx", "mllib", "mllib-local", "repl", "network-common", "network-shuffle", "launcher", "unsafe",
    "tags", "sketch", "kvstore"
  ).map(ProjectRef(buildLocation, _)) ++ sqlProjects ++ streamingProjects

  val optionallyEnabledProjects@Seq(kubernetes, mesos, yarn,
    streamingFlumeSink, streamingFlume,
    streamingKafka, sparkGangliaLgpl, streamingKinesisAsl,
    dockerIntegrationTests, hadoopCloud, kubernetesIntegrationTests) =
    Seq("kubernetes", "mesos", "yarn",
      "streaming-flume-sink", "streaming-flume",
      "streaming-kafka-0-8", "ganglia-lgpl", "streaming-kinesis-asl",
      "docker-integration-tests", "hadoop-cloud", "kubernetes-integration-tests").map(ProjectRef(buildLocation, _))

  val assemblyProjects@Seq(networkYarn, streamingFlumeAssembly, streamingKafkaAssembly, streamingKafka010Assembly, streamingKinesisAslAssembly) =
    Seq("network-yarn", "streaming-flume-assembly", "streaming-kafka-0-8-assembly", "streaming-kafka-0-10-assembly", "streaming-kinesis-asl-assembly")
      .map(ProjectRef(buildLocation, _))

  val copyJarsProjects@Seq(assembly, examples) = Seq("assembly", "examples")
    .map(ProjectRef(buildLocation, _))

  val tools = ProjectRef(buildLocation, "tools")
  // Root project.
  val spark = ProjectRef(buildLocation, "spark")
  val sparkHome = buildLocation

  val testTempDir = s"$sparkHome/target/tmp"

  val javacJVMVersion = settingKey[String]("source and target JVM version for javac")
  val scalacJVMVersion = settingKey[String]("source and target JVM version for scalac")
}

object SparkBuild extends PomBuild {

  import BuildCommons._
  import scala.collection.mutable.Map

  val projectsMap: Map[String, Seq[Setting[_]]] = Map.empty

  override val profiles = {
    val profiles = Properties.envOrNone("SBT_MAVEN_PROFILES") match {
      case None => Seq("sbt")
      case Some(v) =>
        v.split("(\\s+|,)").filterNot(_.isEmpty).map(_.trim.replaceAll("-P", "")).toSeq
    }

    Option(System.getProperty("scala.version"))
      .filter(_.startsWith("2.12"))
      .foreach { versionString =>
        System.setProperty("scala-2.12", "true")
      }
    if (System.getProperty("scala-2.12") == "") {
      // To activate scala-2.10 profile, replace empty property value to non-empty value
      // in the same way as Maven which handles -Dname as -Dname=true before executes build process.
      // see: https://github.com/apache/maven/blob/maven-3.0.4/maven-embedder/src/main/java/org/apache/maven/cli/MavenCli.java#L1082
      System.setProperty("scala-2.12", "true")
    }
    profiles
  }

  Properties.envOrNone("SBT_MAVEN_PROPERTIES") match {
    case Some(v) =>
      v.split("(\\s+|,)").filterNot(_.isEmpty).map(_.split("=")).foreach(x => System.setProperty(x(0), x(1)))
    case _ =>
  }

  override val userPropertiesMap = System.getProperties.asScala.toMap

  lazy val MavenCompile = config("m2r") extend(Compile)
  lazy val publishLocalBoth = TaskKey[Unit]("publish-local", "publish local for m2 and ivy")

  lazy val sparkGenjavadocSettings: Seq[sbt.Def.Setting[_]] = Seq(
    libraryDependencies += compilerPlugin(
      "com.typesafe.genjavadoc" %% "genjavadoc-plugin" % unidocGenjavadocVersion.value cross CrossVersion.full),
    scalacOptions ++= Seq(
      "-P:genjavadoc:out=" + (target.value / "java"),
      "-P:genjavadoc:strictVisibility=true", // hide package private types
      "-language:existentials"
    )
  )

  lazy val scalaStyleRules = Project("scalaStyleRules", file("scalastyle"))
    .settings(
      libraryDependencies += "org.scalastyle" %% "scalastyle" % "1.0.0"
    )

  lazy val scalaStyleOnCompile = taskKey[Unit]("scalaStyleOnCompile")

  lazy val scalaStyleOnTest = taskKey[Unit]("scalaStyleOnTest")

  // We special case the 'println' lint rule to only be a warning on compile, because adding
  // printlns for debugging is a common use case and is easy to remember to remove.
  val scalaStyleOnCompileConfig: String = {
    val in = "scalastyle-config.xml"
    val out = "scalastyle-on-compile.generated.xml"
    val replacements = Map(
      """customId="println" level="error"""" -> """customId="println" level="warn""""
    )
    var contents = Source.fromFile(in).getLines.mkString("\n")
    for ((k, v) <- replacements) {
      require(contents.contains(k), s"Could not rewrite '$k' in original scalastyle config.")
      contents = contents.replace(k, v)
    }
    new PrintWriter(out) {
      write(contents)
      close()
    }
    out
  }

  // Return a cached scalastyle task for a given configuration (usually Compile or Test)
  private def cachedScalaStyle(config: Configuration) = Def.task {
    val logger = streams.value.log
    // We need a different cache dir per Configuration, otherwise they collide
    val cacheDir = target.value / s"scalastyle-cache-${config.name}"
    val cachedFun = FileFunction.cached(cacheDir, FilesInfo.lastModified, FilesInfo.exists) {
      (inFiles: Set[File]) => {
        val args: Seq[String] = Seq.empty
        val scalaSourceV = Seq(file(scalaSource.in(config).value.getAbsolutePath))
        val configV = (baseDirectory in ThisBuild).value / scalaStyleOnCompileConfig
        val configUrlV = scalastyleConfigUrl.in(config).value
        val streamsV = streams.in(config).value
        val failOnErrorV = true
        val failOnWarningV = false
        val scalastyleTargetV = scalastyleTarget.in(config).value
        val configRefreshHoursV = scalastyleConfigRefreshHours.in(config).value
        val targetV = target.in(config).value
        val configCacheFileV = scalastyleConfigUrlCacheFile.in(config).value

        logger.info(s"Running scalastyle on ${name.value} in ${config.name}")
        Tasks.doScalastyle(args, configV, configUrlV, failOnErrorV, failOnWarningV, scalaSourceV,
          scalastyleTargetV, streamsV, configRefreshHoursV, targetV, configCacheFileV)

        Set.empty
      }
    }

    cachedFun(findFiles(scalaSource.in(config).value))
  }

  private def findFiles(file: File): Set[File] = if (file.isDirectory) {
    file.listFiles().toSet.flatMap(findFiles) + file
  } else {
    Set(file)
  }

  def enableScalaStyle: Seq[sbt.Def.Setting[_]] = Seq(
    scalaStyleOnCompile := cachedScalaStyle(Compile).value,
    scalaStyleOnTest := cachedScalaStyle(Test).value,
    logLevel in scalaStyleOnCompile := Level.Warn,
    logLevel in scalaStyleOnTest := Level.Warn,
    (compile in Compile) := {
      scalaStyleOnCompile.value
      (compile in Compile).value
    },
    (compile in Test) := {
      scalaStyleOnTest.value
      (compile in Test).value
    }
  )

  def envAsInt(envVar: String): Int = {
    val raw = sys.env.getOrElse(envVar, "0")
    Try(raw.toInt).recover { case nfe: NumberFormatException =>
      print(s"Env var '$envVar' had non-integer value '$raw'.  Using 0")
      0
    }.get
  }

  val localDevGbnLogic = envAsInt("SPARK_DEV_CDPD_BUILD") > 0
  val gbn = envAsInt("SPARK_DEV_BUILD_GBN")
  val gbnIsolatedBuild = envAsInt("SPARK_DEV_GBN_ISOLATED_BUILD") > 0

  val gbnRepo = {
    if (gbn > 0 && localDevGbnLogic) {
      Seq(s"Cloudera GBN repo $gbn" at s"http://cloudera-build-us-west-1.vpc.cloudera.com/s3/build/${gbn}/cdh/7.x/maven-repository/")
    } else {
      Seq()
    }
  }

  val localRepo = {
    if (!localDevGbnLogic || !gbnIsolatedBuild) {
      Seq(
        Resolver.mavenLocal,
        Resolver.file("local", file(Path.userHome.absolutePath + "/.ivy2/local"))(Resolver.ivyStylePatterns)
      )
    } else {
      // this is empty b/c we need to specify the gbn specific repo on the command line,
      // its too late to do it here.
      // TODO what about the gbn specific maven repo?
      Seq()
    }
  }

  lazy val sharedSettings = sparkGenjavadocSettings ++
      (if (sys.env.contains("NOLINT_ON_COMPILE")) Nil else enableScalaStyle) ++ Seq(
    exportJars in Compile := true,
    exportJars in Test := false,
    javaHome := sys.env.get("JAVA_HOME")
      .orElse(sys.props.get("java.home").map { p => new File(p).getParentFile().getAbsolutePath() })
      .map(file),
    incOptions := incOptions.value.withNameHashing(true),
    publishMavenStyle := true,
    unidocGenjavadocVersion := "0.14",

    // Override SBT's default resolvers:
    resolvers := gbnRepo ++ Seq(
      // Google Mirror of Maven Central, placed first so that it's used instead of flaky Maven Central.
      // See https://storage-download.googleapis.com/maven-central/index.html for more info.
<<<<<<< HEAD
      "gcs-maven-central-mirror" at "https://maven-central.storage-download.googleapis.com/repos/central/data/",
      DefaultMavenRepository) ++
      localRepo ++
      Seq("Cloudera Nexus" at "https://nexus-private.hortonworks.com/nexus/content/groups/public"),
=======
      "gcs-maven-central-mirror" at "https://maven-central.storage-download.googleapis.com/maven2/",
      DefaultMavenRepository,
      Resolver.mavenLocal,
      Resolver.file("local", file(Path.userHome.absolutePath + "/.ivy2/local"))(Resolver.ivyStylePatterns)
    ),
>>>>>>> 14211a19
    externalResolvers := resolvers.value,
    otherResolvers := SbtPomKeys.mvnLocalRepository(dotM2 => Seq(Resolver.file("dotM2", dotM2))).value,
    publishLocalConfiguration in MavenCompile :=
      new PublishConfiguration(None, "dotM2", packagedArtifacts.value, Seq(), ivyLoggingLevel.value),
    publishMavenStyle in MavenCompile := true,
    publishLocal in MavenCompile := publishTask(publishLocalConfiguration in MavenCompile, deliverLocal).value,
    publishLocalBoth := Seq(publishLocal in MavenCompile, publishLocal).dependOn.value,

    javacOptions in (Compile, doc) ++= {
      val versionParts = System.getProperty("java.version").split("[+.\\-]+", 3)
      var major = versionParts(0).toInt
      if (major == 1) major = versionParts(1).toInt
      if (major >= 8) Seq("-Xdoclint:all", "-Xdoclint:-missing") else Seq.empty
    },

    javacJVMVersion := "1.8",
    scalacJVMVersion := "1.8",

    javacOptions in Compile ++= Seq(
      "-encoding", "UTF-8",
      "-source", javacJVMVersion.value
    ),
    // This -target and Xlint:unchecked options cannot be set in the Compile configuration scope since
    // `javadoc` doesn't play nicely with them; see https://github.com/sbt/sbt/issues/355#issuecomment-3817629
    // for additional discussion and explanation.
    javacOptions in (Compile, compile) ++= Seq(
      "-target", javacJVMVersion.value,
      "-Xlint:unchecked"
    ),

    scalacOptions in Compile ++= Seq(
      s"-target:jvm-${scalacJVMVersion.value}",
      "-sourcepath", (baseDirectory in ThisBuild).value.getAbsolutePath  // Required for relative source links in scaladoc
    ),

    // Remove certain packages from Scaladoc
    scalacOptions in (Compile, doc) := Seq(
      "-groups",
      "-skip-packages", Seq(
        "org.apache.spark.api.python",
        "org.apache.spark.network",
        "org.apache.spark.deploy",
        "org.apache.spark.util.collection"
      ).mkString(":"),
      "-doc-title", "Spark " + version.value.replaceAll("-SNAPSHOT", "") + " ScalaDoc"
    ) ++ {
      // Do not attempt to scaladoc javadoc comments under 2.12 since it can't handle inner classes
      if (scalaBinaryVersion.value == "2.12") Seq("-no-java-comments") else Seq.empty
    },

    // Implements -Xfatal-warnings, ignoring deprecation warnings.
    // Code snippet taken from https://issues.scala-lang.org/browse/SI-8410.
    compile in Compile := {
      val analysis = (compile in Compile).value
      val out = streams.value

      def logProblem(l: (=> String) => Unit, f: File, p: xsbti.Problem) = {
        l(f.toString + ":" + p.position.line.fold("")(_ + ":") + " " + p.message)
        l(p.position.lineContent)
        l("")
      }

      var failed = 0
      analysis.infos.allInfos.foreach { case (k, i) =>
        i.reportedProblems foreach { p =>
          val deprecation = p.message.contains("is deprecated")

          if (!deprecation) {
            failed = failed + 1
          }

          val printer: (=> String) => Unit = s => if (deprecation) {
            out.log.warn(s)
          } else {
            out.log.error("[warn] " + s)
          }

          logProblem(printer, k, p)

        }
      }

      if (failed > 0) {
        sys.error(s"$failed fatal warnings")
      }
      analysis
    }
  )

  def enable(settings: Seq[Setting[_]])(projectRef: ProjectRef) = {
    val existingSettings = projectsMap.getOrElse(projectRef.project, Seq[Setting[_]]())
    projectsMap += (projectRef.project -> (existingSettings ++ settings))
  }

  // Note ordering of these settings matter.
  /* Enable shared settings on all projects */
  (allProjects ++ optionallyEnabledProjects ++ assemblyProjects ++ copyJarsProjects ++ Seq(spark, tools))
    .foreach(enable(sharedSettings ++ DependencyOverrides.settings ++
      ExcludedDependencies.settings ++ Checkstyle.settings))

  /* Enable tests settings for all projects except examples, assembly and tools */
  (allProjects ++ optionallyEnabledProjects).foreach(enable(TestSettings.settings))

  val mimaProjects = allProjects.filterNot { x =>
    Seq(
      spark, hive, hiveThriftServer, catalyst, repl, networkCommon, networkShuffle, networkYarn,
      unsafe, tags, tokenProviderKafka010, sqlKafka010, kvstore, avro
    ).contains(x)
  }

  mimaProjects.foreach { x =>
    enable(MimaBuild.mimaSettings(sparkHome, x))(x)
  }

  /* Generate and pick the spark build info from extra-resources */
  enable(Core.settings)(core)

  /* Unsafe settings */
  enable(Unsafe.settings)(unsafe)

  /*
   * Set up tasks to copy dependencies during packaging. This step can be disabled in the command
   * line, so that dev/mima can run without trying to copy these files again and potentially
   * causing issues.
   */
  if (!"false".equals(System.getProperty("copyDependencies"))) {
    copyJarsProjects.foreach(enable(CopyDependencies.settings))
  }

  /* Enable Assembly for all assembly projects */
  assemblyProjects.foreach(enable(Assembly.settings))

  /* Package pyspark artifacts in a separate zip file for YARN. */
  enable(PySparkAssembly.settings)(assembly)

  /* Enable unidoc only for the root spark project */
  enable(Unidoc.settings)(spark)

  /* Catalyst ANTLR generation settings */
  enable(Catalyst.settings)(catalyst)

  /* Spark SQL Core console settings */
  enable(SQL.settings)(sql)

  /* Hive console settings */
  enable(Hive.settings)(hive)

  enable(Flume.settings)(streamingFlumeSink)

  // SPARK-14738 - Remove docker tests from main Spark build
  // enable(DockerIntegrationTests.settings)(dockerIntegrationTests)

  enable(KubernetesIntegrationTests.settings)(kubernetesIntegrationTests)

  /**
   * Adds the ability to run the spark shell directly from SBT without building an assembly
   * jar.
   *
   * Usage: `build/sbt sparkShell`
   */
  val sparkShell = taskKey[Unit]("start a spark-shell.")
  val sparkPackage = inputKey[Unit](
    s"""
       |Download and run a spark package.
       |Usage `builds/sbt "sparkPackage <group:artifact:version> <MainClass> [args]
     """.stripMargin)
  val sparkSql = taskKey[Unit]("starts the spark sql CLI.")

  enable(Seq(
    connectInput in run := true,
    fork := true,
    outputStrategy in run := Some (StdoutOutput),

    javaOptions += "-Xmx2g",

    sparkShell := {
      (runMain in Compile).toTask(" org.apache.spark.repl.Main -usejavacp").value
    },

    sparkPackage := {
      import complete.DefaultParsers._
      val packages :: className :: otherArgs = spaceDelimited("<group:artifact:version> <MainClass> [args]").parsed.toList
      val scalaRun = (runner in run).value
      val classpath = (fullClasspath in Runtime).value
      val args = Seq("--packages", packages, "--class", className, (Keys.`package` in Compile in LocalProject("core"))
        .value.getCanonicalPath) ++ otherArgs
      println(args)
      scalaRun.run("org.apache.spark.deploy.SparkSubmit", classpath.map(_.data), args, streams.value.log)
    },

    javaOptions in Compile += "-Dspark.master=local",

    sparkSql := {
      (runMain in Compile).toTask(" org.apache.spark.sql.hive.thriftserver.SparkSQLCLIDriver").value
    }
  ))(assembly)

  enable(Seq(sparkShell := sparkShell in LocalProject("assembly")))(spark)

  // TODO: move this to its upstream project.
  override def projectDefinitions(baseDirectory: File): Seq[Project] = {
    super.projectDefinitions(baseDirectory).map { x =>
      if (projectsMap.exists(_._1 == x.id)) x.settings(projectsMap(x.id): _*)
      else x.settings(Seq[Setting[_]](): _*)
    } ++ Seq[Project](OldDeps.project)
  }

  if (!sys.env.contains("SERIAL_SBT_TESTS")) {
    allProjects.foreach(enable(SparkParallelTestGrouping.settings))
  }
}

object SparkParallelTestGrouping {
  // Settings for parallelizing tests. The basic strategy here is to run the slowest suites (or
  // collections of suites) in their own forked JVMs, allowing us to gain parallelism within a
  // SBT project. Here, we take a whitelisting approach where the default behavior is to run all
  // tests sequentially in a single JVM, requiring us to manually opt-in to the extra parallelism.
  //
  // There are a reasons why such a whitelist approach is good:
  //
  //    1. Launching one JVM per suite adds significant overhead for short-running suites. In
  //       addition to JVM startup time and JIT warmup, it appears that initialization of Derby
  //       metastores can be very slow so creating a fresh warehouse per suite is inefficient.
  //
  //    2. When parallelizing within a project we need to give each forked JVM a different tmpdir
  //       so that the metastore warehouses do not collide. Unfortunately, it seems that there are
  //       some tests which have an overly tight dependency on the default tmpdir, so those fragile
  //       tests need to continue re-running in the default configuration (or need to be rewritten).
  //       Fixing that problem would be a huge amount of work for limited payoff in most cases
  //       because most test suites are short-running.
  //

  private val testsWhichShouldRunInTheirOwnDedicatedJvm = Set(
    "org.apache.spark.DistributedSuite",
    "org.apache.spark.sql.catalyst.expressions.DateExpressionsSuite",
    "org.apache.spark.sql.catalyst.expressions.HashExpressionsSuite",
    "org.apache.spark.sql.catalyst.expressions.CastSuite",
    "org.apache.spark.sql.catalyst.expressions.MathExpressionsSuite",
    "org.apache.spark.sql.hive.HiveExternalCatalogSuite",
    "org.apache.spark.sql.hive.StatisticsSuite",
    "org.apache.spark.sql.hive.execution.HiveCompatibilitySuite",
    "org.apache.spark.sql.hive.client.VersionsSuite",
    "org.apache.spark.sql.hive.client.HiveClientVersions",
    "org.apache.spark.sql.hive.HiveExternalCatalogVersionsSuite",
    "org.apache.spark.ml.classification.LogisticRegressionSuite",
    "org.apache.spark.ml.classification.LinearSVCSuite",
    "org.apache.spark.sql.SQLQueryTestSuite"
  )

  private val DEFAULT_TEST_GROUP = "default_test_group"

  private def testNameToTestGroup(name: String): String = name match {
    case _ if testsWhichShouldRunInTheirOwnDedicatedJvm.contains(name) => name
    case _ => DEFAULT_TEST_GROUP
  }

  lazy val settings = Seq(
    testGrouping in Test := {
      val tests: Seq[TestDefinition] = (definedTests in Test).value
      val defaultForkOptions = ForkOptions(
        bootJars = Nil,
        javaHome = javaHome.value,
        connectInput = connectInput.value,
        outputStrategy = outputStrategy.value,
        runJVMOptions = (javaOptions in Test).value,
        workingDirectory = Some(baseDirectory.value),
        envVars = (envVars in Test).value
      )
      tests.groupBy(test => testNameToTestGroup(test.name)).map { case (groupName, groupTests) =>
        val forkOptions = {
          if (groupName == DEFAULT_TEST_GROUP) {
            defaultForkOptions
          } else {
            defaultForkOptions.copy(runJVMOptions = defaultForkOptions.runJVMOptions ++
              Seq(s"-Djava.io.tmpdir=${baseDirectory.value}/target/tmp/$groupName"))
          }
        }
        new Tests.Group(
          name = groupName,
          tests = groupTests,
          runPolicy = Tests.SubProcess(forkOptions))
      }
    }.toSeq
  )
}

object Core {
  lazy val settings = Seq(
    resourceGenerators in Compile += Def.task {
      val buildScript = baseDirectory.value + "/../build/spark-build-info"
      val targetDir = baseDirectory.value + "/target/extra-resources/"
      val command = Seq("bash", buildScript, targetDir, version.value)
      Process(command).!!
      val propsFile = baseDirectory.value / "target" / "extra-resources" / "spark-version-info.properties"
      Seq(propsFile)
    }.taskValue
  )
}

object Unsafe {
  lazy val settings = Seq(
    // This option is needed to suppress warnings from sun.misc.Unsafe usage
    javacOptions in Compile += "-XDignore.symbol.file"
  )
}

object Flume {
  lazy val settings = sbtavro.SbtAvro.avroSettings
}

object DockerIntegrationTests {
  // This serves to override the override specified in DependencyOverrides:
  lazy val settings = Seq(
    dependencyOverrides += "com.google.guava" % "guava" % "18.0",
    resolvers += "DB2" at "https://app.camunda.com/nexus/content/repositories/public/",
    libraryDependencies += "com.oracle" % "ojdbc6" % "11.2.0.1.0" from "https://app.camunda.com/nexus/content/repositories/public/com/oracle/ojdbc6/11.2.0.1.0/ojdbc6-11.2.0.1.0.jar" // scalastyle:ignore
  )
}

/**
 * These settings run a hardcoded configuration of the Kubernetes integration tests using
 * minikube. Docker images will have the "dev" tag, and will be overwritten every time the
 * integration tests are run. The integration tests are actually bound to the "test" phase,
 * so running "test" on this module will run the integration tests.
 *
 * There are two ways to run the tests:
 * - the "tests" task builds docker images and runs the test, so it's a little slow.
 * - the "run-its" task just runs the tests on a pre-built set of images.
 *
 * Note that this does not use the shell scripts that the maven build uses, which are more
 * configurable. This is meant as a quick way for developers to run these tests against their
 * local changes.
 */
object KubernetesIntegrationTests {
  import BuildCommons._

  val dockerBuild = TaskKey[Unit]("docker-imgs", "Build the docker images for ITs.")
  val runITs = TaskKey[Unit]("run-its", "Only run ITs, skip image build.")
  val imageTag = settingKey[String]("Tag to use for images built during the test.")
  val namespace = settingKey[String]("Namespace where to run pods.")

  // Hack: this variable is used to control whether to build docker images. It's updated by
  // the tasks below in a non-obvious way, so that you get the functionality described in
  // the scaladoc above.
  private var shouldBuildImage = true

  lazy val settings = Seq(
    imageTag := "dev",
    namespace := "default",
    dockerBuild := {
      if (shouldBuildImage) {
        val dockerTool = s"$sparkHome/bin/docker-image-tool.sh"
        val cmd = Seq(dockerTool, "-m", "-t", imageTag.value, "build")
        val ec = Process(cmd).!
        if (ec != 0) {
          throw new IllegalStateException(s"Process '${cmd.mkString(" ")}' exited with $ec.")
        }
      }
      shouldBuildImage = true
    },
    runITs := Def.taskDyn {
      shouldBuildImage = false
      Def.task {
        (test in Test).value
      }
    }.value,
    test in Test := (test in Test).dependsOn(dockerBuild).value,
    javaOptions in Test ++= Seq(
      "-Dspark.kubernetes.test.deployMode=minikube",
      s"-Dspark.kubernetes.test.imageTag=${imageTag.value}",
      s"-Dspark.kubernetes.test.namespace=${namespace.value}",
      s"-Dspark.kubernetes.test.unpackSparkDir=$sparkHome"
    ),
    // Force packaging before building images, so that the latest code is tested.
    dockerBuild := dockerBuild.dependsOn(packageBin in Compile in assembly).value
  )
}

/**
 * Overrides to work around sbt's dependency resolution being different from Maven's.
 */
object DependencyOverrides {
  lazy val settings = Seq(
<<<<<<< HEAD
    dependencyOverrides += "com.google.guava" % "guava" % "28.0-jre",
    dependencyOverrides += "com.fasterxml.jackson.core"  % "jackson-databind" % "2.10.0",
=======
    dependencyOverrides += "com.google.guava" % "guava" % "14.0.1",
    dependencyOverrides += "commons-io" % "commons-io" % "2.4",
    dependencyOverrides += "com.fasterxml.jackson.core"  % "jackson-databind" % "2.6.7.3",
>>>>>>> 14211a19
    dependencyOverrides += "jline" % "jline" % "2.14.6")
}

/**
 * This excludes library dependencies in sbt, which are specified in maven but are
 * not needed by sbt build.
 */
object ExcludedDependencies {
  lazy val settings = Seq(
    libraryDependencies ~= { libs => libs.filterNot(_.name == "groovy-all") }
  )
}

/**
 * Project to pull previous artifacts of Spark for generating Mima excludes.
 */
object OldDeps {

  lazy val project = Project("oldDeps", file("dev"), settings = oldDepsSettings)

  lazy val allPreviousArtifactKeys = Def.settingDyn[Seq[Set[ModuleID]]] {
    SparkBuild.mimaProjects
      .map { project => MimaKeys.mimaPreviousArtifacts in project }
      .map(k => Def.setting(k.value))
      .join
  }

  def oldDepsSettings() = Defaults.coreDefaultSettings ++ Seq(
    name := "old-deps",
    libraryDependencies := allPreviousArtifactKeys.value.flatten
  )
}

object Catalyst {
  lazy val settings = antlr4Settings ++ Seq(
    antlr4Version in Antlr4 := "4.7",
    antlr4PackageName in Antlr4 := Some("org.apache.spark.sql.catalyst.parser"),
    antlr4GenListener in Antlr4 := true,
    antlr4GenVisitor in Antlr4 := true
  )
}

object SQL {
  lazy val settings = Seq(
    initialCommands in console :=
      """
        |import org.apache.spark.SparkContext
        |import org.apache.spark.sql.SQLContext
        |import org.apache.spark.sql.catalyst.analysis._
        |import org.apache.spark.sql.catalyst.dsl._
        |import org.apache.spark.sql.catalyst.errors._
        |import org.apache.spark.sql.catalyst.expressions._
        |import org.apache.spark.sql.catalyst.plans.logical._
        |import org.apache.spark.sql.catalyst.rules._
        |import org.apache.spark.sql.catalyst.util._
        |import org.apache.spark.sql.execution
        |import org.apache.spark.sql.functions._
        |import org.apache.spark.sql.types._
        |
        |val sc = new SparkContext("local[*]", "dev-shell")
        |val sqlContext = new SQLContext(sc)
        |import sqlContext.implicits._
        |import sqlContext._
      """.stripMargin,
    cleanupCommands in console := "sc.stop()"
  )
}

object Hive {

  lazy val settings = Seq(
    // Specially disable assertions since some Hive tests fail them
    javaOptions in Test := (javaOptions in Test).value.filterNot(_ == "-ea"),
    // Supporting all SerDes requires us to depend on deprecated APIs, so we turn off the warnings
    // only for this subproject.
    scalacOptions := (scalacOptions map { currentOpts: Seq[String] =>
      currentOpts.filterNot(_ == "-deprecation")
    }).value,
    initialCommands in console :=
      """
        |import org.apache.spark.SparkContext
        |import org.apache.spark.sql.catalyst.analysis._
        |import org.apache.spark.sql.catalyst.dsl._
        |import org.apache.spark.sql.catalyst.errors._
        |import org.apache.spark.sql.catalyst.expressions._
        |import org.apache.spark.sql.catalyst.plans.logical._
        |import org.apache.spark.sql.catalyst.rules._
        |import org.apache.spark.sql.catalyst.util._
        |import org.apache.spark.sql.execution
        |import org.apache.spark.sql.functions._
        |import org.apache.spark.sql.hive._
        |import org.apache.spark.sql.hive.test.TestHive._
        |import org.apache.spark.sql.hive.test.TestHive.implicits._
        |import org.apache.spark.sql.types._""".stripMargin,
    cleanupCommands in console := "sparkContext.stop()",
    // Some of our log4j jars make it impossible to submit jobs from this JVM to Hive Map/Reduce
    // in order to generate golden files.  This is only required for developers who are adding new
    // new query tests.
    fullClasspath in Test := (fullClasspath in Test).value.filterNot { f => f.toString.contains("jcl-over") }
  )
}

object Assembly {
  import sbtassembly.AssemblyUtils._
  import sbtassembly.Plugin._
  import AssemblyKeys._

  val hadoopVersion = taskKey[String]("The version of hadoop that spark is compiled against.")

  lazy val settings = assemblySettings ++ Seq(
    test in assembly := {},
    hadoopVersion := {
      sys.props.get("hadoop.version")
        .getOrElse(SbtPomKeys.effectivePom.value.getProperties.get("hadoop.version").asInstanceOf[String])
    },
    jarName in assembly := {
      if (moduleName.value.contains("streaming-flume-assembly")
        || moduleName.value.contains("streaming-kafka-0-8-assembly")
        || moduleName.value.contains("streaming-kafka-0-10-assembly")
        || moduleName.value.contains("streaming-kinesis-asl-assembly")) {
        // This must match the same name used in maven (see external/kafka-0-8-assembly/pom.xml)
        s"${moduleName.value}-${version.value}.jar"
      } else {
        s"${moduleName.value}-${version.value}-hadoop${hadoopVersion.value}.jar"
      }
    },
    jarName in (Test, assembly) := s"${moduleName.value}-test-${version.value}.jar",
    mergeStrategy in assembly := {
      case m if m.toLowerCase.endsWith("manifest.mf")          => MergeStrategy.discard
      case m if m.toLowerCase.matches("meta-inf.*\\.sf$")      => MergeStrategy.discard
      case "log4j.properties"                                  => MergeStrategy.discard
      case m if m.toLowerCase.startsWith("meta-inf/services/") => MergeStrategy.filterDistinctLines
      case "reference.conf"                                    => MergeStrategy.concat
      case _                                                   => MergeStrategy.first
    }
  )
}

object PySparkAssembly {
  import sbtassembly.Plugin._
  import AssemblyKeys._
  import java.util.zip.{ZipOutputStream, ZipEntry}

  lazy val settings = Seq(
    // Use a resource generator to copy all .py files from python/pyspark into a managed directory
    // to be included in the assembly. We can't just add "python/" to the assembly's resource dir
    // list since that will copy unneeded / unwanted files.
    resourceGenerators in Compile += Def.macroValueI(resourceManaged in Compile map { outDir: File =>
      val src = new File(BuildCommons.sparkHome, "python/pyspark")
      val zipFile = new File(BuildCommons.sparkHome , "python/lib/pyspark.zip")
      zipFile.delete()
      zipRecursive(src, zipFile)
      Seq.empty[File]
    }).value
  )

  private def zipRecursive(source: File, destZipFile: File) = {
    val destOutput = new ZipOutputStream(new FileOutputStream(destZipFile))
    addFilesToZipStream("", source, destOutput)
    destOutput.flush()
    destOutput.close()
  }

  private def addFilesToZipStream(parent: String, source: File, output: ZipOutputStream): Unit = {
    if (source.isDirectory()) {
      output.putNextEntry(new ZipEntry(parent + source.getName()))
      for (file <- source.listFiles()) {
        addFilesToZipStream(parent + source.getName() + File.separator, file, output)
      }
    } else {
      val in = new FileInputStream(source)
      output.putNextEntry(new ZipEntry(parent + source.getName()))
      val buf = new Array[Byte](8192)
      var n = 0
      while (n != -1) {
        n = in.read(buf)
        if (n != -1) {
          output.write(buf, 0, n)
        }
      }
      output.closeEntry()
      in.close()
    }
  }

}

object Unidoc {

  import BuildCommons._
  import sbtunidoc.Plugin._
  import UnidocKeys._

  private def ignoreUndocumentedPackages(packages: Seq[Seq[File]]): Seq[Seq[File]] = {
    packages
      .map(_.filterNot(_.getName.contains("$")))
      .map(_.filterNot(_.getCanonicalPath.contains("org/apache/spark/deploy")))
      .map(_.filterNot(_.getCanonicalPath.contains("org/apache/spark/examples")))
      .map(_.filterNot(_.getCanonicalPath.contains("org/apache/spark/memory")))
      .map(_.filterNot(_.getCanonicalPath.contains("org/apache/spark/network")))
      .map(_.filterNot(_.getCanonicalPath.contains("org/apache/spark/shuffle")))
      .map(_.filterNot(_.getCanonicalPath.contains("org/apache/spark/executor")))
      .map(_.filterNot(_.getCanonicalPath.contains("org/apache/spark/unsafe")))
      .map(_.filterNot(_.getCanonicalPath.contains("python")))
      .map(_.filterNot(_.getCanonicalPath.contains("org/apache/spark/util/collection")))
      .map(_.filterNot(_.getCanonicalPath.contains("org/apache/spark/util/kvstore")))
      .map(_.filterNot(_.getCanonicalPath.contains("org/apache/spark/sql/catalyst")))
      .map(_.filterNot(_.getCanonicalPath.contains("org/apache/spark/sql/execution")))
      .map(_.filterNot(_.getCanonicalPath.contains("org/apache/spark/sql/internal")))
      .map(_.filterNot(_.getCanonicalPath.contains("org/apache/spark/sql/hive/test")))
  }

  private def ignoreClasspaths(classpaths: Seq[Classpath]): Seq[Classpath] = {
    classpaths
      .map(_.filterNot(_.data.getCanonicalPath.matches(""".*kafka-clients-0\.10.*""")))
      .map(_.filterNot(_.data.getCanonicalPath.matches(""".*kafka_2\..*-0\.10.*""")))
  }

  val unidocSourceBase = settingKey[String]("Base URL of source links in Scaladoc.")

  lazy val settings = scalaJavaUnidocSettings ++ Seq (
    publish := {},

    unidocProjectFilter in(ScalaUnidoc, unidoc) :=
      inAnyProject -- inProjects(OldDeps.project, repl, examples, tools, streamingFlumeSink, kubernetes,
        yarn, tags, streamingKafka010, sqlKafka010, avro),
    unidocProjectFilter in(JavaUnidoc, unidoc) :=
      inAnyProject -- inProjects(OldDeps.project, repl, examples, tools, streamingFlumeSink, kubernetes,
        yarn, tags, streamingKafka010, sqlKafka010, avro),

    unidocAllClasspaths in (ScalaUnidoc, unidoc) := {
      ignoreClasspaths((unidocAllClasspaths in (ScalaUnidoc, unidoc)).value)
    },

    unidocAllClasspaths in (JavaUnidoc, unidoc) := {
      ignoreClasspaths((unidocAllClasspaths in (JavaUnidoc, unidoc)).value)
    },

    // Skip actual catalyst, but include the subproject.
    // Catalyst is not public API and contains quasiquotes which break scaladoc.
    unidocAllSources in (ScalaUnidoc, unidoc) := {
      ignoreUndocumentedPackages((unidocAllSources in (ScalaUnidoc, unidoc)).value)
    },

    // Skip class names containing $ and some internal packages in Javadocs
    unidocAllSources in (JavaUnidoc, unidoc) := {
      ignoreUndocumentedPackages((unidocAllSources in (JavaUnidoc, unidoc)).value)
        .map(_.filterNot(_.getCanonicalPath.contains("org/apache/hadoop")))
    },

    javacOptions in (JavaUnidoc, unidoc) := Seq(
      "-windowtitle", "Spark " + version.value.replaceAll("-SNAPSHOT", "") + " JavaDoc",
      "-public",
      "-noqualifier", "java.lang",
      "-tag", """example:a:Example\:""",
      "-tag", """note:a:Note\:""",
      "-tag", "group:X",
      "-tag", "tparam:X",
      "-tag", "constructor:X",
      "-tag", "todo:X",
      "-tag", "groupname:X"
    ),

    // Use GitHub repository for Scaladoc source links
    unidocSourceBase := s"https://github.com/apache/spark/tree/v${version.value}",

    scalacOptions in (ScalaUnidoc, unidoc) ++= Seq(
      "-groups", // Group similar methods together based on the @group annotation.
      "-skip-packages", "org.apache.hadoop",
      "-sourcepath", (baseDirectory in ThisBuild).value.getAbsolutePath
    ) ++ (
      // Add links to sources when generating Scaladoc for a non-snapshot release
      if (!isSnapshot.value) {
        Opts.doc.sourceUrl(unidocSourceBase.value + "€{FILE_PATH}.scala")
      } else {
        Seq()
      }
    )
  )
}

object Checkstyle {
  lazy val settings = Seq(
    checkstyleSeverityLevel := Some(CheckstyleSeverityLevel.Error),
    javaSource in (Compile, checkstyle) := baseDirectory.value / "src/main/java",
    javaSource in (Test, checkstyle) := baseDirectory.value / "src/test/java",
    checkstyleConfigLocation := CheckstyleConfigLocation.File("dev/checkstyle.xml"),
    checkstyleOutputFile := baseDirectory.value / "target/checkstyle-output.xml",
    checkstyleOutputFile in Test := baseDirectory.value / "target/checkstyle-output.xml"
  )
}

object CopyDependencies {

  val copyDeps = TaskKey[Unit]("copyDeps", "Copies needed dependencies to the build directory.")
  val destPath = (crossTarget in Compile) { _ / "jars"}

  lazy val settings = Seq(
    copyDeps := {
      val dest = destPath.value
      if (!dest.isDirectory() && !dest.mkdirs()) {
        throw new IOException("Failed to create jars directory.")
      }

      (dependencyClasspath in Compile).value.map(_.data)
        .filter { jar => jar.isFile() }
        .foreach { jar =>
          val destJar = new File(dest, jar.getName())
          if (destJar.isFile()) {
            destJar.delete()
          }
          Files.copy(jar.toPath(), destJar.toPath())
        }
    },
    crossTarget in (Compile, packageBin) := destPath.value,
    packageBin in Compile := (packageBin in Compile).dependsOn(copyDeps).value
  )

}

object TestSettings {
  import BuildCommons._

  private val scalaBinaryVersion =
    if (System.getProperty("scala-2.12") == "true") {
      "2.12"
    } else {
      "2.11"
    }
  lazy val settings = Seq (
    // Fork new JVMs for tests and set Java options for those
    fork := true,
    // Setting SPARK_DIST_CLASSPATH is a simple way to make sure any child processes
    // launched by the tests have access to the correct test-time classpath.
    envVars in Test ++= Map(
      "SPARK_DIST_CLASSPATH" ->
        (fullClasspath in Test).value.files.map(_.getAbsolutePath)
          .mkString(File.pathSeparator).stripSuffix(File.pathSeparator),
      "SPARK_PREPEND_CLASSES" -> "1",
      "SPARK_SCALA_VERSION" -> scalaBinaryVersion,
      "SPARK_TESTING" -> "1",
      "JAVA_HOME" -> sys.env.get("JAVA_HOME").getOrElse(sys.props("java.home"))),
    javaOptions in Test += s"-Djava.io.tmpdir=$testTempDir",
    javaOptions in Test += "-Dspark.test.home=" + sparkHome,
    javaOptions in Test += "-Dspark.testing=1",
    javaOptions in Test += "-Dspark.port.maxRetries=100",
    javaOptions in Test += "-Dspark.master.rest.enabled=false",
    javaOptions in Test += "-Dspark.memory.debugFill=true",
    javaOptions in Test += "-Dspark.ui.enabled=false",
    javaOptions in Test += "-Dspark.ui.showConsoleProgress=false",
    javaOptions in Test += "-Dspark.unsafe.exceptionOnMemoryLeak=true",
    javaOptions in Test += "-Dsun.io.serialization.extendedDebugInfo=false",
    javaOptions in Test += "-Dderby.system.durability=test",
    javaOptions in Test ++= System.getProperties.asScala.filter(_._1.startsWith("spark"))
      .map { case (k,v) => s"-D$k=$v" }.toSeq,
    javaOptions in Test += "-ea",
    javaOptions in Test ++= "-Xmx4g -Xss4m"
      .split(" ").toSeq,
    javaOptions += "-Xmx3g",
    // Exclude tags defined in a system property
    testOptions in Test += Tests.Argument(TestFrameworks.ScalaTest,
      sys.props.get("test.exclude.tags").map { tags =>
        tags.split(",").flatMap { tag => Seq("-l", tag) }.toSeq
      }.getOrElse(Nil): _*),
    testOptions in Test += Tests.Argument(TestFrameworks.JUnit,
      sys.props.get("test.exclude.tags").map { tags =>
        Seq("--exclude-categories=" + tags)
      }.getOrElse(Nil): _*),
    // Include tags defined in a system property
    testOptions in Test += Tests.Argument(TestFrameworks.ScalaTest,
      sys.props.get("test.include.tags").map { tags =>
        tags.split(",").flatMap { tag => Seq("-n", tag) }.toSeq
      }.getOrElse(Nil): _*),
    testOptions in Test += Tests.Argument(TestFrameworks.JUnit,
      sys.props.get("test.include.tags").map { tags =>
        Seq("--include-categories=" + tags)
      }.getOrElse(Nil): _*),
    // Show full stack trace and duration in test cases.
    testOptions in Test += Tests.Argument("-oDF"),
    testOptions in Test += Tests.Argument(TestFrameworks.JUnit, "-v", "-a"),
    // Enable Junit testing.
    libraryDependencies += "com.novocode" % "junit-interface" % "0.11" % "test",
    // `parallelExecutionInTest` controls whether test suites belonging to the same SBT project
    // can run in parallel with one another. It does NOT control whether tests execute in parallel
    // within the same JVM (which is controlled by `testForkedParallel`) or whether test cases
    // within the same suite can run in parallel (which is a ScalaTest runner option which is passed
    // to the underlying runner but is not a SBT-level configuration). This needs to be `true` in
    // order for the extra parallelism enabled by `SparkParallelTestGrouping` to take effect.
    // The `SERIAL_SBT_TESTS` check is here so the extra parallelism can be feature-flagged.
    parallelExecution in Test := { if (sys.env.contains("SERIAL_SBT_TESTS")) false else true },
    // Make sure the test temp directory exists.
    resourceGenerators in Test += Def.macroValueI(resourceManaged in Test map { outDir: File =>
      var dir = new File(testTempDir)
      if (!dir.isDirectory()) {
        // Because File.mkdirs() can fail if multiple callers are trying to create the same
        // parent directory, this code tries to create parents one at a time, and avoids
        // failures when the directories have been created by somebody else.
        val stack = new Stack[File]()
        while (!dir.isDirectory()) {
          stack.push(dir)
          dir = dir.getParentFile()
        }

        while (stack.nonEmpty) {
          val d = stack.pop()
          require(d.mkdir() || d.isDirectory(), s"Failed to create directory $d")
        }
      }
      Seq.empty[File]
    }).value,
    concurrentRestrictions in Global := {
      // The number of concurrent test groups is empirically chosen based on experience
      // with Jenkins flakiness.
      if (sys.env.contains("SERIAL_SBT_TESTS")) (concurrentRestrictions in Global).value
      else Seq(Tags.limit(Tags.ForkedTestGroup, 4))
    }
  )

}<|MERGE_RESOLUTION|>--- conflicted
+++ resolved
@@ -260,18 +260,10 @@
     resolvers := gbnRepo ++ Seq(
       // Google Mirror of Maven Central, placed first so that it's used instead of flaky Maven Central.
       // See https://storage-download.googleapis.com/maven-central/index.html for more info.
-<<<<<<< HEAD
       "gcs-maven-central-mirror" at "https://maven-central.storage-download.googleapis.com/repos/central/data/",
       DefaultMavenRepository) ++
       localRepo ++
       Seq("Cloudera Nexus" at "https://nexus-private.hortonworks.com/nexus/content/groups/public"),
-=======
-      "gcs-maven-central-mirror" at "https://maven-central.storage-download.googleapis.com/maven2/",
-      DefaultMavenRepository,
-      Resolver.mavenLocal,
-      Resolver.file("local", file(Path.userHome.absolutePath + "/.ivy2/local"))(Resolver.ivyStylePatterns)
-    ),
->>>>>>> 14211a19
     externalResolvers := resolvers.value,
     otherResolvers := SbtPomKeys.mvnLocalRepository(dotM2 => Seq(Resolver.file("dotM2", dotM2))).value,
     publishLocalConfiguration in MavenCompile :=
@@ -655,14 +647,8 @@
  */
 object DependencyOverrides {
   lazy val settings = Seq(
-<<<<<<< HEAD
     dependencyOverrides += "com.google.guava" % "guava" % "28.0-jre",
     dependencyOverrides += "com.fasterxml.jackson.core"  % "jackson-databind" % "2.10.0",
-=======
-    dependencyOverrides += "com.google.guava" % "guava" % "14.0.1",
-    dependencyOverrides += "commons-io" % "commons-io" % "2.4",
-    dependencyOverrides += "com.fasterxml.jackson.core"  % "jackson-databind" % "2.6.7.3",
->>>>>>> 14211a19
     dependencyOverrides += "jline" % "jline" % "2.14.6")
 }
 
