/*
 * Licensed to the Apache Software Foundation (ASF) under one or more
 * contributor license agreements.  See the NOTICE file distributed with
 * this work for additional information regarding copyright ownership.
 * The ASF licenses this file to You under the Apache License, Version 2.0
 * (the "License"); you may not use this file except in compliance with
 * the License.  You may obtain a copy of the License at
 *
 *    http://www.apache.org/licenses/LICENSE-2.0
 *
 * Unless required by applicable law or agreed to in writing, software
 * distributed under the License is distributed on an "AS IS" BASIS,
 * WITHOUT WARRANTIES OR CONDITIONS OF ANY KIND, either express or implied.
 * See the License for the specific language governing permissions and
 * limitations under the License.
 */

package org.apache.spark.sql.execution.streaming.sources

<<<<<<< HEAD
import java.util.Optional

import org.apache.spark.network.util.JavaUtils
import org.apache.spark.sql.AnalysisException
import org.apache.spark.sql.execution.streaming.continuous.RateStreamContinuousReader
import org.apache.spark.sql.sources.DataSourceRegister
import org.apache.spark.sql.sources.v2._
import org.apache.spark.sql.sources.v2.reader.streaming.{ContinuousReader, MicroBatchReader}
=======
import java.util

import scala.collection.JavaConverters._

import org.apache.spark.network.util.JavaUtils
import org.apache.spark.sql.SparkSession
import org.apache.spark.sql.connector.catalog.{SupportsRead, Table, TableCapability, TableProvider}
import org.apache.spark.sql.connector.read.{Scan, ScanBuilder}
import org.apache.spark.sql.connector.read.streaming.{ContinuousStream, MicroBatchStream}
import org.apache.spark.sql.execution.streaming.continuous.RateStreamContinuousStream
import org.apache.spark.sql.sources.DataSourceRegister
>>>>>>> cceb2d6f
import org.apache.spark.sql.types._
import org.apache.spark.sql.util.CaseInsensitiveStringMap

/**
 *  A source that generates increment long values with timestamps. Each generated row has two
 *  columns: a timestamp column for the generated time and an auto increment long column starting
 *  with 0L.
 *
 *  This source supports the following options:
 *  - `rowsPerSecond` (e.g. 100, default: 1): How many rows should be generated per second.
 *  - `rampUpTime` (e.g. 5s, default: 0s): How long to ramp up before the generating speed
 *    becomes `rowsPerSecond`. Using finer granularities than seconds will be truncated to integer
 *    seconds.
 *  - `numPartitions` (e.g. 10, default: Spark's default parallelism): The partition number for the
 *    generated rows. The source will try its best to reach `rowsPerSecond`, but the query may
 *    be resource constrained, and `numPartitions` can be tweaked to help reach the desired speed.
 */
<<<<<<< HEAD
class RateStreamProvider extends DataSourceV2
  with MicroBatchReadSupport with ContinuousReadSupport with DataSourceRegister {
  import RateStreamProvider._

  override def createMicroBatchReader(
      schema: Optional[StructType],
      checkpointLocation: String,
      options: DataSourceOptions): MicroBatchReader = {
      if (options.get(ROWS_PER_SECOND).isPresent) {
      val rowsPerSecond = options.get(ROWS_PER_SECOND).get().toLong
      if (rowsPerSecond <= 0) {
        throw new IllegalArgumentException(
          s"Invalid value '$rowsPerSecond'. The option 'rowsPerSecond' must be positive")
      }
=======
class RateStreamProvider extends TableProvider with DataSourceRegister {
  import RateStreamProvider._

  override def getTable(options: CaseInsensitiveStringMap): Table = {
    val rowsPerSecond = options.getLong(ROWS_PER_SECOND, 1)
    if (rowsPerSecond <= 0) {
      throw new IllegalArgumentException(
        s"Invalid value '$rowsPerSecond'. The option 'rowsPerSecond' must be positive")
>>>>>>> cceb2d6f
    }

    val rampUpTimeSeconds = Option(options.get(RAMP_UP_TIME))
      .map(JavaUtils.timeStringAsSec)
      .getOrElse(0L)
    if (rampUpTimeSeconds < 0) {
      throw new IllegalArgumentException(
        s"Invalid value '$rampUpTimeSeconds'. The option 'rampUpTime' must not be negative")
    }

    val numPartitions = options.getInt(
      NUM_PARTITIONS, SparkSession.active.sparkContext.defaultParallelism)
    if (numPartitions <= 0) {
      throw new IllegalArgumentException(
        s"Invalid value '$numPartitions'. The option 'numPartitions' must be positive")
    }
    new RateStreamTable(rowsPerSecond, rampUpTimeSeconds, numPartitions)
  }

<<<<<<< HEAD
    if (schema.isPresent) {
      throw new AnalysisException("The rate source does not support a user-specified schema.")
    }

    new RateStreamMicroBatchReader(options, checkpointLocation)
  }

  override def createContinuousReader(
     schema: Optional[StructType],
     checkpointLocation: String,
     options: DataSourceOptions): ContinuousReader = new RateStreamContinuousReader(options)
=======
  override def shortName(): String = "rate"
}

class RateStreamTable(
    rowsPerSecond: Long,
    rampUpTimeSeconds: Long,
    numPartitions: Int)
  extends Table with SupportsRead {

  override def name(): String = {
    s"RateStream(rowsPerSecond=$rowsPerSecond, rampUpTimeSeconds=$rampUpTimeSeconds, " +
      s"numPartitions=$numPartitions)"
  }

  override def schema(): StructType = RateStreamProvider.SCHEMA

  override def capabilities(): util.Set[TableCapability] = {
    Set(TableCapability.MICRO_BATCH_READ, TableCapability.CONTINUOUS_READ).asJava
  }
>>>>>>> cceb2d6f

  override def newScanBuilder(options: CaseInsensitiveStringMap): ScanBuilder = () => new Scan {
    override def readSchema(): StructType = RateStreamProvider.SCHEMA

    override def toMicroBatchStream(checkpointLocation: String): MicroBatchStream =
      new RateStreamMicroBatchStream(
        rowsPerSecond, rampUpTimeSeconds, numPartitions, options, checkpointLocation)

    override def toContinuousStream(checkpointLocation: String): ContinuousStream =
      new RateStreamContinuousStream(rowsPerSecond, numPartitions)
  }
}

object RateStreamProvider {
  val SCHEMA =
    StructType(StructField("timestamp", TimestampType) :: StructField("value", LongType) :: Nil)

  val VERSION = 1

  val NUM_PARTITIONS = "numPartitions"
  val ROWS_PER_SECOND = "rowsPerSecond"
  val RAMP_UP_TIME = "rampUpTime"

  /** Calculate the end value we will emit at the time `seconds`. */
  def valueAtSecond(seconds: Long, rowsPerSecond: Long, rampUpTimeSeconds: Long): Long = {
    // E.g., rampUpTimeSeconds = 4, rowsPerSecond = 10
    // Then speedDeltaPerSecond = 2
    //
    // seconds   = 0 1 2  3  4  5  6
    // speed     = 0 2 4  6  8 10 10 (speedDeltaPerSecond * seconds)
    // end value = 0 2 6 12 20 30 40 (0 + speedDeltaPerSecond * seconds) * (seconds + 1) / 2
    val speedDeltaPerSecond = rowsPerSecond / (rampUpTimeSeconds + 1)
    if (seconds <= rampUpTimeSeconds) {
      // Calculate "(0 + speedDeltaPerSecond * seconds) * (seconds + 1) / 2" in a special way to
      // avoid overflow
      if (seconds % 2 == 1) {
        (seconds + 1) / 2 * speedDeltaPerSecond * seconds
      } else {
        seconds / 2 * speedDeltaPerSecond * (seconds + 1)
      }
    } else {
      // rampUpPart is just a special case of the above formula: rampUpTimeSeconds == seconds
      val rampUpPart = valueAtSecond(rampUpTimeSeconds, rowsPerSecond, rampUpTimeSeconds)
      rampUpPart + (seconds - rampUpTimeSeconds) * rowsPerSecond
    }
  }
}<|MERGE_RESOLUTION|>--- conflicted
+++ resolved
@@ -17,16 +17,6 @@
 
 package org.apache.spark.sql.execution.streaming.sources
 
-<<<<<<< HEAD
-import java.util.Optional
-
-import org.apache.spark.network.util.JavaUtils
-import org.apache.spark.sql.AnalysisException
-import org.apache.spark.sql.execution.streaming.continuous.RateStreamContinuousReader
-import org.apache.spark.sql.sources.DataSourceRegister
-import org.apache.spark.sql.sources.v2._
-import org.apache.spark.sql.sources.v2.reader.streaming.{ContinuousReader, MicroBatchReader}
-=======
 import java.util
 
 import scala.collection.JavaConverters._
@@ -38,7 +28,6 @@
 import org.apache.spark.sql.connector.read.streaming.{ContinuousStream, MicroBatchStream}
 import org.apache.spark.sql.execution.streaming.continuous.RateStreamContinuousStream
 import org.apache.spark.sql.sources.DataSourceRegister
->>>>>>> cceb2d6f
 import org.apache.spark.sql.types._
 import org.apache.spark.sql.util.CaseInsensitiveStringMap
 
@@ -56,22 +45,6 @@
  *    generated rows. The source will try its best to reach `rowsPerSecond`, but the query may
  *    be resource constrained, and `numPartitions` can be tweaked to help reach the desired speed.
  */
-<<<<<<< HEAD
-class RateStreamProvider extends DataSourceV2
-  with MicroBatchReadSupport with ContinuousReadSupport with DataSourceRegister {
-  import RateStreamProvider._
-
-  override def createMicroBatchReader(
-      schema: Optional[StructType],
-      checkpointLocation: String,
-      options: DataSourceOptions): MicroBatchReader = {
-      if (options.get(ROWS_PER_SECOND).isPresent) {
-      val rowsPerSecond = options.get(ROWS_PER_SECOND).get().toLong
-      if (rowsPerSecond <= 0) {
-        throw new IllegalArgumentException(
-          s"Invalid value '$rowsPerSecond'. The option 'rowsPerSecond' must be positive")
-      }
-=======
 class RateStreamProvider extends TableProvider with DataSourceRegister {
   import RateStreamProvider._
 
@@ -80,7 +53,6 @@
     if (rowsPerSecond <= 0) {
       throw new IllegalArgumentException(
         s"Invalid value '$rowsPerSecond'. The option 'rowsPerSecond' must be positive")
->>>>>>> cceb2d6f
     }
 
     val rampUpTimeSeconds = Option(options.get(RAMP_UP_TIME))
@@ -100,19 +72,6 @@
     new RateStreamTable(rowsPerSecond, rampUpTimeSeconds, numPartitions)
   }
 
-<<<<<<< HEAD
-    if (schema.isPresent) {
-      throw new AnalysisException("The rate source does not support a user-specified schema.")
-    }
-
-    new RateStreamMicroBatchReader(options, checkpointLocation)
-  }
-
-  override def createContinuousReader(
-     schema: Optional[StructType],
-     checkpointLocation: String,
-     options: DataSourceOptions): ContinuousReader = new RateStreamContinuousReader(options)
-=======
   override def shortName(): String = "rate"
 }
 
@@ -132,7 +91,6 @@
   override def capabilities(): util.Set[TableCapability] = {
     Set(TableCapability.MICRO_BATCH_READ, TableCapability.CONTINUOUS_READ).asJava
   }
->>>>>>> cceb2d6f
 
   override def newScanBuilder(options: CaseInsensitiveStringMap): ScanBuilder = () => new Scan {
     override def readSchema(): StructType = RateStreamProvider.SCHEMA
