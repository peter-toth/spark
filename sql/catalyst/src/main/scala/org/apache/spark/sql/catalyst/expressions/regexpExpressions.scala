--- conflicted
+++ resolved
@@ -25,12 +25,9 @@
 
 import org.apache.commons.text.StringEscapeUtils
 
-<<<<<<< HEAD
-=======
 import org.apache.spark.sql.catalyst.InternalRow
 import org.apache.spark.sql.catalyst.analysis.TypeCheckResult
 import org.apache.spark.sql.catalyst.analysis.TypeCheckResult.{TypeCheckFailure, TypeCheckSuccess}
->>>>>>> a630e8d1
 import org.apache.spark.sql.catalyst.expressions.codegen._
 import org.apache.spark.sql.catalyst.expressions.codegen.Block._
 import org.apache.spark.sql.catalyst.util.{GenericArrayData, StringUtils}
@@ -47,16 +44,10 @@
   override def dataType: DataType = BooleanType
   override def inputTypes: Seq[DataType] = Seq(StringType, StringType)
 
-<<<<<<< HEAD
-  // try cache the pattern for Literal
-  private lazy val cache: Pattern = right match {
-    case Literal(value: UTF8String, StringType) => compile(value.toString)
-=======
   // try cache foldable pattern
   private lazy val cache: Pattern = right match {
     case p: Expression if p.foldable =>
       compile(p.eval().asInstanceOf[UTF8String].toString)
->>>>>>> a630e8d1
     case _ => null
   }
 
@@ -621,16 +612,12 @@
   }
 }
 
-<<<<<<< HEAD
-object RegExpExtract {
-=======
 object RegExpReplace {
   def apply(subject: Expression, regexp: Expression, rep: Expression): RegExpReplace =
     new RegExpReplace(subject, regexp, rep)
 }
 
 object RegExpExtractBase {
->>>>>>> a630e8d1
   def checkGroupIndex(groupCount: Int, groupIndex: Int): Unit = {
     if (groupIndex < 0) {
       throw new IllegalArgumentException("The specified group index cannot be less than zero")
@@ -641,8 +628,6 @@
   }
 }
 
-<<<<<<< HEAD
-=======
 abstract class RegExpExtractBase
   extends TernaryExpression with ImplicitCastInputTypes with NullIntolerant {
   def subject: Expression
@@ -667,23 +652,12 @@
   }
 }
 
->>>>>>> a630e8d1
 /**
  * Extract a specific(idx) group identified by a Java regex.
  *
  * NOTE: this expression is not THREAD-SAFE, as it has some internal mutable status.
  */
 @ExpressionDescription(
-<<<<<<< HEAD
-  usage = "_FUNC_(str, regexp[, idx]) - Extracts a group that matches `regexp`.",
-  arguments = """
-    Arguments:
-      * str - a string expression.
-      * regexp - a string representing a regular expression.
-          The regex string should be a Java regular expression.
-      * idx - an integer expression that representing the group index. The group index should be
-          non-negative. If `idx` is not specified, the default group index value is 1.
-=======
   usage = """
     _FUNC_(str, regexp[, idx]) - Extract the first string in the `str` that match the `regexp`
     expression and corresponding to the regex group index.
@@ -706,7 +680,6 @@
           be non-negative. The minimum value of `idx` is 0, which means matching the entire
           regular expression. If `idx` is not specified, the default group index value is 1. The
           `idx` parameter is the Java regex Matcher group() method index.
->>>>>>> a630e8d1
   """,
   examples = """
     Examples:
@@ -723,15 +696,9 @@
     if (m.find) {
       val mr: MatchResult = m.toMatchResult
       val index = r.asInstanceOf[Int]
-<<<<<<< HEAD
-      RegExpExtract.checkGroupIndex(mr.groupCount, index)
-      val group = mr.group(index)
-      if (group == null) { // Pattern matched, but not optional group
-=======
       RegExpExtractBase.checkGroupIndex(mr.groupCount, index)
       val group = mr.group(index)
       if (group == null) { // Pattern matched, but it's an optional group
->>>>>>> a630e8d1
         UTF8String.EMPTY_UTF8
       } else {
         UTF8String.fromString(group)
@@ -746,11 +713,7 @@
 
   override protected def doGenCode(ctx: CodegenContext, ev: ExprCode): ExprCode = {
     val classNamePattern = classOf[Pattern].getCanonicalName
-<<<<<<< HEAD
-    val classNameRegExpExtract = classOf[RegExpExtract].getCanonicalName
-=======
     val classNameRegExpExtractBase = classOf[RegExpExtractBase].getCanonicalName
->>>>>>> a630e8d1
     val matcher = ctx.freshName("matcher")
     val matchResult = ctx.freshName("matchResult")
 
@@ -774,11 +737,7 @@
         $termPattern.matcher($subject.toString());
       if ($matcher.find()) {
         java.util.regex.MatchResult $matchResult = $matcher.toMatchResult();
-<<<<<<< HEAD
-        $classNameRegExpExtract.checkGroupIndex($matchResult.groupCount(), $idx);
-=======
         $classNameRegExpExtractBase.checkGroupIndex($matchResult.groupCount(), $idx);
->>>>>>> a630e8d1
         if ($matchResult.group($idx) == null) {
           ${ev.value} = UTF8String.EMPTY_UTF8;
         } else {
