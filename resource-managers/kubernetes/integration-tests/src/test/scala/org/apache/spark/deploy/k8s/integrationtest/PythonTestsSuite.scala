--- conflicted
+++ resolved
@@ -25,11 +25,7 @@
     s"${getTestImageRepo}/spark-py:${getTestImageTag}"
   test("Run PySpark on simple pi.py example", k8sTestTag) {
     sparkAppConf
-<<<<<<< HEAD
       .set("spark.kubernetes.container.image", pyImage)
-=======
-      .set("spark.kubernetes.container.image", pySparkDockerImage)
->>>>>>> 7955b396
     runSparkApplicationAndVerifyCompletion(
       appResource = PYSPARK_PI,
       mainClass = "",
@@ -43,11 +39,7 @@
 
   test("Run PySpark with Python2 to test a pyfiles example", k8sTestTag) {
     sparkAppConf
-<<<<<<< HEAD
       .set("spark.kubernetes.container.image", pyImage)
-=======
-      .set("spark.kubernetes.container.image", pySparkDockerImage)
->>>>>>> 7955b396
       .set("spark.kubernetes.pyspark.pythonVersion", "2")
     runSparkApplicationAndVerifyCompletion(
       appResource = PYSPARK_FILES,
@@ -65,11 +57,7 @@
 
   test("Run PySpark with Python3 to test a pyfiles example", k8sTestTag) {
     sparkAppConf
-<<<<<<< HEAD
       .set("spark.kubernetes.container.image", pyImage)
-=======
-      .set("spark.kubernetes.container.image", pySparkDockerImage)
->>>>>>> 7955b396
       .set("spark.kubernetes.pyspark.pythonVersion", "3")
     runSparkApplicationAndVerifyCompletion(
       appResource = PYSPARK_FILES,
@@ -87,11 +75,7 @@
 
   test("Run PySpark with memory customization", k8sTestTag) {
     sparkAppConf
-<<<<<<< HEAD
       .set("spark.kubernetes.container.image", pyImage)
-=======
-      .set("spark.kubernetes.container.image", pySparkDockerImage)
->>>>>>> 7955b396
       .set("spark.kubernetes.pyspark.pythonVersion", "3")
       .set("spark.kubernetes.memoryOverheadFactor", s"$memOverheadConstant")
       .set("spark.executor.pyspark.memory", s"${additionalMemory}m")
