# -*- coding: utf-8 -*-
#
# Licensed to the Apache Software Foundation (ASF) under one or more
# contributor license agreements.  See the NOTICE file distributed with
# this work for additional information regarding copyright ownership.
# The ASF licenses this file to You under the Apache License, Version 2.0
# (the "License"); you may not use this file except in compliance with
# the License.  You may obtain a copy of the License at
#
#    http://www.apache.org/licenses/LICENSE-2.0
#
# Unless required by applicable law or agreed to in writing, software
# distributed under the License is distributed on an "AS IS" BASIS,
# WITHOUT WARRANTIES OR CONDITIONS OF ANY KIND, either express or implied.
# See the License for the specific language governing permissions and
# limitations under the License.
#

import inspect
import array as pyarray
import unittest

import numpy as np

from pyspark import keyword_only
from pyspark.ml.classification import LogisticRegression
from pyspark.ml.clustering import KMeans
from pyspark.ml.feature import Binarizer, Bucketizer, ElementwiseProduct, IndexToString, \
    MaxAbsScaler, VectorSlicer, Word2Vec
from pyspark.ml.linalg import DenseVector, SparseVector, Vectors
from pyspark.ml.param import Param, Params, TypeConverters
from pyspark.ml.param.shared import HasInputCol, HasMaxIter, HasSeed
from pyspark.ml.wrapper import JavaParams
from pyspark.testing.mlutils import check_params, PySparkTestCase, SparkSessionTestCase


class ParamTypeConversionTests(PySparkTestCase):
    """
    Test that param type conversion happens.
    """

    def test_int(self):
        lr = LogisticRegression(maxIter=5.0)
        self.assertEqual(lr.getMaxIter(), 5)
        self.assertTrue(type(lr.getMaxIter()) == int)
        self.assertRaises(TypeError, lambda: LogisticRegression(maxIter="notAnInt"))
        self.assertRaises(TypeError, lambda: LogisticRegression(maxIter=5.1))

    def test_float(self):
        lr = LogisticRegression(tol=1)
        self.assertEqual(lr.getTol(), 1.0)
        self.assertTrue(type(lr.getTol()) == float)
        self.assertRaises(TypeError, lambda: LogisticRegression(tol="notAFloat"))

    def test_vector(self):
        ewp = ElementwiseProduct(scalingVec=[1, 3])
        self.assertEqual(ewp.getScalingVec(), DenseVector([1.0, 3.0]))
        ewp = ElementwiseProduct(scalingVec=np.array([1.2, 3.4]))
        self.assertEqual(ewp.getScalingVec(), DenseVector([1.2, 3.4]))
        self.assertRaises(TypeError, lambda: ElementwiseProduct(scalingVec=["a", "b"]))

    def test_list(self):
        l = [0, 1]
        for lst_like in [l, np.array(l), DenseVector(l), SparseVector(len(l), range(len(l)), l),
                         pyarray.array('l', l), range(2), tuple(l)]:
            converted = TypeConverters.toList(lst_like)
            self.assertEqual(type(converted), list)
            self.assertListEqual(converted, l)

    def test_list_int(self):
        for indices in [[1.0, 2.0], np.array([1.0, 2.0]), DenseVector([1.0, 2.0]),
                        SparseVector(2, {0: 1.0, 1: 2.0}), range(1, 3), (1.0, 2.0),
                        pyarray.array('d', [1.0, 2.0])]:
            vs = VectorSlicer(indices=indices)
            self.assertListEqual(vs.getIndices(), [1, 2])
            self.assertTrue(all([type(v) == int for v in vs.getIndices()]))
        self.assertRaises(TypeError, lambda: VectorSlicer(indices=["a", "b"]))

    def test_list_float(self):
        b = Bucketizer(splits=[1, 4])
        self.assertEqual(b.getSplits(), [1.0, 4.0])
        self.assertTrue(all([type(v) == float for v in b.getSplits()]))
        self.assertRaises(TypeError, lambda: Bucketizer(splits=["a", 1.0]))

    def test_list_list_float(self):
        b = Bucketizer(splitsArray=[[-0.1, 0.5, 3], [-5, 1.5]])
        self.assertEqual(b.getSplitsArray(), [[-0.1, 0.5, 3.0], [-5.0, 1.5]])
        self.assertTrue(all([type(v) == list for v in b.getSplitsArray()]))
        self.assertTrue(all([type(v) == float for v in b.getSplitsArray()[0]]))
        self.assertTrue(all([type(v) == float for v in b.getSplitsArray()[1]]))
        self.assertRaises(TypeError, lambda: Bucketizer(splitsArray=["a", 1.0]))
        self.assertRaises(TypeError, lambda: Bucketizer(splitsArray=[[-5, 1.5], ["a", 1.0]]))

    def test_list_string(self):
        for labels in [np.array(['a', u'b']), ['a', u'b'], np.array(['a', 'b'])]:
            idx_to_string = IndexToString(labels=labels)
            self.assertListEqual(idx_to_string.getLabels(), ['a', 'b'])
        self.assertRaises(TypeError, lambda: IndexToString(labels=['a', 2]))

    def test_string(self):
        lr = LogisticRegression()
        for col in ['features', u'features', np.str_('features')]:
            lr.setFeaturesCol(col)
            self.assertEqual(lr.getFeaturesCol(), 'features')
        self.assertRaises(TypeError, lambda: LogisticRegression(featuresCol=2.3))

    def test_bool(self):
        self.assertRaises(TypeError, lambda: LogisticRegression(fitIntercept=1))
        self.assertRaises(TypeError, lambda: LogisticRegression(fitIntercept="false"))


class TestParams(HasMaxIter, HasInputCol, HasSeed):
    """
    A subclass of Params mixed with HasMaxIter, HasInputCol and HasSeed.
    """
    @keyword_only
    def __init__(self, seed=None):
        super(TestParams, self).__init__()
        self._setDefault(maxIter=10)
        kwargs = self._input_kwargs
        self.setParams(**kwargs)

    @keyword_only
    def setParams(self, seed=None):
        """
        setParams(self, seed=None)
        Sets params for this test.
        """
        kwargs = self._input_kwargs
        return self._set(**kwargs)


class OtherTestParams(HasMaxIter, HasInputCol, HasSeed):
    """
    A subclass of Params mixed with HasMaxIter, HasInputCol and HasSeed.
    """
    @keyword_only
    def __init__(self, seed=None):
        super(OtherTestParams, self).__init__()
        self._setDefault(maxIter=10)
        kwargs = self._input_kwargs
        self.setParams(**kwargs)

    @keyword_only
    def setParams(self, seed=None):
        """
        setParams(self, seed=None)
        Sets params for this test.
        """
        kwargs = self._input_kwargs
        return self._set(**kwargs)


class HasThrowableProperty(Params):

    def __init__(self):
        super(HasThrowableProperty, self).__init__()
        self.p = Param(self, "none", "empty param")

    @property
    def test_property(self):
        raise RuntimeError("Test property to raise error when invoked")


class ParamTests(SparkSessionTestCase):

    def test_copy_new_parent(self):
        testParams = TestParams()
        # Copying an instantiated param should fail
        with self.assertRaises(ValueError):
            testParams.maxIter._copy_new_parent(testParams)
        # Copying a dummy param should succeed
        TestParams.maxIter._copy_new_parent(testParams)
        maxIter = testParams.maxIter
        self.assertEqual(maxIter.name, "maxIter")
        self.assertEqual(maxIter.doc, "max number of iterations (>= 0).")
        self.assertTrue(maxIter.parent == testParams.uid)

    def test_param(self):
        testParams = TestParams()
        maxIter = testParams.maxIter
        self.assertEqual(maxIter.name, "maxIter")
        self.assertEqual(maxIter.doc, "max number of iterations (>= 0).")
        self.assertTrue(maxIter.parent == testParams.uid)

    def test_hasparam(self):
        testParams = TestParams()
        self.assertTrue(all([testParams.hasParam(p.name) for p in testParams.params]))
        self.assertFalse(testParams.hasParam("notAParameter"))
        self.assertTrue(testParams.hasParam(u"maxIter"))

    def test_resolveparam(self):
        testParams = TestParams()
        self.assertEqual(testParams._resolveParam(testParams.maxIter), testParams.maxIter)
        self.assertEqual(testParams._resolveParam("maxIter"), testParams.maxIter)

        self.assertEqual(testParams._resolveParam(u"maxIter"), testParams.maxIter)
        self.assertRaises(AttributeError, lambda: testParams._resolveParam(u"아"))

    def test_params(self):
        testParams = TestParams()
        maxIter = testParams.maxIter
        inputCol = testParams.inputCol
        seed = testParams.seed

        params = testParams.params
        self.assertEqual(params, [inputCol, maxIter, seed])

        self.assertTrue(testParams.hasParam(maxIter.name))
        self.assertTrue(testParams.hasDefault(maxIter))
        self.assertFalse(testParams.isSet(maxIter))
        self.assertTrue(testParams.isDefined(maxIter))
        self.assertEqual(testParams.getMaxIter(), 10)

        self.assertTrue(testParams.hasParam(inputCol.name))
        self.assertFalse(testParams.hasDefault(inputCol))
        self.assertFalse(testParams.isSet(inputCol))
        self.assertFalse(testParams.isDefined(inputCol))
        with self.assertRaises(KeyError):
            testParams.getInputCol()

        otherParam = Param(Params._dummy(), "otherParam", "Parameter used to test that " +
                           "set raises an error for a non-member parameter.",
                           typeConverter=TypeConverters.toString)
        with self.assertRaises(ValueError):
            testParams.set(otherParam, "value")

        # Since the default is normally random, set it to a known number for debug str
        testParams._setDefault(seed=41)

        self.assertEqual(
            testParams.explainParams(),
            "\n".join(["inputCol: input column name. (undefined)",
                       "maxIter: max number of iterations (>= 0). (default: 10)",
                       "seed: random seed. (default: 41)"]))

    def test_clear_param(self):
        df = self.spark.createDataFrame([(Vectors.dense([1.0]),), (Vectors.dense([2.0]),)], ["a"])
        maScaler = MaxAbsScaler(inputCol="a", outputCol="scaled")
        model = maScaler.fit(df)
        self.assertTrue(model.isSet(model.outputCol))
        self.assertEqual(model.getOutputCol(), "scaled")
        model.clear(model.outputCol)
        self.assertFalse(model.isSet(model.outputCol))
        self.assertEqual(model.getOutputCol()[:12], 'MaxAbsScaler')
        output = model.transform(df)
        self.assertEqual(model.getOutputCol(), output.schema.names[1])

    def test_kmeans_param(self):
        algo = KMeans()
        self.assertEqual(algo.getInitMode(), "k-means||")
        algo.setK(10)
        self.assertEqual(algo.getK(), 10)
        algo.setInitSteps(10)
        self.assertEqual(algo.getInitSteps(), 10)
        self.assertEqual(algo.getDistanceMeasure(), "euclidean")
        algo.setDistanceMeasure("cosine")
        self.assertEqual(algo.getDistanceMeasure(), "cosine")

    def test_hasseed(self):
        noSeedSpecd = TestParams()
        withSeedSpecd = TestParams(seed=42)
        other = OtherTestParams()
        # Check that we no longer use 42 as the magic number
        self.assertNotEqual(noSeedSpecd.getSeed(), 42)
        origSeed = noSeedSpecd.getSeed()
        # Check that we only compute the seed once
        self.assertEqual(noSeedSpecd.getSeed(), origSeed)
        # Check that a specified seed is honored
        self.assertEqual(withSeedSpecd.getSeed(), 42)
        # Check that a different class has a different seed
        self.assertNotEqual(other.getSeed(), noSeedSpecd.getSeed())

    def test_param_property_error(self):
        param_store = HasThrowableProperty()
        self.assertRaises(RuntimeError, lambda: param_store.test_property)
        params = param_store.params  # should not invoke the property 'test_property'
        self.assertEqual(len(params), 1)

    def test_word2vec_param(self):
        model = Word2Vec().setWindowSize(6)
        # Check windowSize is set properly
        self.assertEqual(model.getWindowSize(), 6)

    def test_copy_param_extras(self):
        tp = TestParams(seed=42)
        extra = {tp.getParam(TestParams.inputCol.name): "copy_input"}
        tp_copy = tp.copy(extra=extra)
        self.assertEqual(tp.uid, tp_copy.uid)
        self.assertEqual(tp.params, tp_copy.params)
        for k, v in extra.items():
            self.assertTrue(tp_copy.isDefined(k))
            self.assertEqual(tp_copy.getOrDefault(k), v)
        copied_no_extra = {}
        for k, v in tp_copy._paramMap.items():
            if k not in extra:
                copied_no_extra[k] = v
        self.assertEqual(tp._paramMap, copied_no_extra)
        self.assertEqual(tp._defaultParamMap, tp_copy._defaultParamMap)
        with self.assertRaises(TypeError):
            tp.copy(extra={"unknown_parameter": None})
        with self.assertRaises(TypeError):
            tp.copy(extra=["must be a dict"])

    def test_logistic_regression_check_thresholds(self):
        self.assertIsInstance(
            LogisticRegression(threshold=0.5, thresholds=[0.5, 0.5]),
            LogisticRegression
        )

        self.assertRaisesRegex(
            ValueError,
            "Logistic Regression getThreshold found inconsistent.*$",
            LogisticRegression, threshold=0.42, thresholds=[0.5, 0.5]
        )

    def test_preserve_set_state(self):
        dataset = self.spark.createDataFrame([(0.5,)], ["data"])
        binarizer = Binarizer(inputCol="data")
        self.assertFalse(binarizer.isSet("threshold"))
        binarizer.transform(dataset)
        binarizer._transfer_params_from_java()
        self.assertFalse(binarizer.isSet("threshold"),
                         "Params not explicitly set should remain unset after transform")

    def test_default_params_transferred(self):
        dataset = self.spark.createDataFrame([(0.5,)], ["data"])
        binarizer = Binarizer(inputCol="data")
        # intentionally change the pyspark default, but don't set it
        binarizer._defaultParamMap[binarizer.outputCol] = "my_default"
        result = binarizer.transform(dataset).select("my_default").collect()
        self.assertFalse(binarizer.isSet(binarizer.outputCol))
        self.assertEqual(result[0][0], 1.0)


class DefaultValuesTests(PySparkTestCase):
    """
    Test :py:class:`JavaParams` classes to see if their default Param values match
    those in their Scala counterparts.
    """
    def test_java_params(self):
        import re

        import pyspark.ml.feature
        import pyspark.ml.classification
        import pyspark.ml.clustering
        import pyspark.ml.evaluation
        import pyspark.ml.pipeline
        import pyspark.ml.recommendation
        import pyspark.ml.regression

        modules = [pyspark.ml.feature, pyspark.ml.classification, pyspark.ml.clustering,
                   pyspark.ml.evaluation, pyspark.ml.pipeline, pyspark.ml.recommendation,
                   pyspark.ml.regression]
        for module in modules:
            for name, cls in inspect.getmembers(module, inspect.isclass):
                if not name.endswith('Model') and not name.endswith('Params') \
                        and issubclass(cls, JavaParams) and not inspect.isabstract(cls) \
<<<<<<< HEAD
                        and not name.startswith('Java') and name != '_LSH':
=======
                        and not re.match("_?Java", name) and name != '_LSH' \
                        and name != '_Selector':
>>>>>>> a630e8d1
                    check_params(self, cls(), check_params_exist=True)

        # Additional classes that need explicit construction
        from pyspark.ml.feature import CountVectorizerModel, StringIndexerModel
        check_params(self, CountVectorizerModel.from_vocabulary(['a'], 'input'),
                     check_params_exist=True)
        check_params(self, StringIndexerModel.from_labels(['a', 'b'], 'input'),
                     check_params_exist=True)


if __name__ == "__main__":
    from pyspark.ml.tests.test_param import *  # noqa: F401

    try:
        import xmlrunner  # type: ignore[import]
        testRunner = xmlrunner.XMLTestRunner(output='target/test-reports', verbosity=2)
    except ImportError:
        testRunner = None
    unittest.main(testRunner=testRunner, verbosity=2)<|MERGE_RESOLUTION|>--- conflicted
+++ resolved
@@ -356,12 +356,8 @@
             for name, cls in inspect.getmembers(module, inspect.isclass):
                 if not name.endswith('Model') and not name.endswith('Params') \
                         and issubclass(cls, JavaParams) and not inspect.isabstract(cls) \
-<<<<<<< HEAD
-                        and not name.startswith('Java') and name != '_LSH':
-=======
                         and not re.match("_?Java", name) and name != '_LSH' \
                         and name != '_Selector':
->>>>>>> a630e8d1
                     check_params(self, cls(), check_params_exist=True)
 
         # Additional classes that need explicit construction
