--- conflicted
+++ resolved
@@ -24,15 +24,8 @@
 
 import scala.collection.JavaConverters._
 import scala.collection.mutable
-<<<<<<< HEAD
-import scala.concurrent.Promise
-import scala.concurrent.duration.Duration
-import scala.language.existentials
-import scala.util.Try
-=======
 import scala.concurrent.duration.Duration
 import scala.reflect.ClassTag
->>>>>>> cceb2d6f
 
 import org.apache.hadoop.conf.Configuration
 import org.apache.hadoop.io.compress.CompressionCodec
@@ -44,10 +37,7 @@
 import org.apache.spark.broadcast.Broadcast
 import org.apache.spark.input.PortableDataStream
 import org.apache.spark.internal.Logging
-<<<<<<< HEAD
-=======
 import org.apache.spark.internal.config.BUFFER_SIZE
->>>>>>> cceb2d6f
 import org.apache.spark.network.util.JavaUtils
 import org.apache.spark.rdd.RDD
 import org.apache.spark.security.{SocketAuthHelper, SocketAuthServer, SocketFuncServer}
@@ -178,37 +168,6 @@
     serveIterator(rdd.collect().iterator, s"serve RDD ${rdd.id}")
   }
 
-<<<<<<< HEAD
-  def toLocalIteratorAndServe[T](rdd: RDD[T]): Array[Any] = {
-    serveIterator(rdd.toLocalIterator, s"serve toLocalIterator")
-  }
-
-  def readRDDFromFile(sc: JavaSparkContext, filename: String, parallelism: Int):
-  JavaRDD[Array[Byte]] = {
-    readRDDFromInputStream(sc.sc, new FileInputStream(filename), parallelism)
-  }
-
-  def readRDDFromInputStream(
-      sc: SparkContext,
-      in: InputStream,
-      parallelism: Int): JavaRDD[Array[Byte]] = {
-    val din = new DataInputStream(in)
-    try {
-      val objs = new mutable.ArrayBuffer[Array[Byte]]
-      try {
-        while (true) {
-          val length = din.readInt()
-          val obj = new Array[Byte](length)
-          din.readFully(obj)
-          objs += obj
-        }
-      } catch {
-        case eof: EOFException => // No-op
-      }
-      JavaRDD.fromRDD(sc.parallelize(objs, parallelism))
-    } finally {
-      din.close()
-=======
   /**
    * A helper function to create a local RDD iterator and serve it via socket. Partitions are
    * are collected as separate jobs, by order of index. Partition data is first requested by a
@@ -275,23 +234,17 @@
         out.close()
         in.close()
       })
->>>>>>> cceb2d6f
     }
 
     val server = new SocketFuncServer(authHelper, "serve toLocalIterator", handleFunc)
     Array(server.port, server.secret, server)
   }
 
-<<<<<<< HEAD
-  def setupBroadcast(path: String): PythonBroadcast = {
-    new PythonBroadcast(path)
-=======
   def readRDDFromFile(
       sc: JavaSparkContext,
       filename: String,
       parallelism: Int): JavaRDD[Array[Byte]] = {
     JavaRDD.readRDDFromFile(sc, filename, parallelism)
->>>>>>> cceb2d6f
   }
 
   def readRDDFromInputStream(
@@ -537,42 +490,7 @@
    */
   private[spark] def serveToStream(
       threadName: String)(writeFunc: OutputStream => Unit): Array[Any] = {
-<<<<<<< HEAD
-    val (port, secret) = PythonServer.setupOneConnectionServer(authHelper, threadName) { s =>
-      val out = new BufferedOutputStream(s.getOutputStream())
-      Utils.tryWithSafeFinally {
-        writeFunc(out)
-      } {
-        out.close()
-      }
-    }
-    Array(port, secret)
-  }
-
-  /**
-   * Create a socket server object and background thread to execute the writeFunc
-   * with the given OutputStream.
-   *
-   * This is the same as serveToStream, only it returns a server object that
-   * can be used to sync in Python.
-   */
-  private[spark] def serveToStreamWithSync(
-      threadName: String)(writeFunc: OutputStream => Unit): Array[Any] = {
-
-    val handleFunc = (sock: Socket) => {
-      val out = new BufferedOutputStream(sock.getOutputStream())
-      Utils.tryWithSafeFinally {
-        writeFunc(out)
-      } {
-        out.close()
-      }
-    }
-
-    val server = new SocketFuncServer(authHelper, threadName, handleFunc)
-    Array(server.port, server.secret, server)
-=======
     SocketAuthServer.serveToStream(threadName, authHelper)(writeFunc)
->>>>>>> cceb2d6f
   }
 
   private def getMergedConf(confAsMap: java.util.HashMap[String, String],
@@ -755,10 +673,8 @@
     if (socket == null || socket.isClosed) {
       socket = new Socket(serverHost, serverPort)
       logInfo(s"Connected to AccumulatorServer at host: $serverHost port: $serverPort")
-      if (secretToken != null) {
-        // send the secret just for the initial authentication when opening a new connection
-        socket.getOutputStream.write(secretToken.getBytes(StandardCharsets.UTF_8))
-      }
+      // send the secret just for the initial authentication when opening a new connection
+      socket.getOutputStream.write(secretToken.getBytes(StandardCharsets.UTF_8))
     }
     socket
   }
@@ -796,14 +712,6 @@
   }
 }
 
-<<<<<<< HEAD
-// scalastyle:off no.finalize
-private[spark] class PythonBroadcast(@transient var path: String) extends Serializable
-    with Logging {
-
-  private var encryptionServer: PythonServer[Unit] = null
-  private var decryptionServer: PythonServer[Unit] = null
-=======
 private[spark] class PythonBroadcast(@transient var path: String) extends Serializable
     with Logging {
 
@@ -811,7 +719,6 @@
   private var broadcastId: Long = _
   private var encryptionServer: SocketAuthServer[Unit] = null
   private var decryptionServer: SocketAuthServer[Unit] = null
->>>>>>> cceb2d6f
 
   /**
    * Read data from disks, then copy it to `out`
@@ -1001,251 +908,6 @@
     }
   }
 
-<<<<<<< HEAD
-  def setupEncryptionServer(): Array[Any] = {
-    encryptionServer = new PythonServer[Unit]("broadcast-encrypt-server") {
-      override def handleConnection(sock: Socket): Unit = {
-        val env = SparkEnv.get
-        val in = sock.getInputStream()
-        val abspath = new File(path).getAbsolutePath
-        val out = env.serializerManager.wrapForEncryption(new FileOutputStream(abspath))
-        DechunkedInputStream.dechunkAndCopyToOutput(in, out)
-      }
-    }
-    Array(encryptionServer.port, encryptionServer.secret)
-  }
-
-  def setupDecryptionServer(): Array[Any] = {
-    decryptionServer = new PythonServer[Unit]("broadcast-decrypt-server-for-driver") {
-      override def handleConnection(sock: Socket): Unit = {
-        val out = new DataOutputStream(new BufferedOutputStream(sock.getOutputStream()))
-        Utils.tryWithSafeFinally {
-          val in = SparkEnv.get.serializerManager.wrapForEncryption(new FileInputStream(path))
-          Utils.tryWithSafeFinally {
-            Utils.copyStream(in, out, false)
-          } {
-            in.close()
-          }
-          out.flush()
-        } {
-          JavaUtils.closeQuietly(out)
-        }
-      }
-    }
-    Array(decryptionServer.port, decryptionServer.secret)
-  }
-
-  def waitTillBroadcastDataSent(): Unit = decryptionServer.getResult()
-
-  def waitTillDataReceived(): Unit = encryptionServer.getResult()
-}
-// scalastyle:on no.finalize
-
-/**
- * The inverse of pyspark's ChunkedStream for sending data of unknown size.
- *
- * We might be serializing a really large object from python -- we don't want
- * python to buffer the whole thing in memory, nor can it write to a file,
- * so we don't know the length in advance.  So python writes it in chunks, each chunk
- * preceeded by a length, till we get a "length" of -1 which serves as EOF.
- *
- * Tested from python tests.
- */
-private[spark] class DechunkedInputStream(wrapped: InputStream) extends InputStream with Logging {
-  private val din = new DataInputStream(wrapped)
-  private var remainingInChunk = din.readInt()
-
-  override def read(): Int = {
-    val into = new Array[Byte](1)
-    val n = read(into, 0, 1)
-    if (n == -1) {
-      -1
-    } else {
-      // if you just cast a byte to an int, then anything > 127 is negative, which is interpreted
-      // as an EOF
-      val b = into(0)
-      if (b < 0) {
-        256 + b
-      } else {
-        b
-      }
-    }
-  }
-
-  override def read(dest: Array[Byte], off: Int, len: Int): Int = {
-    if (remainingInChunk == -1) {
-      return -1
-    }
-    var destSpace = len
-    var destPos = off
-    while (destSpace > 0 && remainingInChunk != -1) {
-      val toCopy = math.min(remainingInChunk, destSpace)
-      val read = din.read(dest, destPos, toCopy)
-      destPos += read
-      destSpace -= read
-      remainingInChunk -= read
-      if (remainingInChunk == 0) {
-        remainingInChunk = din.readInt()
-      }
-    }
-    assert(destSpace == 0 || remainingInChunk == -1)
-    return destPos - off
-  }
-
-  override def close(): Unit = wrapped.close()
-}
-
-private[spark] object DechunkedInputStream {
-
-  /**
-   * Dechunks the input, copies to output, and closes both input and the output safely.
-   */
-  def dechunkAndCopyToOutput(chunked: InputStream, out: OutputStream): Unit = {
-    val dechunked = new DechunkedInputStream(chunked)
-    Utils.tryWithSafeFinally {
-      Utils.copyStream(dechunked, out)
-    } {
-      JavaUtils.closeQuietly(out)
-      JavaUtils.closeQuietly(dechunked)
-    }
-  }
-}
-
-/**
- * Creates a server in the jvm to communicate with python for handling one batch of data, with
- * authentication and error handling.
- */
-private[spark] abstract class PythonServer[T](
-    authHelper: SocketAuthHelper,
-    threadName: String) {
-
-  def this(env: SparkEnv, threadName: String) = this(new SocketAuthHelper(env.conf), threadName)
-  def this(threadName: String) = this(SparkEnv.get, threadName)
-
-  val (port, secret) = PythonServer.setupOneConnectionServer(authHelper, threadName) { sock =>
-    promise.complete(Try(handleConnection(sock)))
-  }
-
-  /**
-   * Handle a connection which has already been authenticated.  Any error from this function
-   * will clean up this connection and the entire server, and get propogated to [[getResult]].
-   */
-  def handleConnection(sock: Socket): T
-
-  val promise = Promise[T]()
-
-  /**
-   * Blocks indefinitely for [[handleConnection]] to finish, and returns that result.  If
-   * handleConnection throws an exception, this will throw an exception which includes the original
-   * exception as a cause.
-   */
-  def getResult(): T = {
-    getResult(Duration.Inf)
-  }
-
-  def getResult(wait: Duration): T = {
-    ThreadUtils.awaitResult(promise.future, wait)
-  }
-
-}
-
-private[spark] object PythonServer {
-
-  /**
-   * Create a socket server and run user function on the socket in a background thread.
-   *
-   * The socket server can only accept one connection, or close if no connection
-   * in 15 seconds.
-   *
-   * The thread will terminate after the supplied user function, or if there are any exceptions.
-   *
-   * If you need to get a result of the supplied function, create a subclass of [[PythonServer]]
-   *
-   * @return The port number of a local socket and the secret for authentication.
-   */
-  def setupOneConnectionServer(
-      authHelper: SocketAuthHelper,
-      threadName: String)
-      (func: Socket => Unit): (Int, String) = {
-    val serverSocket = new ServerSocket(0, 1, InetAddress.getByAddress(Array(127, 0, 0, 1)))
-    // Close the socket if no connection in 15 seconds
-    serverSocket.setSoTimeout(15000)
-
-    new Thread(threadName) {
-      setDaemon(true)
-      override def run(): Unit = {
-        var sock: Socket = null
-        try {
-          sock = serverSocket.accept()
-          authHelper.authClient(sock)
-          func(sock)
-        } finally {
-          JavaUtils.closeQuietly(serverSocket)
-          JavaUtils.closeQuietly(sock)
-        }
-      }
-    }.start()
-    (serverSocket.getLocalPort, authHelper.secret)
-  }
-}
-
-/**
- * Sends decrypted broadcast data to python worker.  See [[PythonRunner]] for entire protocol.
- */
-private[spark] class EncryptedPythonBroadcastServer(
-    val env: SparkEnv,
-    val idsAndFiles: Seq[(Long, String)])
-    extends PythonServer[Unit]("broadcast-decrypt-server") with Logging {
-
-  override def handleConnection(socket: Socket): Unit = {
-    val out = new DataOutputStream(new BufferedOutputStream(socket.getOutputStream()))
-    var socketIn: InputStream = null
-    // send the broadcast id, then the decrypted data.  We don't need to send the length, the
-    // the python pickle module just needs a stream.
-    Utils.tryWithSafeFinally {
-      (idsAndFiles).foreach { case (id, path) =>
-        out.writeLong(id)
-        val in = env.serializerManager.wrapForEncryption(new FileInputStream(path))
-        Utils.tryWithSafeFinally {
-          Utils.copyStream(in, out, false)
-        } {
-          in.close()
-        }
-      }
-      logTrace("waiting for python to accept broadcast data over socket")
-      out.flush()
-      socketIn = socket.getInputStream()
-      socketIn.read()
-      logTrace("done serving broadcast data")
-    } {
-      JavaUtils.closeQuietly(socketIn)
-      JavaUtils.closeQuietly(out)
-    }
-  }
-
-  def waitTillBroadcastDataSent(): Unit = {
-    getResult()
-  }
-}
-
-/**
- * Helper for making RDD[Array[Byte]] from some python data, by reading the data from python
- * over a socket.  This is used in preference to writing data to a file when encryption is enabled.
- */
-private[spark] abstract class PythonRDDServer
-    extends PythonServer[JavaRDD[Array[Byte]]]("pyspark-parallelize-server") {
-
-  def handleConnection(sock: Socket): JavaRDD[Array[Byte]] = {
-    val in = sock.getInputStream()
-    val dechunkedInput: InputStream = new DechunkedInputStream(in)
-    streamToRDD(dechunkedInput)
-  }
-
-  protected def streamToRDD(input: InputStream): RDD[Array[Byte]]
-
-}
-
-=======
   def waitTillBroadcastDataSent(): Unit = {
     getResult()
   }
@@ -1268,29 +930,10 @@
 
 }
 
->>>>>>> cceb2d6f
 private[spark] class PythonParallelizeServer(sc: SparkContext, parallelism: Int)
     extends PythonRDDServer {
 
   override protected def streamToRDD(input: InputStream): RDD[Array[Byte]] = {
     PythonRDD.readRDDFromInputStream(sc, input, parallelism)
   }
-<<<<<<< HEAD
-}
-
-/**
- * Create a socket server class and run user function on the socket in a background thread.
- * This is the same as calling SocketAuthServer.setupOneConnectionServer except it creates
- * a server object that can then be synced from Python.
- */
-private [spark] class SocketFuncServer(
-    authHelper: SocketAuthHelper,
-    threadName: String,
-    func: Socket => Unit) extends PythonServer[Unit](authHelper, threadName) {
-
-  override def handleConnection(sock: Socket): Unit = {
-    func(sock)
-  }
-=======
->>>>>>> cceb2d6f
 }