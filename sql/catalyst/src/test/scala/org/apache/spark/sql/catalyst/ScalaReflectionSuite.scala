--- conflicted
+++ resolved
@@ -149,8 +149,6 @@
 class ScalaReflectionSuite extends SparkFunSuite {
   import org.apache.spark.sql.catalyst.ScalaReflection._
 
-<<<<<<< HEAD
-=======
   // A helper method used to test `ScalaReflection.serializerForType`.
   private def serializerFor[T: TypeTag]: Expression =
     serializerForType(ScalaReflection.localTypeOf[T])
@@ -159,7 +157,6 @@
   private def deserializerFor[T: TypeTag]: Expression =
     deserializerForType(ScalaReflection.localTypeOf[T])
 
->>>>>>> cceb2d6f
   test("isSubtype") {
     assert(isSubtype(localTypeOf[Option[Int]], localTypeOf[Option[_]]))
     assert(isSubtype(localTypeOf[Option[Int]], localTypeOf[Option[Int]]))
