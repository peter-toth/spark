/*
 * Licensed to the Apache Software Foundation (ASF) under one or more
 * contributor license agreements.  See the NOTICE file distributed with
 * this work for additional information regarding copyright ownership.
 * The ASF licenses this file to You under the Apache License, Version 2.0
 * (the "License"); you may not use this file except in compliance with
 * the License.  You may obtain a copy of the License at
 *
 *    http://www.apache.org/licenses/LICENSE-2.0
 *
 * Unless required by applicable law or agreed to in writing, software
 * distributed under the License is distributed on an "AS IS" BASIS,
 * WITHOUT WARRANTIES OR CONDITIONS OF ANY KIND, either express or implied.
 * See the License for the specific language governing permissions and
 * limitations under the License.
 */

package org.apache.spark.sql.streaming

import java.io.File
import java.nio.charset.StandardCharsets.UTF_8
import java.util.concurrent.CountDownLatch

import scala.collection.mutable

import org.apache.commons.io.FileUtils
import org.apache.commons.lang3.RandomStringUtils
import org.apache.hadoop.fs.Path
import org.scalactic.TolerantNumerics
import org.scalatest.BeforeAndAfter
import org.scalatest.concurrent.PatienceConfiguration.Timeout
import org.scalatestplus.mockito.MockitoSugar

import org.apache.spark.{SparkException, TestUtils}
import org.apache.spark.internal.Logging
import org.apache.spark.sql.{AnalysisException, Column, DataFrame, Dataset, Row}
<<<<<<< HEAD
import org.apache.spark.sql.catalyst.expressions.{Literal, Rand, Randn, Shuffle, Uuid}
=======
import org.apache.spark.sql.catalyst.InternalRow
import org.apache.spark.sql.catalyst.expressions.{Literal, Rand, Randn, Shuffle, Uuid}
import org.apache.spark.sql.catalyst.plans.logical.LocalRelation
>>>>>>> a630e8d1
import org.apache.spark.sql.catalyst.streaming.InternalOutputModes.Complete
import org.apache.spark.sql.connector.read.InputPartition
import org.apache.spark.sql.connector.read.streaming.{Offset => OffsetV2}
import org.apache.spark.sql.execution.exchange.ReusedExchangeExec
import org.apache.spark.sql.execution.streaming._
import org.apache.spark.sql.execution.streaming.sources.{MemorySink, TestForeachWriter}
import org.apache.spark.sql.functions._
import org.apache.spark.sql.internal.SQLConf
import org.apache.spark.sql.streaming.util.{BlockingSource, MockSourceProvider, StreamManualClock}
import org.apache.spark.sql.types.StructType

class StreamingQuerySuite extends StreamTest with BeforeAndAfter with Logging with MockitoSugar {

  import AwaitTerminationTester._
  import testImplicits._

  // To make === between double tolerate inexact values
  implicit val doubleEquality = TolerantNumerics.tolerantDoubleEquality(0.01)

  after {
    sqlContext.streams.active.foreach(_.stop())
  }

  test("name unique in active queries") {
    withTempDir { dir =>
      def startQuery(name: Option[String]): StreamingQuery = {
        val writer = MemoryStream[Int].toDS.writeStream
        name.foreach(writer.queryName)
        writer
          .foreach(new TestForeachWriter)
          .start()
      }

      // No name by default, multiple active queries can have no name
      val q1 = startQuery(name = None)
      assert(q1.name === null)
      val q2 = startQuery(name = None)
      assert(q2.name === null)

      // Can be set by user
      val q3 = startQuery(name = Some("q3"))
      assert(q3.name === "q3")

      // Multiple active queries cannot have same name
      val e = intercept[IllegalArgumentException] {
        startQuery(name = Some("q3"))
      }

      q1.stop()
      q2.stop()
      q3.stop()
    }
  }

  test(
    "id unique in active queries + persists across restarts, runId unique across start/restarts") {
    val inputData = MemoryStream[Int]
    withTempDir { dir =>
      var cpDir: String = null

      def startQuery(restart: Boolean): StreamingQuery = {
        if (cpDir == null || !restart) cpDir = s"$dir/${RandomStringUtils.randomAlphabetic(10)}"
        MemoryStream[Int].toDS().groupBy().count()
          .writeStream
          .format("memory")
          .outputMode("complete")
          .queryName(s"name${RandomStringUtils.randomAlphabetic(10)}")
          .option("checkpointLocation", cpDir)
          .start()
      }

      // id and runId unique for new queries
      val q1 = startQuery(restart = false)
      val q2 = startQuery(restart = false)
      assert(q1.id !== q2.id)
      assert(q1.runId !== q2.runId)
      q1.stop()
      q2.stop()

      // id persists across restarts, runId unique across restarts
      val q3 = startQuery(restart = false)
      q3.stop()

      val q4 = startQuery(restart = true)
      q4.stop()
      assert(q3.id === q3.id)
      assert(q3.runId !== q4.runId)

      // Only one query with same id can be active
      withSQLConf(SQLConf.STREAMING_STOP_ACTIVE_RUN_ON_RESTART.key -> "false") {
        val q5 = startQuery(restart = false)
        val e = intercept[IllegalStateException] {
          startQuery(restart = true)
        }
      }
    }
  }

  testQuietly("isActive, exception, and awaitTermination") {
    val inputData = MemoryStream[Int]
    val mapped = inputData.toDS().map { 6 / _}

    testStream(mapped)(
      AssertOnQuery(_.isActive),
      AssertOnQuery(_.exception.isEmpty),
      AddData(inputData, 1, 2),
      CheckAnswer(6, 3),
      TestAwaitTermination(ExpectBlocked),
      TestAwaitTermination(ExpectBlocked, timeoutMs = 2000),
      TestAwaitTermination(ExpectNotBlocked, timeoutMs = 10, expectedReturnValue = false),
      StopStream,
      AssertOnQuery(_.isActive === false),
      AssertOnQuery(_.exception.isEmpty),
      TestAwaitTermination(ExpectNotBlocked),
      TestAwaitTermination(ExpectNotBlocked, timeoutMs = 2000, expectedReturnValue = true),
      TestAwaitTermination(ExpectNotBlocked, timeoutMs = 10, expectedReturnValue = true),
      StartStream(),
      AssertOnQuery(_.isActive),
      AddData(inputData, 0),
      ExpectFailure[SparkException](),
      AssertOnQuery(_.isActive === false),
      TestAwaitTermination(ExpectException[SparkException]),
      TestAwaitTermination(ExpectException[SparkException], timeoutMs = 2000),
      TestAwaitTermination(ExpectException[SparkException], timeoutMs = 10),
      AssertOnQuery(q => {
        q.exception.get.startOffset ===
          q.committedOffsets.toOffsetSeq(Seq(inputData), OffsetSeqMetadata()).toString &&
          q.exception.get.endOffset ===
            q.availableOffsets.toOffsetSeq(Seq(inputData), OffsetSeqMetadata()).toString
      }, "incorrect start offset or end offset on exception")
    )
  }

  testQuietly("OneTime trigger, commit log, and exception") {
    import Trigger.Once
    val inputData = MemoryStream[Int]
    val mapped = inputData.toDS().map { 6 / _}

    testStream(mapped)(
      AssertOnQuery(_.isActive),
      StopStream,
      AddData(inputData, 1, 2),
      StartStream(trigger = Once),
      CheckAnswer(6, 3),
      StopStream, // clears out StreamTest state
      AssertOnQuery { q =>
        // both commit log and offset log contain the same (latest) batch id
        q.commitLog.getLatest().map(_._1).getOrElse(-1L) ==
          q.offsetLog.getLatest().map(_._1).getOrElse(-2L)
      },
      AssertOnQuery { q =>
        // blow away commit log and sink result
        q.commitLog.purge(1)
        q.sink.asInstanceOf[MemorySink].clear()
        true
      },
      StartStream(trigger = Once),
      CheckAnswer(6, 3), // ensure we fall back to offset log and reprocess batch
      StopStream,
      AddData(inputData, 3),
      StartStream(trigger = Once),
      CheckLastBatch(2), // commit log should be back in place
      StopStream,
      AddData(inputData, 0),
      StartStream(trigger = Once),
      ExpectFailure[SparkException](),
      AssertOnQuery(_.isActive === false),
      AssertOnQuery(q => {
        q.exception.get.startOffset ===
          q.committedOffsets.toOffsetSeq(Seq(inputData), OffsetSeqMetadata()).toString &&
          q.exception.get.endOffset ===
            q.availableOffsets.toOffsetSeq(Seq(inputData), OffsetSeqMetadata()).toString
      }, "incorrect start offset or end offset on exception")
    )
  }

  testQuietly("status, lastProgress, and recentProgress") {
    import StreamingQuerySuite._
    clock = new StreamManualClock

    /** Custom MemoryStream that waits for manual clock to reach a time */
    val inputData = new MemoryStream[Int](0, sqlContext) {

      private def dataAdded: Boolean = currentOffset.offset != -1

      // latestOffset should take 50 ms the first time it is called after data is added
      override def latestOffset(): OffsetV2 = synchronized {
        if (dataAdded) clock.waitTillTime(1050)
        super.latestOffset()
      }

      // getBatch should take 100 ms the first time it is called
      override def planInputPartitions(start: OffsetV2, end: OffsetV2): Array[InputPartition] = {
        synchronized {
          clock.waitTillTime(1150)
          super.planInputPartitions(start, end)
        }
      }
    }

    // query execution should take 350 ms the first time it is called
    val mapped = inputData.toDS.coalesce(1).as[Long].map { x =>
      clock.waitTillTime(1500)  // this will only wait the first time when clock < 1500
      10 / x
    }.agg(count("*")).as[Long]

    case class AssertStreamExecThreadIsWaitingForTime(targetTime: Long)
      extends AssertOnQuery(q => {
        eventually(Timeout(streamingTimeout)) {
          if (q.exception.isEmpty) {
            assert(clock.isStreamWaitingFor(targetTime))
          }
        }
        if (q.exception.isDefined) {
          throw q.exception.get
        }
        true
      }, "") {
      override def toString: String = s"AssertStreamExecThreadIsWaitingForTime($targetTime)"
    }

    case class AssertClockTime(time: Long)
      extends AssertOnQuery(q => clock.getTimeMillis() === time, "") {
      override def toString: String = s"AssertClockTime($time)"
    }

    var lastProgressBeforeStop: StreamingQueryProgress = null

    testStream(mapped, OutputMode.Complete)(
      StartStream(Trigger.ProcessingTime(1000), triggerClock = clock),
      AssertStreamExecThreadIsWaitingForTime(1000),
      AssertOnQuery(_.status.isDataAvailable === false),
      AssertOnQuery(_.status.isTriggerActive === false),
      AssertOnQuery(_.status.message === "Waiting for next trigger"),
      AssertOnQuery(_.recentProgress.count(_.numInputRows > 0) === 0),

      // Test status and progress when `latestOffset` is being called
      AddData(inputData, 1, 2),
      AdvanceManualClock(1000), // time = 1000 to start new trigger, will block on `latestOffset`
      AssertStreamExecThreadIsWaitingForTime(1050),
      AssertOnQuery(_.status.isDataAvailable === false),
      AssertOnQuery(_.status.isTriggerActive),
      AssertOnQuery(_.status.message.startsWith("Getting offsets from")),
      AssertOnQuery(_.recentProgress.count(_.numInputRows > 0) === 0),

      AdvanceManualClock(50), // time = 1050 to unblock `latestOffset`
      AssertClockTime(1050),
      // will block on `planInputPartitions` that needs 1350
      AssertStreamExecThreadIsWaitingForTime(1150),
      AssertOnQuery(_.status.isDataAvailable),
      AssertOnQuery(_.status.isTriggerActive),
      AssertOnQuery(_.status.message === "Processing new data"),
      AssertOnQuery(_.recentProgress.count(_.numInputRows > 0) === 0),

      AdvanceManualClock(100), // time = 1150 to unblock `planInputPartitions`
      AssertClockTime(1150),
      AssertStreamExecThreadIsWaitingForTime(1500), // will block on map task that needs 1500
      AssertOnQuery(_.status.isDataAvailable),
      AssertOnQuery(_.status.isTriggerActive),
      AssertOnQuery(_.status.message === "Processing new data"),
      AssertOnQuery(_.recentProgress.count(_.numInputRows > 0) === 0),

      // Test status and progress while batch processing has completed
      AdvanceManualClock(350), // time = 1500 to unblock map task
      AssertClockTime(1500),
      CheckAnswer(2),
      AssertStreamExecThreadIsWaitingForTime(2000),  // will block until the next trigger
      AssertOnQuery(_.status.isDataAvailable),
      AssertOnQuery(_.status.isTriggerActive === false),
      AssertOnQuery(_.status.message === "Waiting for next trigger"),
      AssertOnQuery { query =>
        assert(query.lastProgress != null)
        assert(query.recentProgress.exists(_.numInputRows > 0))
        assert(query.recentProgress.last.eq(query.lastProgress))

        val progress = query.lastProgress
        assert(progress.id === query.id)
        assert(progress.name === query.name)
        assert(progress.batchId === 0)
        assert(progress.timestamp === "1970-01-01T00:00:01.000Z") // 100 ms in UTC
        assert(progress.numInputRows === 2)
        assert(progress.processedRowsPerSecond === 4.0)

        assert(progress.durationMs.get("latestOffset") === 50)
        assert(progress.durationMs.get("queryPlanning") === 100)
        assert(progress.durationMs.get("walCommit") === 0)
        assert(progress.durationMs.get("addBatch") === 350)
        assert(progress.durationMs.get("triggerExecution") === 500)

        assert(progress.sources.length === 1)
        assert(progress.sources(0).description contains "MemoryStream")
        assert(progress.sources(0).startOffset === null)   // no prior offset
        assert(progress.sources(0).endOffset === "0")
        assert(progress.sources(0).processedRowsPerSecond === 4.0)  // 2 rows processed in 500 ms

        assert(progress.stateOperators.length === 1)
        assert(progress.stateOperators(0).numRowsUpdated === 1)
        assert(progress.stateOperators(0).numRowsTotal === 1)

        assert(progress.sink.description contains "MemorySink")
        true
      },

      // Test whether input rate is updated after two batches
      AssertStreamExecThreadIsWaitingForTime(2000),  // blocked waiting for next trigger time
      AddData(inputData, 1, 2),
      AdvanceManualClock(500), // allow another trigger
      AssertClockTime(2000),
      AssertStreamExecThreadIsWaitingForTime(3000),  // will block waiting for next trigger time
      CheckAnswer(4),
      AssertOnQuery(_.status.isDataAvailable),
      AssertOnQuery(_.status.isTriggerActive === false),
      AssertOnQuery(_.status.message === "Waiting for next trigger"),
      AssertOnQuery { query =>
        assert(query.recentProgress.last.eq(query.lastProgress))
        assert(query.lastProgress.batchId === 1)
        assert(query.lastProgress.inputRowsPerSecond === 2.0)
        assert(query.lastProgress.sources(0).inputRowsPerSecond === 2.0)
        assert(query.lastProgress.sources(0).startOffset === "0")
        assert(query.lastProgress.sources(0).endOffset === "1")
        true
      },

      // Test status and progress after data is not available for a trigger
      AdvanceManualClock(1000), // allow another trigger
      AssertStreamExecThreadIsWaitingForTime(4000),
      AssertOnQuery(_.status.isDataAvailable === false),
      AssertOnQuery(_.status.isTriggerActive === false),
      AssertOnQuery(_.status.message === "Waiting for next trigger"),

      // Test status and progress after query stopped
      AssertOnQuery { query =>
        lastProgressBeforeStop = query.lastProgress
        true
      },
      StopStream,
      AssertOnQuery(_.lastProgress.json === lastProgressBeforeStop.json),
      AssertOnQuery(_.status.isDataAvailable === false),
      AssertOnQuery(_.status.isTriggerActive === false),
      AssertOnQuery(_.status.message === "Stopped"),

      // Test status and progress after query terminated with error
      StartStream(Trigger.ProcessingTime(1000), triggerClock = clock),
      AdvanceManualClock(1000), // ensure initial trigger completes before AddData
      AddData(inputData, 0),
      AdvanceManualClock(1000), // allow another trigger
      ExpectFailure[SparkException](),
      AssertOnQuery(_.status.isDataAvailable === false),
      AssertOnQuery(_.status.isTriggerActive === false),
      AssertOnQuery(_.status.message.startsWith("Terminated with exception"))
    )
  }

  test("lastProgress should be null when recentProgress is empty") {
    BlockingSource.latch = new CountDownLatch(1)
    withTempDir { tempDir =>
      val sq = spark.readStream
        .format("org.apache.spark.sql.streaming.util.BlockingSource")
        .load()
        .writeStream
        .format("org.apache.spark.sql.streaming.util.BlockingSource")
        .option("checkpointLocation", tempDir.toString)
        .start()
      // Creating source is blocked so recentProgress is empty and lastProgress should be null
      assert(sq.lastProgress === null)
      // Release the latch and stop the query
      BlockingSource.latch.countDown()
      sq.stop()
    }
  }

  test("codahale metrics") {
    val inputData = MemoryStream[Int]

    /** Whether metrics of a query is registered for reporting */
    def isMetricsRegistered(query: StreamingQuery): Boolean = {
      val sourceName = s"spark.streaming.${query.id}"
      val sources = spark.sparkContext.env.metricsSystem.getSourcesByName(sourceName)
      require(sources.size <= 1)
      sources.nonEmpty
    }
    // Disabled by default
    assert(spark.conf.get(SQLConf.STREAMING_METRICS_ENABLED.key).toBoolean === false)

    withSQLConf(SQLConf.STREAMING_METRICS_ENABLED.key -> "false") {
      testStream(inputData.toDF)(
        AssertOnQuery { q => !isMetricsRegistered(q) },
        StopStream,
        AssertOnQuery { q => !isMetricsRegistered(q) }
      )
    }

    // Registered when enabled
    withSQLConf(SQLConf.STREAMING_METRICS_ENABLED.key -> "true") {
      testStream(inputData.toDF)(
        AssertOnQuery { q => isMetricsRegistered(q) },
        StopStream,
        AssertOnQuery { q => !isMetricsRegistered(q) }
      )
    }
  }

  test("SPARK-22975: MetricsReporter defaults when there was no progress reported") {
    withSQLConf(SQLConf.STREAMING_METRICS_ENABLED.key -> "true") {
      BlockingSource.latch = new CountDownLatch(1)
      withTempDir { tempDir =>
        val sq = spark.readStream
          .format("org.apache.spark.sql.streaming.util.BlockingSource")
          .load()
          .writeStream
          .format("org.apache.spark.sql.streaming.util.BlockingSource")
          .option("checkpointLocation", tempDir.toString)
          .start()
          .asInstanceOf[StreamingQueryWrapper]
          .streamingQuery

        val gauges = sq.streamMetrics.metricRegistry.getGauges
        assert(gauges.get("latency").getValue.asInstanceOf[Long] == 0)
        assert(gauges.get("processingRate-total").getValue.asInstanceOf[Double] == 0.0)
        assert(gauges.get("inputRate-total").getValue.asInstanceOf[Double] == 0.0)
        assert(gauges.get("eventTime-watermark").getValue.asInstanceOf[Long] == 0)
        assert(gauges.get("states-rowsTotal").getValue.asInstanceOf[Long] == 0)
        assert(gauges.get("states-usedBytes").getValue.asInstanceOf[Long] == 0)
        sq.stop()
      }
    }
  }

  test("input row calculation with same V1 source used twice in self-join") {
    val streamingTriggerDF = spark.createDataset(1 to 10).toDF
    val streamingInputDF = createSingleTriggerStreamingDF(streamingTriggerDF).toDF("value")

    val progress = getStreamingQuery(streamingInputDF.join(streamingInputDF, "value"))
      .recentProgress.head
    assert(progress.numInputRows === 20) // data is read multiple times in self-joins
    assert(progress.sources.size === 1)
    assert(progress.sources(0).numInputRows === 20)
  }

  test("input row calculation with mixed batch and streaming V1 sources") {
    val streamingTriggerDF = spark.createDataset(1 to 10).toDF
    val streamingInputDF = createSingleTriggerStreamingDF(streamingTriggerDF).toDF("value")
    val staticInputDF = spark.createDataFrame(Seq(1 -> "1", 2 -> "2")).toDF("value", "anotherValue")

    // Trigger input has 10 rows, static input has 2 rows,
    // therefore after the first trigger, the calculated input rows should be 10
    val progress = getStreamingQuery(streamingInputDF.join(staticInputDF, "value"))
      .recentProgress.head
    assert(progress.numInputRows === 10)
    assert(progress.sources.size === 1)
    assert(progress.sources(0).numInputRows === 10)
  }

  test("input row calculation with trigger input DF having multiple leaves in V1 source") {
    val streamingTriggerDF =
      spark.createDataset(1 to 5).toDF.union(spark.createDataset(6 to 10).toDF)
    require(streamingTriggerDF.logicalPlan.collectLeaves().size > 1)
    val streamingInputDF = createSingleTriggerStreamingDF(streamingTriggerDF)

    // After the first trigger, the calculated input rows should be 10
    val progress = getStreamingQuery(streamingInputDF).recentProgress.head
    assert(progress.numInputRows === 10)
    assert(progress.sources.size === 1)
    assert(progress.sources(0).numInputRows === 10)
  }

  test("input row calculation with same V2 source used twice in self-union") {
    val streamInput = MemoryStream[Int]

    testStream(streamInput.toDF().union(streamInput.toDF()))(
      AddData(streamInput, 1, 2, 3),
      CheckAnswer(1, 1, 2, 2, 3, 3),
      AssertOnQuery { q =>
        val lastProgress = getLastProgressWithData(q)
        assert(lastProgress.nonEmpty)
        assert(lastProgress.get.sources.length == 1)
        // The source is scanned twice because of self-union
        assert(lastProgress.get.numInputRows == 6)
        true
      }
    )
  }

  test("input row calculation with same V2 source used twice in self-join") {
    def checkQuery(check: AssertOnQuery): Unit = {
      val memoryStream = MemoryStream[Int]
      // TODO: currently the streaming framework always add a dummy Project above streaming source
      // relation, which breaks exchange reuse, as the optimizer will remove Project from one side.
      // Here we manually add a useful Project, to trigger exchange reuse.
      val streamDF = memoryStream.toDF().select('value + 0 as "v")
      testStream(streamDF.join(streamDF, "v"))(
        AddData(memoryStream, 1, 2, 3),
        CheckAnswer(1, 2, 3),
        check
      )
    }

    withSQLConf(SQLConf.EXCHANGE_REUSE_ENABLED.key -> "false") {
      checkQuery(AssertOnQuery { q =>
        val lastProgress = getLastProgressWithData(q)
        assert(lastProgress.nonEmpty)
        assert(lastProgress.get.sources.length == 1)
        // The source is scanned twice because of self-join
        assert(lastProgress.get.numInputRows == 6)
        true
      })
    }

    withSQLConf(SQLConf.EXCHANGE_REUSE_ENABLED.key -> "true") {
      checkQuery(AssertOnQuery { q =>
        val lastProgress = getLastProgressWithData(q)
        assert(lastProgress.nonEmpty)
        assert(lastProgress.get.sources.length == 1)
        assert(q.lastExecution.executedPlan.collect {
          case r: ReusedExchangeExec => r
        }.length == 1)
        // The source is scanned only once because of exchange reuse
        assert(lastProgress.get.numInputRows == 3)
        true
      })
    }
  }

  test("input row calculation with trigger having data for only one of two V2 sources") {
    val streamInput1 = MemoryStream[Int]
    val streamInput2 = MemoryStream[Int]

    testStream(streamInput1.toDF().union(streamInput2.toDF()))(
      AddData(streamInput1, 1, 2, 3),
      CheckLastBatch(1, 2, 3),
      AssertOnQuery { q =>
        val lastProgress = getLastProgressWithData(q)
        assert(lastProgress.nonEmpty)
        assert(lastProgress.get.numInputRows == 3)
        assert(lastProgress.get.sources.length == 2)
        assert(lastProgress.get.sources(0).numInputRows == 3)
        assert(lastProgress.get.sources(1).numInputRows == 0)
        true
      },
      AddData(streamInput2, 4, 5),
      CheckLastBatch(4, 5),
      AssertOnQuery { q =>
        val lastProgress = getLastProgressWithData(q)
        assert(lastProgress.nonEmpty)
        assert(lastProgress.get.numInputRows == 2)
        assert(lastProgress.get.sources.length == 2)
        assert(lastProgress.get.sources(0).numInputRows == 0)
        assert(lastProgress.get.sources(1).numInputRows == 2)
        true
      }
    )
  }

  test("input row calculation with mixed batch and streaming V2 sources") {

    val streamInput = MemoryStream[Int]
    val staticInputDF = spark.createDataFrame(Seq(1 -> "1", 2 -> "2")).toDF("value", "anotherValue")

    testStream(streamInput.toDF().join(staticInputDF, "value"))(
      AddData(streamInput, 1, 2, 3),
      AssertOnQuery { q =>
        q.processAllAvailable()

        // The number of leaves in the trigger's logical plan should be same as the executed plan.
        require(
          q.lastExecution.logical.collectLeaves().length ==
            q.lastExecution.executedPlan.collectLeaves().length)

        val lastProgress = getLastProgressWithData(q)
        assert(lastProgress.nonEmpty)
        assert(lastProgress.get.numInputRows == 3)
        assert(lastProgress.get.sources.length == 1)
        assert(lastProgress.get.sources(0).numInputRows == 3)
        true
      }
    )

    val streamInput2 = MemoryStream[Int]
    val staticInputDF2 = staticInputDF.union(staticInputDF).cache()

    testStream(streamInput2.toDF().join(staticInputDF2, "value"))(
      AddData(streamInput2, 1, 2, 3),
      AssertOnQuery { q =>
        q.processAllAvailable()
        // The number of leaves in the trigger's logical plan should be different from
        // the executed plan. The static input will have two leaves in the logical plan
        // (due to the union), but will be converted to a single leaf in the executed plan
        // (due to the caching, the cached subplan is replaced by a single InMemoryTableScanExec).
        require(
          q.lastExecution.logical.collectLeaves().length !=
            q.lastExecution.executedPlan.collectLeaves().length)

        // Despite the mismatch in total number of leaves in the logical and executed plans,
        // we should be able to attribute streaming input metrics to the streaming sources.
        val lastProgress = getLastProgressWithData(q)
        assert(lastProgress.nonEmpty)
        assert(lastProgress.get.numInputRows == 3)
        assert(lastProgress.get.sources.length == 1)
        assert(lastProgress.get.sources(0).numInputRows == 3)
        true
      }
    )
  }

  testQuietly("StreamExecution metadata garbage collection") {
    val inputData = MemoryStream[Int]
    val mapped = inputData.toDS().map(6 / _)
    withSQLConf(SQLConf.MIN_BATCHES_TO_RETAIN.key -> "1") {
      // Run 3 batches, and then assert that only 2 metadata files is are at the end
      // since the first should have been purged.
      testStream(mapped)(
        AddData(inputData, 1, 2),
        CheckAnswer(6, 3),
        AddData(inputData, 1, 2),
        CheckAnswer(6, 3, 6, 3),
        AddData(inputData, 4, 6),
        CheckAnswer(6, 3, 6, 3, 1, 1),

        AssertOnQuery("metadata log should contain only two files") { q =>
          val metadataLogDir = new java.io.File(q.offsetLog.metadataPath.toUri)
          val logFileNames = metadataLogDir.listFiles().toSeq.map(_.getName())
          val toTest = logFileNames.filter(!_.endsWith(".crc")).sorted // Workaround for SPARK-17475
          assert(toTest.size == 2 && toTest.head == "1")
          true
        }
      )
    }

    val inputData2 = MemoryStream[Int]
    withSQLConf(SQLConf.MIN_BATCHES_TO_RETAIN.key -> "2") {
      // Run 5 batches, and then assert that 3 metadata files is are at the end
      // since the two should have been purged.
      testStream(inputData2.toDS())(
        AddData(inputData2, 1, 2),
        CheckAnswer(1, 2),
        AddData(inputData2, 1, 2),
        CheckAnswer(1, 2, 1, 2),
        AddData(inputData2, 3, 4),
        CheckAnswer(1, 2, 1, 2, 3, 4),
        AddData(inputData2, 5, 6),
        CheckAnswer(1, 2, 1, 2, 3, 4, 5, 6),
        AddData(inputData2, 7, 8),
        CheckAnswer(1, 2, 1, 2, 3, 4, 5, 6, 7, 8),

        AssertOnQuery("metadata log should contain three files") { q =>
          val metadataLogDir = new java.io.File(q.offsetLog.metadataPath.toUri)
          val logFileNames = metadataLogDir.listFiles().toSeq.map(_.getName())
          val toTest = logFileNames.filter(!_.endsWith(".crc")).sorted // Workaround for SPARK-17475
          assert(toTest.size == 3 && toTest.head == "2")
          true
        }
      )
    }
  }

  testQuietly("StreamingQuery should be Serializable but cannot be used in executors") {
    def startQuery(ds: Dataset[Int], queryName: String): StreamingQuery = {
      ds.writeStream
        .queryName(queryName)
        .format("memory")
        .start()
    }

    val input = MemoryStream[Int] :: MemoryStream[Int] :: MemoryStream[Int] :: Nil
    val q1 = startQuery(input(0).toDS, "stream_serializable_test_1")
    val q2 = startQuery(input(1).toDS.map { i =>
      // Emulate that `StreamingQuery` get captured with normal usage unintentionally.
      // It should not fail the query.
      val q = q1
      i
    }, "stream_serializable_test_2")
    val q3 = startQuery(input(2).toDS.map { i =>
      // Emulate that `StreamingQuery` is used in executors. We should fail the query with a clear
      // error message.
      q1.explain()
      i
    }, "stream_serializable_test_3")
    try {
      input.foreach(_.addData(1))

      // q2 should not fail since it doesn't use `q1` in the closure
      q2.processAllAvailable()

      // The user calls `StreamingQuery` in the closure and it should fail
      val e = intercept[StreamingQueryException] {
        q3.processAllAvailable()
      }
      assert(e.getCause.isInstanceOf[SparkException])
      assert(e.getCause.getCause.getCause.isInstanceOf[IllegalStateException])
      TestUtils.assertExceptionMsg(e, "StreamingQuery cannot be used in executors")
    } finally {
      q1.stop()
      q2.stop()
      q3.stop()
    }
  }

  test("StreamExecution should call stop() on sources when a stream is stopped") {
    var calledStop = false
    val source = new Source {
      override def stop(): Unit = {
        calledStop = true
      }
      override def getOffset: Option[Offset] = None
      override def getBatch(start: Option[Offset], end: Offset): DataFrame = {
        spark.emptyDataFrame
      }
      override def schema: StructType = MockSourceProvider.fakeSchema
    }

    MockSourceProvider.withMockSources(source) {
      val df = spark.readStream
        .format("org.apache.spark.sql.streaming.util.MockSourceProvider")
        .load()

      testStream(df)(StopStream)

      assert(calledStop, "Did not call stop on source for stopped stream")
    }
  }

  testQuietly("SPARK-19774: StreamExecution should call stop() on sources when a stream fails") {
    var calledStop = false
    val source1 = new Source {
      override def stop(): Unit = {
        throw new RuntimeException("Oh no!")
      }
      override def getOffset: Option[Offset] = Some(LongOffset(1))
      override def getBatch(start: Option[Offset], end: Offset): DataFrame = {
        spark.range(2).toDF(MockSourceProvider.fakeSchema.fieldNames: _*)
      }
      override def schema: StructType = MockSourceProvider.fakeSchema
    }
    val source2 = new Source {
      override def stop(): Unit = {
        calledStop = true
      }
      override def getOffset: Option[Offset] = None
      override def getBatch(start: Option[Offset], end: Offset): DataFrame = {
        spark.emptyDataFrame
      }
      override def schema: StructType = MockSourceProvider.fakeSchema
    }

    MockSourceProvider.withMockSources(source1, source2) {
      val df1 = spark.readStream
        .format("org.apache.spark.sql.streaming.util.MockSourceProvider")
        .load()
        .as[Int]

      val df2 = spark.readStream
        .format("org.apache.spark.sql.streaming.util.MockSourceProvider")
        .load()
        .as[Int]

      testStream(df1.union(df2).map(i => i / 0))(
        AssertOnQuery { sq =>
          intercept[StreamingQueryException](sq.processAllAvailable())
          sq.exception.isDefined && !sq.isActive
        }
      )

      assert(calledStop, "Did not call stop on source for stopped stream")
    }
  }

  test("get the query id in source") {
    @volatile var queryId: String = null
    val source = new Source {
      override def stop(): Unit = {}
      override def getOffset: Option[Offset] = {
        queryId = spark.sparkContext.getLocalProperty(StreamExecution.QUERY_ID_KEY)
        None
      }
      override def getBatch(start: Option[Offset], end: Offset): DataFrame = spark.emptyDataFrame
      override def schema: StructType = MockSourceProvider.fakeSchema
    }

    MockSourceProvider.withMockSources(source) {
      val df = spark.readStream
        .format("org.apache.spark.sql.streaming.util.MockSourceProvider")
        .load()
      testStream(df)(
        AssertOnQuery { sq =>
          sq.processAllAvailable()
          assert(sq.id.toString === queryId)
          assert(sq.runId.toString !== queryId)
          true
        }
      )
    }
  }

  test("processAllAvailable should not block forever when a query is stopped") {
    val input = MemoryStream[Int]
    input.addData(1)
    val query = input.toDF().writeStream
      .trigger(Trigger.Once())
      .format("console")
      .start()
    failAfter(streamingTimeout) {
      query.processAllAvailable()
    }
  }

  test("SPARK-22238: don't check for RDD partitions during streaming aggregation preparation") {
    val stream = MemoryStream[(Int, Int)]
    val baseDf = Seq((1, "A"), (2, "b")).toDF("num", "char").where("char = 'A'")
    val otherDf = stream.toDF().toDF("num", "numSq")
      .join(broadcast(baseDf), "num")
      .groupBy('char)
      .agg(sum('numSq))

    testStream(otherDf, OutputMode.Complete())(
      AddData(stream, (1, 1), (2, 4)),
      CheckLastBatch(("A", 1)))
  }

  test("Uuid in streaming query should not produce same uuids in each execution") {
    val uuids = mutable.ArrayBuffer[String]()
    def collectUuid: Seq[Row] => Unit = { rows: Seq[Row] =>
      rows.foreach(r => uuids += r.getString(0))
    }

    val stream = MemoryStream[Int]
    val df = stream.toDF().select(new Column(Uuid()))
    testStream(df)(
      AddData(stream, 1),
      CheckAnswer(collectUuid),
      AddData(stream, 2),
      CheckAnswer(collectUuid)
    )
    assert(uuids.distinct.size == 2)
  }

  test("Rand/Randn in streaming query should not produce same results in each execution") {
    val rands = mutable.ArrayBuffer[Double]()
    def collectRand: Seq[Row] => Unit = { rows: Seq[Row] =>
      rows.foreach { r =>
        rands += r.getDouble(0)
        rands += r.getDouble(1)
      }
    }

    val stream = MemoryStream[Int]
    val df = stream.toDF().select(new Column(new Rand()), new Column(new Randn()))
    testStream(df)(
      AddData(stream, 1),
      CheckAnswer(collectRand),
      AddData(stream, 2),
      CheckAnswer(collectRand)
    )
    assert(rands.distinct.size == 4)
  }

  test("Shuffle in streaming query should not produce same results in each execution") {
    val rands = mutable.ArrayBuffer[Seq[Int]]()
    def collectShuffle: Seq[Row] => Unit = { rows: Seq[Row] =>
      rows.foreach { r =>
        rands += r.getSeq[Int](0)
      }
    }

    val stream = MemoryStream[Int]
    val df = stream.toDF().select(new Column(new Shuffle(Literal.create[Seq[Int]](0 until 100))))
    testStream(df)(
      AddData(stream, 1),
      CheckAnswer(collectShuffle),
      AddData(stream, 2),
      CheckAnswer(collectShuffle)
    )
    assert(rands.distinct.size == 2)
  }

  test("StreamingRelationV2/StreamingExecutionRelation/ContinuousExecutionRelation.toJSON " +
    "should not fail") {
    val df = spark.readStream.format("rate").load()
    assert(df.logicalPlan.toJSON.contains("StreamingRelationV2"))

    testStream(df)(
      AssertOnQuery(_.logicalPlan.toJSON.contains("StreamingDataSourceV2Relation"))
    )

    testStream(df)(
      StartStream(trigger = Trigger.Continuous(100)),
      AssertOnQuery(_.logicalPlan.toJSON.contains("StreamingDataSourceV2Relation"))
    )
  }

  test("special characters in checkpoint path") {
    withTempDir { tempDir =>
      val checkpointDir = new File(tempDir, "chk @#chk")
      val inputData = MemoryStream[Int]
      inputData.addData(1)
      val q = inputData.toDF()
        .writeStream
        .format("noop")
        .option("checkpointLocation", checkpointDir.getCanonicalPath)
        .start()
      try {
        q.processAllAvailable()
        assert(checkpointDir.listFiles().toList.nonEmpty)
      } finally {
        q.stop()
      }
    }
  }

  /**
   * Copy the checkpoint generated by Spark 2.4.0 from test resource to `dir` to set up a legacy
   * streaming checkpoint.
   */
  private def setUp2dot4dot0Checkpoint(dir: File): Unit = {
    val input = getClass.getResource("/structured-streaming/escaped-path-2.4.0")
    assert(input != null, "cannot find test resource '/structured-streaming/escaped-path-2.4.0'")
    val inputDir = new File(input.toURI)

    // Copy test files to tempDir so that we won't modify the original data.
    FileUtils.copyDirectory(inputDir, dir)

    // Spark 2.4 and earlier escaped the _spark_metadata path once
    val legacySparkMetadataDir = new File(
      dir,
      new Path("output %@#output/_spark_metadata").toUri.toString)

    // Migrate from legacy _spark_metadata directory to the new _spark_metadata directory.
    // Ideally we should copy "_spark_metadata" directly like what the user is supposed to do to
    // migrate to new version. However, in our test, "tempDir" will be different in each run and
    // we need to fix the absolute path in the metadata to match "tempDir".
    val sparkMetadata = FileUtils.readFileToString(new File(legacySparkMetadataDir, "0"), UTF_8)
    FileUtils.write(
      new File(legacySparkMetadataDir, "0"),
      sparkMetadata.replaceAll("TEMPDIR", dir.getCanonicalPath), UTF_8)
  }

  test("detect escaped path and report the migration guide") {
    // Assert that the error message contains the migration conf, path and the legacy path.
    def assertMigrationError(errorMessage: String, path: File, legacyPath: File): Unit = {
      Seq(SQLConf.STREAMING_CHECKPOINT_ESCAPED_PATH_CHECK_ENABLED.key,
          path.getCanonicalPath,
          legacyPath.getCanonicalPath).foreach { msg =>
        assert(errorMessage.contains(msg))
      }
    }

    withTempDir { tempDir =>
      setUp2dot4dot0Checkpoint(tempDir)

      // Here are the paths we will use to create the query
      val outputDir = new File(tempDir, "output %@#output")
      val checkpointDir = new File(tempDir, "chk %@#chk")
      val sparkMetadataDir = new File(tempDir, "output %@#output/_spark_metadata")

      // The escaped paths used by Spark 2.4 and earlier.
      // Spark 2.4 and earlier escaped the checkpoint path three times
      val legacyCheckpointDir = new File(
        tempDir,
        new Path(new Path(new Path("chk %@#chk").toUri.toString).toUri.toString).toUri.toString)
      // Spark 2.4 and earlier escaped the _spark_metadata path once
      val legacySparkMetadataDir = new File(
        tempDir,
        new Path("output %@#output/_spark_metadata").toUri.toString)

      // Reading a file sink output in a batch query should detect the legacy _spark_metadata
      // directory and throw an error
      val e = intercept[SparkException] {
        spark.read.load(outputDir.getCanonicalPath).as[Int]
      }
      assertMigrationError(e.getMessage, sparkMetadataDir, legacySparkMetadataDir)

      // Restarting the streaming query should detect the legacy _spark_metadata directory and
      // throw an error
      val inputData = MemoryStream[Int]
      val e2 = intercept[SparkException] {
        inputData.toDF()
          .writeStream
          .format("parquet")
          .option("checkpointLocation", checkpointDir.getCanonicalPath)
          .start(outputDir.getCanonicalPath)
      }
      assertMigrationError(e2.getMessage, sparkMetadataDir, legacySparkMetadataDir)

      // Move "_spark_metadata" to fix the file sink and test the checkpoint path.
      FileUtils.moveDirectory(legacySparkMetadataDir, sparkMetadataDir)

      // Restarting the streaming query should detect the legacy
      // checkpoint path and throw an error.
      val e3 = intercept[SparkException] {
        inputData.toDF()
          .writeStream
          .format("parquet")
          .option("checkpointLocation", checkpointDir.getCanonicalPath)
          .start(outputDir.getCanonicalPath)
      }
      assertMigrationError(e3.getMessage, checkpointDir, legacyCheckpointDir)

      // Fix the checkpoint path and verify that the user can migrate the issue by moving files.
      FileUtils.moveDirectory(legacyCheckpointDir, checkpointDir)

      val q = inputData.toDF()
        .writeStream
        .format("parquet")
        .option("checkpointLocation", checkpointDir.getCanonicalPath)
        .start(outputDir.getCanonicalPath)
      try {
        q.processAllAvailable()
        // Check the query id to make sure it did use checkpoint
        assert(q.id.toString == "09be7fb3-49d8-48a6-840d-e9c2ad92a898")

        // Verify that the batch query can read "_spark_metadata" correctly after migration.
        val df = spark.read.load(outputDir.getCanonicalPath)
        assert(df.queryExecution.executedPlan.toString contains "MetadataLogFileIndex")
        checkDatasetUnorderly(df.as[Int], 1, 2, 3)
      } finally {
        q.stop()
      }
    }
  }

  test("ignore the escaped path check when the flag is off") {
    withTempDir { tempDir =>
      setUp2dot4dot0Checkpoint(tempDir)
      val outputDir = new File(tempDir, "output %@#output")
      val checkpointDir = new File(tempDir, "chk %@#chk")

      withSQLConf(SQLConf.STREAMING_CHECKPOINT_ESCAPED_PATH_CHECK_ENABLED.key -> "false") {
        // Verify that the batch query ignores the legacy "_spark_metadata"
        val df = spark.read.load(outputDir.getCanonicalPath)
        assert(!(df.queryExecution.executedPlan.toString contains "MetadataLogFileIndex"))
        checkDatasetUnorderly(df.as[Int], 1, 2, 3)

        val inputData = MemoryStream[Int]
        val q = inputData.toDF()
          .writeStream
          .format("parquet")
          .option("checkpointLocation", checkpointDir.getCanonicalPath)
          .start(outputDir.getCanonicalPath)
        try {
          q.processAllAvailable()
          // Check the query id to make sure it ignores the legacy checkpoint
          assert(q.id.toString != "09be7fb3-49d8-48a6-840d-e9c2ad92a898")
        } finally {
          q.stop()
        }
      }
    }
  }

  test("containsSpecialCharsInPath") {
    Seq("foo/b ar",
        "/foo/b ar",
        "file:/foo/b ar",
        "file://foo/b ar",
        "file:///foo/b ar",
        "file://foo:bar@bar/foo/b ar").foreach { p =>
      assert(StreamExecution.containsSpecialCharsInPath(new Path(p)), s"failed to check $p")
    }
    Seq("foo/bar",
        "/foo/bar",
        "file:/foo/bar",
        "file://foo/bar",
        "file:///foo/bar",
        "file://foo:bar@bar/foo/bar",
        // Special chars not in a path should not be considered as such urls won't hit the escaped
        // path issue.
        "file://foo:b ar@bar/foo/bar",
        "file://foo:bar@b ar/foo/bar",
        "file://f oo:bar@bar/foo/bar").foreach { p =>
      assert(!StreamExecution.containsSpecialCharsInPath(new Path(p)), s"failed to check $p")
    }
  }

  test("SPARK-32456: SQL union in streaming query of append mode without watermark") {
    val inputData1 = MemoryStream[Int]
    val inputData2 = MemoryStream[Int]
    withTempView("s1", "s2") {
      inputData1.toDF().createOrReplaceTempView("s1")
      inputData2.toDF().createOrReplaceTempView("s2")
      val unioned = spark.sql(
        "select s1.value from s1 union select s2.value from s2")
      checkExceptionMessage(unioned)
    }
  }

  test("SPARK-32456: distinct in streaming query of append mode without watermark") {
    val inputData = MemoryStream[Int]
    withTempView("deduptest") {
      inputData.toDF().toDF("value").createOrReplaceTempView("deduptest")
      val distinct = spark.sql("select distinct value from deduptest")
      checkExceptionMessage(distinct)
    }
  }

  test("SPARK-32456: distinct in streaming query of complete mode") {
    val inputData = MemoryStream[Int]
    withTempView("deduptest") {
      inputData.toDF().toDF("value").createOrReplaceTempView("deduptest")
      val distinct = spark.sql("select distinct value from deduptest")

      testStream(distinct, Complete)(
        AddData(inputData, 1, 2, 3, 3, 4),
        CheckAnswer(Row(1), Row(2), Row(3), Row(4))
      )
    }
  }

<<<<<<< HEAD
=======
  testQuietly("limit on empty batch should not cause state store error") {
    // The source only produces two batches, the first batch is empty and the second batch has data.
    val source = new Source {
      var batchId = 0
      override def stop(): Unit = {}
      override def getOffset: Option[Offset] = {
        Some(LongOffset(batchId + 1))
      }
      override def getBatch(start: Option[Offset], end: Offset): DataFrame = {
        if (batchId == 0) {
          batchId += 1
          Dataset.ofRows(spark, LocalRelation(schema.toAttributes, Nil, isStreaming = true))
        } else {
          Dataset.ofRows(spark,
            LocalRelation(schema.toAttributes, InternalRow(10) :: Nil, isStreaming = true))
        }
      }
      override def schema: StructType = MockSourceProvider.fakeSchema
    }

    MockSourceProvider.withMockSources(source) {
      val df = spark.readStream
        .format("org.apache.spark.sql.streaming.util.MockSourceProvider")
        .load()
        .limit(1)

      testStream(df)(
        StartStream(),
        AssertOnQuery { q =>
          q.processAllAvailable()
          true
        },
        CheckAnswer(10))
    }
  }

>>>>>>> a630e8d1
  private def checkExceptionMessage(df: DataFrame): Unit = {
    withTempDir { outputDir =>
      withTempDir { checkpointDir =>
        val exception = intercept[AnalysisException](
          df.writeStream
            .option("checkpointLocation", checkpointDir.getCanonicalPath)
            .start(outputDir.getCanonicalPath))
        assert(exception.getMessage.contains(
          "Append output mode not supported when there are streaming aggregations on streaming " +
            "DataFrames/DataSets without watermark"))
      }
    }
  }

  /** Create a streaming DF that only execute one batch in which it returns the given static DF */
  private def createSingleTriggerStreamingDF(triggerDF: DataFrame): DataFrame = {
    require(!triggerDF.isStreaming)
    // A streaming Source that generate only on trigger and returns the given Dataframe as batch
    val source = new Source() {
      override def schema: StructType = triggerDF.schema
      override def getOffset: Option[Offset] = Some(LongOffset(0))
      override def getBatch(start: Option[Offset], end: Offset): DataFrame = {
        sqlContext.internalCreateDataFrame(
          triggerDF.queryExecution.toRdd, triggerDF.schema, isStreaming = true)
      }
      override def stop(): Unit = {}
    }
    StreamingExecutionRelation(source, spark)
  }

  /** Returns the query at the end of the first trigger of streaming DF */
  private def getStreamingQuery(streamingDF: DataFrame): StreamingQuery = {
    try {
      val q = streamingDF.writeStream.format("memory").queryName("test").start()
      q.processAllAvailable()
      q
    } finally {
      spark.streams.active.map(_.stop())
    }
  }

  /** Returns the last query progress from query.recentProgress where numInputRows is positive */
  def getLastProgressWithData(q: StreamingQuery): Option[StreamingQueryProgress] = {
    q.recentProgress.filter(_.numInputRows > 0).lastOption
  }

  /**
   * A [[StreamAction]] to test the behavior of `StreamingQuery.awaitTermination()`.
   *
   * @param expectedBehavior  Expected behavior (not blocked, blocked, or exception thrown)
   * @param timeoutMs         Timeout in milliseconds
   *                          When timeoutMs is less than or equal to 0, awaitTermination() is
   *                          tested (i.e. w/o timeout)
   *                          When timeoutMs is greater than 0, awaitTermination(timeoutMs) is
   *                          tested
   * @param expectedReturnValue Expected return value when awaitTermination(timeoutMs) is used
   */
  case class TestAwaitTermination(
      expectedBehavior: ExpectedBehavior,
      timeoutMs: Int = -1,
      expectedReturnValue: Boolean = false
    ) extends AssertOnQuery(
      TestAwaitTermination.assertOnQueryCondition(expectedBehavior, timeoutMs, expectedReturnValue),
      "Error testing awaitTermination behavior"
    ) {
    override def toString(): String = {
      s"TestAwaitTermination($expectedBehavior, timeoutMs = $timeoutMs, " +
        s"expectedReturnValue = $expectedReturnValue)"
    }
  }

  object TestAwaitTermination {

    /**
     * Tests the behavior of `StreamingQuery.awaitTermination`.
     *
     * @param expectedBehavior  Expected behavior (not blocked, blocked, or exception thrown)
     * @param timeoutMs         Timeout in milliseconds
     *                          When timeoutMs is less than or equal to 0, awaitTermination() is
     *                          tested (i.e. w/o timeout)
     *                          When timeoutMs is greater than 0, awaitTermination(timeoutMs) is
     *                          tested
     * @param expectedReturnValue Expected return value when awaitTermination(timeoutMs) is used
     */
    def assertOnQueryCondition(
        expectedBehavior: ExpectedBehavior,
        timeoutMs: Int,
        expectedReturnValue: Boolean
      )(q: StreamExecution): Boolean = {

      def awaitTermFunc(): Unit = {
        if (timeoutMs <= 0) {
          q.awaitTermination()
        } else {
          val returnedValue = q.awaitTermination(timeoutMs)
          assert(returnedValue === expectedReturnValue, "Returned value does not match expected")
        }
      }
      AwaitTerminationTester.test(expectedBehavior, () => awaitTermFunc())
      true // If the control reached here, then everything worked as expected
    }
  }
}

object StreamingQuerySuite {
  // Singleton reference to clock that does not get serialized in task closures
  var clock: StreamManualClock = null
}<|MERGE_RESOLUTION|>--- conflicted
+++ resolved
@@ -34,13 +34,9 @@
 import org.apache.spark.{SparkException, TestUtils}
 import org.apache.spark.internal.Logging
 import org.apache.spark.sql.{AnalysisException, Column, DataFrame, Dataset, Row}
-<<<<<<< HEAD
-import org.apache.spark.sql.catalyst.expressions.{Literal, Rand, Randn, Shuffle, Uuid}
-=======
 import org.apache.spark.sql.catalyst.InternalRow
 import org.apache.spark.sql.catalyst.expressions.{Literal, Rand, Randn, Shuffle, Uuid}
 import org.apache.spark.sql.catalyst.plans.logical.LocalRelation
->>>>>>> a630e8d1
 import org.apache.spark.sql.catalyst.streaming.InternalOutputModes.Complete
 import org.apache.spark.sql.connector.read.InputPartition
 import org.apache.spark.sql.connector.read.streaming.{Offset => OffsetV2}
@@ -1147,8 +1143,6 @@
     }
   }
 
-<<<<<<< HEAD
-=======
   testQuietly("limit on empty batch should not cause state store error") {
     // The source only produces two batches, the first batch is empty and the second batch has data.
     val source = new Source {
@@ -1185,7 +1179,6 @@
     }
   }
 
->>>>>>> a630e8d1
   private def checkExceptionMessage(df: DataFrame): Unit = {
     withTempDir { outputDir =>
       withTempDir { checkpointDir =>
