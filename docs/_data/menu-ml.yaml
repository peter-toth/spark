- text: Basic statistics
  url: ml-statistics.html
- text: Data sources
<<<<<<< HEAD
  url: ml-datasource
=======
  url: ml-datasource.html
>>>>>>> cceb2d6f
- text: Pipelines
  url: ml-pipeline.html
- text: Extracting, transforming and selecting features
  url: ml-features.html
- text: Classification and Regression
  url: ml-classification-regression.html
- text: Clustering
  url: ml-clustering.html
- text: Collaborative filtering
  url: ml-collaborative-filtering.html
- text: Frequent Pattern Mining
  url: ml-frequent-pattern-mining.html
- text: Model selection and tuning
  url: ml-tuning.html
- text: Advanced topics
  url: ml-advanced.html<|MERGE_RESOLUTION|>--- conflicted
+++ resolved
@@ -1,11 +1,7 @@
 - text: Basic statistics
   url: ml-statistics.html
 - text: Data sources
-<<<<<<< HEAD
-  url: ml-datasource
-=======
   url: ml-datasource.html
->>>>>>> cceb2d6f
 - text: Pipelines
   url: ml-pipeline.html
 - text: Extracting, transforming and selecting features
