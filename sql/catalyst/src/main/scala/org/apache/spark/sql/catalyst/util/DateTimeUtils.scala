--- conflicted
+++ resolved
@@ -19,19 +19,10 @@
 
 import java.nio.charset.StandardCharsets
 import java.sql.{Date, Timestamp}
-<<<<<<< HEAD
-import java.text.{DateFormat, SimpleDateFormat}
-import java.time.Instant
-import java.util.{Calendar, Locale, TimeZone}
-import java.util.concurrent.ConcurrentHashMap
-import java.util.function.{Function => JFunction}
-import javax.xml.bind.DatatypeConverter
-=======
 import java.time._
 import java.time.temporal.{ChronoField, ChronoUnit, IsoFields}
 import java.util.{Locale, TimeZone}
 import java.util.concurrent.TimeUnit._
->>>>>>> cceb2d6f
 
 import scala.util.control.NonFatal
 
@@ -55,21 +46,7 @@
   // see http://stackoverflow.com/questions/466321/convert-unix-timestamp-to-julian
   // it's 2440587.5, rounding up to compatible with Hive
   final val JULIAN_DAY_OF_EPOCH = 2440588
-<<<<<<< HEAD
-  final val SECONDS_PER_DAY = 60 * 60 * 24L
-  final val MICROS_PER_MILLIS = 1000L
-  final val MICROS_PER_SECOND = MICROS_PER_MILLIS * MILLIS_PER_SECOND
-  final val MILLIS_PER_SECOND = 1000L
-  final val NANOS_PER_SECOND = MICROS_PER_SECOND * 1000L
-  final val MICROS_PER_DAY = MICROS_PER_SECOND * SECONDS_PER_DAY
-  final val NANOS_PER_MICROS = 1000L
-  final val MILLIS_PER_DAY = SECONDS_PER_DAY * 1000L
-
-  // number of days in 400 years
-  final val daysIn400Years: Int = 146097
-=======
-
->>>>>>> cceb2d6f
+
   // number of days between 1.1.1970 and 1.1.2001
   final val to2001 = -11323
 
@@ -220,15 +197,7 @@
    * `T[h]h:[m]m:[s]s.[ms][ms][ms][us][us][us]-[h]h:[m]m`
    * `T[h]h:[m]m:[s]s.[ms][ms][ms][us][us][us]+[h]h:[m]m`
    */
-<<<<<<< HEAD
-  def stringToTimestamp(s: UTF8String): Option[SQLTimestamp] = {
-    stringToTimestamp(s, defaultTimeZone())
-  }
-
-  def stringToTimestamp(s: UTF8String, timeZone: TimeZone): Option[SQLTimestamp] = {
-=======
   def stringToTimestamp(s: UTF8String, timeZoneId: ZoneId): Option[SQLTimestamp] = {
->>>>>>> cceb2d6f
     if (s == null) {
       return None
     }
@@ -360,15 +329,6 @@
     }
   }
 
-<<<<<<< HEAD
-    val c = if (tz.isEmpty) {
-      Calendar.getInstance(timeZone)
-    } else {
-      Calendar.getInstance(
-        getTimeZone(f"GMT${tz.get.toChar}${segments(7)}%02d:${segments(8)}%02d"))
-    }
-    c.set(Calendar.MILLISECOND, 0)
-=======
   def instantToMicros(instant: Instant): Long = {
     val us = Math.multiplyExact(instant.getEpochSecond, MICROS_PER_SECOND)
     val result = Math.addExact(us, NANOSECONDS.toMicros(instant.getNano))
@@ -380,7 +340,6 @@
     val mos = Math.floorMod(us, MICROS_PER_SECOND)
     Instant.ofEpochSecond(secs, mos * NANOS_PER_MICROS)
   }
->>>>>>> cceb2d6f
 
   def instantToDays(instant: Instant): Int = {
     val seconds = instant.getEpochSecond
@@ -392,21 +351,7 @@
     Math.toIntExact(localDate.toEpochDay)
   }
 
-<<<<<<< HEAD
-  def instantToMicros(instant: Instant): Long = {
-    val sec = Math.multiplyExact(instant.getEpochSecond, MICROS_PER_SECOND)
-    val result = Math.addExact(sec, instant.getNano / NANOS_PER_MICROS)
-    result
-  }
-
-  def instantToDays(instant: Instant): Int = {
-    val seconds = instant.getEpochSecond
-    val days = Math.floorDiv(seconds, SECONDS_PER_DAY)
-    days.toInt
-  }
-=======
   def daysToLocalDate(days: Int): LocalDate = LocalDate.ofEpochDay(days)
->>>>>>> cceb2d6f
 
   /**
    * Trim and parse a given UTF8 date string to a corresponding [[Int]] value.
@@ -457,13 +402,6 @@
     }
     if (i < 2 && j < bytes.length) {
       // For the `yyyy` and `yyyy-[m]m` formats, entire input must be consumed.
-<<<<<<< HEAD
-      return None
-    }
-    segments(i) = currentSegmentValue
-    if (isInvalidDate(segments(0), segments(1), segments(2))) {
-=======
->>>>>>> cceb2d6f
       return None
     }
     segments(i) = currentSegmentValue
