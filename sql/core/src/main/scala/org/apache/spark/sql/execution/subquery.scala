/*
 * Licensed to the Apache Software Foundation (ASF) under one or more
 * contributor license agreements.  See the NOTICE file distributed with
 * this work for additional information regarding copyright ownership.
 * The ASF licenses this file to You under the Apache License, Version 2.0
 * (the "License"); you may not use this file except in compliance with
 * the License.  You may obtain a copy of the License at
 *
 *    http://www.apache.org/licenses/LICENSE-2.0
 *
 * Unless required by applicable law or agreed to in writing, software
 * distributed under the License is distributed on an "AS IS" BASIS,
 * WITHOUT WARRANTIES OR CONDITIONS OF ANY KIND, either express or implied.
 * See the License for the specific language governing permissions and
 * limitations under the License.
 */

package org.apache.spark.sql.execution

import scala.collection.mutable
import scala.collection.mutable.ArrayBuffer

import org.apache.spark.broadcast.Broadcast
import org.apache.spark.sql.SparkSession
import org.apache.spark.sql.catalyst.{expressions, InternalRow}
import org.apache.spark.sql.catalyst.expressions.{CreateNamedStruct, Expression, ExprId, InSet, ListQuery, Literal, PlanExpression}
import org.apache.spark.sql.catalyst.expressions.codegen.{CodegenContext, ExprCode}
import org.apache.spark.sql.catalyst.rules.Rule
import org.apache.spark.sql.internal.SQLConf
import org.apache.spark.sql.types.{BooleanType, DataType, StructType}

/**
 * The base class for subquery that is used in SparkPlan.
 */
abstract class ExecSubqueryExpression extends PlanExpression[BaseSubqueryExec] {
  /**
   * Fill the expression with collected result from executed plan.
   */
  def updateResult(): Unit

  /** Updates the expression with a new plan. */
  override def withNewPlan(plan: BaseSubqueryExec): ExecSubqueryExpression
}

object ExecSubqueryExpression {
  /**
   * Returns true when an expression contains a subquery
   */
  def hasSubquery(e: Expression): Boolean = {
    e.find {
      case _: ExecSubqueryExpression => true
      case _ => false
    }.isDefined
  }
}

/**
 * A subquery that will return only one row and one column.
 *
 * This is the physical copy of ScalarSubquery to be used inside SparkPlan.
 */
case class ScalarSubquery(
    plan: BaseSubqueryExec,
    exprId: ExprId)
  extends ExecSubqueryExpression {

  override def dataType: DataType = plan.schema.fields.head.dataType
  override def children: Seq[Expression] = Nil
  override def nullable: Boolean = true
  override def toString: String = plan.simpleString(SQLConf.get.maxToStringFields)
  override def withNewPlan(query: BaseSubqueryExec): ScalarSubquery = copy(plan = query)

  override def semanticEquals(other: Expression): Boolean = other match {
    case s: ScalarSubquery => plan.sameResult(s.plan)
    case _ => false
  }

  // the first column in first row from `query`.
  @volatile private var result: Any = _
  @volatile private var updated: Boolean = false

  def updateResult(): Unit = {
    // Only return the first two rows as an array to avoid Driver OOM.
    val rows = plan.executeTake(2)
    if (rows.length > 1) {
      sys.error(s"more than one row returned by a subquery used as an expression:\n$plan")
    }
    if (rows.length == 1) {
      assert(rows(0).numFields == 1,
        s"Expects 1 field, but got ${rows(0).numFields}; something went wrong in analysis")
      result = rows(0).get(0, dataType)
    } else {
      // If there is no rows returned, the result should be null.
      result = null
    }
    updated = true
  }

  override def eval(input: InternalRow): Any = {
    require(updated, s"$this has not finished")
    result
  }

  override def doGenCode(ctx: CodegenContext, ev: ExprCode): ExprCode = {
    require(updated, s"$this has not finished")
    Literal.create(result, dataType).doGenCode(ctx, ev)
  }

  // Real canonicalization of a `ScalarSubquery` is not safe because canonicalization can happen on
  // executors as well where `SparkPlan.sqlContext` is not available and initialization of some
  // `SparkPlan` nodes in `ScalarSubquery.plan' depend on the presence of `sqlContext` (e.g.
  // `SortExec.enableRadixSort`, `HashAggregateExec.testFallbackStartsAt`), so these nodes would
  // throw NPE in those cases.
  //
  // But `ScalarSubquery` canonicalization is important for `ReuseExchangeAndSubquery` rule as it
  // works in bottom-up manner and can change a `SubqueryExec` to `ReusedSubqueryExec` in a
  // `ScalarSubquery` node under a parent node that can be a better reuse possibility. Without
  // canonicalization of `ScalarSubquery` we would lose that better reuse option at its parent.
  //
  // So until these issues are not fixed, what we can do here is to leave the `SparkPlan` nodes
  // untouched and remove minor cosmetic changes only. It is safe to remove `ReusedSubqueryExec`
  // wrapper and change the `exprId` to 0.
  override lazy val canonicalized: ScalarSubquery = {
    if (SQLConf.get.wholePlanReuseEnabled) {
      plan match {
        case ReusedSubqueryExec(child) => copy(plan = child, exprId = ExprId(0))
        case _ => copy(exprId = ExprId(0))
      }
    } else {
      // It's not possible to use `super.canonicalized` (i.e. use `Expression.canonicalized`) in a
      // `lazy val` but `ScalarSubquery` has no children and `Canonicalize.execute` doesn't make any
      // change to it, so we return 'this` as `super.canonicalized` would do.
      this
    }
  }
}

/**
 * The physical node of in-subquery. This is for Dynamic Partition Pruning only, as in-subquery
 * coming from the original query will always be converted to joins.
 */
case class InSubqueryExec(
    child: Expression,
    plan: BaseSubqueryExec,
    exprId: ExprId,
    private var resultBroadcast: Broadcast[Set[Any]] = null) extends ExecSubqueryExpression {

<<<<<<< HEAD
  @transient private var result: Set[Any] = _
  @transient private lazy val inSet = InSet(child, result)
=======
  @transient private var result: Array[Any] = _
  @transient private lazy val inSet = InSet(child, result.toSet)
>>>>>>> a630e8d1

  override def dataType: DataType = BooleanType
  override def children: Seq[Expression] = child :: Nil
  override def nullable: Boolean = child.nullable
  override def toString: String = s"$child IN ${plan.name}"
  override def withNewPlan(plan: BaseSubqueryExec): InSubqueryExec = copy(plan = plan)

  override def semanticEquals(other: Expression): Boolean = other match {
    case in: InSubqueryExec => child.semanticEquals(in.child) && plan.sameResult(in.plan)
    case _ => false
  }

  def updateResult(): Unit = {
    val rows = plan.executeCollect()
<<<<<<< HEAD
    result = rows.map(_.get(0, child.dataType)).toSet
=======
    result = if (plan.output.length > 1) {
      rows.asInstanceOf[Array[Any]]
    } else {
      rows.map(_.get(0, child.dataType))
    }
>>>>>>> a630e8d1
    resultBroadcast = plan.sqlContext.sparkContext.broadcast(result)
  }

  def values(): Option[Set[Any]] = Option(resultBroadcast).map(_.value)

  private def prepareResult(): Unit = {
    require(resultBroadcast != null, s"$this has not finished")
    if (result == null) {
      result = resultBroadcast.value
    }
  }

  override def eval(input: InternalRow): Any = {
    prepareResult()
    inSet.eval(input)
  }

  override def doGenCode(ctx: CodegenContext, ev: ExprCode): ExprCode = {
    prepareResult()
    inSet.doGenCode(ctx, ev)
  }

  override lazy val canonicalized: InSubqueryExec = {
    copy(
      child = child.canonicalized,
      plan = plan.canonicalized.asInstanceOf[BaseSubqueryExec],
      exprId = ExprId(0),
      resultBroadcast = null)
  }
}

/**
 * Plans subqueries that are present in the given [[SparkPlan]].
 */
case class PlanSubqueries(sparkSession: SparkSession) extends Rule[SparkPlan] {
  def apply(plan: SparkPlan): SparkPlan = {
    plan.transformAllExpressions {
      case subquery: expressions.ScalarSubquery =>
        val executedPlan = QueryExecution.prepareExecutedPlan(sparkSession, subquery.plan)
        ScalarSubquery(
          SubqueryExec(s"scalar-subquery#${subquery.exprId.id}", executedPlan),
          subquery.exprId)
      case expressions.InSubquery(values, ListQuery(query, _, exprId, _)) =>
        val expr = if (values.length == 1) {
          values.head
        } else {
          CreateNamedStruct(
            values.zipWithIndex.flatMap { case (v, index) =>
              Seq(Literal(s"col_$index"), v)
            }
          )
        }
        val executedPlan = QueryExecution.prepareExecutedPlan(sparkSession, query)
        InSubqueryExec(expr, SubqueryExec(s"subquery#${exprId.id}", executedPlan), exprId)
    }
  }
}

/**
 * Find out duplicated subqueries in the spark plan, then use the same subquery result for all the
 * references.
 */
object ReuseSubquery extends Rule[SparkPlan] {

  def apply(plan: SparkPlan): SparkPlan = {
    if (!conf.subqueryReuseEnabled) {
      return plan
    }
    // Build a hash map using schema of subqueries to avoid O(N*N) sameResult calls.
    val subqueries = mutable.HashMap[StructType, ArrayBuffer[BaseSubqueryExec]]()
    plan transformAllExpressions {
      case sub: ExecSubqueryExpression =>
        val sameSchema =
          subqueries.getOrElseUpdate(sub.plan.schema, ArrayBuffer[BaseSubqueryExec]())
        val sameResult = sameSchema.find(_.sameResult(sub.plan))
        if (sameResult.isDefined) {
          sub.withNewPlan(ReusedSubqueryExec(sameResult.get))
        } else {
          sameSchema += sub.plan
          sub
        }
    }
  }
}<|MERGE_RESOLUTION|>--- conflicted
+++ resolved
@@ -143,15 +143,10 @@
     child: Expression,
     plan: BaseSubqueryExec,
     exprId: ExprId,
-    private var resultBroadcast: Broadcast[Set[Any]] = null) extends ExecSubqueryExpression {
-
-<<<<<<< HEAD
-  @transient private var result: Set[Any] = _
-  @transient private lazy val inSet = InSet(child, result)
-=======
+    private var resultBroadcast: Broadcast[Array[Any]] = null) extends ExecSubqueryExpression {
+
   @transient private var result: Array[Any] = _
   @transient private lazy val inSet = InSet(child, result.toSet)
->>>>>>> a630e8d1
 
   override def dataType: DataType = BooleanType
   override def children: Seq[Expression] = child :: Nil
@@ -166,19 +161,15 @@
 
   def updateResult(): Unit = {
     val rows = plan.executeCollect()
-<<<<<<< HEAD
-    result = rows.map(_.get(0, child.dataType)).toSet
-=======
     result = if (plan.output.length > 1) {
       rows.asInstanceOf[Array[Any]]
     } else {
       rows.map(_.get(0, child.dataType))
     }
->>>>>>> a630e8d1
     resultBroadcast = plan.sqlContext.sparkContext.broadcast(result)
   }
 
-  def values(): Option[Set[Any]] = Option(resultBroadcast).map(_.value)
+  def values(): Option[Array[Any]] = Option(resultBroadcast).map(_.value)
 
   private def prepareResult(): Unit = {
     require(resultBroadcast != null, s"$this has not finished")
