#
# Licensed to the Apache Software Foundation (ASF) under one or more
# contributor license agreements.  See the NOTICE file distributed with
# this work for additional information regarding copyright ownership.
# The ASF licenses this file to You under the Apache License, Version 2.0
# (the "License"); you may not use this file except in compliance with
# the License.  You may obtain a copy of the License at
#
#    http://www.apache.org/licenses/LICENSE-2.0
#
# Unless required by applicable law or agreed to in writing, software
# distributed under the License is distributed on an "AS IS" BASIS,
# WITHOUT WARRANTIES OR CONDITIONS OF ANY KIND, either express or implied.
# See the License for the specific language governing permissions and
# limitations under the License.
#
import sys
import warnings

from pyspark.rdd import PythonEvalType
from pyspark.sql.column import Column
from pyspark.sql.dataframe import DataFrame


class PandasGroupedOpsMixin(object):
    """
    Min-in for pandas grouped operations. Currently, only :class:`GroupedData`
    can use this class.
    """

    def apply(self, udf):
        """
        It is an alias of :meth:`pyspark.sql.GroupedData.applyInPandas`; however, it takes a
        :meth:`pyspark.sql.functions.pandas_udf` whereas
        :meth:`pyspark.sql.GroupedData.applyInPandas` takes a Python native function.

        .. versionadded:: 2.3.0

        Parameters
        ----------
        udf : :func:`pyspark.sql.functions.pandas_udf`
            a grouped map user-defined function returned by
            :func:`pyspark.sql.functions.pandas_udf`.

        Notes
        -----
        It is preferred to use :meth:`pyspark.sql.GroupedData.applyInPandas` over this
        API. This API will be deprecated in the future releases.

        Examples
        --------
        >>> from pyspark.sql.functions import pandas_udf, PandasUDFType
        >>> df = spark.createDataFrame(
        ...     [(1, 1.0), (1, 2.0), (2, 3.0), (2, 5.0), (2, 10.0)],
        ...     ("id", "v"))
        >>> @pandas_udf("id long, v double", PandasUDFType.GROUPED_MAP)  # doctest: +SKIP
        ... def normalize(pdf):
        ...     v = pdf.v
        ...     return pdf.assign(v=(v - v.mean()) / v.std())
        >>> df.groupby("id").apply(normalize).show()  # doctest: +SKIP
        +---+-------------------+
        | id|                  v|
        +---+-------------------+
        |  1|-0.7071067811865475|
        |  1| 0.7071067811865475|
        |  2|-0.8320502943378437|
        |  2|-0.2773500981126146|
        |  2| 1.1094003924504583|
        +---+-------------------+

        See Also
        --------
        pyspark.sql.functions.pandas_udf
        """
        # Columns are special because hasattr always return True
        if isinstance(udf, Column) or not hasattr(udf, 'func') \
                or udf.evalType != PythonEvalType.SQL_GROUPED_MAP_PANDAS_UDF:
            raise ValueError("Invalid udf: the udf argument must be a pandas_udf of type "
                             "GROUPED_MAP.")

        warnings.warn(
            "It is preferred to use 'applyInPandas' over this "
            "API. This API will be deprecated in the future releases. See SPARK-28264 for "
            "more details.", UserWarning)

        return self.applyInPandas(udf.func, schema=udf.returnType)

    def applyInPandas(self, func, schema):
        """
        Maps each group of the current :class:`DataFrame` using a pandas udf and returns the result
        as a `DataFrame`.

        The function should take a `pandas.DataFrame` and return another
        `pandas.DataFrame`. For each group, all columns are passed together as a `pandas.DataFrame`
        to the user-function and the returned `pandas.DataFrame` are combined as a
        :class:`DataFrame`.

        The `schema` should be a :class:`StructType` describing the schema of the returned
        `pandas.DataFrame`. The column labels of the returned `pandas.DataFrame` must either match
        the field names in the defined schema if specified as strings, or match the
        field data types by position if not strings, e.g. integer indices.
        The length of the returned `pandas.DataFrame` can be arbitrary.
<<<<<<< HEAD
=======

        .. versionadded:: 3.0.0
>>>>>>> a630e8d1

        Parameters
        ----------
        func : function
            a Python native function that takes a `pandas.DataFrame`, and outputs a
            `pandas.DataFrame`.
        schema : :class:`pyspark.sql.types.DataType` or str
            the return type of the `func` in PySpark. The value can be either a
            :class:`pyspark.sql.types.DataType` object or a DDL-formatted type string.

<<<<<<< HEAD
=======
        Examples
        --------
>>>>>>> a630e8d1
        >>> import pandas as pd  # doctest: +SKIP
        >>> from pyspark.sql.functions import pandas_udf, ceil
        >>> df = spark.createDataFrame(
        ...     [(1, 1.0), (1, 2.0), (2, 3.0), (2, 5.0), (2, 10.0)],
        ...     ("id", "v"))  # doctest: +SKIP
        >>> def normalize(pdf):
        ...     v = pdf.v
        ...     return pdf.assign(v=(v - v.mean()) / v.std())
        >>> df.groupby("id").applyInPandas(
        ...     normalize, schema="id long, v double").show()  # doctest: +SKIP
        +---+-------------------+
        | id|                  v|
        +---+-------------------+
        |  1|-0.7071067811865475|
        |  1| 0.7071067811865475|
        |  2|-0.8320502943378437|
        |  2|-0.2773500981126146|
        |  2| 1.1094003924504583|
        +---+-------------------+

        Alternatively, the user can pass a function that takes two arguments.
        In this case, the grouping key(s) will be passed as the first argument and the data will
        be passed as the second argument. The grouping key(s) will be passed as a tuple of numpy
        data types, e.g., `numpy.int32` and `numpy.float64`. The data will still be passed in
        as a `pandas.DataFrame` containing all columns from the original Spark DataFrame.
        This is useful when the user does not want to hardcode grouping key(s) in the function.
<<<<<<< HEAD

        >>> df = spark.createDataFrame(
        ...     [(1, 1.0), (1, 2.0), (2, 3.0), (2, 5.0), (2, 10.0)],
        ...     ("id", "v"))  # doctest: +SKIP
        >>> def mean_func(key, pdf):
        ...     # key is a tuple of one numpy.int64, which is the value
        ...     # of 'id' for the current group
        ...     return pd.DataFrame([key + (pdf.v.mean(),)])
        >>> df.groupby('id').applyInPandas(
        ...     mean_func, schema="id long, v double").show()  # doctest: +SKIP
        +---+---+
        | id|  v|
        +---+---+
        |  1|1.5|
        |  2|6.0|
        +---+---+
        >>> def sum_func(key, pdf):
        ...     # key is a tuple of two numpy.int64s, which is the values
        ...     # of 'id' and 'ceil(df.v / 2)' for the current group
        ...     return pd.DataFrame([key + (pdf.v.sum(),)])
        >>> df.groupby(df.id, ceil(df.v / 2)).applyInPandas(
        ...     sum_func, schema="id long, `ceil(v / 2)` long, v double").show()  # doctest: +SKIP
        +---+-----------+----+
        | id|ceil(v / 2)|   v|
        +---+-----------+----+
        |  2|          5|10.0|
        |  1|          1| 3.0|
        |  2|          3| 5.0|
        |  2|          2| 3.0|
        +---+-----------+----+

        .. note:: This function requires a full shuffle. All the data of a group will be loaded
            into memory, so the user should be aware of the potential OOM risk if data is skewed
            and certain groups are too large to fit in memory.

        .. note:: If returning a new `pandas.DataFrame` constructed with a dictionary, it is
            recommended to explicitly index the columns by name to ensure the positions are correct,
            or alternatively use an `OrderedDict`.
            For example, `pd.DataFrame({'id': ids, 'a': data}, columns=['id', 'a'])` or
            `pd.DataFrame(OrderedDict([('id', ids), ('a', data)]))`.

        .. note:: Experimental

        .. seealso:: :meth:`pyspark.sql.functions.pandas_udf`
=======

        >>> df = spark.createDataFrame(
        ...     [(1, 1.0), (1, 2.0), (2, 3.0), (2, 5.0), (2, 10.0)],
        ...     ("id", "v"))  # doctest: +SKIP
        >>> def mean_func(key, pdf):
        ...     # key is a tuple of one numpy.int64, which is the value
        ...     # of 'id' for the current group
        ...     return pd.DataFrame([key + (pdf.v.mean(),)])
        >>> df.groupby('id').applyInPandas(
        ...     mean_func, schema="id long, v double").show()  # doctest: +SKIP
        +---+---+
        | id|  v|
        +---+---+
        |  1|1.5|
        |  2|6.0|
        +---+---+

        >>> def sum_func(key, pdf):
        ...     # key is a tuple of two numpy.int64s, which is the values
        ...     # of 'id' and 'ceil(df.v / 2)' for the current group
        ...     return pd.DataFrame([key + (pdf.v.sum(),)])
        >>> df.groupby(df.id, ceil(df.v / 2)).applyInPandas(
        ...     sum_func, schema="id long, `ceil(v / 2)` long, v double").show()  # doctest: +SKIP
        +---+-----------+----+
        | id|ceil(v / 2)|   v|
        +---+-----------+----+
        |  2|          5|10.0|
        |  1|          1| 3.0|
        |  2|          3| 5.0|
        |  2|          2| 3.0|
        +---+-----------+----+

        Notes
        -----
        This function requires a full shuffle. All the data of a group will be loaded
        into memory, so the user should be aware of the potential OOM risk if data is skewed
        and certain groups are too large to fit in memory.

        If returning a new `pandas.DataFrame` constructed with a dictionary, it is
        recommended to explicitly index the columns by name to ensure the positions are correct,
        or alternatively use an `OrderedDict`.
        For example, `pd.DataFrame({'id': ids, 'a': data}, columns=['id', 'a'])` or
        `pd.DataFrame(OrderedDict([('id', ids), ('a', data)]))`.

        This API is experimental.

        See Also
        --------
        pyspark.sql.functions.pandas_udf
>>>>>>> a630e8d1
        """
        from pyspark.sql import GroupedData
        from pyspark.sql.functions import pandas_udf, PandasUDFType

        assert isinstance(self, GroupedData)

        udf = pandas_udf(
            func, returnType=schema, functionType=PandasUDFType.GROUPED_MAP)
        df = self._df
        udf_column = udf(*[df[col] for col in df.columns])
        jdf = self._jgd.flatMapGroupsInPandas(udf_column._jc.expr())
        return DataFrame(jdf, self.sql_ctx)

    def cogroup(self, other):
        """
        Cogroups this group with another group so that we can run cogrouped operations.

        .. versionadded:: 3.0.0

        See :class:`PandasCogroupedOps` for the operations that can be run.
        """
        from pyspark.sql import GroupedData

        assert isinstance(self, GroupedData)

        return PandasCogroupedOps(self, other)


class PandasCogroupedOps(object):
    """
    A logical grouping of two :class:`GroupedData`,
    created by :func:`GroupedData.cogroup`.

    .. versionadded:: 3.0.0

    Notes
    -----
    This API is experimental.
    """

    def __init__(self, gd1, gd2):
        self._gd1 = gd1
        self._gd2 = gd2
        self.sql_ctx = gd1.sql_ctx

    def applyInPandas(self, func, schema):
        """
        Applies a function to each cogroup using pandas and returns the result
        as a `DataFrame`.

        The function should take two `pandas.DataFrame`\\s and return another
        `pandas.DataFrame`.  For each side of the cogroup, all columns are passed together as a
        `pandas.DataFrame` to the user-function and the returned `pandas.DataFrame` are combined as
        a :class:`DataFrame`.

        The `schema` should be a :class:`StructType` describing the schema of the returned
        `pandas.DataFrame`. The column labels of the returned `pandas.DataFrame` must either match
        the field names in the defined schema if specified as strings, or match the
        field data types by position if not strings, e.g. integer indices.
        The length of the returned `pandas.DataFrame` can be arbitrary.
<<<<<<< HEAD
=======

        .. versionadded:: 3.0.0
>>>>>>> a630e8d1

        Parameters
        ----------
        func : function
            a Python native function that takes two `pandas.DataFrame`\\s, and
            outputs a `pandas.DataFrame`, or that takes one tuple (grouping keys) and two
            pandas ``DataFrame``\\s, and outputs a pandas ``DataFrame``.
        schema : :class:`pyspark.sql.types.DataType` or str
            the return type of the `func` in PySpark. The value can be either a
            :class:`pyspark.sql.types.DataType` object or a DDL-formatted type string.

<<<<<<< HEAD
=======
        Examples
        --------
>>>>>>> a630e8d1
        >>> from pyspark.sql.functions import pandas_udf
        >>> df1 = spark.createDataFrame(
        ...     [(20000101, 1, 1.0), (20000101, 2, 2.0), (20000102, 1, 3.0), (20000102, 2, 4.0)],
        ...     ("time", "id", "v1"))
        >>> df2 = spark.createDataFrame(
        ...     [(20000101, 1, "x"), (20000101, 2, "y")],
        ...     ("time", "id", "v2"))
        >>> def asof_join(l, r):
        ...     return pd.merge_asof(l, r, on="time", by="id")
        >>> df1.groupby("id").cogroup(df2.groupby("id")).applyInPandas(
        ...     asof_join, schema="time int, id int, v1 double, v2 string"
        ... ).show()  # doctest: +SKIP
        +--------+---+---+---+
        |    time| id| v1| v2|
        +--------+---+---+---+
        |20000101|  1|1.0|  x|
        |20000102|  1|3.0|  x|
        |20000101|  2|2.0|  y|
        |20000102|  2|4.0|  y|
        +--------+---+---+---+

        Alternatively, the user can define a function that takes three arguments.  In this case,
        the grouping key(s) will be passed as the first argument and the data will be passed as the
        second and third arguments.  The grouping key(s) will be passed as a tuple of numpy data
        types, e.g., `numpy.int32` and `numpy.float64`. The data will still be passed in as two
        `pandas.DataFrame` containing all columns from the original Spark DataFrames.

        >>> def asof_join(k, l, r):
        ...     if k == (1,):
        ...         return pd.merge_asof(l, r, on="time", by="id")
        ...     else:
        ...         return pd.DataFrame(columns=['time', 'id', 'v1', 'v2'])
        >>> df1.groupby("id").cogroup(df2.groupby("id")).applyInPandas(
        ...     asof_join, "time int, id int, v1 double, v2 string").show()  # doctest: +SKIP
        +--------+---+---+---+
        |    time| id| v1| v2|
        +--------+---+---+---+
        |20000101|  1|1.0|  x|
        |20000102|  1|3.0|  x|
        +--------+---+---+---+

<<<<<<< HEAD
        .. note:: This function requires a full shuffle. All the data of a cogroup will be loaded
            into memory, so the user should be aware of the potential OOM risk if data is skewed
            and certain groups are too large to fit in memory.

        .. note:: If returning a new `pandas.DataFrame` constructed with a dictionary, it is
            recommended to explicitly index the columns by name to ensure the positions are correct,
            or alternatively use an `OrderedDict`.
            For example, `pd.DataFrame({'id': ids, 'a': data}, columns=['id', 'a'])` or
            `pd.DataFrame(OrderedDict([('id', ids), ('a', data)]))`.

        .. note:: Experimental

        .. seealso:: :meth:`pyspark.sql.functions.pandas_udf`
=======
        Notes
        -----
        This function requires a full shuffle. All the data of a cogroup will be loaded
        into memory, so the user should be aware of the potential OOM risk if data is skewed
        and certain groups are too large to fit in memory.

        If returning a new `pandas.DataFrame` constructed with a dictionary, it is
        recommended to explicitly index the columns by name to ensure the positions are correct,
        or alternatively use an `OrderedDict`.
        For example, `pd.DataFrame({'id': ids, 'a': data}, columns=['id', 'a'])` or
        `pd.DataFrame(OrderedDict([('id', ids), ('a', data)]))`.

        This API is experimental.
>>>>>>> a630e8d1

        See Also
        --------
        pyspark.sql.functions.pandas_udf
        """
        from pyspark.sql.pandas.functions import pandas_udf

        udf = pandas_udf(
            func, returnType=schema, functionType=PythonEvalType.SQL_COGROUPED_MAP_PANDAS_UDF)
        all_cols = self._extract_cols(self._gd1) + self._extract_cols(self._gd2)
        udf_column = udf(*all_cols)
        jdf = self._gd1._jgd.flatMapCoGroupsInPandas(self._gd2._jgd, udf_column._jc.expr())
        return DataFrame(jdf, self.sql_ctx)

    @staticmethod
    def _extract_cols(gd):
        df = gd._df
        return [df[col] for col in df.columns]


def _test():
    import doctest
    from pyspark.sql import SparkSession
    import pyspark.sql.pandas.group_ops
    globs = pyspark.sql.pandas.group_ops.__dict__.copy()
    spark = SparkSession.builder\
        .master("local[4]")\
        .appName("sql.pandas.group tests")\
        .getOrCreate()
    globs['spark'] = spark
    (failure_count, test_count) = doctest.testmod(
        pyspark.sql.pandas.group_ops, globs=globs,
        optionflags=doctest.ELLIPSIS | doctest.NORMALIZE_WHITESPACE | doctest.REPORT_NDIFF)
    spark.stop()
    if failure_count:
        sys.exit(-1)


if __name__ == "__main__":
    _test()<|MERGE_RESOLUTION|>--- conflicted
+++ resolved
@@ -100,11 +100,8 @@
         the field names in the defined schema if specified as strings, or match the
         field data types by position if not strings, e.g. integer indices.
         The length of the returned `pandas.DataFrame` can be arbitrary.
-<<<<<<< HEAD
-=======
 
         .. versionadded:: 3.0.0
->>>>>>> a630e8d1
 
         Parameters
         ----------
@@ -115,11 +112,8 @@
             the return type of the `func` in PySpark. The value can be either a
             :class:`pyspark.sql.types.DataType` object or a DDL-formatted type string.
 
-<<<<<<< HEAD
-=======
         Examples
         --------
->>>>>>> a630e8d1
         >>> import pandas as pd  # doctest: +SKIP
         >>> from pyspark.sql.functions import pandas_udf, ceil
         >>> df = spark.createDataFrame(
@@ -146,7 +140,6 @@
         data types, e.g., `numpy.int32` and `numpy.float64`. The data will still be passed in
         as a `pandas.DataFrame` containing all columns from the original Spark DataFrame.
         This is useful when the user does not want to hardcode grouping key(s) in the function.
-<<<<<<< HEAD
 
         >>> df = spark.createDataFrame(
         ...     [(1, 1.0), (1, 2.0), (2, 3.0), (2, 5.0), (2, 10.0)],
@@ -163,6 +156,7 @@
         |  1|1.5|
         |  2|6.0|
         +---+---+
+
         >>> def sum_func(key, pdf):
         ...     # key is a tuple of two numpy.int64s, which is the values
         ...     # of 'id' and 'ceil(df.v / 2)' for the current group
@@ -178,52 +172,6 @@
         |  2|          2| 3.0|
         +---+-----------+----+
 
-        .. note:: This function requires a full shuffle. All the data of a group will be loaded
-            into memory, so the user should be aware of the potential OOM risk if data is skewed
-            and certain groups are too large to fit in memory.
-
-        .. note:: If returning a new `pandas.DataFrame` constructed with a dictionary, it is
-            recommended to explicitly index the columns by name to ensure the positions are correct,
-            or alternatively use an `OrderedDict`.
-            For example, `pd.DataFrame({'id': ids, 'a': data}, columns=['id', 'a'])` or
-            `pd.DataFrame(OrderedDict([('id', ids), ('a', data)]))`.
-
-        .. note:: Experimental
-
-        .. seealso:: :meth:`pyspark.sql.functions.pandas_udf`
-=======
-
-        >>> df = spark.createDataFrame(
-        ...     [(1, 1.0), (1, 2.0), (2, 3.0), (2, 5.0), (2, 10.0)],
-        ...     ("id", "v"))  # doctest: +SKIP
-        >>> def mean_func(key, pdf):
-        ...     # key is a tuple of one numpy.int64, which is the value
-        ...     # of 'id' for the current group
-        ...     return pd.DataFrame([key + (pdf.v.mean(),)])
-        >>> df.groupby('id').applyInPandas(
-        ...     mean_func, schema="id long, v double").show()  # doctest: +SKIP
-        +---+---+
-        | id|  v|
-        +---+---+
-        |  1|1.5|
-        |  2|6.0|
-        +---+---+
-
-        >>> def sum_func(key, pdf):
-        ...     # key is a tuple of two numpy.int64s, which is the values
-        ...     # of 'id' and 'ceil(df.v / 2)' for the current group
-        ...     return pd.DataFrame([key + (pdf.v.sum(),)])
-        >>> df.groupby(df.id, ceil(df.v / 2)).applyInPandas(
-        ...     sum_func, schema="id long, `ceil(v / 2)` long, v double").show()  # doctest: +SKIP
-        +---+-----------+----+
-        | id|ceil(v / 2)|   v|
-        +---+-----------+----+
-        |  2|          5|10.0|
-        |  1|          1| 3.0|
-        |  2|          3| 5.0|
-        |  2|          2| 3.0|
-        +---+-----------+----+
-
         Notes
         -----
         This function requires a full shuffle. All the data of a group will be loaded
@@ -241,7 +189,6 @@
         See Also
         --------
         pyspark.sql.functions.pandas_udf
->>>>>>> a630e8d1
         """
         from pyspark.sql import GroupedData
         from pyspark.sql.functions import pandas_udf, PandasUDFType
@@ -302,11 +249,8 @@
         the field names in the defined schema if specified as strings, or match the
         field data types by position if not strings, e.g. integer indices.
         The length of the returned `pandas.DataFrame` can be arbitrary.
-<<<<<<< HEAD
-=======
 
         .. versionadded:: 3.0.0
->>>>>>> a630e8d1
 
         Parameters
         ----------
@@ -318,11 +262,8 @@
             the return type of the `func` in PySpark. The value can be either a
             :class:`pyspark.sql.types.DataType` object or a DDL-formatted type string.
 
-<<<<<<< HEAD
-=======
         Examples
         --------
->>>>>>> a630e8d1
         >>> from pyspark.sql.functions import pandas_udf
         >>> df1 = spark.createDataFrame(
         ...     [(20000101, 1, 1.0), (20000101, 2, 2.0), (20000102, 1, 3.0), (20000102, 2, 4.0)],
@@ -364,21 +305,6 @@
         |20000102|  1|3.0|  x|
         +--------+---+---+---+
 
-<<<<<<< HEAD
-        .. note:: This function requires a full shuffle. All the data of a cogroup will be loaded
-            into memory, so the user should be aware of the potential OOM risk if data is skewed
-            and certain groups are too large to fit in memory.
-
-        .. note:: If returning a new `pandas.DataFrame` constructed with a dictionary, it is
-            recommended to explicitly index the columns by name to ensure the positions are correct,
-            or alternatively use an `OrderedDict`.
-            For example, `pd.DataFrame({'id': ids, 'a': data}, columns=['id', 'a'])` or
-            `pd.DataFrame(OrderedDict([('id', ids), ('a', data)]))`.
-
-        .. note:: Experimental
-
-        .. seealso:: :meth:`pyspark.sql.functions.pandas_udf`
-=======
         Notes
         -----
         This function requires a full shuffle. All the data of a cogroup will be loaded
@@ -392,7 +318,6 @@
         `pd.DataFrame(OrderedDict([('id', ids), ('a', data)]))`.
 
         This API is experimental.
->>>>>>> a630e8d1
 
         See Also
         --------
