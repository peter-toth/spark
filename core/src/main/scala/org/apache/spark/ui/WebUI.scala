--- conflicted
+++ resolved
@@ -60,10 +60,6 @@
   def getBasePath: String = basePath
   def getTabs: Seq[WebUITab] = tabs
   def getHandlers: Seq[ServletContextHandler] = handlers
-
-  def getDelegatingHandlers: Seq[DelegatingServletContextHandler] = {
-    handlers.map(new DelegatingServletContextHandler(_))
-  }
 
   def getDelegatingHandlers: Seq[DelegatingServletContextHandler] = {
     handlers.map(new DelegatingServletContextHandler(_))
@@ -104,14 +100,6 @@
   def attachHandler(handler: ServletContextHandler): Unit = synchronized {
     handlers += handler
     serverInfo.foreach(_.addHandler(handler, securityManager))
-  }
-
-  /** Attaches a handler to this UI. */
-  def attachHandler(contextPath: String, httpServlet: HttpServlet, pathSpec: String): Unit = {
-    val ctx = new ServletContextHandler()
-    ctx.setContextPath(contextPath)
-    ctx.addServlet(new ServletHolder(httpServlet), pathSpec)
-    attachHandler(ctx)
   }
 
   /** Attaches a handler to this UI. */
@@ -248,11 +236,8 @@
   def filterCount(): Int = {
     handler.getServletHandler.getFilters.length
   }
-<<<<<<< HEAD
-=======
 
   def getContextPath(): String = {
     handler.getContextPath
   }
->>>>>>> cee4ecbb
 }