/*
 * Licensed to the Apache Software Foundation (ASF) under one or more
 * contributor license agreements.  See the NOTICE file distributed with
 * this work for additional information regarding copyright ownership.
 * The ASF licenses this file to You under the Apache License, Version 2.0
 * (the "License"); you may not use this file except in compliance with
 * the License.  You may obtain a copy of the License at
 *
 *    http://www.apache.org/licenses/LICENSE-2.0
 *
 * Unless required by applicable law or agreed to in writing, software
 * distributed under the License is distributed on an "AS IS" BASIS,
 * WITHOUT WARRANTIES OR CONDITIONS OF ANY KIND, either express or implied.
 * See the License for the specific language governing permissions and
 * limitations under the License.
 */

package org.apache.spark.sql.execution.datasources.parquet

import org.apache.spark.SparkConf
import org.apache.spark.sql.DataFrame
import org.apache.spark.sql.catalyst.parser.CatalystSqlParser
<<<<<<< HEAD
import org.apache.spark.sql.execution.FileSourceScanExec
import org.apache.spark.sql.functions._
import org.apache.spark.sql.internal.SQLConf
import org.apache.spark.sql.test.SharedSQLContext
import org.apache.spark.sql.types.StructType

class ParquetSchemaPruningSuite
    extends QueryTest
    with ParquetTest
    with SchemaPruningTest
    with SharedSQLContext {
  case class FullName(first: String, middle: String, last: String)
  case class Company(name: String, address: String)
  case class Employer(id: Int, company: Company)
  case class Contact(
    id: Int,
    name: FullName,
    address: String,
    pets: Int,
    friends: Array[FullName] = Array.empty,
    relatives: Map[String, FullName] = Map.empty,
    employer: Employer = null)

  val janeDoe = FullName("Jane", "X.", "Doe")
  val johnDoe = FullName("John", "Y.", "Doe")
  val susanSmith = FullName("Susan", "Z.", "Smith")

  val employer = Employer(0, Company("abc", "123 Business Street"))
  val employerWithNullCompany = Employer(1, null)

  private val contacts =
    Contact(0, janeDoe, "123 Main Street", 1, friends = Array(susanSmith),
      relatives = Map("brother" -> johnDoe), employer = employer) ::
    Contact(1, johnDoe, "321 Wall Street", 3, relatives = Map("sister" -> janeDoe),
      employer = employerWithNullCompany) :: Nil

  case class Name(first: String, last: String)
  case class BriefContact(id: Int, name: Name, address: String)

  private val briefContacts =
    BriefContact(2, Name("Janet", "Jones"), "567 Maple Drive") ::
    BriefContact(3, Name("Jim", "Jones"), "6242 Ash Street") :: Nil

  case class ContactWithDataPartitionColumn(
    id: Int,
    name: FullName,
    address: String,
    pets: Int,
    friends: Array[FullName] = Array(),
    relatives: Map[String, FullName] = Map(),
    employer: Employer = null,
    p: Int)

  case class BriefContactWithDataPartitionColumn(id: Int, name: Name, address: String, p: Int)

  private val contactsWithDataPartitionColumn =
    contacts.map { case Contact(id, name, address, pets, friends, relatives, employer) =>
      ContactWithDataPartitionColumn(id, name, address, pets, friends, relatives, employer, 1) }
  private val briefContactsWithDataPartitionColumn =
    briefContacts.map { case BriefContact(id, name, address) =>
      BriefContactWithDataPartitionColumn(id, name, address, 2) }

  testSchemaPruning("select a single complex field") {
    val query = sql("select name.middle from contacts")
    checkScan(query, "struct<name:struct<middle:string>>")
    checkAnswer(query.orderBy("id"), Row("X.") :: Row("Y.") :: Row(null) :: Row(null) :: Nil)
  }

  testSchemaPruning("select a single complex field and its parent struct") {
    val query = sql("select name.middle, name from contacts")
    checkScan(query, "struct<name:struct<first:string,middle:string,last:string>>")
    checkAnswer(query.orderBy("id"),
      Row("X.", Row("Jane", "X.", "Doe")) ::
      Row("Y.", Row("John", "Y.", "Doe")) ::
      Row(null, Row("Janet", null, "Jones")) ::
      Row(null, Row("Jim", null, "Jones")) ::
      Nil)
  }

  testSchemaPruning("select a single complex field array and its parent struct array") {
    val query = sql("select friends.middle, friends from contacts where p=1")
    checkScan(query,
      "struct<friends:array<struct<first:string,middle:string,last:string>>>")
    checkAnswer(query.orderBy("id"),
      Row(Array("Z."), Array(Row("Susan", "Z.", "Smith"))) ::
      Row(Array.empty[String], Array.empty[Row]) ::
      Nil)
  }

  testSchemaPruning("select a single complex field from a map entry and its parent map entry") {
    val query =
      sql("select relatives[\"brother\"].middle, relatives[\"brother\"] from contacts where p=1")
    checkScan(query,
      "struct<relatives:map<string,struct<first:string,middle:string,last:string>>>")
    checkAnswer(query.orderBy("id"),
      Row("Y.", Row("John", "Y.", "Doe")) ::
      Row(null, null) ::
      Nil)
  }

  testSchemaPruning("select a single complex field and the partition column") {
    val query = sql("select name.middle, p from contacts")
    checkScan(query, "struct<name:struct<middle:string>>")
    checkAnswer(query.orderBy("id"),
      Row("X.", 1) :: Row("Y.", 1) :: Row(null, 2) :: Row(null, 2) :: Nil)
  }

  ignore("partial schema intersection - select missing subfield") {
    val query = sql("select name.middle, address from contacts where p=2")
    checkScan(query, "struct<name:struct<middle:string>,address:string>")
    checkAnswer(query.orderBy("id"),
      Row(null, "567 Maple Drive") ::
      Row(null, "6242 Ash Street") :: Nil)
  }

  testSchemaPruning("no unnecessary schema pruning") {
    val query =
      sql("select id, name.last, name.middle, name.first, relatives[''].last, " +
        "relatives[''].middle, relatives[''].first, friends[0].last, friends[0].middle, " +
        "friends[0].first, pets, address from contacts where p=2")
    // We've selected every field in the schema. Therefore, no schema pruning should be performed.
    // We check this by asserting that the scanned schema of the query is identical to the schema
    // of the contacts relation, even though the fields are selected in different orders.
    checkScan(query,
      "struct<id:int,name:struct<first:string,middle:string,last:string>,address:string,pets:int," +
      "friends:array<struct<first:string,middle:string,last:string>>," +
      "relatives:map<string,struct<first:string,middle:string,last:string>>>")
    checkAnswer(query.orderBy("id"),
      Row(2, "Jones", null, "Janet", null, null, null, null, null, null, null, "567 Maple Drive") ::
      Row(3, "Jones", null, "Jim", null, null, null, null, null, null, null, "6242 Ash Street") ::
      Nil)
  }

  testSchemaPruning("empty schema intersection") {
    val query = sql("select name.middle from contacts where p=2")
    checkScan(query, "struct<name:struct<middle:string>>")
    checkAnswer(query.orderBy("id"),
      Row(null) :: Row(null) :: Nil)
  }

  testSchemaPruning("select a single complex field and in where clause") {
    val query1 = sql("select name.first from contacts where name.first = 'Jane'")
    checkScan(query1, "struct<name:struct<first:string>>")
    checkAnswer(query1, Row("Jane") :: Nil)

    val query2 = sql("select name.first, name.last from contacts where name.first = 'Jane'")
    checkScan(query2, "struct<name:struct<first:string,last:string>>")
    checkAnswer(query2, Row("Jane", "Doe") :: Nil)

    val query3 = sql("select name.first from contacts " +
      "where employer.company.name = 'abc' and p = 1")
    checkScan(query3, "struct<name:struct<first:string>," +
      "employer:struct<company:struct<name:string>>>")
    checkAnswer(query3, Row("Jane") :: Nil)

    val query4 = sql("select name.first, employer.company.name from contacts " +
      "where employer.company is not null and p = 1")
    checkScan(query4, "struct<name:struct<first:string>," +
      "employer:struct<company:struct<name:string>>>")
    checkAnswer(query4, Row("Jane", "abc") :: Nil)
  }

  testSchemaPruning("select nullable complex field and having is not null predicate") {
    val query = sql("select employer.company from contacts " +
      "where employer is not null and p = 1")
    checkScan(query, "struct<employer:struct<company:struct<name:string,address:string>>>")
    checkAnswer(query, Row(Row("abc", "123 Business Street")) :: Row(null) :: Nil)
  }

  testSchemaPruning("select a single complex field and is null expression in project") {
    val query = sql("select name.first, address is not null from contacts")
    checkScan(query, "struct<name:struct<first:string>,address:string>")
    checkAnswer(query.orderBy("id"),
      Row("Jane", true) :: Row("John", true) :: Row("Janet", true) :: Row("Jim", true) :: Nil)
  }

  testSchemaPruning("select a single complex field array and in clause") {
    val query = sql("select friends.middle from contacts where friends.first[0] = 'Susan'")
    checkScan(query,
      "struct<friends:array<struct<first:string,middle:string>>>")
    checkAnswer(query.orderBy("id"),
      Row(Array("Z.")) :: Nil)
  }

  testSchemaPruning("select a single complex field from a map entry and in clause") {
    val query =
      sql("select relatives[\"brother\"].middle from contacts " +
        "where relatives[\"brother\"].first = 'John'")
    checkScan(query,
      "struct<relatives:map<string,struct<first:string,middle:string>>>")
    checkAnswer(query.orderBy("id"),
      Row("Y.") :: Nil)
  }

  testSchemaPruning("select one complex field and having is null predicate on another " +
      "complex field") {
    val query = sql("select * from contacts")
      .where("name.middle is not null")
      .select(
        "id",
        "name.first",
        "name.middle",
        "name.last"
      )
      .where("last = 'Jones'")
      .select(count("id")).toDF()
    checkScan(query,
      "struct<id:int,name:struct<middle:string,last:string>>")
    checkAnswer(query, Row(0) :: Nil)
  }

  testSchemaPruning("select one deep nested complex field and having is null predicate on " +
      "another deep nested complex field") {
    val query = sql("select * from contacts")
      .where("employer.company.address is not null")
      .selectExpr(
        "id",
        "name.first",
        "name.middle",
        "name.last",
        "employer.id as employer_id"
      )
      .where("employer_id = 0")
      .select(count("id")).toDF()
    checkScan(query,
      "struct<id:int,employer:struct<id:int,company:struct<address:string>>>")
    checkAnswer(query, Row(1) :: Nil)
  }

  private def testSchemaPruning(testName: String)(testThunk: => Unit) {
    test(s"Spark vectorized reader - without partition data column - $testName") {
      withSQLConf(SQLConf.PARQUET_VECTORIZED_READER_ENABLED.key -> "true") {
        withContacts(testThunk)
      }
    }
    test(s"Spark vectorized reader - with partition data column - $testName") {
      withSQLConf(SQLConf.PARQUET_VECTORIZED_READER_ENABLED.key -> "true") {
        withContactsWithDataPartitionColumn(testThunk)
      }
    }

    test(s"Parquet-mr reader - without partition data column - $testName") {
      withSQLConf(SQLConf.PARQUET_VECTORIZED_READER_ENABLED.key -> "false") {
        withContacts(testThunk)
      }
    }
    test(s"Parquet-mr reader - with partition data column - $testName") {
      withSQLConf(SQLConf.PARQUET_VECTORIZED_READER_ENABLED.key -> "false") {
        withContactsWithDataPartitionColumn(testThunk)
      }
    }
  }

  private def withContacts(testThunk: => Unit) {
    withTempPath { dir =>
      val path = dir.getCanonicalPath
=======
import org.apache.spark.sql.execution.datasources.SchemaPruningSuite
import org.apache.spark.sql.execution.datasources.v2.BatchScanExec
import org.apache.spark.sql.execution.datasources.v2.parquet.ParquetScan
import org.apache.spark.sql.internal.SQLConf

abstract class ParquetSchemaPruningSuite extends SchemaPruningSuite {
  override protected val dataSourceName: String = "parquet"
  override protected val vectorizedReaderEnabledKey: String =
    SQLConf.PARQUET_VECTORIZED_READER_ENABLED.key

}
>>>>>>> cceb2d6f

class ParquetV1SchemaPruningSuite extends ParquetSchemaPruningSuite {
  override protected def sparkConf: SparkConf =
    super
      .sparkConf
      .set(SQLConf.USE_V1_SOURCE_LIST, "parquet")
}

<<<<<<< HEAD
      spark.read.parquet(path + "/contacts").createOrReplaceTempView("contacts")

      testThunk
    }
  }

  private def withContactsWithDataPartitionColumn(testThunk: => Unit) {
    withTempPath { dir =>
      val path = dir.getCanonicalPath

      makeParquetFile(contactsWithDataPartitionColumn, new File(path + "/contacts/p=1"))
      makeParquetFile(briefContactsWithDataPartitionColumn, new File(path + "/contacts/p=2"))

      spark.read.parquet(path + "/contacts").createOrReplaceTempView("contacts")

      testThunk
    }
  }

  case class MixedCaseColumn(a: String, B: Int)
  case class MixedCase(id: Int, CoL1: String, coL2: MixedCaseColumn)

  private val mixedCaseData =
    MixedCase(0, "r0c1", MixedCaseColumn("abc", 1)) ::
    MixedCase(1, "r1c1", MixedCaseColumn("123", 2)) ::
    Nil

  testExactCaseQueryPruning("select with exact column names") {
    val query = sql("select CoL1, coL2.B from mixedcase")
    checkScan(query, "struct<CoL1:string,coL2:struct<B:int>>")
    checkAnswer(query.orderBy("id"),
      Row("r0c1", 1) ::
      Row("r1c1", 2) ::
      Nil)
  }

  testMixedCaseQueryPruning("select with lowercase column names") {
    val query = sql("select col1, col2.b from mixedcase")
    checkScan(query, "struct<CoL1:string,coL2:struct<B:int>>")
    checkAnswer(query.orderBy("id"),
      Row("r0c1", 1) ::
      Row("r1c1", 2) ::
      Nil)
  }

  testMixedCaseQueryPruning("select with different-case column names") {
    val query = sql("select cOL1, cOl2.b from mixedcase")
    checkScan(query, "struct<CoL1:string,coL2:struct<B:int>>")
    checkAnswer(query.orderBy("id"),
      Row("r0c1", 1) ::
      Row("r1c1", 2) ::
      Nil)
  }

  testMixedCaseQueryPruning("filter with different-case column names") {
    val query = sql("select id from mixedcase where Col2.b = 2")
    checkScan(query, "struct<id:int,coL2:struct<B:int>>")
    checkAnswer(query.orderBy("id"), Row(1) :: Nil)
  }

  // Tests schema pruning for a query whose column and field names are exactly the same as the table
  // schema's column and field names. N.B. this implies that `testThunk` should pass using either a
  // case-sensitive or case-insensitive query parser
  private def testExactCaseQueryPruning(testName: String)(testThunk: => Unit) {
    test(s"Spark vectorized reader - case-sensitive parser - mixed-case schema - $testName") {
      withSQLConf(SQLConf.PARQUET_VECTORIZED_READER_ENABLED.key -> "true",
        SQLConf.CASE_SENSITIVE.key -> "true") {
        withMixedCaseData(testThunk)
      }
    }
    test(s"Parquet-mr reader - case-sensitive parser - mixed-case schema - $testName") {
      withSQLConf(SQLConf.PARQUET_VECTORIZED_READER_ENABLED.key -> "false",
        SQLConf.CASE_SENSITIVE.key -> "true") {
        withMixedCaseData(testThunk)
      }
    }
    testMixedCaseQueryPruning(testName)(testThunk)
  }

  // Tests schema pruning for a query whose column and field names may differ in case from the table
  // schema's column and field names
  private def testMixedCaseQueryPruning(testName: String)(testThunk: => Unit) {
    test(s"Spark vectorized reader - case-insensitive parser - mixed-case schema - $testName") {
      withSQLConf(SQLConf.PARQUET_VECTORIZED_READER_ENABLED.key -> "true",
        SQLConf.CASE_SENSITIVE.key -> "false") {
        withMixedCaseData(testThunk)
      }
    }
    test(s"Parquet-mr reader - case-insensitive parser - mixed-case schema - $testName") {
      withSQLConf(SQLConf.PARQUET_VECTORIZED_READER_ENABLED.key -> "false",
        SQLConf.CASE_SENSITIVE.key -> "false") {
        withMixedCaseData(testThunk)
      }
    }
  }

  private def withMixedCaseData(testThunk: => Unit) {
    withParquetTable(mixedCaseData, "mixedcase") {
      testThunk
    }
  }

  private val schemaEquality = new Equality[StructType] {
    override def areEqual(a: StructType, b: Any): Boolean =
      b match {
        case otherType: StructType => a.sameType(otherType)
        case _ => false
      }
  }

  protected def checkScan(df: DataFrame, expectedSchemaCatalogStrings: String*): Unit = {
    checkScanSchemata(df, expectedSchemaCatalogStrings: _*)
    // We check here that we can execute the query without throwing an exception. The results
    // themselves are irrelevant, and should be checked elsewhere as needed
    df.collect()
  }
=======
class ParquetV2SchemaPruningSuite extends ParquetSchemaPruningSuite {
  // TODO: enable Parquet V2 write path after file source V2 writers are workable.
  override protected def sparkConf: SparkConf =
    super
      .sparkConf
      .set(SQLConf.USE_V1_SOURCE_LIST, "")
>>>>>>> cceb2d6f

  override def checkScanSchemata(df: DataFrame, expectedSchemaCatalogStrings: String*): Unit = {
    val fileSourceScanSchemata =
      df.queryExecution.executedPlan.collect {
        case scan: BatchScanExec => scan.scan.asInstanceOf[ParquetScan].readDataSchema
      }
    assert(fileSourceScanSchemata.size === expectedSchemaCatalogStrings.size,
      s"Found ${fileSourceScanSchemata.size} file sources in dataframe, " +
        s"but expected $expectedSchemaCatalogStrings")
    fileSourceScanSchemata.zip(expectedSchemaCatalogStrings).foreach {
      case (scanSchema, expectedScanSchemaCatalogString) =>
        val expectedScanSchema = CatalystSqlParser.parseDataType(expectedScanSchemaCatalogString)
        implicit val equality = schemaEquality
        assert(scanSchema === expectedScanSchema)
    }
  }
}<|MERGE_RESOLUTION|>--- conflicted
+++ resolved
@@ -20,264 +20,6 @@
 import org.apache.spark.SparkConf
 import org.apache.spark.sql.DataFrame
 import org.apache.spark.sql.catalyst.parser.CatalystSqlParser
-<<<<<<< HEAD
-import org.apache.spark.sql.execution.FileSourceScanExec
-import org.apache.spark.sql.functions._
-import org.apache.spark.sql.internal.SQLConf
-import org.apache.spark.sql.test.SharedSQLContext
-import org.apache.spark.sql.types.StructType
-
-class ParquetSchemaPruningSuite
-    extends QueryTest
-    with ParquetTest
-    with SchemaPruningTest
-    with SharedSQLContext {
-  case class FullName(first: String, middle: String, last: String)
-  case class Company(name: String, address: String)
-  case class Employer(id: Int, company: Company)
-  case class Contact(
-    id: Int,
-    name: FullName,
-    address: String,
-    pets: Int,
-    friends: Array[FullName] = Array.empty,
-    relatives: Map[String, FullName] = Map.empty,
-    employer: Employer = null)
-
-  val janeDoe = FullName("Jane", "X.", "Doe")
-  val johnDoe = FullName("John", "Y.", "Doe")
-  val susanSmith = FullName("Susan", "Z.", "Smith")
-
-  val employer = Employer(0, Company("abc", "123 Business Street"))
-  val employerWithNullCompany = Employer(1, null)
-
-  private val contacts =
-    Contact(0, janeDoe, "123 Main Street", 1, friends = Array(susanSmith),
-      relatives = Map("brother" -> johnDoe), employer = employer) ::
-    Contact(1, johnDoe, "321 Wall Street", 3, relatives = Map("sister" -> janeDoe),
-      employer = employerWithNullCompany) :: Nil
-
-  case class Name(first: String, last: String)
-  case class BriefContact(id: Int, name: Name, address: String)
-
-  private val briefContacts =
-    BriefContact(2, Name("Janet", "Jones"), "567 Maple Drive") ::
-    BriefContact(3, Name("Jim", "Jones"), "6242 Ash Street") :: Nil
-
-  case class ContactWithDataPartitionColumn(
-    id: Int,
-    name: FullName,
-    address: String,
-    pets: Int,
-    friends: Array[FullName] = Array(),
-    relatives: Map[String, FullName] = Map(),
-    employer: Employer = null,
-    p: Int)
-
-  case class BriefContactWithDataPartitionColumn(id: Int, name: Name, address: String, p: Int)
-
-  private val contactsWithDataPartitionColumn =
-    contacts.map { case Contact(id, name, address, pets, friends, relatives, employer) =>
-      ContactWithDataPartitionColumn(id, name, address, pets, friends, relatives, employer, 1) }
-  private val briefContactsWithDataPartitionColumn =
-    briefContacts.map { case BriefContact(id, name, address) =>
-      BriefContactWithDataPartitionColumn(id, name, address, 2) }
-
-  testSchemaPruning("select a single complex field") {
-    val query = sql("select name.middle from contacts")
-    checkScan(query, "struct<name:struct<middle:string>>")
-    checkAnswer(query.orderBy("id"), Row("X.") :: Row("Y.") :: Row(null) :: Row(null) :: Nil)
-  }
-
-  testSchemaPruning("select a single complex field and its parent struct") {
-    val query = sql("select name.middle, name from contacts")
-    checkScan(query, "struct<name:struct<first:string,middle:string,last:string>>")
-    checkAnswer(query.orderBy("id"),
-      Row("X.", Row("Jane", "X.", "Doe")) ::
-      Row("Y.", Row("John", "Y.", "Doe")) ::
-      Row(null, Row("Janet", null, "Jones")) ::
-      Row(null, Row("Jim", null, "Jones")) ::
-      Nil)
-  }
-
-  testSchemaPruning("select a single complex field array and its parent struct array") {
-    val query = sql("select friends.middle, friends from contacts where p=1")
-    checkScan(query,
-      "struct<friends:array<struct<first:string,middle:string,last:string>>>")
-    checkAnswer(query.orderBy("id"),
-      Row(Array("Z."), Array(Row("Susan", "Z.", "Smith"))) ::
-      Row(Array.empty[String], Array.empty[Row]) ::
-      Nil)
-  }
-
-  testSchemaPruning("select a single complex field from a map entry and its parent map entry") {
-    val query =
-      sql("select relatives[\"brother\"].middle, relatives[\"brother\"] from contacts where p=1")
-    checkScan(query,
-      "struct<relatives:map<string,struct<first:string,middle:string,last:string>>>")
-    checkAnswer(query.orderBy("id"),
-      Row("Y.", Row("John", "Y.", "Doe")) ::
-      Row(null, null) ::
-      Nil)
-  }
-
-  testSchemaPruning("select a single complex field and the partition column") {
-    val query = sql("select name.middle, p from contacts")
-    checkScan(query, "struct<name:struct<middle:string>>")
-    checkAnswer(query.orderBy("id"),
-      Row("X.", 1) :: Row("Y.", 1) :: Row(null, 2) :: Row(null, 2) :: Nil)
-  }
-
-  ignore("partial schema intersection - select missing subfield") {
-    val query = sql("select name.middle, address from contacts where p=2")
-    checkScan(query, "struct<name:struct<middle:string>,address:string>")
-    checkAnswer(query.orderBy("id"),
-      Row(null, "567 Maple Drive") ::
-      Row(null, "6242 Ash Street") :: Nil)
-  }
-
-  testSchemaPruning("no unnecessary schema pruning") {
-    val query =
-      sql("select id, name.last, name.middle, name.first, relatives[''].last, " +
-        "relatives[''].middle, relatives[''].first, friends[0].last, friends[0].middle, " +
-        "friends[0].first, pets, address from contacts where p=2")
-    // We've selected every field in the schema. Therefore, no schema pruning should be performed.
-    // We check this by asserting that the scanned schema of the query is identical to the schema
-    // of the contacts relation, even though the fields are selected in different orders.
-    checkScan(query,
-      "struct<id:int,name:struct<first:string,middle:string,last:string>,address:string,pets:int," +
-      "friends:array<struct<first:string,middle:string,last:string>>," +
-      "relatives:map<string,struct<first:string,middle:string,last:string>>>")
-    checkAnswer(query.orderBy("id"),
-      Row(2, "Jones", null, "Janet", null, null, null, null, null, null, null, "567 Maple Drive") ::
-      Row(3, "Jones", null, "Jim", null, null, null, null, null, null, null, "6242 Ash Street") ::
-      Nil)
-  }
-
-  testSchemaPruning("empty schema intersection") {
-    val query = sql("select name.middle from contacts where p=2")
-    checkScan(query, "struct<name:struct<middle:string>>")
-    checkAnswer(query.orderBy("id"),
-      Row(null) :: Row(null) :: Nil)
-  }
-
-  testSchemaPruning("select a single complex field and in where clause") {
-    val query1 = sql("select name.first from contacts where name.first = 'Jane'")
-    checkScan(query1, "struct<name:struct<first:string>>")
-    checkAnswer(query1, Row("Jane") :: Nil)
-
-    val query2 = sql("select name.first, name.last from contacts where name.first = 'Jane'")
-    checkScan(query2, "struct<name:struct<first:string,last:string>>")
-    checkAnswer(query2, Row("Jane", "Doe") :: Nil)
-
-    val query3 = sql("select name.first from contacts " +
-      "where employer.company.name = 'abc' and p = 1")
-    checkScan(query3, "struct<name:struct<first:string>," +
-      "employer:struct<company:struct<name:string>>>")
-    checkAnswer(query3, Row("Jane") :: Nil)
-
-    val query4 = sql("select name.first, employer.company.name from contacts " +
-      "where employer.company is not null and p = 1")
-    checkScan(query4, "struct<name:struct<first:string>," +
-      "employer:struct<company:struct<name:string>>>")
-    checkAnswer(query4, Row("Jane", "abc") :: Nil)
-  }
-
-  testSchemaPruning("select nullable complex field and having is not null predicate") {
-    val query = sql("select employer.company from contacts " +
-      "where employer is not null and p = 1")
-    checkScan(query, "struct<employer:struct<company:struct<name:string,address:string>>>")
-    checkAnswer(query, Row(Row("abc", "123 Business Street")) :: Row(null) :: Nil)
-  }
-
-  testSchemaPruning("select a single complex field and is null expression in project") {
-    val query = sql("select name.first, address is not null from contacts")
-    checkScan(query, "struct<name:struct<first:string>,address:string>")
-    checkAnswer(query.orderBy("id"),
-      Row("Jane", true) :: Row("John", true) :: Row("Janet", true) :: Row("Jim", true) :: Nil)
-  }
-
-  testSchemaPruning("select a single complex field array and in clause") {
-    val query = sql("select friends.middle from contacts where friends.first[0] = 'Susan'")
-    checkScan(query,
-      "struct<friends:array<struct<first:string,middle:string>>>")
-    checkAnswer(query.orderBy("id"),
-      Row(Array("Z.")) :: Nil)
-  }
-
-  testSchemaPruning("select a single complex field from a map entry and in clause") {
-    val query =
-      sql("select relatives[\"brother\"].middle from contacts " +
-        "where relatives[\"brother\"].first = 'John'")
-    checkScan(query,
-      "struct<relatives:map<string,struct<first:string,middle:string>>>")
-    checkAnswer(query.orderBy("id"),
-      Row("Y.") :: Nil)
-  }
-
-  testSchemaPruning("select one complex field and having is null predicate on another " +
-      "complex field") {
-    val query = sql("select * from contacts")
-      .where("name.middle is not null")
-      .select(
-        "id",
-        "name.first",
-        "name.middle",
-        "name.last"
-      )
-      .where("last = 'Jones'")
-      .select(count("id")).toDF()
-    checkScan(query,
-      "struct<id:int,name:struct<middle:string,last:string>>")
-    checkAnswer(query, Row(0) :: Nil)
-  }
-
-  testSchemaPruning("select one deep nested complex field and having is null predicate on " +
-      "another deep nested complex field") {
-    val query = sql("select * from contacts")
-      .where("employer.company.address is not null")
-      .selectExpr(
-        "id",
-        "name.first",
-        "name.middle",
-        "name.last",
-        "employer.id as employer_id"
-      )
-      .where("employer_id = 0")
-      .select(count("id")).toDF()
-    checkScan(query,
-      "struct<id:int,employer:struct<id:int,company:struct<address:string>>>")
-    checkAnswer(query, Row(1) :: Nil)
-  }
-
-  private def testSchemaPruning(testName: String)(testThunk: => Unit) {
-    test(s"Spark vectorized reader - without partition data column - $testName") {
-      withSQLConf(SQLConf.PARQUET_VECTORIZED_READER_ENABLED.key -> "true") {
-        withContacts(testThunk)
-      }
-    }
-    test(s"Spark vectorized reader - with partition data column - $testName") {
-      withSQLConf(SQLConf.PARQUET_VECTORIZED_READER_ENABLED.key -> "true") {
-        withContactsWithDataPartitionColumn(testThunk)
-      }
-    }
-
-    test(s"Parquet-mr reader - without partition data column - $testName") {
-      withSQLConf(SQLConf.PARQUET_VECTORIZED_READER_ENABLED.key -> "false") {
-        withContacts(testThunk)
-      }
-    }
-    test(s"Parquet-mr reader - with partition data column - $testName") {
-      withSQLConf(SQLConf.PARQUET_VECTORIZED_READER_ENABLED.key -> "false") {
-        withContactsWithDataPartitionColumn(testThunk)
-      }
-    }
-  }
-
-  private def withContacts(testThunk: => Unit) {
-    withTempPath { dir =>
-      val path = dir.getCanonicalPath
-=======
 import org.apache.spark.sql.execution.datasources.SchemaPruningSuite
 import org.apache.spark.sql.execution.datasources.v2.BatchScanExec
 import org.apache.spark.sql.execution.datasources.v2.parquet.ParquetScan
@@ -289,7 +31,6 @@
     SQLConf.PARQUET_VECTORIZED_READER_ENABLED.key
 
 }
->>>>>>> cceb2d6f
 
 class ParquetV1SchemaPruningSuite extends ParquetSchemaPruningSuite {
   override protected def sparkConf: SparkConf =
@@ -298,131 +39,12 @@
       .set(SQLConf.USE_V1_SOURCE_LIST, "parquet")
 }
 
-<<<<<<< HEAD
-      spark.read.parquet(path + "/contacts").createOrReplaceTempView("contacts")
-
-      testThunk
-    }
-  }
-
-  private def withContactsWithDataPartitionColumn(testThunk: => Unit) {
-    withTempPath { dir =>
-      val path = dir.getCanonicalPath
-
-      makeParquetFile(contactsWithDataPartitionColumn, new File(path + "/contacts/p=1"))
-      makeParquetFile(briefContactsWithDataPartitionColumn, new File(path + "/contacts/p=2"))
-
-      spark.read.parquet(path + "/contacts").createOrReplaceTempView("contacts")
-
-      testThunk
-    }
-  }
-
-  case class MixedCaseColumn(a: String, B: Int)
-  case class MixedCase(id: Int, CoL1: String, coL2: MixedCaseColumn)
-
-  private val mixedCaseData =
-    MixedCase(0, "r0c1", MixedCaseColumn("abc", 1)) ::
-    MixedCase(1, "r1c1", MixedCaseColumn("123", 2)) ::
-    Nil
-
-  testExactCaseQueryPruning("select with exact column names") {
-    val query = sql("select CoL1, coL2.B from mixedcase")
-    checkScan(query, "struct<CoL1:string,coL2:struct<B:int>>")
-    checkAnswer(query.orderBy("id"),
-      Row("r0c1", 1) ::
-      Row("r1c1", 2) ::
-      Nil)
-  }
-
-  testMixedCaseQueryPruning("select with lowercase column names") {
-    val query = sql("select col1, col2.b from mixedcase")
-    checkScan(query, "struct<CoL1:string,coL2:struct<B:int>>")
-    checkAnswer(query.orderBy("id"),
-      Row("r0c1", 1) ::
-      Row("r1c1", 2) ::
-      Nil)
-  }
-
-  testMixedCaseQueryPruning("select with different-case column names") {
-    val query = sql("select cOL1, cOl2.b from mixedcase")
-    checkScan(query, "struct<CoL1:string,coL2:struct<B:int>>")
-    checkAnswer(query.orderBy("id"),
-      Row("r0c1", 1) ::
-      Row("r1c1", 2) ::
-      Nil)
-  }
-
-  testMixedCaseQueryPruning("filter with different-case column names") {
-    val query = sql("select id from mixedcase where Col2.b = 2")
-    checkScan(query, "struct<id:int,coL2:struct<B:int>>")
-    checkAnswer(query.orderBy("id"), Row(1) :: Nil)
-  }
-
-  // Tests schema pruning for a query whose column and field names are exactly the same as the table
-  // schema's column and field names. N.B. this implies that `testThunk` should pass using either a
-  // case-sensitive or case-insensitive query parser
-  private def testExactCaseQueryPruning(testName: String)(testThunk: => Unit) {
-    test(s"Spark vectorized reader - case-sensitive parser - mixed-case schema - $testName") {
-      withSQLConf(SQLConf.PARQUET_VECTORIZED_READER_ENABLED.key -> "true",
-        SQLConf.CASE_SENSITIVE.key -> "true") {
-        withMixedCaseData(testThunk)
-      }
-    }
-    test(s"Parquet-mr reader - case-sensitive parser - mixed-case schema - $testName") {
-      withSQLConf(SQLConf.PARQUET_VECTORIZED_READER_ENABLED.key -> "false",
-        SQLConf.CASE_SENSITIVE.key -> "true") {
-        withMixedCaseData(testThunk)
-      }
-    }
-    testMixedCaseQueryPruning(testName)(testThunk)
-  }
-
-  // Tests schema pruning for a query whose column and field names may differ in case from the table
-  // schema's column and field names
-  private def testMixedCaseQueryPruning(testName: String)(testThunk: => Unit) {
-    test(s"Spark vectorized reader - case-insensitive parser - mixed-case schema - $testName") {
-      withSQLConf(SQLConf.PARQUET_VECTORIZED_READER_ENABLED.key -> "true",
-        SQLConf.CASE_SENSITIVE.key -> "false") {
-        withMixedCaseData(testThunk)
-      }
-    }
-    test(s"Parquet-mr reader - case-insensitive parser - mixed-case schema - $testName") {
-      withSQLConf(SQLConf.PARQUET_VECTORIZED_READER_ENABLED.key -> "false",
-        SQLConf.CASE_SENSITIVE.key -> "false") {
-        withMixedCaseData(testThunk)
-      }
-    }
-  }
-
-  private def withMixedCaseData(testThunk: => Unit) {
-    withParquetTable(mixedCaseData, "mixedcase") {
-      testThunk
-    }
-  }
-
-  private val schemaEquality = new Equality[StructType] {
-    override def areEqual(a: StructType, b: Any): Boolean =
-      b match {
-        case otherType: StructType => a.sameType(otherType)
-        case _ => false
-      }
-  }
-
-  protected def checkScan(df: DataFrame, expectedSchemaCatalogStrings: String*): Unit = {
-    checkScanSchemata(df, expectedSchemaCatalogStrings: _*)
-    // We check here that we can execute the query without throwing an exception. The results
-    // themselves are irrelevant, and should be checked elsewhere as needed
-    df.collect()
-  }
-=======
 class ParquetV2SchemaPruningSuite extends ParquetSchemaPruningSuite {
   // TODO: enable Parquet V2 write path after file source V2 writers are workable.
   override protected def sparkConf: SparkConf =
     super
       .sparkConf
       .set(SQLConf.USE_V1_SOURCE_LIST, "")
->>>>>>> cceb2d6f
 
   override def checkScanSchemata(df: DataFrame, expectedSchemaCatalogStrings: String*): Unit = {
     val fileSourceScanSchemata =
