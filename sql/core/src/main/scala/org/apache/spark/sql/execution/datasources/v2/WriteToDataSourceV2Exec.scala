/*
 * Licensed to the Apache Software Foundation (ASF) under one or more
 * contributor license agreements.  See the NOTICE file distributed with
 * this work for additional information regarding copyright ownership.
 * The ASF licenses this file to You under the Apache License, Version 2.0
 * (the "License"); you may not use this file except in compliance with
 * the License.  You may obtain a copy of the License at
 *
 *    http://www.apache.org/licenses/LICENSE-2.0
 *
 * Unless required by applicable law or agreed to in writing, software
 * distributed under the License is distributed on an "AS IS" BASIS,
 * WITHOUT WARRANTIES OR CONDITIONS OF ANY KIND, either express or implied.
 * See the License for the specific language governing permissions and
 * limitations under the License.
 */

package org.apache.spark.sql.execution.datasources.v2

import java.util.UUID

import scala.collection.JavaConverters._
import scala.util.control.NonFatal

import org.apache.spark.{SparkEnv, SparkException, TaskContext}
import org.apache.spark.executor.CommitDeniedException
import org.apache.spark.internal.Logging
import org.apache.spark.rdd.RDD
import org.apache.spark.sql.SparkSession
import org.apache.spark.sql.catalyst.InternalRow
import org.apache.spark.sql.catalyst.analysis.{CannotReplaceMissingTableException, NoSuchTableException, TableAlreadyExistsException}
import org.apache.spark.sql.catalyst.expressions.Attribute
import org.apache.spark.sql.catalyst.plans.logical.LogicalPlan
import org.apache.spark.sql.connector.catalog.{Identifier, StagedTable, StagingTableCatalog, SupportsWrite, Table, TableCatalog}
import org.apache.spark.sql.connector.expressions.Transform
import org.apache.spark.sql.connector.write.{BatchWrite, DataWriterFactory, LogicalWriteInfoImpl, PhysicalWriteInfoImpl, SupportsDynamicOverwrite, SupportsOverwrite, SupportsTruncate, V1WriteBuilder, WriteBuilder, WriterCommitMessage}
import org.apache.spark.sql.execution.{SparkPlan, UnaryExecNode}
import org.apache.spark.sql.sources.{AlwaysTrue, Filter}
import org.apache.spark.sql.util.CaseInsensitiveStringMap
import org.apache.spark.util.{LongAccumulator, Utils}

/**
 * Deprecated logical plan for writing data into data source v2. This is being replaced by more
 * specific logical plans, like [[org.apache.spark.sql.catalyst.plans.logical.AppendData]].
 */
@deprecated("Use specific logical plans like AppendData instead", "2.4.0")
case class WriteToDataSourceV2(batchWrite: BatchWrite, query: LogicalPlan)
  extends LogicalPlan {
  override def children: Seq[LogicalPlan] = Seq(query)
  override def output: Seq[Attribute] = Nil
}

/**
 * Physical plan node for v2 create table as select when the catalog does not support staging
 * the table creation.
 *
 * A new table will be created using the schema of the query, and rows from the query are appended.
 * If either table creation or the append fails, the table will be deleted. This implementation is
 * not atomic; for an atomic variant for catalogs that support the appropriate features, see
 * CreateTableAsSelectStagingExec.
 */
case class CreateTableAsSelectExec(
    catalog: TableCatalog,
    ident: Identifier,
    partitioning: Seq[Transform],
    plan: LogicalPlan,
    query: SparkPlan,
    properties: Map[String, String],
    writeOptions: CaseInsensitiveStringMap,
    ifNotExists: Boolean) extends TableWriteExecHelper {

<<<<<<< HEAD
  import org.apache.spark.sql.connector.catalog.CatalogV2Implicits.IdentifierHelper

=======
>>>>>>> a630e8d1
  override protected def run(): Seq[InternalRow] = {
    if (catalog.tableExists(ident)) {
      if (ifNotExists) {
        return Nil
      }

      throw new TableAlreadyExistsException(ident)
    }

    val table = catalog.createTable(ident, query.schema.asNullable,
      partitioning.toArray, properties.asJava)
    writeToTable(catalog, table, writeOptions, ident)
  }
}

/**
 * Physical plan node for v2 create table as select, when the catalog is determined to support
 * staging table creation.
 *
 * A new table will be created using the schema of the query, and rows from the query are appended.
 * The CTAS operation is atomic. The creation of the table is staged and the commit of the write
 * should bundle the commitment of the metadata and the table contents in a single unit. If the
 * write fails, the table is instructed to roll back all staged changes.
 */
case class AtomicCreateTableAsSelectExec(
    catalog: StagingTableCatalog,
    ident: Identifier,
    partitioning: Seq[Transform],
    plan: LogicalPlan,
    query: SparkPlan,
    properties: Map[String, String],
    writeOptions: CaseInsensitiveStringMap,
    ifNotExists: Boolean) extends TableWriteExecHelper {

  override protected def run(): Seq[InternalRow] = {
    if (catalog.tableExists(ident)) {
      if (ifNotExists) {
        return Nil
      }

      throw new TableAlreadyExistsException(ident)
    }
    val stagedTable = catalog.stageCreate(
      ident, query.schema.asNullable, partitioning.toArray, properties.asJava)
    writeToTable(catalog, stagedTable, writeOptions, ident)
  }
}

/**
 * Physical plan node for v2 replace table as select when the catalog does not support staging
 * table replacement.
 *
 * A new table will be created using the schema of the query, and rows from the query are appended.
 * If the table exists, its contents and schema should be replaced with the schema and the contents
 * of the query. This is a non-atomic implementation that drops the table and then runs non-atomic
 * CTAS. For an atomic implementation for catalogs with the appropriate support, see
 * ReplaceTableAsSelectStagingExec.
 */
case class ReplaceTableAsSelectExec(
    session: SparkSession,
    catalog: TableCatalog,
    ident: Identifier,
    partitioning: Seq[Transform],
    plan: LogicalPlan,
    query: SparkPlan,
    properties: Map[String, String],
    writeOptions: CaseInsensitiveStringMap,
    orCreate: Boolean) extends TableWriteExecHelper {

<<<<<<< HEAD
  import org.apache.spark.sql.connector.catalog.CatalogV2Implicits.IdentifierHelper

=======
>>>>>>> a630e8d1
  override protected def run(): Seq[InternalRow] = {
    // Note that this operation is potentially unsafe, but these are the strict semantics of
    // RTAS if the catalog does not support atomic operations.
    //
    // There are numerous cases we concede to where the table will be dropped and irrecoverable:
    //
    // 1. Creating the new table fails,
    // 2. Writing to the new table fails,
    // 3. The table returned by catalog.createTable doesn't support writing.
    if (catalog.tableExists(ident)) {
      val table = catalog.loadTable(ident)
      uncacheTable(session, catalog, table, ident)
      catalog.dropTable(ident)
    } else if (!orCreate) {
      throw new CannotReplaceMissingTableException(ident)
    }
    val table = catalog.createTable(
      ident, query.schema.asNullable, partitioning.toArray, properties.asJava)
    writeToTable(catalog, table, writeOptions, ident)
  }
}

/**
 *
 * Physical plan node for v2 replace table as select when the catalog supports staging
 * table replacement.
 *
 * A new table will be created using the schema of the query, and rows from the query are appended.
 * If the table exists, its contents and schema should be replaced with the schema and the contents
 * of the query. This implementation is atomic. The table replacement is staged, and the commit
 * operation at the end should perform tne replacement of the table's metadata and contents. If the
 * write fails, the table is instructed to roll back staged changes and any previously written table
 * is left untouched.
 */
case class AtomicReplaceTableAsSelectExec(
    session: SparkSession,
    catalog: StagingTableCatalog,
    ident: Identifier,
    partitioning: Seq[Transform],
    plan: LogicalPlan,
    query: SparkPlan,
    properties: Map[String, String],
    writeOptions: CaseInsensitiveStringMap,
    orCreate: Boolean) extends TableWriteExecHelper {

  override protected def run(): Seq[InternalRow] = {
    val schema = query.schema.asNullable
    if (catalog.tableExists(ident)) {
      val table = catalog.loadTable(ident)
      uncacheTable(session, catalog, table, ident)
    }
    val staged = if (orCreate) {
      catalog.stageCreateOrReplace(
        ident, schema, partitioning.toArray, properties.asJava)
    } else if (catalog.tableExists(ident)) {
      try {
        catalog.stageReplace(
          ident, schema, partitioning.toArray, properties.asJava)
      } catch {
        case e: NoSuchTableException =>
          throw new CannotReplaceMissingTableException(ident, Some(e))
      }
    } else {
      throw new CannotReplaceMissingTableException(ident)
    }
    writeToTable(catalog, staged, writeOptions, ident)
  }
}

/**
 * Physical plan node for append into a v2 table.
 *
 * Rows in the output data set are appended.
 */
case class AppendDataExec(
    table: SupportsWrite,
    writeOptions: CaseInsensitiveStringMap,
    query: SparkPlan,
    refreshCache: () => Unit) extends V2TableWriteExec with BatchWriteHelper {

  override protected def run(): Seq[InternalRow] = {
<<<<<<< HEAD
    writeWithV2(newWriteBuilder().buildForBatch())
=======
    val writtenRows = writeWithV2(newWriteBuilder().buildForBatch())
    refreshCache()
    writtenRows
>>>>>>> a630e8d1
  }
}

/**
 * Physical plan node for overwrite into a v2 table.
 *
 * Overwrites data in a table matched by a set of filters. Rows matching all of the filters will be
 * deleted and rows in the output data set are appended.
 *
 * This plan is used to implement SaveMode.Overwrite. The behavior of SaveMode.Overwrite is to
 * truncate the table -- delete all rows -- and append the output data set. This uses the filter
 * AlwaysTrue to delete all rows.
 */
case class OverwriteByExpressionExec(
    table: SupportsWrite,
    deleteWhere: Array[Filter],
    writeOptions: CaseInsensitiveStringMap,
    query: SparkPlan,
    refreshCache: () => Unit) extends V2TableWriteExec with BatchWriteHelper {

  private def isTruncate(filters: Array[Filter]): Boolean = {
    filters.length == 1 && filters(0).isInstanceOf[AlwaysTrue]
  }

  override protected def run(): Seq[InternalRow] = {
<<<<<<< HEAD
    newWriteBuilder() match {
=======
    val writtenRows = newWriteBuilder() match {
>>>>>>> a630e8d1
      case builder: SupportsTruncate if isTruncate(deleteWhere) =>
        writeWithV2(builder.truncate().buildForBatch())

      case builder: SupportsOverwrite =>
        writeWithV2(builder.overwrite(deleteWhere).buildForBatch())

      case _ =>
        throw new SparkException(s"Table does not support overwrite by expression: $table")
    }
    refreshCache()
    writtenRows
  }
}


/**
 * Physical plan node for dynamic partition overwrite into a v2 table.
 *
 * Dynamic partition overwrite is the behavior of Hive INSERT OVERWRITE ... PARTITION queries, and
 * Spark INSERT OVERWRITE queries when spark.sql.sources.partitionOverwriteMode=dynamic. Each
 * partition in the output data set replaces the corresponding existing partition in the table or
 * creates a new partition. Existing partitions for which there is no data in the output data set
 * are not modified.
 */
case class OverwritePartitionsDynamicExec(
    table: SupportsWrite,
    writeOptions: CaseInsensitiveStringMap,
    query: SparkPlan,
    refreshCache: () => Unit) extends V2TableWriteExec with BatchWriteHelper {

  override protected def run(): Seq[InternalRow] = {
<<<<<<< HEAD
    newWriteBuilder() match {
=======
    val writtenRows = newWriteBuilder() match {
>>>>>>> a630e8d1
      case builder: SupportsDynamicOverwrite =>
        writeWithV2(builder.overwriteDynamicPartitions().buildForBatch())

      case _ =>
        throw new SparkException(s"Table does not support dynamic partition overwrite: $table")
    }
    refreshCache()
    writtenRows
  }
}

case class WriteToDataSourceV2Exec(
    batchWrite: BatchWrite,
    query: SparkPlan) extends V2TableWriteExec {

  def writeOptions: CaseInsensitiveStringMap = CaseInsensitiveStringMap.empty()

  override protected def run(): Seq[InternalRow] = {
    writeWithV2(batchWrite)
  }
}

/**
 * Helper for physical plans that build batch writes.
 */
trait BatchWriteHelper {
  def table: SupportsWrite
  def query: SparkPlan
  def writeOptions: CaseInsensitiveStringMap

  def newWriteBuilder(): WriteBuilder = {
    val info = LogicalWriteInfoImpl(
      queryId = UUID.randomUUID().toString,
      query.schema,
      writeOptions)
    table.newWriteBuilder(info)
  }
}

/**
 * The base physical plan for writing data into data source v2.
 */
trait V2TableWriteExec extends V2CommandExec with UnaryExecNode {
  def query: SparkPlan

  var commitProgress: Option[StreamWriterCommitProgress] = None

  override def child: SparkPlan = query
  override def output: Seq[Attribute] = Nil

  protected def writeWithV2(batchWrite: BatchWrite): Seq[InternalRow] = {
    val rdd: RDD[InternalRow] = {
      val tempRdd = query.execute()
      // SPARK-23271 If we are attempting to write a zero partition rdd, create a dummy single
      // partition rdd to make sure we at least set up one write task to write the metadata.
      if (tempRdd.partitions.length == 0) {
        sparkContext.parallelize(Array.empty[InternalRow], 1)
      } else {
        tempRdd
      }
    }
    val writerFactory = batchWrite.createBatchWriterFactory(
      PhysicalWriteInfoImpl(rdd.getNumPartitions))
    val useCommitCoordinator = batchWrite.useCommitCoordinator
    val messages = new Array[WriterCommitMessage](rdd.partitions.length)
    val totalNumRowsAccumulator = new LongAccumulator()

    logInfo(s"Start processing data source write support: $batchWrite. " +
      s"The input RDD has ${messages.length} partitions.")

    try {
      sparkContext.runJob(
        rdd,
        (context: TaskContext, iter: Iterator[InternalRow]) =>
          DataWritingSparkTask.run(writerFactory, context, iter, useCommitCoordinator),
        rdd.partitions.indices,
        (index, result: DataWritingSparkTaskResult) => {
          val commitMessage = result.writerCommitMessage
          messages(index) = commitMessage
          totalNumRowsAccumulator.add(result.numRows)
          batchWrite.onDataWriterCommit(commitMessage)
        }
      )

      logInfo(s"Data source write support $batchWrite is committing.")
      batchWrite.commit(messages)
      logInfo(s"Data source write support $batchWrite committed.")
      commitProgress = Some(StreamWriterCommitProgress(totalNumRowsAccumulator.value))
    } catch {
      case cause: Throwable =>
        logError(s"Data source write support $batchWrite is aborting.")
        try {
          batchWrite.abort(messages)
        } catch {
          case t: Throwable =>
            logError(s"Data source write support $batchWrite failed to abort.")
            cause.addSuppressed(t)
            throw new SparkException("Writing job failed.", cause)
        }
        logError(s"Data source write support $batchWrite aborted.")
        cause match {
          // Only wrap non fatal exceptions.
          case NonFatal(e) => throw new SparkException("Writing job aborted.", e)
          case _ => throw cause
        }
    }

    Nil
<<<<<<< HEAD
=======
  }

  protected def uncacheTable(
      session: SparkSession,
      catalog: TableCatalog,
      table: Table,
      ident: Identifier): Unit = {
    val plan = DataSourceV2Relation.create(table, Some(catalog), Some(ident))
    session.sharedState.cacheManager.uncacheQuery(session, plan, cascade = true)
>>>>>>> a630e8d1
  }
}

object DataWritingSparkTask extends Logging {
  def run(
      writerFactory: DataWriterFactory,
      context: TaskContext,
      iter: Iterator[InternalRow],
      useCommitCoordinator: Boolean): DataWritingSparkTaskResult = {
    val stageId = context.stageId()
    val stageAttempt = context.stageAttemptNumber()
    val partId = context.partitionId()
    val taskId = context.taskAttemptId()
    val attemptId = context.attemptNumber()
    val dataWriter = writerFactory.createWriter(partId, taskId)

    var count = 0L
    // write the data and commit this writer.
    Utils.tryWithSafeFinallyAndFailureCallbacks(block = {
      while (iter.hasNext) {
        // Count is here.
        count += 1
        dataWriter.write(iter.next())
      }

      val msg = if (useCommitCoordinator) {
        val coordinator = SparkEnv.get.outputCommitCoordinator
        val commitAuthorized = coordinator.canCommit(stageId, stageAttempt, partId, attemptId)
        if (commitAuthorized) {
          logInfo(s"Commit authorized for partition $partId (task $taskId, attempt $attemptId, " +
            s"stage $stageId.$stageAttempt)")
          dataWriter.commit()
        } else {
          val message = s"Commit denied for partition $partId (task $taskId, attempt $attemptId, " +
            s"stage $stageId.$stageAttempt)"
          logInfo(message)
          // throwing CommitDeniedException will trigger the catch block for abort
          throw new CommitDeniedException(message, stageId, partId, attemptId)
        }

      } else {
        logInfo(s"Writer for partition ${context.partitionId()} is committing.")
        dataWriter.commit()
      }

      logInfo(s"Committed partition $partId (task $taskId, attempt $attemptId, " +
        s"stage $stageId.$stageAttempt)")

      DataWritingSparkTaskResult(count, msg)

    })(catchBlock = {
      // If there is an error, abort this writer
      logError(s"Aborting commit for partition $partId (task $taskId, attempt $attemptId, " +
            s"stage $stageId.$stageAttempt)")
      dataWriter.abort()
      logError(s"Aborted commit for partition $partId (task $taskId, attempt $attemptId, " +
            s"stage $stageId.$stageAttempt)")
    }, finallyBlock = {
      dataWriter.close()
    })
  }
}

private[v2] trait TableWriteExecHelper extends V2TableWriteExec with SupportsV1Write {
  import org.apache.spark.sql.connector.catalog.CatalogV2Implicits.IdentifierHelper

  protected def writeToTable(
      catalog: TableCatalog,
      table: Table,
      writeOptions: CaseInsensitiveStringMap,
      ident: Identifier): Seq[InternalRow] = {
    Utils.tryWithSafeFinallyAndFailureCallbacks({
      table match {
        case table: SupportsWrite =>
          val info = LogicalWriteInfoImpl(
            queryId = UUID.randomUUID().toString,
            query.schema,
            writeOptions)
          val writeBuilder = table.newWriteBuilder(info)

          val writtenRows = writeBuilder match {
            case v1: V1WriteBuilder => writeWithV1(v1.buildForV1Write())
            case v2 => writeWithV2(v2.buildForBatch())
          }

          table match {
            case st: StagedTable => st.commitStagedChanges()
            case _ =>
          }
          writtenRows

        case _ =>
          // Table does not support writes - staged changes are also rolled back below if table
          // is staging.
          throw new SparkException(
            s"Table implementation does not support writes: ${ident.quoted}")
      }
    })(catchBlock = {
      table match {
        // Failure rolls back the staged writes and metadata changes.
        case st: StagedTable => st.abortStagedChanges()
        case _ => catalog.dropTable(ident)
      }
    })
  }
}

private[v2] case class DataWritingSparkTaskResult(
    numRows: Long,
    writerCommitMessage: WriterCommitMessage)

/**
 * Sink progress information collected after commit.
 */
private[sql] case class StreamWriterCommitProgress(numOutputRows: Long)
<|MERGE_RESOLUTION|>--- conflicted
+++ resolved
@@ -69,11 +69,6 @@
     writeOptions: CaseInsensitiveStringMap,
     ifNotExists: Boolean) extends TableWriteExecHelper {
 
-<<<<<<< HEAD
-  import org.apache.spark.sql.connector.catalog.CatalogV2Implicits.IdentifierHelper
-
-=======
->>>>>>> a630e8d1
   override protected def run(): Seq[InternalRow] = {
     if (catalog.tableExists(ident)) {
       if (ifNotExists) {
@@ -143,11 +138,6 @@
     writeOptions: CaseInsensitiveStringMap,
     orCreate: Boolean) extends TableWriteExecHelper {
 
-<<<<<<< HEAD
-  import org.apache.spark.sql.connector.catalog.CatalogV2Implicits.IdentifierHelper
-
-=======
->>>>>>> a630e8d1
   override protected def run(): Seq[InternalRow] = {
     // Note that this operation is potentially unsafe, but these are the strict semantics of
     // RTAS if the catalog does not support atomic operations.
@@ -229,13 +219,9 @@
     refreshCache: () => Unit) extends V2TableWriteExec with BatchWriteHelper {
 
   override protected def run(): Seq[InternalRow] = {
-<<<<<<< HEAD
-    writeWithV2(newWriteBuilder().buildForBatch())
-=======
     val writtenRows = writeWithV2(newWriteBuilder().buildForBatch())
     refreshCache()
     writtenRows
->>>>>>> a630e8d1
   }
 }
 
@@ -261,11 +247,7 @@
   }
 
   override protected def run(): Seq[InternalRow] = {
-<<<<<<< HEAD
-    newWriteBuilder() match {
-=======
     val writtenRows = newWriteBuilder() match {
->>>>>>> a630e8d1
       case builder: SupportsTruncate if isTruncate(deleteWhere) =>
         writeWithV2(builder.truncate().buildForBatch())
 
@@ -297,11 +279,7 @@
     refreshCache: () => Unit) extends V2TableWriteExec with BatchWriteHelper {
 
   override protected def run(): Seq[InternalRow] = {
-<<<<<<< HEAD
-    newWriteBuilder() match {
-=======
     val writtenRows = newWriteBuilder() match {
->>>>>>> a630e8d1
       case builder: SupportsDynamicOverwrite =>
         writeWithV2(builder.overwriteDynamicPartitions().buildForBatch())
 
@@ -410,8 +388,6 @@
     }
 
     Nil
-<<<<<<< HEAD
-=======
   }
 
   protected def uncacheTable(
@@ -421,7 +397,6 @@
       ident: Identifier): Unit = {
     val plan = DataSourceV2Relation.create(table, Some(catalog), Some(ident))
     session.sharedState.cacheManager.uncacheQuery(session, plan, cascade = true)
->>>>>>> a630e8d1
   }
 }
 
