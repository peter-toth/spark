--- conflicted
+++ resolved
@@ -18,10 +18,7 @@
 package org.apache.spark.mllib.stat.distribution
 
 import org.apache.spark.{SparkConf, SparkFunSuite}
-<<<<<<< HEAD
-=======
 import org.apache.spark.internal.config.Kryo._
->>>>>>> cceb2d6f
 import org.apache.spark.mllib.linalg.{Matrices, Vectors}
 import org.apache.spark.mllib.util.MLlibTestSparkContext
 import org.apache.spark.mllib.util.TestingUtils._
@@ -87,11 +84,7 @@
 
   test("Kryo class register") {
     val conf = new SparkConf(false)
-<<<<<<< HEAD
-    conf.set("spark.kryo.registrationRequired", "true")
-=======
     conf.set(KRYO_REGISTRATION_REQUIRED, true)
->>>>>>> cceb2d6f
 
     val ser = new KryoSerializer(conf).newInstance()
 
