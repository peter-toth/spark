/*
 * Licensed to the Apache Software Foundation (ASF) under one or more
 * contributor license agreements.  See the NOTICE file distributed with
 * this work for additional information regarding copyright ownership.
 * The ASF licenses this file to You under the Apache License, Version 2.0
 * (the "License"); you may not use this file except in compliance with
 * the License.  You may obtain a copy of the License at
 *
 *    http://www.apache.org/licenses/LICENSE-2.0
 *
 * Unless required by applicable law or agreed to in writing, software
 * distributed under the License is distributed on an "AS IS" BASIS,
 * WITHOUT WARRANTIES OR CONDITIONS OF ANY KIND, either express or implied.
 * See the License for the specific language governing permissions and
 * limitations under the License.
 */

package org.apache.spark

import java.util.concurrent.TimeUnit

import scala.collection.mutable

import org.mockito.ArgumentMatchers.{any, eq => meq}
import org.mockito.Mockito.{mock, never, verify, when}
<<<<<<< HEAD
import org.scalatest.{BeforeAndAfterEach, PrivateMethodTester}

import org.apache.spark.internal.config
=======
import org.scalatest.PrivateMethodTester

import org.apache.spark.executor.ExecutorMetrics
import org.apache.spark.internal.config
import org.apache.spark.internal.config.Tests.TEST_SCHEDULE_INTERVAL
>>>>>>> cceb2d6f
import org.apache.spark.metrics.MetricsSystem
import org.apache.spark.scheduler._
import org.apache.spark.scheduler.cluster.ExecutorInfo
import org.apache.spark.util.{Clock, ManualClock, SystemClock}

/**
 * Test add and remove behavior of ExecutorAllocationManager.
 */
<<<<<<< HEAD
class ExecutorAllocationManagerSuite extends SparkFunSuite with BeforeAndAfterEach {
=======
class ExecutorAllocationManagerSuite extends SparkFunSuite {
>>>>>>> cceb2d6f

  import ExecutorAllocationManager._
  import ExecutorAllocationManagerSuite._

  private val managers = new mutable.ListBuffer[ExecutorAllocationManager]()
  private var listenerBus: LiveListenerBus = _
  private var client: ExecutorAllocationClient = _

  override def beforeEach(): Unit = {
    super.beforeEach()
    managers.clear()
    listenerBus = new LiveListenerBus(new SparkConf())
    listenerBus.start(null, mock(classOf[MetricsSystem]))
    client = mock(classOf[ExecutorAllocationClient])
    when(client.isExecutorActive(any())).thenReturn(true)
  }

  override def afterEach(): Unit = {
    try {
      listenerBus.stop()
      managers.foreach(_.stop())
    } finally {
      listenerBus = null
      super.afterEach()
    }
  }

  private def post(event: SparkListenerEvent): Unit = {
    listenerBus.post(event)
<<<<<<< HEAD
    listenerBus.waitUntilEmpty(1000)
=======
    listenerBus.waitUntilEmpty()
>>>>>>> cceb2d6f
  }

  test("initialize dynamic allocation in SparkContext") {
    val conf = createConf(0, 1, 0)
      .setMaster("local-cluster[1,1,1024]")
      .setAppName(getClass().getName())

    val sc0 = new SparkContext(conf)
    try {
      assert(sc0.executorAllocationManager.isDefined)
    } finally {
      sc0.stop()
    }
  }

  test("verify min/max executors") {
    // Min < 0
    intercept[SparkException] {
      createManager(createConf().set(config.DYN_ALLOCATION_MIN_EXECUTORS, -1))
    }

    // Max < 0
    intercept[SparkException] {
      createManager(createConf().set(config.DYN_ALLOCATION_MAX_EXECUTORS, -1))
    }

    // Both min and max, but min > max
    intercept[SparkException] {
      createManager(createConf(2, 1))
    }

    // Both min and max, and min == max
    createManager(createConf(1, 1))

    // Both min and max, and min < max
    createManager(createConf(1, 2))
  }

  test("starting state") {
    val manager = createManager(createConf())
    assert(numExecutorsTarget(manager) === 1)
    assert(executorsPendingToRemove(manager).isEmpty)
    assert(addTime(manager) === ExecutorAllocationManager.NOT_SET)
  }

  test("add executors") {
    val manager = createManager(createConf(1, 10, 1))
    post(SparkListenerStageSubmitted(createStageInfo(0, 1000)))

    // Keep adding until the limit is reached
    assert(numExecutorsTarget(manager) === 1)
    assert(numExecutorsToAdd(manager) === 1)
    assert(addExecutors(manager) === 1)
    assert(numExecutorsTarget(manager) === 2)
    assert(numExecutorsToAdd(manager) === 2)
    assert(addExecutors(manager) === 2)
    assert(numExecutorsTarget(manager) === 4)
    assert(numExecutorsToAdd(manager) === 4)
    assert(addExecutors(manager) === 4)
    assert(numExecutorsTarget(manager) === 8)
    assert(numExecutorsToAdd(manager) === 8)
    assert(addExecutors(manager) === 2) // reached the limit of 10
    assert(numExecutorsTarget(manager) === 10)
    assert(numExecutorsToAdd(manager) === 1)
    assert(addExecutors(manager) === 0)
    assert(numExecutorsTarget(manager) === 10)
    assert(numExecutorsToAdd(manager) === 1)

    // Register previously requested executors
    onExecutorAdded(manager, "first")
    assert(numExecutorsTarget(manager) === 10)
    onExecutorAdded(manager, "second")
    onExecutorAdded(manager, "third")
    onExecutorAdded(manager, "fourth")
    assert(numExecutorsTarget(manager) === 10)
    onExecutorAdded(manager, "first") // duplicates should not count
    onExecutorAdded(manager, "second")
    assert(numExecutorsTarget(manager) === 10)

    // Try adding again
    // This should still fail because the number pending + running is still at the limit
    assert(addExecutors(manager) === 0)
    assert(numExecutorsTarget(manager) === 10)
    assert(numExecutorsToAdd(manager) === 1)
    assert(addExecutors(manager) === 0)
    assert(numExecutorsTarget(manager) === 10)
    assert(numExecutorsToAdd(manager) === 1)
  }

  def testAllocationRatio(cores: Int, divisor: Double, expected: Int): Unit = {
    val conf = createConf(3, 15)
      .set(config.DYN_ALLOCATION_EXECUTOR_ALLOCATION_RATIO, divisor)
<<<<<<< HEAD
      .set("spark.executor.cores", cores.toString)
=======
      .set(config.EXECUTOR_CORES, cores)
>>>>>>> cceb2d6f
    val manager = createManager(conf)
    post(SparkListenerStageSubmitted(createStageInfo(0, 20)))
    for (i <- 0 to 5) {
      addExecutors(manager)
    }
    assert(numExecutorsTarget(manager) === expected)
  }

  test("executionAllocationRatio is correctly handled") {
    testAllocationRatio(1, 0.5, 10)
    testAllocationRatio(1, 1.0/3.0, 7)
    testAllocationRatio(2, 1.0/3.0, 4)
    testAllocationRatio(1, 0.385, 8)

    // max/min executors capping
    testAllocationRatio(1, 1.0, 15) // should be 20 but capped by max
    testAllocationRatio(4, 1.0/3.0, 3)  // should be 2 but elevated by min
  }


  test("add executors capped by num pending tasks") {
    val manager = createManager(createConf(0, 10, 0))
    post(SparkListenerStageSubmitted(createStageInfo(0, 5)))

    // Verify that we're capped at number of tasks in the stage
    assert(numExecutorsTarget(manager) === 0)
    assert(numExecutorsToAdd(manager) === 1)
    assert(addExecutors(manager) === 1)
    assert(numExecutorsTarget(manager) === 1)
    assert(numExecutorsToAdd(manager) === 2)
    assert(addExecutors(manager) === 2)
    assert(numExecutorsTarget(manager) === 3)
    assert(numExecutorsToAdd(manager) === 4)
    assert(addExecutors(manager) === 2)
    assert(numExecutorsTarget(manager) === 5)
    assert(numExecutorsToAdd(manager) === 1)

    // Verify that running a task doesn't affect the target
    post(SparkListenerStageSubmitted(createStageInfo(1, 3)))
    post(SparkListenerExecutorAdded(
<<<<<<< HEAD
      0L, "executor-1", new ExecutorInfo("host1", 1, Map.empty)))
=======
      0L, "executor-1", new ExecutorInfo("host1", 1, Map.empty, Map.empty)))
>>>>>>> cceb2d6f
    post(SparkListenerTaskStart(1, 0, createTaskInfo(0, 0, "executor-1")))
    assert(numExecutorsTarget(manager) === 5)
    assert(addExecutors(manager) === 1)
    assert(numExecutorsTarget(manager) === 6)
    assert(numExecutorsToAdd(manager) === 2)
    assert(addExecutors(manager) === 2)
    assert(numExecutorsTarget(manager) === 8)
    assert(numExecutorsToAdd(manager) === 4)
    assert(addExecutors(manager) === 0)
    assert(numExecutorsTarget(manager) === 8)
    assert(numExecutorsToAdd(manager) === 1)

    // Verify that re-running a task doesn't blow things up
    post(SparkListenerStageSubmitted(createStageInfo(2, 3)))
    post(SparkListenerTaskStart(2, 0, createTaskInfo(0, 0, "executor-1")))
    post(SparkListenerTaskStart(2, 0, createTaskInfo(1, 0, "executor-1")))
    assert(addExecutors(manager) === 1)
    assert(numExecutorsTarget(manager) === 9)
    assert(numExecutorsToAdd(manager) === 2)
    assert(addExecutors(manager) === 1)
    assert(numExecutorsTarget(manager) === 10)
    assert(numExecutorsToAdd(manager) === 1)

    // Verify that running a task once we're at our limit doesn't blow things up
    post(SparkListenerTaskStart(2, 0, createTaskInfo(0, 1, "executor-1")))
    assert(addExecutors(manager) === 0)
    assert(numExecutorsTarget(manager) === 10)
  }

  test("add executors when speculative tasks added") {
    val manager = createManager(createConf(0, 10, 0))

    // Verify that we're capped at number of tasks including the speculative ones in the stage
    post(SparkListenerSpeculativeTaskSubmitted(1))
    assert(numExecutorsTarget(manager) === 0)
    assert(numExecutorsToAdd(manager) === 1)
    assert(addExecutors(manager) === 1)
    post(SparkListenerSpeculativeTaskSubmitted(1))
    post(SparkListenerSpeculativeTaskSubmitted(1))
    post(SparkListenerStageSubmitted(createStageInfo(1, 2)))
    assert(numExecutorsTarget(manager) === 1)
    assert(numExecutorsToAdd(manager) === 2)
    assert(addExecutors(manager) === 2)
    assert(numExecutorsTarget(manager) === 3)
    assert(numExecutorsToAdd(manager) === 4)
    assert(addExecutors(manager) === 2)
    assert(numExecutorsTarget(manager) === 5)
    assert(numExecutorsToAdd(manager) === 1)

    // Verify that running a task doesn't affect the target
    post(SparkListenerTaskStart(1, 0, createTaskInfo(0, 0, "executor-1")))
    assert(numExecutorsTarget(manager) === 5)
    assert(addExecutors(manager) === 0)
    assert(numExecutorsToAdd(manager) === 1)

    // Verify that running a speculative task doesn't affect the target
<<<<<<< HEAD
    post(SparkListenerTaskStart(1, 0, createTaskInfo(0, 0, "executor-2", true)))
=======
    post(SparkListenerTaskStart(1, 0, createTaskInfo(1, 0, "executor-2", true)))
>>>>>>> cceb2d6f
    assert(numExecutorsTarget(manager) === 5)
    assert(addExecutors(manager) === 0)
    assert(numExecutorsToAdd(manager) === 1)
  }

<<<<<<< HEAD
  test("ignore task end events from completed stages") {
    val manager = createManager(createConf(0, 10, 0))
=======
  test("properly handle task end events from completed stages") {
    val manager = createManager(createConf(0, 10, 0))

    // We simulate having a stage fail, but with tasks still running.  Then another attempt for
    // that stage is started, and we get task completions from the first stage attempt.  Make sure
    // the value of `totalTasksRunning` is consistent as tasks finish from both attempts (we count
    // all running tasks, from the zombie & non-zombie attempts)
>>>>>>> cceb2d6f
    val stage = createStageInfo(0, 5)
    post(SparkListenerStageSubmitted(stage))
    val taskInfo1 = createTaskInfo(0, 0, "executor-1")
    val taskInfo2 = createTaskInfo(1, 1, "executor-1")
    post(SparkListenerTaskStart(0, 0, taskInfo1))
    post(SparkListenerTaskStart(0, 0, taskInfo2))

<<<<<<< HEAD
    post(SparkListenerStageCompleted(stage))

    post(SparkListenerTaskEnd(0, 0, null, Success, taskInfo1, null))
    post(SparkListenerTaskEnd(2, 0, null, Success, taskInfo2, null))
    assert(totalRunningTasks(manager) === 0)
  }

  test("cancel pending executors when no longer needed") {
=======
    // The tasks in the zombie attempt haven't completed yet, so we still count them
    post(SparkListenerStageCompleted(stage))

    // There are still two tasks that belong to the zombie stage running.
    assert(totalRunningTasks(manager) === 2)

    // submit another attempt for the stage.  We count completions from the first zombie attempt
    val stageAttempt1 = createStageInfo(stage.stageId, 5, attemptId = 1)
    post(SparkListenerStageSubmitted(stageAttempt1))
    post(SparkListenerTaskEnd(0, 0, null, Success, taskInfo1, new ExecutorMetrics, null))
    assert(totalRunningTasks(manager) === 1)
    val attemptTaskInfo1 = createTaskInfo(3, 0, "executor-1")
    val attemptTaskInfo2 = createTaskInfo(4, 1, "executor-1")
    post(SparkListenerTaskStart(0, 1, attemptTaskInfo1))
    post(SparkListenerTaskStart(0, 1, attemptTaskInfo2))
    assert(totalRunningTasks(manager) === 3)
    post(SparkListenerTaskEnd(0, 1, null, Success, attemptTaskInfo1, new ExecutorMetrics, null))
    assert(totalRunningTasks(manager) === 2)
    post(SparkListenerTaskEnd(0, 0, null, Success, taskInfo2, new ExecutorMetrics, null))
    assert(totalRunningTasks(manager) === 1)
    post(SparkListenerTaskEnd(0, 1, null, Success, attemptTaskInfo2, new ExecutorMetrics, null))
    assert(totalRunningTasks(manager) === 0)
  }

  testRetry("cancel pending executors when no longer needed") {
>>>>>>> cceb2d6f
    val manager = createManager(createConf(0, 10, 0))
    post(SparkListenerStageSubmitted(createStageInfo(2, 5)))

    assert(numExecutorsTarget(manager) === 0)
    assert(numExecutorsToAdd(manager) === 1)
    assert(addExecutors(manager) === 1)
    assert(numExecutorsTarget(manager) === 1)
    assert(numExecutorsToAdd(manager) === 2)
    assert(addExecutors(manager) === 2)
    assert(numExecutorsTarget(manager) === 3)

    val task1Info = createTaskInfo(0, 0, "executor-1")
    post(SparkListenerTaskStart(2, 0, task1Info))

    assert(numExecutorsToAdd(manager) === 4)
    assert(addExecutors(manager) === 2)

    val task2Info = createTaskInfo(1, 0, "executor-1")
    post(SparkListenerTaskStart(2, 0, task2Info))

    task1Info.markFinished(TaskState.FINISHED, System.currentTimeMillis())
<<<<<<< HEAD
    post(SparkListenerTaskEnd(2, 0, null, Success, task1Info, null))

    task2Info.markFinished(TaskState.FINISHED, System.currentTimeMillis())
    post(SparkListenerTaskEnd(2, 0, null, Success, task2Info, null))
=======
    post(SparkListenerTaskEnd(2, 0, null, Success, task1Info, new ExecutorMetrics, null))

    task2Info.markFinished(TaskState.FINISHED, System.currentTimeMillis())
    post(SparkListenerTaskEnd(2, 0, null, Success, task2Info, new ExecutorMetrics, null))
>>>>>>> cceb2d6f

    assert(adjustRequestedExecutors(manager) === -1)
  }

  test("remove executors") {
    val manager = createManager(createConf(5, 10, 5))
    (1 to 10).map(_.toString).foreach { id => onExecutorAdded(manager, id) }

    // Keep removing until the limit is reached
    assert(executorsPendingToRemove(manager).isEmpty)
    assert(removeExecutor(manager, "1"))
    assert(executorsPendingToRemove(manager).size === 1)
    assert(executorsPendingToRemove(manager).contains("1"))
    assert(removeExecutor(manager, "2"))
    assert(removeExecutor(manager, "3"))
    assert(executorsPendingToRemove(manager).size === 3)
    assert(executorsPendingToRemove(manager).contains("2"))
    assert(executorsPendingToRemove(manager).contains("3"))
    assert(executorsPendingToRemove(manager).size === 3)
    assert(removeExecutor(manager, "4"))
    assert(removeExecutor(manager, "5"))
    assert(!removeExecutor(manager, "6")) // reached the limit of 5
    assert(executorsPendingToRemove(manager).size === 5)
    assert(executorsPendingToRemove(manager).contains("4"))
    assert(executorsPendingToRemove(manager).contains("5"))
    assert(!executorsPendingToRemove(manager).contains("6"))

    // Kill executors previously requested to remove
    onExecutorRemoved(manager, "1")
    assert(executorsPendingToRemove(manager).size === 4)
    assert(!executorsPendingToRemove(manager).contains("1"))
    onExecutorRemoved(manager, "2")
    onExecutorRemoved(manager, "3")
    assert(executorsPendingToRemove(manager).size === 2)
    assert(!executorsPendingToRemove(manager).contains("2"))
    assert(!executorsPendingToRemove(manager).contains("3"))
    onExecutorRemoved(manager, "2") // duplicates should not count
    onExecutorRemoved(manager, "3")
    assert(executorsPendingToRemove(manager).size === 2)
    onExecutorRemoved(manager, "4")
    onExecutorRemoved(manager, "5")
    assert(executorsPendingToRemove(manager).isEmpty)

    // Try removing again
    // This should still fail because the number pending + running is still at the limit
    assert(!removeExecutor(manager, "7"))
    assert(executorsPendingToRemove(manager).isEmpty)
    assert(!removeExecutor(manager, "8"))
    assert(executorsPendingToRemove(manager).isEmpty)
  }

  test("remove multiple executors") {
    val manager = createManager(createConf(5, 10, 5))
    (1 to 10).map(_.toString).foreach { id => onExecutorAdded(manager, id) }

    // Keep removing until the limit is reached
    assert(executorsPendingToRemove(manager).isEmpty)
    assert(removeExecutors(manager, Seq("1")) === Seq("1"))
    assert(executorsPendingToRemove(manager).size === 1)
    assert(executorsPendingToRemove(manager).contains("1"))
    assert(removeExecutors(manager, Seq("2", "3")) === Seq("2", "3"))
    assert(executorsPendingToRemove(manager).size === 3)
    assert(executorsPendingToRemove(manager).contains("2"))
    assert(executorsPendingToRemove(manager).contains("3"))
    assert(executorsPendingToRemove(manager).size === 3)
    assert(removeExecutor(manager, "4"))
    assert(removeExecutors(manager, Seq("5")) === Seq("5"))
    assert(!removeExecutor(manager, "6")) // reached the limit of 5
    assert(executorsPendingToRemove(manager).size === 5)
    assert(executorsPendingToRemove(manager).contains("4"))
    assert(executorsPendingToRemove(manager).contains("5"))
    assert(!executorsPendingToRemove(manager).contains("6"))

    // Kill executors previously requested to remove
    onExecutorRemoved(manager, "1")
    assert(executorsPendingToRemove(manager).size === 4)
    assert(!executorsPendingToRemove(manager).contains("1"))
    onExecutorRemoved(manager, "2")
    onExecutorRemoved(manager, "3")
    assert(executorsPendingToRemove(manager).size === 2)
    assert(!executorsPendingToRemove(manager).contains("2"))
    assert(!executorsPendingToRemove(manager).contains("3"))
    onExecutorRemoved(manager, "2") // duplicates should not count
    onExecutorRemoved(manager, "3")
    assert(executorsPendingToRemove(manager).size === 2)
    onExecutorRemoved(manager, "4")
    onExecutorRemoved(manager, "5")
    assert(executorsPendingToRemove(manager).isEmpty)

    // Try removing again
    // This should still fail because the number pending + running is still at the limit
    assert(!removeExecutor(manager, "7"))
    assert(executorsPendingToRemove(manager).isEmpty)
    assert(removeExecutors(manager, Seq("8")) !== Seq("8"))
    assert(executorsPendingToRemove(manager).isEmpty)
  }

  test ("Removing with various numExecutorsTarget condition") {
    val manager = createManager(createConf(5, 12, 5))

    post(SparkListenerStageSubmitted(createStageInfo(0, 8)))

    // Remove when numExecutorsTarget is the same as the current number of executors
    assert(addExecutors(manager) === 1)
    assert(addExecutors(manager) === 2)
    (1 to 8).foreach(execId => onExecutorAdded(manager, execId.toString))
    (1 to 8).map { i => createTaskInfo(i, i, s"$i") }.foreach {
      info => post(SparkListenerTaskStart(0, 0, info)) }
    assert(manager.executorMonitor.executorCount === 8)
    assert(numExecutorsTarget(manager) === 8)
    assert(maxNumExecutorsNeeded(manager) == 8)
    assert(!removeExecutor(manager, "1")) // won't work since numExecutorsTarget == numExecutors

    // Remove executors when numExecutorsTarget is lower than current number of executors
    (1 to 3).map { i => createTaskInfo(i, i, s"$i") }.foreach { info =>
<<<<<<< HEAD
      post(SparkListenerTaskEnd(0, 0, null, Success, info, null))
=======
      post(SparkListenerTaskEnd(0, 0, null, Success, info, new ExecutorMetrics, null))
>>>>>>> cceb2d6f
    }
    adjustRequestedExecutors(manager)
    assert(manager.executorMonitor.executorCount === 8)
    assert(numExecutorsTarget(manager) === 5)
    assert(maxNumExecutorsNeeded(manager) == 5)
    assert(removeExecutor(manager, "1"))
    assert(removeExecutors(manager, Seq("2", "3"))=== Seq("2", "3"))
    onExecutorRemoved(manager, "1")
    onExecutorRemoved(manager, "2")
    onExecutorRemoved(manager, "3")

    // numExecutorsTarget is lower than minNumExecutors
<<<<<<< HEAD
    post(SparkListenerTaskEnd(0, 0, null, Success, createTaskInfo(4, 4, "4"), null))
=======
    post(SparkListenerTaskEnd(0, 0, null, Success, createTaskInfo(4, 4, "4"),
      new ExecutorMetrics, null))
>>>>>>> cceb2d6f
    assert(manager.executorMonitor.executorCount === 5)
    assert(numExecutorsTarget(manager) === 5)
    assert(maxNumExecutorsNeeded(manager) == 4)
    assert(!removeExecutor(manager, "4")) // lower limit
    assert(addExecutors(manager) === 0) // upper limit
  }

  test ("interleaving add and remove") {
    val manager = createManager(createConf(5, 12, 5))
    post(SparkListenerStageSubmitted(createStageInfo(0, 1000)))

    // Add a few executors
    assert(addExecutors(manager) === 1)
    assert(addExecutors(manager) === 2)
    onExecutorAdded(manager, "1")
    onExecutorAdded(manager, "2")
    onExecutorAdded(manager, "3")
    onExecutorAdded(manager, "4")
    onExecutorAdded(manager, "5")
    onExecutorAdded(manager, "6")
    onExecutorAdded(manager, "7")
    onExecutorAdded(manager, "8")
    assert(manager.executorMonitor.executorCount === 8)
    assert(numExecutorsTarget(manager) === 8)


    // Remove when numTargetExecutors is equal to the current number of executors
    assert(!removeExecutor(manager, "1"))
    assert(removeExecutors(manager, Seq("2", "3")) !== Seq("2", "3"))

    // Remove until limit
    onExecutorAdded(manager, "9")
    onExecutorAdded(manager, "10")
    onExecutorAdded(manager, "11")
    onExecutorAdded(manager, "12")
    assert(manager.executorMonitor.executorCount === 12)
    assert(numExecutorsTarget(manager) === 8)

    assert(removeExecutor(manager, "1"))
    assert(removeExecutors(manager, Seq("2", "3", "4")) === Seq("2", "3", "4"))
    assert(!removeExecutor(manager, "5")) // lower limit reached
    assert(!removeExecutor(manager, "6"))
    onExecutorRemoved(manager, "1")
    onExecutorRemoved(manager, "2")
    onExecutorRemoved(manager, "3")
    onExecutorRemoved(manager, "4")
    assert(manager.executorMonitor.executorCount === 8)

    // Add until limit
    assert(!removeExecutor(manager, "7")) // still at lower limit
    assert((manager, Seq("8")) !== Seq("8"))
    onExecutorAdded(manager, "13")
    onExecutorAdded(manager, "14")
    onExecutorAdded(manager, "15")
    onExecutorAdded(manager, "16")
    assert(manager.executorMonitor.executorCount === 12)

    // Remove succeeds again, now that we are no longer at the lower limit
    assert(removeExecutors(manager, Seq("5", "6", "7")) === Seq("5", "6", "7"))
    assert(removeExecutor(manager, "8"))
    assert(manager.executorMonitor.executorCount === 12)
    onExecutorRemoved(manager, "5")
    onExecutorRemoved(manager, "6")
    assert(manager.executorMonitor.executorCount === 10)
    assert(numExecutorsToAdd(manager) === 4)
    onExecutorRemoved(manager, "9")
    onExecutorRemoved(manager, "10")
    assert(addExecutors(manager) === 4) // at upper limit
    onExecutorAdded(manager, "17")
    onExecutorAdded(manager, "18")
    assert(manager.executorMonitor.executorCount === 10)
    assert(addExecutors(manager) === 0) // still at upper limit
    onExecutorAdded(manager, "19")
    onExecutorAdded(manager, "20")
    assert(manager.executorMonitor.executorCount === 12)
    assert(numExecutorsTarget(manager) === 12)
  }

  test("starting/canceling add timer") {
    val clock = new ManualClock(8888L)
    val manager = createManager(createConf(2, 10, 2), clock = clock)

    // Starting add timer is idempotent
    assert(addTime(manager) === NOT_SET)
    onSchedulerBacklogged(manager)
    val firstAddTime = addTime(manager)
    assert(firstAddTime === clock.nanoTime() + TimeUnit.SECONDS.toNanos(schedulerBacklogTimeout))
    clock.advance(100L)
    onSchedulerBacklogged(manager)
    assert(addTime(manager) === firstAddTime) // timer is already started
    clock.advance(200L)
    onSchedulerBacklogged(manager)
    assert(addTime(manager) === firstAddTime)
    onSchedulerQueueEmpty(manager)

    // Restart add timer
    clock.advance(1000L)
    assert(addTime(manager) === NOT_SET)
    onSchedulerBacklogged(manager)
    val secondAddTime = addTime(manager)
    assert(secondAddTime === clock.nanoTime() + TimeUnit.SECONDS.toNanos(schedulerBacklogTimeout))
    clock.advance(100L)
    onSchedulerBacklogged(manager)
    assert(addTime(manager) === secondAddTime) // timer is already started
    assert(addTime(manager) !== firstAddTime)
    assert(firstAddTime !== secondAddTime)
  }

  test("mock polling loop with no events") {
    val clock = new ManualClock(2020L)
    val manager = createManager(createConf(0, 20, 0), clock = clock)

    // No events - we should not be adding or removing
    assert(numExecutorsTarget(manager) === 0)
    assert(executorsPendingToRemove(manager).isEmpty)
    schedule(manager)
    assert(numExecutorsTarget(manager) === 0)
    assert(executorsPendingToRemove(manager).isEmpty)
    clock.advance(100L)
    schedule(manager)
    assert(numExecutorsTarget(manager) === 0)
    assert(executorsPendingToRemove(manager).isEmpty)
    clock.advance(1000L)
    schedule(manager)
    assert(numExecutorsTarget(manager) === 0)
    assert(executorsPendingToRemove(manager).isEmpty)
    clock.advance(10000L)
    schedule(manager)
    assert(numExecutorsTarget(manager) === 0)
    assert(executorsPendingToRemove(manager).isEmpty)
  }

  test("mock polling loop add behavior") {
    val clock = new ManualClock(2020L)
    val manager = createManager(createConf(0, 20, 0), clock = clock)
    post(SparkListenerStageSubmitted(createStageInfo(0, 1000)))

    // Scheduler queue backlogged
    onSchedulerBacklogged(manager)
    clock.advance(schedulerBacklogTimeout * 1000 / 2)
    schedule(manager)
    assert(numExecutorsTarget(manager) === 0) // timer not exceeded yet
    clock.advance(schedulerBacklogTimeout * 1000)
    schedule(manager)
    assert(numExecutorsTarget(manager) === 1) // first timer exceeded
    clock.advance(sustainedSchedulerBacklogTimeout * 1000 / 2)
    schedule(manager)
    assert(numExecutorsTarget(manager) === 1) // second timer not exceeded yet
    clock.advance(sustainedSchedulerBacklogTimeout * 1000)
    schedule(manager)
    assert(numExecutorsTarget(manager) === 1 + 2) // second timer exceeded
    clock.advance(sustainedSchedulerBacklogTimeout * 1000)
    schedule(manager)
    assert(numExecutorsTarget(manager) === 1 + 2 + 4) // third timer exceeded

    // Scheduler queue drained
    onSchedulerQueueEmpty(manager)
    clock.advance(sustainedSchedulerBacklogTimeout * 1000)
    schedule(manager)
    assert(numExecutorsTarget(manager) === 7) // timer is canceled
    clock.advance(sustainedSchedulerBacklogTimeout * 1000)
    schedule(manager)
    assert(numExecutorsTarget(manager) === 7)

    // Scheduler queue backlogged again
    onSchedulerBacklogged(manager)
    clock.advance(schedulerBacklogTimeout * 1000)
    schedule(manager)
    assert(numExecutorsTarget(manager) === 7 + 1) // timer restarted
    clock.advance(sustainedSchedulerBacklogTimeout * 1000)
    schedule(manager)
    assert(numExecutorsTarget(manager) === 7 + 1 + 2)
    clock.advance(sustainedSchedulerBacklogTimeout * 1000)
    schedule(manager)
    assert(numExecutorsTarget(manager) === 7 + 1 + 2 + 4)
    clock.advance(sustainedSchedulerBacklogTimeout * 1000)
    schedule(manager)
    assert(numExecutorsTarget(manager) === 20) // limit reached
  }

  test("mock polling loop remove behavior") {
    val clock = new ManualClock(2020L)
    val manager = createManager(createConf(1, 20, 1), clock = clock)

    // Remove idle executors on timeout
    onExecutorAdded(manager, "executor-1")
    onExecutorAdded(manager, "executor-2")
    onExecutorAdded(manager, "executor-3")
    assert(executorsPendingToRemove(manager).isEmpty)

    // idle threshold not reached yet
    clock.advance(executorIdleTimeout * 1000 / 2)
    schedule(manager)
    assert(manager.executorMonitor.timedOutExecutors().isEmpty)
    assert(executorsPendingToRemove(manager).isEmpty)

    // idle threshold exceeded
    clock.advance(executorIdleTimeout * 1000)
    assert(manager.executorMonitor.timedOutExecutors().size === 3)
    schedule(manager)
    assert(executorsPendingToRemove(manager).size === 2) // limit reached (1 executor remaining)

    // Mark a subset as busy - only idle executors should be removed
    onExecutorAdded(manager, "executor-4")
    onExecutorAdded(manager, "executor-5")
    onExecutorAdded(manager, "executor-6")
    onExecutorAdded(manager, "executor-7")
    assert(manager.executorMonitor.executorCount === 7)
    assert(executorsPendingToRemove(manager).size === 2) // 2 pending to be removed
    onExecutorBusy(manager, "executor-4")
    onExecutorBusy(manager, "executor-5")
    onExecutorBusy(manager, "executor-6") // 3 busy and 2 idle (of the 5 active ones)

    // after scheduling, the previously timed out executor should be removed, since
    // there are new active ones.
    schedule(manager)
    assert(executorsPendingToRemove(manager).size === 3)

    // advance the clock so that idle executors should time out and move to the pending list
    clock.advance(executorIdleTimeout * 1000)
    schedule(manager)
    assert(executorsPendingToRemove(manager).size === 4)
    assert(!executorsPendingToRemove(manager).contains("executor-4"))
    assert(!executorsPendingToRemove(manager).contains("executor-5"))
    assert(!executorsPendingToRemove(manager).contains("executor-6"))

    // Busy executors are now idle and should be removed
    onExecutorIdle(manager, "executor-4")
    onExecutorIdle(manager, "executor-5")
    onExecutorIdle(manager, "executor-6")
    schedule(manager)
    assert(executorsPendingToRemove(manager).size === 4)
    clock.advance(executorIdleTimeout * 1000)
    schedule(manager)
    assert(executorsPendingToRemove(manager).size === 6) // limit reached (1 executor remaining)
  }

  test("listeners trigger add executors correctly") {
    val manager = createManager(createConf(1, 20, 1))
    assert(addTime(manager) === NOT_SET)

    // Starting a stage should start the add timer
    val numTasks = 10
    post(SparkListenerStageSubmitted(createStageInfo(0, numTasks)))
    assert(addTime(manager) !== NOT_SET)

    // Starting a subset of the tasks should not cancel the add timer
    val taskInfos = (0 to numTasks - 1).map { i => createTaskInfo(i, i, "executor-1") }
    taskInfos.tail.foreach { info => post(SparkListenerTaskStart(0, 0, info)) }
    assert(addTime(manager) !== NOT_SET)

    // Starting all remaining tasks should cancel the add timer
    post(SparkListenerTaskStart(0, 0, taskInfos.head))
    assert(addTime(manager) === NOT_SET)

    // Start two different stages
    // The add timer should be canceled only if all tasks in both stages start running
    post(SparkListenerStageSubmitted(createStageInfo(1, numTasks)))
    post(SparkListenerStageSubmitted(createStageInfo(2, numTasks)))
    assert(addTime(manager) !== NOT_SET)
    taskInfos.foreach { info => post(SparkListenerTaskStart(1, 0, info)) }
    assert(addTime(manager) !== NOT_SET)
    taskInfos.foreach { info => post(SparkListenerTaskStart(2, 0, info)) }
    assert(addTime(manager) === NOT_SET)
  }

  test("avoid ramp up when target < running executors") {
    val manager = createManager(createConf(0, 100000, 0))
    val stage1 = createStageInfo(0, 1000)
    post(SparkListenerStageSubmitted(stage1))

    assert(addExecutors(manager) === 1)
    assert(addExecutors(manager) === 2)
    assert(addExecutors(manager) === 4)
    assert(addExecutors(manager) === 8)
    assert(numExecutorsTarget(manager) === 15)
    (0 until 15).foreach { i =>
      onExecutorAdded(manager, s"executor-$i")
    }
    assert(manager.executorMonitor.executorCount === 15)
    post(SparkListenerStageCompleted(stage1))

    adjustRequestedExecutors(manager)
    assert(numExecutorsTarget(manager) === 0)

    post(SparkListenerStageSubmitted(createStageInfo(1, 1000)))
    addExecutors(manager)
    assert(numExecutorsTarget(manager) === 16)
  }

  test("avoid ramp down initial executors until first job is submitted") {
    val clock = new ManualClock(10000L)
    val manager = createManager(createConf(2, 5, 3), clock = clock)

    // Verify the initial number of executors
    assert(numExecutorsTarget(manager) === 3)
    schedule(manager)
    // Verify whether the initial number of executors is kept with no pending tasks
    assert(numExecutorsTarget(manager) === 3)

    post(SparkListenerStageSubmitted(createStageInfo(1, 2)))
    clock.advance(100L)

    assert(maxNumExecutorsNeeded(manager) === 2)
    schedule(manager)

    // Verify that current number of executors should be ramp down when first job is submitted
    assert(numExecutorsTarget(manager) === 2)
  }

  test("avoid ramp down initial executors until idle executor is timeout") {
    val clock = new ManualClock(10000L)
    val manager = createManager(createConf(2, 5, 3), clock = clock)

    // Verify the initial number of executors
    assert(numExecutorsTarget(manager) === 3)
    schedule(manager)
    // Verify the initial number of executors is kept when no pending tasks
    assert(numExecutorsTarget(manager) === 3)
    (0 until 3).foreach { i =>
      onExecutorAdded(manager, s"executor-$i")
    }

    clock.advance(executorIdleTimeout * 1000)

    assert(maxNumExecutorsNeeded(manager) === 0)
    schedule(manager)
    // Verify executor is timeout,numExecutorsTarget is recalculated
    assert(numExecutorsTarget(manager) === 2)
  }

  test("get pending task number and related locality preference") {
    val manager = createManager(createConf(2, 5, 3))

    val localityPreferences1 = Seq(
      Seq(TaskLocation("host1"), TaskLocation("host2"), TaskLocation("host3")),
      Seq(TaskLocation("host1"), TaskLocation("host2"), TaskLocation("host4")),
      Seq(TaskLocation("host2"), TaskLocation("host3"), TaskLocation("host4")),
      Seq.empty,
      Seq.empty
    )
    val stageInfo1 = createStageInfo(1, 5, localityPreferences1)
    post(SparkListenerStageSubmitted(stageInfo1))

    assert(localityAwareTasks(manager) === 3)
    assert(hostToLocalTaskCount(manager) ===
      Map("host1" -> 2, "host2" -> 3, "host3" -> 2, "host4" -> 2))

    val localityPreferences2 = Seq(
      Seq(TaskLocation("host2"), TaskLocation("host3"), TaskLocation("host5")),
      Seq(TaskLocation("host3"), TaskLocation("host4"), TaskLocation("host5")),
      Seq.empty
    )
    val stageInfo2 = createStageInfo(2, 3, localityPreferences2)
    post(SparkListenerStageSubmitted(stageInfo2))

    assert(localityAwareTasks(manager) === 5)
    assert(hostToLocalTaskCount(manager) ===
      Map("host1" -> 2, "host2" -> 4, "host3" -> 4, "host4" -> 3, "host5" -> 2))

    post(SparkListenerStageCompleted(stageInfo1))
    assert(localityAwareTasks(manager) === 2)
    assert(hostToLocalTaskCount(manager) ===
      Map("host2" -> 1, "host3" -> 2, "host4" -> 1, "host5" -> 2))
  }

  test("SPARK-8366: maxNumExecutorsNeeded should properly handle failed tasks") {
    val manager = createManager(createConf())
    assert(maxNumExecutorsNeeded(manager) === 0)

    post(SparkListenerStageSubmitted(createStageInfo(0, 1)))
    assert(maxNumExecutorsNeeded(manager) === 1)

    val taskInfo = createTaskInfo(1, 1, "executor-1")
    post(SparkListenerTaskStart(0, 0, taskInfo))
    assert(maxNumExecutorsNeeded(manager) === 1)

    // If the task is failed, we expect it to be resubmitted later.
    val taskEndReason = ExceptionFailure(null, null, null, null, None)
<<<<<<< HEAD
    post(SparkListenerTaskEnd(0, 0, null, taskEndReason, taskInfo, null))
=======
    post(SparkListenerTaskEnd(0, 0, null, taskEndReason, taskInfo, new ExecutorMetrics, null))
>>>>>>> cceb2d6f
    assert(maxNumExecutorsNeeded(manager) === 1)
  }

  test("reset the state of allocation manager") {
    val manager = createManager(createConf())
    assert(numExecutorsTarget(manager) === 1)
    assert(numExecutorsToAdd(manager) === 1)

    // Allocation manager is reset when adding executor requests are sent without reporting back
    // executor added.
    post(SparkListenerStageSubmitted(createStageInfo(0, 10)))

    assert(addExecutors(manager) === 1)
    assert(numExecutorsTarget(manager) === 2)
    assert(addExecutors(manager) === 2)
    assert(numExecutorsTarget(manager) === 4)
    assert(addExecutors(manager) === 1)
    assert(numExecutorsTarget(manager) === 5)

    manager.reset()
    assert(numExecutorsTarget(manager) === 1)
    assert(numExecutorsToAdd(manager) === 1)
    assert(manager.executorMonitor.executorCount === 0)

    // Allocation manager is reset when executors are added.
    post(SparkListenerStageSubmitted(createStageInfo(0, 10)))

    addExecutors(manager)
    addExecutors(manager)
    addExecutors(manager)
    assert(numExecutorsTarget(manager) === 5)

    onExecutorAdded(manager, "first")
    onExecutorAdded(manager, "second")
    onExecutorAdded(manager, "third")
    onExecutorAdded(manager, "fourth")
    onExecutorAdded(manager, "fifth")
    assert(manager.executorMonitor.executorCount === 5)

    // Cluster manager lost will make all the live executors lost, so here simulate this behavior
    onExecutorRemoved(manager, "first")
    onExecutorRemoved(manager, "second")
    onExecutorRemoved(manager, "third")
    onExecutorRemoved(manager, "fourth")
    onExecutorRemoved(manager, "fifth")

    manager.reset()
    assert(numExecutorsTarget(manager) === 1)
    assert(numExecutorsToAdd(manager) === 1)
    assert(manager.executorMonitor.executorCount === 0)

    // Allocation manager is reset when executors are pending to remove
    addExecutors(manager)
    addExecutors(manager)
    addExecutors(manager)
    assert(numExecutorsTarget(manager) === 5)

    onExecutorAdded(manager, "first")
    onExecutorAdded(manager, "second")
    onExecutorAdded(manager, "third")
    onExecutorAdded(manager, "fourth")
    onExecutorAdded(manager, "fifth")
    onExecutorAdded(manager, "sixth")
    onExecutorAdded(manager, "seventh")
    onExecutorAdded(manager, "eighth")
    assert(manager.executorMonitor.executorCount === 8)

    removeExecutor(manager, "first")
    removeExecutors(manager, Seq("second", "third"))
    assert(executorsPendingToRemove(manager) === Set("first", "second", "third"))
    assert(manager.executorMonitor.executorCount === 8)


    // Cluster manager lost will make all the live executors lost, so here simulate this behavior
    onExecutorRemoved(manager, "first")
    onExecutorRemoved(manager, "second")
    onExecutorRemoved(manager, "third")
    onExecutorRemoved(manager, "fourth")
    onExecutorRemoved(manager, "fifth")

    manager.reset()

    assert(numExecutorsTarget(manager) === 1)
    assert(numExecutorsToAdd(manager) === 1)
    assert(executorsPendingToRemove(manager) === Set.empty)
    assert(manager.executorMonitor.executorCount === 0)
  }

  test("SPARK-23365 Don't update target num executors when killing idle executors") {
    val clock = new ManualClock()
    val manager = createManager(
<<<<<<< HEAD
      createConf(1, 2, 1).set("spark.dynamicAllocation.testing", "false"),
=======
      createConf(1, 2, 1).set(config.DYN_ALLOCATION_TESTING, false),
>>>>>>> cceb2d6f
      clock = clock)

    when(client.requestTotalExecutors(meq(2), any(), any())).thenReturn(true)
    // test setup -- job with 2 tasks, scale up to two executors
    assert(numExecutorsTarget(manager) === 1)
    post(SparkListenerExecutorAdded(
<<<<<<< HEAD
      clock.getTimeMillis(), "executor-1", new ExecutorInfo("host1", 1, Map.empty)))
=======
      clock.getTimeMillis(), "executor-1", new ExecutorInfo("host1", 1, Map.empty, Map.empty)))
>>>>>>> cceb2d6f
    post(SparkListenerStageSubmitted(createStageInfo(0, 2)))
    clock.advance(1000)
    manager invokePrivate _updateAndSyncNumExecutorsTarget(clock.nanoTime())
    assert(numExecutorsTarget(manager) === 2)
    val taskInfo0 = createTaskInfo(0, 0, "executor-1")
    post(SparkListenerTaskStart(0, 0, taskInfo0))
    post(SparkListenerExecutorAdded(
<<<<<<< HEAD
      clock.getTimeMillis(), "executor-2", new ExecutorInfo("host1", 1, Map.empty)))
=======
      clock.getTimeMillis(), "executor-2", new ExecutorInfo("host1", 1, Map.empty, Map.empty)))
>>>>>>> cceb2d6f
    val taskInfo1 = createTaskInfo(1, 1, "executor-2")
    post(SparkListenerTaskStart(0, 0, taskInfo1))
    assert(numExecutorsTarget(manager) === 2)

    // have one task finish -- we should adjust the target number of executors down
    // but we should *not* kill any executors yet
<<<<<<< HEAD
    post(SparkListenerTaskEnd(0, 0, null, Success, taskInfo0, null))
=======
    post(SparkListenerTaskEnd(0, 0, null, Success, taskInfo0, new ExecutorMetrics, null))
>>>>>>> cceb2d6f
    assert(maxNumExecutorsNeeded(manager) === 1)
    assert(numExecutorsTarget(manager) === 2)
    clock.advance(1000)
    manager invokePrivate _updateAndSyncNumExecutorsTarget(clock.nanoTime())
    assert(numExecutorsTarget(manager) === 1)
    verify(client, never).killExecutors(any(), any(), any(), any())

    // now we cross the idle timeout for executor-1, so we kill it.  the really important
    // thing here is that we do *not* ask the executor allocation client to adjust the target
    // number of executors down
    when(client.killExecutors(Seq("executor-1"), false, false, false))
      .thenReturn(Seq("executor-1"))
    clock.advance(3000)
    schedule(manager)
    assert(maxNumExecutorsNeeded(manager) === 1)
    assert(numExecutorsTarget(manager) === 1)
    // here's the important verify -- we did kill the executors, but did not adjust the target count
    verify(client).killExecutors(Seq("executor-1"), false, false, false)
<<<<<<< HEAD
  }

  test("SPARK-26758 check executor target number after idle time out ") {
    val clock = new ManualClock(10000L)
    val manager = createManager(createConf(1, 5, 3), clock = clock)
    assert(numExecutorsTarget(manager) === 3)
    post(SparkListenerExecutorAdded(
      clock.getTimeMillis(), "executor-1", new ExecutorInfo("host1", 1, Map.empty)))
    post(SparkListenerExecutorAdded(
      clock.getTimeMillis(), "executor-2", new ExecutorInfo("host1", 2, Map.empty)))
    post(SparkListenerExecutorAdded(
      clock.getTimeMillis(), "executor-3", new ExecutorInfo("host1", 3, Map.empty)))
    // make all the executors as idle, so that it will be killed
    clock.advance(executorIdleTimeout * 1000)
    schedule(manager)
    // once the schedule is run target executor number should be 1
    assert(numExecutorsTarget(manager) === 1)
  }

=======
  }

  test("SPARK-26758 check executor target number after idle time out ") {
    val clock = new ManualClock(10000L)
    val manager = createManager(createConf(1, 5, 3), clock = clock)
    assert(numExecutorsTarget(manager) === 3)
    post(SparkListenerExecutorAdded(
      clock.getTimeMillis(), "executor-1", new ExecutorInfo("host1", 1, Map.empty)))
    post(SparkListenerExecutorAdded(
      clock.getTimeMillis(), "executor-2", new ExecutorInfo("host1", 2, Map.empty)))
    post(SparkListenerExecutorAdded(
      clock.getTimeMillis(), "executor-3", new ExecutorInfo("host1", 3, Map.empty)))
    // make all the executors as idle, so that it will be killed
    clock.advance(executorIdleTimeout * 1000)
    schedule(manager)
    // once the schedule is run target executor number should be 1
    assert(numExecutorsTarget(manager) === 1)
  }

>>>>>>> cceb2d6f
  private def createConf(
      minExecutors: Int = 1,
      maxExecutors: Int = 5,
      initialExecutors: Int = 1): SparkConf = {
    new SparkConf()
<<<<<<< HEAD
      .set("spark.dynamicAllocation.enabled", "true")
=======
      .set(config.DYN_ALLOCATION_ENABLED, true)
>>>>>>> cceb2d6f
      .set(config.DYN_ALLOCATION_MIN_EXECUTORS, minExecutors)
      .set(config.DYN_ALLOCATION_MAX_EXECUTORS, maxExecutors)
      .set(config.DYN_ALLOCATION_INITIAL_EXECUTORS, initialExecutors)
      .set(config.DYN_ALLOCATION_SCHEDULER_BACKLOG_TIMEOUT.key,
        s"${schedulerBacklogTimeout.toString}s")
      .set(config.DYN_ALLOCATION_SUSTAINED_SCHEDULER_BACKLOG_TIMEOUT.key,
        s"${sustainedSchedulerBacklogTimeout.toString}s")
      .set(config.DYN_ALLOCATION_EXECUTOR_IDLE_TIMEOUT.key, s"${executorIdleTimeout.toString}s")
      .set(config.SHUFFLE_SERVICE_ENABLED, true)
<<<<<<< HEAD
      .set("spark.dynamicAllocation.testing", "true")
      // SPARK-22864: effectively disable the allocation schedule by setting the period to a
      // really long value.
      .set(ExecutorAllocationManager.TESTING_SCHEDULE_INTERVAL_KEY, 10000L.toString)
  }

  private def createManager(
      conf: SparkConf,
      clock: Clock = new SystemClock()): ExecutorAllocationManager = {
    val manager = new ExecutorAllocationManager(client, listenerBus, conf, clock = clock)
    managers += manager
    manager.start()
    manager
  }

  private def onExecutorAdded(manager: ExecutorAllocationManager, id: String): Unit = {
    post(SparkListenerExecutorAdded(0L, id, null))
  }

  private def onExecutorRemoved(manager: ExecutorAllocationManager, id: String): Unit = {
    post(SparkListenerExecutorRemoved(0L, id, null))
  }

  private def onExecutorBusy(manager: ExecutorAllocationManager, id: String): Unit = {
    val info = new TaskInfo(1, 1, 1, 0, id, "foo.example.com", TaskLocality.PROCESS_LOCAL, false)
    post(SparkListenerTaskStart(1, 1, info))
  }

  private def onExecutorIdle(manager: ExecutorAllocationManager, id: String): Unit = {
    val info = new TaskInfo(1, 1, 1, 0, id, "foo.example.com", TaskLocality.PROCESS_LOCAL, false)
    info.markFinished(TaskState.FINISHED, 1)
    post(SparkListenerTaskEnd(1, 1, "foo", Success, info, null))
  }

  private def removeExecutor(manager: ExecutorAllocationManager, executorId: String): Boolean = {
    val executorsRemoved = removeExecutors(manager, Seq(executorId))
    executorsRemoved.nonEmpty && executorsRemoved(0) == executorId
  }

=======
      .set(config.DYN_ALLOCATION_TESTING, true)
      // SPARK-22864: effectively disable the allocation schedule by setting the period to a
      // really long value.
      .set(TEST_SCHEDULE_INTERVAL, 10000L)
  }

  private def createManager(
      conf: SparkConf,
      clock: Clock = new SystemClock()): ExecutorAllocationManager = {
    val manager = new ExecutorAllocationManager(client, listenerBus, conf, clock = clock)
    managers += manager
    manager.start()
    manager
  }

  private def onExecutorAdded(manager: ExecutorAllocationManager, id: String): Unit = {
    post(SparkListenerExecutorAdded(0L, id, null))
  }

  private def onExecutorRemoved(manager: ExecutorAllocationManager, id: String): Unit = {
    post(SparkListenerExecutorRemoved(0L, id, null))
  }

  private def onExecutorBusy(manager: ExecutorAllocationManager, id: String): Unit = {
    val info = new TaskInfo(1, 1, 1, 0, id, "foo.example.com", TaskLocality.PROCESS_LOCAL, false)
    post(SparkListenerTaskStart(1, 1, info))
  }

  private def onExecutorIdle(manager: ExecutorAllocationManager, id: String): Unit = {
    val info = new TaskInfo(1, 1, 1, 0, id, "foo.example.com", TaskLocality.PROCESS_LOCAL, false)
    info.markFinished(TaskState.FINISHED, 1)
    post(SparkListenerTaskEnd(1, 1, "foo", Success, info, new ExecutorMetrics, null))
  }

  private def removeExecutor(manager: ExecutorAllocationManager, executorId: String): Boolean = {
    val executorsRemoved = removeExecutors(manager, Seq(executorId))
    executorsRemoved.nonEmpty && executorsRemoved(0) == executorId
  }

>>>>>>> cceb2d6f
  private def executorsPendingToRemove(manager: ExecutorAllocationManager): Set[String] = {
    manager.executorMonitor.executorsPendingToRemove()
  }
}

/**
 * Helper methods for testing ExecutorAllocationManager.
 * This includes methods to access private methods and fields in ExecutorAllocationManager.
 */
private object ExecutorAllocationManagerSuite extends PrivateMethodTester {
  private val schedulerBacklogTimeout = 1L
  private val sustainedSchedulerBacklogTimeout = 2L
  private val executorIdleTimeout = 3L

  private def createStageInfo(
      stageId: Int,
      numTasks: Int,
      taskLocalityPreferences: Seq[Seq[TaskLocation]] = Seq.empty,
      attemptId: Int = 0
    ): StageInfo = {
    new StageInfo(stageId, attemptId, "name", numTasks, Seq.empty, Seq.empty, "no details",
      taskLocalityPreferences = taskLocalityPreferences)
  }

  private def createTaskInfo(
      taskId: Int,
      taskIndex: Int,
      executorId: String,
      speculative: Boolean = false): TaskInfo = {
    new TaskInfo(taskId, taskIndex, 0, 0, executorId, "", TaskLocality.ANY, speculative)
  }

  /* ------------------------------------------------------- *
   | Helper methods for accessing private methods and fields |
   * ------------------------------------------------------- */

<<<<<<< HEAD
  private val _numExecutorsToAdd = PrivateMethod[Int]('numExecutorsToAdd)
  private val _numExecutorsTarget = PrivateMethod[Int]('numExecutorsTarget)
  private val _maxNumExecutorsNeeded = PrivateMethod[Int]('maxNumExecutorsNeeded)
  private val _addTime = PrivateMethod[Long]('addTime)
  private val _schedule = PrivateMethod[Unit]('schedule)
  private val _addExecutors = PrivateMethod[Int]('addExecutors)
  private val _updateAndSyncNumExecutorsTarget =
    PrivateMethod[Int]('updateAndSyncNumExecutorsTarget)
  private val _removeExecutors = PrivateMethod[Seq[String]]('removeExecutors)
  private val _onSchedulerBacklogged = PrivateMethod[Unit]('onSchedulerBacklogged)
  private val _onSchedulerQueueEmpty = PrivateMethod[Unit]('onSchedulerQueueEmpty)
  private val _localityAwareTasks = PrivateMethod[Int]('localityAwareTasks)
  private val _hostToLocalTaskCount = PrivateMethod[Map[String, Int]]('hostToLocalTaskCount)
  private val _onSpeculativeTaskSubmitted = PrivateMethod[Unit]('onSpeculativeTaskSubmitted)
  private val _totalRunningTasks = PrivateMethod[Int]('totalRunningTasks)
=======
  private val _numExecutorsToAdd = PrivateMethod[Int](Symbol("numExecutorsToAdd"))
  private val _numExecutorsTarget = PrivateMethod[Int](Symbol("numExecutorsTarget"))
  private val _maxNumExecutorsNeeded = PrivateMethod[Int](Symbol("maxNumExecutorsNeeded"))
  private val _addTime = PrivateMethod[Long](Symbol("addTime"))
  private val _schedule = PrivateMethod[Unit](Symbol("schedule"))
  private val _addExecutors = PrivateMethod[Int](Symbol("addExecutors"))
  private val _updateAndSyncNumExecutorsTarget =
    PrivateMethod[Int](Symbol("updateAndSyncNumExecutorsTarget"))
  private val _removeExecutors = PrivateMethod[Seq[String]](Symbol("removeExecutors"))
  private val _onSchedulerBacklogged = PrivateMethod[Unit](Symbol("onSchedulerBacklogged"))
  private val _onSchedulerQueueEmpty = PrivateMethod[Unit](Symbol("onSchedulerQueueEmpty"))
  private val _localityAwareTasks = PrivateMethod[Int](Symbol("localityAwareTasks"))
  private val _hostToLocalTaskCount =
    PrivateMethod[Map[String, Int]](Symbol("hostToLocalTaskCount"))
  private val _onSpeculativeTaskSubmitted =
    PrivateMethod[Unit](Symbol("onSpeculativeTaskSubmitted"))
  private val _totalRunningTasks = PrivateMethod[Int](Symbol("totalRunningTasks"))
>>>>>>> cceb2d6f

  private def numExecutorsToAdd(manager: ExecutorAllocationManager): Int = {
    manager invokePrivate _numExecutorsToAdd()
  }

  private def numExecutorsTarget(manager: ExecutorAllocationManager): Int = {
    manager invokePrivate _numExecutorsTarget()
  }

  private def addTime(manager: ExecutorAllocationManager): Long = {
    manager invokePrivate _addTime()
  }

  private def schedule(manager: ExecutorAllocationManager): Unit = {
    manager invokePrivate _schedule()
  }

  private def maxNumExecutorsNeeded(manager: ExecutorAllocationManager): Int = {
    manager invokePrivate _maxNumExecutorsNeeded()
  }

  private def addExecutors(manager: ExecutorAllocationManager): Int = {
    val maxNumExecutorsNeeded = manager invokePrivate _maxNumExecutorsNeeded()
    manager invokePrivate _addExecutors(maxNumExecutorsNeeded)
  }

  private def adjustRequestedExecutors(manager: ExecutorAllocationManager): Int = {
    manager invokePrivate _updateAndSyncNumExecutorsTarget(0L)
  }

  private def removeExecutors(manager: ExecutorAllocationManager, ids: Seq[String]): Seq[String] = {
    manager invokePrivate _removeExecutors(ids)
  }

  private def onSchedulerBacklogged(manager: ExecutorAllocationManager): Unit = {
    manager invokePrivate _onSchedulerBacklogged()
  }

  private def onSchedulerQueueEmpty(manager: ExecutorAllocationManager): Unit = {
    manager invokePrivate _onSchedulerQueueEmpty()
  }

  private def onSpeculativeTaskSubmitted(manager: ExecutorAllocationManager, id: String) : Unit = {
    manager invokePrivate _onSpeculativeTaskSubmitted(id)
  }

  private def localityAwareTasks(manager: ExecutorAllocationManager): Int = {
    manager invokePrivate _localityAwareTasks()
  }

  private def totalRunningTasks(manager: ExecutorAllocationManager): Int = {
    manager invokePrivate _totalRunningTasks()
  }

  private def hostToLocalTaskCount(manager: ExecutorAllocationManager): Map[String, Int] = {
    manager invokePrivate _hostToLocalTaskCount()
  }
}<|MERGE_RESOLUTION|>--- conflicted
+++ resolved
@@ -23,17 +23,11 @@
 
 import org.mockito.ArgumentMatchers.{any, eq => meq}
 import org.mockito.Mockito.{mock, never, verify, when}
-<<<<<<< HEAD
-import org.scalatest.{BeforeAndAfterEach, PrivateMethodTester}
-
-import org.apache.spark.internal.config
-=======
 import org.scalatest.PrivateMethodTester
 
 import org.apache.spark.executor.ExecutorMetrics
 import org.apache.spark.internal.config
 import org.apache.spark.internal.config.Tests.TEST_SCHEDULE_INTERVAL
->>>>>>> cceb2d6f
 import org.apache.spark.metrics.MetricsSystem
 import org.apache.spark.scheduler._
 import org.apache.spark.scheduler.cluster.ExecutorInfo
@@ -42,11 +36,7 @@
 /**
  * Test add and remove behavior of ExecutorAllocationManager.
  */
-<<<<<<< HEAD
-class ExecutorAllocationManagerSuite extends SparkFunSuite with BeforeAndAfterEach {
-=======
 class ExecutorAllocationManagerSuite extends SparkFunSuite {
->>>>>>> cceb2d6f
 
   import ExecutorAllocationManager._
   import ExecutorAllocationManagerSuite._
@@ -76,11 +66,7 @@
 
   private def post(event: SparkListenerEvent): Unit = {
     listenerBus.post(event)
-<<<<<<< HEAD
-    listenerBus.waitUntilEmpty(1000)
-=======
     listenerBus.waitUntilEmpty()
->>>>>>> cceb2d6f
   }
 
   test("initialize dynamic allocation in SparkContext") {
@@ -173,11 +159,7 @@
   def testAllocationRatio(cores: Int, divisor: Double, expected: Int): Unit = {
     val conf = createConf(3, 15)
       .set(config.DYN_ALLOCATION_EXECUTOR_ALLOCATION_RATIO, divisor)
-<<<<<<< HEAD
-      .set("spark.executor.cores", cores.toString)
-=======
       .set(config.EXECUTOR_CORES, cores)
->>>>>>> cceb2d6f
     val manager = createManager(conf)
     post(SparkListenerStageSubmitted(createStageInfo(0, 20)))
     for (i <- 0 to 5) {
@@ -218,11 +200,7 @@
     // Verify that running a task doesn't affect the target
     post(SparkListenerStageSubmitted(createStageInfo(1, 3)))
     post(SparkListenerExecutorAdded(
-<<<<<<< HEAD
-      0L, "executor-1", new ExecutorInfo("host1", 1, Map.empty)))
-=======
       0L, "executor-1", new ExecutorInfo("host1", 1, Map.empty, Map.empty)))
->>>>>>> cceb2d6f
     post(SparkListenerTaskStart(1, 0, createTaskInfo(0, 0, "executor-1")))
     assert(numExecutorsTarget(manager) === 5)
     assert(addExecutors(manager) === 1)
@@ -279,20 +257,12 @@
     assert(numExecutorsToAdd(manager) === 1)
 
     // Verify that running a speculative task doesn't affect the target
-<<<<<<< HEAD
-    post(SparkListenerTaskStart(1, 0, createTaskInfo(0, 0, "executor-2", true)))
-=======
     post(SparkListenerTaskStart(1, 0, createTaskInfo(1, 0, "executor-2", true)))
->>>>>>> cceb2d6f
     assert(numExecutorsTarget(manager) === 5)
     assert(addExecutors(manager) === 0)
     assert(numExecutorsToAdd(manager) === 1)
   }
 
-<<<<<<< HEAD
-  test("ignore task end events from completed stages") {
-    val manager = createManager(createConf(0, 10, 0))
-=======
   test("properly handle task end events from completed stages") {
     val manager = createManager(createConf(0, 10, 0))
 
@@ -300,7 +270,6 @@
     // that stage is started, and we get task completions from the first stage attempt.  Make sure
     // the value of `totalTasksRunning` is consistent as tasks finish from both attempts (we count
     // all running tasks, from the zombie & non-zombie attempts)
->>>>>>> cceb2d6f
     val stage = createStageInfo(0, 5)
     post(SparkListenerStageSubmitted(stage))
     val taskInfo1 = createTaskInfo(0, 0, "executor-1")
@@ -308,16 +277,6 @@
     post(SparkListenerTaskStart(0, 0, taskInfo1))
     post(SparkListenerTaskStart(0, 0, taskInfo2))
 
-<<<<<<< HEAD
-    post(SparkListenerStageCompleted(stage))
-
-    post(SparkListenerTaskEnd(0, 0, null, Success, taskInfo1, null))
-    post(SparkListenerTaskEnd(2, 0, null, Success, taskInfo2, null))
-    assert(totalRunningTasks(manager) === 0)
-  }
-
-  test("cancel pending executors when no longer needed") {
-=======
     // The tasks in the zombie attempt haven't completed yet, so we still count them
     post(SparkListenerStageCompleted(stage))
 
@@ -343,7 +302,6 @@
   }
 
   testRetry("cancel pending executors when no longer needed") {
->>>>>>> cceb2d6f
     val manager = createManager(createConf(0, 10, 0))
     post(SparkListenerStageSubmitted(createStageInfo(2, 5)))
 
@@ -365,17 +323,10 @@
     post(SparkListenerTaskStart(2, 0, task2Info))
 
     task1Info.markFinished(TaskState.FINISHED, System.currentTimeMillis())
-<<<<<<< HEAD
-    post(SparkListenerTaskEnd(2, 0, null, Success, task1Info, null))
-
-    task2Info.markFinished(TaskState.FINISHED, System.currentTimeMillis())
-    post(SparkListenerTaskEnd(2, 0, null, Success, task2Info, null))
-=======
     post(SparkListenerTaskEnd(2, 0, null, Success, task1Info, new ExecutorMetrics, null))
 
     task2Info.markFinished(TaskState.FINISHED, System.currentTimeMillis())
     post(SparkListenerTaskEnd(2, 0, null, Success, task2Info, new ExecutorMetrics, null))
->>>>>>> cceb2d6f
 
     assert(adjustRequestedExecutors(manager) === -1)
   }
@@ -491,11 +442,7 @@
 
     // Remove executors when numExecutorsTarget is lower than current number of executors
     (1 to 3).map { i => createTaskInfo(i, i, s"$i") }.foreach { info =>
-<<<<<<< HEAD
-      post(SparkListenerTaskEnd(0, 0, null, Success, info, null))
-=======
       post(SparkListenerTaskEnd(0, 0, null, Success, info, new ExecutorMetrics, null))
->>>>>>> cceb2d6f
     }
     adjustRequestedExecutors(manager)
     assert(manager.executorMonitor.executorCount === 8)
@@ -508,12 +455,8 @@
     onExecutorRemoved(manager, "3")
 
     // numExecutorsTarget is lower than minNumExecutors
-<<<<<<< HEAD
-    post(SparkListenerTaskEnd(0, 0, null, Success, createTaskInfo(4, 4, "4"), null))
-=======
     post(SparkListenerTaskEnd(0, 0, null, Success, createTaskInfo(4, 4, "4"),
       new ExecutorMetrics, null))
->>>>>>> cceb2d6f
     assert(manager.executorMonitor.executorCount === 5)
     assert(numExecutorsTarget(manager) === 5)
     assert(maxNumExecutorsNeeded(manager) == 4)
@@ -893,11 +836,7 @@
 
     // If the task is failed, we expect it to be resubmitted later.
     val taskEndReason = ExceptionFailure(null, null, null, null, None)
-<<<<<<< HEAD
-    post(SparkListenerTaskEnd(0, 0, null, taskEndReason, taskInfo, null))
-=======
     post(SparkListenerTaskEnd(0, 0, null, taskEndReason, taskInfo, new ExecutorMetrics, null))
->>>>>>> cceb2d6f
     assert(maxNumExecutorsNeeded(manager) === 1)
   }
 
@@ -989,22 +928,14 @@
   test("SPARK-23365 Don't update target num executors when killing idle executors") {
     val clock = new ManualClock()
     val manager = createManager(
-<<<<<<< HEAD
-      createConf(1, 2, 1).set("spark.dynamicAllocation.testing", "false"),
-=======
       createConf(1, 2, 1).set(config.DYN_ALLOCATION_TESTING, false),
->>>>>>> cceb2d6f
       clock = clock)
 
     when(client.requestTotalExecutors(meq(2), any(), any())).thenReturn(true)
     // test setup -- job with 2 tasks, scale up to two executors
     assert(numExecutorsTarget(manager) === 1)
     post(SparkListenerExecutorAdded(
-<<<<<<< HEAD
-      clock.getTimeMillis(), "executor-1", new ExecutorInfo("host1", 1, Map.empty)))
-=======
       clock.getTimeMillis(), "executor-1", new ExecutorInfo("host1", 1, Map.empty, Map.empty)))
->>>>>>> cceb2d6f
     post(SparkListenerStageSubmitted(createStageInfo(0, 2)))
     clock.advance(1000)
     manager invokePrivate _updateAndSyncNumExecutorsTarget(clock.nanoTime())
@@ -1012,22 +943,14 @@
     val taskInfo0 = createTaskInfo(0, 0, "executor-1")
     post(SparkListenerTaskStart(0, 0, taskInfo0))
     post(SparkListenerExecutorAdded(
-<<<<<<< HEAD
-      clock.getTimeMillis(), "executor-2", new ExecutorInfo("host1", 1, Map.empty)))
-=======
       clock.getTimeMillis(), "executor-2", new ExecutorInfo("host1", 1, Map.empty, Map.empty)))
->>>>>>> cceb2d6f
     val taskInfo1 = createTaskInfo(1, 1, "executor-2")
     post(SparkListenerTaskStart(0, 0, taskInfo1))
     assert(numExecutorsTarget(manager) === 2)
 
     // have one task finish -- we should adjust the target number of executors down
     // but we should *not* kill any executors yet
-<<<<<<< HEAD
-    post(SparkListenerTaskEnd(0, 0, null, Success, taskInfo0, null))
-=======
     post(SparkListenerTaskEnd(0, 0, null, Success, taskInfo0, new ExecutorMetrics, null))
->>>>>>> cceb2d6f
     assert(maxNumExecutorsNeeded(manager) === 1)
     assert(numExecutorsTarget(manager) === 2)
     clock.advance(1000)
@@ -1046,7 +969,6 @@
     assert(numExecutorsTarget(manager) === 1)
     // here's the important verify -- we did kill the executors, but did not adjust the target count
     verify(client).killExecutors(Seq("executor-1"), false, false, false)
-<<<<<<< HEAD
   }
 
   test("SPARK-26758 check executor target number after idle time out ") {
@@ -1066,37 +988,12 @@
     assert(numExecutorsTarget(manager) === 1)
   }
 
-=======
-  }
-
-  test("SPARK-26758 check executor target number after idle time out ") {
-    val clock = new ManualClock(10000L)
-    val manager = createManager(createConf(1, 5, 3), clock = clock)
-    assert(numExecutorsTarget(manager) === 3)
-    post(SparkListenerExecutorAdded(
-      clock.getTimeMillis(), "executor-1", new ExecutorInfo("host1", 1, Map.empty)))
-    post(SparkListenerExecutorAdded(
-      clock.getTimeMillis(), "executor-2", new ExecutorInfo("host1", 2, Map.empty)))
-    post(SparkListenerExecutorAdded(
-      clock.getTimeMillis(), "executor-3", new ExecutorInfo("host1", 3, Map.empty)))
-    // make all the executors as idle, so that it will be killed
-    clock.advance(executorIdleTimeout * 1000)
-    schedule(manager)
-    // once the schedule is run target executor number should be 1
-    assert(numExecutorsTarget(manager) === 1)
-  }
-
->>>>>>> cceb2d6f
   private def createConf(
       minExecutors: Int = 1,
       maxExecutors: Int = 5,
       initialExecutors: Int = 1): SparkConf = {
     new SparkConf()
-<<<<<<< HEAD
-      .set("spark.dynamicAllocation.enabled", "true")
-=======
       .set(config.DYN_ALLOCATION_ENABLED, true)
->>>>>>> cceb2d6f
       .set(config.DYN_ALLOCATION_MIN_EXECUTORS, minExecutors)
       .set(config.DYN_ALLOCATION_MAX_EXECUTORS, maxExecutors)
       .set(config.DYN_ALLOCATION_INITIAL_EXECUTORS, initialExecutors)
@@ -1106,11 +1003,10 @@
         s"${sustainedSchedulerBacklogTimeout.toString}s")
       .set(config.DYN_ALLOCATION_EXECUTOR_IDLE_TIMEOUT.key, s"${executorIdleTimeout.toString}s")
       .set(config.SHUFFLE_SERVICE_ENABLED, true)
-<<<<<<< HEAD
-      .set("spark.dynamicAllocation.testing", "true")
+      .set(config.DYN_ALLOCATION_TESTING, true)
       // SPARK-22864: effectively disable the allocation schedule by setting the period to a
       // really long value.
-      .set(ExecutorAllocationManager.TESTING_SCHEDULE_INTERVAL_KEY, 10000L.toString)
+      .set(TEST_SCHEDULE_INTERVAL, 10000L)
   }
 
   private def createManager(
@@ -1138,7 +1034,7 @@
   private def onExecutorIdle(manager: ExecutorAllocationManager, id: String): Unit = {
     val info = new TaskInfo(1, 1, 1, 0, id, "foo.example.com", TaskLocality.PROCESS_LOCAL, false)
     info.markFinished(TaskState.FINISHED, 1)
-    post(SparkListenerTaskEnd(1, 1, "foo", Success, info, null))
+    post(SparkListenerTaskEnd(1, 1, "foo", Success, info, new ExecutorMetrics, null))
   }
 
   private def removeExecutor(manager: ExecutorAllocationManager, executorId: String): Boolean = {
@@ -1146,47 +1042,6 @@
     executorsRemoved.nonEmpty && executorsRemoved(0) == executorId
   }
 
-=======
-      .set(config.DYN_ALLOCATION_TESTING, true)
-      // SPARK-22864: effectively disable the allocation schedule by setting the period to a
-      // really long value.
-      .set(TEST_SCHEDULE_INTERVAL, 10000L)
-  }
-
-  private def createManager(
-      conf: SparkConf,
-      clock: Clock = new SystemClock()): ExecutorAllocationManager = {
-    val manager = new ExecutorAllocationManager(client, listenerBus, conf, clock = clock)
-    managers += manager
-    manager.start()
-    manager
-  }
-
-  private def onExecutorAdded(manager: ExecutorAllocationManager, id: String): Unit = {
-    post(SparkListenerExecutorAdded(0L, id, null))
-  }
-
-  private def onExecutorRemoved(manager: ExecutorAllocationManager, id: String): Unit = {
-    post(SparkListenerExecutorRemoved(0L, id, null))
-  }
-
-  private def onExecutorBusy(manager: ExecutorAllocationManager, id: String): Unit = {
-    val info = new TaskInfo(1, 1, 1, 0, id, "foo.example.com", TaskLocality.PROCESS_LOCAL, false)
-    post(SparkListenerTaskStart(1, 1, info))
-  }
-
-  private def onExecutorIdle(manager: ExecutorAllocationManager, id: String): Unit = {
-    val info = new TaskInfo(1, 1, 1, 0, id, "foo.example.com", TaskLocality.PROCESS_LOCAL, false)
-    info.markFinished(TaskState.FINISHED, 1)
-    post(SparkListenerTaskEnd(1, 1, "foo", Success, info, new ExecutorMetrics, null))
-  }
-
-  private def removeExecutor(manager: ExecutorAllocationManager, executorId: String): Boolean = {
-    val executorsRemoved = removeExecutors(manager, Seq(executorId))
-    executorsRemoved.nonEmpty && executorsRemoved(0) == executorId
-  }
-
->>>>>>> cceb2d6f
   private def executorsPendingToRemove(manager: ExecutorAllocationManager): Set[String] = {
     manager.executorMonitor.executorsPendingToRemove()
   }
@@ -1223,23 +1078,6 @@
    | Helper methods for accessing private methods and fields |
    * ------------------------------------------------------- */
 
-<<<<<<< HEAD
-  private val _numExecutorsToAdd = PrivateMethod[Int]('numExecutorsToAdd)
-  private val _numExecutorsTarget = PrivateMethod[Int]('numExecutorsTarget)
-  private val _maxNumExecutorsNeeded = PrivateMethod[Int]('maxNumExecutorsNeeded)
-  private val _addTime = PrivateMethod[Long]('addTime)
-  private val _schedule = PrivateMethod[Unit]('schedule)
-  private val _addExecutors = PrivateMethod[Int]('addExecutors)
-  private val _updateAndSyncNumExecutorsTarget =
-    PrivateMethod[Int]('updateAndSyncNumExecutorsTarget)
-  private val _removeExecutors = PrivateMethod[Seq[String]]('removeExecutors)
-  private val _onSchedulerBacklogged = PrivateMethod[Unit]('onSchedulerBacklogged)
-  private val _onSchedulerQueueEmpty = PrivateMethod[Unit]('onSchedulerQueueEmpty)
-  private val _localityAwareTasks = PrivateMethod[Int]('localityAwareTasks)
-  private val _hostToLocalTaskCount = PrivateMethod[Map[String, Int]]('hostToLocalTaskCount)
-  private val _onSpeculativeTaskSubmitted = PrivateMethod[Unit]('onSpeculativeTaskSubmitted)
-  private val _totalRunningTasks = PrivateMethod[Int]('totalRunningTasks)
-=======
   private val _numExecutorsToAdd = PrivateMethod[Int](Symbol("numExecutorsToAdd"))
   private val _numExecutorsTarget = PrivateMethod[Int](Symbol("numExecutorsTarget"))
   private val _maxNumExecutorsNeeded = PrivateMethod[Int](Symbol("maxNumExecutorsNeeded"))
@@ -1257,7 +1095,6 @@
   private val _onSpeculativeTaskSubmitted =
     PrivateMethod[Unit](Symbol("onSpeculativeTaskSubmitted"))
   private val _totalRunningTasks = PrivateMethod[Int](Symbol("totalRunningTasks"))
->>>>>>> cceb2d6f
 
   private def numExecutorsToAdd(manager: ExecutorAllocationManager): Int = {
     manager invokePrivate _numExecutorsToAdd()
