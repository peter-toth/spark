/*
 * Licensed to the Apache Software Foundation (ASF) under one or more
 * contributor license agreements.  See the NOTICE file distributed with
 * this work for additional information regarding copyright ownership.
 * The ASF licenses this file to You under the Apache License, Version 2.0
 * (the "License"); you may not use this file except in compliance with
 * the License.  You may obtain a copy of the License at
 *
 *    http://www.apache.org/licenses/LICENSE-2.0
 *
 * Unless required by applicable law or agreed to in writing, software
 * distributed under the License is distributed on an "AS IS" BASIS,
 * WITHOUT WARRANTIES OR CONDITIONS OF ANY KIND, either express or implied.
 * See the License for the specific language governing permissions and
 * limitations under the License.
 */

package org.apache.spark.sql.catalyst.expressions

import java.net.{URI, URISyntaxException}
import java.text.{BreakIterator, DecimalFormat, DecimalFormatSymbols}
import java.util.{HashMap, Locale, Map => JMap}
import java.util.regex.Pattern

import scala.collection.mutable.ArrayBuffer

import org.apache.commons.codec.binary.{Base64 => CommonsBase64}

import org.apache.spark.sql.catalyst.InternalRow
import org.apache.spark.sql.catalyst.analysis.TypeCheckResult
import org.apache.spark.sql.catalyst.expressions.codegen._
import org.apache.spark.sql.catalyst.expressions.codegen.Block._
import org.apache.spark.sql.catalyst.util.{ArrayData, GenericArrayData, TypeUtils}
import org.apache.spark.sql.types._
import org.apache.spark.unsafe.UTF8StringBuilder
import org.apache.spark.unsafe.types.{ByteArray, UTF8String}

////////////////////////////////////////////////////////////////////////////////////////////////////
// This file defines expressions for string operations.
////////////////////////////////////////////////////////////////////////////////////////////////////


/**
 * An expression that concatenates multiple input strings or array of strings into a single string,
 * using a given separator (the first child).
 *
 * Returns null if the separator is null. Otherwise, concat_ws skips all null values.
 */
// scalastyle:off line.size.limit
@ExpressionDescription(
  usage = "_FUNC_(sep, [str | array(str)]+) - Returns the concatenation of the strings separated by `sep`.",
  examples = """
    Examples:
      > SELECT _FUNC_(' ', 'Spark', 'SQL');
        Spark SQL
  """,
  since = "1.5.0")
// scalastyle:on line.size.limit
case class ConcatWs(children: Seq[Expression])
  extends Expression with ImplicitCastInputTypes {

  require(children.nonEmpty, s"$prettyName requires at least one argument.")

  override def prettyName: String = "concat_ws"

  /** The 1st child (separator) is str, and rest are either str or array of str. */
  override def inputTypes: Seq[AbstractDataType] = {
    val arrayOrStr = TypeCollection(ArrayType(StringType), StringType)
    StringType +: Seq.fill(children.size - 1)(arrayOrStr)
  }

  override def dataType: DataType = StringType

  override def nullable: Boolean = children.head.nullable
  override def foldable: Boolean = children.forall(_.foldable)

  override def eval(input: InternalRow): Any = {
    val flatInputs = children.flatMap { child =>
      child.eval(input) match {
        case s: UTF8String => Iterator(s)
        case arr: ArrayData => arr.toArray[UTF8String](StringType)
        case null => Iterator(null.asInstanceOf[UTF8String])
      }
    }
    UTF8String.concatWs(flatInputs.head, flatInputs.tail : _*)
  }

  override protected def doGenCode(ctx: CodegenContext, ev: ExprCode): ExprCode = {
    if (children.forall(_.dataType == StringType)) {
      // All children are strings. In that case we can construct a fixed size array.
      val evals = children.map(_.genCode(ctx))
      val separator = evals.head
      val strings = evals.tail
      val numArgs = strings.length
      val args = ctx.freshName("args")

      val inputs = strings.zipWithIndex.map { case (eval, index) =>
        if (eval.isNull != TrueLiteral) {
          s"""
             ${eval.code}
             if (!${eval.isNull}) {
               $args[$index] = ${eval.value};
             }
           """
        } else {
          ""
        }
      }
      val codes = ctx.splitExpressionsWithCurrentInputs(
          expressions = inputs,
          funcName = "valueConcatWs",
          extraArguments = ("UTF8String[]", args) :: Nil)
      ev.copy(code"""
        UTF8String[] $args = new UTF8String[$numArgs];
        ${separator.code}
        $codes
        UTF8String ${ev.value} = UTF8String.concatWs(${separator.value}, $args);
        boolean ${ev.isNull} = ${ev.value} == null;
      """)
    } else {
      val array = ctx.freshName("array")
      val varargNum = ctx.freshName("varargNum")
      val idxVararg = ctx.freshName("idxInVararg")

      val evals = children.map(_.genCode(ctx))
      val (varargCount, varargBuild) = children.tail.zip(evals.tail).map { case (child, eval) =>
        child.dataType match {
          case StringType =>
            ("", // we count all the StringType arguments num at once below.
             if (eval.isNull == TrueLiteral) {
               ""
             } else {
               s"$array[$idxVararg ++] = ${eval.isNull} ? (UTF8String) null : ${eval.value};"
             })
          case _: ArrayType =>
            val size = ctx.freshName("n")
            if (eval.isNull == TrueLiteral) {
              ("", "")
            } else {
              (s"""
                if (!${eval.isNull}) {
                  $varargNum += ${eval.value}.numElements();
                }
                """,
               s"""
                if (!${eval.isNull}) {
                  final int $size = ${eval.value}.numElements();
                  for (int j = 0; j < $size; j ++) {
                    $array[$idxVararg ++] = ${CodeGenerator.getValue(eval.value, StringType, "j")};
                  }
                }
                """)
            }
        }
      }.unzip

      val codes = ctx.splitExpressionsWithCurrentInputs(evals.map(_.code.toString))

      val varargCounts = ctx.splitExpressionsWithCurrentInputs(
        expressions = varargCount,
        funcName = "varargCountsConcatWs",
        returnType = "int",
        makeSplitFunction = body =>
          s"""
             |int $varargNum = 0;
             |$body
             |return $varargNum;
           """.stripMargin,
        foldFunctions = _.map(funcCall => s"$varargNum += $funcCall;").mkString("\n"))

      val varargBuilds = ctx.splitExpressionsWithCurrentInputs(
        expressions = varargBuild,
        funcName = "varargBuildsConcatWs",
        extraArguments = ("UTF8String []", array) :: ("int", idxVararg) :: Nil,
        returnType = "int",
        makeSplitFunction = body =>
          s"""
             |$body
             |return $idxVararg;
           """.stripMargin,
        foldFunctions = _.map(funcCall => s"$idxVararg = $funcCall;").mkString("\n"))

      ev.copy(
        code"""
        $codes
        int $varargNum = ${children.count(_.dataType == StringType) - 1};
        int $idxVararg = 0;
        $varargCounts
        UTF8String[] $array = new UTF8String[$varargNum];
        $varargBuilds
        UTF8String ${ev.value} = UTF8String.concatWs(${evals.head.value}, $array);
        boolean ${ev.isNull} = ${ev.value} == null;
      """)
    }
  }
}

/**
 * An expression that returns the `n`-th input in given inputs.
 * If all inputs are binary, `elt` returns an output as binary. Otherwise, it returns as string.
 * If any input is null, `elt` returns null.
 */
// scalastyle:off line.size.limit
@ExpressionDescription(
  usage = "_FUNC_(n, input1, input2, ...) - Returns the `n`-th input, e.g., returns `input2` when `n` is 2.",
  examples = """
    Examples:
      > SELECT _FUNC_(1, 'scala', 'java');
       scala
  """,
  since = "2.0.0")
// scalastyle:on line.size.limit
case class Elt(children: Seq[Expression]) extends Expression {

  private lazy val indexExpr = children.head
  private lazy val inputExprs = children.tail.toArray

  /** This expression is always nullable because it returns null if index is out of range. */
  override def nullable: Boolean = true

  override def dataType: DataType = inputExprs.map(_.dataType).headOption.getOrElse(StringType)

  override def checkInputDataTypes(): TypeCheckResult = {
    if (children.size < 2) {
      TypeCheckResult.TypeCheckFailure("elt function requires at least two arguments")
    } else {
      val (indexType, inputTypes) = (indexExpr.dataType, inputExprs.map(_.dataType))
      if (indexType != IntegerType) {
        return TypeCheckResult.TypeCheckFailure(s"first input to function $prettyName should " +
          s"have ${IntegerType.catalogString}, but it's ${indexType.catalogString}")
      }
      if (inputTypes.exists(tpe => !Seq(StringType, BinaryType).contains(tpe))) {
        return TypeCheckResult.TypeCheckFailure(
          s"input to function $prettyName should have ${StringType.catalogString} or " +
            s"${BinaryType.catalogString}, but it's " +
            inputTypes.map(_.catalogString).mkString("[", ", ", "]"))
      }
      TypeUtils.checkForSameTypeInputExpr(inputTypes, s"function $prettyName")
    }
  }

  override def eval(input: InternalRow): Any = {
    val indexObj = indexExpr.eval(input)
    if (indexObj == null) {
      null
    } else {
      val index = indexObj.asInstanceOf[Int]
      if (index <= 0 || index > inputExprs.length) {
        null
      } else {
        inputExprs(index - 1).eval(input)
      }
    }
  }

  override protected def doGenCode(ctx: CodegenContext, ev: ExprCode): ExprCode = {
    val index = indexExpr.genCode(ctx)
    val inputs = inputExprs.map(_.genCode(ctx))
    val indexVal = ctx.freshName("index")
    val indexMatched = ctx.freshName("eltIndexMatched")

    val inputVal = ctx.addMutableState(CodeGenerator.javaType(dataType), "inputVal")

    val assignInputValue = inputs.zipWithIndex.map { case (eval, index) =>
      s"""
         |if ($indexVal == ${index + 1}) {
         |  ${eval.code}
         |  $inputVal = ${eval.isNull} ? null : ${eval.value};
         |  $indexMatched = true;
         |  continue;
         |}
      """.stripMargin
    }

    val codes = ctx.splitExpressionsWithCurrentInputs(
      expressions = assignInputValue,
      funcName = "eltFunc",
      extraArguments = ("int", indexVal) :: Nil,
      returnType = CodeGenerator.JAVA_BOOLEAN,
      makeSplitFunction = body =>
        s"""
           |${CodeGenerator.JAVA_BOOLEAN} $indexMatched = false;
           |do {
           |  $body
           |} while (false);
           |return $indexMatched;
         """.stripMargin,
      foldFunctions = _.map { funcCall =>
        s"""
           |$indexMatched = $funcCall;
           |if ($indexMatched) {
           |  continue;
           |}
         """.stripMargin
      }.mkString)

    ev.copy(
      code"""
         |${index.code}
         |final int $indexVal = ${index.value};
         |${CodeGenerator.JAVA_BOOLEAN} $indexMatched = false;
         |$inputVal = null;
         |do {
         |  $codes
         |} while (false);
         |final ${CodeGenerator.javaType(dataType)} ${ev.value} = $inputVal;
         |final boolean ${ev.isNull} = ${ev.value} == null;
       """.stripMargin)
  }
}


trait String2StringExpression extends ImplicitCastInputTypes {
  self: UnaryExpression =>

  def convert(v: UTF8String): UTF8String

  override def dataType: DataType = StringType
  override def inputTypes: Seq[DataType] = Seq(StringType)

  protected override def nullSafeEval(input: Any): Any =
    convert(input.asInstanceOf[UTF8String])
}

/**
 * A function that converts the characters of a string to uppercase.
 */
@ExpressionDescription(
  usage = "_FUNC_(str) - Returns `str` with all characters changed to uppercase.",
  examples = """
    Examples:
      > SELECT _FUNC_('SparkSql');
       SPARKSQL
  """,
  since = "1.0.1")
case class Upper(child: Expression)
  extends UnaryExpression with String2StringExpression {

  // scalastyle:off caselocale
  override def convert(v: UTF8String): UTF8String = v.toUpperCase
  // scalastyle:on caselocale

  override def doGenCode(ctx: CodegenContext, ev: ExprCode): ExprCode = {
    defineCodeGen(ctx, ev, c => s"($c).toUpperCase()")
  }
}

/**
 * A function that converts the characters of a string to lowercase.
 */
@ExpressionDescription(
  usage = "_FUNC_(str) - Returns `str` with all characters changed to lowercase.",
  examples = """
    Examples:
      > SELECT _FUNC_('SparkSql');
       sparksql
  """,
  since = "1.0.1")
case class Lower(child: Expression) extends UnaryExpression with String2StringExpression {

  // scalastyle:off caselocale
  override def convert(v: UTF8String): UTF8String = v.toLowerCase
  // scalastyle:on caselocale

  override def doGenCode(ctx: CodegenContext, ev: ExprCode): ExprCode = {
    defineCodeGen(ctx, ev, c => s"($c).toLowerCase()")
  }
}

/** A base trait for functions that compare two strings, returning a boolean. */
abstract class StringPredicate extends BinaryExpression
  with Predicate with ImplicitCastInputTypes with NullIntolerant {

  def compare(l: UTF8String, r: UTF8String): Boolean

  override def inputTypes: Seq[DataType] = Seq(StringType, StringType)

  protected override def nullSafeEval(input1: Any, input2: Any): Any =
    compare(input1.asInstanceOf[UTF8String], input2.asInstanceOf[UTF8String])

  override def toString: String = s"$nodeName($left, $right)"
}

/**
 * A function that returns true if the string `left` contains the string `right`.
 */
case class Contains(left: Expression, right: Expression) extends StringPredicate {
  override def compare(l: UTF8String, r: UTF8String): Boolean = l.contains(r)
  override def doGenCode(ctx: CodegenContext, ev: ExprCode): ExprCode = {
    defineCodeGen(ctx, ev, (c1, c2) => s"($c1).contains($c2)")
  }
}

/**
 * A function that returns true if the string `left` starts with the string `right`.
 */
case class StartsWith(left: Expression, right: Expression) extends StringPredicate {
  override def compare(l: UTF8String, r: UTF8String): Boolean = l.startsWith(r)
  override def doGenCode(ctx: CodegenContext, ev: ExprCode): ExprCode = {
    defineCodeGen(ctx, ev, (c1, c2) => s"($c1).startsWith($c2)")
  }
}

/**
 * A function that returns true if the string `left` ends with the string `right`.
 */
case class EndsWith(left: Expression, right: Expression) extends StringPredicate {
  override def compare(l: UTF8String, r: UTF8String): Boolean = l.endsWith(r)
  override def doGenCode(ctx: CodegenContext, ev: ExprCode): ExprCode = {
    defineCodeGen(ctx, ev, (c1, c2) => s"($c1).endsWith($c2)")
  }
}

/**
 * Replace all occurrences with string.
 */
// scalastyle:off line.size.limit
@ExpressionDescription(
  usage = "_FUNC_(str, search[, replace]) - Replaces all occurrences of `search` with `replace`.",
  arguments = """
    Arguments:
      * str - a string expression
      * search - a string expression. If `search` is not found in `str`, `str` is returned unchanged.
      * replace - a string expression. If `replace` is not specified or is an empty string, nothing replaces
          the string that is removed from `str`.
  """,
  examples = """
    Examples:
      > SELECT _FUNC_('ABCabc', 'abc', 'DEF');
       ABCDEF
  """,
  since = "2.3.0")
// scalastyle:on line.size.limit
case class StringReplace(srcExpr: Expression, searchExpr: Expression, replaceExpr: Expression)
  extends TernaryExpression with ImplicitCastInputTypes {

  def this(srcExpr: Expression, searchExpr: Expression) = {
    this(srcExpr, searchExpr, Literal(""))
  }

  override def nullSafeEval(srcEval: Any, searchEval: Any, replaceEval: Any): Any = {
    srcEval.asInstanceOf[UTF8String].replace(
      searchEval.asInstanceOf[UTF8String], replaceEval.asInstanceOf[UTF8String])
  }

  override def doGenCode(ctx: CodegenContext, ev: ExprCode): ExprCode = {
    nullSafeCodeGen(ctx, ev, (src, search, replace) => {
      s"""${ev.value} = $src.replace($search, $replace);"""
    })
  }

  override def dataType: DataType = StringType
  override def inputTypes: Seq[DataType] = Seq(StringType, StringType, StringType)
  override def children: Seq[Expression] = srcExpr :: searchExpr :: replaceExpr :: Nil
  override def prettyName: String = "replace"
}

object Overlay {

  def calculate(input: UTF8String, replace: UTF8String, pos: Int, len: Int): UTF8String = {
    val builder = new UTF8StringBuilder
    builder.append(input.substringSQL(1, pos - 1))
    builder.append(replace)
    // If you specify length, it must be a positive whole number or zero.
    // Otherwise it will be ignored.
    // The default value for length is the length of replace.
    val length = if (len >= 0) {
      len
    } else {
      replace.numChars
    }
    builder.append(input.substringSQL(pos + length, Int.MaxValue))
    builder.build()
  }

  def calculate(input: Array[Byte], replace: Array[Byte], pos: Int, len: Int): Array[Byte] = {
    // If you specify length, it must be a positive whole number or zero.
    // Otherwise it will be ignored.
    // The default value for length is the length of replace.
    val length = if (len >= 0) {
      len
    } else {
      replace.length
    }
    ByteArray.concat(ByteArray.subStringSQL(input, 1, pos - 1),
      replace, ByteArray.subStringSQL(input, pos + length, Int.MaxValue))
  }
}

// scalastyle:off line.size.limit
@ExpressionDescription(
  usage = "_FUNC_(input, replace, pos[, len]) - Replace `input` with `replace` that starts at `pos` and is of length `len`.",
  examples = """
    Examples:
      > SELECT _FUNC_('Spark SQL' PLACING '_' FROM 6);
       Spark_SQL
      > SELECT _FUNC_('Spark SQL' PLACING 'CORE' FROM 7);
       Spark CORE
      > SELECT _FUNC_('Spark SQL' PLACING 'ANSI ' FROM 7 FOR 0);
       Spark ANSI SQL
      > SELECT _FUNC_('Spark SQL' PLACING 'tructured' FROM 2 FOR 4);
       Structured SQL
      > SELECT _FUNC_(encode('Spark SQL', 'utf-8') PLACING encode('_', 'utf-8') FROM 6);
       Spark_SQL
      > SELECT _FUNC_(encode('Spark SQL', 'utf-8') PLACING encode('CORE', 'utf-8') FROM 7);
       Spark CORE
      > SELECT _FUNC_(encode('Spark SQL', 'utf-8') PLACING encode('ANSI ', 'utf-8') FROM 7 FOR 0);
       Spark ANSI SQL
      > SELECT _FUNC_(encode('Spark SQL', 'utf-8') PLACING encode('tructured', 'utf-8') FROM 2 FOR 4);
       Structured SQL
  """)
// scalastyle:on line.size.limit
case class Overlay(input: Expression, replace: Expression, pos: Expression, len: Expression)
  extends QuaternaryExpression with ImplicitCastInputTypes with NullIntolerant {

  def this(str: Expression, replace: Expression, pos: Expression) = {
    this(str, replace, pos, Literal.create(-1, IntegerType))
  }

  override def dataType: DataType = input.dataType

  override def inputTypes: Seq[AbstractDataType] = Seq(TypeCollection(StringType, BinaryType),
    TypeCollection(StringType, BinaryType), IntegerType, IntegerType)

  override def children: Seq[Expression] = input :: replace :: pos :: len :: Nil

  override def checkInputDataTypes(): TypeCheckResult = {
    val inputTypeCheck = super.checkInputDataTypes()
    if (inputTypeCheck.isSuccess) {
      TypeUtils.checkForSameTypeInputExpr(
        input.dataType :: replace.dataType :: Nil, s"function $prettyName")
    } else {
      inputTypeCheck
    }
  }

  private lazy val replaceFunc = input.dataType match {
    case StringType =>
      (inputEval: Any, replaceEval: Any, posEval: Int, lenEval: Int) => {
        Overlay.calculate(
          inputEval.asInstanceOf[UTF8String],
          replaceEval.asInstanceOf[UTF8String],
          posEval, lenEval)
      }
    case BinaryType =>
      (inputEval: Any, replaceEval: Any, posEval: Int, lenEval: Int) => {
        Overlay.calculate(
          inputEval.asInstanceOf[Array[Byte]],
          replaceEval.asInstanceOf[Array[Byte]],
          posEval, lenEval)
      }
  }

  override def nullSafeEval(inputEval: Any, replaceEval: Any, posEval: Any, lenEval: Any): Any = {
    replaceFunc(inputEval, replaceEval, posEval.asInstanceOf[Int], lenEval.asInstanceOf[Int])
  }

  override def doGenCode(ctx: CodegenContext, ev: ExprCode): ExprCode = {
    defineCodeGen(ctx, ev, (input, replace, pos, len) =>
      "org.apache.spark.sql.catalyst.expressions.Overlay" +
        s".calculate($input, $replace, $pos, $len);")
  }
}

object StringTranslate {

  def buildDict(matchingString: UTF8String, replaceString: UTF8String)
    : JMap[Character, Character] = {
    val matching = matchingString.toString()
    val replace = replaceString.toString()
    val dict = new HashMap[Character, Character]()
    var i = 0
    while (i < matching.length()) {
      val rep = if (i < replace.length()) replace.charAt(i) else '\u0000'
      if (null == dict.get(matching.charAt(i))) {
        dict.put(matching.charAt(i), rep)
      }
      i += 1
    }
    dict
  }
}

/**
 * A function translate any character in the `srcExpr` by a character in `replaceExpr`.
 * The characters in `replaceExpr` is corresponding to the characters in `matchingExpr`.
 * The translate will happen when any character in the string matching with the character
 * in the `matchingExpr`.
 */
// scalastyle:off line.size.limit
@ExpressionDescription(
  usage = "_FUNC_(input, from, to) - Translates the `input` string by replacing the characters present in the `from` string with the corresponding characters in the `to` string.",
  examples = """
    Examples:
      > SELECT _FUNC_('AaBbCc', 'abc', '123');
       A1B2C3
  """,
  since = "1.5.0")
// scalastyle:on line.size.limit
case class StringTranslate(srcExpr: Expression, matchingExpr: Expression, replaceExpr: Expression)
  extends TernaryExpression with ImplicitCastInputTypes {

  @transient private var lastMatching: UTF8String = _
  @transient private var lastReplace: UTF8String = _
  @transient private var dict: JMap[Character, Character] = _

  override def nullSafeEval(srcEval: Any, matchingEval: Any, replaceEval: Any): Any = {
    if (matchingEval != lastMatching || replaceEval != lastReplace) {
      lastMatching = matchingEval.asInstanceOf[UTF8String].clone()
      lastReplace = replaceEval.asInstanceOf[UTF8String].clone()
      dict = StringTranslate.buildDict(lastMatching, lastReplace)
    }
    srcEval.asInstanceOf[UTF8String].translate(dict)
  }

  override def doGenCode(ctx: CodegenContext, ev: ExprCode): ExprCode = {
    val classNameDict = classOf[JMap[Character, Character]].getCanonicalName

    val termLastMatching = ctx.addMutableState("UTF8String", "lastMatching")
    val termLastReplace = ctx.addMutableState("UTF8String", "lastReplace")
    val termDict = ctx.addMutableState(classNameDict, "dict")

    nullSafeCodeGen(ctx, ev, (src, matching, replace) => {
      val check = if (matchingExpr.foldable && replaceExpr.foldable) {
        s"$termDict == null"
      } else {
        s"!$matching.equals($termLastMatching) || !$replace.equals($termLastReplace)"
      }
      s"""if ($check) {
        // Not all of them is literal or matching or replace value changed
        $termLastMatching = $matching.clone();
        $termLastReplace = $replace.clone();
        $termDict = org.apache.spark.sql.catalyst.expressions.StringTranslate
          .buildDict($termLastMatching, $termLastReplace);
      }
      ${ev.value} = $src.translate($termDict);
      """
    })
  }

  override def dataType: DataType = StringType
  override def inputTypes: Seq[DataType] = Seq(StringType, StringType, StringType)
  override def children: Seq[Expression] = srcExpr :: matchingExpr :: replaceExpr :: Nil
  override def prettyName: String = "translate"
}

/**
 * A function that returns the index (1-based) of the given string (left) in the comma-
 * delimited list (right). Returns 0, if the string wasn't found or if the given
 * string (left) contains a comma.
 */
// scalastyle:off line.size.limit
@ExpressionDescription(
  usage = """
    _FUNC_(str, str_array) - Returns the index (1-based) of the given string (`str`) in the comma-delimited list (`str_array`).
      Returns 0, if the string was not found or if the given string (`str`) contains a comma.
  """,
  examples = """
    Examples:
      > SELECT _FUNC_('ab','abc,b,ab,c,def');
       3
  """,
  since = "1.5.0")
// scalastyle:on line.size.limit
case class FindInSet(left: Expression, right: Expression) extends BinaryExpression
    with ImplicitCastInputTypes {

  override def inputTypes: Seq[AbstractDataType] = Seq(StringType, StringType)

  override protected def nullSafeEval(word: Any, set: Any): Any =
    set.asInstanceOf[UTF8String].findInSet(word.asInstanceOf[UTF8String])

  override def doGenCode(ctx: CodegenContext, ev: ExprCode): ExprCode = {
    nullSafeCodeGen(ctx, ev, (word, set) =>
      s"${ev.value} = $set.findInSet($word);"
    )
  }

  override def dataType: DataType = IntegerType

  override def prettyName: String = "find_in_set"
}

trait String2TrimExpression extends Expression with ImplicitCastInputTypes {

  override def dataType: DataType = StringType
  override def inputTypes: Seq[AbstractDataType] = Seq.fill(children.size)(StringType)

  override def nullable: Boolean = children.exists(_.nullable)
  override def foldable: Boolean = children.forall(_.foldable)
}

object StringTrim {
  def apply(str: Expression, trimStr: Expression) : StringTrim = StringTrim(str, Some(trimStr))
  def apply(str: Expression) : StringTrim = StringTrim(str, None)
}

/**
 * A function that takes a character string, removes the leading and trailing characters matching
 * with any character in the trim string, returns the new string.
 * If BOTH and trimStr keywords are not specified, it defaults to remove space character from both
 * ends. The trim function will have one argument, which contains the source string.
 * If BOTH and trimStr keywords are specified, it trims the characters from both ends, and the trim
 * function will have two arguments, the first argument contains trimStr, the second argument
 * contains the source string.
 * trimStr: A character string to be trimmed from the source string, if it has multiple characters,
 * the function searches for each character in the source string, removes the characters from the
 * source string until it encounters the first non-match character.
 * BOTH: removes any character from both ends of the source string that matches characters in the
 * trim string.
 */
@ExpressionDescription(
  usage = """
    _FUNC_(str) - Removes the leading and trailing space characters from `str`.

    _FUNC_(BOTH FROM str) - Removes the leading and trailing space characters from `str`.

    _FUNC_(LEADING FROM str) - Removes the leading space characters from `str`.

    _FUNC_(TRAILING FROM str) - Removes the trailing space characters from `str`.

    _FUNC_(str, trimStr) - Remove the leading and trailing `trimStr` characters from `str`.

    _FUNC_(trimStr FROM str) - Remove the leading and trailing `trimStr` characters from `str`.

    _FUNC_(BOTH trimStr FROM str) - Remove the leading and trailing `trimStr` characters from `str`.

    _FUNC_(LEADING trimStr FROM str) - Remove the leading `trimStr` characters from `str`.

    _FUNC_(TRAILING trimStr FROM str) - Remove the trailing `trimStr` characters from `str`.
  """,
  arguments = """
    Arguments:
      * str - a string expression
      * trimStr - the trim string characters to trim, the default value is a single space
      * BOTH, FROM - these are keywords to specify trimming string characters from both ends of
          the string
      * LEADING, FROM - these are keywords to specify trimming string characters from the left
          end of the string
      * TRAILING, FROM - these are keywords to specify trimming string characters from the right
          end of the string
  """,
  examples = """
    Examples:
      > SELECT _FUNC_('    SparkSQL   ');
       SparkSQL
      > SELECT _FUNC_(BOTH FROM '    SparkSQL   ');
       SparkSQL
      > SELECT _FUNC_(LEADING FROM '    SparkSQL   ');
       SparkSQL
      > SELECT _FUNC_(TRAILING FROM '    SparkSQL   ');
           SparkSQL
      > SELECT _FUNC_('SSparkSQLS', 'SL');
       parkSQ
      > SELECT _FUNC_('SL' FROM 'SSparkSQLS');
       parkSQ
      > SELECT _FUNC_(BOTH 'SL' FROM 'SSparkSQLS');
       parkSQ
      > SELECT _FUNC_(LEADING 'SL' FROM 'SSparkSQLS');
       parkSQLS
      > SELECT _FUNC_(TRAILING 'SL' FROM 'SSparkSQLS');
       SSparkSQ
  """,
  since = "1.5.0")
case class StringTrim(
    srcStr: Expression,
    trimStr: Option[Expression] = None)
  extends String2TrimExpression {

  def this(srcStr: Expression, trimStr: Expression) = this(srcStr, Option(trimStr))

  def this(srcStr: Expression) = this(srcStr, None)

  override def prettyName: String = "trim"

  override def children: Seq[Expression] = if (trimStr.isDefined) {
    srcStr :: trimStr.get :: Nil
  } else {
    srcStr :: Nil
  }
  override def eval(input: InternalRow): Any = {
    val srcString = srcStr.eval(input).asInstanceOf[UTF8String]
    if (srcString == null) {
      null
    } else {
      if (trimStr.isDefined) {
        srcString.trim(trimStr.get.eval(input).asInstanceOf[UTF8String])
      } else {
        srcString.trim()
      }
    }
  }

  override def doGenCode(ctx: CodegenContext, ev: ExprCode): ExprCode = {
    val evals = children.map(_.genCode(ctx))
    val srcString = evals(0)

    if (evals.length == 1) {
      ev.copy(evals.map(_.code) :+ code"""
        boolean ${ev.isNull} = false;
        UTF8String ${ev.value} = null;
        if (${srcString.isNull}) {
          ${ev.isNull} = true;
        } else {
          ${ev.value} = ${srcString.value}.trim();
        }""")
    } else {
      val trimString = evals(1)
      val getTrimFunction =
        s"""
        if (${trimString.isNull}) {
          ${ev.isNull} = true;
        } else {
          ${ev.value} = ${srcString.value}.trim(${trimString.value});
        }"""
      ev.copy(evals.map(_.code) :+ code"""
        boolean ${ev.isNull} = false;
        UTF8String ${ev.value} = null;
        if (${srcString.isNull}) {
          ${ev.isNull} = true;
        } else {
          $getTrimFunction
        }""")
    }
  }
}

object StringTrimLeft {
  def apply(str: Expression, trimStr: Expression): StringTrimLeft =
    StringTrimLeft(str, Some(trimStr))
  def apply(str: Expression): StringTrimLeft = StringTrimLeft(str, None)
}

/**
 * A function that trims the characters from left end for a given string.
 * If LEADING and trimStr keywords are not specified, it defaults to remove space character from
 * the left end. The ltrim function will have one argument, which contains the source string.
 * If LEADING and trimStr keywords are not specified, it trims the characters from left end. The
 * ltrim function will have two arguments, the first argument contains trimStr, the second argument
 * contains the source string.
 * trimStr: the function removes any character from the left end of the source string which matches
 * with the characters from trimStr, it stops at the first non-match character.
 * LEADING: removes any character from the left end of the source string that matches characters in
 * the trim string.
 */
@ExpressionDescription(
  usage = """
    _FUNC_(str) - Removes the leading space characters from `str`.

    _FUNC_(str, trimStr) - Removes the leading string contains the characters from the trim string
  """,
  arguments = """
    Arguments:
      * str - a string expression
      * trimStr - the trim string characters to trim, the default value is a single space
  """,
  examples = """
    Examples:
      > SELECT _FUNC_('    SparkSQL   ');
       SparkSQL
      > SELECT _FUNC_('SparkSQLS', 'Sp');
       arkSQLS
  """,
  since = "1.5.0")
case class StringTrimLeft(
    srcStr: Expression,
    trimStr: Option[Expression] = None)
  extends String2TrimExpression {

  def this(srcStr: Expression, trimStr: Expression) = this(srcStr, Option(trimStr))

  def this(srcStr: Expression) = this(srcStr, None)

  override def prettyName: String = "ltrim"

  override def children: Seq[Expression] = if (trimStr.isDefined) {
    srcStr :: trimStr.get :: Nil
  } else {
    srcStr :: Nil
  }

  override def eval(input: InternalRow): Any = {
    val srcString = srcStr.eval(input).asInstanceOf[UTF8String]
    if (srcString == null) {
      null
    } else {
      if (trimStr.isDefined) {
        srcString.trimLeft(trimStr.get.eval(input).asInstanceOf[UTF8String])
      } else {
        srcString.trimLeft()
      }
    }
  }

  override protected def doGenCode(ctx: CodegenContext, ev: ExprCode): ExprCode = {
    val evals = children.map(_.genCode(ctx))
    val srcString = evals(0)

    if (evals.length == 1) {
      ev.copy(evals.map(_.code) :+ code"""
        boolean ${ev.isNull} = false;
        UTF8String ${ev.value} = null;
        if (${srcString.isNull}) {
          ${ev.isNull} = true;
        } else {
          ${ev.value} = ${srcString.value}.trimLeft();
        }""")
    } else {
      val trimString = evals(1)
      val getTrimLeftFunction =
        s"""
        if (${trimString.isNull}) {
          ${ev.isNull} = true;
        } else {
          ${ev.value} = ${srcString.value}.trimLeft(${trimString.value});
        }"""
      ev.copy(evals.map(_.code) :+ code"""
        boolean ${ev.isNull} = false;
        UTF8String ${ev.value} = null;
        if (${srcString.isNull}) {
          ${ev.isNull} = true;
        } else {
          $getTrimLeftFunction
        }""")
    }
  }
}

object StringTrimRight {
  def apply(str: Expression, trimStr: Expression): StringTrimRight =
    StringTrimRight(str, Some(trimStr))
  def apply(str: Expression) : StringTrimRight = StringTrimRight(str, None)
}

/**
 * A function that trims the characters from right end for a given string.
 * If TRAILING and trimStr keywords are not specified, it defaults to remove space character
 * from the right end. The rtrim function will have one argument, which contains the source string.
 * If TRAILING and trimStr keywords are specified, it trims the characters from right end. The
 * rtrim function will have two arguments, the first argument contains trimStr, the second argument
 * contains the source string.
 * trimStr: the function removes any character from the right end of source string which matches
 * with the characters from trimStr, it stops at the first non-match character.
 * TRAILING: removes any character from the right end of the source string that matches characters
 * in the trim string.
 */
// scalastyle:off line.size.limit
@ExpressionDescription(
  usage = """
    _FUNC_(str) - Removes the trailing space characters from `str`.

    _FUNC_(str, trimStr) - Removes the trailing string which contains the characters from the trim string from the `str`
  """,
  arguments = """
    Arguments:
      * str - a string expression
      * trimStr - the trim string characters to trim, the default value is a single space
  """,
  examples = """
    Examples:
      > SELECT _FUNC_('    SparkSQL   ');
       SparkSQL
      > SELECT _FUNC_('SSparkSQLS', 'SQLS');
       SSpark
  """,
  since = "1.5.0")
// scalastyle:on line.size.limit
case class StringTrimRight(
    srcStr: Expression,
    trimStr: Option[Expression] = None)
  extends String2TrimExpression {

  def this(srcStr: Expression, trimStr: Expression) = this(srcStr, Option(trimStr))

  def this(srcStr: Expression) = this(srcStr, None)

  override def prettyName: String = "rtrim"

  override def children: Seq[Expression] = if (trimStr.isDefined) {
    srcStr :: trimStr.get :: Nil
  } else {
    srcStr :: Nil
  }

  override def eval(input: InternalRow): Any = {
    val srcString = srcStr.eval(input).asInstanceOf[UTF8String]
    if (srcString == null) {
      null
    } else {
      if (trimStr.isDefined) {
        srcString.trimRight(trimStr.get.eval(input).asInstanceOf[UTF8String])
      } else {
        srcString.trimRight()
      }
    }
  }

  override protected def doGenCode(ctx: CodegenContext, ev: ExprCode): ExprCode = {
    val evals = children.map(_.genCode(ctx))
    val srcString = evals(0)

    if (evals.length == 1) {
      ev.copy(evals.map(_.code) :+ code"""
        boolean ${ev.isNull} = false;
        UTF8String ${ev.value} = null;
        if (${srcString.isNull}) {
          ${ev.isNull} = true;
        } else {
          ${ev.value} = ${srcString.value}.trimRight();
        }""")
    } else {
      val trimString = evals(1)
      val getTrimRightFunction =
        s"""
        if (${trimString.isNull}) {
          ${ev.isNull} = true;
        } else {
          ${ev.value} = ${srcString.value}.trimRight(${trimString.value});
        }"""
      ev.copy(evals.map(_.code) :+ code"""
        boolean ${ev.isNull} = false;
        UTF8String ${ev.value} = null;
        if (${srcString.isNull}) {
          ${ev.isNull} = true;
        } else {
          $getTrimRightFunction
        }""")
    }
  }
}

/**
 * A function that returns the position of the first occurrence of substr in the given string.
 * Returns null if either of the arguments are null and
 * returns 0 if substr could not be found in str.
 *
 * NOTE: that this is not zero based, but 1-based index. The first character in str has index 1.
 */
// scalastyle:off line.size.limit
@ExpressionDescription(
  usage = "_FUNC_(str, substr) - Returns the (1-based) index of the first occurrence of `substr` in `str`.",
  examples = """
    Examples:
      > SELECT _FUNC_('SparkSQL', 'SQL');
       6
  """,
  since = "1.5.0")
// scalastyle:on line.size.limit
case class StringInstr(str: Expression, substr: Expression)
  extends BinaryExpression with ImplicitCastInputTypes {

  override def left: Expression = str
  override def right: Expression = substr
  override def dataType: DataType = IntegerType
  override def inputTypes: Seq[DataType] = Seq(StringType, StringType)

  override def nullSafeEval(string: Any, sub: Any): Any = {
    string.asInstanceOf[UTF8String].indexOf(sub.asInstanceOf[UTF8String], 0) + 1
  }

  override def prettyName: String = "instr"

  override def doGenCode(ctx: CodegenContext, ev: ExprCode): ExprCode = {
    defineCodeGen(ctx, ev, (l, r) =>
      s"($l).indexOf($r, 0) + 1")
  }
}

/**
 * Returns the substring from string str before count occurrences of the delimiter delim.
 * If count is positive, everything the left of the final delimiter (counting from left) is
 * returned. If count is negative, every to the right of the final delimiter (counting from the
 * right) is returned. substring_index performs a case-sensitive match when searching for delim.
 */
// scalastyle:off line.size.limit
@ExpressionDescription(
  usage = """
    _FUNC_(str, delim, count) - Returns the substring from `str` before `count` occurrences of the delimiter `delim`.
      If `count` is positive, everything to the left of the final delimiter (counting from the
      left) is returned. If `count` is negative, everything to the right of the final delimiter
      (counting from the right) is returned. The function substring_index performs a case-sensitive match
      when searching for `delim`.
  """,
  examples = """
    Examples:
      > SELECT _FUNC_('www.apache.org', '.', 2);
       www.apache
  """,
  since = "1.5.0")
// scalastyle:on line.size.limit
case class SubstringIndex(strExpr: Expression, delimExpr: Expression, countExpr: Expression)
 extends TernaryExpression with ImplicitCastInputTypes {

  override def dataType: DataType = StringType
  override def inputTypes: Seq[DataType] = Seq(StringType, StringType, IntegerType)
  override def children: Seq[Expression] = Seq(strExpr, delimExpr, countExpr)
  override def prettyName: String = "substring_index"

  override def nullSafeEval(str: Any, delim: Any, count: Any): Any = {
    str.asInstanceOf[UTF8String].subStringIndex(
      delim.asInstanceOf[UTF8String],
      count.asInstanceOf[Int])
  }

  override def doGenCode(ctx: CodegenContext, ev: ExprCode): ExprCode = {
    defineCodeGen(ctx, ev, (str, delim, count) => s"$str.subStringIndex($delim, $count)")
  }
}

/**
 * A function that returns the position of the first occurrence of substr
 * in given string after position pos.
 */
// scalastyle:off line.size.limit
@ExpressionDescription(
  usage = """
    _FUNC_(substr, str[, pos]) - Returns the position of the first occurrence of `substr` in `str` after position `pos`.
      The given `pos` and return value are 1-based.
  """,
  examples = """
    Examples:
      > SELECT _FUNC_('bar', 'foobarbar');
       4
      > SELECT _FUNC_('bar', 'foobarbar', 5);
       7
      > SELECT POSITION('bar' IN 'foobarbar');
       4
  """,
  since = "1.5.0")
// scalastyle:on line.size.limit
case class StringLocate(substr: Expression, str: Expression, start: Expression)
  extends TernaryExpression with ImplicitCastInputTypes {

  def this(substr: Expression, str: Expression) = {
    this(substr, str, Literal(1))
  }

  override def children: Seq[Expression] = substr :: str :: start :: Nil
  override def nullable: Boolean = substr.nullable || str.nullable
  override def dataType: DataType = IntegerType
  override def inputTypes: Seq[DataType] = Seq(StringType, StringType, IntegerType)

  override def eval(input: InternalRow): Any = {
    val s = start.eval(input)
    if (s == null) {
      // if the start position is null, we need to return 0, (conform to Hive)
      0
    } else {
      val r = substr.eval(input)
      if (r == null) {
        null
      } else {
        val l = str.eval(input)
        if (l == null) {
          null
        } else {
          val sVal = s.asInstanceOf[Int]
          if (sVal < 1) {
            0
          } else {
            l.asInstanceOf[UTF8String].indexOf(
              r.asInstanceOf[UTF8String],
              s.asInstanceOf[Int] - 1) + 1
          }
        }
      }
    }
  }

  override protected def doGenCode(ctx: CodegenContext, ev: ExprCode): ExprCode = {
    val substrGen = substr.genCode(ctx)
    val strGen = str.genCode(ctx)
    val startGen = start.genCode(ctx)
    ev.copy(code = code"""
      int ${ev.value} = 0;
      boolean ${ev.isNull} = false;
      ${startGen.code}
      if (!${startGen.isNull}) {
        ${substrGen.code}
        if (!${substrGen.isNull}) {
          ${strGen.code}
          if (!${strGen.isNull}) {
            if (${startGen.value} > 0) {
              ${ev.value} = ${strGen.value}.indexOf(${substrGen.value},
                ${startGen.value} - 1) + 1;
            }
          } else {
            ${ev.isNull} = true;
          }
        } else {
          ${ev.isNull} = true;
        }
      }
     """)
  }

  override def prettyName: String = "locate"
}

/**
 * Returns str, left-padded with pad to a length of len.
 */
@ExpressionDescription(
  usage = """
    _FUNC_(str, len[, pad]) - Returns `str`, left-padded with `pad` to a length of `len`.
      If `str` is longer than `len`, the return value is shortened to `len` characters.
      If `pad` is not specified, `str` will be padded to the left with space characters.
  """,
  examples = """
    Examples:
      > SELECT _FUNC_('hi', 5, '??');
       ???hi
      > SELECT _FUNC_('hi', 1, '??');
       h
<<<<<<< HEAD
  """,
  since = "1.5.0")
case class StringLPad(str: Expression, len: Expression, pad: Expression)
=======
      > SELECT _FUNC_('hi', 5);
          hi
  """,
  since = "1.5.0")
case class StringLPad(str: Expression, len: Expression, pad: Expression = Literal(" "))
>>>>>>> cceb2d6f
  extends TernaryExpression with ImplicitCastInputTypes {

  def this(str: Expression, len: Expression) = {
    this(str, len, Literal(" "))
  }

  override def children: Seq[Expression] = str :: len :: pad :: Nil
  override def dataType: DataType = StringType
  override def inputTypes: Seq[DataType] = Seq(StringType, IntegerType, StringType)

  override def nullSafeEval(str: Any, len: Any, pad: Any): Any = {
    str.asInstanceOf[UTF8String].lpad(len.asInstanceOf[Int], pad.asInstanceOf[UTF8String])
  }

  override protected def doGenCode(ctx: CodegenContext, ev: ExprCode): ExprCode = {
    defineCodeGen(ctx, ev, (str, len, pad) => s"$str.lpad($len, $pad)")
  }

  override def prettyName: String = "lpad"
}

/**
 * Returns str, right-padded with pad to a length of len.
 */
@ExpressionDescription(
  usage = """
    _FUNC_(str, len[, pad]) - Returns `str`, right-padded with `pad` to a length of `len`.
      If `str` is longer than `len`, the return value is shortened to `len` characters.
      If `pad` is not specified, `str` will be padded to the right with space characters.
  """,
  examples = """
    Examples:
      > SELECT _FUNC_('hi', 5, '??');
       hi???
      > SELECT _FUNC_('hi', 1, '??');
       h
<<<<<<< HEAD
  """,
  since = "1.5.0")
case class StringRPad(str: Expression, len: Expression, pad: Expression)
=======
      > SELECT _FUNC_('hi', 5);
       hi
  """,
  since = "1.5.0")
case class StringRPad(str: Expression, len: Expression, pad: Expression = Literal(" "))
>>>>>>> cceb2d6f
  extends TernaryExpression with ImplicitCastInputTypes {

  def this(str: Expression, len: Expression) = {
    this(str, len, Literal(" "))
  }

  override def children: Seq[Expression] = str :: len :: pad :: Nil
  override def dataType: DataType = StringType
  override def inputTypes: Seq[DataType] = Seq(StringType, IntegerType, StringType)

  override def nullSafeEval(str: Any, len: Any, pad: Any): Any = {
    str.asInstanceOf[UTF8String].rpad(len.asInstanceOf[Int], pad.asInstanceOf[UTF8String])
  }

  override protected def doGenCode(ctx: CodegenContext, ev: ExprCode): ExprCode = {
    defineCodeGen(ctx, ev, (str, len, pad) => s"$str.rpad($len, $pad)")
  }

  override def prettyName: String = "rpad"
}

object ParseUrl {
  private val HOST = UTF8String.fromString("HOST")
  private val PATH = UTF8String.fromString("PATH")
  private val QUERY = UTF8String.fromString("QUERY")
  private val REF = UTF8String.fromString("REF")
  private val PROTOCOL = UTF8String.fromString("PROTOCOL")
  private val FILE = UTF8String.fromString("FILE")
  private val AUTHORITY = UTF8String.fromString("AUTHORITY")
  private val USERINFO = UTF8String.fromString("USERINFO")
  private val REGEXPREFIX = "(&|^)"
  private val REGEXSUBFIX = "=([^&]*)"
}

/**
 * Extracts a part from a URL
 */
@ExpressionDescription(
  usage = "_FUNC_(url, partToExtract[, key]) - Extracts a part from a URL.",
  examples = """
    Examples:
      > SELECT _FUNC_('http://spark.apache.org/path?query=1', 'HOST');
       spark.apache.org
      > SELECT _FUNC_('http://spark.apache.org/path?query=1', 'QUERY');
       query=1
      > SELECT _FUNC_('http://spark.apache.org/path?query=1', 'QUERY', 'query');
       1
  """,
  since = "2.0.0")
case class ParseUrl(children: Seq[Expression])
  extends Expression with ExpectsInputTypes with CodegenFallback {

  override def nullable: Boolean = true
  override def inputTypes: Seq[DataType] = Seq.fill(children.size)(StringType)
  override def dataType: DataType = StringType
  override def prettyName: String = "parse_url"

  // If the url is a constant, cache the URL object so that we don't need to convert url
  // from UTF8String to String to URL for every row.
  @transient private lazy val cachedUrl = children(0) match {
    case Literal(url: UTF8String, _) if url ne null => getUrl(url)
    case _ => null
  }

  // If the key is a constant, cache the Pattern object so that we don't need to convert key
  // from UTF8String to String to StringBuilder to String to Pattern for every row.
  @transient private lazy val cachedPattern = children(2) match {
    case Literal(key: UTF8String, _) if key ne null => getPattern(key)
    case _ => null
  }

  // If the partToExtract is a constant, cache the Extract part function so that we don't need
  // to check the partToExtract for every row.
  @transient private lazy val cachedExtractPartFunc = children(1) match {
    case Literal(part: UTF8String, _) => getExtractPartFunc(part)
    case _ => null
  }

  import ParseUrl._

  override def checkInputDataTypes(): TypeCheckResult = {
    if (children.size > 3 || children.size < 2) {
      TypeCheckResult.TypeCheckFailure(s"$prettyName function requires two or three arguments")
    } else {
      super[ExpectsInputTypes].checkInputDataTypes()
    }
  }

  private def getPattern(key: UTF8String): Pattern = {
    Pattern.compile(REGEXPREFIX + key.toString + REGEXSUBFIX)
  }

  private def getUrl(url: UTF8String): URI = {
    try {
      new URI(url.toString)
    } catch {
      case e: URISyntaxException => null
    }
  }

  private def getExtractPartFunc(partToExtract: UTF8String): URI => String = {

    // partToExtract match {
    //   case HOST => _.toURL().getHost
    //   case PATH => _.toURL().getPath
    //   case QUERY => _.toURL().getQuery
    //   case REF => _.toURL().getRef
    //   case PROTOCOL => _.toURL().getProtocol
    //   case FILE => _.toURL().getFile
    //   case AUTHORITY => _.toURL().getAuthority
    //   case USERINFO => _.toURL().getUserInfo
    //   case _ => (url: URI) => null
    // }

    partToExtract match {
      case HOST => _.getHost
      case PATH => _.getRawPath
      case QUERY => _.getRawQuery
      case REF => _.getRawFragment
      case PROTOCOL => _.getScheme
      case FILE =>
        (url: URI) =>
          if (url.getRawQuery ne null) {
            url.getRawPath + "?" + url.getRawQuery
          } else {
            url.getRawPath
          }
      case AUTHORITY => _.getRawAuthority
      case USERINFO => _.getRawUserInfo
      case _ => (url: URI) => null
    }
  }

  private def extractValueFromQuery(query: UTF8String, pattern: Pattern): UTF8String = {
    val m = pattern.matcher(query.toString)
    if (m.find()) {
      UTF8String.fromString(m.group(2))
    } else {
      null
    }
  }

  private def extractFromUrl(url: URI, partToExtract: UTF8String): UTF8String = {
    if (cachedExtractPartFunc ne null) {
      UTF8String.fromString(cachedExtractPartFunc.apply(url))
    } else {
      UTF8String.fromString(getExtractPartFunc(partToExtract).apply(url))
    }
  }

  private def parseUrlWithoutKey(url: UTF8String, partToExtract: UTF8String): UTF8String = {
    if (cachedUrl ne null) {
      extractFromUrl(cachedUrl, partToExtract)
    } else {
      val currentUrl = getUrl(url)
      if (currentUrl ne null) {
        extractFromUrl(currentUrl, partToExtract)
      } else {
        null
      }
    }
  }

  override def eval(input: InternalRow): Any = {
    val evaluated = children.map{e => e.eval(input).asInstanceOf[UTF8String]}
    if (evaluated.contains(null)) return null
    if (evaluated.size == 2) {
      parseUrlWithoutKey(evaluated(0), evaluated(1))
    } else {
      // 3-arg, i.e. QUERY with key
      assert(evaluated.size == 3)
      if (evaluated(1) != QUERY) {
        return null
      }

      val query = parseUrlWithoutKey(evaluated(0), evaluated(1))
      if (query eq null) {
        return null
      }

      if (cachedPattern ne null) {
        extractValueFromQuery(query, cachedPattern)
      } else {
        extractValueFromQuery(query, getPattern(evaluated(2)))
      }
    }
  }
}

/**
 * Returns the input formatted according do printf-style format strings
 */
// scalastyle:off line.size.limit
@ExpressionDescription(
  usage = "_FUNC_(strfmt, obj, ...) - Returns a formatted string from printf-style format strings.",
  examples = """
    Examples:
      > SELECT _FUNC_("Hello World %d %s", 100, "days");
       Hello World 100 days
  """,
  since = "1.5.0")
// scalastyle:on line.size.limit
case class FormatString(children: Expression*) extends Expression with ImplicitCastInputTypes {

  require(children.nonEmpty, "format_string() should take at least 1 argument")

  override def foldable: Boolean = children.forall(_.foldable)
  override def nullable: Boolean = children(0).nullable
  override def dataType: DataType = StringType

  override def inputTypes: Seq[AbstractDataType] =
    StringType :: List.fill(children.size - 1)(AnyDataType)

  override def eval(input: InternalRow): Any = {
    val pattern = children(0).eval(input)
    if (pattern == null) {
      null
    } else {
      val sb = new StringBuffer()
      val formatter = new java.util.Formatter(sb, Locale.US)

      val arglist = children.tail.map(_.eval(input).asInstanceOf[AnyRef])
      formatter.format(pattern.asInstanceOf[UTF8String].toString, arglist: _*)

      UTF8String.fromString(sb.toString)
    }
  }

  override def doGenCode(ctx: CodegenContext, ev: ExprCode): ExprCode = {
    val pattern = children.head.genCode(ctx)

    val argListGen = children.tail.map(x => (x.dataType, x.genCode(ctx)))
    val argList = ctx.freshName("argLists")
    val numArgLists = argListGen.length
    val argListCode = argListGen.zipWithIndex.map { case(v, index) =>
      val value =
        if (CodeGenerator.boxedType(v._1) != CodeGenerator.javaType(v._1)) {
          // Java primitives get boxed in order to allow null values.
          s"(${v._2.isNull}) ? (${CodeGenerator.boxedType(v._1)}) null : " +
            s"new ${CodeGenerator.boxedType(v._1)}(${v._2.value})"
        } else {
          s"(${v._2.isNull}) ? null : ${v._2.value}"
        }
      s"""
         ${v._2.code}
         $argList[$index] = $value;
       """
    }
    val argListCodes = ctx.splitExpressionsWithCurrentInputs(
      expressions = argListCode,
      funcName = "valueFormatString",
      extraArguments = ("Object[]", argList) :: Nil)

    val form = ctx.freshName("formatter")
    val formatter = classOf[java.util.Formatter].getName
    val sb = ctx.freshName("sb")
    val stringBuffer = classOf[StringBuffer].getName
    ev.copy(code = code"""
      ${pattern.code}
      boolean ${ev.isNull} = ${pattern.isNull};
      ${CodeGenerator.javaType(dataType)} ${ev.value} = ${CodeGenerator.defaultValue(dataType)};
      if (!${ev.isNull}) {
        $stringBuffer $sb = new $stringBuffer();
        $formatter $form = new $formatter($sb, ${classOf[Locale].getName}.US);
        Object[] $argList = new Object[$numArgLists];
        $argListCodes
        $form.format(${pattern.value}.toString(), $argList);
        ${ev.value} = UTF8String.fromString($sb.toString());
      }""")
  }

  override def prettyName: String = "format_string"
}

/**
 * Returns string, with the first letter of each word in uppercase, all other letters in lowercase.
 * Words are delimited by whitespace.
 */
@ExpressionDescription(
  usage = """
    _FUNC_(str) - Returns `str` with the first letter of each word in uppercase.
      All other letters are in lowercase. Words are delimited by white space.
  """,
  examples = """
    Examples:
      > SELECT _FUNC_('sPark sql');
       Spark Sql
  """,
  since = "1.5.0")
case class InitCap(child: Expression) extends UnaryExpression with ImplicitCastInputTypes {

  override def inputTypes: Seq[DataType] = Seq(StringType)
  override def dataType: DataType = StringType

  override def nullSafeEval(string: Any): Any = {
    // scalastyle:off caselocale
    string.asInstanceOf[UTF8String].toLowerCase.toTitleCase
    // scalastyle:on caselocale
  }
  override def doGenCode(ctx: CodegenContext, ev: ExprCode): ExprCode = {
    defineCodeGen(ctx, ev, str => s"$str.toLowerCase().toTitleCase()")
  }
}

/**
 * Returns the string which repeat the given string value n times.
 */
@ExpressionDescription(
  usage = "_FUNC_(str, n) - Returns the string which repeats the given string value n times.",
  examples = """
    Examples:
      > SELECT _FUNC_('123', 2);
       123123
  """,
  since = "1.5.0")
case class StringRepeat(str: Expression, times: Expression)
  extends BinaryExpression with ImplicitCastInputTypes {

  override def left: Expression = str
  override def right: Expression = times
  override def dataType: DataType = StringType
  override def inputTypes: Seq[DataType] = Seq(StringType, IntegerType)

  override def nullSafeEval(string: Any, n: Any): Any = {
    string.asInstanceOf[UTF8String].repeat(n.asInstanceOf[Integer])
  }

  override def prettyName: String = "repeat"

  override def doGenCode(ctx: CodegenContext, ev: ExprCode): ExprCode = {
    defineCodeGen(ctx, ev, (l, r) => s"($l).repeat($r)")
  }
}

/**
 * Returns a string consisting of n spaces.
 */
@ExpressionDescription(
  usage = "_FUNC_(n) - Returns a string consisting of `n` spaces.",
  examples = """
    Examples:
      > SELECT concat(_FUNC_(2), '1');
         1
  """,
  since = "1.5.0")
case class StringSpace(child: Expression)
  extends UnaryExpression with ImplicitCastInputTypes {

  override def dataType: DataType = StringType
  override def inputTypes: Seq[DataType] = Seq(IntegerType)

  override def nullSafeEval(s: Any): Any = {
    val length = s.asInstanceOf[Int]
    UTF8String.blankString(if (length < 0) 0 else length)
  }

  override def doGenCode(ctx: CodegenContext, ev: ExprCode): ExprCode = {
    nullSafeCodeGen(ctx, ev, (length) =>
      s"""${ev.value} = UTF8String.blankString(($length < 0) ? 0 : $length);""")
  }

  override def prettyName: String = "space"
}

/**
 * A function that takes a substring of its first argument starting at a given position.
 * Defined for String and Binary types.
 *
 * NOTE: that this is not zero based, but 1-based index. The first character in str has index 1.
 */
// scalastyle:off line.size.limit
@ExpressionDescription(
  usage = "_FUNC_(str, pos[, len]) - Returns the substring of `str` that starts at `pos` and is of length `len`, or the slice of byte array that starts at `pos` and is of length `len`.",
  examples = """
    Examples:
      > SELECT _FUNC_('Spark SQL', 5);
       k SQL
      > SELECT _FUNC_('Spark SQL', -3);
       SQL
      > SELECT _FUNC_('Spark SQL', 5, 1);
       k
  """,
  since = "1.5.0")
// scalastyle:on line.size.limit
case class Substring(str: Expression, pos: Expression, len: Expression)
  extends TernaryExpression with ImplicitCastInputTypes with NullIntolerant {

  def this(str: Expression, pos: Expression) = {
    this(str, pos, Literal(Integer.MAX_VALUE))
  }

  override def dataType: DataType = str.dataType

  override def inputTypes: Seq[AbstractDataType] =
    Seq(TypeCollection(StringType, BinaryType), IntegerType, IntegerType)

  override def children: Seq[Expression] = str :: pos :: len :: Nil

  override def nullSafeEval(string: Any, pos: Any, len: Any): Any = {
    str.dataType match {
      case StringType => string.asInstanceOf[UTF8String]
        .substringSQL(pos.asInstanceOf[Int], len.asInstanceOf[Int])
      case BinaryType => ByteArray.subStringSQL(string.asInstanceOf[Array[Byte]],
        pos.asInstanceOf[Int], len.asInstanceOf[Int])
    }
  }

  override def doGenCode(ctx: CodegenContext, ev: ExprCode): ExprCode = {

    defineCodeGen(ctx, ev, (string, pos, len) => {
      str.dataType match {
        case StringType => s"$string.substringSQL($pos, $len)"
        case BinaryType => s"${classOf[ByteArray].getName}.subStringSQL($string, $pos, $len)"
      }
    })
  }
}

/**
 * Returns the rightmost n characters from the string.
 */
// scalastyle:off line.size.limit
@ExpressionDescription(
  usage = "_FUNC_(str, len) - Returns the rightmost `len`(`len` can be string type) characters from the string `str`,if `len` is less or equal than 0 the result is an empty string.",
  examples = """
    Examples:
      > SELECT _FUNC_('Spark SQL', 3);
       SQL
  """,
  since = "2.3.0")
// scalastyle:on line.size.limit
case class Right(str: Expression, len: Expression, child: Expression) extends RuntimeReplaceable {
  def this(str: Expression, len: Expression) = {
    this(str, len, If(IsNull(str), Literal(null, StringType), If(LessThanOrEqual(len, Literal(0)),
      Literal(UTF8String.EMPTY_UTF8, StringType), new Substring(str, UnaryMinus(len)))))
  }

  override def flatArguments: Iterator[Any] = Iterator(str, len)
  override def sql: String = s"$prettyName(${str.sql}, ${len.sql})"
}

/**
 * Returns the leftmost n characters from the string.
 */
// scalastyle:off line.size.limit
@ExpressionDescription(
  usage = "_FUNC_(str, len) - Returns the leftmost `len`(`len` can be string type) characters from the string `str`,if `len` is less or equal than 0 the result is an empty string.",
  examples = """
    Examples:
      > SELECT _FUNC_('Spark SQL', 3);
       Spa
  """,
  since = "2.3.0")
// scalastyle:on line.size.limit
case class Left(str: Expression, len: Expression, child: Expression) extends RuntimeReplaceable {
  def this(str: Expression, len: Expression) = {
    this(str, len, Substring(str, Literal(1), len))
  }

  override def flatArguments: Iterator[Any] = Iterator(str, len)
  override def sql: String = s"$prettyName(${str.sql}, ${len.sql})"
}

/**
 * A function that returns the char length of the given string expression or
 * number of bytes of the given binary expression.
 */
// scalastyle:off line.size.limit
@ExpressionDescription(
  usage = "_FUNC_(expr) - Returns the character length of string data or number of bytes of binary data. The length of string data includes the trailing spaces. The length of binary data includes binary zeros.",
  examples = """
    Examples:
      > SELECT _FUNC_('Spark SQL ');
       10
      > SELECT CHAR_LENGTH('Spark SQL ');
       10
      > SELECT CHARACTER_LENGTH('Spark SQL ');
       10
  """,
  since = "1.5.0")
// scalastyle:on line.size.limit
case class Length(child: Expression) extends UnaryExpression with ImplicitCastInputTypes {
  override def dataType: DataType = IntegerType
  override def inputTypes: Seq[AbstractDataType] = Seq(TypeCollection(StringType, BinaryType))

  protected override def nullSafeEval(value: Any): Any = child.dataType match {
    case StringType => value.asInstanceOf[UTF8String].numChars
    case BinaryType => value.asInstanceOf[Array[Byte]].length
  }

  override def doGenCode(ctx: CodegenContext, ev: ExprCode): ExprCode = {
    child.dataType match {
      case StringType => defineCodeGen(ctx, ev, c => s"($c).numChars()")
      case BinaryType => defineCodeGen(ctx, ev, c => s"($c).length")
    }
  }
}

/**
 * A function that returns the bit length of the given string or binary expression.
 */
@ExpressionDescription(
  usage = "_FUNC_(expr) - Returns the bit length of string data or number of bits of binary data.",
  examples = """
    Examples:
      > SELECT _FUNC_('Spark SQL');
       72
  """,
  since = "2.3.0")
case class BitLength(child: Expression) extends UnaryExpression with ImplicitCastInputTypes {
  override def dataType: DataType = IntegerType
  override def inputTypes: Seq[AbstractDataType] = Seq(TypeCollection(StringType, BinaryType))

  protected override def nullSafeEval(value: Any): Any = child.dataType match {
    case StringType => value.asInstanceOf[UTF8String].numBytes * 8
    case BinaryType => value.asInstanceOf[Array[Byte]].length * 8
  }

  override def doGenCode(ctx: CodegenContext, ev: ExprCode): ExprCode = {
    child.dataType match {
      case StringType => defineCodeGen(ctx, ev, c => s"($c).numBytes() * 8")
      case BinaryType => defineCodeGen(ctx, ev, c => s"($c).length * 8")
    }
  }

  override def prettyName: String = "bit_length"
}

/**
 * A function that returns the byte length of the given string or binary expression.
 */
@ExpressionDescription(
  usage = "_FUNC_(expr) - Returns the byte length of string data or number of bytes of binary " +
    "data.",
  examples = """
    Examples:
      > SELECT _FUNC_('Spark SQL');
       9
  """,
  since = "2.3.0")
case class OctetLength(child: Expression) extends UnaryExpression with ImplicitCastInputTypes {
  override def dataType: DataType = IntegerType
  override def inputTypes: Seq[AbstractDataType] = Seq(TypeCollection(StringType, BinaryType))

  protected override def nullSafeEval(value: Any): Any = child.dataType match {
    case StringType => value.asInstanceOf[UTF8String].numBytes
    case BinaryType => value.asInstanceOf[Array[Byte]].length
  }

  override def doGenCode(ctx: CodegenContext, ev: ExprCode): ExprCode = {
    child.dataType match {
      case StringType => defineCodeGen(ctx, ev, c => s"($c).numBytes()")
      case BinaryType => defineCodeGen(ctx, ev, c => s"($c).length")
    }
  }

  override def prettyName: String = "octet_length"
}

/**
 * A function that return the Levenshtein distance between the two given strings.
 */
@ExpressionDescription(
  usage = "_FUNC_(str1, str2) - Returns the Levenshtein distance between the two given strings.",
  examples = """
    Examples:
      > SELECT _FUNC_('kitten', 'sitting');
       3
  """,
  since = "1.5.0")
case class Levenshtein(left: Expression, right: Expression) extends BinaryExpression
    with ImplicitCastInputTypes {

  override def inputTypes: Seq[AbstractDataType] = Seq(StringType, StringType)

  override def dataType: DataType = IntegerType
  protected override def nullSafeEval(leftValue: Any, rightValue: Any): Any =
    leftValue.asInstanceOf[UTF8String].levenshteinDistance(rightValue.asInstanceOf[UTF8String])

  override def doGenCode(ctx: CodegenContext, ev: ExprCode): ExprCode = {
    nullSafeCodeGen(ctx, ev, (left, right) =>
      s"${ev.value} = $left.levenshteinDistance($right);")
  }
}

/**
 * A function that return Soundex code of the given string expression.
 */
@ExpressionDescription(
  usage = "_FUNC_(str) - Returns Soundex code of the string.",
  examples = """
    Examples:
      > SELECT _FUNC_('Miller');
       M460
  """,
  since = "1.5.0")
case class SoundEx(child: Expression) extends UnaryExpression with ExpectsInputTypes {

  override def dataType: DataType = StringType

  override def inputTypes: Seq[DataType] = Seq(StringType)

  override def nullSafeEval(input: Any): Any = input.asInstanceOf[UTF8String].soundex()

  override def doGenCode(ctx: CodegenContext, ev: ExprCode): ExprCode = {
    defineCodeGen(ctx, ev, c => s"$c.soundex()")
  }
}

/**
 * Returns the numeric value of the first character of str.
 */
@ExpressionDescription(
  usage = "_FUNC_(str) - Returns the numeric value of the first character of `str`.",
  examples = """
    Examples:
      > SELECT _FUNC_('222');
       50
      > SELECT _FUNC_(2);
       50
  """,
  since = "1.5.0")
case class Ascii(child: Expression) extends UnaryExpression with ImplicitCastInputTypes {

  override def dataType: DataType = IntegerType
  override def inputTypes: Seq[DataType] = Seq(StringType)

  protected override def nullSafeEval(string: Any): Any = {
    val bytes = string.asInstanceOf[UTF8String].getBytes
    if (bytes.length > 0) {
      bytes(0).asInstanceOf[Int]
    } else {
      0
    }
  }

  override def doGenCode(ctx: CodegenContext, ev: ExprCode): ExprCode = {
    nullSafeCodeGen(ctx, ev, (child) => {
      val bytes = ctx.freshName("bytes")
      s"""
        byte[] $bytes = $child.getBytes();
        if ($bytes.length > 0) {
          ${ev.value} = (int) $bytes[0];
        } else {
          ${ev.value} = 0;
        }
       """})
  }
}

/**
 * Returns the ASCII character having the binary equivalent to n.
 * If n is larger than 256 the result is equivalent to chr(n % 256)
 */
// scalastyle:off line.size.limit
@ExpressionDescription(
  usage = "_FUNC_(expr) - Returns the ASCII character having the binary equivalent to `expr`. If n is larger than 256 the result is equivalent to chr(n % 256)",
  examples = """
    Examples:
      > SELECT _FUNC_(65);
       A
  """,
  since = "2.3.0")
// scalastyle:on line.size.limit
case class Chr(child: Expression) extends UnaryExpression with ImplicitCastInputTypes {

  override def dataType: DataType = StringType
  override def inputTypes: Seq[DataType] = Seq(LongType)

  protected override def nullSafeEval(lon: Any): Any = {
    val longVal = lon.asInstanceOf[Long]
    if (longVal < 0) {
      UTF8String.EMPTY_UTF8
    } else if ((longVal & 0xFF) == 0) {
      UTF8String.fromString(Character.MIN_VALUE.toString)
    } else {
      UTF8String.fromString((longVal & 0xFF).toChar.toString)
    }
  }

  override def doGenCode(ctx: CodegenContext, ev: ExprCode): ExprCode = {
    nullSafeCodeGen(ctx, ev, lon => {
      s"""
        if ($lon < 0) {
          ${ev.value} = UTF8String.EMPTY_UTF8;
        } else if (($lon & 0xFF) == 0) {
          ${ev.value} = UTF8String.fromString(String.valueOf(Character.MIN_VALUE));
        } else {
          char c = (char)($lon & 0xFF);
          ${ev.value} = UTF8String.fromString(String.valueOf(c));
        }
      """
    })
  }
}

/**
 * Converts the argument from binary to a base 64 string.
 */
@ExpressionDescription(
  usage = "_FUNC_(bin) - Converts the argument from a binary `bin` to a base 64 string.",
  examples = """
    Examples:
      > SELECT _FUNC_('Spark SQL');
       U3BhcmsgU1FM
  """,
  since = "1.5.0")
case class Base64(child: Expression) extends UnaryExpression with ImplicitCastInputTypes {

  override def dataType: DataType = StringType
  override def inputTypes: Seq[DataType] = Seq(BinaryType)

  protected override def nullSafeEval(bytes: Any): Any = {
    UTF8String.fromBytes(CommonsBase64.encodeBase64(bytes.asInstanceOf[Array[Byte]]))
  }

  override def doGenCode(ctx: CodegenContext, ev: ExprCode): ExprCode = {
    nullSafeCodeGen(ctx, ev, (child) => {
      s"""${ev.value} = UTF8String.fromBytes(
            ${classOf[CommonsBase64].getName}.encodeBase64($child));
       """})
  }
}

/**
 * Converts the argument from a base 64 string to BINARY.
 */
@ExpressionDescription(
  usage = "_FUNC_(str) - Converts the argument from a base 64 string `str` to a binary.",
  examples = """
    Examples:
      > SELECT _FUNC_('U3BhcmsgU1FM');
       Spark SQL
  """,
  since = "1.5.0")
case class UnBase64(child: Expression) extends UnaryExpression with ImplicitCastInputTypes {

  override def dataType: DataType = BinaryType
  override def inputTypes: Seq[DataType] = Seq(StringType)

  protected override def nullSafeEval(string: Any): Any =
    CommonsBase64.decodeBase64(string.asInstanceOf[UTF8String].toString)

  override def doGenCode(ctx: CodegenContext, ev: ExprCode): ExprCode = {
    nullSafeCodeGen(ctx, ev, (child) => {
      s"""
         ${ev.value} = ${classOf[CommonsBase64].getName}.decodeBase64($child.toString());
       """})
  }
}

/**
 * Decodes the first argument into a String using the provided character set
 * (one of 'US-ASCII', 'ISO-8859-1', 'UTF-8', 'UTF-16BE', 'UTF-16LE', 'UTF-16').
 * If either argument is null, the result will also be null.
 */
// scalastyle:off line.size.limit
@ExpressionDescription(
  usage = "_FUNC_(bin, charset) - Decodes the first argument using the second argument character set.",
  examples = """
    Examples:
      > SELECT _FUNC_(encode('abc', 'utf-8'), 'utf-8');
       abc
  """,
  since = "1.5.0")
// scalastyle:on line.size.limit
case class Decode(bin: Expression, charset: Expression)
  extends BinaryExpression with ImplicitCastInputTypes {

  override def left: Expression = bin
  override def right: Expression = charset
  override def dataType: DataType = StringType
  override def inputTypes: Seq[DataType] = Seq(BinaryType, StringType)

  protected override def nullSafeEval(input1: Any, input2: Any): Any = {
    val fromCharset = input2.asInstanceOf[UTF8String].toString
    UTF8String.fromString(new String(input1.asInstanceOf[Array[Byte]], fromCharset))
  }

  override def doGenCode(ctx: CodegenContext, ev: ExprCode): ExprCode = {
    nullSafeCodeGen(ctx, ev, (bytes, charset) =>
      s"""
        try {
          ${ev.value} = UTF8String.fromString(new String($bytes, $charset.toString()));
        } catch (java.io.UnsupportedEncodingException e) {
          org.apache.spark.unsafe.Platform.throwException(e);
        }
      """)
  }
}

/**
 * Encodes the first argument into a BINARY using the provided character set
 * (one of 'US-ASCII', 'ISO-8859-1', 'UTF-8', 'UTF-16BE', 'UTF-16LE', 'UTF-16').
 * If either argument is null, the result will also be null.
 */
// scalastyle:off line.size.limit
@ExpressionDescription(
  usage = "_FUNC_(str, charset) - Encodes the first argument using the second argument character set.",
  examples = """
    Examples:
      > SELECT _FUNC_('abc', 'utf-8');
       abc
  """,
  since = "1.5.0")
// scalastyle:on line.size.limit
case class Encode(value: Expression, charset: Expression)
  extends BinaryExpression with ImplicitCastInputTypes {

  override def left: Expression = value
  override def right: Expression = charset
  override def dataType: DataType = BinaryType
  override def inputTypes: Seq[DataType] = Seq(StringType, StringType)

  protected override def nullSafeEval(input1: Any, input2: Any): Any = {
    val toCharset = input2.asInstanceOf[UTF8String].toString
    input1.asInstanceOf[UTF8String].toString.getBytes(toCharset)
  }

  override def doGenCode(ctx: CodegenContext, ev: ExprCode): ExprCode = {
    nullSafeCodeGen(ctx, ev, (string, charset) =>
      s"""
        try {
          ${ev.value} = $string.toString().getBytes($charset.toString());
        } catch (java.io.UnsupportedEncodingException e) {
          org.apache.spark.unsafe.Platform.throwException(e);
        }""")
  }
}

/**
 * Formats the number X to a format like '#,###,###.##', rounded to D decimal places,
 * and returns the result as a string. If D is 0, the result has no decimal point or
 * fractional part.
 */
@ExpressionDescription(
  usage = """
    _FUNC_(expr1, expr2) - Formats the number `expr1` like '#,###,###.##', rounded to `expr2`
      decimal places. If `expr2` is 0, the result has no decimal point or fractional part.
      `expr2` also accept a user specified format.
      This is supposed to function like MySQL's FORMAT.
  """,
  examples = """
    Examples:
      > SELECT _FUNC_(12332.123456, 4);
       12,332.1235
      > SELECT _FUNC_(12332.123456, '##################.###');
       12332.123
  """,
  since = "1.5.0")
case class FormatNumber(x: Expression, d: Expression)
  extends BinaryExpression with ExpectsInputTypes {

  override def left: Expression = x
  override def right: Expression = d
  override def dataType: DataType = StringType
  override def nullable: Boolean = true
  override def inputTypes: Seq[AbstractDataType] =
    Seq(NumericType, TypeCollection(IntegerType, StringType))

  private val defaultFormat = "#,###,###,###,###,###,##0"

  // Associated with the pattern, for the last d value, and we will update the
  // pattern (DecimalFormat) once the new coming d value differ with the last one.
  // This is an Option to distinguish between 0 (numberFormat is valid) and uninitialized after
  // serialization (numberFormat has not been updated for dValue = 0).
  @transient
  private var lastDIntValue: Option[Int] = None

  @transient
  private var lastDStringValue: Option[String] = None

  // A cached DecimalFormat, for performance concern, we will change it
  // only if the d value changed.
  @transient
  private lazy val pattern: StringBuffer = new StringBuffer()

  // SPARK-13515: US Locale configures the DecimalFormat object to use a dot ('.')
  // as a decimal separator.
  @transient
  private lazy val numberFormat = new DecimalFormat("", new DecimalFormatSymbols(Locale.US))

  override protected def nullSafeEval(xObject: Any, dObject: Any): Any = {
    right.dataType match {
      case IntegerType =>
        val dValue = dObject.asInstanceOf[Int]
        if (dValue < 0) {
          return null
        }

        lastDIntValue match {
          case Some(last) if last == dValue =>
          // use the current pattern
          case _ =>
            // construct a new DecimalFormat only if a new dValue
            pattern.delete(0, pattern.length)
            pattern.append(defaultFormat)

            // decimal place
            if (dValue > 0) {
              pattern.append(".")

              var i = 0
              while (i < dValue) {
                i += 1
                pattern.append("0")
              }
            }

            lastDIntValue = Some(dValue)

            numberFormat.applyLocalizedPattern(pattern.toString)
        }
      case StringType =>
        val dValue = dObject.asInstanceOf[UTF8String].toString
        lastDStringValue match {
          case Some(last) if last == dValue =>
          case _ =>
            pattern.delete(0, pattern.length)
            lastDStringValue = Some(dValue)
            if (dValue.isEmpty) {
              numberFormat.applyLocalizedPattern(defaultFormat)
            } else {
              numberFormat.applyLocalizedPattern(dValue)
            }
        }
    }

    x.dataType match {
      case ByteType => UTF8String.fromString(numberFormat.format(xObject.asInstanceOf[Byte]))
      case ShortType => UTF8String.fromString(numberFormat.format(xObject.asInstanceOf[Short]))
      case FloatType => UTF8String.fromString(numberFormat.format(xObject.asInstanceOf[Float]))
      case IntegerType => UTF8String.fromString(numberFormat.format(xObject.asInstanceOf[Int]))
      case LongType => UTF8String.fromString(numberFormat.format(xObject.asInstanceOf[Long]))
      case DoubleType => UTF8String.fromString(numberFormat.format(xObject.asInstanceOf[Double]))
      case _: DecimalType =>
        UTF8String.fromString(numberFormat.format(xObject.asInstanceOf[Decimal].toJavaBigDecimal))
    }
  }

  override def doGenCode(ctx: CodegenContext, ev: ExprCode): ExprCode = {
    nullSafeCodeGen(ctx, ev, (num, d) => {

      def typeHelper(p: String): String = {
        x.dataType match {
          case _ : DecimalType => s"""$p.toJavaBigDecimal()"""
          case _ => s"$p"
        }
      }

      val sb = classOf[StringBuffer].getName
      val df = classOf[DecimalFormat].getName
      val dfs = classOf[DecimalFormatSymbols].getName
      val l = classOf[Locale].getName
      // SPARK-13515: US Locale configures the DecimalFormat object to use a dot ('.')
      // as a decimal separator.
      val usLocale = "US"
      val numberFormat = ctx.addMutableState(df, "numberFormat",
        v => s"""$v = new $df("", new $dfs($l.$usLocale));""")

      right.dataType match {
        case IntegerType =>
          val pattern = ctx.addMutableState(sb, "pattern", v => s"$v = new $sb();")
          val i = ctx.freshName("i")
          val lastDValue =
            ctx.addMutableState(CodeGenerator.JAVA_INT, "lastDValue", v => s"$v = -100;")
          s"""
            if ($d >= 0) {
              $pattern.delete(0, $pattern.length());
              if ($d != $lastDValue) {
                $pattern.append("$defaultFormat");

                if ($d > 0) {
                  $pattern.append(".");
                  for (int $i = 0; $i < $d; $i++) {
                    $pattern.append("0");
                  }
                }
                $lastDValue = $d;
                $numberFormat.applyLocalizedPattern($pattern.toString());
              }
              ${ev.value} = UTF8String.fromString($numberFormat.format(${typeHelper(num)}));
            } else {
              ${ev.value} = null;
              ${ev.isNull} = true;
            }
           """
        case StringType =>
          val lastDValue = ctx.addMutableState("String", "lastDValue", v => s"""$v = null;""")
          val dValue = ctx.freshName("dValue")
          s"""
            String $dValue = $d.toString();
            if (!$dValue.equals($lastDValue)) {
              $lastDValue = $dValue;
              if ($dValue.isEmpty()) {
                $numberFormat.applyLocalizedPattern("$defaultFormat");
              } else {
                $numberFormat.applyLocalizedPattern($dValue);
              }
            }
            ${ev.value} = UTF8String.fromString($numberFormat.format(${typeHelper(num)}));
           """
      }
    })
  }

  override def prettyName: String = "format_number"
}

/**
 * Splits a string into arrays of sentences, where each sentence is an array of words.
 * The 'lang' and 'country' arguments are optional, and if omitted, the default locale is used.
 */
@ExpressionDescription(
  usage = "_FUNC_(str[, lang, country]) - Splits `str` into an array of array of words.",
  examples = """
    Examples:
      > SELECT _FUNC_('Hi there! Good morning.');
       [["Hi","there"],["Good","morning"]]
  """,
  since = "2.0.0")
case class Sentences(
    str: Expression,
    language: Expression = Literal(""),
    country: Expression = Literal(""))
  extends Expression with ImplicitCastInputTypes with CodegenFallback {

  def this(str: Expression) = this(str, Literal(""), Literal(""))
  def this(str: Expression, language: Expression) = this(str, language, Literal(""))

  override def nullable: Boolean = true
  override def dataType: DataType =
    ArrayType(ArrayType(StringType, containsNull = false), containsNull = false)
  override def inputTypes: Seq[AbstractDataType] = Seq(StringType, StringType, StringType)
  override def children: Seq[Expression] = str :: language :: country :: Nil

  override def eval(input: InternalRow): Any = {
    val string = str.eval(input)
    if (string == null) {
      null
    } else {
      val languageStr = language.eval(input).asInstanceOf[UTF8String]
      val countryStr = country.eval(input).asInstanceOf[UTF8String]
      val locale = if (languageStr != null && countryStr != null) {
        new Locale(languageStr.toString, countryStr.toString)
      } else {
        Locale.US
      }
      getSentences(string.asInstanceOf[UTF8String].toString, locale)
    }
  }

  private def getSentences(sentences: String, locale: Locale) = {
    val bi = BreakIterator.getSentenceInstance(locale)
    bi.setText(sentences)
    var idx = 0
    val result = new ArrayBuffer[GenericArrayData]
    while (bi.next != BreakIterator.DONE) {
      val sentence = sentences.substring(idx, bi.current)
      idx = bi.current

      val wi = BreakIterator.getWordInstance(locale)
      var widx = 0
      wi.setText(sentence)
      val words = new ArrayBuffer[UTF8String]
      while (wi.next != BreakIterator.DONE) {
        val word = sentence.substring(widx, wi.current)
        widx = wi.current
        if (Character.isLetterOrDigit(word.charAt(0))) words += UTF8String.fromString(word)
      }
      result += new GenericArrayData(words)
    }
    new GenericArrayData(result)
  }
}<|MERGE_RESOLUTION|>--- conflicted
+++ resolved
@@ -1212,17 +1212,11 @@
        ???hi
       > SELECT _FUNC_('hi', 1, '??');
        h
-<<<<<<< HEAD
-  """,
-  since = "1.5.0")
-case class StringLPad(str: Expression, len: Expression, pad: Expression)
-=======
       > SELECT _FUNC_('hi', 5);
           hi
   """,
   since = "1.5.0")
 case class StringLPad(str: Expression, len: Expression, pad: Expression = Literal(" "))
->>>>>>> cceb2d6f
   extends TernaryExpression with ImplicitCastInputTypes {
 
   def this(str: Expression, len: Expression) = {
@@ -1259,17 +1253,11 @@
        hi???
       > SELECT _FUNC_('hi', 1, '??');
        h
-<<<<<<< HEAD
-  """,
-  since = "1.5.0")
-case class StringRPad(str: Expression, len: Expression, pad: Expression)
-=======
       > SELECT _FUNC_('hi', 5);
        hi
   """,
   since = "1.5.0")
 case class StringRPad(str: Expression, len: Expression, pad: Expression = Literal(" "))
->>>>>>> cceb2d6f
   extends TernaryExpression with ImplicitCastInputTypes {
 
   def this(str: Expression, len: Expression) = {
