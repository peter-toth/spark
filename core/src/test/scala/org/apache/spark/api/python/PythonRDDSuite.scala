--- conflicted
+++ resolved
@@ -17,25 +17,14 @@
 
 package org.apache.spark.api.python
 
-<<<<<<< HEAD
-import java.io.{ByteArrayOutputStream, DataOutputStream}
-=======
 import java.io.{ByteArrayOutputStream, DataOutputStream, File}
->>>>>>> cceb2d6f
 import java.net.{InetAddress, Socket}
 import java.nio.charset.StandardCharsets
 import java.util
 
-<<<<<<< HEAD
-import scala.concurrent.duration.Duration
-
-import org.apache.spark.{SparkConf, SparkFunSuite}
-import org.apache.spark.security.SocketAuthHelper
-=======
 import scala.annotation.tailrec
 import scala.collection.JavaConverters._
 import scala.concurrent.duration.Duration
->>>>>>> cceb2d6f
 
 import org.apache.hadoop.conf.Configuration
 import org.apache.hadoop.io.{LongWritable, Text}
@@ -96,18 +85,12 @@
   }
 
   class ExceptionPythonServer(authHelper: SocketAuthHelper)
-<<<<<<< HEAD
-      extends PythonServer[Unit](authHelper, "error-server") {
-=======
       extends SocketAuthServer[Unit](authHelper, "error-server") {
->>>>>>> cceb2d6f
 
     override def handleConnection(sock: Socket): Unit = {
       throw new Exception("exception within handleConnection")
     }
   }
-<<<<<<< HEAD
-=======
 
   test("mapToConf should not load defaults") {
     val map = Map("key" -> "value")
@@ -163,5 +146,4 @@
     // configs in client's Configuration
     assert(jobConf.get(firstKey) === "spark." + firstValue)
   }
->>>>>>> cceb2d6f
 }