--- conflicted
+++ resolved
@@ -301,13 +301,6 @@
   def setThreshold(value: Double): this.type = set(threshold, value)
   setDefault(threshold, 0.0)
 
-<<<<<<< HEAD
-  @Since("2.2.0")
-  @deprecated("This method is deprecated and will be removed in 3.0.0.", "2.4.4")
-  def setWeightCol(value: Double): this.type = this
-
-=======
->>>>>>> cceb2d6f
   private val margin: Vector => Double = (features) => {
     BLAS.dot(features, coefficients) + intercept
   }
